pipeline {
    agent any

    environment {
<<<<<<< HEAD
        JDK_TOOL_NAME = 'JDK 21'
        MAVEN_TOOL_NAME = 'Maven 3.9.6'
=======
        JDK_TOOL_NAME = 'JDK 11'
        MAVEN_TOOL_NAME = 'Maven 3.9.9'
>>>>>>> fec3c346
    }

    options {
        skipStagesAfterUnstable()
        disableConcurrentBuilds abortPrevious: true
    }

    stages {
        stage('Clean') {
            steps {
                withMaven(jdk: env.JDK_TOOL_NAME, maven: env.MAVEN_TOOL_NAME) {
                    sh 'mvn clean'
                }
            }
        }
        stage('Format Check') {
            options {
                timeout(activity: true, time: 60, unit: 'SECONDS')
            }
            steps {
                withMaven(jdk: env.JDK_TOOL_NAME, maven: env.MAVEN_TOOL_NAME) {
                    sh 'mvn spotless:check'
                }
            }
        }
        stage('Build') {
            options {
                timeout(activity: true, time: 120, unit: 'SECONDS')
            }
            steps {
                withMaven(jdk: env.JDK_TOOL_NAME, maven: env.MAVEN_TOOL_NAME) {
                    sh 'mvn -DskipTests=true package'
                }
            }

            post {
                success {
                    archiveArtifacts artifacts: '**/target/*.jar'
                }
            }
        }
        stage('Code Analysis') {
            when {
                anyOf {
                    branch 'main'
                    tag 'v*'
                    changeRequest()
                }
            }
            options {
                timeout(activity: true, time: 240, unit: 'SECONDS')
            }
            steps {
                withMaven(jdk: env.JDK_TOOL_NAME, maven: env.MAVEN_TOOL_NAME) {
                    // `package` goal is required here to load modules in reactor and avoid dependency resolve conflicts
//                    sh 'mvn -DskipTests=true package pmd:pmd pmd:cpd spotbugs:spotbugs'
                    sh 'mvn -DskipTests=true package spotbugs:spotbugs'
                }
            }
            post {
                always {
                    recordIssues enabledForFailure: true, tools: [spotBugs(), cpd(pattern: '**/target/cpd.xml'), pmdParser(pattern: '**/target/pmd.xml')]
                }
            }
        }
        stage('Unit Tests') {
            when {
                anyOf {
                    branch 'main'
                    tag 'v*'
                    changeRequest()
                }
            }
            options {
                timeout(activity: true, time: 180, unit: 'SECONDS')
            }
            steps {
                withMaven(jdk: env.JDK_TOOL_NAME, maven: env.MAVEN_TOOL_NAME) {
                    sh 'mvn -P coverage -Dskip.failsafe.tests=true test'
                }
            }
            post {
                always {
                    junit testResults: '**/target/surefire-reports/TEST-*.xml'
                }
            }
        }
        stage('Integration Tests') {
            when {
                anyOf {
                    branch 'main'
                    tag 'v*'
                    changeRequest()
                }
            }
            options {
                timeout(activity: true, time: 1800, unit: 'SECONDS')
            }
            steps {
                withMaven(jdk: env.JDK_TOOL_NAME, maven: env.MAVEN_TOOL_NAME) {
                    sh 'mvn -P coverage -Dskip.surefire.tests=true verify'
                }
            }
            post {
                always {
                    junit testResults: '**/target/failsafe-reports/TEST-*.xml', allowEmptyResults: true
                }
                success {
                    discoverReferenceBuild()
                    recordCoverage(tools: [[ parser: 'JACOCO' ]],
                            id: 'jacoco', name: 'JaCoCo Coverage',
                            sourceCodeRetention: 'LAST_BUILD')
                }
            }
        }
        stage('Deploy to Internal Nexus Repository') {
            when {
                anyOf {
                    branch 'main'
                    tag 'v*'
                }
            }
            steps {
                withMaven(jdk: env.JDK_TOOL_NAME, maven: env.MAVEN_TOOL_NAME) {
                    // Tests were already executed separately, so disable tests within this step
                    sh 'mvn -DskipTests=true deploy'
                }
            }
        }
    }
    post {
        always {
            recordIssues enabledForFailure: true, tools: [mavenConsole(), java(), javaDoc()]
        }
    }
}<|MERGE_RESOLUTION|>--- conflicted
+++ resolved
@@ -2,13 +2,8 @@
     agent any
 
     environment {
-<<<<<<< HEAD
         JDK_TOOL_NAME = 'JDK 21'
-        MAVEN_TOOL_NAME = 'Maven 3.9.6'
-=======
-        JDK_TOOL_NAME = 'JDK 11'
         MAVEN_TOOL_NAME = 'Maven 3.9.9'
->>>>>>> fec3c346
     }
 
     options {
