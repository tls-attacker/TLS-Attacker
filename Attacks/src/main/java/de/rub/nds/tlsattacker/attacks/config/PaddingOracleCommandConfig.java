/**
 * TLS-Attacker - A Modular Penetration Testing Framework for TLS
 *
 * Copyright 2014-2017 Ruhr University Bochum / Hackmanit GmbH
 *
 * Licensed under Apache License 2.0
 * http://www.apache.org/licenses/LICENSE-2.0
 */
package de.rub.nds.tlsattacker.attacks.config;

import com.beust.jcommander.Parameter;
import com.beust.jcommander.ParametersDelegate;
import de.rub.nds.tlsattacker.attacks.constants.PaddingRecordGeneratorType;
import de.rub.nds.tlsattacker.attacks.constants.PaddingVectorGeneratorType;
import de.rub.nds.tlsattacker.core.config.Config;
import de.rub.nds.tlsattacker.core.config.delegate.CiphersuiteDelegate;
import de.rub.nds.tlsattacker.core.config.delegate.ClientDelegate;
import de.rub.nds.tlsattacker.core.config.delegate.GeneralDelegate;
import de.rub.nds.tlsattacker.core.config.delegate.HostnameExtensionDelegate;
import de.rub.nds.tlsattacker.core.config.delegate.ProtocolVersionDelegate;
<<<<<<< HEAD
import de.rub.nds.tlsattacker.core.constants.AlgorithmResolver;
=======
import de.rub.nds.tlsattacker.core.config.delegate.StarttlsDelegate;
>>>>>>> 37f90560
import de.rub.nds.tlsattacker.core.constants.CipherSuite;
import de.rub.nds.tlsattacker.core.exceptions.ConfigurationException;
import java.util.LinkedList;
import java.util.List;

public class PaddingOracleCommandConfig extends AttackConfig {

    public static final String ATTACK_COMMAND = "padding_oracle";

    @Parameter(names = "-recordEngine", description = "The record generator used for the PaddingOracle")
    private PaddingRecordGeneratorType recordGeneratorType = PaddingRecordGeneratorType.SHORT;

    @Parameter(names = "-vectorEngine", description = "The vector generator used for the PaddingOracle")
    private PaddingVectorGeneratorType vectorGeneratorType = PaddingVectorGeneratorType.CLASSIC;

    @ParametersDelegate
    private ClientDelegate clientDelegate;
    @ParametersDelegate
    private HostnameExtensionDelegate hostnameExtensionDelegate;
    @ParametersDelegate
    private CiphersuiteDelegate ciphersuiteDelegate;
    @ParametersDelegate
    private ProtocolVersionDelegate protocolVersionDelegate;
    @ParametersDelegate
    private StarttlsDelegate starttlsDelegate;

    public PaddingOracleCommandConfig(GeneralDelegate delegate) {
        super(delegate);
        clientDelegate = new ClientDelegate();
        hostnameExtensionDelegate = new HostnameExtensionDelegate();
        ciphersuiteDelegate = new CiphersuiteDelegate();
        protocolVersionDelegate = new ProtocolVersionDelegate();
        starttlsDelegate = new StarttlsDelegate();
        addDelegate(clientDelegate);
        addDelegate(hostnameExtensionDelegate);
        addDelegate(ciphersuiteDelegate);
        addDelegate(protocolVersionDelegate);
        addDelegate(starttlsDelegate);
    }

    public PaddingRecordGeneratorType getRecordGeneratorType() {
        return recordGeneratorType;
    }

    public void setRecordGeneratorType(PaddingRecordGeneratorType recordGeneratorType) {
        this.recordGeneratorType = recordGeneratorType;
    }

    public PaddingVectorGeneratorType getVectorGeneratorType() {
        return vectorGeneratorType;
    }

    public void setVectorGeneratorType(PaddingVectorGeneratorType vectorGeneratorType) {
        this.vectorGeneratorType = vectorGeneratorType;
    }

    @Override
    public boolean isExecuteAttack() {
        return false;
    }

    @Override
    public Config createConfig() {
        Config config = super.createConfig();
        if (ciphersuiteDelegate.getCipherSuites() == null) {
            List<CipherSuite> cipherSuites = new LinkedList<>();
            for (CipherSuite suite : CipherSuite.getImplemented()) {
                if (suite.isCBC() && !suite.isPsk() && !suite.isSrp()) {
                    cipherSuites.add(suite);
                }
            }
            config.setDefaultClientSupportedCiphersuites(cipherSuites);
        }
        for (CipherSuite suite : config.getDefaultClientSupportedCiphersuites()) {
            if (!suite.isCBC()) {
                throw new ConfigurationException("This attack only works with CBC Ciphersuites");
            }
        }
        config.setQuickReceive(true);
        // config.setEarlyStop(true);
        config.setAddRenegotiationInfoExtension(true);
        config.setAddServerNameIndicationExtension(true);
        config.setAddSignatureAndHashAlgrorithmsExtension(true);
        config.setQuickReceive(true);
        config.setStopActionsAfterFatal(true);
        config.setStopRecievingAfterFatal(true);
        config.setEarlyStop(true);
        boolean containsEc = false;
        for (CipherSuite suite : config.getDefaultClientSupportedCiphersuites()) {
            if (AlgorithmResolver.getKeyExchangeAlgorithm(suite).name().toUpperCase().contains("EC")) {
                containsEc = true;
            }
        }
        config.setAddECPointFormatExtension(containsEc);
        config.setAddEllipticCurveExtension(containsEc);

        return config;
    }
}<|MERGE_RESOLUTION|>--- conflicted
+++ resolved
@@ -18,12 +18,10 @@
 import de.rub.nds.tlsattacker.core.config.delegate.GeneralDelegate;
 import de.rub.nds.tlsattacker.core.config.delegate.HostnameExtensionDelegate;
 import de.rub.nds.tlsattacker.core.config.delegate.ProtocolVersionDelegate;
-<<<<<<< HEAD
 import de.rub.nds.tlsattacker.core.constants.AlgorithmResolver;
-=======
 import de.rub.nds.tlsattacker.core.config.delegate.StarttlsDelegate;
->>>>>>> 37f90560
 import de.rub.nds.tlsattacker.core.constants.CipherSuite;
+import de.rub.nds.tlsattacker.core.constants.KeyExchangeAlgorithm;
 import de.rub.nds.tlsattacker.core.exceptions.ConfigurationException;
 import java.util.LinkedList;
 import java.util.List;
@@ -89,11 +87,10 @@
         Config config = super.createConfig();
         if (ciphersuiteDelegate.getCipherSuites() == null) {
             List<CipherSuite> cipherSuites = new LinkedList<>();
-            for (CipherSuite suite : CipherSuite.getImplemented()) {
-                if (suite.isCBC() && !suite.isPsk() && !suite.isSrp()) {
-                    cipherSuites.add(suite);
-                }
-            }
+            cipherSuites.add(CipherSuite.TLS_RSA_WITH_AES_128_CBC_SHA);
+            cipherSuites.add(CipherSuite.TLS_RSA_WITH_AES_256_CBC_SHA);
+            cipherSuites.add(CipherSuite.TLS_RSA_WITH_AES_128_CBC_SHA256);
+            cipherSuites.add(CipherSuite.TLS_RSA_WITH_AES_256_CBC_SHA256);
             config.setDefaultClientSupportedCiphersuites(cipherSuites);
         }
         for (CipherSuite suite : config.getDefaultClientSupportedCiphersuites()) {
@@ -105,15 +102,17 @@
         // config.setEarlyStop(true);
         config.setAddRenegotiationInfoExtension(true);
         config.setAddServerNameIndicationExtension(true);
-        config.setAddSignatureAndHashAlgrorithmsExtension(true);
+        config.setAddSignatureAndHashAlgorithmsExtension(true);
         config.setQuickReceive(true);
         config.setStopActionsAfterFatal(true);
         config.setStopRecievingAfterFatal(true);
         config.setEarlyStop(true);
         boolean containsEc = false;
         for (CipherSuite suite : config.getDefaultClientSupportedCiphersuites()) {
-            if (AlgorithmResolver.getKeyExchangeAlgorithm(suite).name().toUpperCase().contains("EC")) {
+            KeyExchangeAlgorithm keyExchangeAlgorithm = AlgorithmResolver.getKeyExchangeAlgorithm(suite);
+            if (keyExchangeAlgorithm != null && keyExchangeAlgorithm.name().toUpperCase().contains("EC")) {
                 containsEc = true;
+                break;
             }
         }
         config.setAddECPointFormatExtension(containsEc);
