/**
 * TLS-Attacker - A Modular Penetration Testing Framework for TLS
 *
 * Copyright 2014-2017 Ruhr University Bochum / Hackmanit GmbH
 *
 * Licensed under Apache License 2.0
 * http://www.apache.org/licenses/LICENSE-2.0
 */
package de.rub.nds.tlsattacker.attacks.config;

import com.beust.jcommander.Parameter;
import com.beust.jcommander.ParametersDelegate;
import de.rub.nds.tlsattacker.attacks.config.delegate.AttackDelegate;
import de.rub.nds.tlsattacker.core.config.Config;
import de.rub.nds.tlsattacker.core.config.delegate.CiphersuiteDelegate;
import de.rub.nds.tlsattacker.core.config.delegate.ClientDelegate;
import de.rub.nds.tlsattacker.core.config.delegate.GeneralDelegate;
import de.rub.nds.tlsattacker.core.config.delegate.HostnameExtensionDelegate;
import de.rub.nds.tlsattacker.core.config.delegate.ProtocolVersionDelegate;
import de.rub.nds.tlsattacker.core.config.delegate.StarttlsDelegate;
import de.rub.nds.tlsattacker.core.constants.AlgorithmResolver;
import de.rub.nds.tlsattacker.core.constants.CipherSuite;
import de.rub.nds.tlsattacker.core.constants.KeyExchangeAlgorithm;
import java.util.LinkedList;
import java.util.List;

public class BleichenbacherCommandConfig extends AttackConfig {

    public static final String ATTACK_COMMAND = "bleichenbacher";

    @ParametersDelegate
    private ClientDelegate clientDelegate;
    @ParametersDelegate
    private HostnameExtensionDelegate hostnameExtensionDelegate;
    @ParametersDelegate
    private CiphersuiteDelegate ciphersuiteDelegate;
    @ParametersDelegate
    private ProtocolVersionDelegate protocolVersionDelegate;
    @ParametersDelegate
    private AttackDelegate attackDelegate;
    @Parameter(names = "-encrypted_premaster_secret", description = "Encrypted premaster secret from the RSA client key "
            + "exchange message. You can retrieve this message from the Wireshark traffic. Find the client key exchange "
            + "message, right click on the \"EncryptedPremaster\" value and copy this value as a Hex Stream.")
    private String encryptedPremasterSecret;
    @Parameter(names = "-type", description = "Type of the Bleichenbacher test. FAST contains only basic server test queries. "
            + "FULL results in a comprehensive server evaluation.")
    private Type type = Type.FAST;
    @Parameter(names = "-msgPkcsConform", description = "Used by the real Bleichenbacher attack. Indicates whether the original "
            + "message that we are going to decrypt is PKCS#1 conform or not (more precisely, whether it starts with 0x00 0x02).", arity = 1)
    private boolean msgPkcsConform = true;
    @ParametersDelegate
    private StarttlsDelegate starttlsDelegate;

    public BleichenbacherCommandConfig(GeneralDelegate delegate) {
        super(delegate);
        clientDelegate = new ClientDelegate();
        hostnameExtensionDelegate = new HostnameExtensionDelegate();
        ciphersuiteDelegate = new CiphersuiteDelegate();
        protocolVersionDelegate = new ProtocolVersionDelegate();
        attackDelegate = new AttackDelegate();
        starttlsDelegate = new StarttlsDelegate();
        addDelegate(clientDelegate);
        addDelegate(hostnameExtensionDelegate);
        addDelegate(ciphersuiteDelegate);
        addDelegate(protocolVersionDelegate);
        addDelegate(attackDelegate);
        addDelegate(starttlsDelegate);
    }

    public Type getType() {
        return type;
    }

    public void setType(Type type) {
        this.type = type;
    }

    @Override
    public Config createConfig() {
        Config config = super.createConfig();
        if (ciphersuiteDelegate.getCipherSuites() == null) {
            List<CipherSuite> cipherSuites = new LinkedList<>();
            for (CipherSuite suite : CipherSuite.getImplemented()) {
                if (AlgorithmResolver.getKeyExchangeAlgorithm(suite) == KeyExchangeAlgorithm.RSA
                        || AlgorithmResolver.getKeyExchangeAlgorithm(suite) == KeyExchangeAlgorithm.RSA_PSK) {
                    cipherSuites.add(suite);
                }
            }
            config.setDefaultClientSupportedCiphersuites(cipherSuites);
        }
        config.setQuickReceive(true);
        config.setEarlyStop(true);
<<<<<<< HEAD
        config.setAddRenegotiationInfoExtension(true);
        config.setAddServerNameIndicationExtension(true);
        config.setAddSignatureAndHashAlgrorithmsExtension(true);
=======
        config.setAddSignatureAndHashAlgorithmsExtension(true);
>>>>>>> 37f90560
        config.setStopActionsAfterFatal(true);
        config.setAddECPointFormatExtension(false);
        config.setAddEllipticCurveExtension(false);
        return config;
    }

    @Override
    public boolean isExecuteAttack() {
        return attackDelegate.isExecuteAttack();
    }

    public String getEncryptedPremasterSecret() {
        return encryptedPremasterSecret;
    }

    public boolean isMsgPkcsConform() {
        return msgPkcsConform;
    }

    public enum Type {

        FULL,
        FAST
    }

}<|MERGE_RESOLUTION|>--- conflicted
+++ resolved
@@ -90,13 +90,9 @@
         }
         config.setQuickReceive(true);
         config.setEarlyStop(true);
-<<<<<<< HEAD
         config.setAddRenegotiationInfoExtension(true);
         config.setAddServerNameIndicationExtension(true);
-        config.setAddSignatureAndHashAlgrorithmsExtension(true);
-=======
         config.setAddSignatureAndHashAlgorithmsExtension(true);
->>>>>>> 37f90560
         config.setStopActionsAfterFatal(true);
         config.setAddECPointFormatExtension(false);
         config.setAddEllipticCurveExtension(false);
