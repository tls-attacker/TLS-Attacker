--- conflicted
+++ resolved
@@ -13,15 +13,8 @@
 import de.rub.nds.tlsattacker.attacks.util.response.ResponseFingerprint;
 import de.rub.nds.tlsattacker.core.crypto.ec.Point;
 import de.rub.nds.tlsattacker.core.state.State;
-import de.rub.nds.tlsattacker.core.workflow.DefaultWorkflowExecutor;
 import de.rub.nds.tlsattacker.core.workflow.WorkflowExecutor;
-<<<<<<< HEAD
 import de.rub.nds.tlsattacker.core.workflow.WorkflowExecutorFactory;
-import de.rub.nds.tlsattacker.core.workflow.WorkflowTrace;
-import de.rub.nds.tlsattacker.core.workflow.action.ReceiveAction;
-import de.rub.nds.tlsattacker.core.workflow.action.TlsAction;
-=======
->>>>>>> 31017caf
 import de.rub.nds.tlsattacker.core.workflow.task.TlsTask;
 import de.rub.nds.tlsattacker.transport.socket.SocketState;
 import java.io.IOException;
@@ -58,8 +51,8 @@
     @Override
     public boolean execute() {
         try {
-            WorkflowExecutor executor = WorkflowExecutorFactory.createWorkflowExecutor(state.getConfig()
-                    .getWorkflowExecutorType(), state);
+            WorkflowExecutor executor =
+                WorkflowExecutorFactory.createWorkflowExecutor(state.getConfig().getWorkflowExecutorType(), state);
             executor.executeWorkflow();
 
             if (getState().getTlsContext().getServerEcPublicKey() != null) {
