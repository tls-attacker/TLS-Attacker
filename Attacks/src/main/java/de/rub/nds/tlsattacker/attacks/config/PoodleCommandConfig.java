--- conflicted
+++ resolved
@@ -14,15 +14,13 @@
 import de.rub.nds.tlsattacker.core.config.delegate.ClientDelegate;
 import de.rub.nds.tlsattacker.core.config.delegate.GeneralDelegate;
 import de.rub.nds.tlsattacker.core.config.delegate.HostnameExtensionDelegate;
-<<<<<<< HEAD
+import de.rub.nds.tlsattacker.core.config.delegate.StarttlsDelegate;
 import de.rub.nds.tlsattacker.core.constants.AlgorithmResolver;
 import de.rub.nds.tlsattacker.core.constants.CipherSuite;
+import de.rub.nds.tlsattacker.core.constants.KeyExchangeAlgorithm;
 import de.rub.nds.tlsattacker.core.exceptions.ConfigurationException;
 import java.util.LinkedList;
 import java.util.List;
-=======
-import de.rub.nds.tlsattacker.core.config.delegate.StarttlsDelegate;
->>>>>>> 37f90560
 
 public class PoodleCommandConfig extends AttackConfig {
 
@@ -32,20 +30,20 @@
     @ParametersDelegate
     private HostnameExtensionDelegate hostnameExtensionDelegate;
     @ParametersDelegate
-<<<<<<< HEAD
+    private StarttlsDelegate starttlsDelegate;
+    @ParametersDelegate
     private CiphersuiteDelegate cipherSuiteDelegate;
-=======
-    private StarttlsDelegate starttlsDelegate;
->>>>>>> 37f90560
 
     public PoodleCommandConfig(GeneralDelegate delegate) {
         super(delegate);
         clientDelegate = new ClientDelegate();
         hostnameExtensionDelegate = new HostnameExtensionDelegate();
         starttlsDelegate = new StarttlsDelegate();
+        cipherSuiteDelegate = new CiphersuiteDelegate();
         addDelegate(clientDelegate);
         addDelegate(hostnameExtensionDelegate);
         addDelegate(starttlsDelegate);
+        addDelegate(cipherSuiteDelegate);
     }
 
     @Override
@@ -75,15 +73,17 @@
         config.setEarlyStop(true);
         config.setAddRenegotiationInfoExtension(true);
         config.setAddServerNameIndicationExtension(true);
-        config.setAddSignatureAndHashAlgrorithmsExtension(true);
+        config.setAddSignatureAndHashAlgorithmsExtension(true);
         config.setQuickReceive(true);
         config.setStopActionsAfterFatal(true);
         config.setStopRecievingAfterFatal(true);
         config.setEarlyStop(true);
         boolean containsEc = false;
         for (CipherSuite suite : config.getDefaultClientSupportedCiphersuites()) {
-            if (AlgorithmResolver.getKeyExchangeAlgorithm(suite).name().toUpperCase().contains("EC")) {
+            KeyExchangeAlgorithm keyExchangeAlgorithm = AlgorithmResolver.getKeyExchangeAlgorithm(suite);
+            if (keyExchangeAlgorithm != null && keyExchangeAlgorithm.name().toUpperCase().contains("EC")) {
                 containsEc = true;
+                break;
             }
         }
         config.setAddECPointFormatExtension(containsEc);
