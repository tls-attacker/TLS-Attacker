/**
 * TLS-Attacker - A Modular Penetration Testing Framework for TLS
 *
 * Copyright 2014-2020 Ruhr University Bochum, Paderborn University,
 * and Hackmanit GmbH
 *
 * Licensed under Apache License 2.0
 * http://www.apache.org/licenses/LICENSE-2.0
 */

package de.rub.nds.tlsattacker.attacks.padding;

import java.util.LinkedList;

import de.rub.nds.tlsattacker.attacks.constants.PaddingRecordGeneratorType;
import de.rub.nds.tlsattacker.attacks.padding.vector.PaddingVector;
import de.rub.nds.tlsattacker.core.config.Config;
import de.rub.nds.tlsattacker.core.constants.RunningModeType;
import de.rub.nds.tlsattacker.core.protocol.message.ApplicationMessage;
import de.rub.nds.tlsattacker.core.protocol.message.CertificateMessage;
import de.rub.nds.tlsattacker.core.protocol.message.ChangeCipherSpecMessage;
import de.rub.nds.tlsattacker.core.protocol.message.ClientHelloMessage;
import de.rub.nds.tlsattacker.core.protocol.message.FinishedMessage;
import de.rub.nds.tlsattacker.core.protocol.message.ServerHelloDoneMessage;
import de.rub.nds.tlsattacker.core.protocol.message.ServerHelloMessage;
import de.rub.nds.tlsattacker.core.record.AbstractRecord;
import de.rub.nds.tlsattacker.core.workflow.WorkflowTrace;
import de.rub.nds.tlsattacker.core.workflow.action.GenericReceiveAction;
import de.rub.nds.tlsattacker.core.workflow.action.ReceiveAction;
import de.rub.nds.tlsattacker.core.workflow.action.ReceiveTillAction;
import de.rub.nds.tlsattacker.core.workflow.action.SendAction;
import de.rub.nds.tlsattacker.core.workflow.action.SendDynamicClientKeyExchangeAction;
import de.rub.nds.tlsattacker.core.workflow.action.SendDynamicServerCertificateAction;
import de.rub.nds.tlsattacker.core.workflow.action.SendDynamicServerKeyExchangeAction;
import de.rub.nds.tlsattacker.core.workflow.factory.WorkflowConfigurationFactory;

/**
 *
 */
public class ClassicDynamicPaddingTraceGenerator extends PaddingTraceGenerator {

    /**
     *
     * @param recordGeneratorType
     */
    public ClassicDynamicPaddingTraceGenerator(PaddingRecordGeneratorType recordGeneratorType) {
        super(recordGeneratorType);
    }

    /**
     *
     * @param config
     * @return
     */
    @Override
    public WorkflowTrace getPaddingOracleWorkflowTrace(Config config, PaddingVector vector) {
        RunningModeType runningMode = config.getDefaultRunningMode();
        WorkflowConfigurationFactory factory = new WorkflowConfigurationFactory(config);
<<<<<<< HEAD
        WorkflowTrace trace = factory.createTlsEntryWorkflowtrace(config.getDefaultClientConnection());

=======
        WorkflowTrace trace = factory.createTlsEntryWorkflowTrace(config.getDefaultClientConnection());
        trace.addTlsAction(new SendAction(new ClientHelloMessage(config)));
        trace.addTlsAction(new ReceiveTillAction(new ServerHelloDoneMessage()));
        trace.addTlsAction(new SendDynamicClientKeyExchangeAction());
        trace.addTlsAction(new SendAction(new ChangeCipherSpecMessage(), new FinishedMessage()));
        trace.addTlsAction(new ReceiveAction(new ChangeCipherSpecMessage(), new FinishedMessage()));
>>>>>>> dd0acac7
        ApplicationMessage applicationMessage = new ApplicationMessage(config);
        SendAction sendAction = new SendAction(applicationMessage);
        sendAction.setRecords(new LinkedList<AbstractRecord>());
        sendAction.getRecords().add(vector.createRecord());

        switch (runningMode) {
            case CLIENT:
                trace.addTlsAction(new SendAction(new ClientHelloMessage(config)));
                trace.addTlsAction(new ReceiveTillAction(new ServerHelloDoneMessage()));
                trace.addTlsAction(new SendDynamicClientKeyExchangeAction());
                trace.addTlsAction(new SendAction(new ChangeCipherSpecMessage(), new FinishedMessage()));
                trace.addTlsAction(new ReceiveAction(new ChangeCipherSpecMessage(), new FinishedMessage()));
                trace.addTlsAction(sendAction);
                trace.addTlsAction(new GenericReceiveAction());
                break;
            case SERVER:
                trace.addTlsAction(new ReceiveTillAction(new ClientHelloMessage(config)));
                // sh, cert, ske, shd
                trace.addTlsAction(new SendAction(new ServerHelloMessage(config)));
                trace.addTlsAction(new SendDynamicServerCertificateAction());
                trace.addTlsAction(new SendDynamicServerKeyExchangeAction());
                trace.addTlsAction(new SendAction(new ServerHelloDoneMessage(config)));

                trace.addTlsAction(new ReceiveTillAction(new FinishedMessage(config)));
                trace.addTlsAction(new SendAction(new ChangeCipherSpecMessage(), new FinishedMessage()));
                // assume client sends first app data
                trace.addTlsAction(new GenericReceiveAction());
                trace.addTlsAction(sendAction);
                trace.addTlsAction(new GenericReceiveAction());
                break;
            default:
                throw new RuntimeException("Unknown/Unsupported runningMode " + runningMode);
        }
        return trace;
    }
}<|MERGE_RESOLUTION|>--- conflicted
+++ resolved
@@ -56,17 +56,8 @@
     public WorkflowTrace getPaddingOracleWorkflowTrace(Config config, PaddingVector vector) {
         RunningModeType runningMode = config.getDefaultRunningMode();
         WorkflowConfigurationFactory factory = new WorkflowConfigurationFactory(config);
-<<<<<<< HEAD
-        WorkflowTrace trace = factory.createTlsEntryWorkflowtrace(config.getDefaultClientConnection());
+        WorkflowTrace trace = factory.createTlsEntryWorkflowTrace(config.getDefaultClientConnection());
 
-=======
-        WorkflowTrace trace = factory.createTlsEntryWorkflowTrace(config.getDefaultClientConnection());
-        trace.addTlsAction(new SendAction(new ClientHelloMessage(config)));
-        trace.addTlsAction(new ReceiveTillAction(new ServerHelloDoneMessage()));
-        trace.addTlsAction(new SendDynamicClientKeyExchangeAction());
-        trace.addTlsAction(new SendAction(new ChangeCipherSpecMessage(), new FinishedMessage()));
-        trace.addTlsAction(new ReceiveAction(new ChangeCipherSpecMessage(), new FinishedMessage()));
->>>>>>> dd0acac7
         ApplicationMessage applicationMessage = new ApplicationMessage(config);
         SendAction sendAction = new SendAction(applicationMessage);
         sendAction.setRecords(new LinkedList<AbstractRecord>());
