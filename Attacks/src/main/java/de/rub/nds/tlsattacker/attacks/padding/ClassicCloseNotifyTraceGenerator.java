--- conflicted
+++ resolved
@@ -47,14 +47,9 @@
      */
     @Override
     public WorkflowTrace getPaddingOracleWorkflowTrace(Config config, PaddingVector vector) {
-<<<<<<< HEAD
         RunningModeType runningMode = config.getDefaultRunningMode();
-        WorkflowTrace trace = new WorkflowConfigurationFactory(config).createWorkflowTrace(WorkflowTraceType.HANDSHAKE,
-                runningMode);
-=======
-        WorkflowTrace trace = new WorkflowConfigurationFactory(config).createWorkflowTrace(WorkflowTraceType.HANDSHAKE,
-            RunningModeType.CLIENT);
->>>>>>> 634da707
+        WorkflowTrace trace =
+            new WorkflowConfigurationFactory(config).createWorkflowTrace(WorkflowTraceType.HANDSHAKE, runningMode);
         ApplicationMessage applicationMessage = new ApplicationMessage(config);
         AlertMessage alert = new AlertMessage();
         alert.setConfig(AlertLevel.FATAL, AlertDescription.CLOSE_NOTIFY);
