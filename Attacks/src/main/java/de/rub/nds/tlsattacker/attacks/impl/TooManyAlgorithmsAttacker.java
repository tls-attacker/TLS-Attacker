--- conflicted
+++ resolved
@@ -31,13 +31,8 @@
 
     @Override
     public void executeAttack() {
-<<<<<<< HEAD
         Config tlsConfig = getBaseConfig();
-        tlsConfig.setAddSignatureAndHashAlgrorithmsExtension(true);
-=======
-        Config tlsConfig = config.createConfig();
         tlsConfig.setAddSignatureAndHashAlgorithmsExtension(true);
->>>>>>> 37f90560
         List<SignatureAndHashAlgorithm> algorithmList = new LinkedList<>();
         Random random = new Random(0);
         for (int i = 0; i < 33; i++) {
