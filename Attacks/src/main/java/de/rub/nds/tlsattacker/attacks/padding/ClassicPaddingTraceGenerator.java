--- conflicted
+++ resolved
@@ -43,18 +43,13 @@
      */
     @Override
     public WorkflowTrace getPaddingOracleWorkflowTrace(Config config, PaddingVector vector) {
-<<<<<<< HEAD
         RunningModeType runningMode = config.getDefaultRunningMode();
-        WorkflowTrace trace = new WorkflowConfigurationFactory(config).createWorkflowTrace(WorkflowTraceType.HANDSHAKE,
-                runningMode);
+        WorkflowTrace trace =
+            new WorkflowConfigurationFactory(config).createWorkflowTrace(WorkflowTraceType.HANDSHAKE, runningMode);
         if (runningMode == RunningModeType.SERVER) {
             // we assume that the client sends the first application message
             trace.addTlsAction(new GenericReceiveAction());
         }
-=======
-        WorkflowTrace trace = new WorkflowConfigurationFactory(config).createWorkflowTrace(WorkflowTraceType.HANDSHAKE,
-            RunningModeType.CLIENT);
->>>>>>> 634da707
         ApplicationMessage applicationMessage = new ApplicationMessage(config);
         SendAction sendAction = new SendAction(applicationMessage);
         sendAction.setRecords(new LinkedList<AbstractRecord>());
