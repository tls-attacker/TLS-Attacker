--- conflicted
+++ resolved
@@ -46,7 +46,6 @@
      */
     @Override
     public WorkflowTrace getPaddingOracleWorkflowTrace(Config config, PaddingVector vector) {
-<<<<<<< HEAD
         RunningModeType runningMode = config.getDefaultRunningMode();
         WorkflowTrace trace = new WorkflowConfigurationFactory(config).createWorkflowTrace(WorkflowTraceType.HANDSHAKE,
                 runningMode);
@@ -54,12 +53,6 @@
             // remove receive Server CCS, FIN
             trace.removeTlsAction(trace.getTlsActions().size() - 1);
         }
-=======
-        WorkflowTrace trace =
-            new WorkflowConfigurationFactory(config).createWorkflowTrace(WorkflowTraceType.HANDSHAKE,
-                RunningModeType.CLIENT);
-        trace.removeTlsAction(trace.getTlsActions().size() - 1);
->>>>>>> dd0acac7
         SendAction sendAction = (SendAction) trace.getLastSendingAction();
         LinkedList<AbstractRecord> recordList = new LinkedList<>();
         for (ProtocolMessage msg : sendAction.getMessages()) {
