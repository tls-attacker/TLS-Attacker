--- conflicted
+++ resolved
@@ -9,7 +9,6 @@
 
 package de.rub.nds.tlsattacker.attacks.pkcs1;
 
-import de.rub.nds.tlsattacker.attacks.constants.BleichenbacherWorkflowType;
 import de.rub.nds.modifiablevariable.bytearray.ByteArrayModificationFactory;
 import de.rub.nds.modifiablevariable.bytearray.ModifiableByteArray;
 import de.rub.nds.tlsattacker.core.config.Config;
@@ -34,16 +33,10 @@
      * @param  encryptedPMS
      * @return
      */
-<<<<<<< HEAD
-    public static WorkflowTrace generateWorkflow(Config tlsConfig, BleichenbacherWorkflowType type, byte[] encryptedPMS) {
-        WorkflowTrace trace = new WorkflowConfigurationFactory(tlsConfig).createWorkflowTrace(
-                WorkflowTraceType.DYNAMIC_HELLO, RunningModeType.CLIENT);
-=======
     public static WorkflowTrace generateWorkflow(Config tlsConfig, BleichenbacherWorkflowType type,
         byte[] encryptedPMS) {
-        WorkflowTrace trace = new WorkflowConfigurationFactory(tlsConfig).createWorkflowTrace(WorkflowTraceType.HELLO,
-            RunningModeType.CLIENT);
->>>>>>> 31017caf
+        WorkflowTrace trace = new WorkflowConfigurationFactory(tlsConfig)
+            .createWorkflowTrace(WorkflowTraceType.DYNAMIC_HELLO, RunningModeType.CLIENT);
         RSAClientKeyExchangeMessage cke = new RSAClientKeyExchangeMessage(tlsConfig);
         ModifiableByteArray epms = new ModifiableByteArray();
         epms.setModification(ByteArrayModificationFactory.explicitValue(encryptedPMS));
