--- conflicted
+++ resolved
@@ -195,11 +195,7 @@
         LOGGER.log(LogLevel.CONSOLE_OUTPUT,
                 "A server is considered vulnerable to this attack if it responds differently to the test vectors.");
         LOGGER.log(LogLevel.CONSOLE_OUTPUT, "A server is considered secure if it always responds the same way.");
-<<<<<<< HEAD
-
-=======
         
->>>>>>> e02619d0
         for (List<ResponseFingerprint> list : responseMap.values()) {
             ResponseFingerprint fingerprint = list.get(0);
             for (int i = 1; i < list.size(); i++) {
