/**
 * TLS-Attacker - A Modular Penetration Testing Framework for TLS
 *
 * Copyright 2014-2017 Ruhr University Bochum / Hackmanit GmbH
 *
 * Licensed under Apache License 2.0
 * http://www.apache.org/licenses/LICENSE-2.0
 */
package de.rub.nds.tlsattacker.attacks.impl;

import de.rub.nds.modifiablevariable.VariableModification;
import de.rub.nds.modifiablevariable.bytearray.ByteArrayModificationFactory;
import de.rub.nds.modifiablevariable.bytearray.ModifiableByteArray;
import de.rub.nds.modifiablevariable.util.ArrayConverter;
import de.rub.nds.tlsattacker.attacks.config.PaddingOracleCommandConfig;
import de.rub.nds.tlsattacker.core.config.Config;
import de.rub.nds.tlsattacker.core.exceptions.WorkflowExecutionException;
import de.rub.nds.tlsattacker.core.protocol.message.AlertMessage;
import de.rub.nds.tlsattacker.core.protocol.message.ApplicationMessage;
import de.rub.nds.tlsattacker.core.protocol.message.ProtocolMessage;
import de.rub.nds.tlsattacker.core.record.AbstractRecord;
import de.rub.nds.tlsattacker.core.record.Record;
import de.rub.nds.tlsattacker.core.state.State;
import de.rub.nds.tlsattacker.core.state.TlsContext;
import de.rub.nds.tlsattacker.core.workflow.WorkflowExecutor;
import de.rub.nds.tlsattacker.core.workflow.WorkflowExecutorFactory;
import de.rub.nds.tlsattacker.core.workflow.WorkflowTrace;
import de.rub.nds.tlsattacker.core.workflow.WorkflowTraceUtil;
import de.rub.nds.tlsattacker.core.workflow.action.ReceiveAction;
import de.rub.nds.tlsattacker.core.workflow.action.SendAction;
import de.rub.nds.tlsattacker.core.workflow.factory.WorkflowConfigurationFactory;
import de.rub.nds.tlsattacker.core.workflow.factory.WorkflowTraceType;
import java.util.LinkedHashSet;
import java.util.LinkedList;
import java.util.List;
import org.apache.logging.log4j.LogManager;
import org.apache.logging.log4j.Logger;

/**
 * Executes a padding oracle attack check. It logs an error in case the tested
 * server is vulnerable to poodle.
 *
 * @author Juraj Somorovsky (juraj.somorovsky@rub.de)
 */
public class PaddingOracleAttacker extends Attacker<PaddingOracleCommandConfig> {

    private static final Logger LOGGER = LogManager.getLogger(PaddingOracleAttacker.class);

    private final List<ProtocolMessage> lastMessages;
    private final Config tlsConfig;

    public PaddingOracleAttacker(PaddingOracleCommandConfig config) {
        super(config, false);
        tlsConfig = config.createConfig();
        lastMessages = new LinkedList<>();
    }

    @Override
    public void executeAttack() {
        throw new UnsupportedOperationException("Not implemented yet");
    }

    public void executeAttackRound(Record record) {
<<<<<<< HEAD
        tlsConfig.setWorkflowTraceType(WorkflowTraceType.FULL);
        State state = new State(tlsConfig);
        TlsContext tlsContext = state.getTlsContext();
        WorkflowExecutor workflowExecutor = WorkflowExecutorFactory.createWorkflowExecutor(
                tlsConfig.getWorkflowExecutorType(), state);

        WorkflowTrace trace = state.getWorkflowTrace();
=======
>>>>>>> 442da350

        WorkflowTrace trace = new WorkflowConfigurationFactory(tlsConfig).createHandshakeWorkflow();
        tlsConfig.setWorkflowTrace(trace);
        ApplicationMessage applicationMessage = new ApplicationMessage(tlsConfig);
        SendAction sendAction = new SendAction(applicationMessage);
        sendAction.setRecords(new LinkedList<AbstractRecord>());
        sendAction.getRecords().add(record);
        trace.addTlsAction(sendAction);
        AlertMessage alertMessage = new AlertMessage(tlsConfig);
        trace.addTlsAction(new ReceiveAction(alertMessage));
        TlsContext tlsContext = new TlsContext(tlsConfig);
        WorkflowExecutor workflowExecutor = WorkflowExecutorFactory.createWorkflowExecutor(
                tlsConfig.getWorkflowExecutorType(), tlsContext);

        try {
            workflowExecutor.executeWorkflow();
        } catch (WorkflowExecutionException ex) {
            LOGGER.info("Not possible to finalize the defined workflow.");
            LOGGER.debug(ex);
        }
        lastMessages.add(WorkflowTraceUtil.getLastReceivedMessage(trace));
    }

    private List<Record> createRecordsWithPlainData() {
        List<Record> records = new LinkedList<>();
        for (int i = 0; i < 64; i++) {
            byte[] padding = createPaddingBytes(i);
            int messageSize = config.getBlockSize() - (padding.length % config.getBlockSize());
            byte[] message = new byte[messageSize];
            byte[] plain = ArrayConverter.concatenate(message, padding);
            Record r = createRecordWithPlainData(plain);
            records.add(r);
        }
        Record r = createRecordWithPlainData(new byte[] { (byte) 255, (byte) 255, (byte) 255, (byte) 255, (byte) 255,
                (byte) 255, (byte) 255, (byte) 255, (byte) 255, (byte) 255, (byte) 255, (byte) 255, (byte) 255,
                (byte) 255, (byte) 255, (byte) 255 });
        records.add(r);

        r = createRecordWithPlainData(new byte[] { (byte) 255, (byte) 255, (byte) 255, (byte) 255, (byte) 255,
                (byte) 255, (byte) 255, (byte) 255, (byte) 255, (byte) 255, (byte) 255, (byte) 255, (byte) 255,
                (byte) 255, (byte) 255, (byte) 255, (byte) 255, (byte) 255, (byte) 255, (byte) 255, (byte) 255,
                (byte) 255, (byte) 255, (byte) 255, (byte) 255, (byte) 255, (byte) 255, (byte) 255, (byte) 255,
                (byte) 255, (byte) 255, (byte) 255 });
        records.add(r);

        return records;
    }

    private Record createRecordWithPlainData(byte[] plain) {
        Record r = new Record(tlsConfig);
        ModifiableByteArray plainData = new ModifiableByteArray();
        VariableModification<byte[]> modifier = ByteArrayModificationFactory.explicitValue(plain);
        plainData.setModification(modifier);
        r.setPlainRecordBytes(plainData);
        return r;
    }

    private List<Record> createRecordsWithModifiedPadding() {
        List<Record> records = new LinkedList<>();

        Record r = new Record();
        ModifiableByteArray padding = new ModifiableByteArray();
        VariableModification<byte[]> modifier = ByteArrayModificationFactory.xor(new byte[] { 1 }, 0);
        padding.setModification(modifier);
        r.setPadding(padding);
        records.add(r);

        return records;
    }

    private List<Record> createRecordsWithModifiedMac() {
        List<Record> records = new LinkedList<>();

        Record r = new Record();
        ModifiableByteArray mac = new ModifiableByteArray();
        VariableModification<byte[]> modifier = ByteArrayModificationFactory.xor(new byte[] { 1, 1, 1 }, 0);
        mac.setModification(modifier);
        r.setMac(mac);
        records.add(r);

        return records;
    }

    private byte[] createPaddingBytes(int padding) {
        byte[] paddingBytes = new byte[padding + 1];
        for (int i = 0; i < paddingBytes.length; i++) {
            paddingBytes[i] = (byte) padding;
        }
        return paddingBytes;
    }

    @Override
    public Boolean isVulnerable() {
        List<Record> records = new LinkedList<>();
        records.addAll(createRecordsWithPlainData());
        records.addAll(createRecordsWithModifiedMac());
        records.addAll(createRecordsWithModifiedPadding());
        for (Record record : records) {
            executeAttackRound(record);

        }
        LOGGER.debug("All the attack runs executed. The following messages arrived at the ends of the connections");
        LOGGER.debug("If there are different messages, this could indicate the server does not process padding correctly");

        LinkedHashSet<ProtocolMessage> pmSet = new LinkedHashSet<>();
        for (int i = 0; i < lastMessages.size(); i++) {
            ProtocolMessage pm = lastMessages.get(i);
            pmSet.add(pm);
            Record r = records.get(i);
            LOGGER.debug("----- NEXT TLS CONNECTION WITH MODIFIED APPLICATION DATA RECORD -----");
            if (r.getPlainRecordBytes() != null) {
                LOGGER.debug("Plain record bytes of the modified record: ");
                LOGGER.debug(ArrayConverter.bytesToHexString(r.getPlainRecordBytes().getValue()));
                LOGGER.debug("Last protocol message in the protocol flow");
            }
            LOGGER.debug(pm.toString());
        }
        List<ProtocolMessage> pmSetList = new LinkedList<>(pmSet);

        if (pmSet.size() == 1) {
            LOGGER.info("{}, NOT vulnerable, one message found: {}", tlsConfig.getConnectionEnd().getHostname(),
                    pmSetList);
            return false;
        } else {
            LOGGER.info("{}, Vulnerable (?), more messages found, recheck in debug mode: {}", tlsConfig
                    .getConnectionEnd().getHostname(), pmSetList);
            return true;
        }
    }

}<|MERGE_RESOLUTION|>--- conflicted
+++ resolved
@@ -21,7 +21,6 @@
 import de.rub.nds.tlsattacker.core.record.AbstractRecord;
 import de.rub.nds.tlsattacker.core.record.Record;
 import de.rub.nds.tlsattacker.core.state.State;
-import de.rub.nds.tlsattacker.core.state.TlsContext;
 import de.rub.nds.tlsattacker.core.workflow.WorkflowExecutor;
 import de.rub.nds.tlsattacker.core.workflow.WorkflowExecutorFactory;
 import de.rub.nds.tlsattacker.core.workflow.WorkflowTrace;
@@ -29,7 +28,6 @@
 import de.rub.nds.tlsattacker.core.workflow.action.ReceiveAction;
 import de.rub.nds.tlsattacker.core.workflow.action.SendAction;
 import de.rub.nds.tlsattacker.core.workflow.factory.WorkflowConfigurationFactory;
-import de.rub.nds.tlsattacker.core.workflow.factory.WorkflowTraceType;
 import java.util.LinkedHashSet;
 import java.util.LinkedList;
 import java.util.List;
@@ -48,10 +46,12 @@
 
     private final List<ProtocolMessage> lastMessages;
     private final Config tlsConfig;
+    private final State state;
 
     public PaddingOracleAttacker(PaddingOracleCommandConfig config) {
         super(config, false);
-        tlsConfig = config.createConfig();
+        state = new State();
+        tlsConfig = state.getConfig();
         lastMessages = new LinkedList<>();
     }
 
@@ -61,19 +61,8 @@
     }
 
     public void executeAttackRound(Record record) {
-<<<<<<< HEAD
-        tlsConfig.setWorkflowTraceType(WorkflowTraceType.FULL);
-        State state = new State(tlsConfig);
-        TlsContext tlsContext = state.getTlsContext();
-        WorkflowExecutor workflowExecutor = WorkflowExecutorFactory.createWorkflowExecutor(
-                tlsConfig.getWorkflowExecutorType(), state);
-
-        WorkflowTrace trace = state.getWorkflowTrace();
-=======
->>>>>>> 442da350
-
         WorkflowTrace trace = new WorkflowConfigurationFactory(tlsConfig).createHandshakeWorkflow();
-        tlsConfig.setWorkflowTrace(trace);
+        state.setWorkflowTrace(trace);
         ApplicationMessage applicationMessage = new ApplicationMessage(tlsConfig);
         SendAction sendAction = new SendAction(applicationMessage);
         sendAction.setRecords(new LinkedList<AbstractRecord>());
@@ -81,9 +70,9 @@
         trace.addTlsAction(sendAction);
         AlertMessage alertMessage = new AlertMessage(tlsConfig);
         trace.addTlsAction(new ReceiveAction(alertMessage));
-        TlsContext tlsContext = new TlsContext(tlsConfig);
+
         WorkflowExecutor workflowExecutor = WorkflowExecutorFactory.createWorkflowExecutor(
-                tlsConfig.getWorkflowExecutorType(), tlsContext);
+                tlsConfig.getWorkflowExecutorType(), state);
 
         try {
             workflowExecutor.executeWorkflow();
