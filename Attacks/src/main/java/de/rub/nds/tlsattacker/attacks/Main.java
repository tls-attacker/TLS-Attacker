--- conflicted
+++ resolved
@@ -90,17 +90,12 @@
         jc.addCommand(SimpleMitmProxyCommandConfig.ATTACK_COMMAND, simpleMitmProxy);
         TooManyAlgorithmsAttackConfig tooManyAlgorithms = new TooManyAlgorithmsAttackConfig(generalDelegate);
         jc.addCommand(TooManyAlgorithmsAttackConfig.ATTACK_COMMAND, tooManyAlgorithms);
-<<<<<<< HEAD
-        TokenBindingMitmCommandConfig tokenBindingMitm = new TokenBindingMitmCommandConfig(generalDelegate);
-        jc.addCommand(TokenBindingMitmCommandConfig.ATTACK_COMMAND, tokenBindingMitm);
-=======
         DrownCommandConfig drownConfig = new DrownCommandConfig(generalDelegate);
         jc.addCommand(DrownCommandConfig.COMMAND, drownConfig);
         // TokenBindingMitmCommandConfig tokenBindingMitm = new
         // TokenBindingMitmCommandConfig(generalDelegate);
         // jc.addCommand(TokenBindingMitmCommandConfig.ATTACK_COMMAND,
         // tokenBindingMitm);
->>>>>>> 380c63a6
         jc.parse(args);
         if (generalDelegate.isHelp() || jc.getParsedCommand() == null) {
             if (jc.getParsedCommand() == null) {
@@ -158,18 +153,12 @@
             case PskBruteForcerAttackServerCommandConfig.ATTACK_COMMAND:
                 attacker = new PskBruteForcerAttackServer(pskBruteForcerAttackServerTest);
                 break;
-<<<<<<< HEAD
-            case TokenBindingMitmCommandConfig.ATTACK_COMMAND:
-                attacker = new TokenBindingMitm(tokenBindingMitm);
-                break;
-=======
             case DrownCommandConfig.COMMAND:
                 attacker = new DrownAttacker(drownConfig);
                 break;
             // case TokenBindingMitmCommandConfig.ATTACK_COMMAND:
             // attacker = new TokenBindingMitm(tokenBindingMitm);
             // break;
->>>>>>> 380c63a6
             default:
                 throw new ConfigurationException("Command not found");
         }
