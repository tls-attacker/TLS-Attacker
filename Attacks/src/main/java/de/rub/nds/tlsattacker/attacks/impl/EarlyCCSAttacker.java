/**
 * TLS-Attacker - A Modular Penetration Testing Framework for TLS
 *
 * Copyright 2014-2017 Ruhr University Bochum / Hackmanit GmbH
 *
 * Licensed under Apache License 2.0
 * http://www.apache.org/licenses/LICENSE-2.0
 */
package de.rub.nds.tlsattacker.attacks.impl;

import de.rub.nds.tlsattacker.attacks.config.EarlyCCSCommandConfig;
import de.rub.nds.tlsattacker.core.config.Config;
import de.rub.nds.tlsattacker.core.protocol.message.CertificateMessage;
import de.rub.nds.tlsattacker.core.protocol.message.ChangeCipherSpecMessage;
import de.rub.nds.tlsattacker.core.protocol.message.ClientHelloMessage;
import de.rub.nds.tlsattacker.core.protocol.message.ProtocolMessage;
import de.rub.nds.tlsattacker.core.protocol.message.ServerHelloDoneMessage;
import de.rub.nds.tlsattacker.core.protocol.message.ServerHelloMessage;
import de.rub.nds.tlsattacker.core.state.State;
import de.rub.nds.tlsattacker.core.state.TlsContext;
import de.rub.nds.tlsattacker.core.util.LogLevel;
import de.rub.nds.tlsattacker.core.workflow.WorkflowExecutor;
import de.rub.nds.tlsattacker.core.workflow.WorkflowExecutorFactory;
import de.rub.nds.tlsattacker.core.workflow.WorkflowTrace;
import de.rub.nds.tlsattacker.core.workflow.action.ReceiveAction;
import de.rub.nds.tlsattacker.core.workflow.action.SendAction;
import java.util.LinkedList;
import java.util.List;
import org.apache.logging.log4j.LogManager;
import org.apache.logging.log4j.Logger;

/**
 *
 * @author Juraj Somorovsky (juraj.somorovsky@rub.de)
 */
public class EarlyCCSAttacker extends Attacker<EarlyCCSCommandConfig> {

    public static Logger LOGGER = LogManager.getLogger(EarlyCCSAttacker.class);

    public EarlyCCSAttacker(EarlyCCSCommandConfig config) {
        super(config, false);
    }

    @Override
    public void executeAttack() {
        // byte[] ms = new byte[48];
        // byte[] pms = new byte[48];
        // pms[0] = 3;
        // pms[1] = 3;
        // workflowTrace.addTlsAction(new ChangePreMasterSecretAction(pms));
        // workflowTrace.addTlsAction(new ChangeMasterSecretAction(ms));
        throw new UnsupportedOperationException("Not implemented yet");
    }

    @Override
    public Boolean isVulnerable() {
        Config tlsConfig = config.createConfig();
<<<<<<< HEAD
        tlsConfig.getDefaultClientConnection().setTimeout(1000);

        WorkflowTrace workflowTrace = new WorkflowTrace();
=======
        tlsConfig.setDefaultTimeout(1000);
        WorkflowTrace workflowTrace = new WorkflowTrace(tlsConfig);
>>>>>>> bf7039b9
        workflowTrace.addTlsAction(new SendAction(new ClientHelloMessage(tlsConfig)));
        List<ProtocolMessage> messageList = new LinkedList<>();
        messageList.add(new ServerHelloMessage(tlsConfig));
        messageList.add(new CertificateMessage(tlsConfig));
        messageList.add(new ServerHelloDoneMessage(tlsConfig));
        workflowTrace.addTlsAction(new ReceiveAction(messageList));
        messageList = new LinkedList<>();
        messageList.add(new ChangeCipherSpecMessage());
        workflowTrace.addTlsAction(new SendAction(messageList));
        messageList = new LinkedList<>();
        workflowTrace.addTlsAction(new ReceiveAction(messageList));
<<<<<<< HEAD

        State state = new State(tlsConfig);
        state.setWorkflowTrace(workflowTrace);
        TlsContext tlsContext = state.getTlsContext();
=======
        tlsConfig.setWorkflowTrace(workflowTrace);
        State state = new State(tlsConfig, workflowTrace);
>>>>>>> bf7039b9
        WorkflowExecutor workflowExecutor = WorkflowExecutorFactory.createWorkflowExecutor(
                tlsConfig.getWorkflowExecutorType(), state);

        workflowExecutor.executeWorkflow();
        if (state.getTlsContext().isReceivedFatalAlert()) {
            LOGGER.log(LogLevel.CONSOLE_OUTPUT, "Not vulnerable (probably), Alert message found");
            return false;
        } else {
            LOGGER.log(LogLevel.CONSOLE_OUTPUT, "Vulnerable (probably), no Alert message found");
            return true;
        }
    }
}<|MERGE_RESOLUTION|>--- conflicted
+++ resolved
@@ -17,7 +17,6 @@
 import de.rub.nds.tlsattacker.core.protocol.message.ServerHelloDoneMessage;
 import de.rub.nds.tlsattacker.core.protocol.message.ServerHelloMessage;
 import de.rub.nds.tlsattacker.core.state.State;
-import de.rub.nds.tlsattacker.core.state.TlsContext;
 import de.rub.nds.tlsattacker.core.util.LogLevel;
 import de.rub.nds.tlsattacker.core.workflow.WorkflowExecutor;
 import de.rub.nds.tlsattacker.core.workflow.WorkflowExecutorFactory;
@@ -55,14 +54,7 @@
     @Override
     public Boolean isVulnerable() {
         Config tlsConfig = config.createConfig();
-<<<<<<< HEAD
-        tlsConfig.getDefaultClientConnection().setTimeout(1000);
-
-        WorkflowTrace workflowTrace = new WorkflowTrace();
-=======
-        tlsConfig.setDefaultTimeout(1000);
         WorkflowTrace workflowTrace = new WorkflowTrace(tlsConfig);
->>>>>>> bf7039b9
         workflowTrace.addTlsAction(new SendAction(new ClientHelloMessage(tlsConfig)));
         List<ProtocolMessage> messageList = new LinkedList<>();
         messageList.add(new ServerHelloMessage(tlsConfig));
@@ -74,18 +66,10 @@
         workflowTrace.addTlsAction(new SendAction(messageList));
         messageList = new LinkedList<>();
         workflowTrace.addTlsAction(new ReceiveAction(messageList));
-<<<<<<< HEAD
-
-        State state = new State(tlsConfig);
-        state.setWorkflowTrace(workflowTrace);
-        TlsContext tlsContext = state.getTlsContext();
-=======
-        tlsConfig.setWorkflowTrace(workflowTrace);
         State state = new State(tlsConfig, workflowTrace);
->>>>>>> bf7039b9
         WorkflowExecutor workflowExecutor = WorkflowExecutorFactory.createWorkflowExecutor(
                 tlsConfig.getWorkflowExecutorType(), state);
-
+        state.getTlsContext().getConnection().setTimeout(1000);
         workflowExecutor.executeWorkflow();
         if (state.getTlsContext().isReceivedFatalAlert()) {
             LOGGER.log(LogLevel.CONSOLE_OUTPUT, "Not vulnerable (probably), Alert message found");
