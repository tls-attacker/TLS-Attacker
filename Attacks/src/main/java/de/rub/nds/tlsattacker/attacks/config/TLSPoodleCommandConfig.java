--- conflicted
+++ resolved
@@ -15,12 +15,10 @@
 import de.rub.nds.tlsattacker.core.config.delegate.GeneralDelegate;
 import de.rub.nds.tlsattacker.core.config.delegate.HostnameExtensionDelegate;
 import de.rub.nds.tlsattacker.core.config.delegate.ProtocolVersionDelegate;
-<<<<<<< HEAD
+import de.rub.nds.tlsattacker.core.config.delegate.StarttlsDelegate;
 import de.rub.nds.tlsattacker.core.constants.AlgorithmResolver;
-=======
-import de.rub.nds.tlsattacker.core.config.delegate.StarttlsDelegate;
->>>>>>> 37f90560
 import de.rub.nds.tlsattacker.core.constants.CipherSuite;
+import de.rub.nds.tlsattacker.core.constants.KeyExchangeAlgorithm;
 import de.rub.nds.tlsattacker.core.exceptions.ConfigurationException;
 import java.util.LinkedList;
 import java.util.List;
@@ -79,15 +77,17 @@
         config.setEarlyStop(true);
         config.setAddRenegotiationInfoExtension(true);
         config.setAddServerNameIndicationExtension(true);
-        config.setAddSignatureAndHashAlgrorithmsExtension(true);
+        config.setAddSignatureAndHashAlgorithmsExtension(true);
         config.setQuickReceive(true);
         config.setStopActionsAfterFatal(true);
         config.setStopRecievingAfterFatal(true);
         config.setEarlyStop(true);
         boolean containsEc = false;
         for (CipherSuite suite : config.getDefaultClientSupportedCiphersuites()) {
-            if (AlgorithmResolver.getKeyExchangeAlgorithm(suite).name().toUpperCase().contains("EC")) {
+            KeyExchangeAlgorithm keyExchangeAlgorithm = AlgorithmResolver.getKeyExchangeAlgorithm(suite);
+            if (keyExchangeAlgorithm != null && keyExchangeAlgorithm.name().toUpperCase().contains("EC")) {
                 containsEc = true;
+                break;
             }
         }
         config.setAddECPointFormatExtension(containsEc);
