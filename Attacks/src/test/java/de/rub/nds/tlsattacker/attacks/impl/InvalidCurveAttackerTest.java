--- conflicted
+++ resolved
@@ -63,57 +63,30 @@
     }
 
     @Test
-<<<<<<< HEAD
-    @Ignore
-    public void testIsVulnerableFalse() {
-        System.out.println("Starting InvalidCurveAttacker tests vs BouncyCastle 1.52 (expected false)");
-        DockerTlsServerManagerFactory factory = new DockerTlsServerManagerFactory();
-        server = factory.get(TlsImplementationType.BOUNCYCASTLE, "1.54");
-=======
     public void testIsVulnerableFalse() throws Exception {
         System.out.println("Starting InvalidCurveAttacker tests vs BouncyCastle 1.58 (expected false)");
-        serverManager = DockerTlsServerManagerFactory.get(DockerTlsServerType.JSSE, "openjdk:7u151-jre-slim-bc-1-50");
-        server = serverManager.getTlsServer();
->>>>>>> aea279e6
+        server = new DockerTlsServerManagerFactory().get(TlsImplementationType.JSSE_WITH_BC, "openjdk:7u151-jre-slim-bc-1-50");
         InvalidCurveAttackConfig config = new InvalidCurveAttackConfig(new GeneralAttackDelegate());
         config.setEphemeral(true);
         ClientDelegate delegate = (ClientDelegate) config.getDelegate(ClientDelegate.class);
-<<<<<<< HEAD
         delegate.setHost(server.getHost() + ":" + server.getPort());
-=======
-        delegate.setHost(server.host + ":" + server.port);
-        while (!isOnline(server.host, server.port))
+        while (!isOnline(server.getHost(), server.getPort()))
             ;
->>>>>>> aea279e6
         InvalidCurveAttacker attacker = new InvalidCurveAttacker(config);
         assertTrue(attacker.isVulnerable() == Boolean.FALSE);
         server.kill();
     }
 
     @Test
-<<<<<<< HEAD
-    @Ignore
-    public void testIsVulnerableTrue() {
-        System.out.println("Starting InvalidCurveAttacker tests vs BouncyCastle 1.50 (expected true)");
-        DockerTlsServerManagerFactory factory = new DockerTlsServerManagerFactory();
-        server = factory.get(TlsImplementationType.BOUNCYCASTLE, "1.50");
-=======
     public void testIsVulnerableTrue() throws Exception {
         System.out.println("Starting InvalidCurveAttacker tests vs JSSE with BouncyCastle 1.50 (expected true)");
-        serverManager = DockerTlsServerManagerFactory.get(DockerTlsServerType.JSSE_WITH_BC,
-                "openjdk:7u151-jre-slim-bc-1-50");
-        server = serverManager.getTlsServer();
->>>>>>> aea279e6
+        server = new DockerTlsServerManagerFactory().get(TlsImplementationType.JSSE_WITH_BC, "openjdk:7u151-jre-slim-bc-1-50");
         InvalidCurveAttackConfig config = new InvalidCurveAttackConfig(new GeneralAttackDelegate());
         config.setEphemeral(true);
         ClientDelegate delegate = (ClientDelegate) config.getDelegate(ClientDelegate.class);
-<<<<<<< HEAD
         delegate.setHost(server.getHost() + ":" + server.getPort());
-=======
-        delegate.setHost(server.host + ":" + server.port);
-        while (!isOnline(server.host, server.port))
+        while (!isOnline(server.getHost(), server.getPort()))
             ;
->>>>>>> aea279e6
         InvalidCurveAttacker attacker = new InvalidCurveAttacker(config);
         assertTrue(attacker.isVulnerable() == Boolean.TRUE);
         server.kill();
