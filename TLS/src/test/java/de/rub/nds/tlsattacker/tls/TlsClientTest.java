--- conflicted
+++ resolved
@@ -112,28 +112,6 @@
      * @param port
      */
     public void testExecuteWorkflows(PublicKeyAlgorithm algorithm, int port) {
-<<<<<<< HEAD
-	GeneralConfig generalConfig = new GeneralConfig();
-	generalConfig.setLogLevel(Level.ALL);
-	ConfigHandler configHandler = ConfigHandlerFactory.createConfigHandler("client");
-	configHandler.initialize(generalConfig);
-
-	ClientCommandConfig config = new ClientCommandConfig();
-	config.setConnect("localhost:" + port);
-
-	List<String> serverList = Arrays.asList(tlsServer.getCipherSuites());
-
-	config.setProtocolVersion(ProtocolVersion.TLS10);
-	testProtocolCompatibility(serverList, configHandler, config, algorithm);
-	config.setProtocolVersion(ProtocolVersion.TLS11);
-	testProtocolCompatibility(serverList, configHandler, config, algorithm);
-	config.setProtocolVersion(ProtocolVersion.TLS12);
-	testProtocolCompatibility(serverList, configHandler, config, algorithm);
-
-	if (algorithm == PublicKeyAlgorithm.RSA) {
-	    testCustomWorkflow(port);
-	}
-=======
         GeneralConfig generalConfig = new GeneralConfig();
         generalConfig.setLogLevel(Level.INFO);
         ConfigHandler configHandler = ConfigHandlerFactory.createConfigHandler("client");
@@ -155,7 +133,6 @@
         if (algorithm == PublicKeyAlgorithm.RSA) {
             testCustomWorkflow(port);
         }
->>>>>>> be782615
     }
 
     private void testProtocolCompatibility(List<String> serverList, ConfigHandler configHandler,
@@ -181,16 +158,10 @@
         TlsContext tlsContext = configHandler.initializeTlsContext(config);
         WorkflowExecutor workflowExecutor = configHandler.initializeWorkflowExecutor(transportHandler, tlsContext);
         workflowExecutor.executeWorkflow();
-
-<<<<<<< HEAD
-	transportHandler.closeConnection();
-	assertTrue(tlsContext.getWorkflowTrace().containsServerFinished());
-	System.out.println("passed");
-=======
         transportHandler.closeConnection();
 
         assertTrue(tlsContext.getWorkflowTrace().containsServerFinished());
->>>>>>> be782615
+
     }
 
     private void testCustomWorkflow(int port) {
