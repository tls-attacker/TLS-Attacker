--- conflicted
+++ resolved
@@ -69,63 +69,6 @@
         byte[] serverUnixTime = Arrays.copyOfRange(message, currentPointer, nextPointer);
         protocolMessage.setUnixTime(serverUnixTime);
 	// System.out.println(new
-<<<<<<< HEAD
-	// Date(ArrayConverter.bytesToLong(serverUnixTime) * 1000));
-
-	currentPointer = nextPointer;
-	nextPointer = currentPointer + HandshakeByteLength.RANDOM;
-	byte[] serverRandom = Arrays.copyOfRange(message, currentPointer, nextPointer);
-	protocolMessage.setRandom(serverRandom);
-
-	tlsContext.setServerRandom(ArrayConverter.concatenate(protocolMessage.getUnixTime().getValue(), protocolMessage
-		.getRandom().getValue()));
-
-	currentPointer = nextPointer;
-	int sessionIdLength = message[currentPointer] & 0xFF;
-	currentPointer = currentPointer + HandshakeByteLength.SESSION_ID_LENGTH;
-	nextPointer = currentPointer + sessionIdLength;
-	byte[] sessionId = Arrays.copyOfRange(message, currentPointer, nextPointer);
-	protocolMessage.setSessionId(sessionId);
-
-	// handle unknown SessionID during Session resumption
-	if (tlsContext.isSessionResumption()
-		&& !(Arrays.equals(tlsContext.getSessionID(), protocolMessage.getSessionId().getValue()))) {
-	    throw new WorkflowExecutionException("Session ID is unknown to the Client");
-	}
-
-	tlsContext.setSessionID(sessionId);
-
-	currentPointer = nextPointer;
-	nextPointer = currentPointer + HandshakeByteLength.CIPHER_SUITE;
-	CipherSuite selectedCipher = CipherSuite.getCipherSuite(Arrays
-		.copyOfRange(message, currentPointer, nextPointer));
-	// System.out.println(selectedCipher);
-        //TODO If no cipherSuite?
-        if(selectedCipher == null)
-        {
-            selectedCipher = CipherSuite.TLS_RSA_WITH_AES_128_CBC_SHA;
-        }
-	protocolMessage.setSelectedCipherSuite(selectedCipher.getByteValue());
-
-	tlsContext.setSelectedCipherSuite(CipherSuite.getCipherSuite(protocolMessage.getSelectedCipherSuite()
-		.getValue()));
-	tlsContext.setProtocolVersion(serverProtocolVersion);
-	tlsContext.initiliazeTlsMessageDigest();
-
-	currentPointer = nextPointer;
-	byte compression = message[currentPointer];
-	currentPointer += HandshakeByteLength.COMPRESSION;
-	protocolMessage.setSelectedCompressionMethod(compression);
-
-	tlsContext.setCompressionMethod(CompressionMethod.getCompressionMethod(protocolMessage
-		.getSelectedCompressionMethod().getValue()));
-
-	if ((currentPointer - pointer) < length) {
-	    currentPointer += ExtensionByteLength.EXTENSIONS;
-	    while ((currentPointer - pointer) < length) {
-		nextPointer = currentPointer + ExtensionByteLength.TYPE;
-		byte[] extensionType = Arrays.copyOfRange(message, currentPointer, nextPointer);
-=======
         // Date(ArrayConverter.bytesToLong(serverUnixTime) * 1000));
 
         currentPointer = nextPointer;
@@ -183,7 +126,6 @@
             while ((currentPointer - pointer) < length) {
                 nextPointer = currentPointer + ExtensionByteLength.TYPE;
                 byte[] extensionType = Arrays.copyOfRange(message, currentPointer, nextPointer);
->>>>>>> 3efd844d
 		// Not implemented/unknown extensions will generate an Exception
                 // ...
                 try {
