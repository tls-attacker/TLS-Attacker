--- conflicted
+++ resolved
@@ -43,11 +43,7 @@
      */
     @Override
     public void initializeClientHelloExtension(SignatureAndHashAlgorithmsExtensionMessage extension) {
-<<<<<<< HEAD
-        byte[] algorithms = null;
-=======
         byte[] algorithms = new byte[0];
->>>>>>> 1644651e
         for (SignatureAndHashAlgorithm algorithm : extension.getSignatureAndHashAlgorithmsConfig()) {
             algorithms = ArrayConverter.concatenate(algorithms, algorithm.getByteValue());
         }
@@ -70,54 +66,57 @@
      * This method parses the signature and hash algorithms extension out of a
      * byte message.
      *
-     * @param message is the message as byte array, which contains the extension
-     * @param pointer points to the first byte of the signature and hash
-     *                algorithms extension
+     * @param message
+     *            is the message as byte array, which contains the extension
+     * @param pointer
+     *            points to the first byte of the signature and hash algorithms
+     *            extension
      * @return points to the first byte after the SignatureAndHashAlgorithms
      *         extension
      */
     @Override
     public int parseExtension(byte[] message, int pointer) {
-<<<<<<< HEAD
 
         if (extensionMessage == null) {
             extensionMessage = new SignatureAndHashAlgorithmsExtensionMessage();
         }
         // check if correct extension is passed
         if (message[pointer] != (byte) 0 && message[pointer + 1] != (byte) 13) {
-            throw new IllegalArgumentException("Extension isn't a SignatureAndHashAlgorithms Extension. First Bytes should be '0' and '13'");
+            throw new IllegalArgumentException(
+                    "Extension isn't a SignatureAndHashAlgorithms Extension. First Bytes should be '0' and '13'");
         }
         // set extension type
         extensionMessage.setExtensionType(ExtensionType.SIGNATURE_AND_HASH_ALGORITHMS.getValue());
         int newPointer = pointer + ExtensionByteLength.TYPE;
 
         // set extension and signature and hash algorithm extension length
-        extensionMessage.setExtensionLength(ArrayConverter.bytesToInt(new byte[]{message[newPointer], message[newPointer + 1]}));
+        extensionMessage.setExtensionLength(ArrayConverter.bytesToInt(new byte[] { message[newPointer],
+                message[newPointer + 1] }));
         newPointer += ExtensionByteLength.EXTENSIONS;
 
-        extensionMessage.setSignatureAndHashAlgorithmsLength(ArrayConverter.bytesToInt(new byte[]{message[newPointer], message[newPointer + 1]}));
+        extensionMessage.setSignatureAndHashAlgorithmsLength(ArrayConverter.bytesToInt(new byte[] {
+                message[newPointer], message[newPointer + 1] }));
         newPointer += SIGNATURE_AND_HASH_ALGORITHMS_LENGTH;
 
-        // create the SignatureAndHashAlgorithmsConfig (List) and the byte values of them
+        // create the SignatureAndHashAlgorithmsConfig (List) and the byte
+        // values of them
         int pairingsCount = extensionMessage.getSignatureAndHashAlgorithmsLength().getValue() / 2;
         ArrayList<SignatureAndHashAlgorithm> signatureAndHashConfig = new ArrayList<>();
         ByteArrayOutputStream signatureAndHashBytes = new ByteArrayOutputStream();
 
         for (int i = newPointer; i <= newPointer + pairingsCount; i += 2) {
-            signatureAndHashConfig.add(new SignatureAndHashAlgorithm(new byte[]{message[i], message[i + 1]}));
+            signatureAndHashConfig.add(new SignatureAndHashAlgorithm(new byte[] { message[i], message[i + 1] }));
             signatureAndHashBytes.write(message, i, 2);
         }
         extensionMessage.setSignatureAndHashAlgorithms(signatureAndHashBytes.toByteArray());
         extensionMessage.setSignatureAndHashAlgorithmsConfig(signatureAndHashConfig);
 
-        // the extension bytes are exactly the same, than in the message. Thus we copy them.
+        // the extension bytes are exactly the same, than in the message. Thus
+        // we copy them.
         newPointer += extensionMessage.getSignatureAndHashAlgorithmsLength().getValue();
         extensionMessage.setExtensionBytes(Arrays.copyOfRange(message, pointer, newPointer));
 
         return newPointer;
-=======
-        throw new UnsupportedOperationException("Not supported yet.");
->>>>>>> 1644651e
     }
 
 }