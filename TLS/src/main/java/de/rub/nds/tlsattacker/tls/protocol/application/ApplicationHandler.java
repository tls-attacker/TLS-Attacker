/**
 * TLS-Attacker - A Modular Penetration Testing Framework for TLS.
 *
 * Copyright (C) 2015 Chair for Network and Data Security,
 *                    Ruhr University Bochum
 *                    (juraj.somorovsky@rub.de)
 *
 * Licensed under the Apache License, Version 2.0 (the "License");
 * you may not use this file except in compliance with the License.
 * You may obtain a copy of the License at
 *
 * http://www.apache.org/licenses/LICENSE-2.0
 *
 * Unless required by applicable law or agreed to in writing, software
 * distributed under the License is distributed on an "AS IS" BASIS,
 * WITHOUT WARRANTIES OR CONDITIONS OF ANY KIND, either express or implied.
 * See the License for the specific language governing permissions and
 * limitations under the License.
 */
package de.rub.nds.tlsattacker.tls.protocol.application;

import de.rub.nds.tlsattacker.tls.constants.ConnectionEnd;
import de.rub.nds.tlsattacker.tls.protocol.ProtocolMessageHandler;
import de.rub.nds.tlsattacker.tls.workflow.TlsContext;
import de.rub.nds.tlsattacker.util.ArrayConverter;
import java.util.Arrays;
<<<<<<< HEAD
=======
import org.apache.logging.log4j.LogManager;
import org.apache.logging.log4j.Logger;
>>>>>>> 521da151

/**
 * @author Juraj Somorovsky <juraj.somorovsky@rub.de>
 * @author Philip Riese <philip.riese@rub.de>
 */
public class ApplicationHandler extends ProtocolMessageHandler<ApplicationMessage> {

    private static final Logger LOGGER = LogManager.getLogger(ApplicationHandler.class);

    public ApplicationHandler(TlsContext tlsContext) {
	super(tlsContext);
	this.correctProtocolMessageClass = ApplicationMessage.class;
    }

    @Override
    public byte[] prepareMessageAction() {
	String responseBody;
	// Response body for a normal handshake and one for specific for session
	// resumption
	if (tlsContext.getMyConnectionEnd() == ConnectionEnd.SERVER) {
	    String status = "Handshake successful!";
	    if (tlsContext.isSessionResumption()) {
		status = "Session Resumption successful!";
	    }
	    responseBody = "HTTP/1.1 200 OK\n" + "Server: localhost\n"
		    + "Content-Type: text/html; charset=ISO-8859-1\n" + "\n" + "<html>\n" + "<head>\n"
		    + "<title>HTTP</TITLE>\n" + "</head>\n" + "<body>\n" + "<p>" + status + "</p>\n" + "</body>\n"
		    + "</html>";
	} else {
	    // construction for the injection of a HTTP transaction during THS
	    // Attack
	    if (tlsContext.getCertSecure() == null) {
		responseBody = "GET / HTTP/1.1\r\n" + "Host: " + tlsContext.getHost() + "\r\n\r\n";
	    } else {
		responseBody = "GET /" + tlsContext.getCertSecure() + " HTTP/1.1\r\n" + "Host: " + tlsContext.getHost()
			+ "\r\n\r\n";
	    }
	}
	System.out.println(responseBody);
	protocolMessage.setData(responseBody.getBytes());
	LOGGER.debug("MessageData: {}", ArrayConverter.bytesToHexString(protocolMessage.getData().getValue()));
	byte[] result = protocolMessage.getData().getValue();
	return result;
    }

    @Override
    public int parseMessageAction(byte[] message, int pointer) {
<<<<<<< HEAD
	protocolMessage.setData(Arrays.copyOfRange(message, pointer, message.length));
	return pointer + message.length;
=======
	String application = new String(message);
	// output of the message
	System.out.println(application);
	// set data for forwarding this message during MitM Attack
	protocolMessage.setData(message);
	protocolMessage.setCompleteResultingMessage(Arrays.copyOfRange(message, pointer, message.length));
	pointer = message.length;
	return pointer;
>>>>>>> 521da151
    }

}<|MERGE_RESOLUTION|>--- conflicted
+++ resolved
@@ -19,24 +19,14 @@
  */
 package de.rub.nds.tlsattacker.tls.protocol.application;
 
-import de.rub.nds.tlsattacker.tls.constants.ConnectionEnd;
 import de.rub.nds.tlsattacker.tls.protocol.ProtocolMessageHandler;
 import de.rub.nds.tlsattacker.tls.workflow.TlsContext;
-import de.rub.nds.tlsattacker.util.ArrayConverter;
 import java.util.Arrays;
-<<<<<<< HEAD
-=======
-import org.apache.logging.log4j.LogManager;
-import org.apache.logging.log4j.Logger;
->>>>>>> 521da151
 
 /**
  * @author Juraj Somorovsky <juraj.somorovsky@rub.de>
- * @author Philip Riese <philip.riese@rub.de>
  */
 public class ApplicationHandler extends ProtocolMessageHandler<ApplicationMessage> {
-
-    private static final Logger LOGGER = LogManager.getLogger(ApplicationHandler.class);
 
     public ApplicationHandler(TlsContext tlsContext) {
 	super(tlsContext);
@@ -45,50 +35,15 @@
 
     @Override
     public byte[] prepareMessageAction() {
-	String responseBody;
-	// Response body for a normal handshake and one for specific for session
-	// resumption
-	if (tlsContext.getMyConnectionEnd() == ConnectionEnd.SERVER) {
-	    String status = "Handshake successful!";
-	    if (tlsContext.isSessionResumption()) {
-		status = "Session Resumption successful!";
-	    }
-	    responseBody = "HTTP/1.1 200 OK\n" + "Server: localhost\n"
-		    + "Content-Type: text/html; charset=ISO-8859-1\n" + "\n" + "<html>\n" + "<head>\n"
-		    + "<title>HTTP</TITLE>\n" + "</head>\n" + "<body>\n" + "<p>" + status + "</p>\n" + "</body>\n"
-		    + "</html>";
-	} else {
-	    // construction for the injection of a HTTP transaction during THS
-	    // Attack
-	    if (tlsContext.getCertSecure() == null) {
-		responseBody = "GET / HTTP/1.1\r\n" + "Host: " + tlsContext.getHost() + "\r\n\r\n";
-	    } else {
-		responseBody = "GET /" + tlsContext.getCertSecure() + " HTTP/1.1\r\n" + "Host: " + tlsContext.getHost()
-			+ "\r\n\r\n";
-	    }
-	}
-	System.out.println(responseBody);
-	protocolMessage.setData(responseBody.getBytes());
-	LOGGER.debug("MessageData: {}", ArrayConverter.bytesToHexString(protocolMessage.getData().getValue()));
+	protocolMessage.setData("test".getBytes());
 	byte[] result = protocolMessage.getData().getValue();
 	return result;
     }
 
     @Override
     public int parseMessageAction(byte[] message, int pointer) {
-<<<<<<< HEAD
 	protocolMessage.setData(Arrays.copyOfRange(message, pointer, message.length));
 	return pointer + message.length;
-=======
-	String application = new String(message);
-	// output of the message
-	System.out.println(application);
-	// set data for forwarding this message during MitM Attack
-	protocolMessage.setData(message);
-	protocolMessage.setCompleteResultingMessage(Arrays.copyOfRange(message, pointer, message.length));
-	pointer = message.length;
-	return pointer;
->>>>>>> 521da151
     }
 
 }