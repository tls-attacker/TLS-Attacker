--- conflicted
+++ resolved
@@ -22,13 +22,7 @@
 import de.rub.nds.tlsattacker.tls.exceptions.WorkflowExecutionException;
 
 /**
-<<<<<<< HEAD
- * TODO REFACTORING!!!!!!!!!!!!!!!1
- * 
- * @author Juraj Somorovsky <juraj.somorovsky@rub.de>
-=======
  * @author Florian Pfützenreuter <florian.pfuetzenreuter@rub.de>
->>>>>>> 3be1abc0
  */
 public interface WorkflowExecutor {
 
