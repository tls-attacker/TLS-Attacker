/**
 * TLS-Attacker - A Modular Penetration Testing Framework for TLS
 *
 * Copyright 2014-2016 Ruhr University Bochum / Hackmanit GmbH
 *
 * Licensed under Apache License 2.0
 * http://www.apache.org/licenses/LICENSE-2.0
 */
package de.rub.nds.tlsattacker.tls.constants;

import java.util.HashSet;
import java.util.Set;
import org.apache.logging.log4j.LogManager;
import org.apache.logging.log4j.Logger;

/**
 * Resolves crypto algorithms and their properties from a given cipehr suite
 * (and TLS version).
 * 
 * @author Juraj Somorovsky - juraj.somorovsky@rub.de
 */
public class AlgorithmResolver {

    private static final Logger LOGGER = LogManager.getLogger(AlgorithmResolver.class);

    private AlgorithmResolver() {

    }

    /**
     * Returns a PRF algorithm based on the protocol version and the cipher
     * suite. TLS 1.0 and 1.1 used a legacy PRF based on MD5 and SHA-1. TLS 1.2
     * uses per default SHA256 PRF, but allows for definition of further PRFs in
     * specific cipher suites (the last part of a cipher suite string identifies
     * the PRF).
     * 
     * @param protocolVersion
     * @param cipherSuite
     * @return
     */
    public static PRFAlgorithm getPRFAlgorithm(ProtocolVersion protocolVersion, CipherSuite cipherSuite) {
	PRFAlgorithm result;
	if (protocolVersion == ProtocolVersion.TLS10 || protocolVersion == ProtocolVersion.TLS11
		|| protocolVersion == ProtocolVersion.DTLS10) {
	    result = PRFAlgorithm.TLS_PRF_LEGACY;
	} else if (cipherSuite.name().endsWith("SHA384")) {
	    result = PRFAlgorithm.TLS_PRF_SHA384;
	} else {
	    result = PRFAlgorithm.TLS_PRF_SHA256;
	}
	LOGGER.debug("Using the following PRF Algorithm: {}", result);
	return result;
    }

    /**
     * Returns a digest algorithm based on the protocol version and the cipher
     * suite. The digest algorithm is used to compute a message digest over the
     * handshake messages and to compute valid finished messages. TLS 1.0 and
     * 1.1 used a legacy digest based on MD5 and SHA-1. TLS 1.2 uses per default
     * SHA256 digest algorithm, but allows for definition of further digest
     * algorithms in specific cipher suites (the last part of a cipher suite
     * string identifies the digest).
     * 
     * @param protocolVersion
     * @param cipherSuite
     * @return
     */
    public static DigestAlgorithm getDigestAlgorithm(ProtocolVersion protocolVersion, CipherSuite cipherSuite) {
	DigestAlgorithm result;
	if (protocolVersion == ProtocolVersion.TLS10 || protocolVersion == ProtocolVersion.TLS11
		|| protocolVersion == ProtocolVersion.DTLS10) {
	    result = DigestAlgorithm.LEGACY;
	} else if (cipherSuite.name().endsWith("SHA384")) {
	    result = DigestAlgorithm.SHA384;
	} else {
	    result = DigestAlgorithm.SHA256;
	}
	LOGGER.debug("Using the following Digest Algorithm: {}", result);
	return result;
    }

    public static KeyExchangeAlgorithm getKeyExchangeAlgorithm(CipherSuite cipherSuite) {
<<<<<<< HEAD
	String cipher = cipherSuite.toString().toUpperCase();
	if (cipher.startsWith("TLS_RSA_")) {
	    return KeyExchangeAlgorithm.RSA;
	} else if (cipher.startsWith("TLS_DH_DSS_")) {
	    return KeyExchangeAlgorithm.DH_DSS;
	} else if (cipher.startsWith("TLS_DH_RSA_")) {
	    return KeyExchangeAlgorithm.DH_RSA;
	} else if (cipher.startsWith("TLS_DHE_DSS_")) {
	    return KeyExchangeAlgorithm.DHE_DSS;
	} else if (cipher.startsWith("TLS_DHE_RSA_")) {
	    return KeyExchangeAlgorithm.DHE_RSA;
	} else if (cipher.startsWith("TLS_DH_ANON_")) {
	    return KeyExchangeAlgorithm.DH_ANON;
	} else if (cipher.startsWith("TLS_ECDH_")) {
	    return KeyExchangeAlgorithm.EC_DIFFIE_HELLMAN;
	} else if (cipher.startsWith("TLS_ECDHE_")) {
	    return KeyExchangeAlgorithm.EC_DIFFIE_HELLMAN;
	} else if (cipher.startsWith("TLS_NULL_")) {
	    return KeyExchangeAlgorithm.NULL;
	} else if (cipher.startsWith("TLS_KRB5_")) {
	    return KeyExchangeAlgorithm.KRB5;
	} else if (cipher.startsWith("TLS_PSK_")) {
	    return KeyExchangeAlgorithm.PSK;
	} else if (cipher.startsWith("TLS_SRP_")) {
	    return KeyExchangeAlgorithm.SRP;
	} else if (cipher.startsWith("TLS_GOSTR341001_")) {
	    return KeyExchangeAlgorithm.GOSTR341001;
	} else if (cipher.startsWith("TLS_GOSTR341094_")) {
	    return KeyExchangeAlgorithm.GOSTR341094;
	} else if (cipher.startsWith("TLS_CECPQ1_")) {
	    return KeyExchangeAlgorithm.CECPQ1;
	}
	throw new UnsupportedOperationException("The key exchange algorithm is not supported yet.");
=======
        String cipher = cipherSuite.toString().toUpperCase();
        if (cipher.startsWith("TLS_RSA_")) {
            return KeyExchangeAlgorithm.RSA;
        } else if (cipher.startsWith("TLS_DH_DSS_")) {
            return KeyExchangeAlgorithm.DH_DSS;
        } else if (cipher.startsWith("TLS_DH_RSA_")) {
            return KeyExchangeAlgorithm.DH_RSA;
        } else if (cipher.startsWith("TLS_DHE_DSS_")) {
            return KeyExchangeAlgorithm.DHE_DSS;
        } else if (cipher.startsWith("TLS_DHE_RSA_")) {
            return KeyExchangeAlgorithm.DHE_RSA;
        } else if (cipher.startsWith("TLS_DHE_PSK")) {
            return KeyExchangeAlgorithm.DHE_PSK;
        } else if (cipher.startsWith("TLS_DH_ANON_")) {
            return KeyExchangeAlgorithm.DH_ANON;
        } else if (cipher.startsWith("TLS_ECDH_")) {
            return KeyExchangeAlgorithm.EC_DIFFIE_HELLMAN;
        } else if (cipher.startsWith("TLS_ECDHE_")) {
            return KeyExchangeAlgorithm.EC_DIFFIE_HELLMAN;
        } else if (cipher.startsWith("TLS_NULL_")) {
            return KeyExchangeAlgorithm.NULL;
        } else if (cipher.startsWith("TLS_KRB5_")) {
            return KeyExchangeAlgorithm.KRB5;
        } else if (cipher.startsWith("TLS_PSK_")) {
            return KeyExchangeAlgorithm.PSK;
        } else if (cipher.startsWith("TLS_SRP_")) {
            return KeyExchangeAlgorithm.SRP;
        } else if (cipher.startsWith("TLS_GOSTR341001_")) {
            return KeyExchangeAlgorithm.GOSTR341001;
        } else if (cipher.startsWith("TLS_GOSTR341094_")) {
            return KeyExchangeAlgorithm.GOSTR341094;
        } else if (cipher.startsWith("TLS_CECPQ1_")) {
            return KeyExchangeAlgorithm.CECPQ1;
        }
        throw new UnsupportedOperationException("The key exchange algorithm in " + cipherSuite.toString() + " is not supported yet.");
>>>>>>> a4896f00
    }

    /**
     * Depending on the provided cipher suite, the server needs to be
     * initialized with proper public key(s). Depending on the cipher suite,
     * there are possibly more than one cipher suites needed.
     * 
     * This function returns a list of public key algorithms needed when running
     * a server with a cipher suite.
     * 
     * @param cipherSuite
     * @return
     */
    public static Set<PublicKeyAlgorithm> getRequiredKeystoreAlgorithms(CipherSuite cipherSuite) {
	String cipher = cipherSuite.toString().toUpperCase();
	Set<PublicKeyAlgorithm> result = new HashSet<>();
	if (cipher.contains("RSA")) {
	    result.add(PublicKeyAlgorithm.RSA);
	} else if (cipher.contains("ECDSA")) {
	    result.add(PublicKeyAlgorithm.EC);
	} else if (cipher.contains("DSS")) {
	    result.add(PublicKeyAlgorithm.DH);
	}
	if (cipher.contains("_ECDH_")) {
	    result.add(PublicKeyAlgorithm.EC);
	} else if (cipher.contains("_DH_")) {
	    result.add(PublicKeyAlgorithm.DH);
	}
	return result;
    }

    public static CipherAlgorithm getCipher(CipherSuite cipherSuite) {
<<<<<<< HEAD
	String cipher = cipherSuite.toString().toUpperCase();
	if (cipher.contains("NULL")) {
	    return CipherAlgorithm.NULL;
	} else if (cipher.contains("IDEA")) {
	    return CipherAlgorithm.IDEA_128;
	} else if (cipher.contains("RC2")) {
	    return CipherAlgorithm.RC2_128;
	} else if (cipher.contains("RC4")) {
	    return CipherAlgorithm.RC4_128;
	} else if (cipher.contains("DES_EDE_CBC")) {
	    return CipherAlgorithm.DES_EDE_CBC;
	} else if (cipher.contains("AES_128_CBC")) {
	    return CipherAlgorithm.AES_128_CBC;
	} else if (cipher.contains("AES_256_CBC")) {
	    return CipherAlgorithm.AES_256_CBC;
	} else if (cipher.contains("AES_128_GCM")) {
	    return CipherAlgorithm.AES_128_GCM;
	} else if (cipher.contains("AES_256_GCM")) {
	    return CipherAlgorithm.AES_256_GCM;
	} else if (cipher.contains("CAMELLIA_128_CBC")) {
	    return CipherAlgorithm.CAMELLIA_128_CBC;
	} else if (cipher.contains("CAMELLIA_256_CBC")) {
	    return CipherAlgorithm.CAMELLIA_256_CBC;
	}
	throw new UnsupportedOperationException("The cipher algorithm in " + cipherSuite + " is not supported yet.");
=======
        String cipher = cipherSuite.toString().toUpperCase();
        if (cipher.contains("NULL")) {
            return CipherAlgorithm.NULL;
        } else if (cipher.contains("IDEA")) {
            return CipherAlgorithm.IDEA_128;
        } else if (cipher.contains("RC2")) {
            return CipherAlgorithm.RC2_128;
        } else if (cipher.contains("RC4")) {
            return CipherAlgorithm.RC4_128;
        } else if (cipher.contains("DES_EDE_CBC")) {
            return CipherAlgorithm.DES_EDE_CBC;
        } else if (cipher.contains("AES_128_CBC")) {
            return CipherAlgorithm.AES_128_CBC;
        } else if (cipher.contains("AES_256_CBC")) {
            return CipherAlgorithm.AES_256_CBC;
        } else if (cipher.contains("AES_128_GCM")) {
            return CipherAlgorithm.AES_128_GCM;
        } else if (cipher.contains("AES_256_GCM")) {
            return CipherAlgorithm.AES_256_GCM;
        } else if (cipher.contains("CAMELLIA_128_CBC")) {
            return CipherAlgorithm.CAMELLIA_128_CBC;
        } else if (cipher.contains("CAMELLIA_256_CBC")) {
            return CipherAlgorithm.CAMELLIA_256_CBC;
        } else if (cipher.contains("SEED_CBC")) {
            return CipherAlgorithm.SEED_CBC;
        }
        throw new UnsupportedOperationException("The cipher algorithm in " + cipherSuite + " is not supported yet.");
>>>>>>> a4896f00
    }

    /**
     * TODO handle aead ciphers
     * 
     * @param cipherSuite
     * @return
     */
    public static CipherType getCipherType(CipherSuite cipherSuite) {
<<<<<<< HEAD
	String cipher = cipherSuite.toString().toUpperCase();
	if (cipher.contains("AES") || cipher.contains("DES")) {
	    return CipherType.BLOCK;
	} else if (cipher.contains("RC4")) {
	    return CipherType.STREAM;
	}
	throw new UnsupportedOperationException("The cipher algorithm is not supported yet.");
=======
        String cipher = cipherSuite.toString().toUpperCase();
        if (cipher.contains("AES") || cipher.contains("DES")) {
            return CipherType.BLOCK;
        } else if (cipher.contains("RC4")) {
            return CipherType.STREAM;
        }
        throw new UnsupportedOperationException("Cipher suite " + cipherSuite + " is not supported yet.");
>>>>>>> a4896f00
    }

    public static MacAlgorithm getMacAlgorithm(CipherSuite cipherSuite) {
	MacAlgorithm result = null;
	if (cipherSuite.isAEAD()) {
	    result = MacAlgorithm.AEAD;
	} else {
	    String cipher = cipherSuite.toString();
	    if (cipher.endsWith("MD5")) {
		result = MacAlgorithm.HMAC_MD5;
	    } else if (cipher.endsWith("SHA")) {
		result = MacAlgorithm.HMAC_SHA1;
	    } else if (cipher.endsWith("SHA256")) {
		result = MacAlgorithm.HMAC_SHA256;
	    } else if (cipher.endsWith("SHA384")) {
		result = MacAlgorithm.HMAC_SHA384;
	    } else if (cipher.endsWith("SHA512")) {
		result = MacAlgorithm.HMAC_SHA512;
	    } else if (cipher.endsWith("NULL")) {
		result = MacAlgorithm.NULL;
	    }
	}
	if (result != null) {
	    LOGGER.debug("Using the following Mac Algorithm: {}", result);
	    return result;
	} else {
	    throw new UnsupportedOperationException("The Mac algorithm for cipher " + cipherSuite
		    + " is not supported yet");
	}
    }
}<|MERGE_RESOLUTION|>--- conflicted
+++ resolved
@@ -80,41 +80,6 @@
     }
 
     public static KeyExchangeAlgorithm getKeyExchangeAlgorithm(CipherSuite cipherSuite) {
-<<<<<<< HEAD
-	String cipher = cipherSuite.toString().toUpperCase();
-	if (cipher.startsWith("TLS_RSA_")) {
-	    return KeyExchangeAlgorithm.RSA;
-	} else if (cipher.startsWith("TLS_DH_DSS_")) {
-	    return KeyExchangeAlgorithm.DH_DSS;
-	} else if (cipher.startsWith("TLS_DH_RSA_")) {
-	    return KeyExchangeAlgorithm.DH_RSA;
-	} else if (cipher.startsWith("TLS_DHE_DSS_")) {
-	    return KeyExchangeAlgorithm.DHE_DSS;
-	} else if (cipher.startsWith("TLS_DHE_RSA_")) {
-	    return KeyExchangeAlgorithm.DHE_RSA;
-	} else if (cipher.startsWith("TLS_DH_ANON_")) {
-	    return KeyExchangeAlgorithm.DH_ANON;
-	} else if (cipher.startsWith("TLS_ECDH_")) {
-	    return KeyExchangeAlgorithm.EC_DIFFIE_HELLMAN;
-	} else if (cipher.startsWith("TLS_ECDHE_")) {
-	    return KeyExchangeAlgorithm.EC_DIFFIE_HELLMAN;
-	} else if (cipher.startsWith("TLS_NULL_")) {
-	    return KeyExchangeAlgorithm.NULL;
-	} else if (cipher.startsWith("TLS_KRB5_")) {
-	    return KeyExchangeAlgorithm.KRB5;
-	} else if (cipher.startsWith("TLS_PSK_")) {
-	    return KeyExchangeAlgorithm.PSK;
-	} else if (cipher.startsWith("TLS_SRP_")) {
-	    return KeyExchangeAlgorithm.SRP;
-	} else if (cipher.startsWith("TLS_GOSTR341001_")) {
-	    return KeyExchangeAlgorithm.GOSTR341001;
-	} else if (cipher.startsWith("TLS_GOSTR341094_")) {
-	    return KeyExchangeAlgorithm.GOSTR341094;
-	} else if (cipher.startsWith("TLS_CECPQ1_")) {
-	    return KeyExchangeAlgorithm.CECPQ1;
-	}
-	throw new UnsupportedOperationException("The key exchange algorithm is not supported yet.");
-=======
         String cipher = cipherSuite.toString().toUpperCase();
         if (cipher.startsWith("TLS_RSA_")) {
             return KeyExchangeAlgorithm.RSA;
@@ -150,7 +115,6 @@
             return KeyExchangeAlgorithm.CECPQ1;
         }
         throw new UnsupportedOperationException("The key exchange algorithm in " + cipherSuite.toString() + " is not supported yet.");
->>>>>>> a4896f00
     }
 
     /**
@@ -183,33 +147,6 @@
     }
 
     public static CipherAlgorithm getCipher(CipherSuite cipherSuite) {
-<<<<<<< HEAD
-	String cipher = cipherSuite.toString().toUpperCase();
-	if (cipher.contains("NULL")) {
-	    return CipherAlgorithm.NULL;
-	} else if (cipher.contains("IDEA")) {
-	    return CipherAlgorithm.IDEA_128;
-	} else if (cipher.contains("RC2")) {
-	    return CipherAlgorithm.RC2_128;
-	} else if (cipher.contains("RC4")) {
-	    return CipherAlgorithm.RC4_128;
-	} else if (cipher.contains("DES_EDE_CBC")) {
-	    return CipherAlgorithm.DES_EDE_CBC;
-	} else if (cipher.contains("AES_128_CBC")) {
-	    return CipherAlgorithm.AES_128_CBC;
-	} else if (cipher.contains("AES_256_CBC")) {
-	    return CipherAlgorithm.AES_256_CBC;
-	} else if (cipher.contains("AES_128_GCM")) {
-	    return CipherAlgorithm.AES_128_GCM;
-	} else if (cipher.contains("AES_256_GCM")) {
-	    return CipherAlgorithm.AES_256_GCM;
-	} else if (cipher.contains("CAMELLIA_128_CBC")) {
-	    return CipherAlgorithm.CAMELLIA_128_CBC;
-	} else if (cipher.contains("CAMELLIA_256_CBC")) {
-	    return CipherAlgorithm.CAMELLIA_256_CBC;
-	}
-	throw new UnsupportedOperationException("The cipher algorithm in " + cipherSuite + " is not supported yet.");
-=======
         String cipher = cipherSuite.toString().toUpperCase();
         if (cipher.contains("NULL")) {
             return CipherAlgorithm.NULL;
@@ -237,7 +174,6 @@
             return CipherAlgorithm.SEED_CBC;
         }
         throw new UnsupportedOperationException("The cipher algorithm in " + cipherSuite + " is not supported yet.");
->>>>>>> a4896f00
     }
 
     /**
@@ -247,15 +183,6 @@
      * @return
      */
     public static CipherType getCipherType(CipherSuite cipherSuite) {
-<<<<<<< HEAD
-	String cipher = cipherSuite.toString().toUpperCase();
-	if (cipher.contains("AES") || cipher.contains("DES")) {
-	    return CipherType.BLOCK;
-	} else if (cipher.contains("RC4")) {
-	    return CipherType.STREAM;
-	}
-	throw new UnsupportedOperationException("The cipher algorithm is not supported yet.");
-=======
         String cipher = cipherSuite.toString().toUpperCase();
         if (cipher.contains("AES") || cipher.contains("DES")) {
             return CipherType.BLOCK;
@@ -263,7 +190,6 @@
             return CipherType.STREAM;
         }
         throw new UnsupportedOperationException("Cipher suite " + cipherSuite + " is not supported yet.");
->>>>>>> a4896f00
     }
 
     public static MacAlgorithm getMacAlgorithm(CipherSuite cipherSuite) {
