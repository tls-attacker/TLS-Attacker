--- conflicted
+++ resolved
@@ -26,11 +26,8 @@
 import de.rub.nds.tlsattacker.tls.config.ConfigHandler;
 import de.rub.nds.tlsattacker.tls.config.ConfigHandlerFactory;
 import de.rub.nds.tlsattacker.tls.config.ServerCommandConfig;
-<<<<<<< HEAD
 import de.rub.nds.tlsattacker.tls.config.WorkflowTraceSerializer;
-=======
 import de.rub.nds.tlsattacker.tls.workflow.SessionResumptionWorkflowConfiguration;
->>>>>>> 96db846b
 import de.rub.nds.tlsattacker.tls.workflow.TlsContext;
 import de.rub.nds.tlsattacker.tls.workflow.WorkflowExecutor;
 import de.rub.nds.tlsattacker.transport.TransportHandler;
@@ -85,11 +82,6 @@
 
 	transportHandler.closeConnection();
 
-<<<<<<< HEAD
-	if (config.getWorkflowTraceOutputFile() != null && !config.getWorkflowTraceOutputFile().isEmpty()) {
-	    FileOutputStream fos = new FileOutputStream(config.getWorkflowTraceOutputFile());
-	    WorkflowTraceSerializer.write(fos, tlsContext.getWorkflowTrace());
-=======
 	// setting and executing the session resumption workflow trace
 	if (config.isSessionResumption()) {
 	    TransportHandler transportHandlerSR = configHandler.initializeTransportHandler(config);
@@ -104,7 +96,11 @@
 	    workflowExecutorSR.executeWorkflow();
 
 	    transportHandlerSR.closeConnection();
->>>>>>> 96db846b
 	}
+        
+        if (config.getWorkflowTraceOutputFile() != null && !config.getWorkflowTraceOutputFile().isEmpty()) {
+	    FileOutputStream fos = new FileOutputStream(config.getWorkflowTraceOutputFile());
+	    WorkflowTraceSerializer.write(fos, tlsContext.getWorkflowTrace());
+        }
     }
 }