/**
 * TLS-Attacker - A Modular Penetration Testing Framework for TLS
 *
 * Copyright 2014-2016 Ruhr University Bochum / Hackmanit GmbH
 *
 * Licensed under Apache License 2.0 http://www.apache.org/licenses/LICENSE-2.0
 */
package de.rub.nds.tlsattacker.tls.workflow;

import de.rub.nds.tlsattacker.modifiablevariable.HoldsModifiableVariable;
import de.rub.nds.tlsattacker.tls.protocol.ProtocolMessage;
import de.rub.nds.tlsattacker.tls.constants.HandshakeMessageType;
import de.rub.nds.tlsattacker.tls.protocol.handshake.HandshakeMessage;
import de.rub.nds.tlsattacker.tls.constants.ProtocolMessageType;
import de.rub.nds.tlsattacker.tls.constants.ProtocolVersion;
<<<<<<< HEAD
import de.rub.nds.tlsattacker.tls.protocol.ArbitraryMessage;
import de.rub.nds.tlsattacker.tls.protocol.handshake.CertificateMessage;
import de.rub.nds.tlsattacker.tls.protocol.handshake.CertificateRequestMessage;
import de.rub.nds.tlsattacker.tls.protocol.handshake.CertificateVerifyMessage;
import de.rub.nds.tlsattacker.tls.protocol.handshake.ClientHelloMessage;
import de.rub.nds.tlsattacker.tls.protocol.handshake.DHClientKeyExchangeMessage;
import de.rub.nds.tlsattacker.tls.protocol.handshake.DHEServerKeyExchangeMessage;
import de.rub.nds.tlsattacker.tls.protocol.handshake.ECDHClientKeyExchangeMessage;
import de.rub.nds.tlsattacker.tls.protocol.handshake.ECDHEServerKeyExchangeMessage;
import de.rub.nds.tlsattacker.tls.protocol.handshake.FinishedMessage;
import de.rub.nds.tlsattacker.tls.protocol.handshake.HelloRequestMessage;
import de.rub.nds.tlsattacker.tls.protocol.handshake.RSAClientKeyExchangeMessage;
import de.rub.nds.tlsattacker.tls.protocol.handshake.ServerHelloDoneMessage;
import de.rub.nds.tlsattacker.tls.protocol.handshake.ServerHelloMessage;
import de.rub.nds.tlsattacker.tls.protocol.heartbeat.HeartbeatMessage;
=======
import de.rub.nds.tlsattacker.tls.workflow.action.MessageAction;
import de.rub.nds.tlsattacker.tls.workflow.action.ReceiveAction;
import de.rub.nds.tlsattacker.tls.workflow.action.SendAction;
import de.rub.nds.tlsattacker.tls.workflow.action.TLSAction;
>>>>>>> bd8fa325
import java.io.Serializable;
import java.util.LinkedList;
import java.util.List;
import javax.xml.bind.annotation.XmlAccessType;
import javax.xml.bind.annotation.XmlAccessorType;
import javax.xml.bind.annotation.XmlElement;
import javax.xml.bind.annotation.XmlElements;
import javax.xml.bind.annotation.XmlRootElement;

/**
 * A wrapper class over a list of protocol configuredMessages maintained in the
 * TLS context.
 * 
 * @author Juraj Somorovsky <juraj.somorovsky@rub.de>
 */
@XmlRootElement
@XmlAccessorType(XmlAccessType.FIELD)
public class WorkflowTrace implements Serializable {

    /**
     * Workflow
     */
    @HoldsModifiableVariable
<<<<<<< HEAD
    @XmlElementWrapper
    @XmlElements(value = { @XmlElement(type = ProtocolMessage.class, name = "ProtocolMessage"),
	    @XmlElement(type = ArbitraryMessage.class, name = "ArbitraryMessage"),
	    @XmlElement(type = CertificateMessage.class, name = "Certificate"),
	    @XmlElement(type = CertificateVerifyMessage.class, name = "CertificateVerify"),
	    @XmlElement(type = CertificateRequestMessage.class, name = "CertificateRequest"),
	    @XmlElement(type = ClientHelloMessage.class, name = "ClientHello"),
	    @XmlElement(type = ClientHelloDtlsMessage.class, name = "DtlsClientHello"),
	    @XmlElement(type = HelloVerifyRequestMessage.class, name = "HelloVerifyRequest"),
	    @XmlElement(type = DHClientKeyExchangeMessage.class, name = "DHClientKeyExchange"),
	    @XmlElement(type = DHEServerKeyExchangeMessage.class, name = "DHEServerKeyExchange"),
	    @XmlElement(type = ECDHClientKeyExchangeMessage.class, name = "ECDHClientKeyExchange"),
	    @XmlElement(type = ECDHEServerKeyExchangeMessage.class, name = "ECDHEServerKeyExchange"),
	    @XmlElement(type = FinishedMessage.class, name = "Finished"),
	    @XmlElement(type = RSAClientKeyExchangeMessage.class, name = "RSAClientKeyExchange"),
	    @XmlElement(type = ServerHelloDoneMessage.class, name = "ServerHelloDone"),
	    @XmlElement(type = ServerHelloMessage.class, name = "ServerHello"),
	    @XmlElement(type = AlertMessage.class, name = "Alert"),
	    @XmlElement(type = ApplicationMessage.class, name = "Application"),
	    @XmlElement(type = ChangeCipherSpecMessage.class, name = "ChangeCipherSpec"),
	    @XmlElement(type = HeartbeatMessage.class, name = "Heartbeat"),
	    @XmlElement(type = HelloRequestMessage.class, name = "HelloRequest") })
    private List<ProtocolMessage> protocolMessages;
=======
    @XmlElements(value = { @XmlElement(type = TLSAction.class, name = "TLSAction"),
	    @XmlElement(type = MessageAction.class, name = "MessageAction"),
	    @XmlElement(type = SendAction.class, name = "SendAction"),
	    @XmlElement(type = ReceiveAction.class, name = "ReceiveAction"), })
    private List<TLSAction> tlsActions;
>>>>>>> bd8fa325

    private String name = null;
    private String description = null;
    private ProtocolVersion protocolVersion;

    /**
<<<<<<< HEAD
     * Swaps Server Messages with ArbitaryMessages
     */
    public void makeGeneric() {
	List<ProtocolMessage> tempList = getProtocolMessages();

	for (int i = 0; i < tempList.size(); i++) {

	    if (tempList.get(i).getMessageIssuer() == ConnectionEnd.SERVER) {
		ArbitraryMessage arbitraryMessage = new ArbitraryMessage();
		arbitraryMessage.setMessageIssuer(ConnectionEnd.SERVER);
		tempList.set(i, arbitraryMessage);
	    }
	}
    }

    /**
     * Initializes the workflow trace with an empty list of protocol messages
=======
     * Initializes the workflow trace with an empty list of protocol
     * configuredMessages
>>>>>>> bd8fa325
     */
    public WorkflowTrace() {
	this.tlsActions = new LinkedList<>();
    }

    public String getDescription() {
	return description;
    }

    public void setDescription(String description) {
	this.description = description;
    }

    /**
     * Adds protocol message to the list
     * 
     * @param pm
     * @return Returns true if the list was changed
     */
    public boolean add(TLSAction action) {
	return tlsActions.add(action);
    }

    public TLSAction remove(int index) {
	return tlsActions.remove(index);
    }

    public List<ReceiveAction> getReceiveActions() {
	List<ReceiveAction> receiveActions = new LinkedList<>();
	for (TLSAction action : tlsActions) {
	    if (action instanceof ReceiveAction) {
		receiveActions.add((ReceiveAction) action);
	    }
	}
	return receiveActions;
    }

    public List<SendAction> getSendActions() {
	List<SendAction> sendActions = new LinkedList<>();
	for (TLSAction action : tlsActions) {
	    if (action instanceof SendAction) {
		sendActions.add((SendAction) action);
	    }
	}
	return sendActions;
    }

    public List<TLSAction> getTLSActions() {
	return tlsActions;
    }

    public void setTLSActions(List<TLSAction> tlsActions) {
	this.tlsActions = tlsActions;
    }

    /**
     * Returns a list of protocol configuredMessages of a specific type
     * 
     * @param type
     * @return
     */
    public List<Integer> getProtocolMessagePositions(ProtocolMessageType type) {
	List<Integer> positions = new LinkedList<>();
	int position = 0;
	for (ProtocolMessage pm : getAllConfiguredMessages()) {
	    if (pm.getProtocolMessageType() == type) {
		positions.add(position);
	    }
	    position++;
	}
	return positions;
    }

    public List<Integer> getProtocolMessagePositions(ProtocolMessageType type, ConnectionEnd issuer) {
	List<Integer> positions = new LinkedList<>();
	int position = 0;
	for (ProtocolMessage pm : protocolMessages) {
	    if (pm.getProtocolMessageType() == type && pm.getMessageIssuer() == issuer) {
		positions.add(position);
	    }
	    position++;
	}
	return positions;
    }

    public boolean containsProtocolMessage(ProtocolMessageType type) {
	return !getProtocolMessagePositions(type).isEmpty();
    }

    public boolean containsProtocolMessage(ProtocolMessageType type, ConnectionEnd end) {
	return !getProtocolMessagePositions(type, end).isEmpty();
    }

    /**
     * Returns the first protocol message of a specified type, which is
<<<<<<< HEAD
     * contained in the list of protocol messages. Returns null if no message is found.
=======
     * contained in the list of protocol configuredMessages.
>>>>>>> bd8fa325
     * 
     * @param type
     * @return
     */
    public ProtocolMessage getFirstProtocolMessage(ProtocolMessageType type) {
	for (ProtocolMessage pm : getAllConfiguredMessages()) {
	    if (pm.getProtocolMessageType() == type) {
		return pm;
	    }
	}
<<<<<<< HEAD
        return null;
=======
	return null;
>>>>>>> bd8fa325
    }

    /**
     * Returns a list of handshake configuredMessages of a given type.
     * 
     * @param type
     * @return
     */
    public List<Integer> getHandshakeMessagePositions(HandshakeMessageType type) {
	List<Integer> positions = new LinkedList<>();
	int position = 0;
	for (TLSAction action : tlsActions) {
	    if (action instanceof MessageAction) {
		for (ProtocolMessage pm : ((MessageAction) action).getConfiguredMessages()) {
		    if (pm.getProtocolMessageType() == ProtocolMessageType.HANDSHAKE) {
			HandshakeMessage hm = (HandshakeMessage) pm;
			if (hm.getHandshakeMessageType() == type) {
			    positions.add(position);
			}
		    }

		}
	    }
	    position++;
	}
	return positions;
    }

    /**
     * Returns a list of handshake messages of a given type.
     * 
     * @param type
     * @param end
     * @return
     */
    public List<Integer> getHandshakeMessagePositions(HandshakeMessageType type, ConnectionEnd connectionEnd) {
	List<Integer> positions = new LinkedList<>();
	int position = 0;
	for (ProtocolMessage pm : protocolMessages) {
	    if (pm.getProtocolMessageType() == ProtocolMessageType.HANDSHAKE) {
		HandshakeMessage hm = (HandshakeMessage) pm;
		if (hm.getHandshakeMessageType() == type && hm.getMessageIssuer() == connectionEnd) {
		    positions.add(position);
		}
	    }
	    position++;
	}
	return positions;
    }

    public boolean containsHandshakeMessage(HandshakeMessageType type) {
	return !getHandshakeMessagePositions(type).isEmpty();
    }

    /**
     * Returns the first handshake message of a specified type, which is
<<<<<<< HEAD
     * contained in the list of protocol messages. Returns null if no message is found.
=======
     * contained in the list of protocol configuredMessages.
>>>>>>> bd8fa325
     * 
     * @param type
     * @return
     */
    public HandshakeMessage getFirstConfiguredHandshakeMessage(HandshakeMessageType type) {
	for (TLSAction action : tlsActions) {
	    if (action instanceof MessageAction) {
		for (ProtocolMessage pm : ((MessageAction) action).getConfiguredMessages()) {
		    if (pm.getProtocolMessageType() == ProtocolMessageType.HANDSHAKE) {
			HandshakeMessage hm = (HandshakeMessage) pm;
			if (hm.getHandshakeMessageType() == type) {
			    return hm;
			}
		    }
		}
	    }
	}
	return null;
    }

    public ProtocolMessage getLastConfiguredProtocolMesssage() {
	int size = getAllConfiguredMessages().size();
	return getAllConfiguredMessages().get(size - 1);
    }

    public List<ProtocolMessage> getAllConfiguredMessages() {
	List<ProtocolMessage> messages = new LinkedList<>();
	for (TLSAction action : tlsActions) {
	    if (action instanceof MessageAction) {
		for (ProtocolMessage pm : ((MessageAction) action).getConfiguredMessages()) {
		    messages.add(pm);
		}
	    }
	}
<<<<<<< HEAD
	return null;
=======
	return messages;
>>>>>>> bd8fa325
    }

    public List<ProtocolMessage> getAllExecutedMessages() {
	List<ProtocolMessage> messages = new LinkedList<>();
	for (TLSAction action : tlsActions) {
	    if (action instanceof MessageAction) {
		for (ProtocolMessage pm : ((MessageAction) action).getActualMessages()) {
		    messages.add(pm);
		}
	    }
	}
	return messages;
    }

    public List<ProtocolMessage> getConfiguredReceivingMessages() {
	List<ProtocolMessage> messages = new LinkedList<>();
	for (TLSAction action : tlsActions) {
	    if (action instanceof ReceiveAction) {
		for (ProtocolMessage pm : ((MessageAction) action).getConfiguredMessages()) {

		    messages.add(pm);

		}
	    }
	}
	return messages;
    }

    public List<ProtocolMessage> getActuallyReceivedMessages() {
	List<ProtocolMessage> messages = new LinkedList<>();
	for (TLSAction action : tlsActions) {
	    if (action instanceof ReceiveAction) {
		for (ProtocolMessage pm : ((ReceiveAction) action).getActualMessages()) {

		    messages.add(pm);

		}
	    }
	}
	return messages;
    }

    public List<ProtocolMessage> getConfiguredSendMessages() {
	List<ProtocolMessage> messages = new LinkedList<>();
	for (TLSAction action : tlsActions) {
	    if (action instanceof SendAction) {
		for (ProtocolMessage pm : ((SendAction) action).getConfiguredMessages()) {
		    messages.add(pm);
		}
	    }
	}
	return messages;
    }

<<<<<<< HEAD
    public ProtocolMessage getLastClientMesssage() {
	List<ProtocolMessage> clientMessages = getClientMessages();
=======
    public ProtocolMessage getLastSendMesssage() {
	List<ProtocolMessage> clientMessages = getConfiguredSendMessages();
>>>>>>> bd8fa325
	int size = clientMessages.size();
	return clientMessages.get(size - 1);
    }

<<<<<<< HEAD
    public ProtocolMessage getLastServerMesssage() {
	List<ProtocolMessage> serverMessages = getServerMessages();
=======
    public TLSAction getLastAction() {
	int size = tlsActions.size();
	return tlsActions.get(size - 1);
    }

    public MessageAction getLastMessageAction() {
	for (int i = tlsActions.size() - 1; i > 0; i--) {
	    if (tlsActions.get(i) instanceof MessageAction) {
		return (MessageAction) (tlsActions.get(i));
	    }
	}
	return null;
    }

    public ProtocolMessage getLastReceiveMesssage() {
	List<ProtocolMessage> serverMessages = getConfiguredReceivingMessages();
>>>>>>> bd8fa325
	int size = serverMessages.size();
	return serverMessages.get(size - 1);
    }

<<<<<<< HEAD
    public boolean containsFinishedMessage(ConnectionEnd peer) {
	for (ProtocolMessage pm : protocolMessages) {
=======
    public boolean receivedFinished() {
	for (ProtocolMessage pm : getActuallyReceivedMessages()) {
>>>>>>> bd8fa325
	    if (pm.getProtocolMessageType() == ProtocolMessageType.HANDSHAKE) {
		HandshakeMessage hm = (HandshakeMessage) pm;
		if (hm.getHandshakeMessageType() == HandshakeMessageType.FINISHED) {

		    return true;

		}
	    }
	}
	return false;
    }

    public boolean sentFinished() {
	for (ProtocolMessage pm : getConfiguredSendMessages()) {
	    if (pm.getProtocolMessageType() == ProtocolMessageType.HANDSHAKE) {
		HandshakeMessage hm = (HandshakeMessage) pm;
		if (hm.getHandshakeMessageType() == HandshakeMessageType.FINISHED) {

		    return true;

		}
	    }
	}
	return false;
    }

    public String getName() {
	return name;
    }

    public void setName(String name) {
	this.name = name;
    }

    public ProtocolVersion getProtocolVersion() {
	return protocolVersion;
    }

    public void setProtocolVersion(ProtocolVersion protocolVersion) {
	this.protocolVersion = protocolVersion;
    }

    @Override
    public String toString() {
	StringBuilder sb = new StringBuilder();
	sb.append("WorkflowTrace:");
	for (ProtocolMessage pm : protocolMessages) {
	    sb.append("\n").append(pm.toCompactString());
	}
	return sb.toString();
    }

}<|MERGE_RESOLUTION|>--- conflicted
+++ resolved
@@ -13,28 +13,10 @@
 import de.rub.nds.tlsattacker.tls.protocol.handshake.HandshakeMessage;
 import de.rub.nds.tlsattacker.tls.constants.ProtocolMessageType;
 import de.rub.nds.tlsattacker.tls.constants.ProtocolVersion;
-<<<<<<< HEAD
-import de.rub.nds.tlsattacker.tls.protocol.ArbitraryMessage;
-import de.rub.nds.tlsattacker.tls.protocol.handshake.CertificateMessage;
-import de.rub.nds.tlsattacker.tls.protocol.handshake.CertificateRequestMessage;
-import de.rub.nds.tlsattacker.tls.protocol.handshake.CertificateVerifyMessage;
-import de.rub.nds.tlsattacker.tls.protocol.handshake.ClientHelloMessage;
-import de.rub.nds.tlsattacker.tls.protocol.handshake.DHClientKeyExchangeMessage;
-import de.rub.nds.tlsattacker.tls.protocol.handshake.DHEServerKeyExchangeMessage;
-import de.rub.nds.tlsattacker.tls.protocol.handshake.ECDHClientKeyExchangeMessage;
-import de.rub.nds.tlsattacker.tls.protocol.handshake.ECDHEServerKeyExchangeMessage;
-import de.rub.nds.tlsattacker.tls.protocol.handshake.FinishedMessage;
-import de.rub.nds.tlsattacker.tls.protocol.handshake.HelloRequestMessage;
-import de.rub.nds.tlsattacker.tls.protocol.handshake.RSAClientKeyExchangeMessage;
-import de.rub.nds.tlsattacker.tls.protocol.handshake.ServerHelloDoneMessage;
-import de.rub.nds.tlsattacker.tls.protocol.handshake.ServerHelloMessage;
-import de.rub.nds.tlsattacker.tls.protocol.heartbeat.HeartbeatMessage;
-=======
 import de.rub.nds.tlsattacker.tls.workflow.action.MessageAction;
 import de.rub.nds.tlsattacker.tls.workflow.action.ReceiveAction;
 import de.rub.nds.tlsattacker.tls.workflow.action.SendAction;
 import de.rub.nds.tlsattacker.tls.workflow.action.TLSAction;
->>>>>>> bd8fa325
 import java.io.Serializable;
 import java.util.LinkedList;
 import java.util.List;
@@ -58,44 +40,17 @@
      * Workflow
      */
     @HoldsModifiableVariable
-<<<<<<< HEAD
-    @XmlElementWrapper
-    @XmlElements(value = { @XmlElement(type = ProtocolMessage.class, name = "ProtocolMessage"),
-	    @XmlElement(type = ArbitraryMessage.class, name = "ArbitraryMessage"),
-	    @XmlElement(type = CertificateMessage.class, name = "Certificate"),
-	    @XmlElement(type = CertificateVerifyMessage.class, name = "CertificateVerify"),
-	    @XmlElement(type = CertificateRequestMessage.class, name = "CertificateRequest"),
-	    @XmlElement(type = ClientHelloMessage.class, name = "ClientHello"),
-	    @XmlElement(type = ClientHelloDtlsMessage.class, name = "DtlsClientHello"),
-	    @XmlElement(type = HelloVerifyRequestMessage.class, name = "HelloVerifyRequest"),
-	    @XmlElement(type = DHClientKeyExchangeMessage.class, name = "DHClientKeyExchange"),
-	    @XmlElement(type = DHEServerKeyExchangeMessage.class, name = "DHEServerKeyExchange"),
-	    @XmlElement(type = ECDHClientKeyExchangeMessage.class, name = "ECDHClientKeyExchange"),
-	    @XmlElement(type = ECDHEServerKeyExchangeMessage.class, name = "ECDHEServerKeyExchange"),
-	    @XmlElement(type = FinishedMessage.class, name = "Finished"),
-	    @XmlElement(type = RSAClientKeyExchangeMessage.class, name = "RSAClientKeyExchange"),
-	    @XmlElement(type = ServerHelloDoneMessage.class, name = "ServerHelloDone"),
-	    @XmlElement(type = ServerHelloMessage.class, name = "ServerHello"),
-	    @XmlElement(type = AlertMessage.class, name = "Alert"),
-	    @XmlElement(type = ApplicationMessage.class, name = "Application"),
-	    @XmlElement(type = ChangeCipherSpecMessage.class, name = "ChangeCipherSpec"),
-	    @XmlElement(type = HeartbeatMessage.class, name = "Heartbeat"),
-	    @XmlElement(type = HelloRequestMessage.class, name = "HelloRequest") })
-    private List<ProtocolMessage> protocolMessages;
-=======
     @XmlElements(value = { @XmlElement(type = TLSAction.class, name = "TLSAction"),
 	    @XmlElement(type = MessageAction.class, name = "MessageAction"),
 	    @XmlElement(type = SendAction.class, name = "SendAction"),
 	    @XmlElement(type = ReceiveAction.class, name = "ReceiveAction"), })
     private List<TLSAction> tlsActions;
->>>>>>> bd8fa325
 
     private String name = null;
     private String description = null;
     private ProtocolVersion protocolVersion;
 
     /**
-<<<<<<< HEAD
      * Swaps Server Messages with ArbitaryMessages
      */
     public void makeGeneric() {
@@ -112,14 +67,12 @@
     }
 
     /**
-     * Initializes the workflow trace with an empty list of protocol messages
-=======
      * Initializes the workflow trace with an empty list of protocol
      * configuredMessages
->>>>>>> bd8fa325
      */
     public WorkflowTrace() {
 	this.tlsActions = new LinkedList<>();
+	this.protocolMessages = new LinkedList<>();
     }
 
     public String getDescription() {
@@ -212,11 +165,7 @@
 
     /**
      * Returns the first protocol message of a specified type, which is
-<<<<<<< HEAD
      * contained in the list of protocol messages. Returns null if no message is found.
-=======
-     * contained in the list of protocol configuredMessages.
->>>>>>> bd8fa325
      * 
      * @param type
      * @return
@@ -227,11 +176,7 @@
 		return pm;
 	    }
 	}
-<<<<<<< HEAD
-        return null;
-=======
 	return null;
->>>>>>> bd8fa325
     }
 
     /**
@@ -288,11 +233,7 @@
 
     /**
      * Returns the first handshake message of a specified type, which is
-<<<<<<< HEAD
      * contained in the list of protocol messages. Returns null if no message is found.
-=======
-     * contained in the list of protocol configuredMessages.
->>>>>>> bd8fa325
      * 
      * @param type
      * @return
@@ -327,11 +268,7 @@
 		}
 	    }
 	}
-<<<<<<< HEAD
-	return null;
-=======
 	return messages;
->>>>>>> bd8fa325
     }
 
     public List<ProtocolMessage> getAllExecutedMessages() {
@@ -386,21 +323,12 @@
 	return messages;
     }
 
-<<<<<<< HEAD
-    public ProtocolMessage getLastClientMesssage() {
-	List<ProtocolMessage> clientMessages = getClientMessages();
-=======
     public ProtocolMessage getLastSendMesssage() {
 	List<ProtocolMessage> clientMessages = getConfiguredSendMessages();
->>>>>>> bd8fa325
 	int size = clientMessages.size();
 	return clientMessages.get(size - 1);
     }
 
-<<<<<<< HEAD
-    public ProtocolMessage getLastServerMesssage() {
-	List<ProtocolMessage> serverMessages = getServerMessages();
-=======
     public TLSAction getLastAction() {
 	int size = tlsActions.size();
 	return tlsActions.get(size - 1);
@@ -417,18 +345,12 @@
 
     public ProtocolMessage getLastReceiveMesssage() {
 	List<ProtocolMessage> serverMessages = getConfiguredReceivingMessages();
->>>>>>> bd8fa325
 	int size = serverMessages.size();
 	return serverMessages.get(size - 1);
     }
 
-<<<<<<< HEAD
-    public boolean containsFinishedMessage(ConnectionEnd peer) {
-	for (ProtocolMessage pm : protocolMessages) {
-=======
     public boolean receivedFinished() {
 	for (ProtocolMessage pm : getActuallyReceivedMessages()) {
->>>>>>> bd8fa325
 	    if (pm.getProtocolMessageType() == ProtocolMessageType.HANDSHAKE) {
 		HandshakeMessage hm = (HandshakeMessage) pm;
 		if (hm.getHandshakeMessageType() == HandshakeMessageType.FINISHED) {
