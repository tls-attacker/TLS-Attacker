--- conflicted
+++ resolved
@@ -69,25 +69,15 @@
 
 	byte[] result = protocolMessage.getVerifyData().getValue();
 
-	HandshakeMessageFields protocolMessageFields = protocolMessage.getMessageFields();
-
-<<<<<<< HEAD
-	    protocolMessage.setLength(result.length);
-
-	    long header = (protocolMessage.getHandshakeMessageType().getValue() << 24)
-		    + protocolMessage.getLength().getValue();
-=======
-	protocolMessageFields.setLength(result.length);
+	protocolMessage.setLength(result.length);
 
 	long header = (protocolMessage.getHandshakeMessageType().getValue() << 24)
-		+ protocolMessageFields.getLength().getValue();
+		+ protocolMessage.getLength().getValue();
 
 	protocolMessage.setCompleteResultingMessage(ArrayConverter.concatenate(
 		ArrayConverter.longToUint32Bytes(header), result));
->>>>>>> 96db846b
 
 	return protocolMessage.getCompleteResultingMessage().getValue();
-
     }
 
     @Override
