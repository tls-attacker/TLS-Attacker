/**
 * TLS-Attacker - A Modular Penetration Testing Framework for TLS
 *
 * Copyright 2014-2016 Ruhr University Bochum / Hackmanit GmbH
 *
 * Licensed under Apache License 2.0
 * http://www.apache.org/licenses/LICENSE-2.0
 */
package de.rub.nds.tlsattacker.tls.protocol.handshake;

import de.rub.nds.tlsattacker.tls.constants.HandshakeByteLength;
import de.rub.nds.tlsattacker.tls.constants.HandshakeMessageType;
import de.rub.nds.tlsattacker.tls.exceptions.InvalidMessageTypeException;
import de.rub.nds.tlsattacker.tls.exceptions.WorkflowExecutionException;
import de.rub.nds.tlsattacker.tls.constants.HashAlgorithm;
import de.rub.nds.tlsattacker.tls.constants.ProtocolVersion;
import de.rub.nds.tlsattacker.tls.constants.SignatureAlgorithm;
import de.rub.nds.tlsattacker.tls.constants.SignatureAndHashAlgorithm;
import de.rub.nds.tlsattacker.tls.exceptions.ConfigurationException;
import de.rub.nds.tlsattacker.tls.workflow.TlsContext;
import de.rub.nds.tlsattacker.util.ArrayConverter;
import de.rub.nds.tlsattacker.util.KeystoreHandler;
import java.io.ByteArrayInputStream;
import java.io.IOException;
import java.io.InputStream;
import java.math.BigInteger;
import java.security.InvalidKeyException;
import java.security.Key;
import java.security.KeyStore;
import java.security.KeyStoreException;
import java.security.NoSuchAlgorithmException;
import java.security.SecureRandom;
import java.security.Signature;
import java.security.SignatureException;
import java.security.UnrecoverableKeyException;
import java.security.cert.CertificateException;
import java.security.interfaces.RSAPrivateCrtKey;
import java.util.Arrays;
import java.util.logging.Level;
import org.apache.logging.log4j.LogManager;
import org.apache.logging.log4j.Logger;
import org.bouncycastle.crypto.AsymmetricCipherKeyPair;
import org.bouncycastle.crypto.KeyGenerationParameters;
import org.bouncycastle.crypto.tls.ServerDHParams;
import org.bouncycastle.crypto.generators.DHKeyPairGenerator;
import org.bouncycastle.crypto.params.DHKeyGenerationParameters;
import org.bouncycastle.crypto.params.DHParameters;
import org.bouncycastle.crypto.params.DHPrivateKeyParameters;
import org.bouncycastle.crypto.params.DHPublicKeyParameters;
import org.bouncycastle.crypto.tls.TlsDHUtils;
import org.bouncycastle.util.BigIntegers;
import sun.security.rsa.RSAKeyFactory;
import sun.security.rsa.RSAKeyPairGenerator;
import sun.security.rsa.RSAPrivateCrtKeyImpl;

/**
 * @author Juraj Somorovsky <juraj.somorovsky@rub.de>
 * @author Philip Riese <philip.riese@rub.de>
 */

public class DHEServerKeyExchangeHandler extends HandshakeMessageHandler<DHEServerKeyExchangeMessage> {

    private static final Logger LOGGER = LogManager.getLogger(DHEServerKeyExchangeHandler.class);

    public DHEServerKeyExchangeHandler(TlsContext tlsContext) {
	super(tlsContext);
	this.correctProtocolMessageClass = DHEServerKeyExchangeMessage.class;
    }

    /**
     * @param message
     * @param pointer
     * @return
     */
    @Override
    public int parseMessageAction(byte[] message, int pointer) {
	if (message[pointer] != HandshakeMessageType.SERVER_KEY_EXCHANGE.getValue()) {
	    throw new InvalidMessageTypeException(HandshakeMessageType.SERVER_KEY_EXCHANGE);
	}
	protocolMessage.setType(message[pointer]);

	int currentPointer = pointer + HandshakeByteLength.MESSAGE_TYPE;
	int nextPointer = currentPointer + HandshakeByteLength.MESSAGE_TYPE_LENGTH;
	int length = ArrayConverter.bytesToInt(Arrays.copyOfRange(message, currentPointer, nextPointer));
	protocolMessage.setLength(length);

	currentPointer = nextPointer;
	nextPointer = currentPointer + HandshakeByteLength.DH_PARAM_LENGTH;
	int pLength = ArrayConverter.bytesToInt(Arrays.copyOfRange(message, currentPointer, nextPointer));
	protocolMessage.setpLength(pLength);

	currentPointer = nextPointer;
	nextPointer = currentPointer + protocolMessage.getpLength().getValue();
	byte[] pBytes = Arrays.copyOfRange(message, currentPointer, nextPointer);
	protocolMessage.setSerializedP(pBytes);
	protocolMessage.setSerializedPLength(protocolMessage.getSerializedP().getValue().length);
	BigInteger p = new BigInteger(1, pBytes);
	protocolMessage.setP(p);

	currentPointer = nextPointer;
	nextPointer = currentPointer + HandshakeByteLength.DH_PARAM_LENGTH;
	int gLength = ArrayConverter.bytesToInt(Arrays.copyOfRange(message, currentPointer, nextPointer));
	protocolMessage.setgLength(gLength);

	currentPointer = nextPointer;
	nextPointer = currentPointer + protocolMessage.getgLength().getValue();
	byte[] gBytes = Arrays.copyOfRange(message, currentPointer, nextPointer);
	protocolMessage.setSerializedG(gBytes);
	protocolMessage.setSerializedGLength(protocolMessage.getSerializedG().getValue().length);
	BigInteger g = new BigInteger(1, gBytes);
	protocolMessage.setG(g);

	currentPointer = nextPointer;
	nextPointer = currentPointer + HandshakeByteLength.DH_PARAM_LENGTH;
	int publicKeyLength = ArrayConverter.bytesToInt(Arrays.copyOfRange(message, currentPointer, nextPointer));
	protocolMessage.setPublicKeyLength(publicKeyLength);

	currentPointer = nextPointer;
	nextPointer = currentPointer + protocolMessage.getPublicKeyLength().getValue();
	byte[] pkBytes = Arrays.copyOfRange(message, currentPointer, nextPointer);
	protocolMessage.setSerializedPublicKey(pkBytes);
	protocolMessage.setSerializedPublicKeyLength(protocolMessage.getSerializedPublicKey().getValue().length);
	BigInteger publicKey = new BigInteger(1, pkBytes);
	protocolMessage.setPublicKey(publicKey);

	byte[] dhParams = ArrayConverter
		.concatenate(ArrayConverter.intToBytes(protocolMessage.getpLength().getValue(),
			HandshakeByteLength.DH_PARAM_LENGTH), BigIntegers.asUnsignedByteArray(protocolMessage.getP()
			.getValue()), ArrayConverter.intToBytes(protocolMessage.getgLength().getValue(),
			HandshakeByteLength.DH_PARAM_LENGTH), BigIntegers.asUnsignedByteArray(protocolMessage.getG()
			.getValue()), ArrayConverter.intToBytes(protocolMessage.getPublicKeyLength().getValue(),
			HandshakeByteLength.DH_PARAM_LENGTH), BigIntegers.asUnsignedByteArray(protocolMessage
			.getPublicKey().getValue()));
	InputStream is = new ByteArrayInputStream(dhParams);

	try {
	    ServerDHParams publicKeyParameters = ServerDHParams.parse(is);

	    tlsContext.setServerDHParameters(publicKeyParameters);

	    if (tlsContext.getProtocolVersion() == ProtocolVersion.DTLS12
		    || tlsContext.getProtocolVersion() == ProtocolVersion.TLS12) {
		currentPointer = nextPointer;
		nextPointer++;
		HashAlgorithm ha = HashAlgorithm.getHashAlgorithm(message[currentPointer]);
		protocolMessage.setHashAlgorithm(ha.getValue());

		currentPointer = nextPointer;
		nextPointer++;
		SignatureAlgorithm sa = SignatureAlgorithm.getSignatureAlgorithm(message[currentPointer]);
		protocolMessage.setSignatureAlgorithm(sa.getValue());
	    }
	    currentPointer = nextPointer;
	    nextPointer = currentPointer + HandshakeByteLength.SIGNATURE_LENGTH;
	    int signatureLength = ArrayConverter.bytesToInt(Arrays.copyOfRange(message, currentPointer, nextPointer));
	    protocolMessage.setSignatureLength(signatureLength);

	    currentPointer = nextPointer;
	    nextPointer = currentPointer + signatureLength;
	    protocolMessage.setSignature(Arrays.copyOfRange(message, currentPointer, nextPointer));

	    protocolMessage.setCompleteResultingMessage(Arrays.copyOfRange(message, pointer, nextPointer));

	    return nextPointer;
	} catch (IOException ex) {
	    throw new WorkflowExecutionException("DH public key parsing failed", ex);
	}
    }

    @Override
    public byte[] prepareMessageAction() {
	// To use true DH ephemeral we need to precompute the prime number P(DH
	// modulus)
	/**
	 * int defaultPrimeProbability = 30;
	 * 
	 * DHParametersGenerator generator = new DHParametersGenerator();
	 * //Genration of a higher bit prime number takes too long (512 bits
	 * takes 2 seconds) generator.init(512, defaultPrimeProbability, new
	 * SecureRandom()); DHParameters params =
	 * generator.generateParameters();
	 */

	DHPublicKeyParameters dhPublic;

	// fixed DH modulus P and DH generator G
	byte[] pArray = ArrayConverter
		.hexStringToByteArray("ffffffffffffffffc90fdaa22168c234c4c6628b80dc1cd129024e088a67cc"
			+ "74020bbea63b139b22514a08798e3404ddef9519b3cd3a431b302b0a6df25f14374fe1356d6d"
			+ "51c245e485b576625e7ec6f44c42e9a637ed6b0bff5cb6f406b7edee386bfb5a899fa5ae9f24"
			+ "117c4b1fe649286651ece45b3dc2007cb8a163bf0598da48361c55d39a69163fa8fd24cf5f83"
			+ "655d23dca3ad961c62f356208552bb9ed529077096966d670c354e4abc9804f1746c08ca1821"
			+ "7c32905e462e36ce3be39e772c180e86039b2783a2ec07a28fb5c55df06f4c52c9de2bcbf695"
			+ "5817183995497cea956ae515d2261898fa051015728e5a8aacaa68ffffffffffffffff");
	byte[] gArray = { 0x02 };
	BigInteger p = new BigInteger(1, pArray);
	BigInteger g = new BigInteger(1, gArray);
	DHParameters params = new DHParameters(p, g);

	KeyGenerationParameters kgp = new DHKeyGenerationParameters(new SecureRandom(), params);
	DHKeyPairGenerator keyGen = new DHKeyPairGenerator();
	keyGen.init(kgp);
	AsymmetricCipherKeyPair serverKeyPair = keyGen.generateKeyPair();

	dhPublic = (DHPublicKeyParameters) serverKeyPair.getPublic();
	DHPrivateKeyParameters dhPrivate = (DHPrivateKeyParameters) serverKeyPair.getPrivate();

	protocolMessage.setG(dhPublic.getParameters().getG());
	protocolMessage.setP(dhPublic.getParameters().getP());
	protocolMessage.setPublicKey(dhPublic.getY());
	protocolMessage.setPrivateKey(dhPrivate.getX());
	tlsContext.setServerDHPrivateKeyParameters(dhPrivate);

	byte[] serializedP = BigIntegers.asUnsignedByteArray(protocolMessage.getP().getValue());
	protocolMessage.setSerializedP(serializedP);
	protocolMessage.setSerializedPLength(protocolMessage.getSerializedP().getValue().length);

	byte[] serializedG = BigIntegers.asUnsignedByteArray(protocolMessage.getG().getValue());
	protocolMessage.setSerializedG(serializedG);
	protocolMessage.setSerializedGLength(protocolMessage.getSerializedG().getValue().length);

	byte[] serializedPublicKey = BigIntegers.asUnsignedByteArray(protocolMessage.getPublicKey().getValue());
	protocolMessage.setSerializedPublicKey(serializedPublicKey);
	protocolMessage.setSerializedPublicKeyLength(protocolMessage.getSerializedPublicKey().getValue().length);

	byte[] dhParams = ArrayConverter.concatenate(ArrayConverter.intToBytes(protocolMessage.getSerializedPLength()
		.getValue(), HandshakeByteLength.DH_PARAM_LENGTH), protocolMessage.getSerializedP().getValue(),
		ArrayConverter.intToBytes(protocolMessage.getSerializedGLength().getValue(),
			HandshakeByteLength.DH_PARAM_LENGTH), protocolMessage.getSerializedG().getValue(),
		ArrayConverter.intToBytes(protocolMessage.getSerializedPublicKeyLength().getValue(),
			HandshakeByteLength.DH_PARAM_LENGTH), protocolMessage.getSerializedPublicKey().getValue());
	InputStream is = new ByteArrayInputStream(dhParams);

	try {
<<<<<<< HEAD
	    // TODO can throw a EOFException

	    p = new BigInteger(1, protocolMessage.getSerializedP().getValue());
	    g = new BigInteger(1, protocolMessage.getSerializedG().getValue());
	    BigInteger Ys = new BigInteger(1, protocolMessage.getSerializedPublicKey().getValue());
	    ServerDHParams publicKeyParameters = new ServerDHParams(new DHPublicKeyParameters(Ys,
		    new DHParameters(p, g)));
=======
	    ServerDHParams publicKeyParameters = ServerDHParams.parse(is);
>>>>>>> bd8fa325

	    tlsContext.setServerDHParameters(publicKeyParameters);

	    KeyStore ks = tlsContext.getKeyStore();

	    // could be extended to choose the algorithms depending on the
	    // certificate
	    SignatureAndHashAlgorithm selectedSignatureHashAlgo = new SignatureAndHashAlgorithm(SignatureAlgorithm.RSA,
		    HashAlgorithm.SHA1);
	    protocolMessage.setSignatureAlgorithm(selectedSignatureHashAlgo.getSignatureAlgorithm().getValue());
	    protocolMessage.setHashAlgorithm(selectedSignatureHashAlgo.getHashAlgorithm().getValue());

	    Key key = ks.getKey(tlsContext.getAlias(), tlsContext.getPassword().toCharArray());
<<<<<<< HEAD
	    RSAPrivateCrtKey rsaKey = null;
	    if (!key.getAlgorithm().equals("RSA")) {
		// Load static key
		ks = KeystoreHandler.loadKeyStore("../resources/rsa1024.jks", "password");
		key = ks.getKey("alias", "password".toCharArray());
	    }
	    rsaKey = (RSAPrivateCrtKey) key;
=======

	    RSAPrivateCrtKey rsaKey = (RSAPrivateCrtKey) key;

>>>>>>> bd8fa325
	    Signature instance = Signature.getInstance(selectedSignatureHashAlgo.getJavaName());
	    instance.initSign(rsaKey);
	    LOGGER.debug("SignatureAndHashAlgorithm for ServerKeyExchange message: {}",
		    selectedSignatureHashAlgo.getJavaName());

	    byte[] toBeSignedBytes = ArrayConverter.concatenate(tlsContext.getClientRandom(),
		    tlsContext.getServerRandom(), dhParams);

	    instance.update(toBeSignedBytes);
	    byte[] signature = instance.sign();
	    protocolMessage.setSignature(signature);
	    protocolMessage.setSignatureLength(signature.length);

	    byte[] result = ArrayConverter.concatenate(dhParams,
		    new byte[] { protocolMessage.getHashAlgorithm().getValue(),
			    protocolMessage.getSignatureAlgorithm().getValue() }, ArrayConverter.intToBytes(
			    protocolMessage.getSignatureLength().getValue(), HandshakeByteLength.SIGNATURE_LENGTH),
		    protocolMessage.getSignature().getValue());

	    protocolMessage.setLength(result.length);

	    long header = (HandshakeMessageType.SERVER_KEY_EXCHANGE.getValue() << 24)
		    + protocolMessage.getLength().getValue();

	    protocolMessage.setCompleteResultingMessage(ArrayConverter.concatenate(
		    ArrayConverter.longToUint32Bytes(header), result));

	} catch (KeyStoreException | NoSuchAlgorithmException | UnrecoverableKeyException | InvalidKeyException
		| SignatureException | IOException ex) {
	    throw new ConfigurationException(ex.getLocalizedMessage(), ex);
<<<<<<< HEAD
	} catch (CertificateException ex) {
	    java.util.logging.Logger.getLogger(DHEServerKeyExchangeHandler.class.getName()).log(Level.SEVERE, null, ex);
=======
>>>>>>> bd8fa325
	}

	return protocolMessage.getCompleteResultingMessage().getValue();
    }
}<|MERGE_RESOLUTION|>--- conflicted
+++ resolved
@@ -232,17 +232,7 @@
 	InputStream is = new ByteArrayInputStream(dhParams);
 
 	try {
-<<<<<<< HEAD
-	    // TODO can throw a EOFException
-
-	    p = new BigInteger(1, protocolMessage.getSerializedP().getValue());
-	    g = new BigInteger(1, protocolMessage.getSerializedG().getValue());
-	    BigInteger Ys = new BigInteger(1, protocolMessage.getSerializedPublicKey().getValue());
-	    ServerDHParams publicKeyParameters = new ServerDHParams(new DHPublicKeyParameters(Ys,
-		    new DHParameters(p, g)));
-=======
 	    ServerDHParams publicKeyParameters = ServerDHParams.parse(is);
->>>>>>> bd8fa325
 
 	    tlsContext.setServerDHParameters(publicKeyParameters);
 
@@ -256,19 +246,9 @@
 	    protocolMessage.setHashAlgorithm(selectedSignatureHashAlgo.getHashAlgorithm().getValue());
 
 	    Key key = ks.getKey(tlsContext.getAlias(), tlsContext.getPassword().toCharArray());
-<<<<<<< HEAD
-	    RSAPrivateCrtKey rsaKey = null;
-	    if (!key.getAlgorithm().equals("RSA")) {
-		// Load static key
-		ks = KeystoreHandler.loadKeyStore("../resources/rsa1024.jks", "password");
-		key = ks.getKey("alias", "password".toCharArray());
-	    }
-	    rsaKey = (RSAPrivateCrtKey) key;
-=======
 
 	    RSAPrivateCrtKey rsaKey = (RSAPrivateCrtKey) key;
 
->>>>>>> bd8fa325
 	    Signature instance = Signature.getInstance(selectedSignatureHashAlgo.getJavaName());
 	    instance.initSign(rsaKey);
 	    LOGGER.debug("SignatureAndHashAlgorithm for ServerKeyExchange message: {}",
@@ -299,11 +279,6 @@
 	} catch (KeyStoreException | NoSuchAlgorithmException | UnrecoverableKeyException | InvalidKeyException
 		| SignatureException | IOException ex) {
 	    throw new ConfigurationException(ex.getLocalizedMessage(), ex);
-<<<<<<< HEAD
-	} catch (CertificateException ex) {
-	    java.util.logging.Logger.getLogger(DHEServerKeyExchangeHandler.class.getName()).log(Level.SEVERE, null, ex);
-=======
->>>>>>> bd8fa325
 	}
 
 	return protocolMessage.getCompleteResultingMessage().getValue();
