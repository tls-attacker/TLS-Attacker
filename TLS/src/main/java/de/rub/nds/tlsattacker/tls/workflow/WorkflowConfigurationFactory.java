--- conflicted
+++ resolved
@@ -177,6 +177,8 @@
 	    messages = new LinkedList<>();
 	    messages.add(new HeartbeatMessage());
 	    workflowTrace.add(MessageActionFactory.createAction(myConnectionEnd, ConnectionEnd.SERVER, messages));
+	} else {
+	    workflowTrace.add(MessageActionFactory.createAction(myConnectionEnd, ConnectionEnd.CLIENT, messages));
 	}
 	initializeProtocolMessageOrder(context);
 	return context;
@@ -188,10 +190,6 @@
      * 
      * @return
      */
-<<<<<<< HEAD
-    public TlsContext createFullServerResponseTlsContext() {
-	return createFullTlsContext();
-=======
     public TlsContext createFullServerResponseTlsContext(ConnectionEnd myConnectionEnd) {
 	TlsContext context = this.createFullTlsContext(myConnectionEnd);
 	WorkflowTrace workflowTrace = context.getWorkflowTrace();
@@ -201,7 +199,6 @@
 	initializeProtocolMessageOrder(context);
 
 	return context;
->>>>>>> bd8fa325
     }
 
     /**
@@ -259,18 +256,10 @@
      */
     public static void initializeProtocolMessageOrder(TlsContext context) {
 	List<ProtocolMessageTypeHolder> configuredProtocolMessageOrder = new LinkedList<>();
-<<<<<<< HEAD
-	for (ProtocolMessage pm : context.getWorkflowTrace().getProtocolMessages()) {
-	    ProtocolMessageTypeHolder pmth = new ProtocolMessageTypeHolder(pm);
-	    configuredProtocolMessageOrder.add(pmth);
-	}
-	context.setPreconfiguredProtocolMessages(configuredProtocolMessageOrder);
-=======
 	for (ProtocolMessage pm : context.getWorkflowTrace().getAllConfiguredMessages()) {
 	    ProtocolMessageTypeHolder pmth = new ProtocolMessageTypeHolder(pm);
 	    configuredProtocolMessageOrder.add(pmth);
 	}
->>>>>>> bd8fa325
     }
 
     /**
@@ -280,11 +269,7 @@
      * @param protocolMessages
      */
     public static void appendProtocolMessagesToWorkflow(TlsContext context, List<ProtocolMessage> protocolMessages) {
-<<<<<<< HEAD
-	List<ProtocolMessage> configured = context.getWorkflowTrace().getProtocolMessages();
-=======
 	List<ProtocolMessage> configured = context.getWorkflowTrace().getAllConfiguredMessages();
->>>>>>> bd8fa325
 	for (ProtocolMessage pm : protocolMessages) {
 	    configured.add(pm);
 	}
