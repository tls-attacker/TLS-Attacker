/**
 * TLS-Attacker - A Modular Penetration Testing Framework for TLS.
 *
 * Copyright (C) 2015 Chair for Network and Data Security, Ruhr University
 * Bochum (juraj.somorovsky@rub.de)
 *
 * Licensed under the Apache License, Version 2.0 (the "License"); you may not
 * use this file except in compliance with the License. You may obtain a copy of
 * the License at
 *
 * http://www.apache.org/licenses/LICENSE-2.0
 *
 * Unless required by applicable law or agreed to in writing, software
 * distributed under the License is distributed on an "AS IS" BASIS, WITHOUT
 * WARRANTIES OR CONDITIONS OF ANY KIND, either express or implied. See the
 * License for the specific language governing permissions and limitations under
 * the License.
 */
package de.rub.nds.tlsattacker.tls.workflow;

import de.rub.nds.tlsattacker.tls.constants.ConnectionEnd;
import de.rub.nds.tlsattacker.tls.exceptions.CryptoException;
import de.rub.nds.tlsattacker.tls.constants.ProtocolMessageType;
import de.rub.nds.tlsattacker.tls.exceptions.WorkflowExecutionException;
import de.rub.nds.tlsattacker.tls.protocol.ProtocolMessage;
import de.rub.nds.tlsattacker.tls.record.handlers.RecordHandler;
import de.rub.nds.tlsattacker.tls.protocol.ProtocolMessageHandler;
import de.rub.nds.tlsattacker.tls.constants.AlertLevel;
import de.rub.nds.tlsattacker.tls.protocol.alert.messages.AlertMessage;
import de.rub.nds.tlsattacker.tls.record.messages.Record;
import de.rub.nds.tlsattacker.transport.TransportHandler;
import de.rub.nds.tlsattacker.util.ArrayConverter;
import java.io.IOException;
import java.util.Arrays;
import java.util.LinkedList;
import java.util.List;
import org.apache.logging.log4j.LogManager;
import org.apache.logging.log4j.Logger;

/**
 * @author Juraj Somorovsky <juraj.somorovsky@rub.de>
 * @author Philip Riese <philip.riese@rub.de>
 */
public abstract class GenericWorkflowExecutor implements WorkflowExecutor {

    private static final Logger LOGGER = LogManager.getLogger(GenericWorkflowExecutor.class);

    /**
     * indicates if the workflow was already executed
     */
    protected boolean executed = false;

    protected RecordHandler recordHandler;

    protected final TlsContext tlsContext;

    protected final TransportHandler transportHandler;

    MessageBytesCollector messageBytesCollector;

    protected WorkflowContext workflowContext;

    public GenericWorkflowExecutor(TransportHandler transportHandler, TlsContext tlsContext) {
	this.tlsContext = tlsContext;
	this.transportHandler = transportHandler;
	this.recordHandler = new RecordHandler(tlsContext);
	tlsContext.setRecordHandler(recordHandler);
	this.messageBytesCollector = new MessageBytesCollector();
	this.workflowContext = new WorkflowContext();
    }

    @Override
    public void executeWorkflow() throws WorkflowExecutionException {
	if (executed) {
	    throw new IllegalStateException("The workflow has already been" + " executed. Create a new Workflow.");
	}
	executed = true;

	List<ProtocolMessage> protocolMessages = tlsContext.getWorkflowTrace().getProtocolMessages();
	ensureMyLastProtocolMessagesHaveRecords(protocolMessages);
	try {
	    while (workflowContext.getProtocolMessagePointer() < protocolMessages.size()
		    && workflowContext.isProceedWorkflow()) {
		ProtocolMessage pm = protocolMessages.get(workflowContext.getProtocolMessagePointer());
		if (pm.getMessageIssuer() == tlsContext.getMyConnectionEnd()) {
		    handleMyProtocolMessage(protocolMessages);
		} else {
		    handleProtocolMessagesFromPeer(protocolMessages);
		}
	    }
	} catch (WorkflowExecutionException | CryptoException | IOException e) {
	    throw new WorkflowExecutionException(e.getLocalizedMessage(), e);
	} finally {
	    // remove all unused protocol messages
	    this.removeNextProtocolMessages(protocolMessages, workflowContext.getProtocolMessagePointer());
	}
    }

    private void handleMyProtocolMessage(List<ProtocolMessage> protocolMessages) throws IOException {
	ProtocolMessage pm = protocolMessages.get(workflowContext.getProtocolMessagePointer());
	prepareMyProtocolMessageBytes(pm);
	prepareMyRecordsIfNeeded(pm);
	sendDataIfMyLastMessage(protocolMessages);
	workflowContext.incrementProtocolMessagePointer();
    }

    /**
     * Uses protocol message handler to prepare raw protocol message bytes
     * 
     * @param pm
     */
    protected void prepareMyProtocolMessageBytes(ProtocolMessage pm) {
	LOGGER.debug("Preparing the following protocol message to send: {}", pm.getClass());
	ProtocolMessageHandler handler = pm.getProtocolMessageHandler(tlsContext);
	byte[] pmBytes = handler.prepareMessage();
	if (LOGGER.isDebugEnabled()) {
	    LOGGER.debug(pm.toString());
	}
	// append the prepared protocol message bytes
	if (pm.isGoingToBeSent()) {
	    messageBytesCollector.appendProtocolMessageBytes(pmBytes);
	}
    }

    /**
     * Prepares records for a given protocol message if this protocol message
     * contains a list of records
     * 
     * @param pm
     */
    protected void prepareMyRecordsIfNeeded(ProtocolMessage pm) {
	if (pm.getRecords() != null && !pm.getRecords().isEmpty()) {
	    byte[] records = recordHandler.wrapData(messageBytesCollector.getProtocolMessageBytes(),
		    pm.getProtocolMessageType(), pm.getRecords());
	    messageBytesCollector.appendRecordBytes(records);
	    messageBytesCollector.flushProtocolMessageBytes();
	}
    }

    /**
     * This function buffers all the collected records and sends them when the
     * last protocol message should be sent.
     * 
     * @param protocolMessages
     * @throws IOException
     */
    protected void sendDataIfMyLastMessage(List<ProtocolMessage> protocolMessages) throws IOException {
	if (handlingMyLastProtocolMessage(protocolMessages, workflowContext.getProtocolMessagePointer())
		&& messageBytesCollector.getRecordBytes().length != 0) {
	    LOGGER.debug("Records going to be sent: {}",
		    ArrayConverter.bytesToHexString(messageBytesCollector.getRecordBytes()));
	    transportHandler.sendData(messageBytesCollector.getRecordBytes());
	    messageBytesCollector.flushRecordBytes();
	}
    }

    /**
     * 
     * @param protocolMessages
     * @throws IOException
     */
    protected void handleProtocolMessagesFromPeer(List<ProtocolMessage> protocolMessages) throws IOException {
	List<Record> records = fetchRecords();
	List<List<Record>> recordsOfSameContentList = createListsOfRecordsOfTheSameContentType(records);

	for (List<Record> recordsOfSameContent : recordsOfSameContentList) {
	    byte[] rawProtocolMessageBytes = getRawProtocolBytesFromRecords(recordsOfSameContent);
	    ProtocolMessageType protocolMessageType = ProtocolMessageType.getContentType(recordsOfSameContent.get(0)
		    .getContentType().getValue());
	    parseRawBytesIntoProtocolMessages(rawProtocolMessageBytes, protocolMessages, protocolMessageType);
	    ProtocolMessage pm = protocolMessages.get(workflowContext.getProtocolMessagePointer() - 1);
	    pm.setRecords(recordsOfSameContent);
	}
    }

    /**
     * 
     * @param rawProtocolMessageBytes
     * @param protocolMessages
     * @param protocolMessageType
     */
    protected void parseRawBytesIntoProtocolMessages(byte[] rawProtocolMessageBytes,
	    List<ProtocolMessage> protocolMessages, ProtocolMessageType protocolMessageType) {
	int dataPointer = 0;
	while (dataPointer != rawProtocolMessageBytes.length && workflowContext.isProceedWorkflow()) {
	    ProtocolMessageHandler pmh = protocolMessageType.getProtocolMessageHandler(
		    rawProtocolMessageBytes[dataPointer], tlsContext);
	    identifyCorrectProtocolMessage(protocolMessages, pmh);

	    dataPointer = pmh.parseMessage(rawProtocolMessageBytes, dataPointer);
	    if (LOGGER.isDebugEnabled()) {
		LOGGER.debug("The following message was parsed: {}", pmh.getProtocolMessage().toString());
	    }
	    handleIncomingAlert(pmh);
	    workflowContext.incrementProtocolMessagePointer();
	}
    }

    /**
     * 
     * @param pmh
     */
    private void handleIncomingAlert(ProtocolMessageHandler pmh) {
	if (pmh.getProtocolMessage().getProtocolMessageType() == ProtocolMessageType.ALERT) {
	    AlertMessage am = (AlertMessage) pmh.getProtocolMessage();
	    am.setMessageIssuer(ConnectionEnd.SERVER);
	    if (AlertLevel.getAlertLevel(am.getLevel().getValue()) == AlertLevel.FATAL) {
		LOGGER.debug("The workflow execution is stopped because of a FATAL error");
		workflowContext.setProceedWorkflow(false);
	    }
	}
    }

    /**
     * 
     * @param protocolMessages
     * @param pmh
     */
    private void identifyCorrectProtocolMessage(List<ProtocolMessage> protocolMessages, ProtocolMessageHandler pmh) {
	ProtocolMessage pm = null;
	if (workflowContext.getProtocolMessagePointer() < protocolMessages.size()) {
	    pm = protocolMessages.get(workflowContext.getProtocolMessagePointer());
	}
	if (pm != null && pmh.isCorrectProtocolMessage(pm)) {
	    pmh.setProtocolMessage(pm);
	} else {
	    // the configured message is not the same as
	    // the message being parsed, we clean the
	    // next protocol messages
	    LOGGER.debug("The configured protocol message is not equal to "
		    + "the message being parsed or the message was not found.");
	    this.removeNextProtocolMessages(protocolMessages, workflowContext.getProtocolMessagePointer());
	    pmh.initializeProtocolMessage();
	    pm = pmh.getProtocolMessage();
	    protocolMessages.add(pm);
	}
    }

    /**
     * 
     * @param records
     * @return
     */
    protected byte[] getRawProtocolBytesFromRecords(List<Record> records) {
	byte[] result = new byte[0];
	for (Record r : records) {
	    result = ArrayConverter.concatenate(result, r.getProtocolMessageBytes().getValue());
	}
	return result;
    }

    /**
     * Creates a list of records of the same content type
     * 
     * @param records
     * @return
     */
    protected List<List<Record>> createListsOfRecordsOfTheSameContentType(List<Record> records) {
	List<List<Record>> result = new LinkedList();
	int recordPointer = 0;
	Record record = records.get(recordPointer);
	List<Record> currentRecords = new LinkedList<>();
	currentRecords.add(record);
	result.add(currentRecords);
	recordPointer++;
	while (recordPointer < records.size()) {
	    ProtocolMessageType previousMessageType = ProtocolMessageType.getContentType(record.getContentType()
		    .getValue());
	    record = records.get(recordPointer);
	    ProtocolMessageType currentMessageType = ProtocolMessageType.getContentType(record.getContentType()
		    .getValue());
	    if (currentMessageType == previousMessageType) {
		currentRecords.add(record);
	    } else {
		currentRecords = new LinkedList<>();
		currentRecords.add(record);
		result.add(currentRecords);
	    }
	    recordPointer++;
	}
	return result;
    }

    /**
     * Fetches a list of records from the server
     * 
     * @return
     * @throws IOException
     */
    protected List<Record> fetchRecords() throws IOException {
<<<<<<< HEAD
	List<Record> records;
	byte[] rawResponse;
	int sHandshStatus = tlsContext.getServerHandshakeStatus();
	int dataPointer = 0;
	int recordCount = 0;
	byte[] rawResponseWithoutFinished = null;
	if (tlsContext.getMyConnectionEnd() == ConnectionEnd.SERVER && sHandshStatus != 0) {
	    switch (sHandshStatus) {
		case 1:
		    LOGGER.debug("HandshakeStatus 1");
		    rawResponse = transportHandler.fetchData();
		    while (dataPointer != rawResponse.length) {
			byte[] byteLength = { rawResponse[dataPointer + 3], rawResponse[dataPointer + 4] };
			int length = ArrayConverter.bytesToInt(byteLength);
			int lastByte = dataPointer + 5 + length;
			byte[] rawBytesFromCurrentRecord = Arrays.copyOfRange(rawResponse, dataPointer, lastByte);
			recordCount++;
			dataPointer = lastByte;
			if (recordCount == 5) {
			    tlsContext.setFinishedRecords(rawBytesFromCurrentRecord);
			} else if (recordCount == 4) {
			    rawResponseWithoutFinished = Arrays.copyOfRange(rawResponse, 0, lastByte);
			}
		    }
		    tlsContext.setServerHandshakeStatus(3);
		    break;
		case 2:
		    LOGGER.debug("HandshakeStatus 2");
		    rawResponse = transportHandler.fetchData();
		    while (dataPointer != rawResponse.length) {
			byte[] byteLength = { rawResponse[dataPointer + 3], rawResponse[dataPointer + 4] };
			int length = ArrayConverter.bytesToInt(byteLength);
			int lastByte = dataPointer + 5 + length;
			byte[] rawBytesFromCurrentRecord = Arrays.copyOfRange(rawResponse, dataPointer, lastByte);
			recordCount++;
			dataPointer = lastByte;
			if (recordCount == 3) {
			    tlsContext.setFinishedRecords(rawBytesFromCurrentRecord);
			} else if (recordCount == 2) {
			    rawResponseWithoutFinished = Arrays.copyOfRange(rawResponse, 0, lastByte);
			}
		    }
		    tlsContext.setServerHandshakeStatus(3);
		    break;
		case 3:
		    LOGGER.debug("HandshakeStatus 3");
		    rawResponseWithoutFinished = tlsContext.getFinishedRecords();
		    tlsContext.setServerHandshakeStatus(0);
		    break;
	    }
	    records = recordHandler.parseRecords(rawResponseWithoutFinished);

	} else {
	    LOGGER.debug("HandshakeStatus default");
	    rawResponse = transportHandler.fetchData();
	    records = recordHandler.parseRecords(rawResponse);
	    if (records.isEmpty()) {
		throw new WorkflowExecutionException("The configured protocol message was not found, "
			+ "the server does not send any data.");
	    }
=======
	// todo: this can be done better and more performant, but it is ok for
	// now
	byte[] rawResponse = transportHandler.fetchData();
	List<Record> records;
	while ((records = recordHandler.parseRecords(rawResponse)) == null) {
	    rawResponse = ArrayConverter.concatenate(rawResponse, transportHandler.fetchData());
	}
	if (records.isEmpty()) {
	    throw new WorkflowExecutionException("The configured protocol message was not found, "
		    + "the server does not send any data.");
>>>>>>> 301a63e9
	}
	return records;
    }

    /**
     * In a case the protocol message received was not equal to the messages in
     * our protocol message list, we have to clear our protocol message list.
     * 
     * @param protocolMessages
     * @param fromIndex
     */
    protected void removeNextProtocolMessages(List<ProtocolMessage> protocolMessages, int fromIndex) {
	for (int i = protocolMessages.size() - 1; i >= fromIndex; i--) {
	    protocolMessages.remove(i);
	}
    }

    /**
     * In case we are handling last protocol message, this protocol message has
     * to be flushed out. The reasons for flushing out the message can be
     * following: 1) it is the last protocol message 2) the next protocol
     * message should come from the different peer 3) the next protocol message
     * has a different content type
     * 
     * @param protocolMessages
     * @param pointer
     * @return
     */
    protected boolean handlingMyLastProtocolMessageWithContentType(List<ProtocolMessage> protocolMessages, int pointer) {
	ProtocolMessage currentProtocolMessage = protocolMessages.get(pointer);
	return ((protocolMessages.size() == (pointer + 1))
		|| (protocolMessages.get(pointer + 1).getMessageIssuer() != tlsContext.getMyConnectionEnd()) || currentProtocolMessage
		    .getProtocolMessageType() != (protocolMessages.get(pointer + 1).getProtocolMessageType()));
    }

    /**
     * In case we are handling last record message, this record message has to
     * be flushed out. The reasons for flushing out the record messages can be
     * following: 1) it is the last record message 2) the next record message
     * should come from the different peer
     * 
     * @param protocolMessages
     * @param pointer
     * @return
     */
    protected boolean handlingMyLastProtocolMessage(List<ProtocolMessage> protocolMessages, int pointer) {
	return ((protocolMessages.size() == (pointer + 1)) || (protocolMessages.get(pointer + 1).getMessageIssuer() != tlsContext
		.getMyConnectionEnd()));
    }

    /**
     * Every last protocol message that is going to be sent from my peer has to
     * have a record.
     * 
     * @param protocolMessages
     */
    protected void ensureMyLastProtocolMessagesHaveRecords(List<ProtocolMessage> protocolMessages) {
	for (int pmPointer = 0; pmPointer < protocolMessages.size(); pmPointer++) {
	    ProtocolMessage pm = protocolMessages.get(pmPointer);
	    if (handlingMyLastProtocolMessageWithContentType(protocolMessages, pmPointer)) {
		if (pm.getRecords() == null || pm.getRecords().isEmpty()) {
		    pm.addRecord(new Record());
		}
	    }
	}
    }
}<|MERGE_RESOLUTION|>--- conflicted
+++ resolved
@@ -288,7 +288,16 @@
      * @throws IOException
      */
     protected List<Record> fetchRecords() throws IOException {
-<<<<<<< HEAD
+	// todo: this can be done better and more performant, but it is ok for
+	// now
+	byte[] rawResponse = transportHandler.fetchData();
+	List<Record> records;
+	while ((records = recordHandler.parseRecords(rawResponse)) == null) {
+	    rawResponse = ArrayConverter.concatenate(rawResponse, transportHandler.fetchData());
+	}
+	if (records.isEmpty()) {
+	    throw new WorkflowExecutionException("The configured protocol message was not found, "
+		    + "the server does not send any data.");
 	List<Record> records;
 	byte[] rawResponse;
 	int sHandshStatus = tlsContext.getServerHandshakeStatus();
@@ -349,18 +358,6 @@
 		throw new WorkflowExecutionException("The configured protocol message was not found, "
 			+ "the server does not send any data.");
 	    }
-=======
-	// todo: this can be done better and more performant, but it is ok for
-	// now
-	byte[] rawResponse = transportHandler.fetchData();
-	List<Record> records;
-	while ((records = recordHandler.parseRecords(rawResponse)) == null) {
-	    rawResponse = ArrayConverter.concatenate(rawResponse, transportHandler.fetchData());
-	}
-	if (records.isEmpty()) {
-	    throw new WorkflowExecutionException("The configured protocol message was not found, "
-		    + "the server does not send any data.");
->>>>>>> 301a63e9
 	}
 	return records;
     }
