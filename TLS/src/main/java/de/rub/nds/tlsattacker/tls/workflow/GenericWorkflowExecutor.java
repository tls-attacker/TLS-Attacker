--- conflicted
+++ resolved
@@ -93,14 +93,7 @@
                     handleProtocolMessagesFromPeer(protocolMessages);
                 }
             }
-<<<<<<< HEAD
-        }
-        catch (WorkflowExecutionException | CryptoException | IOException e)
-        {
-            //Why rethrow a workflowExecution Exception?
-=======
         } catch (WorkflowExecutionException | CryptoException | IOException | UnsupportedOperationException e) {
->>>>>>> 3efd844d
             throw new WorkflowExecutionException(e.getLocalizedMessage(), e);
         }
         finally
