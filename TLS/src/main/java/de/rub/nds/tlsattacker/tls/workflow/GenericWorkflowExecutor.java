/**
 * TLS-Attacker - A Modular Penetration Testing Framework for TLS
 *
 * Copyright 2014-2016 Ruhr University Bochum / Hackmanit GmbH
 *
 * Licensed under Apache License 2.0 http://www.apache.org/licenses/LICENSE-2.0
 */
package de.rub.nds.tlsattacker.tls.workflow;

import de.rub.nds.tlsattacker.tls.exceptions.WorkflowExecutionException;
import de.rub.nds.tlsattacker.tls.record.RecordHandler;
import de.rub.nds.tlsattacker.tls.workflow.action.TLSAction;
import de.rub.nds.tlsattacker.tls.workflow.action.executor.ActionExecutor;
import de.rub.nds.tlsattacker.tls.workflow.action.executor.ActionExecutorFactory;
import de.rub.nds.tlsattacker.tls.workflow.action.executor.ExecutorType;
import de.rub.nds.tlsattacker.transport.SimpleTransportHandler;
import de.rub.nds.tlsattacker.transport.TransportHandler;
import java.io.IOException;
import java.util.List;
import org.apache.logging.log4j.Level;
import org.apache.logging.log4j.LogManager;
import org.apache.logging.log4j.Logger;

/**
 * @author Juraj Somorovsky <juraj.somorovsky@rub.de>
 * @author Philip Riese <philip.riese@rub.de>
 */
public class GenericWorkflowExecutor implements WorkflowExecutor {

    private static final Logger LOGGER = LogManager.getLogger(GenericWorkflowExecutor.class);

    /**
     * indicates if the workflow was already executed
     */
    protected boolean executed = false;

    protected final TlsContext tlsContext;

    protected WorkflowContext workflowContext;
    private ExecutorType type;

<<<<<<< HEAD
    public GenericWorkflowExecutor(TransportHandler transportHandler, TlsContext tlsContext) {
	this.tlsContext = tlsContext;
	this.transportHandler = transportHandler;
	this.recordHandler = new RecordHandler(tlsContext);
	tlsContext.setRecordHandler(recordHandler);
	this.messageBytesCollector = new MessageBytesCollector();
	this.workflowContext = new WorkflowContext();
=======
    public GenericWorkflowExecutor(TransportHandler transportHandler, TlsContext tlsContext, ExecutorType type) {
	this.tlsContext = tlsContext;
	tlsContext.setRecordHandler(new RecordHandler(tlsContext));
	tlsContext.setTransportHandler(transportHandler);
	this.workflowContext = new WorkflowContext();
	this.type = type;
>>>>>>> bd8fa325
    }

    @Override
    public void executeWorkflow() throws WorkflowExecutionException {
	if (executed) {
	    throw new IllegalStateException("The workflow has already been" + " executed. Create a new Workflow.");
	}
	executed = true;
<<<<<<< HEAD

	List<ProtocolMessage> protocolMessages = tlsContext.getWorkflowTrace().getProtocolMessages();
	ensureMyLastProtocolMessagesHaveRecords(protocolMessages);
	try {
	    while (workflowContext.getProtocolMessagePointer() < protocolMessages.size()
		    && workflowContext.isProceedWorkflow()) {
		ProtocolMessage pm = protocolMessages.get(workflowContext.getProtocolMessagePointer());
		if (pm.getMessageIssuer() == tlsContext.getMyConnectionEnd()) {
		    handleMyProtocolMessage(protocolMessages);
		} else {
		    handleProtocolMessagesFromPeer(protocolMessages);
		}
	    }
	} catch (WorkflowExecutionException | CryptoException | IOException e) {

	    // TODO To ensure that Fauly Messages are inside of serialized
	    // workflows we increment the protocolMessage pointer;
	    workflowContext.incrementProtocolMessagePointer();
	    throw new WorkflowExecutionException(e.getLocalizedMessage(), e);
	} finally {
	    // remove all unused protocol messages
	    this.removeNextProtocolMessages(protocolMessages, workflowContext.getProtocolMessagePointer());
	}
    }

    private void handleMyProtocolMessage(List<ProtocolMessage> protocolMessages) throws IOException {
	ProtocolMessage pm = protocolMessages.get(workflowContext.getProtocolMessagePointer());
	prepareMyProtocolMessageBytes(pm);
	prepareMyRecordsIfNeeded(pm);
	sendDataIfMyLastMessage(protocolMessages);
	workflowContext.incrementProtocolMessagePointer();
    }

    /**
     * Uses protocol message handler to prepare raw protocol message bytes
     * 
     * @param pm
     */
    protected void prepareMyProtocolMessageBytes(ProtocolMessage pm) {
	LOGGER.debug("Preparing the following protocol message to send: {}", pm.getClass());
	ProtocolMessageHandler handler = pm.getProtocolMessageHandler(tlsContext);
	byte[] pmBytes = handler.prepareMessage();
	if (LOGGER.isDebugEnabled()) {
	    LOGGER.debug(pm.toString());
	}
	// append the prepared protocol message bytes
	if (pm.isGoingToBeSent()) {
	    messageBytesCollector.appendProtocolMessageBytes(pmBytes);
	}
    }

    /**
     * Prepares records for a given protocol message if this protocol message
     * contains a list of records
     * 
     * @param pm
     */
    protected void prepareMyRecordsIfNeeded(ProtocolMessage pm) {
	if (pm.getRecords() != null && !pm.getRecords().isEmpty()) {
	    byte[] records = recordHandler.wrapData(messageBytesCollector.getProtocolMessageBytes(),
		    pm.getProtocolMessageType(), pm.getRecords());
	    messageBytesCollector.appendRecordBytes(records);
	    messageBytesCollector.flushProtocolMessageBytes();
	}
    }

    /**
     * This function buffers all the collected records and sends them when the
     * last protocol message should be sent.
     * 
     * @param protocolMessages
     * @throws IOException
     */
    protected void sendDataIfMyLastMessage(List<ProtocolMessage> protocolMessages) throws IOException {
	if (handlingMyLastProtocolMessage(protocolMessages, workflowContext.getProtocolMessagePointer())
		&& messageBytesCollector.getRecordBytes().length != 0) {
	    LOGGER.debug("Records going to be sent: {}",
		    ArrayConverter.bytesToHexString(messageBytesCollector.getRecordBytes()));
	    transportHandler.sendData(messageBytesCollector.getRecordBytes());
	    messageBytesCollector.flushRecordBytes();
	}
    }

    /**
     * 
     * @param protocolMessages
     * @throws IOException
     */
    protected void handleProtocolMessagesFromPeer(List<ProtocolMessage> protocolMessages) throws IOException {
	List<Record> records = fetchRecords();
	if (records.isEmpty()) {
	    ProtocolMessage pm = protocolMessages.get(workflowContext.getProtocolMessagePointer());
	    if (pm != null && pm.getClass() == ArbitraryMessage.class) {
		protocolMessages.remove(workflowContext.getProtocolMessagePointer());
		return;
	    } else {
		// TODO
		LOGGER.log(Level.INFO, "Protocol Message:" + pm.toCompactString());
		throw new WorkflowExecutionException("The configured protocol message (" + pm.toCompactString()
			+ ") was not found, " + "the TLS peer does not send any data.");
	    }
	}

	List<List<Record>> recordsOfSameContentList = createListsOfRecordsOfTheSameContentType(records);

	for (List<Record> recordsOfSameContent : recordsOfSameContentList) {
	    byte[] rawProtocolMessageBytes = getRawProtocolBytesFromRecords(recordsOfSameContent);
	    ProtocolMessageType protocolMessageType = ProtocolMessageType.getContentType(recordsOfSameContent.get(0)
		    .getContentType().getValue());
	    parseRawBytesIntoProtocolMessages(rawProtocolMessageBytes, protocolMessages, protocolMessageType);
	    if (!renegotiation) {
		ProtocolMessage pm = protocolMessages.get(workflowContext.getProtocolMessagePointer() - 1);
		pm.setRecords(recordsOfSameContent);
	    } else {
		handleRenegotiation();
	    }
	}
    }

    /**
     * 
     * @param rawProtocolMessageBytes
     * @param protocolMessages
     * @param protocolMessageType
     */
    protected void parseRawBytesIntoProtocolMessages(byte[] rawProtocolMessageBytes,
	    List<ProtocolMessage> protocolMessages, ProtocolMessageType protocolMessageType) {
	int dataPointer = 0;
	while (dataPointer != rawProtocolMessageBytes.length && workflowContext.isProceedWorkflow()) {
	    ProtocolMessageHandler pmh = protocolMessageType.getProtocolMessageHandler(
		    rawProtocolMessageBytes[dataPointer], tlsContext);
	    if (Arrays.equals(rawProtocolMessageBytes,
		    new byte[] { (byte) 0x00, (byte) 0x00, (byte) 0x00, (byte) 0x00 })) {
		renegotiation = true;
	    } else {
		identifyCorrectProtocolMessage(protocolMessages, pmh);

		dataPointer = pmh.parseMessage(rawProtocolMessageBytes, dataPointer);
		if (LOGGER.isDebugEnabled()) {
		    LOGGER.debug("The following message was parsed: {}", pmh.getProtocolMessage().toString());
		}
		handleIncomingAlert(pmh);
		workflowContext.incrementProtocolMessagePointer();
	    }
	}
    }

    /**
     * 
     * @param pmh
     */
    private void handleIncomingAlert(ProtocolMessageHandler pmh) {
	if (pmh.getProtocolMessage().getProtocolMessageType() == ProtocolMessageType.ALERT) {
	    AlertMessage am = (AlertMessage) pmh.getProtocolMessage();
	    am.setMessageIssuer(ConnectionEnd.SERVER);
	    if (AlertLevel.getAlertLevel(am.getLevel().getValue()) == AlertLevel.FATAL) {
		LOGGER.debug("The workflow execution is stopped because of a FATAL error");
		workflowContext.setProceedWorkflow(false);
	    }
	}
    }

    /**
     * 
     * @param protocolMessages
     * @param pmh
     */
    private void identifyCorrectProtocolMessage(List<ProtocolMessage> protocolMessages, ProtocolMessageHandler pmh) {
	ProtocolMessage pm = null;
	if (workflowContext.getProtocolMessagePointer() < protocolMessages.size()) {
	    pm = protocolMessages.get(workflowContext.getProtocolMessagePointer());
	}
	if (pm != null && pm.getClass() == ArbitraryMessage.class) {
	    pmh.initializeProtocolMessage();
	    pm = pmh.getProtocolMessage();
	    pm.setMessageIssuer(tlsContext.getMyConnectionPeer());
	    protocolMessages.add(workflowContext.getProtocolMessagePointer(), pm);
	} else if (pm != null && pmh.isCorrectProtocolMessage(pm)) {
	    pmh.setProtocolMessage(pm);
	} else {
	    if (pm == null || pm.isRequired()) {
		// the configured message is not the same as
		// the message being parsed, we clean the
		// next protocol messages
		LOGGER.debug("The configured protocol message is not equal to "
			+ "the message being parsed or the message was not found.");
		this.removeNextProtocolMessages(protocolMessages, workflowContext.getProtocolMessagePointer());
		pmh.initializeProtocolMessage();
		pm = pmh.getProtocolMessage();
		protocolMessages.add(pm);
	    } else {
		protocolMessages.remove(workflowContext.getProtocolMessagePointer());
		identifyCorrectProtocolMessage(protocolMessages, pmh);
	    }
	}
    }

    /**
     * 
     * @param records
     * @return
     */
    protected byte[] getRawProtocolBytesFromRecords(List<Record> records) {
	byte[] result = new byte[0];
	for (Record r : records) {
	    result = ArrayConverter.concatenate(result, r.getProtocolMessageBytes().getValue());
	}
	return result;
    }

    /**
     * Creates a list of records of the same content type
     * 
     * @param records
     * @return
     */
    protected List<List<Record>> createListsOfRecordsOfTheSameContentType(List<Record> records) {
	List<List<Record>> result = new LinkedList();
	int recordPointer = 0;
	Record record = records.get(recordPointer);
	List<Record> currentRecords = new LinkedList<>();
	currentRecords.add(record);
	result.add(currentRecords);
	recordPointer++;
	while (recordPointer < records.size()) {
	    ProtocolMessageType previousMessageType = ProtocolMessageType.getContentType(record.getContentType()
		    .getValue());
	    record = records.get(recordPointer);
	    ProtocolMessageType currentMessageType = ProtocolMessageType.getContentType(record.getContentType()
		    .getValue());
	    if (currentMessageType == previousMessageType) {
		currentRecords.add(record);
	    } else {
		currentRecords = new LinkedList<>();
		currentRecords.add(record);
		result.add(currentRecords);
	    }
	    recordPointer++;
	}
	return result;
    }

    /**
     * Fetches a list of records from the server
     * 
     * @return
     * @throws IOException
     */
    protected List<Record> fetchRecords() throws IOException {
	List<Record> records;
	// parse stored Finished bytes into a record
	if (recordHandler.getFinishedBytes() != null) {
	    records = recordHandler.parseRecords(recordHandler.getFinishedBytes());
	    recordHandler.setFinishedBytes(null);
	} else {
	    byte[] rawResponse = transportHandler.fetchData();
	    while ((records = recordHandler.parseRecords(rawResponse)) == null) {
		rawResponse = ArrayConverter.concatenate(rawResponse, transportHandler.fetchData());
	    }
	}
	return records;
    }

    /**
     * In a case the protocol message received was not equal to the messages in
     * our protocol message list, we have to clear our protocol message list.
     * 
     * @param protocolMessages
     * @param fromIndex
     */
    protected void removeNextProtocolMessages(List<ProtocolMessage> protocolMessages, int fromIndex) {
	for (int i = protocolMessages.size() - 1; i >= fromIndex; i--) {
	    protocolMessages.remove(i);
	}
    }

    /**
     * In case we are handling last protocol message, this protocol message has
     * to be flushed out. The reasons for flushing out the message can be
     * following: 1) it is the last protocol message 2) the next protocol
     * message should come from the different peer 3) the next protocol message
     * has a different content type
     * 
     * @param protocolMessages
     * @param pointer
     * @return
     */
    protected boolean handlingMyLastProtocolMessageWithContentType(List<ProtocolMessage> protocolMessages, int pointer) {
	ProtocolMessage currentProtocolMessage = protocolMessages.get(pointer);
	return ((protocolMessages.size() == (pointer + 1))
		|| (protocolMessages.get(pointer + 1).getMessageIssuer() != tlsContext.getMyConnectionEnd()) || currentProtocolMessage
		    .getProtocolMessageType() != (protocolMessages.get(pointer + 1).getProtocolMessageType()));
    }

    /**
     * In case we are handling last record message, this record message has to
     * be flushed out. The reasons for flushing out the record messages can be
     * following: 1) it is the last record message 2) the next record message
     * should come from the different peer
     * 
     * @param protocolMessages
     * @param pointer
     * @return
     */
    protected boolean handlingMyLastProtocolMessage(List<ProtocolMessage> protocolMessages, int pointer) {
	return ((protocolMessages.size() == (pointer + 1)) || (protocolMessages.get(pointer + 1).getMessageIssuer() != tlsContext
		.getMyConnectionEnd()));
    }

    /**
     * Every last protocol message that is going to be sent from my peer has to
     * have a record.
     * 
     * @param protocolMessages
     */
    protected void ensureMyLastProtocolMessagesHaveRecords(List<ProtocolMessage> protocolMessages) {
	for (int pmPointer = 0; pmPointer < protocolMessages.size(); pmPointer++) {
	    ProtocolMessage pm = protocolMessages.get(pmPointer);
	    if (handlingMyLastProtocolMessageWithContentType(protocolMessages, pmPointer)) {
		if (pm.getRecords() == null || pm.getRecords().isEmpty()) {
		    pm.addRecord(new Record());
		}
	    }
	}
    }

    /**
     * Handles a renegotiation request.
     */
    protected void handleRenegotiation() {
	workflowContext.setProtocolMessagePointer(0);
	tlsContext.getDigest().reset();

	/*
	 * if there is no keystore file we can not authenticate per certificate
	 * and if isClientauthentication is true, we do not need to change the
	 * WorkflowTrace
	 */
	if (tlsContext.getKeyStore() != null && !tlsContext.isClientAuthentication()) {
	    tlsContext.setClientAuthentication(true);
	    RenegotiationWorkflowConfiguration reneWorkflowConfig = new RenegotiationWorkflowConfiguration(tlsContext);
	    reneWorkflowConfig.createWorkflow();
	} else if (tlsContext.getKeyStore() == null && tlsContext.isSessionResumption()) {
	    RenegotiationWorkflowConfiguration reneWorkflowConfig = new RenegotiationWorkflowConfiguration(tlsContext);
	    reneWorkflowConfig.createWorkflow();
	}

	tlsContext.setSessionResumption(false);
	renegotiation = false;
	executed = false;
	executeWorkflow();
=======
	ActionExecutor actionExecutor = ActionExecutorFactory.createActionExecutor(tlsContext, type);
	List<TLSAction> tlsActions = tlsContext.getWorkflowTrace().getTLSActions();
	try {
	    while (workflowContext.getActionPointer() < tlsActions.size() && workflowContext.isProceedWorkflow()) {
		TLSAction action = tlsActions.get(workflowContext.getActionPointer());
		action.execute(tlsContext, actionExecutor);
		workflowContext.incrementActionPointer();
	    }
	} catch (WorkflowExecutionException | IOException e) {
	    throw new WorkflowExecutionException(e.getLocalizedMessage(), e);
	}
>>>>>>> bd8fa325
    }
}<|MERGE_RESOLUTION|>--- conflicted
+++ resolved
@@ -39,22 +39,12 @@
     protected WorkflowContext workflowContext;
     private ExecutorType type;
 
-<<<<<<< HEAD
-    public GenericWorkflowExecutor(TransportHandler transportHandler, TlsContext tlsContext) {
-	this.tlsContext = tlsContext;
-	this.transportHandler = transportHandler;
-	this.recordHandler = new RecordHandler(tlsContext);
-	tlsContext.setRecordHandler(recordHandler);
-	this.messageBytesCollector = new MessageBytesCollector();
-	this.workflowContext = new WorkflowContext();
-=======
     public GenericWorkflowExecutor(TransportHandler transportHandler, TlsContext tlsContext, ExecutorType type) {
 	this.tlsContext = tlsContext;
 	tlsContext.setRecordHandler(new RecordHandler(tlsContext));
 	tlsContext.setTransportHandler(transportHandler);
 	this.workflowContext = new WorkflowContext();
 	this.type = type;
->>>>>>> bd8fa325
     }
 
     @Override
@@ -63,359 +53,6 @@
 	    throw new IllegalStateException("The workflow has already been" + " executed. Create a new Workflow.");
 	}
 	executed = true;
-<<<<<<< HEAD
-
-	List<ProtocolMessage> protocolMessages = tlsContext.getWorkflowTrace().getProtocolMessages();
-	ensureMyLastProtocolMessagesHaveRecords(protocolMessages);
-	try {
-	    while (workflowContext.getProtocolMessagePointer() < protocolMessages.size()
-		    && workflowContext.isProceedWorkflow()) {
-		ProtocolMessage pm = protocolMessages.get(workflowContext.getProtocolMessagePointer());
-		if (pm.getMessageIssuer() == tlsContext.getMyConnectionEnd()) {
-		    handleMyProtocolMessage(protocolMessages);
-		} else {
-		    handleProtocolMessagesFromPeer(protocolMessages);
-		}
-	    }
-	} catch (WorkflowExecutionException | CryptoException | IOException e) {
-
-	    // TODO To ensure that Fauly Messages are inside of serialized
-	    // workflows we increment the protocolMessage pointer;
-	    workflowContext.incrementProtocolMessagePointer();
-	    throw new WorkflowExecutionException(e.getLocalizedMessage(), e);
-	} finally {
-	    // remove all unused protocol messages
-	    this.removeNextProtocolMessages(protocolMessages, workflowContext.getProtocolMessagePointer());
-	}
-    }
-
-    private void handleMyProtocolMessage(List<ProtocolMessage> protocolMessages) throws IOException {
-	ProtocolMessage pm = protocolMessages.get(workflowContext.getProtocolMessagePointer());
-	prepareMyProtocolMessageBytes(pm);
-	prepareMyRecordsIfNeeded(pm);
-	sendDataIfMyLastMessage(protocolMessages);
-	workflowContext.incrementProtocolMessagePointer();
-    }
-
-    /**
-     * Uses protocol message handler to prepare raw protocol message bytes
-     * 
-     * @param pm
-     */
-    protected void prepareMyProtocolMessageBytes(ProtocolMessage pm) {
-	LOGGER.debug("Preparing the following protocol message to send: {}", pm.getClass());
-	ProtocolMessageHandler handler = pm.getProtocolMessageHandler(tlsContext);
-	byte[] pmBytes = handler.prepareMessage();
-	if (LOGGER.isDebugEnabled()) {
-	    LOGGER.debug(pm.toString());
-	}
-	// append the prepared protocol message bytes
-	if (pm.isGoingToBeSent()) {
-	    messageBytesCollector.appendProtocolMessageBytes(pmBytes);
-	}
-    }
-
-    /**
-     * Prepares records for a given protocol message if this protocol message
-     * contains a list of records
-     * 
-     * @param pm
-     */
-    protected void prepareMyRecordsIfNeeded(ProtocolMessage pm) {
-	if (pm.getRecords() != null && !pm.getRecords().isEmpty()) {
-	    byte[] records = recordHandler.wrapData(messageBytesCollector.getProtocolMessageBytes(),
-		    pm.getProtocolMessageType(), pm.getRecords());
-	    messageBytesCollector.appendRecordBytes(records);
-	    messageBytesCollector.flushProtocolMessageBytes();
-	}
-    }
-
-    /**
-     * This function buffers all the collected records and sends them when the
-     * last protocol message should be sent.
-     * 
-     * @param protocolMessages
-     * @throws IOException
-     */
-    protected void sendDataIfMyLastMessage(List<ProtocolMessage> protocolMessages) throws IOException {
-	if (handlingMyLastProtocolMessage(protocolMessages, workflowContext.getProtocolMessagePointer())
-		&& messageBytesCollector.getRecordBytes().length != 0) {
-	    LOGGER.debug("Records going to be sent: {}",
-		    ArrayConverter.bytesToHexString(messageBytesCollector.getRecordBytes()));
-	    transportHandler.sendData(messageBytesCollector.getRecordBytes());
-	    messageBytesCollector.flushRecordBytes();
-	}
-    }
-
-    /**
-     * 
-     * @param protocolMessages
-     * @throws IOException
-     */
-    protected void handleProtocolMessagesFromPeer(List<ProtocolMessage> protocolMessages) throws IOException {
-	List<Record> records = fetchRecords();
-	if (records.isEmpty()) {
-	    ProtocolMessage pm = protocolMessages.get(workflowContext.getProtocolMessagePointer());
-	    if (pm != null && pm.getClass() == ArbitraryMessage.class) {
-		protocolMessages.remove(workflowContext.getProtocolMessagePointer());
-		return;
-	    } else {
-		// TODO
-		LOGGER.log(Level.INFO, "Protocol Message:" + pm.toCompactString());
-		throw new WorkflowExecutionException("The configured protocol message (" + pm.toCompactString()
-			+ ") was not found, " + "the TLS peer does not send any data.");
-	    }
-	}
-
-	List<List<Record>> recordsOfSameContentList = createListsOfRecordsOfTheSameContentType(records);
-
-	for (List<Record> recordsOfSameContent : recordsOfSameContentList) {
-	    byte[] rawProtocolMessageBytes = getRawProtocolBytesFromRecords(recordsOfSameContent);
-	    ProtocolMessageType protocolMessageType = ProtocolMessageType.getContentType(recordsOfSameContent.get(0)
-		    .getContentType().getValue());
-	    parseRawBytesIntoProtocolMessages(rawProtocolMessageBytes, protocolMessages, protocolMessageType);
-	    if (!renegotiation) {
-		ProtocolMessage pm = protocolMessages.get(workflowContext.getProtocolMessagePointer() - 1);
-		pm.setRecords(recordsOfSameContent);
-	    } else {
-		handleRenegotiation();
-	    }
-	}
-    }
-
-    /**
-     * 
-     * @param rawProtocolMessageBytes
-     * @param protocolMessages
-     * @param protocolMessageType
-     */
-    protected void parseRawBytesIntoProtocolMessages(byte[] rawProtocolMessageBytes,
-	    List<ProtocolMessage> protocolMessages, ProtocolMessageType protocolMessageType) {
-	int dataPointer = 0;
-	while (dataPointer != rawProtocolMessageBytes.length && workflowContext.isProceedWorkflow()) {
-	    ProtocolMessageHandler pmh = protocolMessageType.getProtocolMessageHandler(
-		    rawProtocolMessageBytes[dataPointer], tlsContext);
-	    if (Arrays.equals(rawProtocolMessageBytes,
-		    new byte[] { (byte) 0x00, (byte) 0x00, (byte) 0x00, (byte) 0x00 })) {
-		renegotiation = true;
-	    } else {
-		identifyCorrectProtocolMessage(protocolMessages, pmh);
-
-		dataPointer = pmh.parseMessage(rawProtocolMessageBytes, dataPointer);
-		if (LOGGER.isDebugEnabled()) {
-		    LOGGER.debug("The following message was parsed: {}", pmh.getProtocolMessage().toString());
-		}
-		handleIncomingAlert(pmh);
-		workflowContext.incrementProtocolMessagePointer();
-	    }
-	}
-    }
-
-    /**
-     * 
-     * @param pmh
-     */
-    private void handleIncomingAlert(ProtocolMessageHandler pmh) {
-	if (pmh.getProtocolMessage().getProtocolMessageType() == ProtocolMessageType.ALERT) {
-	    AlertMessage am = (AlertMessage) pmh.getProtocolMessage();
-	    am.setMessageIssuer(ConnectionEnd.SERVER);
-	    if (AlertLevel.getAlertLevel(am.getLevel().getValue()) == AlertLevel.FATAL) {
-		LOGGER.debug("The workflow execution is stopped because of a FATAL error");
-		workflowContext.setProceedWorkflow(false);
-	    }
-	}
-    }
-
-    /**
-     * 
-     * @param protocolMessages
-     * @param pmh
-     */
-    private void identifyCorrectProtocolMessage(List<ProtocolMessage> protocolMessages, ProtocolMessageHandler pmh) {
-	ProtocolMessage pm = null;
-	if (workflowContext.getProtocolMessagePointer() < protocolMessages.size()) {
-	    pm = protocolMessages.get(workflowContext.getProtocolMessagePointer());
-	}
-	if (pm != null && pm.getClass() == ArbitraryMessage.class) {
-	    pmh.initializeProtocolMessage();
-	    pm = pmh.getProtocolMessage();
-	    pm.setMessageIssuer(tlsContext.getMyConnectionPeer());
-	    protocolMessages.add(workflowContext.getProtocolMessagePointer(), pm);
-	} else if (pm != null && pmh.isCorrectProtocolMessage(pm)) {
-	    pmh.setProtocolMessage(pm);
-	} else {
-	    if (pm == null || pm.isRequired()) {
-		// the configured message is not the same as
-		// the message being parsed, we clean the
-		// next protocol messages
-		LOGGER.debug("The configured protocol message is not equal to "
-			+ "the message being parsed or the message was not found.");
-		this.removeNextProtocolMessages(protocolMessages, workflowContext.getProtocolMessagePointer());
-		pmh.initializeProtocolMessage();
-		pm = pmh.getProtocolMessage();
-		protocolMessages.add(pm);
-	    } else {
-		protocolMessages.remove(workflowContext.getProtocolMessagePointer());
-		identifyCorrectProtocolMessage(protocolMessages, pmh);
-	    }
-	}
-    }
-
-    /**
-     * 
-     * @param records
-     * @return
-     */
-    protected byte[] getRawProtocolBytesFromRecords(List<Record> records) {
-	byte[] result = new byte[0];
-	for (Record r : records) {
-	    result = ArrayConverter.concatenate(result, r.getProtocolMessageBytes().getValue());
-	}
-	return result;
-    }
-
-    /**
-     * Creates a list of records of the same content type
-     * 
-     * @param records
-     * @return
-     */
-    protected List<List<Record>> createListsOfRecordsOfTheSameContentType(List<Record> records) {
-	List<List<Record>> result = new LinkedList();
-	int recordPointer = 0;
-	Record record = records.get(recordPointer);
-	List<Record> currentRecords = new LinkedList<>();
-	currentRecords.add(record);
-	result.add(currentRecords);
-	recordPointer++;
-	while (recordPointer < records.size()) {
-	    ProtocolMessageType previousMessageType = ProtocolMessageType.getContentType(record.getContentType()
-		    .getValue());
-	    record = records.get(recordPointer);
-	    ProtocolMessageType currentMessageType = ProtocolMessageType.getContentType(record.getContentType()
-		    .getValue());
-	    if (currentMessageType == previousMessageType) {
-		currentRecords.add(record);
-	    } else {
-		currentRecords = new LinkedList<>();
-		currentRecords.add(record);
-		result.add(currentRecords);
-	    }
-	    recordPointer++;
-	}
-	return result;
-    }
-
-    /**
-     * Fetches a list of records from the server
-     * 
-     * @return
-     * @throws IOException
-     */
-    protected List<Record> fetchRecords() throws IOException {
-	List<Record> records;
-	// parse stored Finished bytes into a record
-	if (recordHandler.getFinishedBytes() != null) {
-	    records = recordHandler.parseRecords(recordHandler.getFinishedBytes());
-	    recordHandler.setFinishedBytes(null);
-	} else {
-	    byte[] rawResponse = transportHandler.fetchData();
-	    while ((records = recordHandler.parseRecords(rawResponse)) == null) {
-		rawResponse = ArrayConverter.concatenate(rawResponse, transportHandler.fetchData());
-	    }
-	}
-	return records;
-    }
-
-    /**
-     * In a case the protocol message received was not equal to the messages in
-     * our protocol message list, we have to clear our protocol message list.
-     * 
-     * @param protocolMessages
-     * @param fromIndex
-     */
-    protected void removeNextProtocolMessages(List<ProtocolMessage> protocolMessages, int fromIndex) {
-	for (int i = protocolMessages.size() - 1; i >= fromIndex; i--) {
-	    protocolMessages.remove(i);
-	}
-    }
-
-    /**
-     * In case we are handling last protocol message, this protocol message has
-     * to be flushed out. The reasons for flushing out the message can be
-     * following: 1) it is the last protocol message 2) the next protocol
-     * message should come from the different peer 3) the next protocol message
-     * has a different content type
-     * 
-     * @param protocolMessages
-     * @param pointer
-     * @return
-     */
-    protected boolean handlingMyLastProtocolMessageWithContentType(List<ProtocolMessage> protocolMessages, int pointer) {
-	ProtocolMessage currentProtocolMessage = protocolMessages.get(pointer);
-	return ((protocolMessages.size() == (pointer + 1))
-		|| (protocolMessages.get(pointer + 1).getMessageIssuer() != tlsContext.getMyConnectionEnd()) || currentProtocolMessage
-		    .getProtocolMessageType() != (protocolMessages.get(pointer + 1).getProtocolMessageType()));
-    }
-
-    /**
-     * In case we are handling last record message, this record message has to
-     * be flushed out. The reasons for flushing out the record messages can be
-     * following: 1) it is the last record message 2) the next record message
-     * should come from the different peer
-     * 
-     * @param protocolMessages
-     * @param pointer
-     * @return
-     */
-    protected boolean handlingMyLastProtocolMessage(List<ProtocolMessage> protocolMessages, int pointer) {
-	return ((protocolMessages.size() == (pointer + 1)) || (protocolMessages.get(pointer + 1).getMessageIssuer() != tlsContext
-		.getMyConnectionEnd()));
-    }
-
-    /**
-     * Every last protocol message that is going to be sent from my peer has to
-     * have a record.
-     * 
-     * @param protocolMessages
-     */
-    protected void ensureMyLastProtocolMessagesHaveRecords(List<ProtocolMessage> protocolMessages) {
-	for (int pmPointer = 0; pmPointer < protocolMessages.size(); pmPointer++) {
-	    ProtocolMessage pm = protocolMessages.get(pmPointer);
-	    if (handlingMyLastProtocolMessageWithContentType(protocolMessages, pmPointer)) {
-		if (pm.getRecords() == null || pm.getRecords().isEmpty()) {
-		    pm.addRecord(new Record());
-		}
-	    }
-	}
-    }
-
-    /**
-     * Handles a renegotiation request.
-     */
-    protected void handleRenegotiation() {
-	workflowContext.setProtocolMessagePointer(0);
-	tlsContext.getDigest().reset();
-
-	/*
-	 * if there is no keystore file we can not authenticate per certificate
-	 * and if isClientauthentication is true, we do not need to change the
-	 * WorkflowTrace
-	 */
-	if (tlsContext.getKeyStore() != null && !tlsContext.isClientAuthentication()) {
-	    tlsContext.setClientAuthentication(true);
-	    RenegotiationWorkflowConfiguration reneWorkflowConfig = new RenegotiationWorkflowConfiguration(tlsContext);
-	    reneWorkflowConfig.createWorkflow();
-	} else if (tlsContext.getKeyStore() == null && tlsContext.isSessionResumption()) {
-	    RenegotiationWorkflowConfiguration reneWorkflowConfig = new RenegotiationWorkflowConfiguration(tlsContext);
-	    reneWorkflowConfig.createWorkflow();
-	}
-
-	tlsContext.setSessionResumption(false);
-	renegotiation = false;
-	executed = false;
-	executeWorkflow();
-=======
 	ActionExecutor actionExecutor = ActionExecutorFactory.createActionExecutor(tlsContext, type);
 	List<TLSAction> tlsActions = tlsContext.getWorkflowTrace().getTLSActions();
 	try {
@@ -427,6 +64,5 @@
 	} catch (WorkflowExecutionException | IOException e) {
 	    throw new WorkflowExecutionException(e.getLocalizedMessage(), e);
 	}
->>>>>>> bd8fa325
     }
 }