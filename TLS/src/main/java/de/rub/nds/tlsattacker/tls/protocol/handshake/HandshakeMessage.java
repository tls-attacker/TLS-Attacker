/**
 * TLS-Attacker - A Modular Penetration Testing Framework for TLS
 *
 * Copyright 2014-2016 Ruhr University Bochum / Hackmanit GmbH
 *
 * Licensed under Apache License 2.0
 * http://www.apache.org/licenses/LICENSE-2.0
 */
package de.rub.nds.tlsattacker.tls.protocol.handshake;

import de.rub.nds.tlsattacker.modifiablevariable.ModifiableVariableFactory;
import de.rub.nds.tlsattacker.modifiablevariable.ModifiableVariableProperty;
import de.rub.nds.tlsattacker.modifiablevariable.integer.ModifiableInteger;
import de.rub.nds.tlsattacker.modifiablevariable.singlebyte.ModifiableByte;
import de.rub.nds.tlsattacker.tls.constants.HandshakeMessageType;
import de.rub.nds.tlsattacker.tls.constants.ProtocolMessageType;
import de.rub.nds.tlsattacker.tls.protocol.ProtocolMessage;
import de.rub.nds.tlsattacker.tls.protocol.ProtocolMessageHandler;
import de.rub.nds.tlsattacker.tls.workflow.TlsContext;
import javax.xml.bind.annotation.XmlRootElement;

/**
 * @author Juraj Somorovsky <juraj.somorovsky@rub.de>
 */
public abstract class HandshakeMessage extends ProtocolMessage {

    final HandshakeMessageType handshakeMessageType;

    /**
     * handshake type
     */
    @ModifiableVariableProperty
    ModifiableByte type;

    @ModifiableVariableProperty(type = ModifiableVariableProperty.Type.LENGTH)
    protected ModifiableInteger length = ModifiableVariableFactory.createIntegerModifiableVariable();

    @ModifiableVariableProperty(type = ModifiableVariableProperty.Type.COUNT)
    private ModifiableInteger messageSeq = null;

    @ModifiableVariableProperty
    private ModifiableInteger fragmentOffset = null;

    @ModifiableVariableProperty(type = ModifiableVariableProperty.Type.LENGTH)
    private ModifiableInteger fragmentLength = null;

    boolean includeInDigest = true;

    public HandshakeMessage(HandshakeMessageType handshakeMessageType) {
	this.protocolMessageType = ProtocolMessageType.HANDSHAKE;
	this.handshakeMessageType = handshakeMessageType;

	this.messageSeq = ModifiableVariableFactory.safelySetValue(messageSeq, 0);
	this.fragmentOffset = ModifiableVariableFactory.safelySetValue(fragmentOffset, 0);
	this.fragmentLength = ModifiableVariableFactory.safelySetValue(fragmentLength, 0);
    }

    public ModifiableByte getType() {
	return type;
    }

    public boolean getIncludeInDigest() {
	return includeInDigest;
    }

    public void setType(ModifiableByte type) {
	this.type = type;
    }

    public void setType(Byte type) {
	this.type = ModifiableVariableFactory.safelySetValue(this.type, type);
    }

    public ModifiableInteger getLength() {
	return length;
    }

    public void setLength(ModifiableInteger length) {
	this.length = length;
    }

    public void setLength(int length) {
	this.length = ModifiableVariableFactory.safelySetValue(this.length, length);
    }

    public ModifiableInteger getMessageSeq() {
	return messageSeq;
    }

    public ModifiableInteger getFragmentOffset() {
	return fragmentOffset;
    }

    public ModifiableInteger getFragmentLength() {
	return fragmentLength;
    }

    public void setMessageSeq(int messageSeq) {
	this.messageSeq = ModifiableVariableFactory.safelySetValue(this.messageSeq, messageSeq);
    }

    public void setMessageSeq(ModifiableInteger messageSeq) {
	this.messageSeq = messageSeq;
    }

    public void setFragmentOffset(int fragmentOffset) {
	this.fragmentOffset = ModifiableVariableFactory.safelySetValue(this.fragmentOffset, fragmentOffset);
    }

    public void setFragmentOffset(ModifiableInteger fragmentOffset) {
	this.fragmentOffset = fragmentOffset;
    }

    public void setFragmentLength(int fragmentLength) {
	this.fragmentLength = ModifiableVariableFactory.safelySetValue(this.fragmentLength, fragmentLength);
    }

    public void setFragmentLength(ModifiableInteger fragmentLength) {
	this.fragmentLength = fragmentLength;
    }

    public HandshakeMessageType getHandshakeMessageType() {
	return handshakeMessageType;
    }

    public void setIncludeInDigest(boolean includeInDigest) {
	this.includeInDigest = includeInDigest;
    }

    @Override
    public String toString() {
	StringBuilder sb = new StringBuilder("\n" + handshakeMessageType.getName());
	sb.append("\n  Handshake Message Length: ").append(length.getValue());
	if (messageSeq != null && messageSeq.getValue() != null && messageSeq.getValue() != 0) {
	    sb.append("\n  Handshake Message message_seq: ").append(messageSeq.getValue());
	    sb.append("\n  Handshake Message fragment_offset: ").append(fragmentOffset.getValue());
	    sb.append("\n  Handshake Message fragment_length: ").append(fragmentLength.getValue());
	}
	return sb.toString();
    }

    @Override
    public String toCompactString() {
	return handshakeMessageType.getName();
    }

<<<<<<< HEAD
=======
    @Override
    public ProtocolMessageHandler<? extends ProtocolMessage> getProtocolMessageHandler(TlsContext tlsContext) {
	ProtocolMessageHandler<? extends ProtocolMessage> pmh = handshakeMessageType.getProtocolMessageHandler(tlsContext);
	pmh.setProtocolMessage(this);
	return pmh;
    }
>>>>>>> a4896f00
}<|MERGE_RESOLUTION|>--- conflicted
+++ resolved
@@ -144,13 +144,10 @@
 	return handshakeMessageType.getName();
     }
 
-<<<<<<< HEAD
-=======
     @Override
     public ProtocolMessageHandler<? extends ProtocolMessage> getProtocolMessageHandler(TlsContext tlsContext) {
 	ProtocolMessageHandler<? extends ProtocolMessage> pmh = handshakeMessageType.getProtocolMessageHandler(tlsContext);
 	pmh.setProtocolMessage(this);
 	return pmh;
     }
->>>>>>> a4896f00
 }