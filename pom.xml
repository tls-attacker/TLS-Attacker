<?xml version="1.0" encoding="UTF-8"?>
<project xmlns="http://maven.apache.org/POM/4.0.0" xmlns:xsi="http://www.w3.org/2001/XMLSchema-instance" xsi:schemaLocation="http://maven.apache.org/POM/4.0.0 http://maven.apache.org/xsd/maven-4.0.0.xsd">
    <modelVersion>4.0.0</modelVersion>
    <parent>
        <groupId>de.rub.nds</groupId>
        <artifactId>protocol-toolkit-bom</artifactId>
<<<<<<< HEAD
        <version>4.0.0-SNAPSHOT</version>
=======
        <version>3.5.11</version>
>>>>>>> 69d6d8e3
    </parent>

    <groupId>de.rub.nds.tls.attacker</groupId>
    <artifactId>tls-attacker</artifactId>
    <version>6.0.0-SNAPSHOT</version>
    <packaging>pom</packaging>

    <name>TLS-Attacker</name>
    <description>TLS-Attacker is a Java-based framework for analyzing TLS libraries. It is developed by the Ruhr University Bochum (https://nds.rub.de/), the Paderborn University, and the Hackmanit GmbH (https://hackmanit.de/).</description>
    <url>https://github.com/tls-attacker/TLS-Attacker</url>
    <inceptionYear>2015</inceptionYear>

    <licenses>
        <license>
            <name>Apache License, Version 2.0</name>
            <url>https://www.apache.org/licenses/LICENSE-2.0.txt</url>
            <distribution>repo</distribution>
        </license>
    </licenses>

    <developers>
        <developer>
            <id>jsomorovsky</id>
            <name>Juraj Somorovsky</name>
            <email>juraj.somorovsky@upb.de</email>
            <url>https://github.com/jurajsomorovsky/</url>
            <organization>UPB</organization>
            <organizationUrl>https://cs.uni-paderborn.de/en/syssec/</organizationUrl>
            <roles>
                <role>Architect</role>
                <role>Developer</role>
            </roles>
        </developer>
        <developer>
            <id>ic0ns</id>
            <name>Robert Merget</name>
            <email>robert.merget@tii.ae</email>
            <url>https://github.com/ic0ns/</url>
            <organization>TII</organization>
            <organizationUrl>https://www.tii.ae/</organizationUrl>
            <roles>
                <role>Team lead</role>
            </roles>
        </developer>
        <developer>
            <id>mmaehren</id>
            <name>Marcel Maehren</name>
            <email>marcel.maehren@rub.de</email>
            <url>https://github.com/mmaehren/</url>
            <organization>NDS</organization>
            <organizationUrl>https://informatik.rub.de/nds/</organizationUrl>
            <roles>
                <role>Developer</role>
            </roles>
        </developer>
        <developer>
            <id>NErinola</id>
            <name>Nurullah Erinola</name>
            <email>nurullah.erinola@rub.de</email>
            <url>https://github.com/NErinola/</url>
            <organization>NDS</organization>
            <organizationUrl>https://informatik.rub.de/nds/</organizationUrl>
            <roles>
                <role>Developer</role>
            </roles>
        </developer>
    </developers>

    <modules>
        <module>TLS-Client</module>
        <module>TLS-Core</module>
        <module>TLS-Mitm</module>
        <module>TLS-Proxy</module>
        <module>TLS-Server</module>
        <module>TraceTool</module>
        <module>Transport</module>
        <module>Utils</module>
    </modules>

    <scm>
        <connection>scm:git:https://github.com/tls-attacker/TLS-Attacker.git</connection>
        <developerConnection>scm:git:ssh://git@github.com/tls-attacker/TLS-Attacker-Development.git</developerConnection>
        <tag>HEAD</tag>
        <url>https://github.com/tls-attacker/TLS-Attacker</url>
    </scm>

    <properties>
        <project.build.sourceEncoding>UTF-8</project.build.sourceEncoding>
        <project.reporting.outputEncoding>UTF-8</project.reporting.outputEncoding>
        <maven.compiler.source>11</maven.compiler.source>
        <maven.compiler.target>11</maven.compiler.target>
        <main.basedir>${project.basedir}</main.basedir>
        <!-- The following variables are required for Jenkins CI -->
        <skipTests>false</skipTests>
        <skip.surefire.tests>${skipTests}</skip.surefire.tests>
        <skip.failsafe.tests>${skipTests}</skip.failsafe.tests>
    </properties>

    <!-- Override dependency versions from BOM for all submodules to match parent version -->
    <dependencyManagement>
        <dependencies>
            <dependency>
                <groupId>de.rub.nds.tls.attacker</groupId>
                <artifactId>tls-attacker</artifactId>
                <version>${project.version}</version>
                <type>pom</type>
            </dependency>
            <dependency>
                <groupId>de.rub.nds.tls.attacker</groupId>
                <artifactId>tls-client</artifactId>
                <version>${project.version}</version>
            </dependency>
            <dependency>
                <groupId>de.rub.nds.tls.attacker</groupId>
                <artifactId>tls-core</artifactId>
                <version>${project.version}</version>
            </dependency>
            <dependency>
                <groupId>de.rub.nds.tls.attacker</groupId>
                <artifactId>tls-mitm</artifactId>
                <version>${project.version}</version>
            </dependency>
            <dependency>
                <groupId>de.rub.nds.tls.attacker</groupId>
                <artifactId>tls-proxy</artifactId>
                <version>${project.version}</version>
            </dependency>
            <dependency>
                <groupId>de.rub.nds.tls.attacker</groupId>
                <artifactId>tls-server</artifactId>
                <version>${project.version}</version>
            </dependency>
            <dependency>
                <groupId>de.rub.nds.tls.attacker</groupId>
                <artifactId>trace-tool</artifactId>
                <version>${project.version}</version>
            </dependency>
            <dependency>
                <groupId>de.rub.nds.tls.attacker</groupId>
                <artifactId>transport</artifactId>
                <version>${project.version}</version>
            </dependency>
            <dependency>
                <groupId>de.rub.nds.tls.attacker</groupId>
                <artifactId>utils</artifactId>
                <version>${project.version}</version>
            </dependency>
        </dependencies>
    </dependencyManagement>

    <dependencies>
        <!-- scope: compile -->
        <dependency>
            <groupId>com.beust</groupId>
            <artifactId>jcommander</artifactId>
        </dependency>
        <dependency>
            <groupId>com.google.guava</groupId>
            <artifactId>guava</artifactId>
        </dependency>
        <dependency>
            <groupId>com.googlecode.json-simple</groupId>
            <artifactId>json-simple</artifactId>
        </dependency>
        <dependency>
            <groupId>de.rub.nds</groupId>
            <artifactId>asn1-attacker</artifactId>
        </dependency>
        <dependency>
            <groupId>de.rub.nds</groupId>
            <artifactId>modifiable-variable</artifactId>
        </dependency>
        <dependency>
            <groupId>de.rub.nds</groupId>
            <artifactId>protocol-attacker</artifactId>
        </dependency>
        <dependency>
            <groupId>de.rub.nds</groupId>
            <artifactId>x509-attacker</artifactId>
        </dependency>
        <dependency>
            <groupId>dnsjava</groupId>
            <artifactId>dnsjava</artifactId>
        </dependency>
        <dependency>
            <groupId>jakarta.xml.bind</groupId>
            <artifactId>jakarta.xml.bind-api</artifactId>
        </dependency>
        <dependency>
            <groupId>org.apache.commons</groupId>
            <artifactId>commons-lang3</artifactId>
        </dependency>
        <dependency>
            <groupId>org.apache.logging.log4j</groupId>
            <artifactId>log4j-api</artifactId>
        </dependency>
        <dependency>
            <groupId>org.apache.logging.log4j</groupId>
            <artifactId>log4j-core</artifactId>
        </dependency>
        <dependency>
            <groupId>org.apache.logging.log4j</groupId>
            <artifactId>log4j-slf4j-impl</artifactId>
        </dependency>
        <dependency>
            <groupId>org.bouncycastle</groupId>
            <artifactId>bcpkix-jdk15on</artifactId>
        </dependency>
        <dependency>
            <groupId>org.bouncycastle</groupId>
            <artifactId>bcprov-jdk15on</artifactId>
        </dependency>
        <dependency>
            <groupId>org.cryptomator</groupId>
            <artifactId>siv-mode</artifactId>
            <version>1.5.0</version>
        </dependency>
        <dependency>
            <groupId>org.glassfish.jaxb</groupId>
            <artifactId>jaxb-runtime</artifactId>
        </dependency>
        <dependency>
            <groupId>org.reflections</groupId>
            <artifactId>reflections</artifactId>
        </dependency>
        <!-- scope: test -->
        <dependency>
            <groupId>com.openpojo</groupId>
            <artifactId>openpojo</artifactId>
            <scope>test</scope>
        </dependency>
        <dependency>
            <groupId>de.rub.nds.tls.dockerlib</groupId>
            <artifactId>tls-docker-library</artifactId>
            <scope>test</scope>
        </dependency>
        <dependency>
            <groupId>org.junit.jupiter</groupId>
            <artifactId>junit-jupiter</artifactId>
            <scope>test</scope>
        </dependency>
        <dependency>
            <groupId>org.mockito</groupId>
            <artifactId>mockito-core</artifactId>
            <scope>test</scope>
        </dependency>
        <dependency>
            <groupId>org.mockito</groupId>
            <artifactId>mockito-junit-jupiter</artifactId>
            <scope>test</scope>
        </dependency>
    </dependencies>

    <build>
        <pluginManagement>
            <plugins>
                <!--################# default lifecycle plugins #################-->
                <!-- Plugin to compile source files -->
                <plugin>
                    <groupId>org.apache.maven.plugins</groupId>
                    <artifactId>maven-compiler-plugin</artifactId>
                    <configuration>
                        <source>${maven.compiler.source}</source>
                        <target>${maven.compiler.target}</target>
                    </configuration>
                </plugin>
                <!-- Plugin to execute unit tests -->
                <plugin>
                    <groupId>org.apache.maven.plugins</groupId>
                    <artifactId>maven-surefire-plugin</artifactId>
                    <configuration>
                        <trimStackTrace>false</trimStackTrace>
                        <includes>
                            <include>**/*.java</include>
                        </includes>
                        <!-- Allow parallel execution of unit tests (execution in series within test classes) -->
                        <parallel>classes</parallel>
                        <!-- Can be adjusted depending on the local system, 3 should be a fair default value -->
                        <forkCount>3</forkCount>
                        <reuseForks>true</reuseForks>
                        <!-- By default we include all but integration tests during surefire execution -->
                        <excludedGroups>IntegrationTest</excludedGroups>
                        <skipTests>${skip.surefire.tests}</skipTests>
                    </configuration>
                </plugin>
                <!-- Plugin to compile javadoc -->
                <plugin>
                    <groupId>org.apache.maven.plugins</groupId>
                    <artifactId>maven-javadoc-plugin</artifactId>
                    <configuration>
                        <source>${maven.compiler.source}</source>
                        <javadocExecutable>${java.home}/bin/javadoc</javadocExecutable>
                    </configuration>
                    <executions>
                        <execution>
                            <id>attach-javadocs</id>
                            <goals>
                                <goal>jar</goal>
                            </goals>
                        </execution>
                    </executions>
                </plugin>
                <!-- Pack source files to jar archive -->
                <plugin>
                    <groupId>org.apache.maven.plugins</groupId>
                    <artifactId>maven-source-plugin</artifactId>
                    <executions>
                        <execution>
                            <id>attach-sources</id>
                            <goals>
                                <goal>jar-no-fork</goal>
                            </goals>
                        </execution>
                    </executions>
                </plugin>
                <!-- Plugin to copy artifacts to apps folder -->
                <plugin>
                    <groupId>org.apache.maven.plugins</groupId>
                    <artifactId>maven-dependency-plugin</artifactId>
                    <executions>
                        <execution>
                            <id>copy</id>
                            <goals>
                                <goal>copy</goal>
                            </goals>
                            <phase>package</phase>
                            <configuration>
                                <artifactItems>
                                    <artifactItem>
                                        <groupId>${project.groupId}</groupId>
                                        <artifactId>${project.artifactId}</artifactId>
                                        <version>${project.version}</version>
                                        <type>${project.packaging}</type>
                                        <destFileName>${project.build.finalName}.${project.packaging}</destFileName>
                                    </artifactItem>
                                </artifactItems>
                                <outputDirectory>${main.basedir}/apps</outputDirectory>
                            </configuration>
                        </execution>
                        <execution>
                            <id>copy-dependencies</id>
                            <goals>
                                <goal>copy-dependencies</goal>
                            </goals>
                            <phase>package</phase>
                            <configuration>
                                <outputDirectory>${main.basedir}/apps/lib</outputDirectory>
                                <!--Ensures only runnable dependencies are included-->
                                <includeScope>compile</includeScope>
                            </configuration>
                        </execution>
                    </executions>
                </plugin>
                <!-- Plugin to execute integration tests -->
                <plugin>
                    <groupId>org.apache.maven.plugins</groupId>
                    <artifactId>maven-failsafe-plugin</artifactId>
                    <configuration>
                        <!-- By default, the Failsafe plugin excludes various files. We have to override that. -->
                        <includes>
                            <include>**/*.java</include>
                        </includes>
                        <!-- Integration tests and slow tests are started -->
                        <groups>IntegrationTest</groups>
                        <skipITs>${skip.failsafe.tests}</skipITs>
                    </configuration>
                    <executions>
                        <execution>
                            <id>run-integration-tests</id>
                            <goals>
                                <goal>integration-test</goal>
                            </goals>
                            <phase>integration-test</phase>
                        </execution>
                        <execution>
                            <id>verify-integration-tests</id>
                            <goals>
                                <goal>verify</goal>
                            </goals>
                            <phase>verify</phase>
                        </execution>
                    </executions>
                </plugin>
            </plugins>
        </pluginManagement>
        <plugins>
            <!--################## clean lifecycle plugins ##################-->
            <plugin>
                <groupId>org.apache.maven.plugins</groupId>
                <artifactId>maven-clean-plugin</artifactId>
                <executions>
                    <execution>
                        <id>default-clean</id>
                        <goals>
                            <goal>clean</goal>
                        </goals>
                        <inherited>false</inherited>
                        <configuration>
                            <filesets>
                                <fileset>
                                    <directory>${main.basedir}/apps</directory>
                                </fileset>
                            </filesets>
                        </configuration>
                    </execution>
                    <execution>
                        <id>clean-apps-folder</id>
                        <goals>
                            <goal>clean</goal>
                        </goals>
                        <phase>prepare-package</phase>
                        <inherited>false</inherited>
                        <configuration>
                            <excludeDefaultDirectories>true</excludeDefaultDirectories>
                            <filesets>
                                <fileset>
                                    <directory>${main.basedir}/apps</directory>
                                </fileset>
                            </filesets>
                        </configuration>
                    </execution>
                </executions>
            </plugin>
            <!--################# default lifecycle plugins #################-->
            <!-- Formatting -->
            <plugin>
                <groupId>com.diffplug.spotless</groupId>
                <artifactId>spotless-maven-plugin</artifactId>
                <configuration>
                    <java>
                        <lineEndings>GIT_ATTRIBUTES</lineEndings>
                        <trimTrailingWhitespace />
                        <endWithNewline />
                        <importOrder />
                        <removeUnusedImports />
                        <indent>
                            <spaces>true</spaces>
                            <spacesPerTab>4</spacesPerTab>
                        </indent>
                        <googleJavaFormat>
                            <version>1.16.0</version>
                            <style>AOSP</style>
                        </googleJavaFormat>
                        <licenseHeader>
                            <file>${main.basedir}/license_header_plain.txt</file>
                        </licenseHeader>
                    </java>
                </configuration>
            </plugin>
            <!-- Flatten pom.xml before install / deploy phases -->
            <plugin>
                <groupId>org.codehaus.mojo</groupId>
                <artifactId>flatten-maven-plugin</artifactId>
                <configuration>
                    <flattenMode>ossrh</flattenMode>
                </configuration>
                <executions>
                    <execution>
                        <id>flatten-clean</id>
                        <goals>
                            <goal>clean</goal>
                        </goals>
                        <phase>clean</phase>
                    </execution>
                    <execution>
                        <id>flatten</id>
                        <goals>
                            <goal>flatten</goal>
                        </goals>
                        <phase>process-resources</phase>
                    </execution>
                </executions>
            </plugin>
            <!--############ plugins without lifecycle bindings #############-->
            <!-- Static code analysis -->
            <plugin>
                <groupId>com.github.spotbugs</groupId>
                <artifactId>spotbugs-maven-plugin</artifactId>
            </plugin>
            <plugin>
                <groupId>org.apache.maven.plugins</groupId>
                <artifactId>maven-pmd-plugin</artifactId>
            </plugin>
        </plugins>
    </build>

    <reporting>
        <plugins>
            <plugin>
                <groupId>com.github.spotbugs</groupId>
                <artifactId>spotbugs-maven-plugin</artifactId>
            </plugin>
            <plugin>
                <groupId>org.apache.maven.plugins</groupId>
                <artifactId>maven-pmd-plugin</artifactId>
            </plugin>
            <plugin>
                <groupId>org.apache.maven.plugins</groupId>
                <artifactId>maven-jxr-plugin</artifactId>
            </plugin>
            <plugin>
                <groupId>org.apache.maven.plugins</groupId>
                <artifactId>maven-javadoc-plugin</artifactId>
            </plugin>
            <plugin>
                <groupId>org.apache.maven.plugins</groupId>
                <artifactId>maven-deploy-plugin</artifactId>
            </plugin>
        </plugins>
    </reporting>

    <profiles>
        <profile>
            <id>delayed-slow-tests</id>
            <activation>
                <activeByDefault>true</activeByDefault>
            </activation>
            <build>
                <pluginManagement>
                    <plugins>
                        <!-- Configure Surefire to run SlowTests during integration-test phase to speed up the build process -->
                        <plugin>
                            <groupId>org.apache.maven.plugins</groupId>
                            <artifactId>maven-surefire-plugin</artifactId>
                            <executions>
                                <execution>
                                    <id>default-test</id>
                                    <configuration>
                                        <excludedGroups>SlowTest,IntegrationTest</excludedGroups>
                                    </configuration>
                                </execution>
                                <execution>
                                    <id>run-slow-unit-tests</id>
                                    <goals>
                                        <goal>test</goal>
                                    </goals>
                                    <phase>integration-test</phase>
                                    <configuration>
                                        <groups>SlowTest</groups>
                                    </configuration>
                                </execution>
                            </executions>
                        </plugin>
                    </plugins>
                </pluginManagement>
            </build>
        </profile>
        <profile>
            <id>coverage</id>
            <build>
                <pluginManagement>
                    <plugins>
                        <!-- Configure JaCoCo to run during unit and integration tests -->
                        <plugin>
                            <groupId>org.jacoco</groupId>
                            <artifactId>jacoco-maven-plugin</artifactId>
                            <executions>
                                <execution>
                                    <id>jacoco-prepare-agent</id>
                                    <goals>
                                        <goal>prepare-agent</goal>
                                    </goals>
                                </execution>
                                <execution>
                                    <id>jacoco-prepare-agent-it</id>
                                    <goals>
                                        <goal>prepare-agent-integration</goal>
                                    </goals>
                                </execution>
                                <execution>
                                    <id>jacoco-merge</id>
                                    <goals>
                                        <goal>merge</goal>
                                    </goals>
                                    <phase>post-integration-test</phase>
                                    <configuration>
                                        <destFile>${project.build.outputDirectory}/jacoco.merged.exec</destFile>
                                        <fileSets>
                                            <fileSet>
                                                <directory>${project.build.directory}</directory>
                                                <includes>
                                                    <include>jacoco.exec</include>
                                                    <include>jacoco-it.exec</include>
                                                </includes>
                                            </fileSet>
                                        </fileSets>
                                    </configuration>
                                </execution>
                                <execution>
                                    <id>jacoco-report</id>
                                    <goals>
                                        <goal>report</goal>
                                    </goals>
                                    <phase>verify</phase>
                                    <configuration>
                                        <dataFile>${project.build.outputDirectory}/jacoco.merged.exec</dataFile>
                                    </configuration>
                                </execution>
                            </executions>
                        </plugin>
                    </plugins>
                </pluginManagement>
            </build>
        </profile>
    </profiles>
</project><|MERGE_RESOLUTION|>--- conflicted
+++ resolved
@@ -4,11 +4,7 @@
     <parent>
         <groupId>de.rub.nds</groupId>
         <artifactId>protocol-toolkit-bom</artifactId>
-<<<<<<< HEAD
         <version>4.0.0-SNAPSHOT</version>
-=======
-        <version>3.5.11</version>
->>>>>>> 69d6d8e3
     </parent>
 
     <groupId>de.rub.nds.tls.attacker</groupId>
