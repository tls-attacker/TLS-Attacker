<?xml version="1.0" encoding="UTF-8"?>
<project xmlns="http://maven.apache.org/POM/4.0.0" xmlns:xsi="http://www.w3.org/2001/XMLSchema-instance" xsi:schemaLocation="http://maven.apache.org/POM/4.0.0 http://maven.apache.org/xsd/maven-4.0.0.xsd">
    <modelVersion>4.0.0</modelVersion>
    <groupId>de.rub.nds.tlsattacker</groupId>
    <artifactId>TLS-Attacker</artifactId>
    <version>3.5.0</version>
    <packaging>pom</packaging>
    <inceptionYear>2015</inceptionYear>
    <name>TLS-Attacker</name>
    <url>https://github.com/RUB-NDS/TLS-Attacker</url>
    <description>TLS-Attacker is a Java-based framework for analyzing TLS libraries. It is developed by the Ruhr University Bochum (http://nds.rub.de/), the Paderborn University, and the Hackmanit GmbH (http://hackmanit.de/). </description>
    
    <licenses>
        <license>
            <name>Apache License, Version 2.0</name>
            <url>http://www.apache.org/licenses/LICENSE-2.0.txt</url>
            <distribution>repo</distribution>
        </license>
    </licenses>
    
    <distributionManagement>
        <snapshotRepository>
            <id>ossrh</id>
            <url>https://oss.sonatype.org/content/repositories/snapshots</url>
        </snapshotRepository>
        <repository>
            <id>ossrh</id>
            <url>https://oss.sonatype.org/service/local/staging/deploy/maven2/</url>
        </repository>
    </distributionManagement>
    
    <!-- Information to version control system -->
    <scm>
        <connection>scm:git:git://github.com/RUB-NDS/TLS-Attacker.git</connection>
        <developerConnection>scm:git:ssh://github.com/RUB-NDS/TLS-Attacker.git</developerConnection>
        <url>https://github.com/RUB-NDS/TLS-Attacker/tree/master</url>
    </scm>
    
    <developers>
        <developer>
            <id>jsomorovsky</id>
            <name>Juraj Somorovsky</name>
            <email>Juraj.Somorovsky@rub.de</email>
            <url>http://www.nds.rub.de/</url>
            <organization>NDS</organization>
            <organizationUrl>http://www.nds.rub.de</organizationUrl>
            <roles>
                <role>Architect</role>
                <role>Developer</role>
            </roles>
        </developer>
        <developer>
            <id>ic0ns</id>
            <name>Robert Merget</name>
            <email>robert.merget@rub.de</email>
            <url>http://www.nds.rub.de/</url>
            <organization>NDS</organization>
            <organizationUrl>http://www.nds.rub.de</organizationUrl>
            <roles>
                <role>Developer</role>
            </roles>
        </developer>
    </developers>
    <modules>
        <module>Utils</module>
        <module>Transport</module>
        <module>TLS-Core</module>
        <module>TLS-Client</module>
        <module>TLS-Server</module>
        <module>TLS-Mitm</module>
        <module>Attacks</module>
        <module>TLS-Forensics</module>
        <module>TraceTool</module>
    </modules>
    <dependencies>
        <dependency>
            <groupId>dnsjava</groupId>
            <artifactId>dnsjava</artifactId>
            <version>2.1.8</version>
        </dependency>
        <dependency>
            <groupId>com.beust</groupId>
            <artifactId>jcommander</artifactId>
            <version>1.69</version>
        </dependency>
        <dependency>
            <groupId>org.jmockit</groupId>
            <artifactId>jmockit</artifactId>
            <version>1.34</version>
            <scope>test</scope>
        </dependency>
        <dependency>
            <groupId>org.hamcrest</groupId>
            <artifactId>hamcrest-all</artifactId>
            <version>1.3</version>
            <scope>test</scope>
        </dependency>
        <dependency>
            <groupId>junit</groupId>
            <artifactId>junit</artifactId>
            <version>4.12</version>
        </dependency>
        <dependency>
            <groupId>org.bouncycastle</groupId>
            <artifactId>bcpkix-jdk15on</artifactId>
            <version>1.60</version>
        </dependency>
        <dependency>
            <groupId>org.bouncycastle</groupId>
            <artifactId>bcprov-debug-jdk15on</artifactId>
            <version>1.60</version>
        </dependency>
        <dependency>
            <groupId>com.openpojo</groupId>
            <artifactId>openpojo</artifactId>
            <version>0.8.6</version>
            <scope>test</scope>
        </dependency>
        <dependency>
            <groupId>org.ow2.asm</groupId>
            <artifactId>asm</artifactId>
            <version>5.2</version>
            <scope>test</scope>
        </dependency>
        <dependency>
            <groupId>org.apache.commons</groupId>
            <artifactId>commons-lang3</artifactId>
            <version>3.6</version>
        </dependency>
        <dependency>
            <groupId>com.google.guava</groupId>
            <artifactId>guava</artifactId>
            <version>29.0-jre</version>
        </dependency>
        <dependency>
            <groupId>de.rub.nds</groupId>
            <artifactId>ModifiableVariable</artifactId>
            <version>2.6</version>
        </dependency>
        <dependency>
            <groupId>org.reflections</groupId>
            <artifactId>reflections</artifactId>
            <version>0.9.10</version>
        </dependency>
        <dependency>
            <groupId>org.cryptomator</groupId>
            <artifactId>siv-mode</artifactId>
            <version>1.3.1</version>
        </dependency>
        <dependency>
            <groupId>de.rub.nds</groupId>
            <artifactId>X509Attacker</artifactId>
            <version>1.0</version>
        </dependency>
    </dependencies>
    <build>
        <pluginManagement>
            <plugins>
                <plugin>
                    <groupId>org.apache.maven.plugins</groupId>
                    <artifactId>maven-dependency-plugin</artifactId>
                    <executions>
                        <execution>             
                            <id>copy</id>
                            <phase>package</phase>
                            <goals>
                                <goal>copy</goal>
                            </goals>
                            <configuration>
                                <artifactItems>
                                    <artifactItem>
                                        <groupId>${project.groupId}</groupId>
                                        <artifactId>${project.artifactId}</artifactId>
                                        <version>${project.version}</version>
                                        <type>${project.packaging}</type>
                                        <destFileName>${project.build.finalName}.${project.packaging}</destFileName>
                                    </artifactItem>
                                </artifactItems>
                                <outputDirectory>${project.parent.basedir}/apps</outputDirectory>
                            </configuration>
                        </execution>
                        <execution>
                            <id>copy-dependencies</id>
                            <phase>package</phase> 
                            <goals> 
                                <goal>copy-dependencies</goal> 
                            </goals> 
                            <configuration> 
                                <outputDirectory>${project.parent.basedir}/apps/lib</outputDirectory>
                                <!--Ensures only runnable dependencies are included-->
                                <includeScope>compile</includeScope> 
                            </configuration> 
                        </execution> 
                    </executions>
                </plugin>
                <plugin>
                    <groupId>org.apache.maven.plugins</groupId>
                    <artifactId>maven-surefire-plugin</artifactId>
                    <version>2.20.1</version>
                    <configuration>
                        <trimStackTrace>false</trimStackTrace>
                        <includes>
                            <include>**/*.java</include>
                        </includes>
                        <!-- Integration tests and slow tests are excluded by default when runing mvn package. Fast tests and not annotated tests are executed -->
                        <excludedGroups>de.rub.nds.tlsattacker.util.tests.SlowTests,de.rub.nds.tlsattacker.util.tests.IntegrationTests</excludedGroups>
                    </configuration>
                </plugin>
                <plugin>
                    <groupId>org.apache.maven.plugins</groupId>
                    <artifactId>maven-failsafe-plugin</artifactId>
                    <version>2.20.1</version>
                    <configuration>
                        <!-- By default, the Failsafe plugin excludes various files. We have to override that. -->
                        <excludes>
                            <exclude>**/*.java</exclude>
                        </excludes>
                        <!-- Integration tests and slow tests are started -->
                        <groups>${includegroups}</groups>
                    </configuration>
                    <executions>
                        <execution>
                            <goals>
                                <goal>integration-test</goal>
                                <goal>verify</goal>
                            </goals>
                        </execution>
                    </executions>
                </plugin>
                <!-- Specify Java Version -->
                <plugin>
                    <artifactId>maven-compiler-plugin</artifactId>
                    <version>3.7.0</version>
                    <configuration>
<<<<<<< HEAD
                        <source>1.8</source>
                        <target>1.8</target>
=======
                        <source>8</source>
                        <target>8</target>
>>>>>>> 06122aee
                    </configuration>
                </plugin>
                <!-- Format the Code -->
                <plugin>
                    <groupId>net.revelc.code</groupId>
                    <artifactId>formatter-maven-plugin</artifactId>
                    <version>0.5.2</version>
                </plugin>
                <!-- Use a Licence Header -->
                <plugin>
                    <groupId>com.mycila</groupId>
                    <artifactId>license-maven-plugin</artifactId>
                    <version>3.0</version>
                </plugin>
                <plugin>
                    <artifactId>maven-project-info-reports-plugin</artifactId>
                    <version>2.9</version>
                </plugin>
            </plugins>
        </pluginManagement> 
        <plugins>
            <plugin>
                <groupId>net.revelc.code</groupId>
                <artifactId>formatter-maven-plugin</artifactId>
                <configuration>
                    <configFile>${main.basedir}/maven-eclipse-codestyle.xml</configFile>
                    <lineEnding>LF</lineEnding>
                </configuration>
                <executions>
                    <execution>
                        <phase>process-sources</phase>
                        <goals>
                            <goal>format</goal>
                        </goals>
                    </execution>
                </executions>
            </plugin>
            <plugin>
                <groupId>com.mycila</groupId>
                <artifactId>license-maven-plugin</artifactId>
                <configuration>
                    <header>${main.basedir}/license_header_plain.txt</header>
                    <strictCheck>true</strictCheck>
                    <includes>
                        <include>src/**/*.java</include>
                    </includes>
                    <properties>
                        <year>${project.inceptionYear}</year>
                        <owner>Ruhr University Bochum, Paderborn University, Hackmanit GmbH</owner>
                    </properties>
                </configuration>
                <executions>
                    <execution>
                        <phase>process-sources</phase>
                        <goals>
                            <goal>format</goal>
                        </goals>
                    </execution>
                </executions>
            </plugin>
            <plugin>
                <groupId>org.apache.maven.plugins</groupId>
                <artifactId>maven-source-plugin</artifactId>
                <version>3.0.1</version>
                <executions>
                    <execution>
                        <id>attach-sources</id>
                        <goals>
                            <goal>jar-no-fork</goal>
                        </goals>
                    </execution>
                </executions>
            </plugin>
            <plugin>
                <groupId>org.apache.maven.plugins</groupId>
                <artifactId>maven-javadoc-plugin</artifactId>
                <version>2.10.4</version>
                <executions>
                    <execution>
                        <id>attach-javadocs</id>
                        <phase>deploy</phase>
                        <goals>
                            <goal>jar</goal>
                        </goals>
                        <configuration>
                            <additionalparam>-Xdoclint:none</additionalparam>
                        </configuration>
                    </execution>
                </executions>
            </plugin>
            <plugin>
                <groupId>org.apache.maven.plugins</groupId>
                <artifactId>maven-gpg-plugin</artifactId>
                <version>1.6</version>
                <executions>
                    <execution>
                        <id>sign-artifacts</id>
                        <phase>verify</phase>
                        <goals>
                            <goal>sign</goal>
                        </goals>
                    </execution>
                </executions>
                <configuration>
                    <skip>${skip.signature}</skip>
                </configuration>
            </plugin>
            <plugin>
                <groupId>org.sonatype.plugins</groupId>
                <artifactId>nexus-staging-maven-plugin</artifactId>
                <version>1.6.8</version>
                <extensions>true</extensions>
                <configuration>
                    <serverId>ossrh</serverId>
                    <nexusUrl>https://oss.sonatype.org/</nexusUrl>
                    <!-- deploy with the following command: mvn nexus-staging:release -->
                    <autoReleaseAfterClose>false</autoReleaseAfterClose>
                </configuration>
            </plugin>
        </plugins>
    </build>
    <reporting>
        <plugins>
            <plugin>
                <groupId>org.codehaus.mojo</groupId>
                <artifactId>findbugs-maven-plugin</artifactId>
                <version>3.0.5</version>
                <configuration>
                    <effort>Max</effort>
                    <threshold>Low</threshold>
                    <xmlOutput>true</xmlOutput>
                </configuration>
            </plugin>
            <plugin>
                <groupId>org.apache.maven.plugins</groupId>
                <artifactId>maven-checkstyle-plugin</artifactId>
                <version>2.17</version>
                <configuration>
                    <configLocation>${main.basedir}/checkstyle.xml</configLocation>
                </configuration>
            </plugin>
            <plugin>
                <groupId>org.apache.maven.plugins</groupId>
                <artifactId>maven-pmd-plugin</artifactId>
                <version>3.8</version>
            </plugin>
            <plugin>
                <groupId>org.apache.maven.plugins</groupId>
                <artifactId>maven-jxr-plugin</artifactId>
                <version>2.5</version>
            </plugin>
            <plugin>
                <groupId>org.apache.maven.plugins</groupId>
                <artifactId>maven-javadoc-plugin</artifactId>
                <version>2.10.4</version>
                <configuration>
                    <additionalparam>-Xdoclint:none</additionalparam>
                </configuration>
            </plugin>
        </plugins>
    </reporting>
    
    <properties>
        <project.build.sourceEncoding>UTF-8</project.build.sourceEncoding>
        <project.reporting.outputEncoding>UTF-8</project.reporting.outputEncoding>
        <maven.compiler.source>1.7</maven.compiler.source>
        <maven.compiler.target>1.7</maven.compiler.target>
        <licenseOwner>Ruhr University Bochum, Paderborn University, Hackmanit GmbH</licenseOwner>
        <main.basedir>${project.basedir}</main.basedir>
        <!-- We redefine the signature generation process, whic is enabled by default, 
        but cannot be performed by typical users. Enable it using -Dskip.signature=false -->
        <skip.signature>true</skip.signature>
    </properties>
</project><|MERGE_RESOLUTION|>--- conflicted
+++ resolved
@@ -232,13 +232,8 @@
                     <artifactId>maven-compiler-plugin</artifactId>
                     <version>3.7.0</version>
                     <configuration>
-<<<<<<< HEAD
-                        <source>1.8</source>
-                        <target>1.8</target>
-=======
                         <source>8</source>
                         <target>8</target>
->>>>>>> 06122aee
                     </configuration>
                 </plugin>
                 <!-- Format the Code -->
