<?xml version="1.0" encoding="UTF-8"?>
<project xmlns="http://maven.apache.org/POM/4.0.0" xmlns:xsi="http://www.w3.org/2001/XMLSchema-instance" xsi:schemaLocation="http://maven.apache.org/POM/4.0.0 http://maven.apache.org/xsd/maven-4.0.0.xsd">
    <modelVersion>4.0.0</modelVersion>
    <groupId>de.rub.nds.tlsattacker</groupId>
    <artifactId>TLS-Attacker</artifactId>
    <version>2.3</version>
    <packaging>pom</packaging>
    <inceptionYear>2015</inceptionYear>
    <name>TLS-Attacker</name>
    <url>https://github.com/RUB-NDS/TLS-Attacker</url>
    <description>TLS-Attacker is a Java-based framework for analyzing TLS libraries. It is developed by the Ruhr University Bochum (http://nds.rub.de/) and the Hackmanit GmbH (http://hackmanit.de/). </description>
    
    <licenses>
        <license>
            <name>Apache License, Version 2.0</name>
            <url>http://www.apache.org/licenses/LICENSE-2.0.txt</url>
            <distribution>repo</distribution>
        </license>
    </licenses>
    
    <distributionManagement>
        <snapshotRepository>
            <id>ossrh</id>
            <url>https://oss.sonatype.org/content/repositories/snapshots</url>
        </snapshotRepository>
        <repository>
            <id>ossrh</id>
            <url>https://oss.sonatype.org/service/local/staging/deploy/maven2/</url>
        </repository>
    </distributionManagement>
    
    <!-- Information to version control system -->
    <scm>
        <connection>scm:git:git://github.com/RUB-NDS/TLS-Attacker.git</connection>
        <developerConnection>scm:git:ssh://github.com/RUB-NDS/TLS-Attacker.git</developerConnection>
        <url>https://github.com/RUB-NDS/TLS-Attacker/tree/master</url>
    </scm>
    
    <developers>
        <developer>
            <id>jsomorovsky</id>
            <name>Juraj Somorovsky</name>
            <email>Juraj.Somorovsky@rub.de</email>
            <url>http://www.nds.rub.de/</url>
            <organization>NDS</organization>
            <organizationUrl>http://www.nds.rub.de</organizationUrl>
            <roles>
                <role>Architect</role>
                <role>Developer</role>
            </roles>
        </developer>
        <developer>
            <id>ic0ns</id>
            <name>Robert Merget</name>
            <email>robert.merget@rub.de</email>
            <url>http://www.nds.rub.de/</url>
            <organization>NDS</organization>
            <organizationUrl>http://www.nds.rub.de</organizationUrl>
            <roles>
                <role>Developer</role>
            </roles>
        </developer>
    </developers>
    <modules>
        <module>Utils</module>
        <module>Transport</module>
        <module>TLS-Core</module>
        <module>TLS-Client</module>
        <module>TLS-Server</module>
        <module>TLS-Mitm</module>
        <module>Attacks</module>
<<<<<<< HEAD
        <module>TLS-Forensics</module>
=======
        <module>TraceTool</module>
>>>>>>> 3c7fee2b
    </modules>
    <dependencies>
        <dependency>
            <groupId>org.apache.logging.log4j</groupId>
            <artifactId>log4j-api</artifactId>
            <version>2.9.0</version>
        </dependency>
        <dependency>
            <groupId>org.apache.logging.log4j</groupId>
            <artifactId>log4j-core</artifactId>
            <version>2.9.0</version>
        </dependency>
        <dependency>
            <groupId>com.beust</groupId>
            <artifactId>jcommander</artifactId>
            <version>1.69</version>
        </dependency>
        <dependency>
            <groupId>org.jmockit</groupId>
            <artifactId>jmockit</artifactId>
            <version>1.34</version>
            <scope>test</scope>
        </dependency>
        <dependency>
            <groupId>org.hamcrest</groupId>
            <artifactId>hamcrest-all</artifactId>
            <version>1.3</version>
            <scope>test</scope>
        </dependency>
        <dependency>
            <groupId>junit</groupId>
            <artifactId>junit</artifactId>
            <version>4.12</version>
            <scope>test</scope>
        </dependency>
        <dependency>
            <groupId>org.bouncycastle</groupId>
            <artifactId>bcpkix-jdk15on</artifactId>
            <version>1.58</version>
        </dependency>
        <dependency>
            <groupId>org.bouncycastle</groupId>
            <artifactId>bcprov-debug-jdk15on</artifactId>
            <version>1.58</version>
        </dependency>
        <dependency>
            <groupId>com.openpojo</groupId>
            <artifactId>openpojo</artifactId>
            <version>0.8.6</version>
            <scope>test</scope>
        </dependency>
        <dependency>
            <groupId>org.ow2.asm</groupId>
            <artifactId>asm</artifactId>
            <version>5.2</version>
            <scope>test</scope>
        </dependency>
        <dependency>
            <groupId>org.apache.commons</groupId>
            <artifactId>commons-lang3</artifactId>
            <version>3.6</version>
        </dependency>
        <dependency>
            <groupId>de.rub.nds</groupId>
            <artifactId>ModifiableVariable</artifactId>
            <version>2.2</version>
        </dependency>
    </dependencies>
    <build>
        <pluginManagement>
            <plugins>
                <plugin>
                    <groupId>org.apache.maven.plugins</groupId>
                    <artifactId>maven-dependency-plugin</artifactId>
                    <executions>
                        <execution>             
                            <id>copy</id>
                            <phase>package</phase>
                            <goals>
                                <goal>copy</goal>
                            </goals>
                            <configuration>
                                <artifactItems>
                                    <artifactItem>
                                        <groupId>${project.groupId}</groupId>
                                        <artifactId>${project.artifactId}</artifactId>
                                        <version>${project.version}</version>
                                        <type>${project.packaging}</type>
                                        <destFileName>${project.build.finalName}.${project.packaging}</destFileName>
                                    </artifactItem>
                                </artifactItems>
                                <outputDirectory>${project.parent.basedir}/apps</outputDirectory>
                            </configuration>
                        </execution>
                        <execution>
                            <id>copy-dependencies</id>
                            <phase>package</phase> 
                            <goals> 
                                <goal>copy-dependencies</goal> 
                            </goals> 
                            <configuration> 
                                <outputDirectory>${project.parent.basedir}/apps/lib</outputDirectory>
                                <!--Ensures only runnable dependencies are included-->
                                <includeScope>compile</includeScope> 
                            </configuration> 
                        </execution> 
                    </executions>
                </plugin>
                <plugin>
                    <groupId>org.apache.maven.plugins</groupId>
                    <artifactId>maven-surefire-plugin</artifactId>
                    <version>2.20.1</version>
                    <configuration>
                        <trimStackTrace>false</trimStackTrace>
                        <includes>
                            <include>**/*.java</include>
                        </includes>
                        <!-- Integration tests and slow tests are excluded by default when runing mvn package. Fast tests and not annotated tests are executed -->
                        <excludedGroups>de.rub.nds.tlsattacker.util.tests.SlowTests,de.rub.nds.tlsattacker.util.tests.IntegrationTests</excludedGroups>
                    </configuration>
                </plugin>
                <plugin>
                    <groupId>org.apache.maven.plugins</groupId>
                    <artifactId>maven-failsafe-plugin</artifactId>
                    <version>2.20.1</version>
                    <configuration>
                        <!-- By default, the Failsafe plugin excludes various files. We have to override that. -->
                        <includes>
                            <include>**/*.java</include>
                        </includes>
                        <!-- Integration tests and slow tests are started -->
                        <groups>de.rub.nds.tlsattacker.util.tests.SlowTests,de.rub.nds.tlsattacker.util.tests.IntegrationTests</groups>
                    </configuration>
                    <executions>
                        <execution>
                            <goals>
                                <goal>integration-test</goal>
                                <goal>verify</goal>
                            </goals>
                        </execution>
                    </executions>
                </plugin>
                <!-- Specify Java Version -->
                <plugin>
                    <artifactId>maven-compiler-plugin</artifactId>
                    <version>3.7.0</version>
                    <configuration>
                        <source>1.7</source>
                        <target>1.7</target>
                    </configuration>
                </plugin>
                <!-- Format the Code -->
                <plugin>
                    <groupId>net.revelc.code</groupId>
                    <artifactId>formatter-maven-plugin</artifactId>
                    <version>0.5.2</version>
                </plugin>
                <!-- Use a Licence Header -->
                <plugin>
                    <groupId>com.mycila</groupId>
                    <artifactId>license-maven-plugin</artifactId>
                    <version>3.0</version>
                </plugin>
                <plugin>
                    <artifactId>maven-project-info-reports-plugin</artifactId>
                    <version>2.9</version>
                </plugin>
            </plugins>
        </pluginManagement> 
        <plugins>
            <plugin>
                <groupId>net.revelc.code</groupId>
                <artifactId>formatter-maven-plugin</artifactId>
                <configuration>
                    <configFile>${main.basedir}/maven-eclipse-codestyle.xml</configFile>
                    <lineEnding>LF</lineEnding>
                </configuration>
                <executions>
                    <execution>
                        <phase>process-sources</phase>
                        <goals>
                            <goal>format</goal>
                        </goals>
                    </execution>
                </executions>
            </plugin>
            <plugin>
                <groupId>com.mycila</groupId>
                <artifactId>license-maven-plugin</artifactId>
                <configuration>
                    <header>${main.basedir}/license_header_plain.txt</header>
                    <strictCheck>true</strictCheck>
                    <includes>
                        <include>src/**/*.java</include>
                    </includes>
                    <properties>
                        <year>${project.inceptionYear}</year>
                        <owner>Ruhr University Bochum, Hackmanit GmbH</owner>
                    </properties>
                </configuration>
                <executions>
                    <execution>
                        <phase>process-sources</phase>
                        <goals>
                            <goal>format</goal>
                        </goals>
                    </execution>
                </executions>
            </plugin>
            <plugin>
                <groupId>org.apache.maven.plugins</groupId>
                <artifactId>maven-source-plugin</artifactId>
                <version>3.0.1</version>
                <executions>
                    <execution>
                        <id>attach-sources</id>
                        <goals>
                            <goal>jar-no-fork</goal>
                        </goals>
                    </execution>
                </executions>
            </plugin>
            <plugin>
                <groupId>org.apache.maven.plugins</groupId>
                <artifactId>maven-javadoc-plugin</artifactId>
                <version>2.10.4</version>
                <executions>
                    <execution>
                        <id>attach-javadocs</id>
                        <phase>deploy</phase>
                        <goals>
                            <goal>jar</goal>
                        </goals>
                    </execution>
                </executions>
            </plugin>
            <plugin>
                <groupId>org.apache.maven.plugins</groupId>
                <artifactId>maven-gpg-plugin</artifactId>
                <version>1.6</version>
                <executions>
                    <execution>
                        <id>sign-artifacts</id>
                        <phase>verify</phase>
                        <goals>
                            <goal>sign</goal>
                        </goals>
                    </execution>
                </executions>
                <configuration>
                    <skip>${skip.signature}</skip>
                </configuration>
            </plugin>
            <plugin>
                <groupId>org.sonatype.plugins</groupId>
                <artifactId>nexus-staging-maven-plugin</artifactId>
                <version>1.6.8</version>
                <extensions>true</extensions>
                <configuration>
                    <serverId>ossrh</serverId>
                    <nexusUrl>https://oss.sonatype.org/</nexusUrl>
                    <!-- deploy with the following command: mvn nexus-staging:release -->
                    <autoReleaseAfterClose>false</autoReleaseAfterClose>
                </configuration>
            </plugin>
        </plugins>
    </build>
    <reporting>
        <plugins>
            <plugin>
                <groupId>org.codehaus.mojo</groupId>
                <artifactId>findbugs-maven-plugin</artifactId>
                <version>3.0.5</version>
                <configuration>
                    <effort>Max</effort>
                    <threshold>Low</threshold>
                    <xmlOutput>true</xmlOutput>
                </configuration>
            </plugin>
            <plugin>
                <groupId>org.apache.maven.plugins</groupId>
                <artifactId>maven-checkstyle-plugin</artifactId>
                <version>2.17</version>
                <configuration>
                    <configLocation>${main.basedir}/checkstyle.xml</configLocation>
                </configuration>
            </plugin>
            <plugin>
                <groupId>org.apache.maven.plugins</groupId>
                <artifactId>maven-pmd-plugin</artifactId>
                <version>3.8</version>
            </plugin>
            <plugin>
                <groupId>org.apache.maven.plugins</groupId>
                <artifactId>maven-jxr-plugin</artifactId>
                <version>2.5</version>
            </plugin>
            <plugin>
                <groupId>org.apache.maven.plugins</groupId>
                <artifactId>maven-javadoc-plugin</artifactId>
                <version>3.0.0-M1</version>
            </plugin>
        </plugins>
    </reporting>
    
    <properties>
        <project.build.sourceEncoding>UTF-8</project.build.sourceEncoding>
        <project.reporting.outputEncoding>UTF-8</project.reporting.outputEncoding>
        <maven.compiler.source>1.7</maven.compiler.source>
        <maven.compiler.target>1.7</maven.compiler.target>
        <licenseOwner>Ruhr University Bochum, Hackmanit GmbH</licenseOwner>
        <main.basedir>${project.basedir}</main.basedir>
        <!-- We redefine the signature generation process, whic is enabled by default, 
        but cannot be performed by typical users. Enable it using -Dskip.signature=false -->
        <skip.signature>true</skip.signature>
    </properties>
</project><|MERGE_RESOLUTION|>--- conflicted
+++ resolved
@@ -69,11 +69,8 @@
         <module>TLS-Server</module>
         <module>TLS-Mitm</module>
         <module>Attacks</module>
-<<<<<<< HEAD
         <module>TLS-Forensics</module>
-=======
         <module>TraceTool</module>
->>>>>>> 3c7fee2b
     </modules>
     <dependencies>
         <dependency>
