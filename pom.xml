--- conflicted
+++ resolved
@@ -4,11 +4,7 @@
     <parent>
         <groupId>de.rub.nds</groupId>
         <artifactId>protocol-toolkit-bom</artifactId>
-<<<<<<< HEAD
         <version>4.0.3-SNAPSHOT</version>
-=======
-        <version>4.0.5</version>
->>>>>>> a00484f6
     </parent>
 
     <groupId>de.rub.nds.tls.attacker</groupId>
@@ -224,10 +220,6 @@
         <dependency>
             <groupId>org.cryptomator</groupId>
             <artifactId>siv-mode</artifactId>
-<<<<<<< HEAD
-=======
-            <version>1.5.2</version>
->>>>>>> a00484f6
         </dependency>
         <dependency>
             <groupId>org.glassfish.jaxb</groupId>
