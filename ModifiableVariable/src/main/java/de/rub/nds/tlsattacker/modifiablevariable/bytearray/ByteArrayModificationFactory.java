--- conflicted
+++ resolved
@@ -76,61 +76,6 @@
         return new ByteArrayExplicitValueModification(explicitValue);
     }
 
-<<<<<<< HEAD
-    public static VariableModification<byte[]> createRandomModification(byte[] originalValue)
-    {
-        Random random = RandomHelper.getRandom();
-        int r = random.nextInt(MODIFICATION_COUNT);
-        VariableModification<byte[]> vm = null;
-        int modifiedArrayLength;
-        if (originalValue == null)
-        {
-            modifiedArrayLength = MODIFIED_ARRAY_LENGTH_ESTIMATION;
-        }
-        else
-        {
-            modifiedArrayLength = originalValue.length;
-            if (originalValue.length == 0)
-            {
-                r = BYTE_ARRAY_EXPLICIT_VALUE_MODIFICATION;
-            }
-        }
-        switch (r)
-        {
-            case BYTE_ARRAY_XOR_MODIFICATION:
-                int modificationArrayLength = random.nextInt(modifiedArrayLength);
-                byte[] xor = new byte[modificationArrayLength];
-                random.nextBytes(xor);
-                int startPosition = random.nextInt(modifiedArrayLength - modificationArrayLength);
-                vm = new ByteArrayXorModification(xor, startPosition);
-                return vm;
-            case BYTE_ARRAY_INSERT_MODIFICATION:
-                modificationArrayLength = random.nextInt(MAX_BYTE_ARRAY_LENGTH);
-                byte[] bytesToInsert = new byte[modificationArrayLength];
-                random.nextBytes(bytesToInsert);
-                int insertPosition = random.nextInt(modifiedArrayLength);
-                vm = new ByteArrayInsertModification(bytesToInsert, insertPosition);
-                return vm;
-            case BYTE_ARRAY_DELETE_MODIFICATION:
-                //TODO can be negative if modifiedArrayLength is 0, rethink
-                if (modifiedArrayLength > 1)
-                {
-                    startPosition = random.nextInt(modifiedArrayLength - 1);
-                    int count = random.nextInt(modifiedArrayLength - startPosition);
-                    count++;
-                    vm = new ByteArrayDeleteModification(startPosition, count);
-                    return vm;
-                }
-                //If we cannot delete we fall through
-            case BYTE_ARRAY_EXPLICIT_VALUE_MODIFICATION:
-                modificationArrayLength = random.nextInt(MAX_BYTE_ARRAY_LENGTH);
-                byte[] explicitValue = new byte[modificationArrayLength];
-                random.nextBytes(explicitValue);
-                vm = new ByteArrayExplicitValueModification(explicitValue);
-                return vm;
-        }
-        return vm;
-=======
     public static VariableModification<byte[]> createRandomModification(byte[] originalValue) {
 	Random random = RandomHelper.getRandom();
 	int r = random.nextInt(MODIFICATION_COUNT);
@@ -173,7 +118,6 @@
 		return vm;
 	}
 	return vm;
->>>>>>> 3efd844d
     }
 
 }