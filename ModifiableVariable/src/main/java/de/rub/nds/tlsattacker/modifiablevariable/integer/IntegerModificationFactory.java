--- conflicted
+++ resolved
@@ -33,7 +33,7 @@
 
     private static List<VariableModification<Integer>> modificationsFromFile;
 
-    public static final String FILE_NAME = "/de/rub/nds/tlsattacker/explicit/integer.vec";
+    public static final String FILE_NAME = "de/rub/nds/tlsattacker/explicit/integer.vec";
 
     private IntegerModificationFactory() {
     }
@@ -92,24 +92,7 @@
 	return modifications.get(pos);
     }
 
-<<<<<<< HEAD
-    public static List<VariableModification<Integer>> modificationsFromFile() {
-	try {
-	    if (modificationsFromFile == null) {
-		modificationsFromFile = new LinkedList<>();
-		InputStream is = IntegerModificationFactory.class.getResourceAsStream(FILE_NAME);
-		BufferedReader br = new BufferedReader(new InputStreamReader(is));
-		String line;
-		while ((line = br.readLine()) != null) {
-		    String value = line.trim().split(" ")[0];
-		    modificationsFromFile.add(explicitValue(value));
-		}
-	    }
-	    return modificationsFromFile;
-	} catch (IOException ex) {
-	    throw new FileConfigurationException("Modifiable variable file name could not have been found.", ex);
-	}
-=======
+
     public static synchronized List<VariableModification<Integer>> modificationsFromFile() {
         try {
             if (modificationsFromFile == null) {
@@ -127,7 +110,6 @@
         } catch (IOException ex) {
             throw new FileConfigurationException("Modifiable variable file name could not have been found.", ex);
         }
->>>>>>> a4896f00
     }
 
     public static VariableModification<Integer> createRandomModification() {
