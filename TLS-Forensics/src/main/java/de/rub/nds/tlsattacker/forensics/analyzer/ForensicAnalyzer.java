--- conflicted
+++ resolved
@@ -7,7 +7,6 @@
  * Licensed under Apache License 2.0
  * http://www.apache.org/licenses/LICENSE-2.0
  */
-
 package de.rub.nds.tlsattacker.forensics.analyzer;
 
 import de.rub.nds.tlsattacker.core.config.Config;
@@ -65,16 +64,12 @@
     }
 
     public WorkflowTrace getRealWorkflowTrace(WorkflowTrace executedWorkflow, BigInteger rsaPrivateKey)
-<<<<<<< HEAD
-        throws IOException {
-=======
             throws IOException {
         return getRealWorkflowTraceWithContext(executedWorkflow, rsaPrivateKey).getKey();
     }
 
     public Pair<WorkflowTrace, TlsContext> getRealWorkflowTraceWithContext(WorkflowTrace executedWorkflow,
             BigInteger rsaPrivateKey) throws IOException {
->>>>>>> ffa6d3a4
         Security.addProvider(new BouncyCastleProvider());
         if (!isSupported(executedWorkflow)) {
             return null;
@@ -89,7 +84,7 @@
         }
         context.setRecordLayer(new TlsRecordLayer(context));
         adjustPrivateKeys(state, executedWorkflow);
-        // Try to determine if the trace was a client or server trace
+        // Try to determin if the trace was a client or server trace
         connectionEndType = ConnectionEndType.CLIENT;
         if (executedWorkflow.getTlsActions().size() > 0) {
             if (!(executedWorkflow.getTlsActions().get(0) instanceof SendingAction)) {
@@ -154,11 +149,10 @@
                     for (AbstractRecord record : records) {
                         try {
                             if (record.getCompleteRecordBytes() != null
-                                && record.getCompleteRecordBytes().getValue() != null) {
+                                    && record.getCompleteRecordBytes().getValue() != null) {
                                 stream.write(record.getCompleteRecordBytes().getValue());
                             } else {
-                                LOGGER
-                                    .warn("Something went terribly wrong. The record does not contain complete record bytes");
+                                LOGGER.warn("Something went terribly wrong. The record does not contain complete record bytes");
                             }
                         } catch (IOException ex) {
                             LOGGER.warn("Could not write to ByteArrayOutputStream.", ex);
