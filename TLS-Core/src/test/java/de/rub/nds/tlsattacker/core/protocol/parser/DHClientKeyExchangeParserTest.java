--- conflicted
+++ resolved
@@ -10,89 +10,21 @@
 package de.rub.nds.tlsattacker.core.protocol.parser;
 
 import de.rub.nds.modifiablevariable.util.ArrayConverter;
-<<<<<<< HEAD
-import de.rub.nds.tlsattacker.core.config.Config;
-=======
 import de.rub.nds.tlsattacker.core.constants.HandshakeMessageType;
->>>>>>> b1069fa4
 import de.rub.nds.tlsattacker.core.constants.ProtocolVersion;
 import de.rub.nds.tlsattacker.core.protocol.message.ClientKeyExchangeMessage;
 import de.rub.nds.tlsattacker.core.protocol.message.DHClientKeyExchangeMessage;
-<<<<<<< HEAD
-import de.rub.nds.tlsattacker.core.layer.context.TlsContext;
-import java.io.ByteArrayInputStream;
-import java.util.Arrays;
-import java.util.Collection;
-import static org.junit.Assert.assertArrayEquals;
-import static org.junit.Assert.assertTrue;
-import org.junit.Test;
-import org.junit.runner.RunWith;
-import org.junit.runners.Parameterized;
-=======
 import org.junit.jupiter.api.Named;
 import org.junit.jupiter.params.provider.Arguments;
->>>>>>> b1069fa4
 
 import java.util.List;
 import java.util.stream.Stream;
 
-<<<<<<< HEAD
-    @Parameterized.Parameters
-    public static Collection<Object[]> generateData() {
-        return Arrays.asList(new Object[][] { { ArrayConverter.hexStringToByteArray(
-            "0100c2bf1e41e5f67a882cd9b0150edbeb95d982fb97a0a0732739d96ac5af92bfeaeb7040419a7be326fd1a43f02fd264cd58d95d0a4f9b81636bae126b50863c49cb386e23a8f2a51c8b272fa2f5321cfce4dbff6fc6e769246f887007434d2e6315edaf2fcc8d66f9f42c67ff08cd4fde092dece15656035a9dd1aedb0091dbae42b1501306c21cedb5c63858456b1f01484c3df3f0a6871070212d9448849e1057f4257917aa3bcb9287b2b4e4eaa6c8c4f49d3c737259c22b68dc6eb6288a09ddf70a5bf4348ebd96e411ef496a3d478b0e3fd07ff29be6d1b246e0086793b9036df0a39cae63e1647fef812c36766dda2de62154c11b5eb216e8bd813cb71d"),
-            256,
-            ArrayConverter.hexStringToByteArray(
-                "c2bf1e41e5f67a882cd9b0150edbeb95d982fb97a0a0732739d96ac5af92bfeaeb7040419a7be326fd1a43f02fd264cd58d95d0a4f9b81636bae126b50863c49cb386e23a8f2a51c8b272fa2f5321cfce4dbff6fc6e769246f887007434d2e6315edaf2fcc8d66f9f42c67ff08cd4fde092dece15656035a9dd1aedb0091dbae42b1501306c21cedb5c63858456b1f01484c3df3f0a6871070212d9448849e1057f4257917aa3bcb9287b2b4e4eaa6c8c4f49d3c737259c22b68dc6eb6288a09ddf70a5bf4348ebd96e411ef496a3d478b0e3fd07ff29be6d1b246e0086793b9036df0a39cae63e1647fef812c36766dda2de62154c11b5eb216e8bd813cb71d"),
-            ProtocolVersion.TLS12 },
-            { ArrayConverter.hexStringToByteArray(
-                "010038fb270745bc9de4bae029342f8341460798d63986f606c98fced943ea8b695c193371edeec1aac4f978aa703b8aa79d18826e54fb1b0c6136366f52ea53d80aea9837f37537a6fbc1bf08dfad23f8c2072d82458eee4ecd6ecf9b7381e44f4d4a251599e8a8a0346c94b1ff611aac65088959b30cd8df5eeb96942c1f27257204436693980fb9dd839b28a0e6f347a2aa56f981d541ca38b45227df0b42396287566060a32fd3483413db32ef15ae1123e35897819053fa9a08127438cf27965d8b8317aac5c48823eb0bed3c4dac2becbf57a606570321f230fdac5f0a39443be2844e940bf21411d521c44e82e1fc1fd2c000dad68e34aa5e035053a2c4b0"),
-                256,
-                ArrayConverter.hexStringToByteArray(
-                    "38fb270745bc9de4bae029342f8341460798d63986f606c98fced943ea8b695c193371edeec1aac4f978aa703b8aa79d18826e54fb1b0c6136366f52ea53d80aea9837f37537a6fbc1bf08dfad23f8c2072d82458eee4ecd6ecf9b7381e44f4d4a251599e8a8a0346c94b1ff611aac65088959b30cd8df5eeb96942c1f27257204436693980fb9dd839b28a0e6f347a2aa56f981d541ca38b45227df0b42396287566060a32fd3483413db32ef15ae1123e35897819053fa9a08127438cf27965d8b8317aac5c48823eb0bed3c4dac2becbf57a606570321f230fdac5f0a39443be2844e940bf21411d521c44e82e1fc1fd2c000dad68e34aa5e035053a2c4b0"),
-                ProtocolVersion.TLS11 },
-            { ArrayConverter.hexStringToByteArray(
-                "01006dd24d6dcce4b6ad0231bee56cf767fc06f05a03d5921093e70e79c0d885a2736dd646bdfdded6e3c1e5c6abcb7157418e8389085f83f68c3cf746004a55fa008ec8446200bf5031678abfd900841f6be1e68ed76335f59e1611244900f7c5ae3151f42739c28546be76c4ce476218b11e7b41cad7512fafe2c477e271878b83fd071b34e12f3f5ef5f36cf797d584fe104392f9444c4edbcc3f500bdf7c8ee7ce8aba60f2a857ab4668c9096a56c393e17cd04f0830a064827c16df35612720859802bf40f99879392231a38cf647464057cdfd98a13887d638503093688a5ab72dcb54f83922e685a694b6755df3ffabee778014b30883c284cb6af269b573"),
-                256,
-                ArrayConverter.hexStringToByteArray(
-                    "6dd24d6dcce4b6ad0231bee56cf767fc06f05a03d5921093e70e79c0d885a2736dd646bdfdded6e3c1e5c6abcb7157418e8389085f83f68c3cf746004a55fa008ec8446200bf5031678abfd900841f6be1e68ed76335f59e1611244900f7c5ae3151f42739c28546be76c4ce476218b11e7b41cad7512fafe2c477e271878b83fd071b34e12f3f5ef5f36cf797d584fe104392f9444c4edbcc3f500bdf7c8ee7ce8aba60f2a857ab4668c9096a56c393e17cd04f0830a064827c16df35612720859802bf40f99879392231a38cf647464057cdfd98a13887d638503093688a5ab72dcb54f83922e685a694b6755df3ffabee778014b30883c284cb6af269b573"),
-                ProtocolVersion.TLS10 } });
-    }
-
-    private byte[] message;
-
-    private int serializedKeyLength;
-    private byte[] serializedKey;
-    private ProtocolVersion version;
-    private final Config config = Config.createConfig();
-
-    public DHClientKeyExchangeParserTest(byte[] message, int serializedKeyLength, byte[] serializedKey,
-        ProtocolVersion version) {
-        this.message = message;
-        this.serializedKeyLength = serializedKeyLength;
-        this.serializedKey = serializedKey;
-        this.version = version;
-    }
-
-    /**
-     * Test of parse method, of class DHClientKeyExchangeParser.
-     */
-    @Test
-    public void testParse() {
-        TlsContext tlsContext = new TlsContext(config);
-        tlsContext.setSelectedProtocolVersion(version);
-        DHClientKeyExchangeParser<DHClientKeyExchangeMessage> parser =
-            new DHClientKeyExchangeParser(new ByteArrayInputStream(message), tlsContext);
-        DHClientKeyExchangeMessage msg = new DHClientKeyExchangeMessage();
-        parser.parse(msg);
-        assertTrue(serializedKeyLength == msg.getPublicKeyLength().getValue());
-        assertArrayEquals(serializedKey, msg.getPublicKey().getValue());
-=======
 public class DHClientKeyExchangeParserTest extends AbstractHandshakeMessageParserTest<DHClientKeyExchangeMessage,
     DHClientKeyExchangeParser<DHClientKeyExchangeMessage>> {
 
     public DHClientKeyExchangeParserTest() {
-        super(DHClientKeyExchangeParser::new,
+        super(DHClientKeyExchangeMessage.class, DHClientKeyExchangeParser::new,
             List.of(
                 Named.of("ClientKeyExchangeMessage::getPublicKeyLength", ClientKeyExchangeMessage::getPublicKeyLength),
                 Named.of("ClientKeyExchangeMessage::getPublicKey", ClientKeyExchangeMessage::getPublicKey)));
@@ -113,6 +45,5 @@
                 List.of(HandshakeMessageType.CLIENT_KEY_EXCHANGE.getValue(), 258, 256,
                     ArrayConverter.hexStringToByteArray(
                         "6dd24d6dcce4b6ad0231bee56cf767fc06f05a03d5921093e70e79c0d885a2736dd646bdfdded6e3c1e5c6abcb7157418e8389085f83f68c3cf746004a55fa008ec8446200bf5031678abfd900841f6be1e68ed76335f59e1611244900f7c5ae3151f42739c28546be76c4ce476218b11e7b41cad7512fafe2c477e271878b83fd071b34e12f3f5ef5f36cf797d584fe104392f9444c4edbcc3f500bdf7c8ee7ce8aba60f2a857ab4668c9096a56c393e17cd04f0830a064827c16df35612720859802bf40f99879392231a38cf647464057cdfd98a13887d638503093688a5ab72dcb54f83922e685a694b6755df3ffabee778014b30883c284cb6af269b573"))));
->>>>>>> b1069fa4
     }
 }