--- conflicted
+++ resolved
@@ -9,49 +9,10 @@
 
 package de.rub.nds.tlsattacker.core.protocol.serializer.extension;
 
-<<<<<<< HEAD
-import de.rub.nds.tlsattacker.core.constants.TokenBindingVersion;
-=======
->>>>>>> b1069fa4
 import de.rub.nds.tlsattacker.core.protocol.message.extension.TokenBindingExtensionMessage;
 import de.rub.nds.tlsattacker.core.protocol.parser.extension.TokenBindingExtensionParserTest;
 import org.junit.jupiter.params.provider.Arguments;
 
-<<<<<<< HEAD
-@RunWith(Parameterized.class)
-public class TokenBindingExtensionSerializerTest {
-
-    @Parameterized.Parameters
-    public static Collection<Object[]> generateData() {
-        return TokenBindingExtensionParserTest.generateData();
-    }
-
-    private final byte[] extensionBytes;
-    private final TokenBindingVersion tokenbindingVersion;
-    private final int parameterLength;
-    private final byte[] keyParameter;
-    private TokenBindingExtensionMessage message;
-
-    public TokenBindingExtensionSerializerTest(byte[] extensionBytes, TokenBindingVersion tokenbindingVersion,
-        int parameterLength, byte[] keyParameter) {
-        this.extensionBytes = extensionBytes;
-        this.tokenbindingVersion = tokenbindingVersion;
-        this.parameterLength = parameterLength;
-        this.keyParameter = keyParameter;
-    }
-
-    @Test
-    public void testSerializeExtensionContent() {
-        message = new TokenBindingExtensionMessage();
-        message.setTokenbindingVersion(tokenbindingVersion.getByteValue());
-        message.setParameterListLength(parameterLength);
-        message.setTokenbindingKeyParameters(keyParameter);
-
-        TokenBindingExtensionSerializer serializer = new TokenBindingExtensionSerializer(message);
-
-        assertArrayEquals(extensionBytes, serializer.serializeExtensionContent());
-
-=======
 import java.util.List;
 import java.util.stream.Stream;
 
@@ -67,6 +28,5 @@
 
     public static Stream<Arguments> provideTestVectors() {
         return TokenBindingExtensionParserTest.provideTestVectors();
->>>>>>> b1069fa4
     }
 }