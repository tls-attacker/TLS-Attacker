/**
 * TLS-Attacker - A Modular Penetration Testing Framework for TLS
 *
 * Copyright 2014-2022 Ruhr University Bochum, Paderborn University, Hackmanit GmbH
 *
 * Licensed under Apache License, Version 2.0
 * http://www.apache.org/licenses/LICENSE-2.0.txt
 */

package de.rub.nds.tlsattacker.core.protocol.handler;

import de.rub.nds.tlsattacker.core.protocol.message.ServerHelloDoneMessage;
<<<<<<< HEAD
import de.rub.nds.tlsattacker.core.layer.context.TlsContext;
import org.junit.After;
import org.junit.Before;
import org.junit.Test;
=======
import org.junit.jupiter.api.Test;
>>>>>>> b1069fa4

public class ServerHelloDoneHandlerTest
    extends AbstractTlsMessageHandlerTest<ServerHelloDoneMessage, ServerHelloDoneHandler> {

<<<<<<< HEAD
    private ServerHelloDoneHandler handler;
    private TlsContext context;

    @Before
    public void setUp() {
        context = new TlsContext();
        handler = new ServerHelloDoneHandler(context);
    }

    @After
    public void tearDown() {
    }

    /**
     * Test of adjustContext method, of class ServerHelloDoneHandler.
     */
    @Test
    public void testadjustContext() {
=======
    public ServerHelloDoneHandlerTest() {
        super(ServerHelloDoneMessage::new, ServerHelloDoneHandler::new);
    }

    /**
     * Test of adjustTLSContext method, of class ServerHelloDoneHandler.
     */
    @Test
    @Override
    public void testAdjustTLSContext() {
>>>>>>> b1069fa4
        ServerHelloDoneMessage message = new ServerHelloDoneMessage();
        handler.adjustContext(message);
        // TODO make sure nothing changed
    }

}<|MERGE_RESOLUTION|>--- conflicted
+++ resolved
@@ -10,49 +10,21 @@
 package de.rub.nds.tlsattacker.core.protocol.handler;
 
 import de.rub.nds.tlsattacker.core.protocol.message.ServerHelloDoneMessage;
-<<<<<<< HEAD
-import de.rub.nds.tlsattacker.core.layer.context.TlsContext;
-import org.junit.After;
-import org.junit.Before;
-import org.junit.Test;
-=======
 import org.junit.jupiter.api.Test;
->>>>>>> b1069fa4
 
 public class ServerHelloDoneHandlerTest
     extends AbstractTlsMessageHandlerTest<ServerHelloDoneMessage, ServerHelloDoneHandler> {
 
-<<<<<<< HEAD
-    private ServerHelloDoneHandler handler;
-    private TlsContext context;
-
-    @Before
-    public void setUp() {
-        context = new TlsContext();
-        handler = new ServerHelloDoneHandler(context);
-    }
-
-    @After
-    public void tearDown() {
+    public ServerHelloDoneHandlerTest() {
+        super(ServerHelloDoneMessage::new, ServerHelloDoneHandler::new);
     }
 
     /**
      * Test of adjustContext method, of class ServerHelloDoneHandler.
      */
     @Test
+    @Override
     public void testadjustContext() {
-=======
-    public ServerHelloDoneHandlerTest() {
-        super(ServerHelloDoneMessage::new, ServerHelloDoneHandler::new);
-    }
-
-    /**
-     * Test of adjustTLSContext method, of class ServerHelloDoneHandler.
-     */
-    @Test
-    @Override
-    public void testAdjustTLSContext() {
->>>>>>> b1069fa4
         ServerHelloDoneMessage message = new ServerHelloDoneMessage();
         handler.adjustContext(message);
         // TODO make sure nothing changed
