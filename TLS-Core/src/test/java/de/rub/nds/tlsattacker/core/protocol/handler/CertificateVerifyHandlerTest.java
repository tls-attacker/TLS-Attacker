/**
 * TLS-Attacker - A Modular Penetration Testing Framework for TLS
 *
 * Copyright 2014-2022 Ruhr University Bochum, Paderborn University, Hackmanit GmbH
 *
 * Licensed under Apache License, Version 2.0
 * http://www.apache.org/licenses/LICENSE-2.0.txt
 */

package de.rub.nds.tlsattacker.core.protocol.handler;

import de.rub.nds.tlsattacker.core.protocol.message.CertificateVerifyMessage;
<<<<<<< HEAD
import de.rub.nds.tlsattacker.core.layer.context.TlsContext;
import org.junit.After;
import org.junit.Before;
import org.junit.Test;
=======
import org.junit.jupiter.api.Test;
>>>>>>> b1069fa4

public class CertificateVerifyHandlerTest
    extends AbstractTlsMessageHandlerTest<CertificateVerifyMessage, CertificateVerifyHandler> {

<<<<<<< HEAD
    private CertificateVerifyHandler handler;
    private TlsContext tlsContext;

    @Before
    public void setUp() {
        tlsContext = new TlsContext();
        handler = new CertificateVerifyHandler(tlsContext);
    }

    @After
    public void tearDown() {
    }

    /**
     * Test of adjustContext method, of class CertificateVerifyHandler.
     */
    @Test
    public void testadjustContext() {
=======
    public CertificateVerifyHandlerTest() {
        super(CertificateVerifyMessage::new, CertificateVerifyHandler::new);
    }

    /**
     * Test of adjustTLSContext method, of class CertificateVerifyHandler.
     */
    @Test
    @Override
    public void testAdjustTLSContext() {
>>>>>>> b1069fa4
        CertificateVerifyMessage message = new CertificateVerifyMessage();
        handler.adjustContext(message);
        // TODO make sure that nothing changed
    }
}<|MERGE_RESOLUTION|>--- conflicted
+++ resolved
@@ -10,49 +10,21 @@
 package de.rub.nds.tlsattacker.core.protocol.handler;
 
 import de.rub.nds.tlsattacker.core.protocol.message.CertificateVerifyMessage;
-<<<<<<< HEAD
-import de.rub.nds.tlsattacker.core.layer.context.TlsContext;
-import org.junit.After;
-import org.junit.Before;
-import org.junit.Test;
-=======
 import org.junit.jupiter.api.Test;
->>>>>>> b1069fa4
 
 public class CertificateVerifyHandlerTest
     extends AbstractTlsMessageHandlerTest<CertificateVerifyMessage, CertificateVerifyHandler> {
 
-<<<<<<< HEAD
-    private CertificateVerifyHandler handler;
-    private TlsContext tlsContext;
-
-    @Before
-    public void setUp() {
-        tlsContext = new TlsContext();
-        handler = new CertificateVerifyHandler(tlsContext);
-    }
-
-    @After
-    public void tearDown() {
+    public CertificateVerifyHandlerTest() {
+        super(CertificateVerifyMessage::new, CertificateVerifyHandler::new);
     }
 
     /**
      * Test of adjustContext method, of class CertificateVerifyHandler.
      */
     @Test
+    @Override
     public void testadjustContext() {
-=======
-    public CertificateVerifyHandlerTest() {
-        super(CertificateVerifyMessage::new, CertificateVerifyHandler::new);
-    }
-
-    /**
-     * Test of adjustTLSContext method, of class CertificateVerifyHandler.
-     */
-    @Test
-    @Override
-    public void testAdjustTLSContext() {
->>>>>>> b1069fa4
         CertificateVerifyMessage message = new CertificateVerifyMessage();
         handler.adjustContext(message);
         // TODO make sure that nothing changed
