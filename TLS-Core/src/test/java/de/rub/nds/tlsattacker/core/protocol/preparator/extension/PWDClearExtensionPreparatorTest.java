--- conflicted
+++ resolved
@@ -15,32 +15,13 @@
 import de.rub.nds.tlsattacker.core.constants.ExtensionType;
 import de.rub.nds.tlsattacker.core.protocol.message.extension.PWDClearExtensionMessage;
 import de.rub.nds.tlsattacker.core.protocol.serializer.extension.PWDClearExtensionSerializer;
-<<<<<<< HEAD
-import de.rub.nds.tlsattacker.core.layer.context.TlsContext;
-import static org.junit.Assert.assertArrayEquals;
-import static org.junit.Assert.assertEquals;
-import org.junit.Before;
-import org.junit.Test;
-
-public class PWDClearExtensionPreparatorTest {
-=======
 import org.junit.jupiter.api.Test;
->>>>>>> b1069fa4
 
 public class PWDClearExtensionPreparatorTest extends AbstractExtensionMessagePreparatorTest<PWDClearExtensionMessage,
     PWDClearExtensionSerializer, PWDClearExtensionPreparator> {
 
-<<<<<<< HEAD
-    @Before
-    public void setUp() {
-        context = new TlsContext();
-        message = new PWDClearExtensionMessage();
-        preparator = new PWDClearExtensionPreparator(context.getChooser(), message);
-=======
     public PWDClearExtensionPreparatorTest() {
-        super(PWDClearExtensionMessage::new, PWDClearExtensionMessage::new, PWDClearExtensionSerializer::new,
-            PWDClearExtensionPreparator::new);
->>>>>>> b1069fa4
+        super(PWDClearExtensionMessage::new, PWDClearExtensionSerializer::new, PWDClearExtensionPreparator::new);
     }
 
     @Test
