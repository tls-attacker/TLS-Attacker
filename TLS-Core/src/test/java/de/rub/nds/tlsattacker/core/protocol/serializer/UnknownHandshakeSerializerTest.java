/**
 * TLS-Attacker - A Modular Penetration Testing Framework for TLS
 *
 * Copyright 2014-2022 Ruhr University Bochum, Paderborn University, Hackmanit GmbH
 *
 * Licensed under Apache License, Version 2.0
 * http://www.apache.org/licenses/LICENSE-2.0.txt
 */

package de.rub.nds.tlsattacker.core.protocol.serializer;

import de.rub.nds.tlsattacker.core.protocol.message.UnknownHandshakeMessage;
import de.rub.nds.tlsattacker.core.protocol.parser.UnknownHandshakeParserTest;
<<<<<<< HEAD
import java.util.Collection;
import static org.junit.Assert.assertArrayEquals;
import org.junit.Test;
import org.junit.runner.RunWith;
import org.junit.runners.Parameterized;
=======
import org.junit.jupiter.params.provider.Arguments;
>>>>>>> b1069fa4

import java.util.List;
import java.util.stream.Stream;

<<<<<<< HEAD
    @Parameterized.Parameters
    public static Collection<Object[]> generateData() {
        return UnknownHandshakeParserTest.generateData();
    }

    private byte[] message;

    public UnknownHandshakeSerializerTest(byte[] message) {
        this.message = message;
    }

    /**
     * Test of serializeHandshakeMessageContent method, of class UnknownHandshakeSerializer.
     */
    @Test
    public void testSerializeHandshakeMessageContent() {
        UnknownHandshakeMessage msg = new UnknownHandshakeMessage();
        msg.setData(message);
        UnknownHandshakeSerializer serializer = new UnknownHandshakeSerializer(msg);
        assertArrayEquals(message, serializer.serializeHandshakeMessageContent());
=======
public class UnknownHandshakeSerializerTest
    extends AbstractHandshakeMessageSerializerTest<UnknownHandshakeMessage, UnknownHandshakeSerializer> {

    public UnknownHandshakeSerializerTest() {
        super(UnknownHandshakeMessage::new, UnknownHandshakeSerializer::new,
            List.of((msg, obj) -> msg.setData((byte[]) obj)));
    }

    public static Stream<Arguments> provideTestVectors() {
        return UnknownHandshakeParserTest.provideTestVectors();
>>>>>>> b1069fa4
    }
}<|MERGE_RESOLUTION|>--- conflicted
+++ resolved
@@ -11,41 +11,11 @@
 
 import de.rub.nds.tlsattacker.core.protocol.message.UnknownHandshakeMessage;
 import de.rub.nds.tlsattacker.core.protocol.parser.UnknownHandshakeParserTest;
-<<<<<<< HEAD
-import java.util.Collection;
-import static org.junit.Assert.assertArrayEquals;
-import org.junit.Test;
-import org.junit.runner.RunWith;
-import org.junit.runners.Parameterized;
-=======
 import org.junit.jupiter.params.provider.Arguments;
->>>>>>> b1069fa4
 
 import java.util.List;
 import java.util.stream.Stream;
 
-<<<<<<< HEAD
-    @Parameterized.Parameters
-    public static Collection<Object[]> generateData() {
-        return UnknownHandshakeParserTest.generateData();
-    }
-
-    private byte[] message;
-
-    public UnknownHandshakeSerializerTest(byte[] message) {
-        this.message = message;
-    }
-
-    /**
-     * Test of serializeHandshakeMessageContent method, of class UnknownHandshakeSerializer.
-     */
-    @Test
-    public void testSerializeHandshakeMessageContent() {
-        UnknownHandshakeMessage msg = new UnknownHandshakeMessage();
-        msg.setData(message);
-        UnknownHandshakeSerializer serializer = new UnknownHandshakeSerializer(msg);
-        assertArrayEquals(message, serializer.serializeHandshakeMessageContent());
-=======
 public class UnknownHandshakeSerializerTest
     extends AbstractHandshakeMessageSerializerTest<UnknownHandshakeMessage, UnknownHandshakeSerializer> {
 
@@ -56,6 +26,5 @@
 
     public static Stream<Arguments> provideTestVectors() {
         return UnknownHandshakeParserTest.provideTestVectors();
->>>>>>> b1069fa4
     }
 }