--- conflicted
+++ resolved
@@ -111,18 +111,10 @@
 
         handler.adjustContext(message);
 
-<<<<<<< HEAD
-        assertEquals(
-                Tls13KeySetType.HANDSHAKE_TRAFFIC_SECRETS, context.getActiveClientKeySetType());
-        assertEquals(Tls13KeySetType.NONE, context.getActiveServerKeySetType());
-        assertArrayEquals(new byte[] {0, 1, 2, 3, 4}, context.getLastServerVerifyData());
-        assertArrayEquals(null, context.getLastClientVerifyData());
-=======
         assertEquals(Tls13KeySetType.NONE, tlsContext.getActiveClientKeySetType());
         assertEquals(Tls13KeySetType.NONE, tlsContext.getActiveServerKeySetType());
         assertArrayEquals(new byte[] {0, 1, 2, 3, 4}, tlsContext.getLastServerVerifyData());
         assertArrayEquals(null, tlsContext.getLastClientVerifyData());
->>>>>>> 11ab2960
 
         assertArrayEquals(null, tlsContext.getClientApplicationTrafficSecret());
         assertArrayEquals(null, tlsContext.getServerApplicationTrafficSecret());
@@ -294,18 +286,10 @@
 
         handler.adjustContext(message);
 
-<<<<<<< HEAD
-        assertEquals(
-                Tls13KeySetType.HANDSHAKE_TRAFFIC_SECRETS, context.getActiveClientKeySetType());
-        assertEquals(Tls13KeySetType.NONE, context.getActiveServerKeySetType());
-        assertArrayEquals(new byte[] {0, 1, 2, 3, 4}, context.getLastServerVerifyData());
-        assertArrayEquals(null, context.getLastClientVerifyData());
-=======
         assertEquals(Tls13KeySetType.NONE, tlsContext.getActiveClientKeySetType());
         assertEquals(Tls13KeySetType.NONE, tlsContext.getActiveServerKeySetType());
         assertArrayEquals(new byte[] {0, 1, 2, 3, 4}, tlsContext.getLastServerVerifyData());
         assertArrayEquals(null, tlsContext.getLastClientVerifyData());
->>>>>>> 11ab2960
 
         assertArrayEquals(null, tlsContext.getClientApplicationTrafficSecret());
         assertArrayEquals(null, tlsContext.getServerApplicationTrafficSecret());
