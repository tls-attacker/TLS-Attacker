--- conflicted
+++ resolved
@@ -119,24 +119,11 @@
         assertTrue(type.getValue() == msg.getType().getValue());
         assertTrue(curveType == msg.getCurveType().getValue());
         assertArrayEquals(namedCurve, msg.getNamedCurve().getValue());
-<<<<<<< HEAD
         assertTrue(pubKeyLength == msg.getPublicKeyLength().getValue());
         assertArrayEquals(pubKey, msg.getPublicKey().getValue());
-        Byte tempSigAlg = null;
-        if (msg.getSignatureAlgorithm() != null && msg.getSignatureAlgorithm().getValue() != null) {
-            tempSigAlg = msg.getSignatureAlgorithm().getValue();
-        }
-        assertTrue(signatureAlgorithm == tempSigAlg);
-        Byte tempHashAlgo = null;
-        if (msg.getHashAlgorithm() != null && msg.getHashAlgorithm().getValue() != null) {
-            tempHashAlgo = msg.getHashAlgorithm().getValue();
-=======
-        assertTrue(pubKeyLength == msg.getSerializedPublicKeyLength().getValue());
-        assertArrayEquals(pubKey, msg.getSerializedPublicKey().getValue());
         byte[] tempSignatureAndHashAlgo = null;
         if (msg.getSignatureAndHashAlgorithm() != null && msg.getSignatureAndHashAlgorithm().getValue() != null) {
             tempSignatureAndHashAlgo = msg.getSignatureAndHashAlgorithm().getValue();
->>>>>>> 0492cfdd
         }
         assertArrayEquals(signatureAndHashAlgo, tempSignatureAndHashAlgo);
         assertTrue(sigLength == msg.getSignatureLength().getValue());
