/**
 * TLS-Attacker - A Modular Penetration Testing Framework for TLS
 *
 * Copyright 2014-2017 Ruhr University Bochum / Hackmanit GmbH
 *
 * Licensed under Apache License 2.0
 * http://www.apache.org/licenses/LICENSE-2.0
 */
package de.rub.nds.tlsattacker.core.protocol.parser;

import de.rub.nds.modifiablevariable.util.ArrayConverter;
import de.rub.nds.tlsattacker.core.constants.HandshakeMessageType;
import de.rub.nds.tlsattacker.core.constants.ProtocolVersion;
import de.rub.nds.tlsattacker.core.protocol.message.ECDHEServerKeyExchangeMessage;
import java.util.Arrays;
import java.util.Collection;
import static org.junit.Assert.*;
import org.junit.Test;
import org.junit.runner.RunWith;
import org.junit.runners.Parameterized;

/**
 *
 * @author Robert Merget - robert.merget@rub.de
 */
@RunWith(Parameterized.class)
public class ECDHEServerKeyExchangeParserTest {

    @Parameterized.Parameters
    public static Collection<Object[]> generateData() {
        return Arrays
                .asList(new Object[][] {
                        {
                                ArrayConverter
                                        .hexStringToByteArray("0c0000900300174104a0da435d1657c12c86a3d232b2c94dfc11989074e5d5813cd46a6cbc63ade1b56dbacfb858c4a4e41188be99bb9d013aec89533b673d1b8d5784387dc0643544060300473045022100ca55fbccc20be69f6ed60d14c97a317efe2c36ba0eb2a6fc4428b83f2228ea14022036d5fc5aa9528b184e12ec628b018a314b7990f0fd894054833c04c093d2599e"),
                                HandshakeMessageType.SERVER_KEY_EXCHANGE,
                                144,
                                (byte) 0x03,
                                ArrayConverter.hexStringToByteArray("0017"),
                                65,
                                ArrayConverter
                                        .hexStringToByteArray("04a0da435d1657c12c86a3d232b2c94dfc11989074e5d5813cd46a6cbc63ade1b56dbacfb858c4a4e41188be99bb9d013aec89533b673d1b8d5784387dc0643544"),
                                (byte) 0x06,
                                (byte) 0x03,
                                71,
                                ArrayConverter
                                        .hexStringToByteArray("3045022100ca55fbccc20be69f6ed60d14c97a317efe2c36ba0eb2a6fc4428b83f2228ea14022036d5fc5aa9528b184e12ec628b018a314b7990f0fd894054833c04c093d2599e"),
                                ProtocolVersion.TLS12 },
                        {
                                ArrayConverter
                                        .hexStringToByteArray("0c000147030017410462989820753dec2474c1b2740b6c5e27a30b93ea0641983b8b40a6308c1b85a3430f573fd4100a2fe5874f4f4678001448a80c99963e659635b7068f32d6825a0100cd2c5bfbb7ea041d2999849cf3cf42aad8a0523de6e526225ebfc31e9cd9cdffd2063dd190ed2129f393ad4be30069fc38275b63d45486a25f855e413cfbad4387a74edac3b18b6f3a579fd646be6c21f27a270be0bc263dca0cbec495ab11e3ecea86d99b1242ffe964ac82b16eacda62d2a16cf0f10c79aa03a04ef8896e8ffe028ba991b6405b78bcb55a5cfe76a3af72a1497bb7bfed10654433f7ccc48dd4eac2411e060ccc79e21d0f91e40719ed5dba436fe12d75b910c853fb6b6b0d88d44e03c464062f1860748cc9bb2be1f60d26fd7a6966c7d3cd1624dd26d3a27ce1f3d56a6edb360e748aac041d1a3fd8161117e8a5673cd6c71df414d5b441"),
                                HandshakeMessageType.SERVER_KEY_EXCHANGE,
                                327,
                                (byte) 0x03,
                                ArrayConverter.hexStringToByteArray("0017"),
                                65,
                                ArrayConverter
                                        .hexStringToByteArray("0462989820753dec2474c1b2740b6c5e27a30b93ea0641983b8b40a6308c1b85a3430f573fd4100a2fe5874f4f4678001448a80c99963e659635b7068f32d6825a"),
                                null,
                                null,
                                256,
                                ArrayConverter
                                        .hexStringToByteArray("cd2c5bfbb7ea041d2999849cf3cf42aad8a0523de6e526225ebfc31e9cd9cdffd2063dd190ed2129f393ad4be30069fc38275b63d45486a25f855e413cfbad4387a74edac3b18b6f3a579fd646be6c21f27a270be0bc263dca0cbec495ab11e3ecea86d99b1242ffe964ac82b16eacda62d2a16cf0f10c79aa03a04ef8896e8ffe028ba991b6405b78bcb55a5cfe76a3af72a1497bb7bfed10654433f7ccc48dd4eac2411e060ccc79e21d0f91e40719ed5dba436fe12d75b910c853fb6b6b0d88d44e03c464062f1860748cc9bb2be1f60d26fd7a6966c7d3cd1624dd26d3a27ce1f3d56a6edb360e748aac041d1a3fd8161117e8a5673cd6c71df414d5b441"),
                                ProtocolVersion.TLS11 },
                        {
                                ArrayConverter
                                        .hexStringToByteArray("0c000147030017410462989820753dec2474c1b2740b6c5e27a30b93ea0641983b8b40a6308c1b85a3430f573fd4100a2fe5874f4f4678001448a80c99963e659635b7068f32d6825a0100afe942247469eb778cd0d979cabbeee237fe9de4d37dae2790f7ee5dc8e47b1187210217fe531b877f923850e972982bfca428ee73ed9d55f8b4b30f3869bf2c9d6e2d65961f06dbdcbcb04649ea1146c57746908c97f71982a702cfe56cb750ee157f0673b3acfb61aba25fe01e15e955975af64f7a85db4eadaedcb535c3450bf266da7022f00bf4cc017f4403b908de90bdcc36968837ba3f0891df24b8a7a93c74a3cbdc621e5b5a75b0485f8a156ca46c988bc9f88502a6a254bc08ceba610560633564866a7966c7743424c0f27ab2efaee8b524efb38b05712cb21b90ffc5e6061a5455fcdfda49ab9631da0c02a850b64d39cc9b134c362eb2a43520"),
                                HandshakeMessageType.SERVER_KEY_EXCHANGE,
                                327,
                                (byte) 0x03,
                                ArrayConverter.hexStringToByteArray("0017"),
                                65,
                                ArrayConverter
                                        .hexStringToByteArray("0462989820753dec2474c1b2740b6c5e27a30b93ea0641983b8b40a6308c1b85a3430f573fd4100a2fe5874f4f4678001448a80c99963e659635b7068f32d6825a"),
                                null,
                                null,
                                256,
                                ArrayConverter
                                        .hexStringToByteArray("afe942247469eb778cd0d979cabbeee237fe9de4d37dae2790f7ee5dc8e47b1187210217fe531b877f923850e972982bfca428ee73ed9d55f8b4b30f3869bf2c9d6e2d65961f06dbdcbcb04649ea1146c57746908c97f71982a702cfe56cb750ee157f0673b3acfb61aba25fe01e15e955975af64f7a85db4eadaedcb535c3450bf266da7022f00bf4cc017f4403b908de90bdcc36968837ba3f0891df24b8a7a93c74a3cbdc621e5b5a75b0485f8a156ca46c988bc9f88502a6a254bc08ceba610560633564866a7966c7743424c0f27ab2efaee8b524efb38b05712cb21b90ffc5e6061a5455fcdfda49ab9631da0c02a850b64d39cc9b134c362eb2a43520"),
                                ProtocolVersion.TLS10 } });
    }

    private byte[] message;

    private HandshakeMessageType type;
    private int length;
    private byte curveType;
    private byte[] namedCurve;
    private int pubKeyLength;
    private byte[] pubKey;
    private Byte hashAlgorithm;
    private Byte signatureAlgorithm;
    private int sigLength;
    private byte[] signature;
    private ProtocolVersion version;

    public ECDHEServerKeyExchangeParserTest(byte[] message, HandshakeMessageType type, int length, byte curveType,
            byte[] namedCurve, int pubKeyLength, byte[] pubKey, Byte hashAlgorithm, Byte signatureAlgorithm,
            int sigLength, byte[] signature, ProtocolVersion version) {
        this.message = message;
        this.type = type;
        this.length = length;
        this.curveType = curveType;
        this.namedCurve = namedCurve;
        this.pubKeyLength = pubKeyLength;
        this.pubKey = pubKey;
        this.hashAlgorithm = hashAlgorithm;
        this.signatureAlgorithm = signatureAlgorithm;
        this.sigLength = sigLength;
        this.signature = signature;
        this.version = version;
    }

    /**
     * Test of parse method, of class ECDHEServerKeyExchangeParser.
     */
    @Test
    public void testParse() {// TODO make protocolversion a parameter and test
                             // for other versions too
        ECDHEServerKeyExchangeParser parser = new ECDHEServerKeyExchangeParser(0, message, version);
        ECDHEServerKeyExchangeMessage msg = parser.parse();
        assertArrayEquals(message, msg.getCompleteResultingMessage().getValue());
        assertTrue(length == msg.getLength().getValue());
        assertTrue(type.getValue() == msg.getType().getValue());
        assertTrue(curveType == msg.getCurveType().getValue());
        assertArrayEquals(namedCurve, msg.getNamedCurve().getValue());
<<<<<<< HEAD
        assertTrue(pubKeyLength == msg.getPublicKeyLength().getValue());
        assertArrayEquals(pubKey, msg.getPublicKey().getValue());
        assertTrue(signatureAlgorithm == msg.getSignatureAlgorithm().getValue());
        assertTrue(hashAlgorithm == msg.getHashAlgorithm().getValue());
=======
        assertTrue(pubKeyLength == msg.getSerializedPublicKeyLength().getValue());
        assertArrayEquals(pubKey, msg.getSerializedPublicKey().getValue());
        Byte tempSigAlg = null;
        if (msg.getSignatureAlgorithm() != null && msg.getSignatureAlgorithm().getValue() != null) {
            tempSigAlg = msg.getSignatureAlgorithm().getValue();
        }
        assertTrue(signatureAlgorithm == tempSigAlg);
        Byte tempHashAlgo = null;
        if (msg.getHashAlgorithm() != null && msg.getHashAlgorithm().getValue() != null) {
            tempHashAlgo = msg.getHashAlgorithm().getValue();
        }
        assertTrue(hashAlgorithm == tempHashAlgo);
>>>>>>> 7072ebcc
        assertTrue(sigLength == msg.getSignatureLength().getValue());
        assertArrayEquals(signature, msg.getSignature().getValue());
    }
}<|MERGE_RESOLUTION|>--- conflicted
+++ resolved
@@ -124,14 +124,8 @@
         assertTrue(type.getValue() == msg.getType().getValue());
         assertTrue(curveType == msg.getCurveType().getValue());
         assertArrayEquals(namedCurve, msg.getNamedCurve().getValue());
-<<<<<<< HEAD
         assertTrue(pubKeyLength == msg.getPublicKeyLength().getValue());
         assertArrayEquals(pubKey, msg.getPublicKey().getValue());
-        assertTrue(signatureAlgorithm == msg.getSignatureAlgorithm().getValue());
-        assertTrue(hashAlgorithm == msg.getHashAlgorithm().getValue());
-=======
-        assertTrue(pubKeyLength == msg.getSerializedPublicKeyLength().getValue());
-        assertArrayEquals(pubKey, msg.getSerializedPublicKey().getValue());
         Byte tempSigAlg = null;
         if (msg.getSignatureAlgorithm() != null && msg.getSignatureAlgorithm().getValue() != null) {
             tempSigAlg = msg.getSignatureAlgorithm().getValue();
@@ -142,7 +136,6 @@
             tempHashAlgo = msg.getHashAlgorithm().getValue();
         }
         assertTrue(hashAlgorithm == tempHashAlgo);
->>>>>>> 7072ebcc
         assertTrue(sigLength == msg.getSignatureLength().getValue());
         assertArrayEquals(signature, msg.getSignature().getValue());
     }
