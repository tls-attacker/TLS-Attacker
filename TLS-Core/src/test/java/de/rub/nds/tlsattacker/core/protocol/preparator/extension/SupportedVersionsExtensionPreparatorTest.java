/**
 * TLS-Attacker - A Modular Penetration Testing Framework for TLS
 *
 * Copyright 2014-2017 Ruhr University Bochum / Hackmanit GmbH
 *
 * Licensed under Apache License 2.0
 * http://www.apache.org/licenses/LICENSE-2.0
 */
package de.rub.nds.tlsattacker.core.protocol.preparator.extension;

import de.rub.nds.modifiablevariable.util.ArrayConverter;
import de.rub.nds.tlsattacker.core.constants.ProtocolVersion;
import de.rub.nds.tlsattacker.core.protocol.message.extension.SupportedVersionsExtensionMessage;
import de.rub.nds.tlsattacker.core.protocol.serializer.extension.SupportedVersionsExtensionSerializer;
import de.rub.nds.tlsattacker.core.state.TlsContext;
import java.util.LinkedList;
import static org.junit.Assert.assertArrayEquals;
import static org.junit.Assert.assertTrue;
import org.junit.Before;
import org.junit.Test;

/**
 * @author Nurullah Erinola <nurullah.erinola@rub.de>
 */
public class SupportedVersionsExtensionPreparatorTest {

    private SupportedVersionsExtensionPreparator preparator;
    private SupportedVersionsExtensionMessage message;
    private TlsContext context;

    public SupportedVersionsExtensionPreparatorTest() {
    }

    @Before
    public void setUp() {
        context = new TlsContext();
        message = new SupportedVersionsExtensionMessage();
<<<<<<< HEAD
        preparator = new SupportedVersionsExtensionPreparator(context.getChooser(), message);
=======
        preparator = new SupportedVersionsExtensionPreparator(context, message,
                new SupportedVersionsExtensionSerializer(message));
>>>>>>> 5feb5a03
    }

    /**
     * Test of prepare method, of class SupportedVersionsExtensionPreparator.
     */
    @Test
    public void testPrepare() {
        LinkedList<ProtocolVersion> supportedVersions = new LinkedList<>();
        supportedVersions.add(ProtocolVersion.TLS13);
        supportedVersions.add(ProtocolVersion.TLS12);
        context.getConfig().setSupportedVersions(supportedVersions);
        preparator.prepare();
        assertArrayEquals(message.getSupportedVersions().getValue(),
                ArrayConverter.concatenate(ProtocolVersion.TLS13.getValue(), ProtocolVersion.TLS12.getValue()));
        assertTrue(message.getSupportedVersionsLength().getValue() == 4);
    }

}<|MERGE_RESOLUTION|>--- conflicted
+++ resolved
@@ -35,12 +35,8 @@
     public void setUp() {
         context = new TlsContext();
         message = new SupportedVersionsExtensionMessage();
-<<<<<<< HEAD
-        preparator = new SupportedVersionsExtensionPreparator(context.getChooser(), message);
-=======
-        preparator = new SupportedVersionsExtensionPreparator(context, message,
+        preparator = new SupportedVersionsExtensionPreparator(context.getChooser(), message,
                 new SupportedVersionsExtensionSerializer(message));
->>>>>>> 5feb5a03
     }
 
     /**
