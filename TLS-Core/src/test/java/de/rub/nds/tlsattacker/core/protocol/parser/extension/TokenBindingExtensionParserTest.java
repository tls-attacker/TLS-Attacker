/**
 * TLS-Attacker - A Modular Penetration Testing Framework for TLS
 *
 * Copyright 2014-2022 Ruhr University Bochum, Paderborn University, Hackmanit GmbH
 *
 * Licensed under Apache License, Version 2.0
 * http://www.apache.org/licenses/LICENSE-2.0.txt
 */

package de.rub.nds.tlsattacker.core.protocol.parser.extension;

<<<<<<< HEAD
import de.rub.nds.tlsattacker.core.config.Config;
import de.rub.nds.tlsattacker.core.constants.TokenBindingKeyParameters;
import de.rub.nds.tlsattacker.core.constants.TokenBindingVersion;
import de.rub.nds.tlsattacker.core.protocol.message.extension.TokenBindingExtensionMessage;
import de.rub.nds.tlsattacker.core.layer.context.TlsContext;
import java.io.ByteArrayInputStream;
import java.util.Arrays;
import java.util.Collection;
import static org.junit.Assert.assertArrayEquals;
import static org.junit.Assert.assertEquals;
import org.junit.Before;
import org.junit.Test;
import org.junit.runner.RunWith;
import org.junit.runners.Parameterized;

@RunWith(Parameterized.class)
public class TokenBindingExtensionParserTest {

    @Parameterized.Parameters
    public static Collection<Object[]> generateData() {
        return Arrays.asList(new Object[][] { { new byte[] { 0x00, 0x0d, 0x01, 0x02 }, TokenBindingVersion.DRAFT_13, 1,
            new byte[] { TokenBindingKeyParameters.ECDSAP256.getValue() } } });
    }

    private final byte[] extensionBytes;
    private final TokenBindingVersion tokenbindingVersion;
    private final int parameterLength;
    private final byte[] keyParameter;
    private TokenBindingExtensionParser parser;
    private TokenBindingExtensionMessage message;
    private final Config config = Config.createConfig();

    public TokenBindingExtensionParserTest(byte[] extensionBytes, TokenBindingVersion tokenbindingVersion,
        int parameterLength, byte[] keyParameter) {
        this.extensionBytes = extensionBytes;
        this.tokenbindingVersion = tokenbindingVersion;
        this.parameterLength = parameterLength;
        this.keyParameter = keyParameter;
    }

    @Before
    public void setUp() {
        TlsContext tlsContext = new TlsContext(config);
        parser = new TokenBindingExtensionParser(new ByteArrayInputStream(extensionBytes), tlsContext);
    }

    @Test
    public void testParse() {
        message = new TokenBindingExtensionMessage();
        parser.parse(message);
        assertArrayEquals(tokenbindingVersion.getByteValue(), message.getTokenbindingVersion().getValue());
        assertEquals(parameterLength, (long) message.getParameterListLength().getValue());
        assertArrayEquals(keyParameter, message.getTokenbindingKeyParameters().getValue());
=======
import de.rub.nds.tlsattacker.core.constants.ExtensionType;
import de.rub.nds.tlsattacker.core.constants.TokenBindingKeyParameters;
import de.rub.nds.tlsattacker.core.constants.TokenBindingVersion;
import de.rub.nds.tlsattacker.core.protocol.message.extension.TokenBindingExtensionMessage;
import org.junit.jupiter.api.Named;
import org.junit.jupiter.params.provider.Arguments;

import java.util.List;
import java.util.stream.Stream;

public class TokenBindingExtensionParserTest
    extends AbstractExtensionParserTest<TokenBindingExtensionMessage, TokenBindingExtensionParser> {

    public TokenBindingExtensionParserTest() {
        super(TokenBindingExtensionParser::new,
            List.of(
                Named.of("TokenBindingExtensionMessage::getTokenBindingVersion",
                    TokenBindingExtensionMessage::getTokenBindingVersion),
                Named.of("TokenBindingExtensionMessage::getParameterListLength",
                    TokenBindingExtensionMessage::getParameterListLength),
                Named.of("TokenBindingExtensionMessage::getTokenBindingKeyParameters",
                    TokenBindingExtensionMessage::getTokenBindingKeyParameters)));
    }

    public static Stream<Arguments> provideTestVectors() {
        return Stream.of(Arguments.of(new byte[] { 0x00, 0x18, 0x00, 0x04, 0x00, 0x0d, 0x01, 0x02 }, List.of(),
            ExtensionType.TOKEN_BINDING, 4, List.of(TokenBindingVersion.DRAFT_13.getByteValue(), 1,
                new byte[] { TokenBindingKeyParameters.ECDSAP256.getValue() })));
>>>>>>> b1069fa4
    }
}<|MERGE_RESOLUTION|>--- conflicted
+++ resolved
@@ -9,61 +9,6 @@
 
 package de.rub.nds.tlsattacker.core.protocol.parser.extension;
 
-<<<<<<< HEAD
-import de.rub.nds.tlsattacker.core.config.Config;
-import de.rub.nds.tlsattacker.core.constants.TokenBindingKeyParameters;
-import de.rub.nds.tlsattacker.core.constants.TokenBindingVersion;
-import de.rub.nds.tlsattacker.core.protocol.message.extension.TokenBindingExtensionMessage;
-import de.rub.nds.tlsattacker.core.layer.context.TlsContext;
-import java.io.ByteArrayInputStream;
-import java.util.Arrays;
-import java.util.Collection;
-import static org.junit.Assert.assertArrayEquals;
-import static org.junit.Assert.assertEquals;
-import org.junit.Before;
-import org.junit.Test;
-import org.junit.runner.RunWith;
-import org.junit.runners.Parameterized;
-
-@RunWith(Parameterized.class)
-public class TokenBindingExtensionParserTest {
-
-    @Parameterized.Parameters
-    public static Collection<Object[]> generateData() {
-        return Arrays.asList(new Object[][] { { new byte[] { 0x00, 0x0d, 0x01, 0x02 }, TokenBindingVersion.DRAFT_13, 1,
-            new byte[] { TokenBindingKeyParameters.ECDSAP256.getValue() } } });
-    }
-
-    private final byte[] extensionBytes;
-    private final TokenBindingVersion tokenbindingVersion;
-    private final int parameterLength;
-    private final byte[] keyParameter;
-    private TokenBindingExtensionParser parser;
-    private TokenBindingExtensionMessage message;
-    private final Config config = Config.createConfig();
-
-    public TokenBindingExtensionParserTest(byte[] extensionBytes, TokenBindingVersion tokenbindingVersion,
-        int parameterLength, byte[] keyParameter) {
-        this.extensionBytes = extensionBytes;
-        this.tokenbindingVersion = tokenbindingVersion;
-        this.parameterLength = parameterLength;
-        this.keyParameter = keyParameter;
-    }
-
-    @Before
-    public void setUp() {
-        TlsContext tlsContext = new TlsContext(config);
-        parser = new TokenBindingExtensionParser(new ByteArrayInputStream(extensionBytes), tlsContext);
-    }
-
-    @Test
-    public void testParse() {
-        message = new TokenBindingExtensionMessage();
-        parser.parse(message);
-        assertArrayEquals(tokenbindingVersion.getByteValue(), message.getTokenbindingVersion().getValue());
-        assertEquals(parameterLength, (long) message.getParameterListLength().getValue());
-        assertArrayEquals(keyParameter, message.getTokenbindingKeyParameters().getValue());
-=======
 import de.rub.nds.tlsattacker.core.constants.ExtensionType;
 import de.rub.nds.tlsattacker.core.constants.TokenBindingKeyParameters;
 import de.rub.nds.tlsattacker.core.constants.TokenBindingVersion;
@@ -78,7 +23,7 @@
     extends AbstractExtensionParserTest<TokenBindingExtensionMessage, TokenBindingExtensionParser> {
 
     public TokenBindingExtensionParserTest() {
-        super(TokenBindingExtensionParser::new,
+        super(TokenBindingExtensionMessage.class, TokenBindingExtensionParser::new,
             List.of(
                 Named.of("TokenBindingExtensionMessage::getTokenBindingVersion",
                     TokenBindingExtensionMessage::getTokenBindingVersion),
@@ -92,6 +37,5 @@
         return Stream.of(Arguments.of(new byte[] { 0x00, 0x18, 0x00, 0x04, 0x00, 0x0d, 0x01, 0x02 }, List.of(),
             ExtensionType.TOKEN_BINDING, 4, List.of(TokenBindingVersion.DRAFT_13.getByteValue(), 1,
                 new byte[] { TokenBindingKeyParameters.ECDSAP256.getValue() })));
->>>>>>> b1069fa4
     }
 }