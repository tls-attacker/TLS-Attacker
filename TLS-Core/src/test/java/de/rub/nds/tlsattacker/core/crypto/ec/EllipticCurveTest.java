--- conflicted
+++ resolved
@@ -12,15 +12,6 @@
 import static org.junit.jupiter.api.Assertions.*;
 
 import de.rub.nds.tlsattacker.core.constants.NamedGroup;
-<<<<<<< HEAD
-import de.rub.nds.tlsattacker.util.tests.IntegrationTests;
-import java.math.BigInteger;
-import java.util.Random;
-import static org.junit.Assert.*;
-import org.junit.Before;
-import org.junit.Test;
-import org.junit.experimental.categories.Category;
-=======
 import de.rub.nds.tlsattacker.util.tests.TestCategories;
 import org.junit.jupiter.api.BeforeEach;
 import org.junit.jupiter.api.Tag;
@@ -29,7 +20,6 @@
 
 import java.math.BigInteger;
 import java.util.Random;
->>>>>>> b1069fa4
 
 /**
  * Testing EllipticCurve, CurveFactory, EllipticCurveOverFp and EllipticCurveOverF2m
@@ -50,37 +40,6 @@
         this.inf = new Point();
     }
 
-<<<<<<< HEAD
-    @Test
-    @Category(IntegrationTests.class)
-    public void test() {
-        final int implemented = 46;
-        int counter = 0;
-
-        for (NamedGroup name : NamedGroup.values()) {
-
-            try {
-                EllipticCurve curve = CurveFactory.getCurve(name);
-                Point basePoint = curve.getBasePoint();
-                BigInteger basePointOrder = curve.getBasePointOrder();
-
-                this.testCurveParameters(curve, basePoint);
-
-                this.testCurveGroupLaws(curve, basePoint, basePointOrder);
-
-                this.testCurveArithmetic(curve, basePoint, basePointOrder);
-
-                this.testDecompression(curve, basePoint);
-
-                counter++;
-            } catch (UnsupportedOperationException e) {
-            }
-        }
-
-        if (counter != implemented) {
-            fail();
-        }
-=======
     @ParameterizedTest
     @EnumSource(value = NamedGroup.class,
         // Exclude FFDHE and EXPLICIT groups from this test
@@ -95,7 +54,6 @@
         this.assertCurveGroupLaws(curve, basePoint, basePointOrder);
         this.assertCurveArithmetic(curve, basePoint, basePointOrder);
         this.assertDecompression(curve, basePoint);
->>>>>>> b1069fa4
 
     }
 
