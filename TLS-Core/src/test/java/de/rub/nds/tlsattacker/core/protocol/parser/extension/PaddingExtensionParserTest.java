/**
 * TLS-Attacker - A Modular Penetration Testing Framework for TLS
 *
 * Copyright 2014-2022 Ruhr University Bochum, Paderborn University, Hackmanit GmbH
 *
 * Licensed under Apache License, Version 2.0
 * http://www.apache.org/licenses/LICENSE-2.0.txt
 */

package de.rub.nds.tlsattacker.core.protocol.parser.extension;

import de.rub.nds.modifiablevariable.util.ArrayConverter;
<<<<<<< HEAD
import de.rub.nds.tlsattacker.core.config.Config;
import de.rub.nds.tlsattacker.core.protocol.message.extension.PaddingExtensionMessage;
import de.rub.nds.tlsattacker.core.layer.context.TlsContext;
import java.io.ByteArrayInputStream;
import java.util.Arrays;
import java.util.Collection;
import static org.junit.Assert.assertArrayEquals;
import org.junit.Before;
import org.junit.Test;
import org.junit.runner.RunWith;
import org.junit.runners.Parameterized;
=======
import de.rub.nds.tlsattacker.core.constants.ExtensionType;
import de.rub.nds.tlsattacker.core.protocol.message.extension.PaddingExtensionMessage;
import org.junit.jupiter.api.Named;
import org.junit.jupiter.params.provider.Arguments;
>>>>>>> b1069fa4

import java.util.List;
import java.util.stream.Stream;

<<<<<<< HEAD
    /**
     * Parameterized set up of the test vector.
     *
     * @return test vector (extensionType, extensionLength, extensionPayload, expectedBytes)
     */
    @Parameterized.Parameters
    public static Collection<Object[]> generateData() {
        return Arrays.asList(new Object[][] {
            { new byte[] { 0, 0, 0, 0, 0, 0 }, ArrayConverter.hexStringToByteArray("000000000000") } });
    }

    private final byte[] extensionPayload;
    private final byte[] expectedBytes;
    private PaddingExtensionParser parser;
    private PaddingExtensionMessage message;
    private final Config config = Config.createConfig();

    public PaddingExtensionParserTest(byte[] extensionPayload, byte[] expectedBytes) {
        this.extensionPayload = extensionPayload;
        this.expectedBytes = expectedBytes;
    }

    @Before
    public void setUp() {
        TlsContext tlsContext = new TlsContext(config);
        parser = new PaddingExtensionParser(new ByteArrayInputStream(expectedBytes), tlsContext);
    }

    @Test
    public void testParse() {
        message = new PaddingExtensionMessage();
        parser.parse(message);
        assertArrayEquals(extensionPayload, message.getPaddingBytes().getValue());
=======
public class PaddingExtensionParserTest
    extends AbstractExtensionParserTest<PaddingExtensionMessage, PaddingExtensionParser> {

    public PaddingExtensionParserTest() {
        super(PaddingExtensionParser::new,
            List.of(Named.of("PaddingExtensionMessage::getPaddingBytes", PaddingExtensionMessage::getPaddingBytes)));
    }

    public static Stream<Arguments> provideTestVectors() {
        return Stream.of(Arguments.of(ArrayConverter.hexStringToByteArray("00150006000000000000"), List.of(),
            ExtensionType.PADDING, 6, List.of(new byte[] { 0, 0, 0, 0, 0, 0 })));
>>>>>>> b1069fa4
    }
}<|MERGE_RESOLUTION|>--- conflicted
+++ resolved
@@ -10,74 +10,24 @@
 package de.rub.nds.tlsattacker.core.protocol.parser.extension;
 
 import de.rub.nds.modifiablevariable.util.ArrayConverter;
-<<<<<<< HEAD
-import de.rub.nds.tlsattacker.core.config.Config;
-import de.rub.nds.tlsattacker.core.protocol.message.extension.PaddingExtensionMessage;
-import de.rub.nds.tlsattacker.core.layer.context.TlsContext;
-import java.io.ByteArrayInputStream;
-import java.util.Arrays;
-import java.util.Collection;
-import static org.junit.Assert.assertArrayEquals;
-import org.junit.Before;
-import org.junit.Test;
-import org.junit.runner.RunWith;
-import org.junit.runners.Parameterized;
-=======
 import de.rub.nds.tlsattacker.core.constants.ExtensionType;
 import de.rub.nds.tlsattacker.core.protocol.message.extension.PaddingExtensionMessage;
 import org.junit.jupiter.api.Named;
 import org.junit.jupiter.params.provider.Arguments;
->>>>>>> b1069fa4
 
 import java.util.List;
 import java.util.stream.Stream;
 
-<<<<<<< HEAD
-    /**
-     * Parameterized set up of the test vector.
-     *
-     * @return test vector (extensionType, extensionLength, extensionPayload, expectedBytes)
-     */
-    @Parameterized.Parameters
-    public static Collection<Object[]> generateData() {
-        return Arrays.asList(new Object[][] {
-            { new byte[] { 0, 0, 0, 0, 0, 0 }, ArrayConverter.hexStringToByteArray("000000000000") } });
-    }
-
-    private final byte[] extensionPayload;
-    private final byte[] expectedBytes;
-    private PaddingExtensionParser parser;
-    private PaddingExtensionMessage message;
-    private final Config config = Config.createConfig();
-
-    public PaddingExtensionParserTest(byte[] extensionPayload, byte[] expectedBytes) {
-        this.extensionPayload = extensionPayload;
-        this.expectedBytes = expectedBytes;
-    }
-
-    @Before
-    public void setUp() {
-        TlsContext tlsContext = new TlsContext(config);
-        parser = new PaddingExtensionParser(new ByteArrayInputStream(expectedBytes), tlsContext);
-    }
-
-    @Test
-    public void testParse() {
-        message = new PaddingExtensionMessage();
-        parser.parse(message);
-        assertArrayEquals(extensionPayload, message.getPaddingBytes().getValue());
-=======
 public class PaddingExtensionParserTest
     extends AbstractExtensionParserTest<PaddingExtensionMessage, PaddingExtensionParser> {
 
     public PaddingExtensionParserTest() {
-        super(PaddingExtensionParser::new,
+        super(PaddingExtensionMessage.class, PaddingExtensionParser::new,
             List.of(Named.of("PaddingExtensionMessage::getPaddingBytes", PaddingExtensionMessage::getPaddingBytes)));
     }
 
     public static Stream<Arguments> provideTestVectors() {
         return Stream.of(Arguments.of(ArrayConverter.hexStringToByteArray("00150006000000000000"), List.of(),
             ExtensionType.PADDING, 6, List.of(new byte[] { 0, 0, 0, 0, 0, 0 })));
->>>>>>> b1069fa4
     }
 }