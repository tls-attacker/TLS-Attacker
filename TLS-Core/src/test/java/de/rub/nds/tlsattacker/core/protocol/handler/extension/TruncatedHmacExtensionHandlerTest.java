/**
 * TLS-Attacker - A Modular Penetration Testing Framework for TLS
 *
 * Copyright 2014-2022 Ruhr University Bochum, Paderborn University, Hackmanit GmbH
 *
 * Licensed under Apache License, Version 2.0
 * http://www.apache.org/licenses/LICENSE-2.0.txt
 */

package de.rub.nds.tlsattacker.core.protocol.handler.extension;

import static org.junit.jupiter.api.Assertions.assertTrue;

import de.rub.nds.tlsattacker.core.constants.ExtensionType;
import de.rub.nds.tlsattacker.core.protocol.message.extension.TruncatedHmacExtensionMessage;
<<<<<<< HEAD
import de.rub.nds.tlsattacker.core.layer.context.TlsContext;
import static org.junit.Assert.assertTrue;
import org.junit.Before;
import org.junit.Test;

public class TruncatedHmacExtensionHandlerTest {
=======
import org.junit.jupiter.api.Test;
>>>>>>> b1069fa4

public class TruncatedHmacExtensionHandlerTest
    extends AbstractExtensionMessageHandlerTest<TruncatedHmacExtensionMessage, TruncatedHmacExtensionHandler> {

    public TruncatedHmacExtensionHandlerTest() {
        super(TruncatedHmacExtensionMessage::new, TruncatedHmacExtensionHandler::new);
    }

    @Test
<<<<<<< HEAD
    public void testadjustContext() {
=======
    @Override
    public void testAdjustTLSContext() {
>>>>>>> b1069fa4
        TruncatedHmacExtensionMessage message = new TruncatedHmacExtensionMessage();
        handler.adjustContext(message);
        assertTrue(context.isExtensionProposed(ExtensionType.TRUNCATED_HMAC));
    }
}<|MERGE_RESOLUTION|>--- conflicted
+++ resolved
@@ -13,16 +13,7 @@
 
 import de.rub.nds.tlsattacker.core.constants.ExtensionType;
 import de.rub.nds.tlsattacker.core.protocol.message.extension.TruncatedHmacExtensionMessage;
-<<<<<<< HEAD
-import de.rub.nds.tlsattacker.core.layer.context.TlsContext;
-import static org.junit.Assert.assertTrue;
-import org.junit.Before;
-import org.junit.Test;
-
-public class TruncatedHmacExtensionHandlerTest {
-=======
 import org.junit.jupiter.api.Test;
->>>>>>> b1069fa4
 
 public class TruncatedHmacExtensionHandlerTest
     extends AbstractExtensionMessageHandlerTest<TruncatedHmacExtensionMessage, TruncatedHmacExtensionHandler> {
@@ -32,12 +23,8 @@
     }
 
     @Test
-<<<<<<< HEAD
-    public void testadjustContext() {
-=======
     @Override
-    public void testAdjustTLSContext() {
->>>>>>> b1069fa4
+    public void testadjustTLSExtensionContext() {
         TruncatedHmacExtensionMessage message = new TruncatedHmacExtensionMessage();
         handler.adjustContext(message);
         assertTrue(context.isExtensionProposed(ExtensionType.TRUNCATED_HMAC));
