/**
 * TLS-Attacker - A Modular Penetration Testing Framework for TLS
 *
 * Copyright 2014-2022 Ruhr University Bochum, Paderborn University, Hackmanit GmbH
 *
 * Licensed under Apache License, Version 2.0
 * http://www.apache.org/licenses/LICENSE-2.0.txt
 */

package de.rub.nds.tlsattacker.core.protocol.handler.extension;

import static org.junit.jupiter.api.Assertions.assertEquals;

import de.rub.nds.modifiablevariable.util.ArrayConverter;
import de.rub.nds.tlsattacker.core.constants.AuthzDataFormat;
import de.rub.nds.tlsattacker.core.protocol.message.extension.ServerAuthzExtensionMessage;
<<<<<<< HEAD
import de.rub.nds.tlsattacker.core.layer.context.TlsContext;
import java.util.Arrays;
import java.util.List;
import static org.hamcrest.CoreMatchers.is;
import static org.junit.Assert.assertThat;
import org.junit.Before;
import org.junit.Test;
=======
import org.junit.jupiter.api.Test;

import java.util.Arrays;
import java.util.List;
>>>>>>> b1069fa4

public class ServerAuthzExtensionHandlerTest
    extends AbstractExtensionMessageHandlerTest<ServerAuthzExtensionMessage, ServerAuthzExtensionHandler> {

    private final byte[] authzFormatListAsBytes = ArrayConverter.hexStringToByteArray("00010203");
    private final List<AuthzDataFormat> authzFormatList = Arrays.asList(AuthzDataFormat.X509_ATTR_CERT,
        AuthzDataFormat.SAML_ASSERTION, AuthzDataFormat.X509_ATTR_CERT_URL, AuthzDataFormat.SAML_ASSERTION_URL);

    public ServerAuthzExtensionHandlerTest() {
        super(ServerAuthzExtensionMessage::new, ServerAuthzExtensionHandler::new);
    }

    @Test
<<<<<<< HEAD
    public void testadjustContext() {
        ServerAuthzExtensionMessage msg = new ServerAuthzExtensionMessage();
        msg.setAuthzFormatList(authzFormatListAsBytes);

        handler.adjustContext(msg);

        assertThat(authzFormatList, is(context.getServerAuthzDataFormatList()));
=======
    @Override
    public void testAdjustTLSContext() {
        ServerAuthzExtensionMessage msg = new ServerAuthzExtensionMessage();
        msg.setAuthzFormatList(authzFormatListAsBytes);
        handler.adjustTLSContext(msg);
        assertEquals(authzFormatList, context.getServerAuthzDataFormatList());
>>>>>>> b1069fa4
    }
}<|MERGE_RESOLUTION|>--- conflicted
+++ resolved
@@ -14,20 +14,10 @@
 import de.rub.nds.modifiablevariable.util.ArrayConverter;
 import de.rub.nds.tlsattacker.core.constants.AuthzDataFormat;
 import de.rub.nds.tlsattacker.core.protocol.message.extension.ServerAuthzExtensionMessage;
-<<<<<<< HEAD
-import de.rub.nds.tlsattacker.core.layer.context.TlsContext;
-import java.util.Arrays;
-import java.util.List;
-import static org.hamcrest.CoreMatchers.is;
-import static org.junit.Assert.assertThat;
-import org.junit.Before;
-import org.junit.Test;
-=======
 import org.junit.jupiter.api.Test;
 
 import java.util.Arrays;
 import java.util.List;
->>>>>>> b1069fa4
 
 public class ServerAuthzExtensionHandlerTest
     extends AbstractExtensionMessageHandlerTest<ServerAuthzExtensionMessage, ServerAuthzExtensionHandler> {
@@ -41,21 +31,11 @@
     }
 
     @Test
-<<<<<<< HEAD
-    public void testadjustContext() {
+    @Override
+    public void testadjustTLSExtensionContext() {
         ServerAuthzExtensionMessage msg = new ServerAuthzExtensionMessage();
         msg.setAuthzFormatList(authzFormatListAsBytes);
-
-        handler.adjustContext(msg);
-
-        assertThat(authzFormatList, is(context.getServerAuthzDataFormatList()));
-=======
-    @Override
-    public void testAdjustTLSContext() {
-        ServerAuthzExtensionMessage msg = new ServerAuthzExtensionMessage();
-        msg.setAuthzFormatList(authzFormatListAsBytes);
-        handler.adjustTLSContext(msg);
+        handler.adjustTLSExtensionContext(msg);
         assertEquals(authzFormatList, context.getServerAuthzDataFormatList());
->>>>>>> b1069fa4
     }
 }