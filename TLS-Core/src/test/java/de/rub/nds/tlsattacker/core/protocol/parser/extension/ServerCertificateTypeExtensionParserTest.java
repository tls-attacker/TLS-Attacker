--- conflicted
+++ resolved
@@ -11,82 +11,21 @@
 
 import de.rub.nds.modifiablevariable.util.ArrayConverter;
 import de.rub.nds.tlsattacker.core.constants.CertificateType;
+import de.rub.nds.tlsattacker.core.constants.ExtensionType;
 import de.rub.nds.tlsattacker.core.protocol.message.extension.ServerCertificateTypeExtensionMessage;
-<<<<<<< HEAD
-import de.rub.nds.tlsattacker.core.layer.context.TlsContext;
 import de.rub.nds.tlsattacker.transport.ConnectionEndType;
-import java.io.ByteArrayInputStream;
-=======
 import org.junit.jupiter.api.Named;
 import org.junit.jupiter.params.provider.Arguments;
 
->>>>>>> b1069fa4
 import java.util.Arrays;
 import java.util.List;
-<<<<<<< HEAD
-import static org.junit.Assert.*;
-import org.junit.Before;
-import org.junit.Test;
-import org.junit.runner.RunWith;
-import org.junit.runners.Parameterized;
-
-@RunWith(Parameterized.class)
-public class ServerCertificateTypeExtensionParserTest {
-
-    @Parameterized.Parameters
-    public static Collection<Object[]> generateData() {
-        return Arrays.asList(new Object[][] {
-            { ArrayConverter.hexStringToByteArray("00"), null, Arrays.asList(CertificateType.X509),
-                ConnectionEndType.SERVER },
-            { ArrayConverter.hexStringToByteArray("0100"), 1, Arrays.asList(CertificateType.X509),
-                ConnectionEndType.CLIENT },
-            { ArrayConverter.hexStringToByteArray("020100"), 2,
-                Arrays.asList(CertificateType.OPEN_PGP, CertificateType.X509), ConnectionEndType.CLIENT } });
-    }
-
-    private final byte[] expectedBytes;
-    private final Integer certificateTypesLength;
-    private final List<CertificateType> certificateTypes;
-    private final ConnectionEndType talkingConnectionEndType;
-    private ServerCertificateTypeExtensionParser parser;
-    private ServerCertificateTypeExtensionMessage msg;
-    private final Config config = Config.createConfig();
-
-    public ServerCertificateTypeExtensionParserTest(byte[] expectedBytes, Integer certificateTypesLength,
-        List<CertificateType> certificateTypes, ConnectionEndType talkingConnectionEndType) {
-        this.expectedBytes = expectedBytes;
-        this.certificateTypesLength = certificateTypesLength;
-        this.certificateTypes = certificateTypes;
-        this.talkingConnectionEndType = talkingConnectionEndType;
-    }
-
-    @Before
-    public void setUp() {
-        TlsContext tlsContext = new TlsContext(config);
-        tlsContext.setTalkingConnectionEndType(talkingConnectionEndType);
-        parser = new ServerCertificateTypeExtensionParser(new ByteArrayInputStream(expectedBytes), tlsContext);
-    }
-
-    @Test
-    public void testParse() {
-        msg = new ServerCertificateTypeExtensionMessage();
-        parser.parse(msg);
-
-        if (talkingConnectionEndType == ConnectionEndType.CLIENT) {
-            assertEquals(certificateTypesLength, msg.getCertificateTypesLength().getValue());
-        } else {
-            assertNull(msg.getCertificateTypesLength());
-        }
-        assertArrayEquals(CertificateType.toByteArray(certificateTypes), msg.getCertificateTypes().getValue());
-    }
-=======
 import java.util.stream.Stream;
 
 public class ServerCertificateTypeExtensionParserTest
     extends AbstractExtensionParserTest<ServerCertificateTypeExtensionMessage, ServerCertificateTypeExtensionParser> {
 
     public ServerCertificateTypeExtensionParserTest() {
-        super(ServerCertificateTypeExtensionParser::new,
+        super(ServerCertificateTypeExtensionMessage.class, ServerCertificateTypeExtensionParser::new,
             List.of(
                 Named.of("ServerCertificateTypeExtensionMessage::getCertificateTypesLength",
                     ServerCertificateTypeExtensionMessage::getCertificateTypesLength),
@@ -96,15 +35,14 @@
 
     public static Stream<Arguments> provideTestVectors() {
         return Stream.of(
-            Arguments.of(ArrayConverter.hexStringToByteArray("0014000100"), List.of(),
+            Arguments.of(ArrayConverter.hexStringToByteArray("0014000100"), List.of(ConnectionEndType.SERVER),
                 ExtensionType.SERVER_CERTIFICATE_TYPE, 1,
                 Arrays.asList(null, CertificateType.toByteArray(List.of(CertificateType.X509)), false)),
-            Arguments.of(ArrayConverter.hexStringToByteArray("001400020100"), List.of(),
+            Arguments.of(ArrayConverter.hexStringToByteArray("001400020100"), List.of(ConnectionEndType.CLIENT),
                 ExtensionType.SERVER_CERTIFICATE_TYPE, 2,
                 List.of(1, CertificateType.toByteArray(List.of(CertificateType.X509)), true)),
-            Arguments.of(ArrayConverter.hexStringToByteArray("00140003020100"), List.of(),
+            Arguments.of(ArrayConverter.hexStringToByteArray("00140003020100"), List.of(ConnectionEndType.CLIENT),
                 ExtensionType.SERVER_CERTIFICATE_TYPE, 3, List.of(2,
                     CertificateType.toByteArray(List.of(CertificateType.OPEN_PGP, CertificateType.X509)), true)));
     }
->>>>>>> b1069fa4
 }