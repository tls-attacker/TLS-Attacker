--- conflicted
+++ resolved
@@ -10,90 +10,21 @@
 package de.rub.nds.tlsattacker.core.protocol.parser;
 
 import de.rub.nds.modifiablevariable.util.ArrayConverter;
-<<<<<<< HEAD
-import de.rub.nds.tlsattacker.core.config.Config;
-=======
 import de.rub.nds.tlsattacker.core.constants.HandshakeMessageType;
->>>>>>> b1069fa4
 import de.rub.nds.tlsattacker.core.constants.ProtocolVersion;
 import de.rub.nds.tlsattacker.core.protocol.message.ClientKeyExchangeMessage;
 import de.rub.nds.tlsattacker.core.protocol.message.ECDHClientKeyExchangeMessage;
-<<<<<<< HEAD
-import de.rub.nds.tlsattacker.core.layer.context.TlsContext;
-import java.io.ByteArrayInputStream;
-import java.util.Arrays;
-import java.util.Collection;
-import static org.junit.Assert.assertArrayEquals;
-import static org.junit.Assert.assertTrue;
-import org.junit.Test;
-import org.junit.runner.RunWith;
-import org.junit.runners.Parameterized;
-=======
 import org.junit.jupiter.api.Named;
 import org.junit.jupiter.params.provider.Arguments;
->>>>>>> b1069fa4
 
 import java.util.List;
 import java.util.stream.Stream;
 
-<<<<<<< HEAD
-    @SuppressWarnings("SpellCheckingInspection")
-    @Parameterized.Parameters
-    public static Collection<Object[]> generateData() {
-        return Arrays.asList(new Object[][] { { ArrayConverter.hexStringToByteArray(
-            "4104ccc0a7227daa353a64e0ba56cd98080c17901b744d9c747b12605874456d891200085d057014786df407ca391ada49c753f6c61486ad35eaf354580968dd991c"),
-            65,
-            ArrayConverter.hexStringToByteArray(
-                "04ccc0a7227daa353a64e0ba56cd98080c17901b744d9c747b12605874456d891200085d057014786df407ca391ada49c753f6c61486ad35eaf354580968dd991c"),
-            ProtocolVersion.TLS12 },
-            { ArrayConverter.hexStringToByteArray(
-                "4104b4b5b76d94709ec280af4f806b13e20e227e60d98a65204935e804076c829cd33ca5b7ff016584aeccc42a0b6db366cbb64a20af8c03ba6311a59552b3fad23e"),
-                65,
-                ArrayConverter.hexStringToByteArray(
-                    "04b4b5b76d94709ec280af4f806b13e20e227e60d98a65204935e804076c829cd33ca5b7ff016584aeccc42a0b6db366cbb64a20af8c03ba6311a59552b3fad23e"),
-                ProtocolVersion.TLS11 },
-            { ArrayConverter.hexStringToByteArray(
-                "41043775fe5c151587cc5b28958ea43b62ed642e02df9d6d58a17ac91756cbc8638ff5d22490ffc3e3abc144a5ecc5b54e84a576e7cd0df6863b35a55464e5038777"),
-                65,
-                ArrayConverter.hexStringToByteArray(
-                    "043775fe5c151587cc5b28958ea43b62ed642e02df9d6d58a17ac91756cbc8638ff5d22490ffc3e3abc144a5ecc5b54e84a576e7cd0df6863b35a55464e5038777"),
-                ProtocolVersion.TLS10 } });
-    }
-
-    private byte[] message;
-
-    private int serializedKeyLength;
-    private byte[] serializedKey;
-    private ProtocolVersion version;
-    private final Config config = Config.createConfig();
-
-    public ECDHClientKeyExchangeParserTest(byte[] message, int serializedKeyLength, byte[] serializedKey,
-        ProtocolVersion version) {
-        this.message = message;
-        this.serializedKeyLength = serializedKeyLength;
-        this.serializedKey = serializedKey;
-        this.version = version;
-    }
-
-    /**
-     * Test of parse method, of class ECDHClientKeyExchangeParser.
-     */
-    @Test
-    public void testParse() {
-        TlsContext tlsContext = new TlsContext(config);
-        tlsContext.setSelectedProtocolVersion(version);
-        ECDHClientKeyExchangeParser<ECDHClientKeyExchangeMessage> parser =
-            new ECDHClientKeyExchangeParser(new ByteArrayInputStream(message), tlsContext);
-        ECDHClientKeyExchangeMessage msg = new ECDHClientKeyExchangeMessage();
-        parser.parse(msg);
-        assertTrue(serializedKeyLength == msg.getPublicKeyLength().getValue());
-        assertArrayEquals(serializedKey, msg.getPublicKey().getValue());
-=======
 public class ECDHClientKeyExchangeParserTest extends AbstractHandshakeMessageParserTest<ECDHClientKeyExchangeMessage,
     ECDHClientKeyExchangeParser<ECDHClientKeyExchangeMessage>> {
 
     public ECDHClientKeyExchangeParserTest() {
-        super(ECDHClientKeyExchangeParser::new,
+        super(ECDHClientKeyExchangeMessage.class, ECDHClientKeyExchangeParser::new,
             List.of(
                 Named.of("ClientKeyExchangeMessage::getPublicKeyLength", ClientKeyExchangeMessage::getPublicKeyLength),
                 Named.of("ClientKeyExchangeMessage::getPublicKey", ClientKeyExchangeMessage::getPublicKey)));
@@ -114,6 +45,5 @@
                 List.of(HandshakeMessageType.CLIENT_KEY_EXCHANGE.getValue(), 66, 65,
                     ArrayConverter.hexStringToByteArray(
                         "043775fe5c151587cc5b28958ea43b62ed642e02df9d6d58a17ac91756cbc8638ff5d22490ffc3e3abc144a5ecc5b54e84a576e7cd0df6863b35a55464e5038777"))));
->>>>>>> b1069fa4
     }
 }