/**
 * TLS-Attacker - A Modular Penetration Testing Framework for TLS
 *
 * Copyright 2014-2022 Ruhr University Bochum, Paderborn University, Hackmanit GmbH
 *
 * Licensed under Apache License, Version 2.0
 * http://www.apache.org/licenses/LICENSE-2.0.txt
 */

package de.rub.nds.tlsattacker.core.protocol.serializer.extension;

import de.rub.nds.tlsattacker.core.protocol.message.extension.TruncatedHmacExtensionMessage;
import de.rub.nds.tlsattacker.core.protocol.parser.extension.TruncatedHmacExtensionParserTest;
import org.junit.jupiter.params.provider.Arguments;

import java.util.stream.Stream;

<<<<<<< HEAD
    private final byte[] expectedBytes = new byte[0];
    private TruncatedHmacExtensionMessage message;
    private TruncatedHmacExtensionSerializer serializer;
=======
public class TruncatedHmacExtensionSerializerTest
    extends AbstractExtensionMessageSerializerTest<TruncatedHmacExtensionMessage, TruncatedHmacExtensionSerializer> {
>>>>>>> b1069fa4

    public TruncatedHmacExtensionSerializerTest() {
        super(TruncatedHmacExtensionMessage::new, TruncatedHmacExtensionSerializer::new);
    }

<<<<<<< HEAD
    @Test
    public void testSerializeExtensionContent() {

        assertArrayEquals(expectedBytes, serializer.serializeExtensionContent());
=======
    public static Stream<Arguments> provideTestVectors() {
        return TruncatedHmacExtensionParserTest.provideTestVectors();
>>>>>>> b1069fa4
    }
}<|MERGE_RESOLUTION|>--- conflicted
+++ resolved
@@ -15,27 +15,14 @@
 
 import java.util.stream.Stream;
 
-<<<<<<< HEAD
-    private final byte[] expectedBytes = new byte[0];
-    private TruncatedHmacExtensionMessage message;
-    private TruncatedHmacExtensionSerializer serializer;
-=======
 public class TruncatedHmacExtensionSerializerTest
     extends AbstractExtensionMessageSerializerTest<TruncatedHmacExtensionMessage, TruncatedHmacExtensionSerializer> {
->>>>>>> b1069fa4
 
     public TruncatedHmacExtensionSerializerTest() {
         super(TruncatedHmacExtensionMessage::new, TruncatedHmacExtensionSerializer::new);
     }
 
-<<<<<<< HEAD
-    @Test
-    public void testSerializeExtensionContent() {
-
-        assertArrayEquals(expectedBytes, serializer.serializeExtensionContent());
-=======
     public static Stream<Arguments> provideTestVectors() {
         return TruncatedHmacExtensionParserTest.provideTestVectors();
->>>>>>> b1069fa4
     }
 }