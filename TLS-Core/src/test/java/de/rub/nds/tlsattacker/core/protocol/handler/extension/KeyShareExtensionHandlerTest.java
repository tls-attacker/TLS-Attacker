/**
 * TLS-Attacker - A Modular Penetration Testing Framework for TLS
 *
 * Copyright 2014-2022 Ruhr University Bochum, Paderborn University, Hackmanit GmbH
 *
 * Licensed under Apache License, Version 2.0
 * http://www.apache.org/licenses/LICENSE-2.0.txt
 */

package de.rub.nds.tlsattacker.core.protocol.handler.extension;

import static org.junit.jupiter.api.Assertions.*;

import de.rub.nds.modifiablevariable.util.ArrayConverter;
import de.rub.nds.tlsattacker.core.connection.OutboundConnection;
import de.rub.nds.tlsattacker.core.constants.CipherSuite;
import de.rub.nds.tlsattacker.core.constants.NamedGroup;
import de.rub.nds.tlsattacker.core.layer.context.TlsContext;
import de.rub.nds.tlsattacker.core.protocol.message.extension.KeyShareExtensionMessage;
import de.rub.nds.tlsattacker.core.protocol.message.extension.keyshare.KeyShareEntry;
import de.rub.nds.tlsattacker.core.protocol.message.extension.keyshare.KeyShareStoreEntry;
<<<<<<< HEAD
=======
import de.rub.nds.tlsattacker.core.state.TlsContext;
>>>>>>> b1069fa4
import de.rub.nds.tlsattacker.transport.ConnectionEndType;
import org.junit.jupiter.api.Test;

import java.math.BigInteger;
import java.util.LinkedList;
import java.util.List;
<<<<<<< HEAD
import static org.junit.Assert.*;
import org.junit.Before;
import org.junit.Test;

public class KeyShareExtensionHandlerTest {
=======
>>>>>>> b1069fa4

public class KeyShareExtensionHandlerTest
    extends AbstractExtensionMessageHandlerTest<KeyShareExtensionMessage, KeyShareExtensionHandler> {

    public KeyShareExtensionHandlerTest() {
<<<<<<< HEAD
    }

    @Before
    public void setUp() {
        context = new TlsContext();
        handler = new KeyShareExtensionHandler(context);
=======
        super(KeyShareExtensionMessage::new,
            (TlsContext context) -> new KeyShareExtensionHandler(context, ExtensionType.KEY_SHARE));
>>>>>>> b1069fa4
    }

    /**
     * Test of adjustContext method, of class KeyShareExtensionHandler. Group: ECDH_X25519
     */
    @Test
<<<<<<< HEAD
    public void testadjustContext() {
        context.getContext().setConnection(new OutboundConnection());
=======
    @Override
    public void testAdjustTLSContext() {
        context.setConnection(new OutboundConnection());
>>>>>>> b1069fa4
        context.setTalkingConnectionEndType(ConnectionEndType.SERVER);
        context.setSelectedCipherSuite(CipherSuite.TLS_AES_128_GCM_SHA256);
        KeyShareExtensionMessage msg = new KeyShareExtensionMessage();
        List<KeyShareEntry> pairList = new LinkedList<>();
        KeyShareEntry pair = new KeyShareEntry(NamedGroup.ECDH_X25519, new BigInteger(
            ArrayConverter.hexStringToByteArray("03BD8BCA70C19F657E897E366DBE21A466E4924AF6082DBDF573827BCDDE5DEF")));
        pair.setPublicKey(
            ArrayConverter.hexStringToByteArray("9c1b0a7421919a73cb57b3a0ad9d6805861a9c47e11df8639d25323b79ce201c"));
        pair.setGroup(NamedGroup.ECDH_X25519.getValue());
        pairList.add(pair);
        msg.setKeyShareList(pairList);
        handler.adjustContext(msg);
        assertNotNull(context.getServerKeyShareStoreEntry());
        KeyShareStoreEntry entry = context.getServerKeyShareStoreEntry();
        assertArrayEquals(
            ArrayConverter.hexStringToByteArray("9c1b0a7421919a73cb57b3a0ad9d6805861a9c47e11df8639d25323b79ce201c"),
            entry.getPublicKey());
<<<<<<< HEAD
        assertTrue(entry.getGroup() == NamedGroup.ECDH_X25519);
=======
        assertSame(NamedGroup.ECDH_X25519, entry.getGroup());
>>>>>>> b1069fa4
    }
}<|MERGE_RESOLUTION|>--- conflicted
+++ resolved
@@ -14,59 +14,34 @@
 import de.rub.nds.modifiablevariable.util.ArrayConverter;
 import de.rub.nds.tlsattacker.core.connection.OutboundConnection;
 import de.rub.nds.tlsattacker.core.constants.CipherSuite;
+import de.rub.nds.tlsattacker.core.constants.ExtensionType;
 import de.rub.nds.tlsattacker.core.constants.NamedGroup;
 import de.rub.nds.tlsattacker.core.layer.context.TlsContext;
 import de.rub.nds.tlsattacker.core.protocol.message.extension.KeyShareExtensionMessage;
 import de.rub.nds.tlsattacker.core.protocol.message.extension.keyshare.KeyShareEntry;
 import de.rub.nds.tlsattacker.core.protocol.message.extension.keyshare.KeyShareStoreEntry;
-<<<<<<< HEAD
-=======
-import de.rub.nds.tlsattacker.core.state.TlsContext;
->>>>>>> b1069fa4
+import de.rub.nds.tlsattacker.core.layer.context.TlsContext;
 import de.rub.nds.tlsattacker.transport.ConnectionEndType;
 import org.junit.jupiter.api.Test;
 
 import java.math.BigInteger;
 import java.util.LinkedList;
 import java.util.List;
-<<<<<<< HEAD
-import static org.junit.Assert.*;
-import org.junit.Before;
-import org.junit.Test;
-
-public class KeyShareExtensionHandlerTest {
-=======
->>>>>>> b1069fa4
 
 public class KeyShareExtensionHandlerTest
     extends AbstractExtensionMessageHandlerTest<KeyShareExtensionMessage, KeyShareExtensionHandler> {
 
     public KeyShareExtensionHandlerTest() {
-<<<<<<< HEAD
-    }
-
-    @Before
-    public void setUp() {
-        context = new TlsContext();
-        handler = new KeyShareExtensionHandler(context);
-=======
-        super(KeyShareExtensionMessage::new,
-            (TlsContext context) -> new KeyShareExtensionHandler(context, ExtensionType.KEY_SHARE));
->>>>>>> b1069fa4
+        super(KeyShareExtensionMessage::new, (TlsContext context) -> new KeyShareExtensionHandler(context));
     }
 
     /**
      * Test of adjustContext method, of class KeyShareExtensionHandler. Group: ECDH_X25519
      */
     @Test
-<<<<<<< HEAD
-    public void testadjustContext() {
-        context.getContext().setConnection(new OutboundConnection());
-=======
     @Override
-    public void testAdjustTLSContext() {
+    public void testadjustTLSExtensionContext() {
         context.setConnection(new OutboundConnection());
->>>>>>> b1069fa4
         context.setTalkingConnectionEndType(ConnectionEndType.SERVER);
         context.setSelectedCipherSuite(CipherSuite.TLS_AES_128_GCM_SHA256);
         KeyShareExtensionMessage msg = new KeyShareExtensionMessage();
@@ -84,10 +59,6 @@
         assertArrayEquals(
             ArrayConverter.hexStringToByteArray("9c1b0a7421919a73cb57b3a0ad9d6805861a9c47e11df8639d25323b79ce201c"),
             entry.getPublicKey());
-<<<<<<< HEAD
-        assertTrue(entry.getGroup() == NamedGroup.ECDH_X25519);
-=======
         assertSame(NamedGroup.ECDH_X25519, entry.getGroup());
->>>>>>> b1069fa4
     }
 }