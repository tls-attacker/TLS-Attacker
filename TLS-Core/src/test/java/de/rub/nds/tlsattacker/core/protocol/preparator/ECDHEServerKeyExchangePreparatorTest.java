/**
 * TLS-Attacker - A Modular Penetration Testing Framework for TLS
 *
 * Copyright 2014-2017 Ruhr University Bochum / Hackmanit GmbH
 *
 * Licensed under Apache License 2.0
 * http://www.apache.org/licenses/LICENSE-2.0
 */
package de.rub.nds.tlsattacker.core.protocol.preparator;

import java.util.List;
import java.util.ArrayList;
import java.util.LinkedList;
import java.io.IOException;
<<<<<<< HEAD
=======
import java.security.KeyPair;
import java.security.KeyStore;
>>>>>>> 2c2ef92d
import java.security.KeyStoreException;
import java.security.NoSuchAlgorithmException;
import java.security.UnrecoverableKeyException;
import java.security.cert.CertificateException;
import java.security.spec.InvalidKeySpecException;

import org.junit.Test;
import org.junit.Before;
import static org.junit.Assert.*;

import de.rub.nds.modifiablevariable.util.BadRandom;
import de.rub.nds.modifiablevariable.util.BadFixedRandom;
import de.rub.nds.modifiablevariable.util.ArrayConverter;
import de.rub.nds.modifiablevariable.util.RandomHelper;
import de.rub.nds.tlsattacker.core.constants.CipherSuite;
import de.rub.nds.tlsattacker.core.constants.ECPointFormat;
import de.rub.nds.tlsattacker.core.constants.EllipticCurveType;
import de.rub.nds.tlsattacker.core.constants.HashAlgorithm;
import de.rub.nds.tlsattacker.core.constants.NamedCurve;
import de.rub.nds.tlsattacker.core.constants.ProtocolVersion;
import de.rub.nds.tlsattacker.core.constants.SignatureAlgorithm;
import de.rub.nds.tlsattacker.core.constants.SignatureAndHashAlgorithm;
import de.rub.nds.tlsattacker.core.protocol.message.ECDHEServerKeyExchangeMessage;
<<<<<<< HEAD
import de.rub.nds.tlsattacker.core.workflow.TlsConfig;
import de.rub.nds.tlsattacker.core.workflow.TlsContext;
import de.rub.nds.tlsattacker.core.workflow.chooser.DefaultChooser;
import de.rub.nds.tlsattacker.transport.ConnectionEndType;
import java.math.BigInteger;
import org.junit.After;
=======
import de.rub.nds.tlsattacker.core.unittest.helper.TestCertificates;
import static de.rub.nds.tlsattacker.core.util.JKSLoader.loadTLSCertificate;
import de.rub.nds.tlsattacker.core.config.Config;
import de.rub.nds.tlsattacker.core.state.TlsContext;
import static de.rub.nds.tlsattacker.core.unittest.helper.TestCertificates.keyPairFromStore;
import static de.rub.nds.tlsattacker.core.unittest.helper.TestCertificates.keyStoreFromRsaPem;
>>>>>>> 2c2ef92d

/**
 *
 * @author Robert Merget <robert.merget@rub.de>
 * @author Lucas Hartmann <lucas.hartmann@rub.de>
 *
 */
public class ECDHEServerKeyExchangePreparatorTest {

    private TlsContext tlsContext;
    private BadRandom random;
    private ECDHEServerKeyExchangeMessage msg;
    private ECDHEServerKeyExchangePreparator preparator;
    private ECDHEServerKeyExchangeMessage message;

    @Before
    public void setUp() throws Exception {
        this.tlsContext = new TlsContext();
        BadFixedRandom rnd = new BadFixedRandom((byte) 0x23);
        random = new BadRandom(rnd, null);

        loadTestVectorsToContext();

        RandomHelper.setRandom(random);
        msg = new ECDHEServerKeyExchangeMessage();
        preparator = new ECDHEServerKeyExchangePreparator(tlsContext.getChooser(), msg);
    }

    @After
    public void cleanUp() {
        RandomHelper.setRandom(null);
    }

    @Test
    public void testPrepareHandshakeMessageContents() {
        preparator.prepareHandshakeMessageContents();
        tlsContext
                .getConfig()
                .setDefaultRsaCertificate(
                        ArrayConverter
                                .hexStringToByteArray("3082024E308201B7A003020102020900A85273EFE099F4E5300D06092A864886F70D01010B05003040310B3009060355040613024445310C300A06035504080C034E5257310F300D06035504070C06426F6368756D3112301006035504030C093132372E302E302E31301E170D3137303530393037303130345A170D3237303530373037303130345A3040310B3009060355040613024445310C300A06035504080C034E5257310F300D06035504070C06426F6368756D3112301006035504030C093132372E302E302E3130819F300D06092A864886F70D010101050003818D0030818902818100C4C4F8F259F5AC2016120A7663E406D8C1C37FCBD02638E65A57E4D986ABB48098A926A45C9195269C21A89207F8DB5972564008D03D66B8A061A04E0B9434A77C42601F43A35466D384D82A83342F07CABBF3B29AB638EF35CF547CEEC3ADD729145DA7166E13BF3A0AA71D77B5E73942F6F100C91E8D38FF9D27D05960B6190203010001A350304E301D0603551D0E041604148349ED34A2AA0DFC769249FCA4E5E65D95323E6C301F0603551D230418301680148349ED34A2AA0DFC769249FCA4E5E65D95323E6C300C0603551D13040530030101FF300D06092A864886F70D01010B050003818100B01CD6269DB8D68A79FEB487D26FF7E24CA8F09F7B3536A5F1E4F4B45B2DD5C65342D4943AF1FE7B9390A225BE472487235604EE1FF2624A20F741CF515EF526164649D64B9A6E9027D48CBD2AD692F407D026711099A798C1E888886D24E3698FA553F4A1222D64C0E346430C585953DE42983FE6A35D9482DB6EF6798AC875"));

        assertArrayEquals(tlsContext.getClientRandom(), msg.getComputations().getClientRandom().getValue());
        assertArrayEquals(tlsContext.getServerRandom(), msg.getComputations().getServerRandom().getValue());

        assertEquals(EllipticCurveType.NAMED_CURVE, EllipticCurveType.getCurveType(msg.getCurveType().getValue()));
        assertArrayEquals(NamedCurve.SECP384R1.getValue(), msg.getNamedCurve().getValue());

        String serializedPubKeyExcpected = "0453E2F98C7D459354029E08404C690D857F921CE4A6AA71C2F114D04D24E033E08CFB5C9B84FA81DB3FB5CA35639AE69BDDC3E657ACD0532EF9C100F0863D9A3145BABBFDD727491991FBDD377C4EEBAE2D5ADDF3C8152824C9B4442E628A8CF3";
        assertEquals(serializedPubKeyExcpected, ArrayConverter.bytesToRawHexString(msg.getPublicKey().getValue()));

        assertArrayEquals(ArrayConverter.hexStringToByteArray("0601"), msg.getSignatureAndHashAlgorithm().getValue());

        String sigExpected = "543E5CC620CE4CD46062CADAB5DF7FF2A64D61D7D78C8D3D7BC1843406050FF54AA8D8BF60A1FF4CE77E499C0520CD2B697F01E1BCF19EF0E0E242B8FC374184A2C26DE227036C9E6852E3FEE3A4281B6B8CD43760D07B611A9FF45D0DD5EA81ABEF2F11173F58B6E088045A759E7D2AAAE6AF44A5CFDB1A7B3EA8C1DE229840";
        assertEquals(new Integer(128), msg.getSignatureLength().getValue());
        assertEquals(sigExpected, ArrayConverter.bytesToRawHexString(msg.getSignature().getValue()));

    }

    private void loadTestVectorsToContext() throws IOException, NoSuchAlgorithmException, InvalidKeySpecException,
            CertificateException, KeyStoreException, UnrecoverableKeyException {

<<<<<<< HEAD
        TlsConfig config = tlsContext.getConfig();
        config.setConnectionEndType(ConnectionEndType.SERVER);
        config.setDefaultRSAModulus(new BigInteger(
                "138176188281796802921728019830883835791466819775862616369528695291051113778191409365728255919237920070170415489798919694047238160141762618463534095589006064306561457254708835463402335256295540403269922932223802187003458396441731541262280889819064536522708759209693618435045828861540756050456047286072194938393"));
        config.setDefaultServerRSAPublicKey(new BigInteger("65537"));
        config.setDefaultServerRSAPrivateKey(new BigInteger(
                "14412811436201885114865385104046903298449229900480596388331753986444686418171665996675440704699794339070829612101033233570455163689657586703949205448013264184348068987367675661812419501134437771698938168350748107551389943071416238444845593800428715108981594372030316329952869373604711395976776700362569716737"));
=======
        Config config = tlsContext.getConfig();

        String cert = "-----BEGIN CERTIFICATE-----\n"
                + "MIICTjCCAbegAwIBAgIJAKhSc+/gmfTlMA0GCSqGSIb3DQEBCwUAMEAxCzAJBgNV\n"
                + "BAYTAkRFMQwwCgYDVQQIDANOUlcxDzANBgNVBAcMBkJvY2h1bTESMBAGA1UEAwwJ\n"
                + "MTI3LjAuMC4xMB4XDTE3MDUwOTA3MDEwNFoXDTI3MDUwNzA3MDEwNFowQDELMAkG\n"
                + "A1UEBhMCREUxDDAKBgNVBAgMA05SVzEPMA0GA1UEBwwGQm9jaHVtMRIwEAYDVQQD\n"
                + "DAkxMjcuMC4wLjEwgZ8wDQYJKoZIhvcNAQEBBQADgY0AMIGJAoGBAMTE+PJZ9awg\n"
                + "FhIKdmPkBtjBw3/L0CY45lpX5NmGq7SAmKkmpFyRlSacIaiSB/jbWXJWQAjQPWa4\n"
                + "oGGgTguUNKd8QmAfQ6NUZtOE2CqDNC8Hyrvzspq2OO81z1R87sOt1ykUXacWbhO/\n"
                + "OgqnHXe15zlC9vEAyR6NOP+dJ9BZYLYZAgMBAAGjUDBOMB0GA1UdDgQWBBSDSe00\n"
                + "oqoN/HaSSfyk5eZdlTI+bDAfBgNVHSMEGDAWgBSDSe00oqoN/HaSSfyk5eZdlTI+\n"
                + "bDAMBgNVHRMEBTADAQH/MA0GCSqGSIb3DQEBCwUAA4GBALAc1iaduNaKef60h9Jv\n"
                + "9+JMqPCfezU2pfHk9LRbLdXGU0LUlDrx/nuTkKIlvkckhyNWBO4f8mJKIPdBz1Fe\n"
                + "9SYWRknWS5pukCfUjL0q1pL0B9AmcRCZp5jB6IiIbSTjaY+lU/ShIi1kwONGQwxY\n" + "WVPeQpg/5qNdlILbbvZ5ish1\n"
                + "-----END CERTIFICATE-----";

        String key = "-----BEGIN PRIVATE KEY-----\n"
                + "MIICdgIBADANBgkqhkiG9w0BAQEFAASCAmAwggJcAgEAAoGBAMTE+PJZ9awgFhIK\n"
                + "dmPkBtjBw3/L0CY45lpX5NmGq7SAmKkmpFyRlSacIaiSB/jbWXJWQAjQPWa4oGGg\n"
                + "TguUNKd8QmAfQ6NUZtOE2CqDNC8Hyrvzspq2OO81z1R87sOt1ykUXacWbhO/Ogqn\n"
                + "HXe15zlC9vEAyR6NOP+dJ9BZYLYZAgMBAAECgYAUhkdBYEjT73Td5OF8geiE65Es\n"
                + "32GS2xSMD+b7GaUHavKBklpKnZTlNhv8rV7PgnHOD1kWkkIVWOTByirZ4lergeFR\n"
                + "gwU+dAgtt80aBd+4S4rSRTE8KTiJjNUbBHYbOPOLjnpQAiHYt2lS2DV84DDoQZIm\n"
                + "GLDU/t2NLVcIzQKUAQJBAOVd+vYbu3CdktfZajUBlp7ZEujMH9Sya0rSfhzja5of\n"
                + "XHSYAsTUoEQu7ndvJD3LgzDsbb5yDOTJa11JETdWdTkCQQDbngOho0gpCvJ7wbdb\n"
                + "KiAm6toGbMutq4+M93NNRx/KEJvdauw0K4tmmEhRhbDg5esBUuBTTp4HAtOBLEKm\n"
                + "yCfhAkBf8oNj5k/vmQrvXlSOXd67DkVZuuHp4MT/JLR6syu06j+LyncGDYgJXbSF\n"
                + "o6l+bB6yHYT+8MiyAAv4lvMrufAJAkAmHWBn9xyY8utuiwo1ajQ2TOAV6V/X/kRl\n"
                + "pLSAHu3ndcZ3QQ1JaJ1C6v7yFw/BmGWWzzlbe/N1KAppCrNumqJBAkEAsaG/a5bw\n"
                + "rijOTeOSaISSot3StqLnyUTWLgjvvtdPXgZnGrnfp4he2nVIpgUECJsm8+jctG1E\n" + "R6PvwhiDl4/yEA==\n"
                + "-----END PRIVATE KEY-----";
>>>>>>> 2c2ef92d

        String clientRandom = "F2F2F2F2F2F2F2F2F2F2F2F2F2F2F2F2F2F2F2F2F2F2F2F2F2F2F2F2F2F2F2F2";
        String serverRandom = "2323232323232323232323232323232323232323232323232323232323232323";

        tlsContext.setSelectedCipherSuite(CipherSuite.TLS_ECDHE_RSA_WITH_AES_128_CBC_SHA256);
        tlsContext.setSelectedProtocolVersion(ProtocolVersion.TLS12);
        tlsContext.setClientRandom(ArrayConverter.hexStringToByteArray(clientRandom));
        tlsContext.setServerRandom(ArrayConverter.hexStringToByteArray(serverRandom));

        List<NamedCurve> clientCurves = new ArrayList<>();
        clientCurves.add(NamedCurve.SECP384R1);
        List<NamedCurve> serverCurves = new ArrayList<>();
        serverCurves.add(NamedCurve.BRAINPOOLP256R1);
        serverCurves.add(NamedCurve.SECP384R1);
        serverCurves.add(NamedCurve.SECP256R1);
        tlsContext.setClientNamedCurvesList(clientCurves);
        config.setNamedCurves(serverCurves);

        List<ECPointFormat> clientFormats = new ArrayList<>();
        clientFormats.add(ECPointFormat.ANSIX962_COMPRESSED_CHAR2);
        clientFormats.add(ECPointFormat.ANSIX962_COMPRESSED_PRIME);
        clientFormats.add(ECPointFormat.UNCOMPRESSED);
        List<ECPointFormat> serverFormats = new ArrayList<>();
        serverFormats.add(ECPointFormat.UNCOMPRESSED);
        tlsContext.setClientPointFormatsList(clientFormats);
        config.setDefaultServerSupportedPointFormats(serverFormats);

        List<SignatureAndHashAlgorithm> SigAndHashList = new LinkedList<>();
        SigAndHashList.add(new SignatureAndHashAlgorithm(SignatureAlgorithm.RSA, HashAlgorithm.SHA512));
        config.setSupportedSignatureAndHashAlgorithms(SigAndHashList);

    }
}<|MERGE_RESOLUTION|>--- conflicted
+++ resolved
@@ -12,11 +12,6 @@
 import java.util.ArrayList;
 import java.util.LinkedList;
 import java.io.IOException;
-<<<<<<< HEAD
-=======
-import java.security.KeyPair;
-import java.security.KeyStore;
->>>>>>> 2c2ef92d
 import java.security.KeyStoreException;
 import java.security.NoSuchAlgorithmException;
 import java.security.UnrecoverableKeyException;
@@ -40,21 +35,11 @@
 import de.rub.nds.tlsattacker.core.constants.SignatureAlgorithm;
 import de.rub.nds.tlsattacker.core.constants.SignatureAndHashAlgorithm;
 import de.rub.nds.tlsattacker.core.protocol.message.ECDHEServerKeyExchangeMessage;
-<<<<<<< HEAD
-import de.rub.nds.tlsattacker.core.workflow.TlsConfig;
-import de.rub.nds.tlsattacker.core.workflow.TlsContext;
-import de.rub.nds.tlsattacker.core.workflow.chooser.DefaultChooser;
 import de.rub.nds.tlsattacker.transport.ConnectionEndType;
 import java.math.BigInteger;
 import org.junit.After;
-=======
-import de.rub.nds.tlsattacker.core.unittest.helper.TestCertificates;
-import static de.rub.nds.tlsattacker.core.util.JKSLoader.loadTLSCertificate;
 import de.rub.nds.tlsattacker.core.config.Config;
 import de.rub.nds.tlsattacker.core.state.TlsContext;
-import static de.rub.nds.tlsattacker.core.unittest.helper.TestCertificates.keyPairFromStore;
-import static de.rub.nds.tlsattacker.core.unittest.helper.TestCertificates.keyStoreFromRsaPem;
->>>>>>> 2c2ef92d
 
 /**
  *
@@ -117,48 +102,13 @@
     private void loadTestVectorsToContext() throws IOException, NoSuchAlgorithmException, InvalidKeySpecException,
             CertificateException, KeyStoreException, UnrecoverableKeyException {
 
-<<<<<<< HEAD
-        TlsConfig config = tlsContext.getConfig();
+        Config config = tlsContext.getConfig();
         config.setConnectionEndType(ConnectionEndType.SERVER);
         config.setDefaultRSAModulus(new BigInteger(
                 "138176188281796802921728019830883835791466819775862616369528695291051113778191409365728255919237920070170415489798919694047238160141762618463534095589006064306561457254708835463402335256295540403269922932223802187003458396441731541262280889819064536522708759209693618435045828861540756050456047286072194938393"));
         config.setDefaultServerRSAPublicKey(new BigInteger("65537"));
         config.setDefaultServerRSAPrivateKey(new BigInteger(
                 "14412811436201885114865385104046903298449229900480596388331753986444686418171665996675440704699794339070829612101033233570455163689657586703949205448013264184348068987367675661812419501134437771698938168350748107551389943071416238444845593800428715108981594372030316329952869373604711395976776700362569716737"));
-=======
-        Config config = tlsContext.getConfig();
-
-        String cert = "-----BEGIN CERTIFICATE-----\n"
-                + "MIICTjCCAbegAwIBAgIJAKhSc+/gmfTlMA0GCSqGSIb3DQEBCwUAMEAxCzAJBgNV\n"
-                + "BAYTAkRFMQwwCgYDVQQIDANOUlcxDzANBgNVBAcMBkJvY2h1bTESMBAGA1UEAwwJ\n"
-                + "MTI3LjAuMC4xMB4XDTE3MDUwOTA3MDEwNFoXDTI3MDUwNzA3MDEwNFowQDELMAkG\n"
-                + "A1UEBhMCREUxDDAKBgNVBAgMA05SVzEPMA0GA1UEBwwGQm9jaHVtMRIwEAYDVQQD\n"
-                + "DAkxMjcuMC4wLjEwgZ8wDQYJKoZIhvcNAQEBBQADgY0AMIGJAoGBAMTE+PJZ9awg\n"
-                + "FhIKdmPkBtjBw3/L0CY45lpX5NmGq7SAmKkmpFyRlSacIaiSB/jbWXJWQAjQPWa4\n"
-                + "oGGgTguUNKd8QmAfQ6NUZtOE2CqDNC8Hyrvzspq2OO81z1R87sOt1ykUXacWbhO/\n"
-                + "OgqnHXe15zlC9vEAyR6NOP+dJ9BZYLYZAgMBAAGjUDBOMB0GA1UdDgQWBBSDSe00\n"
-                + "oqoN/HaSSfyk5eZdlTI+bDAfBgNVHSMEGDAWgBSDSe00oqoN/HaSSfyk5eZdlTI+\n"
-                + "bDAMBgNVHRMEBTADAQH/MA0GCSqGSIb3DQEBCwUAA4GBALAc1iaduNaKef60h9Jv\n"
-                + "9+JMqPCfezU2pfHk9LRbLdXGU0LUlDrx/nuTkKIlvkckhyNWBO4f8mJKIPdBz1Fe\n"
-                + "9SYWRknWS5pukCfUjL0q1pL0B9AmcRCZp5jB6IiIbSTjaY+lU/ShIi1kwONGQwxY\n" + "WVPeQpg/5qNdlILbbvZ5ish1\n"
-                + "-----END CERTIFICATE-----";
-
-        String key = "-----BEGIN PRIVATE KEY-----\n"
-                + "MIICdgIBADANBgkqhkiG9w0BAQEFAASCAmAwggJcAgEAAoGBAMTE+PJZ9awgFhIK\n"
-                + "dmPkBtjBw3/L0CY45lpX5NmGq7SAmKkmpFyRlSacIaiSB/jbWXJWQAjQPWa4oGGg\n"
-                + "TguUNKd8QmAfQ6NUZtOE2CqDNC8Hyrvzspq2OO81z1R87sOt1ykUXacWbhO/Ogqn\n"
-                + "HXe15zlC9vEAyR6NOP+dJ9BZYLYZAgMBAAECgYAUhkdBYEjT73Td5OF8geiE65Es\n"
-                + "32GS2xSMD+b7GaUHavKBklpKnZTlNhv8rV7PgnHOD1kWkkIVWOTByirZ4lergeFR\n"
-                + "gwU+dAgtt80aBd+4S4rSRTE8KTiJjNUbBHYbOPOLjnpQAiHYt2lS2DV84DDoQZIm\n"
-                + "GLDU/t2NLVcIzQKUAQJBAOVd+vYbu3CdktfZajUBlp7ZEujMH9Sya0rSfhzja5of\n"
-                + "XHSYAsTUoEQu7ndvJD3LgzDsbb5yDOTJa11JETdWdTkCQQDbngOho0gpCvJ7wbdb\n"
-                + "KiAm6toGbMutq4+M93NNRx/KEJvdauw0K4tmmEhRhbDg5esBUuBTTp4HAtOBLEKm\n"
-                + "yCfhAkBf8oNj5k/vmQrvXlSOXd67DkVZuuHp4MT/JLR6syu06j+LyncGDYgJXbSF\n"
-                + "o6l+bB6yHYT+8MiyAAv4lvMrufAJAkAmHWBn9xyY8utuiwo1ajQ2TOAV6V/X/kRl\n"
-                + "pLSAHu3ndcZ3QQ1JaJ1C6v7yFw/BmGWWzzlbe/N1KAppCrNumqJBAkEAsaG/a5bw\n"
-                + "rijOTeOSaISSot3StqLnyUTWLgjvvtdPXgZnGrnfp4he2nVIpgUECJsm8+jctG1E\n" + "R6PvwhiDl4/yEA==\n"
-                + "-----END PRIVATE KEY-----";
->>>>>>> 2c2ef92d
 
         String clientRandom = "F2F2F2F2F2F2F2F2F2F2F2F2F2F2F2F2F2F2F2F2F2F2F2F2F2F2F2F2F2F2F2F2";
         String serverRandom = "2323232323232323232323232323232323232323232323232323232323232323";
