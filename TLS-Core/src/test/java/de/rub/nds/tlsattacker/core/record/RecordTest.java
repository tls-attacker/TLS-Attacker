--- conflicted
+++ resolved
@@ -23,20 +23,7 @@
 import de.rub.nds.tlsattacker.core.state.Context;
 import de.rub.nds.tlsattacker.core.workflow.chooser.Chooser;
 import de.rub.nds.tlsattacker.core.workflow.chooser.ChooserFactory;
-<<<<<<< HEAD
 import java.io.ByteArrayInputStream;
-import static org.junit.Assert.assertEquals;
-import org.junit.Before;
-import org.junit.Test;
-
-public class RecordTest {
-
-    Record record;
-    Chooser chooser;
-    Encryptor encryptor;
-    RecordCompressor compressor;
-    Context context;
-=======
 import org.junit.jupiter.api.BeforeEach;
 import org.junit.jupiter.api.Test;
 
@@ -46,7 +33,7 @@
     private Chooser chooser;
     private Encryptor encryptor;
     private RecordCompressor compressor;
->>>>>>> b1069fa4
+    private Context context;
 
     @BeforeEach
     public void setUp() {
