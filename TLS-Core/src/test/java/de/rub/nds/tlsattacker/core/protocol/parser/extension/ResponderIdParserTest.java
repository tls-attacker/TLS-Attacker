/**
 * TLS-Attacker - A Modular Penetration Testing Framework for TLS
 *
 * Copyright 2014-2022 Ruhr University Bochum, Paderborn University, Hackmanit GmbH
 *
 * Licensed under Apache License, Version 2.0
 * http://www.apache.org/licenses/LICENSE-2.0.txt
 */

package de.rub.nds.tlsattacker.core.protocol.parser.extension;

import static org.junit.jupiter.api.Assertions.assertArrayEquals;
import static org.junit.jupiter.api.Assertions.assertEquals;

import de.rub.nds.modifiablevariable.util.ArrayConverter;
import de.rub.nds.tlsattacker.core.protocol.message.extension.statusrequestv2.ResponderId;
<<<<<<< HEAD
import java.io.ByteArrayInputStream;
import static org.junit.Assert.assertArrayEquals;
import static org.junit.Assert.assertEquals;
import org.junit.Test;

public class ResponderIdParserTest {

    private final Integer idLength = 6;
    private final byte[] id = new byte[] { 0x01, 0x02, 0x03, 0x04, 0x05, 0x06 };
    private final byte[] payloadBytes = new byte[] { 0x00, 0x06, 0x01, 0x02, 0x03, 0x04, 0x05, 0x06 };
    private ResponderIdParser parser;
    private ResponderId parsedId;

    @Test
    public void testParser() {
        parser = new ResponderIdParser(new ByteArrayInputStream(payloadBytes));
        parsedId = new ResponderId();
        parser.parse(parsedId);
=======
import org.junit.jupiter.params.ParameterizedTest;
import org.junit.jupiter.params.provider.Arguments;
import org.junit.jupiter.params.provider.MethodSource;

import java.util.stream.Stream;

public class ResponderIdParserTest {

    public static Stream<Arguments> provideTestVectors() {
        return Stream.of(Arguments.of(ArrayConverter.hexStringToByteArray("0006010203040506"), 6,
            ArrayConverter.hexStringToByteArray("010203040506")));
    }

    @ParameterizedTest
    @MethodSource("provideTestVectors")
    public void testParse(byte[] providedResponderIdBytes, int expectedIdLength, byte[] expectedId) {
        ResponderIdParser parser = new ResponderIdParser(0, providedResponderIdBytes);
        ResponderId parsedId = parser.parse();
>>>>>>> b1069fa4

        assertEquals(expectedIdLength, (long) parsedId.getIdLength().getValue());
        assertArrayEquals(expectedId, parsedId.getId().getValue());
    }
}<|MERGE_RESOLUTION|>--- conflicted
+++ resolved
@@ -14,26 +14,7 @@
 
 import de.rub.nds.modifiablevariable.util.ArrayConverter;
 import de.rub.nds.tlsattacker.core.protocol.message.extension.statusrequestv2.ResponderId;
-<<<<<<< HEAD
 import java.io.ByteArrayInputStream;
-import static org.junit.Assert.assertArrayEquals;
-import static org.junit.Assert.assertEquals;
-import org.junit.Test;
-
-public class ResponderIdParserTest {
-
-    private final Integer idLength = 6;
-    private final byte[] id = new byte[] { 0x01, 0x02, 0x03, 0x04, 0x05, 0x06 };
-    private final byte[] payloadBytes = new byte[] { 0x00, 0x06, 0x01, 0x02, 0x03, 0x04, 0x05, 0x06 };
-    private ResponderIdParser parser;
-    private ResponderId parsedId;
-
-    @Test
-    public void testParser() {
-        parser = new ResponderIdParser(new ByteArrayInputStream(payloadBytes));
-        parsedId = new ResponderId();
-        parser.parse(parsedId);
-=======
 import org.junit.jupiter.params.ParameterizedTest;
 import org.junit.jupiter.params.provider.Arguments;
 import org.junit.jupiter.params.provider.MethodSource;
@@ -50,9 +31,9 @@
     @ParameterizedTest
     @MethodSource("provideTestVectors")
     public void testParse(byte[] providedResponderIdBytes, int expectedIdLength, byte[] expectedId) {
-        ResponderIdParser parser = new ResponderIdParser(0, providedResponderIdBytes);
-        ResponderId parsedId = parser.parse();
->>>>>>> b1069fa4
+        ResponderIdParser parser = new ResponderIdParser(new ByteArrayInputStream(providedResponderIdBytes));
+        ResponderId parsedId = new ResponderId();
+        parser.parse(parsedId);
 
         assertEquals(expectedIdLength, (long) parsedId.getIdLength().getValue());
         assertArrayEquals(expectedId, parsedId.getId().getValue());
