--- conflicted
+++ resolved
@@ -16,30 +16,6 @@
 import de.rub.nds.tlsattacker.core.constants.ExtensionType;
 import de.rub.nds.tlsattacker.core.protocol.message.extension.CertificateTypeExtensionMessage;
 import de.rub.nds.tlsattacker.core.protocol.serializer.extension.CertificateTypeExtensionSerializer;
-<<<<<<< HEAD
-import de.rub.nds.tlsattacker.core.layer.context.TlsContext;
-import java.util.Arrays;
-import java.util.List;
-import static org.junit.Assert.assertArrayEquals;
-import static org.junit.Assert.assertEquals;
-import org.junit.Before;
-import org.junit.Test;
-
-public class CertificateTypeExtensionPreparatorTest {
-
-    private TlsContext context;
-    private CertificateTypeExtensionPreparator preparator;
-    private CertificateTypeExtensionMessage msg;
-    private final List<CertificateType> certList = Arrays.asList(CertificateType.OPEN_PGP, CertificateType.X509);
-    private final int extensionLength = 3;
-    private final int cerListLength = 2;
-
-    @Before
-    public void setUp() {
-        context = new TlsContext();
-        msg = new CertificateTypeExtensionMessage();
-        preparator = new CertificateTypeExtensionPreparator(context.getChooser(), msg);
-=======
 import org.junit.jupiter.api.Test;
 
 import java.util.Arrays;
@@ -49,9 +25,8 @@
     CertificateTypeExtensionMessage, CertificateTypeExtensionSerializer, CertificateTypeExtensionPreparator> {
 
     public CertificateTypeExtensionPreparatorTest() {
-        super(CertificateTypeExtensionMessage::new, CertificateTypeExtensionMessage::new,
-            CertificateTypeExtensionSerializer::new, CertificateTypeExtensionPreparator::new);
->>>>>>> b1069fa4
+        super(CertificateTypeExtensionMessage::new, CertificateTypeExtensionSerializer::new,
+            CertificateTypeExtensionPreparator::new);
     }
 
     @Test
