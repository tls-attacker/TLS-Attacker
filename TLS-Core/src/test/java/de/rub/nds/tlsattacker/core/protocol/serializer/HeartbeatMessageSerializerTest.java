--- conflicted
+++ resolved
@@ -11,56 +11,14 @@
 
 import de.rub.nds.tlsattacker.core.protocol.message.HeartbeatMessage;
 import de.rub.nds.tlsattacker.core.protocol.parser.HeartbeatMessageParserTest;
-<<<<<<< HEAD
-import java.util.Collection;
-import static org.junit.Assert.assertArrayEquals;
-import org.junit.Test;
-import org.junit.runner.RunWith;
-import org.junit.runners.Parameterized;
-
-@RunWith(Parameterized.class)
-public class HeartbeatMessageSerializerTest {
-
-    @Parameterized.Parameters
-    public static Collection<Object[]> generateData() {
-        return HeartbeatMessageParserTest.generateData();
-    }
-
-    private byte[] expectedPart;
-=======
 import org.junit.jupiter.params.provider.Arguments;
 
 import java.util.List;
 import java.util.stream.Stream;
->>>>>>> b1069fa4
 
 public class HeartbeatMessageSerializerTest
     extends AbstractTlsMessageSerializerTest<HeartbeatMessage, HeartbeatMessageSerializer> {
 
-<<<<<<< HEAD
-    public HeartbeatMessageSerializerTest(byte[] expectedPart, byte heartBeatType, int payloadLength, byte[] payload,
-        byte[] padding) {
-        this.expectedPart = expectedPart;
-        this.heartBeatType = heartBeatType;
-        this.payloadLength = payloadLength;
-        this.payload = payload;
-        this.padding = padding;
-    }
-
-    /**
-     * Test of serializeBytes method, of class HeartbeatMessageSerializer.
-     */
-    @Test
-    public void testSerializeBytes() {
-        HeartbeatMessage msg = new HeartbeatMessage();
-        msg.setCompleteResultingMessage(expectedPart);
-        msg.setHeartbeatMessageType(heartBeatType);
-        msg.setPayloadLength(payloadLength);
-        msg.setPayload(payload);
-        msg.setPadding(padding);
-        HeartbeatMessageSerializer serializer = new HeartbeatMessageSerializer(msg);
-        assertArrayEquals(expectedPart, serializer.serialize());
-=======
     public HeartbeatMessageSerializerTest() {
         super(HeartbeatMessage::new, HeartbeatMessageSerializer::new,
             List.of((msg, obj) -> msg.setHeartbeatMessageType((Byte) obj),
@@ -70,6 +28,5 @@
 
     public static Stream<Arguments> provideTestVectors() {
         return HeartbeatMessageParserTest.provideTestVectors();
->>>>>>> b1069fa4
     }
 }