/**
 * TLS-Attacker - A Modular Penetration Testing Framework for TLS
 *
 * Copyright 2014-2022 Ruhr University Bochum, Paderborn University, Hackmanit GmbH
 *
 * Licensed under Apache License, Version 2.0
 * http://www.apache.org/licenses/LICENSE-2.0.txt
 */

package de.rub.nds.tlsattacker.core.workflow.action;

import static org.junit.jupiter.api.Assertions.*;

import de.rub.nds.tlsattacker.core.exceptions.WorkflowExecutionException;
<<<<<<< HEAD
import de.rub.nds.tlsattacker.core.state.State;
import de.rub.nds.tlsattacker.core.layer.context.TlsContext;
import de.rub.nds.tlsattacker.core.workflow.WorkflowTrace;
import java.util.Arrays;
import java.util.LinkedHashSet;
import java.util.Set;
import static org.junit.Assert.*;
import org.junit.Test;
=======
import org.junit.jupiter.api.Test;
>>>>>>> b1069fa4

public class CopyBuffersActionTest extends AbstractCopyActionTest<CopyBuffersAction> {

    public CopyBuffersActionTest() {
        super(new CopyBuffersAction("src", "dst"), CopyBuffersAction.class);
    }

    @Test
    @Override
    public void testAliasesSetProperlyErrorSrc() {
        CopyBuffersAction a = new CopyBuffersAction(null, "dst");
        assertThrows(WorkflowExecutionException.class, a::assertAliasesSetProperly);
    }

    @Test
    @Override
    public void testAliasesSetProperlyErrorDst() {
        CopyBuffersAction a = new CopyBuffersAction("src", null);
        assertThrows(WorkflowExecutionException.class, a::assertAliasesSetProperly);
    }

    @Test
<<<<<<< HEAD
    public void testExecute() {
        CopyBuffersAction a = new CopyBuffersAction("src", "dst");
        WorkflowTrace trace = new WorkflowTrace();
        trace.addConnection(new OutboundConnection("src"));
        trace.addConnection(new OutboundConnection("dst"));
        trace.addTlsAction(a);
        State state = new State(trace);
        TlsContext src = state.getContext("src").getTlsContext();
        TlsContext dst = state.getContext("dst").getTlsContext();
=======
    @Override
    public void testExecute() throws Exception {
>>>>>>> b1069fa4
        assertNotSame(src.getMessageBuffer(), dst.getMessageBuffer());
        assertNotSame(src.getRecordBuffer(), dst.getRecordBuffer());
        super.testExecute();
        assertSame(src.getMessageBuffer(), dst.getMessageBuffer());
        assertSame(src.getRecordBuffer(), dst.getRecordBuffer());
    }
}<|MERGE_RESOLUTION|>--- conflicted
+++ resolved
@@ -12,18 +12,7 @@
 import static org.junit.jupiter.api.Assertions.*;
 
 import de.rub.nds.tlsattacker.core.exceptions.WorkflowExecutionException;
-<<<<<<< HEAD
-import de.rub.nds.tlsattacker.core.state.State;
-import de.rub.nds.tlsattacker.core.layer.context.TlsContext;
-import de.rub.nds.tlsattacker.core.workflow.WorkflowTrace;
-import java.util.Arrays;
-import java.util.LinkedHashSet;
-import java.util.Set;
-import static org.junit.Assert.*;
-import org.junit.Test;
-=======
 import org.junit.jupiter.api.Test;
->>>>>>> b1069fa4
 
 public class CopyBuffersActionTest extends AbstractCopyActionTest<CopyBuffersAction> {
 
@@ -34,32 +23,20 @@
     @Test
     @Override
     public void testAliasesSetProperlyErrorSrc() {
-        CopyBuffersAction a = new CopyBuffersAction(null, "dst");
-        assertThrows(WorkflowExecutionException.class, a::assertAliasesSetProperly);
+        CopyBuffersAction action = new CopyBuffersAction(null, "dst");
+        assertThrows(WorkflowExecutionException.class, action::assertAliasesSetProperly);
     }
 
     @Test
     @Override
     public void testAliasesSetProperlyErrorDst() {
-        CopyBuffersAction a = new CopyBuffersAction("src", null);
-        assertThrows(WorkflowExecutionException.class, a::assertAliasesSetProperly);
+        CopyBuffersAction action = new CopyBuffersAction("src", null);
+        assertThrows(WorkflowExecutionException.class, action::assertAliasesSetProperly);
     }
 
     @Test
-<<<<<<< HEAD
-    public void testExecute() {
-        CopyBuffersAction a = new CopyBuffersAction("src", "dst");
-        WorkflowTrace trace = new WorkflowTrace();
-        trace.addConnection(new OutboundConnection("src"));
-        trace.addConnection(new OutboundConnection("dst"));
-        trace.addTlsAction(a);
-        State state = new State(trace);
-        TlsContext src = state.getContext("src").getTlsContext();
-        TlsContext dst = state.getContext("dst").getTlsContext();
-=======
     @Override
     public void testExecute() throws Exception {
->>>>>>> b1069fa4
         assertNotSame(src.getMessageBuffer(), dst.getMessageBuffer());
         assertNotSame(src.getRecordBuffer(), dst.getRecordBuffer());
         super.testExecute();
