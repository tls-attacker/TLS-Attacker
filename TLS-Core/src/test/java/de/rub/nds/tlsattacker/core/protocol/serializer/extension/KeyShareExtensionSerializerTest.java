/**
 * TLS-Attacker - A Modular Penetration Testing Framework for TLS
 *
 * Copyright 2014-2022 Ruhr University Bochum, Paderborn University, Hackmanit GmbH
 *
 * Licensed under Apache License, Version 2.0
 * http://www.apache.org/licenses/LICENSE-2.0.txt
 */

package de.rub.nds.tlsattacker.core.protocol.serializer.extension;

import de.rub.nds.tlsattacker.core.protocol.message.extension.KeyShareExtensionMessage;
import de.rub.nds.tlsattacker.core.protocol.parser.extension.KeyShareExtensionParserTest;
import de.rub.nds.tlsattacker.transport.ConnectionEndType;
import org.junit.jupiter.params.provider.Arguments;

import java.util.List;
import java.util.stream.Stream;

<<<<<<< HEAD
    @Parameterized.Parameters
    public static Collection<Object[]> generateData() {
        return KeyShareExtensionParserTest.generateData();
    }

    private byte[] extension;
    private int keyShareListLength;
    private byte[] keyShareList;

    public KeyShareExtensionSerializerTest(byte[] extension, int keyShareListLength, byte[] keyShareList) {
        this.extension = extension;
        this.keyShareListLength = keyShareListLength;
        this.keyShareList = keyShareList;
    }

    /**
     * Test of serializeExtensionContent method, of class KeyShareExtensionSerializerTest.
     */
    @Test
    public void testSerializeExtensionContent() {
        KeyShareExtensionMessage msg = new KeyShareExtensionMessage();
        msg.setKeyShareListBytes(keyShareList);
        msg.setKeyShareListLength(keyShareListLength);
        KeyShareExtensionSerializer serializer = new KeyShareExtensionSerializer(msg, ConnectionEndType.CLIENT);
        assertArrayEquals(extension, serializer.serializeExtensionContent());
=======
public class KeyShareExtensionSerializerTest
    extends AbstractExtensionMessageSerializerTest<KeyShareExtensionMessage, KeyShareExtensionSerializer> {

    public KeyShareExtensionSerializerTest() {
        super(KeyShareExtensionMessage::new, (msg) -> new KeyShareExtensionSerializer(msg, ConnectionEndType.CLIENT),
            List.of((msg, obj) -> msg.setKeyShareListLength((Integer) obj),
                (msg, obj) -> msg.setKeyShareListBytes((byte[]) obj)));
    }

    public static Stream<Arguments> provideTestVectors() {
        return KeyShareExtensionParserTest.provideTestVectors();
>>>>>>> b1069fa4
    }
}<|MERGE_RESOLUTION|>--- conflicted
+++ resolved
@@ -9,41 +9,16 @@
 
 package de.rub.nds.tlsattacker.core.protocol.serializer.extension;
 
+import de.rub.nds.modifiablevariable.util.ArrayConverter;
+import de.rub.nds.tlsattacker.core.constants.ExtensionType;
 import de.rub.nds.tlsattacker.core.protocol.message.extension.KeyShareExtensionMessage;
-import de.rub.nds.tlsattacker.core.protocol.parser.extension.KeyShareExtensionParserTest;
 import de.rub.nds.tlsattacker.transport.ConnectionEndType;
+import java.util.Arrays;
 import org.junit.jupiter.params.provider.Arguments;
 
 import java.util.List;
 import java.util.stream.Stream;
 
-<<<<<<< HEAD
-    @Parameterized.Parameters
-    public static Collection<Object[]> generateData() {
-        return KeyShareExtensionParserTest.generateData();
-    }
-
-    private byte[] extension;
-    private int keyShareListLength;
-    private byte[] keyShareList;
-
-    public KeyShareExtensionSerializerTest(byte[] extension, int keyShareListLength, byte[] keyShareList) {
-        this.extension = extension;
-        this.keyShareListLength = keyShareListLength;
-        this.keyShareList = keyShareList;
-    }
-
-    /**
-     * Test of serializeExtensionContent method, of class KeyShareExtensionSerializerTest.
-     */
-    @Test
-    public void testSerializeExtensionContent() {
-        KeyShareExtensionMessage msg = new KeyShareExtensionMessage();
-        msg.setKeyShareListBytes(keyShareList);
-        msg.setKeyShareListLength(keyShareListLength);
-        KeyShareExtensionSerializer serializer = new KeyShareExtensionSerializer(msg, ConnectionEndType.CLIENT);
-        assertArrayEquals(extension, serializer.serializeExtensionContent());
-=======
 public class KeyShareExtensionSerializerTest
     extends AbstractExtensionMessageSerializerTest<KeyShareExtensionMessage, KeyShareExtensionSerializer> {
 
@@ -54,7 +29,10 @@
     }
 
     public static Stream<Arguments> provideTestVectors() {
-        return KeyShareExtensionParserTest.provideTestVectors();
->>>>>>> b1069fa4
+        return Stream.of(Arguments.of(
+            ArrayConverter.hexStringToByteArray(
+                "003300260024001d00206786b901eb52a2578a57195d897b8329cb630a19617352af9163c69e0f9a4204"),
+            List.of(), ExtensionType.KEY_SHARE, 38, Arrays.asList(36, ArrayConverter
+                .hexStringToByteArray("001d00206786b901eb52a2578a57195d897b8329cb630a19617352af9163c69e0f9a4204"))));
     }
 }