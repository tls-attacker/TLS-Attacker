--- conflicted
+++ resolved
@@ -15,49 +15,21 @@
 import de.rub.nds.tlsattacker.core.constants.CipherSuite;
 import de.rub.nds.tlsattacker.core.constants.ProtocolVersion;
 import de.rub.nds.tlsattacker.core.protocol.message.PskDhClientKeyExchangeMessage;
-<<<<<<< HEAD
-import de.rub.nds.tlsattacker.core.layer.context.TlsContext;
-import org.junit.After;
-import static org.junit.Assert.assertArrayEquals;
-import org.junit.Before;
-import org.junit.Test;
-
-public class PskDhClientKeyExchangeHandlerTest {
-
-    private PskDhClientKeyExchangeHandler handler;
-    private TlsContext context;
-
-    @Before
-    public void setUp() {
-        context = new TlsContext();
-        handler = new PskDhClientKeyExchangeHandler(context);
-    }
-=======
-import de.rub.nds.tlsattacker.core.record.layer.TlsRecordLayer;
 import org.junit.jupiter.api.Test;
->>>>>>> b1069fa4
 
 public class PskDhClientKeyExchangeHandlerTest
     extends AbstractTlsMessageHandlerTest<PskDhClientKeyExchangeMessage, PskDhClientKeyExchangeHandler> {
 
-<<<<<<< HEAD
-    /**
-     * Test of adjustContext method, of class PskDhClientKeyExchangeHandler.
-     */
-    @Test
-    public void testadjustContext() {
-=======
     public PskDhClientKeyExchangeHandlerTest() {
         super(PskDhClientKeyExchangeMessage::new, PskDhClientKeyExchangeHandler::new);
     }
 
     /**
-     * Test of adjustTLSContext method, of class PskDhClientKeyExchangeHandler.
+     * Test of adjustContext method, of class PskDhClientKeyExchangeHandler.
      */
     @Test
     @Override
-    public void testAdjustTLSContext() {
->>>>>>> b1069fa4
+    public void testadjustContext() {
         PskDhClientKeyExchangeMessage message = new PskDhClientKeyExchangeMessage();
         context.setSelectedCipherSuite(CipherSuite.TLS_DHE_PSK_WITH_AES_128_CBC_SHA);
         message.prepareComputations();
