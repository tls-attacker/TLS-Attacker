/**
 * TLS-Attacker - A Modular Penetration Testing Framework for TLS
 *
 * Copyright 2014-2022 Ruhr University Bochum, Paderborn University, Hackmanit GmbH
 *
 * Licensed under Apache License, Version 2.0
 * http://www.apache.org/licenses/LICENSE-2.0.txt
 */

package de.rub.nds.tlsattacker.core.protocol.preparator.extension;

import static org.junit.jupiter.api.Assertions.assertArrayEquals;
import static org.junit.jupiter.api.Assertions.assertEquals;

import de.rub.nds.modifiablevariable.util.ArrayConverter;
import de.rub.nds.tlsattacker.core.constants.ExtensionType;
import de.rub.nds.tlsattacker.core.protocol.message.extension.ExtendedRandomExtensionMessage;
import de.rub.nds.tlsattacker.core.protocol.serializer.extension.ExtendedRandomExtensionSerializer;
<<<<<<< HEAD
import de.rub.nds.tlsattacker.core.layer.context.TlsContext;
import static org.junit.Assert.assertArrayEquals;
import static org.junit.Assert.assertEquals;
import org.junit.Before;
import org.junit.Test;

public class ExtendedRandomExtensionPreparatorTest {
=======
import org.junit.jupiter.api.Test;

public class ExtendedRandomExtensionPreparatorTest extends AbstractExtensionMessagePreparatorTest<
    ExtendedRandomExtensionMessage, ExtendedRandomExtensionSerializer, ExtendedRandomExtensionPreparator> {
>>>>>>> b1069fa4

    private static final byte[] extendedRandomShort = new byte[0];
    private static final byte[] extendedRandom =
        ArrayConverter.hexStringToByteArray("AABBCCDDEEFFAABBCCDDEEFFAABBCCDDEEFFAABBCCDDEEFFAABBCCDDEEFFAABB");
    private static final byte[] extendedRandomLong =
        ArrayConverter.hexStringToByteArray("AAAAAAAAAAAAAAAAAAAAAAAAAAAAAAAAAAAAAAAAAAAAAAAAAAAAAAAAAAAAAAAA"
            + "AAAAAAAAAAAAAAAAAAAAAAAAAAAAAAAAAAAAAAAAAAAAAAAAAAAAAAAAAAAAAAAAAAAAAAAAAAAAAAAAAAAA");
<<<<<<< HEAD
    private TlsContext context;
    private ExtendedRandomExtensionMessage message;
    private ExtendedRandomExtensionPreparator preparator;

    @Before
    public void setUp() {
        context = new TlsContext();
        message = new ExtendedRandomExtensionMessage();
        preparator = new ExtendedRandomExtensionPreparator(context.getChooser(), message);
=======

    public ExtendedRandomExtensionPreparatorTest() {
        super(ExtendedRandomExtensionMessage::new, ExtendedRandomExtensionMessage::new,
            ExtendedRandomExtensionSerializer::new, ExtendedRandomExtensionPreparator::new);
>>>>>>> b1069fa4
    }

    @Test
    @Override
    public void testPrepare() {
        context.getConfig().setAddExtendedRandomExtension(true);
        context.getConfig().setDefaultClientExtendedRandom(extendedRandom);
        context.getConfig().setDefaultServerExtendedRandom(extendedRandom);
        preparator.prepare();

        assertArrayEquals(ExtensionType.EXTENDED_RANDOM.getValue(), message.getExtensionType().getValue());
        assertEquals(message.getExtendedRandomLength().getValue().intValue(), extendedRandom.length);
        assertArrayEquals(extendedRandom, message.getExtendedRandom().getValue());
    }

    @Test
    public void testPrepareShort() {
        context.getConfig().setAddExtendedRandomExtension(true);
        context.getConfig().setDefaultClientExtendedRandom(extendedRandomShort);
        context.getConfig().setDefaultServerExtendedRandom(extendedRandomShort);
        preparator.prepare();

        assertArrayEquals(ExtensionType.EXTENDED_RANDOM.getValue(), message.getExtensionType().getValue());
        assertEquals(message.getExtendedRandomLength().getValue().intValue(), extendedRandomShort.length);
        assertArrayEquals(extendedRandomShort, message.getExtendedRandom().getValue());
    }

    @Test
    public void testPrepareLong() {
        context.getConfig().setAddExtendedRandomExtension(true);
        context.getConfig().setDefaultClientExtendedRandom(extendedRandomLong);
        context.getConfig().setDefaultServerExtendedRandom(extendedRandomLong);
        preparator.prepare();

        assertArrayEquals(ExtensionType.EXTENDED_RANDOM.getValue(), message.getExtensionType().getValue());
        assertEquals(message.getExtendedRandomLength().getValue().intValue(), extendedRandomLong.length);
        assertArrayEquals(extendedRandomLong, message.getExtendedRandom().getValue());
    }

    @Test
    public void testPrepareDefault() {
        context.getConfig().setAddExtendedRandomExtension(true);
        preparator.prepare();

        assertArrayEquals(ExtensionType.EXTENDED_RANDOM.getValue(), message.getExtensionType().getValue());
        assertEquals(message.getExtendedRandomLength().getValue().intValue(),
            context.getConfig().getDefaultClientExtendedRandom().length);
        assertArrayEquals(context.getConfig().getDefaultClientExtendedRandom(), message.getExtendedRandom().getValue());

    }

    @Test
    public void testPrepareSameLengthRandom() {
        context.getConfig().setAddExtendedRandomExtension(true);
        context.getConfig().setDefaultClientExtendedRandom(extendedRandomLong);
        preparator.prepare();

        assertArrayEquals(ExtensionType.EXTENDED_RANDOM.getValue(), message.getExtensionType().getValue());
        assertEquals(message.getExtendedRandomLength().getValue().intValue(),
            context.getConfig().getDefaultClientExtendedRandom().length);
    }
}<|MERGE_RESOLUTION|>--- conflicted
+++ resolved
@@ -16,20 +16,10 @@
 import de.rub.nds.tlsattacker.core.constants.ExtensionType;
 import de.rub.nds.tlsattacker.core.protocol.message.extension.ExtendedRandomExtensionMessage;
 import de.rub.nds.tlsattacker.core.protocol.serializer.extension.ExtendedRandomExtensionSerializer;
-<<<<<<< HEAD
-import de.rub.nds.tlsattacker.core.layer.context.TlsContext;
-import static org.junit.Assert.assertArrayEquals;
-import static org.junit.Assert.assertEquals;
-import org.junit.Before;
-import org.junit.Test;
-
-public class ExtendedRandomExtensionPreparatorTest {
-=======
 import org.junit.jupiter.api.Test;
 
 public class ExtendedRandomExtensionPreparatorTest extends AbstractExtensionMessagePreparatorTest<
     ExtendedRandomExtensionMessage, ExtendedRandomExtensionSerializer, ExtendedRandomExtensionPreparator> {
->>>>>>> b1069fa4
 
     private static final byte[] extendedRandomShort = new byte[0];
     private static final byte[] extendedRandom =
@@ -37,22 +27,10 @@
     private static final byte[] extendedRandomLong =
         ArrayConverter.hexStringToByteArray("AAAAAAAAAAAAAAAAAAAAAAAAAAAAAAAAAAAAAAAAAAAAAAAAAAAAAAAAAAAAAAAA"
             + "AAAAAAAAAAAAAAAAAAAAAAAAAAAAAAAAAAAAAAAAAAAAAAAAAAAAAAAAAAAAAAAAAAAAAAAAAAAAAAAAAAAA");
-<<<<<<< HEAD
-    private TlsContext context;
-    private ExtendedRandomExtensionMessage message;
-    private ExtendedRandomExtensionPreparator preparator;
-
-    @Before
-    public void setUp() {
-        context = new TlsContext();
-        message = new ExtendedRandomExtensionMessage();
-        preparator = new ExtendedRandomExtensionPreparator(context.getChooser(), message);
-=======
 
     public ExtendedRandomExtensionPreparatorTest() {
-        super(ExtendedRandomExtensionMessage::new, ExtendedRandomExtensionMessage::new,
-            ExtendedRandomExtensionSerializer::new, ExtendedRandomExtensionPreparator::new);
->>>>>>> b1069fa4
+        super(ExtendedRandomExtensionMessage::new, ExtendedRandomExtensionSerializer::new,
+            ExtendedRandomExtensionPreparator::new);
     }
 
     @Test
