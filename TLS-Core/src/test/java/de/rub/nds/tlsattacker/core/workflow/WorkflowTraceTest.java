/**
 * TLS-Attacker - A Modular Penetration Testing Framework for TLS
 *
 * Copyright 2014-2017 Ruhr University Bochum / Hackmanit GmbH
 *
 * Licensed under Apache License 2.0
 * http://www.apache.org/licenses/LICENSE-2.0
 */
package de.rub.nds.tlsattacker.core.workflow;

<<<<<<< HEAD
import de.rub.nds.tlsattacker.core.constants.HandshakeMessageType;
import de.rub.nds.tlsattacker.core.constants.ProtocolMessageType;
import de.rub.nds.tlsattacker.core.protocol.message.AlertMessage;
import de.rub.nds.tlsattacker.core.protocol.message.ApplicationMessage;
import de.rub.nds.tlsattacker.core.protocol.message.CertificateMessage;
import de.rub.nds.tlsattacker.core.protocol.message.ClientHelloMessage;
import de.rub.nds.tlsattacker.core.unittest.helper.ActionExecutorMock;
import de.rub.nds.tlsattacker.core.unittest.helper.WorkFlowTraceFakeExecuter;
import de.rub.nds.tlsattacker.core.workflow.action.ChangeCipherSuiteAction;
import de.rub.nds.tlsattacker.core.workflow.action.ChangeClientCertificateAction;
import de.rub.nds.tlsattacker.core.workflow.action.ChangeClientRandomAction;
import de.rub.nds.tlsattacker.core.workflow.action.ReceiveAction;
import de.rub.nds.tlsattacker.core.workflow.action.SendAction;
import de.rub.nds.tlsattacker.core.workflow.action.TLSAction;
import de.rub.nds.tlsattacker.core.workflow.action.executor.ActionExecutor;
import java.util.LinkedList;
import org.junit.After;
import org.junit.AfterClass;
import org.junit.Before;
import org.junit.BeforeClass;
import org.junit.Test;
import static org.junit.Assert.*;
=======
import de.rub.nds.tlsattacker.core.config.Config;
import de.rub.nds.tlsattacker.core.workflow.factory.WorkflowConfigurationFactory;
>>>>>>> 2c2ef92d

/**
 *
 * @author Robert Merget <robert.merget@rub.de>
 */
public class WorkflowTraceTest {

    private WorkflowTrace trace;
    private TlsContext context;
    private TlsConfig config;

    public WorkflowTraceTest() {
<<<<<<< HEAD
=======
        WorkflowConfigurationFactory factory = new WorkflowConfigurationFactory(Config.createConfig());
        trace = factory.createFullWorkflow();
>>>>>>> 2c2ef92d
    }

    @Before
    public void setUp() {
        trace = new WorkflowTrace();
        config = TlsConfig.createConfig();
        context = new TlsContext(config);
    }

    /**
     * Test of makeGeneric method, of class WorkflowTrace.
     */
    @Test
    public void testMakeGeneric() {
    }

    /**
     * Test of strip method, of class WorkflowTrace.
     */
    @Test
    public void testStrip() {
    }

    /**
     * Test of reset method, of class WorkflowTrace.
     */
    @Test
    public void testReset() {
    }

    /**
     * Test of getDescription method, of class WorkflowTrace.
     */
    @Test
    public void testGetDescription() {
        trace.setDescription("testDesc");
        assertEquals("testDesc", trace.getDescription());
    }

    /**
     * Test of setDescription method, of class WorkflowTrace.
     */
    @Test
    public void testSetDescription() {
        trace.setDescription("testDesc");
        assertEquals("testDesc", trace.getDescription());
    }

    /**
     * Test of add method, of class WorkflowTrace.
     */
    @Test
    public void testAdd_TLSAction() {
        trace.add(new SendAction());
        trace.add(new SendAction());
        trace.add(new SendAction());
        assertTrue(trace.getTLSActions().size() == 3);
        trace.add(new ReceiveAction());
        assertTrue(trace.getTLSActions().get(3).equals(new ReceiveAction()));
    }

    /**
     * Test of add method, of class WorkflowTrace.
     */
    @Test
    public void testAdd_int_TLSAction() {
        trace.add(new SendAction());
        trace.add(new SendAction());
        trace.add(new SendAction());
        assertTrue(trace.getTLSActions().size() == 3);
        trace.add(0, new ReceiveAction());
        assertTrue(trace.getTLSActions().get(0).equals(new ReceiveAction()));
    }

    /**
     * Test of remove method, of class WorkflowTrace.
     */
    @Test
    public void testRemove() {
        trace.add(new SendAction());
        trace.add(new SendAction());
        trace.add(new SendAction());
        assertTrue(trace.getTLSActions().size() == 3);
        trace.remove(0);
        assertTrue(trace.getTLSActions().size() == 2);
    }

    /**
     * Test of getTLSActions method, of class WorkflowTrace.
     */
    @Test
    public void testGetTLSActions() {
        trace.add(new SendAction());
        trace.add(new ReceiveAction());
        assertTrue(trace.getTLSActions().size() == 2);
        assertEquals(trace.getTLSActions().get(0), new SendAction());
        assertEquals(trace.getTLSActions().get(1), new ReceiveAction());
    }

    /**
     * Test of setTLSActions method, of class WorkflowTrace.
     */
    @Test
    public void testSetTLSActions() {
        LinkedList<TLSAction> actionList = new LinkedList<>();
        actionList.add(new SendAction());
        actionList.add(new ReceiveAction());
        trace.setTLSActions(actionList);
        assertTrue(trace.getTLSActions().size() == 2);
        assertEquals(trace.getTLSActions().get(0), new SendAction());
        assertEquals(trace.getTLSActions().get(1), new ReceiveAction());

    }

    /**
     * Test of getMessageActions method, of class WorkflowTrace.
     */
    @Test
    public void testGetMessageActions() {
        trace.add(new SendAction());
        trace.add(new ReceiveAction());
        trace.add(new ChangeClientRandomAction());
        assertTrue(trace.getMessageActions().size() == 2);
        assertEquals(trace.getMessageActions().get(0), new SendAction());
        assertEquals(trace.getMessageActions().get(1), new ReceiveAction());
    }

    /**
     * Test of getReceiveActions method, of class WorkflowTrace.
     */
    @Test
    public void testGetReceiveActions() {
        trace.add(new SendAction());
        trace.add(new ReceiveAction());
        trace.add(new ChangeClientRandomAction());
        assertTrue(trace.getReceiveActions().size() == 1);
        assertEquals(trace.getReceiveActions().get(0), new ReceiveAction());
    }

    /**
     * Test of getSendActions method, of class WorkflowTrace.
     */
    @Test
    public void testGetSendActions() {
        trace.add(new SendAction());
        trace.add(new ReceiveAction());
        trace.add(new ChangeClientRandomAction());
        assertTrue(trace.getSendActions().size() == 1);
        assertEquals(trace.getSendActions().get(0), new SendAction());
    }

    /**
     * Test of getFirstConfiguredSendMessageOfType method, of class
     * WorkflowTrace.
     */
    @Test
    public void testGetFirstConfiguredSendMessageOfType_ProtocolMessageType() {
        trace.add(new SendAction(new ClientHelloMessage()));
        trace.add(new SendAction(new ClientHelloMessage()));
        trace.add(new SendAction(new AlertMessage()));
        trace.add(new SendAction(new ClientHelloMessage()));
        assertTrue(trace.getFirstConfiguredSendMessageOfType(ProtocolMessageType.ALERT) != null);
        assertTrue(trace.getFirstConfiguredSendMessageOfType(ProtocolMessageType.APPLICATION_DATA) == null);
    }

    /**
     * Test of getFirstConfiguredSendMessageOfType method, of class
     * WorkflowTrace.
     */
    @Test
    public void testGetFirstConfiguredSendMessageOfType_HandshakeMessageType() {
        trace.add(new SendAction(new ClientHelloMessage()));
        trace.add(new SendAction(new CertificateMessage()));
        trace.add(new SendAction(new AlertMessage()));
        trace.add(new SendAction(new ClientHelloMessage()));
        assertTrue(trace.getFirstConfiguredSendMessageOfType(HandshakeMessageType.CLIENT_HELLO) != null);
        assertTrue(trace.getFirstConfiguredSendMessageOfType(HandshakeMessageType.NEW_SESSION_TICKET) == null);

    }

    /**
     * Test of getFirstActuallySendMessageOfType method, of class WorkflowTrace.
     */
    @Test
    public void testGetFirstActuallySendMessageOfType_ProtocolMessageType() {
        trace.add(new SendAction(new ClientHelloMessage()));
        trace.add(new SendAction(new ClientHelloMessage()));
        trace.add(new SendAction(new AlertMessage()));
        trace.add(new SendAction(new ClientHelloMessage()));
        WorkFlowTraceFakeExecuter.execute(trace);
        assertTrue(trace.getFirstActuallySendMessageOfType(ProtocolMessageType.ALERT) != null);
        assertTrue(trace.getFirstActuallySendMessageOfType(ProtocolMessageType.APPLICATION_DATA) == null);
    }

    /**
     * Test of getFirstActuallySendMessageOfType method, of class WorkflowTrace.
     */
    @Test
    public void testGetFirstActuallySendMessageOfType_HandshakeMessageType() {
        trace.add(new SendAction(new ClientHelloMessage()));
        trace.add(new SendAction(new CertificateMessage()));
        trace.add(new SendAction(new AlertMessage()));
        trace.add(new SendAction(new ClientHelloMessage()));
        WorkFlowTraceFakeExecuter.execute(trace);
        assertTrue(trace.getFirstActuallySendMessageOfType(HandshakeMessageType.CLIENT_HELLO) != null);
        assertTrue(trace.getFirstActuallySendMessageOfType(HandshakeMessageType.NEW_SESSION_TICKET) == null);
    }

    /**
     * Test of getActualReceivedProtocolMessagesOfType method, of class
     * WorkflowTrace.
     */
    @Test
    public void testGetActualReceivedProtocolMessagesOfType() {
        trace.add(new ReceiveAction(new ClientHelloMessage()));
        trace.add(new ReceiveAction(new CertificateMessage()));
        trace.add(new ReceiveAction(new AlertMessage()));
        trace.add(new ReceiveAction(new ClientHelloMessage()));
        WorkFlowTraceFakeExecuter.execute(trace);
        assertTrue(trace.getActualReceivedProtocolMessagesOfType(ProtocolMessageType.ALERT).size() == 1);
        assertTrue(trace.getActualReceivedProtocolMessagesOfType(ProtocolMessageType.HANDSHAKE).size() == 3);
        assertTrue(trace.getActualReceivedProtocolMessagesOfType(ProtocolMessageType.APPLICATION_DATA).isEmpty());
    }

    /**
     * Test of getActuallyRecievedHandshakeMessagesOfType method, of class
     * WorkflowTrace.
     */
    @Test
    public void testGetActuallyRecievedHandshakeMessagesOfType() {
        trace.add(new ReceiveAction(new ClientHelloMessage()));
        trace.add(new ReceiveAction(new CertificateMessage()));
        trace.add(new ReceiveAction(new AlertMessage()));
        trace.add(new ReceiveAction(new ClientHelloMessage()));
        WorkFlowTraceFakeExecuter.execute(trace);
        assertTrue(trace.getActuallyRecievedHandshakeMessagesOfType(HandshakeMessageType.CERTIFICATE).size() == 1);
        assertTrue(trace.getActuallyRecievedHandshakeMessagesOfType(HandshakeMessageType.CLIENT_HELLO).size() == 2);
        assertTrue(trace.getActuallyRecievedHandshakeMessagesOfType(HandshakeMessageType.HELLO_VERIFY_REQUEST)
                .isEmpty());
    }

    /**
     * Test of getActuallyRecievedProtocolMessagesOfType method, of class
     * WorkflowTrace.
     */
    @Test
    public void testGetActuallyRecievedProtocolMessagesOfType() {
        trace.add(new ReceiveAction(new ClientHelloMessage()));
        trace.add(new ReceiveAction(new CertificateMessage()));
        trace.add(new ReceiveAction(new AlertMessage()));
        trace.add(new ReceiveAction(new ClientHelloMessage()));
        WorkFlowTraceFakeExecuter.execute(trace);
        assertTrue(trace.getActuallyRecievedProtocolMessagesOfType(ProtocolMessageType.ALERT).size() == 1);
        assertTrue(trace.getActuallyRecievedProtocolMessagesOfType(ProtocolMessageType.HANDSHAKE).size() == 3);
        assertTrue(trace.getActuallyRecievedProtocolMessagesOfType(ProtocolMessageType.APPLICATION_DATA).isEmpty());
    }

    /**
     * Test of getActuallySentHandshakeMessagesOfType method, of class
     * WorkflowTrace.
     */
    @Test
    public void testGetActuallySentHandshakeMessagesOfType() {
        trace.add(new SendAction(new ClientHelloMessage()));
        trace.add(new SendAction(new CertificateMessage()));
        trace.add(new SendAction(new AlertMessage()));
        trace.add(new SendAction(new ClientHelloMessage()));
        WorkFlowTraceFakeExecuter.execute(trace);
        assertTrue(trace.getActuallySentHandshakeMessagesOfType(HandshakeMessageType.CERTIFICATE).size() == 1);
        assertTrue(trace.getActuallySentHandshakeMessagesOfType(HandshakeMessageType.CLIENT_HELLO).size() == 2);
        assertTrue(trace.getActuallySentHandshakeMessagesOfType(HandshakeMessageType.HELLO_VERIFY_REQUEST).isEmpty());
    }

    /**
     * Test of getActuallySentProtocolMessagesOfType method, of class
     * WorkflowTrace.
     */
    @Test
    public void testGetActuallySentProtocolMessagesOfType() {
        trace.add(new SendAction(new ClientHelloMessage()));
        trace.add(new SendAction(new CertificateMessage()));
        trace.add(new SendAction(new AlertMessage()));
        trace.add(new SendAction(new ClientHelloMessage()));
        WorkFlowTraceFakeExecuter.execute(trace);
        assertTrue(trace.getActuallySentProtocolMessagesOfType(ProtocolMessageType.ALERT).size() == 1);
        assertTrue(trace.getActuallySentProtocolMessagesOfType(ProtocolMessageType.HANDSHAKE).size() == 3);
        assertTrue(trace.getActuallySentProtocolMessagesOfType(ProtocolMessageType.APPLICATION_DATA).isEmpty());

    }

    /**
     * Test of getConfiguredRecievedHandshakeMessagesOfType method, of class
     * WorkflowTrace.
     */
    @Test
    public void testGetConfiguredRecievedHandshakeMessagesOfType() {
        trace.add(new ReceiveAction(new ClientHelloMessage()));
        trace.add(new ReceiveAction(new CertificateMessage()));
        trace.add(new ReceiveAction(new AlertMessage()));
        trace.add(new ReceiveAction(new ClientHelloMessage()));
        assertTrue(trace.getConfiguredRecievedHandshakeMessagesOfType(HandshakeMessageType.CERTIFICATE).size() == 1);
        assertTrue(trace.getConfiguredRecievedHandshakeMessagesOfType(HandshakeMessageType.CLIENT_HELLO).size() == 2);
        assertTrue(trace.getConfiguredRecievedHandshakeMessagesOfType(HandshakeMessageType.HELLO_VERIFY_REQUEST)
                .isEmpty());
    }

    /**
     * Test of getConfiguredRecievedProtocolMessagesOfType method, of class
     * WorkflowTrace.
     */
    @Test
    public void testGetConfiguredRecievedProtocolMessagesOfType() {
        trace.add(new ReceiveAction(new ClientHelloMessage()));
        trace.add(new ReceiveAction(new CertificateMessage()));
        trace.add(new ReceiveAction(new AlertMessage()));
        trace.add(new ReceiveAction(new ClientHelloMessage()));
        assertTrue(trace.getConfiguredRecievedProtocolMessagesOfType(ProtocolMessageType.ALERT).size() == 1);
        assertTrue(trace.getConfiguredRecievedProtocolMessagesOfType(ProtocolMessageType.HANDSHAKE).size() == 3);
        assertTrue(trace.getConfiguredRecievedProtocolMessagesOfType(ProtocolMessageType.APPLICATION_DATA).isEmpty());
    }

    /**
     * Test of getConfiguredSentHandshakeMessagesOfType method, of class
     * WorkflowTrace.
     */
    @Test
    public void testGetConfiguredSentHandshakeMessagesOfType() {
        trace.add(new SendAction(new ClientHelloMessage()));
        trace.add(new SendAction(new CertificateMessage()));
        trace.add(new SendAction(new AlertMessage()));
        trace.add(new SendAction(new ClientHelloMessage()));
        assertTrue(trace.getConfiguredSentHandshakeMessagesOfType(HandshakeMessageType.CERTIFICATE).size() == 1);
        assertTrue(trace.getConfiguredSentHandshakeMessagesOfType(HandshakeMessageType.CLIENT_HELLO).size() == 2);
        assertTrue(trace.getConfiguredSentHandshakeMessagesOfType(HandshakeMessageType.HELLO_VERIFY_REQUEST).isEmpty());
    }

    /**
     * Test of getConfiguredSendProtocolMessagesOfType method, of class
     * WorkflowTrace.
     */
    @Test
    public void testGetConfiguredSendProtocolMessagesOfType() {
        trace.add(new SendAction(new ClientHelloMessage()));
        trace.add(new SendAction(new CertificateMessage()));
        trace.add(new SendAction(new AlertMessage()));
        trace.add(new SendAction(new ClientHelloMessage()));
        assertTrue(trace.getConfiguredSendProtocolMessagesOfType(ProtocolMessageType.ALERT).size() == 1);
        assertTrue(trace.getConfiguredSendProtocolMessagesOfType(ProtocolMessageType.HANDSHAKE).size() == 3);
        assertTrue(trace.getConfiguredSendProtocolMessagesOfType(ProtocolMessageType.APPLICATION_DATA).isEmpty());
    }

    /**
     * Test of getAllConfiguredMessages method, of class WorkflowTrace.
     */
    @Test
    public void testGetAllConfiguredMessages() {
        trace.add(new SendAction(new ClientHelloMessage()));
        trace.add(new SendAction(new CertificateMessage()));
        trace.add(new ChangeCipherSuiteAction());
        trace.add(new ReceiveAction(new AlertMessage()));
        trace.add(new SendAction(new ClientHelloMessage()));
        assertTrue(trace.getAllConfiguredMessages().size() == 4);
    }

    /**
     * Test of getAllActualMessages method, of class WorkflowTrace.
     */
    @Test
    public void testGetAllActualMessages() {
        trace.add(new SendAction(new ClientHelloMessage()));
        trace.add(new SendAction(new CertificateMessage()));
        trace.add(new ChangeCipherSuiteAction());
        trace.add(new ReceiveAction(new AlertMessage()));
        trace.add(new SendAction(new ClientHelloMessage()));
        assertTrue(trace.getAllActualMessages().size() == 0);
        WorkFlowTraceFakeExecuter.execute(trace);
        assertTrue(trace.getAllActualMessages().size() == 4);
    }

    /**
     * Test of getAllConfiguredReceivingMessages method, of class WorkflowTrace.
     */
    @Test
    public void testGetAllConfiguredReceivingMessages() {
        trace.add(new SendAction(new ClientHelloMessage()));
        trace.add(new SendAction(new CertificateMessage()));
        trace.add(new ChangeCipherSuiteAction());
        trace.add(new ReceiveAction(new AlertMessage()));
        trace.add(new SendAction(new ClientHelloMessage()));
        trace.add(new SendAction(new ClientHelloMessage()));
        assertTrue(trace.getAllConfiguredReceivingMessages().size() == 1);
        trace.add(new ReceiveAction(new AlertMessage()));
        assertTrue(trace.getAllConfiguredReceivingMessages().size() == 2);
    }

    /**
     * Test of getAllActuallyReceivedMessages method, of class WorkflowTrace.
     */
    @Test
    public void testGetAllActuallyReceivedMessages() {
        trace.add(new SendAction(new ClientHelloMessage()));
        trace.add(new SendAction(new CertificateMessage()));
        trace.add(new ChangeCipherSuiteAction());
        trace.add(new ReceiveAction(new AlertMessage()));
        trace.add(new SendAction(new ClientHelloMessage()));
        trace.add(new SendAction(new ClientHelloMessage()));
        assertTrue(trace.getAllActuallyReceivedMessages().isEmpty());
        WorkFlowTraceFakeExecuter.execute(trace);
        assertTrue(trace.getAllActuallyReceivedMessages().size() == 1);
        trace.add(new ReceiveAction(new AlertMessage()));
        WorkFlowTraceFakeExecuter.execute(trace);
        assertTrue(trace.getAllActuallyReceivedMessages().size() == 2);

    }

    /**
     * Test of getAllConfiguredSendMessages method, of class WorkflowTrace.
     */
    @Test
    public void testGetAllConfiguredSendMessages() {
        trace.add(new SendAction(new ClientHelloMessage()));
        trace.add(new SendAction(new CertificateMessage()));
        trace.add(new ChangeCipherSuiteAction());
        trace.add(new ReceiveAction(new AlertMessage()));
        trace.add(new SendAction(new ClientHelloMessage()));
        trace.add(new SendAction(new ClientHelloMessage()));
        assertTrue(trace.getAllConfiguredSendMessages().size() == 4);
        trace.add(new SendAction(new AlertMessage()));
        assertTrue(trace.getAllConfiguredSendMessages().size() == 5);
    }

    /**
     * Test of getAllActuallySentMessages method, of class WorkflowTrace.
     */
    @Test
    public void testGetAllActuallySentMessages() {
        trace.add(new SendAction(new ClientHelloMessage()));
        trace.add(new SendAction(new CertificateMessage()));
        trace.add(new ChangeCipherSuiteAction());
        trace.add(new ReceiveAction(new AlertMessage()));
        trace.add(new SendAction(new ClientHelloMessage()));
        trace.add(new SendAction(new ClientHelloMessage()));
        assertTrue(trace.getAllActuallySentMessages().isEmpty());
        WorkFlowTraceFakeExecuter.execute(trace);
        assertTrue(trace.getAllActuallySentMessages().size() == 4);
        trace.add(new SendAction(new AlertMessage()));
        WorkFlowTraceFakeExecuter.execute(trace);
        assertTrue(trace.getAllActuallySentMessages().size() == 5);
    }

    /**
     * Test of getLastAction method, of class WorkflowTrace.
     */
    @Test
    public void testGetLastAction() {
        trace.add(new SendAction());
        trace.add(new ReceiveAction());
        trace.add(new ReceiveAction());
        trace.add(new SendAction());
        trace.add(new SendAction());
        trace.add(new ReceiveAction());
        trace.add(new SendAction());
        trace.add(new ChangeCipherSuiteAction());
        assertEquals(new ChangeCipherSuiteAction(), trace.getLastAction());
    }

    /**
     * Test of getLastMessageAction method, of class WorkflowTrace.
     */
    @Test
    public void testGetLastMessageAction() {
        trace.add(new SendAction());
        trace.add(new ReceiveAction());
        trace.add(new ReceiveAction());
        trace.add(new SendAction());
        trace.add(new SendAction());
        trace.add(new ReceiveAction());
        trace.add(new SendAction());
        trace.add(new ChangeCipherSuiteAction());
        assertEquals(new SendAction(), trace.getLastMessageAction());
        trace.add(new ReceiveAction());
        assertEquals(new ReceiveAction(), trace.getLastMessageAction());
    }

    /**
     * Test of getLastConfiguredReceiveMesssage method, of class WorkflowTrace.
     */
    @Test
    public void testGetLastConfiguredReceiveMesssage() {
        trace.add(new ChangeClientCertificateAction());
        trace.add(new ReceiveAction(new ApplicationMessage()));
        trace.add(new SendAction(new ApplicationMessage()));
        trace.add(new ReceiveAction(new ClientHelloMessage()));
        assertEquals(trace.getLastConfiguredReceiveMesssage().toCompactString(),
                new ClientHelloMessage().toCompactString());
    }

    /**
     * Test of getLastConfiguredSendMesssage method, of class WorkflowTrace.
     */
    @Test
    public void testGetLastConfiguredSendMesssage() {
        trace.add(new SendAction(new CertificateMessage()));
        trace.add(new ChangeClientCertificateAction());
        trace.add(new ReceiveAction(new ApplicationMessage()));
        trace.add(new SendAction(new ApplicationMessage()));
        trace.add(new ReceiveAction(new ClientHelloMessage()));
        assertEquals(trace.getLastConfiguredSendMesssage(), new ApplicationMessage());
    }

    /**
     * Test of containsConfiguredReceivedProtocolMessage method, of class
     * WorkflowTrace.
     */
    @Test
    public void testContainsConfiguredReceivedProtocolMessage() {
    }

    /**
     * Test of containsConfiguredSendProtocolMessage method, of class
     * WorkflowTrace.
     */
    @Test
    public void testContainsConfiguredSendProtocolMessage() {
    }

    /**
     * Test of actuallyReceivedTypeBeforeType method, of class WorkflowTrace.
     */
    @Test
    public void testActuallyReceivedTypeBeforeType_ProtocolMessageType_ProtocolMessageType() {
    }

    /**
     * Test of actuallyReceivedTypeBeforeType method, of class WorkflowTrace.
     */
    @Test
    public void testActuallyReceivedTypeBeforeType_ProtocolMessageType_HandshakeMessageType() {
    }

    /**
     * Test of configuredLooksLikeActual method, of class WorkflowTrace.
     */
    @Test
    public void testConfiguredLooksLikeActual() {
    }

    /**
     * Test of getFirstConfiguredSendActionWithType method, of class
     * WorkflowTrace.
     */
    @Test
    public void testGetFirstConfiguredSendActionWithType_ProtocolMessageType() {
    }

    /**
     * Test of getFirstConfiguredSendActionWithType method, of class
     * WorkflowTrace.
     */
    @Test
    public void testGetFirstConfiguredSendActionWithType_HandshakeMessageType() {
    }

    /**
     * Test of getName method, of class WorkflowTrace.
     */
    @Test
    public void testGetName() {
        trace.setName("testName");
        assertEquals("testName", trace.getName());
    }

    /**
     * Test of setName method, of class WorkflowTrace.
     */
    @Test
    public void testSetName() {
        trace.setName("testName");
        assertEquals("testName", trace.getName());
    }

    /**
     * Test of toString method, of class WorkflowTrace.
     */
    @Test
    public void testToString() {
    }

    /**
     * Test of hashCode method, of class WorkflowTrace.
     */
    @Test
    public void testHashCode() {
    }

    /**
     * Test of equals method, of class WorkflowTrace.
     */
    @Test
    public void testEquals() {
    }
}<|MERGE_RESOLUTION|>--- conflicted
+++ resolved
@@ -8,14 +8,12 @@
  */
 package de.rub.nds.tlsattacker.core.workflow;
 
-<<<<<<< HEAD
 import de.rub.nds.tlsattacker.core.constants.HandshakeMessageType;
 import de.rub.nds.tlsattacker.core.constants.ProtocolMessageType;
 import de.rub.nds.tlsattacker.core.protocol.message.AlertMessage;
 import de.rub.nds.tlsattacker.core.protocol.message.ApplicationMessage;
 import de.rub.nds.tlsattacker.core.protocol.message.CertificateMessage;
 import de.rub.nds.tlsattacker.core.protocol.message.ClientHelloMessage;
-import de.rub.nds.tlsattacker.core.unittest.helper.ActionExecutorMock;
 import de.rub.nds.tlsattacker.core.unittest.helper.WorkFlowTraceFakeExecuter;
 import de.rub.nds.tlsattacker.core.workflow.action.ChangeCipherSuiteAction;
 import de.rub.nds.tlsattacker.core.workflow.action.ChangeClientCertificateAction;
@@ -23,18 +21,12 @@
 import de.rub.nds.tlsattacker.core.workflow.action.ReceiveAction;
 import de.rub.nds.tlsattacker.core.workflow.action.SendAction;
 import de.rub.nds.tlsattacker.core.workflow.action.TLSAction;
-import de.rub.nds.tlsattacker.core.workflow.action.executor.ActionExecutor;
 import java.util.LinkedList;
-import org.junit.After;
-import org.junit.AfterClass;
 import org.junit.Before;
-import org.junit.BeforeClass;
 import org.junit.Test;
 import static org.junit.Assert.*;
-=======
 import de.rub.nds.tlsattacker.core.config.Config;
-import de.rub.nds.tlsattacker.core.workflow.factory.WorkflowConfigurationFactory;
->>>>>>> 2c2ef92d
+import de.rub.nds.tlsattacker.core.state.TlsContext;
 
 /**
  *
@@ -44,20 +36,12 @@
 
     private WorkflowTrace trace;
     private TlsContext context;
-    private TlsConfig config;
-
-    public WorkflowTraceTest() {
-<<<<<<< HEAD
-=======
-        WorkflowConfigurationFactory factory = new WorkflowConfigurationFactory(Config.createConfig());
-        trace = factory.createFullWorkflow();
->>>>>>> 2c2ef92d
-    }
+    private Config config;
 
     @Before
     public void setUp() {
         trace = new WorkflowTrace();
-        config = TlsConfig.createConfig();
+        config = Config.createConfig();
         context = new TlsContext(config);
     }
 
@@ -105,12 +89,12 @@
      */
     @Test
     public void testAdd_TLSAction() {
-        trace.add(new SendAction());
-        trace.add(new SendAction());
-        trace.add(new SendAction());
-        assertTrue(trace.getTLSActions().size() == 3);
-        trace.add(new ReceiveAction());
-        assertTrue(trace.getTLSActions().get(3).equals(new ReceiveAction()));
+        trace.addTlsAction(new SendAction());
+        trace.addTlsAction(new SendAction());
+        trace.addTlsAction(new SendAction());
+        assertTrue(trace.getTlsActions().size() == 3);
+        trace.addTlsAction(new ReceiveAction());
+        assertTrue(trace.getTlsActions().get(3).equals(new ReceiveAction()));
     }
 
     /**
@@ -118,12 +102,12 @@
      */
     @Test
     public void testAdd_int_TLSAction() {
-        trace.add(new SendAction());
-        trace.add(new SendAction());
-        trace.add(new SendAction());
-        assertTrue(trace.getTLSActions().size() == 3);
-        trace.add(0, new ReceiveAction());
-        assertTrue(trace.getTLSActions().get(0).equals(new ReceiveAction()));
+        trace.addTlsAction(new SendAction());
+        trace.addTlsAction(new SendAction());
+        trace.addTlsAction(new SendAction());
+        assertTrue(trace.getTlsActions().size() == 3);
+        trace.addTlsAction(0, new ReceiveAction());
+        assertTrue(trace.getTlsActions().get(0).equals(new ReceiveAction()));
     }
 
     /**
@@ -131,38 +115,38 @@
      */
     @Test
     public void testRemove() {
-        trace.add(new SendAction());
-        trace.add(new SendAction());
-        trace.add(new SendAction());
-        assertTrue(trace.getTLSActions().size() == 3);
-        trace.remove(0);
-        assertTrue(trace.getTLSActions().size() == 2);
-    }
-
-    /**
-     * Test of getTLSActions method, of class WorkflowTrace.
+        trace.addTlsAction(new SendAction());
+        trace.addTlsAction(new SendAction());
+        trace.addTlsAction(new SendAction());
+        assertTrue(trace.getTlsActions().size() == 3);
+        trace.removeTlsAction(0);
+        assertTrue(trace.getTlsActions().size() == 2);
+    }
+
+    /**
+     * Test of getTlsActions method, of class WorkflowTrace.
      */
     @Test
     public void testGetTLSActions() {
-        trace.add(new SendAction());
-        trace.add(new ReceiveAction());
-        assertTrue(trace.getTLSActions().size() == 2);
-        assertEquals(trace.getTLSActions().get(0), new SendAction());
-        assertEquals(trace.getTLSActions().get(1), new ReceiveAction());
-    }
-
-    /**
-     * Test of setTLSActions method, of class WorkflowTrace.
-     */
-    @Test
-    public void testSetTLSActions() {
+        trace.addTlsAction(new SendAction());
+        trace.addTlsAction(new ReceiveAction());
+        assertTrue(trace.getTlsActions().size() == 2);
+        assertEquals(trace.getTlsActions().get(0), new SendAction());
+        assertEquals(trace.getTlsActions().get(1), new ReceiveAction());
+    }
+
+    /**
+     * Test of setTlsActions method, of class WorkflowTrace.
+     */
+    @Test
+    public void testSetTlsActions() {
         LinkedList<TLSAction> actionList = new LinkedList<>();
         actionList.add(new SendAction());
         actionList.add(new ReceiveAction());
-        trace.setTLSActions(actionList);
-        assertTrue(trace.getTLSActions().size() == 2);
-        assertEquals(trace.getTLSActions().get(0), new SendAction());
-        assertEquals(trace.getTLSActions().get(1), new ReceiveAction());
+        trace.setTlsActions(actionList);
+        assertTrue(trace.getTlsActions().size() == 2);
+        assertEquals(trace.getTlsActions().get(0), new SendAction());
+        assertEquals(trace.getTlsActions().get(1), new ReceiveAction());
 
     }
 
@@ -171,9 +155,9 @@
      */
     @Test
     public void testGetMessageActions() {
-        trace.add(new SendAction());
-        trace.add(new ReceiveAction());
-        trace.add(new ChangeClientRandomAction());
+        trace.addTlsAction(new SendAction());
+        trace.addTlsAction(new ReceiveAction());
+        trace.addTlsAction(new ChangeClientRandomAction());
         assertTrue(trace.getMessageActions().size() == 2);
         assertEquals(trace.getMessageActions().get(0), new SendAction());
         assertEquals(trace.getMessageActions().get(1), new ReceiveAction());
@@ -184,9 +168,9 @@
      */
     @Test
     public void testGetReceiveActions() {
-        trace.add(new SendAction());
-        trace.add(new ReceiveAction());
-        trace.add(new ChangeClientRandomAction());
+        trace.addTlsAction(new SendAction());
+        trace.addTlsAction(new ReceiveAction());
+        trace.addTlsAction(new ChangeClientRandomAction());
         assertTrue(trace.getReceiveActions().size() == 1);
         assertEquals(trace.getReceiveActions().get(0), new ReceiveAction());
     }
@@ -196,9 +180,9 @@
      */
     @Test
     public void testGetSendActions() {
-        trace.add(new SendAction());
-        trace.add(new ReceiveAction());
-        trace.add(new ChangeClientRandomAction());
+        trace.addTlsAction(new SendAction());
+        trace.addTlsAction(new ReceiveAction());
+        trace.addTlsAction(new ChangeClientRandomAction());
         assertTrue(trace.getSendActions().size() == 1);
         assertEquals(trace.getSendActions().get(0), new SendAction());
     }
@@ -209,10 +193,10 @@
      */
     @Test
     public void testGetFirstConfiguredSendMessageOfType_ProtocolMessageType() {
-        trace.add(new SendAction(new ClientHelloMessage()));
-        trace.add(new SendAction(new ClientHelloMessage()));
-        trace.add(new SendAction(new AlertMessage()));
-        trace.add(new SendAction(new ClientHelloMessage()));
+        trace.addTlsAction(new SendAction(new ClientHelloMessage()));
+        trace.addTlsAction(new SendAction(new ClientHelloMessage()));
+        trace.addTlsAction(new SendAction(new AlertMessage()));
+        trace.addTlsAction(new SendAction(new ClientHelloMessage()));
         assertTrue(trace.getFirstConfiguredSendMessageOfType(ProtocolMessageType.ALERT) != null);
         assertTrue(trace.getFirstConfiguredSendMessageOfType(ProtocolMessageType.APPLICATION_DATA) == null);
     }
@@ -223,10 +207,10 @@
      */
     @Test
     public void testGetFirstConfiguredSendMessageOfType_HandshakeMessageType() {
-        trace.add(new SendAction(new ClientHelloMessage()));
-        trace.add(new SendAction(new CertificateMessage()));
-        trace.add(new SendAction(new AlertMessage()));
-        trace.add(new SendAction(new ClientHelloMessage()));
+        trace.addTlsAction(new SendAction(new ClientHelloMessage()));
+        trace.addTlsAction(new SendAction(new CertificateMessage()));
+        trace.addTlsAction(new SendAction(new AlertMessage()));
+        trace.addTlsAction(new SendAction(new ClientHelloMessage()));
         assertTrue(trace.getFirstConfiguredSendMessageOfType(HandshakeMessageType.CLIENT_HELLO) != null);
         assertTrue(trace.getFirstConfiguredSendMessageOfType(HandshakeMessageType.NEW_SESSION_TICKET) == null);
 
@@ -237,10 +221,10 @@
      */
     @Test
     public void testGetFirstActuallySendMessageOfType_ProtocolMessageType() {
-        trace.add(new SendAction(new ClientHelloMessage()));
-        trace.add(new SendAction(new ClientHelloMessage()));
-        trace.add(new SendAction(new AlertMessage()));
-        trace.add(new SendAction(new ClientHelloMessage()));
+        trace.addTlsAction(new SendAction(new ClientHelloMessage()));
+        trace.addTlsAction(new SendAction(new ClientHelloMessage()));
+        trace.addTlsAction(new SendAction(new AlertMessage()));
+        trace.addTlsAction(new SendAction(new ClientHelloMessage()));
         WorkFlowTraceFakeExecuter.execute(trace);
         assertTrue(trace.getFirstActuallySendMessageOfType(ProtocolMessageType.ALERT) != null);
         assertTrue(trace.getFirstActuallySendMessageOfType(ProtocolMessageType.APPLICATION_DATA) == null);
@@ -251,10 +235,10 @@
      */
     @Test
     public void testGetFirstActuallySendMessageOfType_HandshakeMessageType() {
-        trace.add(new SendAction(new ClientHelloMessage()));
-        trace.add(new SendAction(new CertificateMessage()));
-        trace.add(new SendAction(new AlertMessage()));
-        trace.add(new SendAction(new ClientHelloMessage()));
+        trace.addTlsAction(new SendAction(new ClientHelloMessage()));
+        trace.addTlsAction(new SendAction(new CertificateMessage()));
+        trace.addTlsAction(new SendAction(new AlertMessage()));
+        trace.addTlsAction(new SendAction(new ClientHelloMessage()));
         WorkFlowTraceFakeExecuter.execute(trace);
         assertTrue(trace.getFirstActuallySendMessageOfType(HandshakeMessageType.CLIENT_HELLO) != null);
         assertTrue(trace.getFirstActuallySendMessageOfType(HandshakeMessageType.NEW_SESSION_TICKET) == null);
@@ -266,10 +250,10 @@
      */
     @Test
     public void testGetActualReceivedProtocolMessagesOfType() {
-        trace.add(new ReceiveAction(new ClientHelloMessage()));
-        trace.add(new ReceiveAction(new CertificateMessage()));
-        trace.add(new ReceiveAction(new AlertMessage()));
-        trace.add(new ReceiveAction(new ClientHelloMessage()));
+        trace.addTlsAction(new ReceiveAction(new ClientHelloMessage()));
+        trace.addTlsAction(new ReceiveAction(new CertificateMessage()));
+        trace.addTlsAction(new ReceiveAction(new AlertMessage()));
+        trace.addTlsAction(new ReceiveAction(new ClientHelloMessage()));
         WorkFlowTraceFakeExecuter.execute(trace);
         assertTrue(trace.getActualReceivedProtocolMessagesOfType(ProtocolMessageType.ALERT).size() == 1);
         assertTrue(trace.getActualReceivedProtocolMessagesOfType(ProtocolMessageType.HANDSHAKE).size() == 3);
@@ -282,10 +266,10 @@
      */
     @Test
     public void testGetActuallyRecievedHandshakeMessagesOfType() {
-        trace.add(new ReceiveAction(new ClientHelloMessage()));
-        trace.add(new ReceiveAction(new CertificateMessage()));
-        trace.add(new ReceiveAction(new AlertMessage()));
-        trace.add(new ReceiveAction(new ClientHelloMessage()));
+        trace.addTlsAction(new ReceiveAction(new ClientHelloMessage()));
+        trace.addTlsAction(new ReceiveAction(new CertificateMessage()));
+        trace.addTlsAction(new ReceiveAction(new AlertMessage()));
+        trace.addTlsAction(new ReceiveAction(new ClientHelloMessage()));
         WorkFlowTraceFakeExecuter.execute(trace);
         assertTrue(trace.getActuallyRecievedHandshakeMessagesOfType(HandshakeMessageType.CERTIFICATE).size() == 1);
         assertTrue(trace.getActuallyRecievedHandshakeMessagesOfType(HandshakeMessageType.CLIENT_HELLO).size() == 2);
@@ -299,10 +283,10 @@
      */
     @Test
     public void testGetActuallyRecievedProtocolMessagesOfType() {
-        trace.add(new ReceiveAction(new ClientHelloMessage()));
-        trace.add(new ReceiveAction(new CertificateMessage()));
-        trace.add(new ReceiveAction(new AlertMessage()));
-        trace.add(new ReceiveAction(new ClientHelloMessage()));
+        trace.addTlsAction(new ReceiveAction(new ClientHelloMessage()));
+        trace.addTlsAction(new ReceiveAction(new CertificateMessage()));
+        trace.addTlsAction(new ReceiveAction(new AlertMessage()));
+        trace.addTlsAction(new ReceiveAction(new ClientHelloMessage()));
         WorkFlowTraceFakeExecuter.execute(trace);
         assertTrue(trace.getActuallyRecievedProtocolMessagesOfType(ProtocolMessageType.ALERT).size() == 1);
         assertTrue(trace.getActuallyRecievedProtocolMessagesOfType(ProtocolMessageType.HANDSHAKE).size() == 3);
@@ -315,10 +299,10 @@
      */
     @Test
     public void testGetActuallySentHandshakeMessagesOfType() {
-        trace.add(new SendAction(new ClientHelloMessage()));
-        trace.add(new SendAction(new CertificateMessage()));
-        trace.add(new SendAction(new AlertMessage()));
-        trace.add(new SendAction(new ClientHelloMessage()));
+        trace.addTlsAction(new SendAction(new ClientHelloMessage()));
+        trace.addTlsAction(new SendAction(new CertificateMessage()));
+        trace.addTlsAction(new SendAction(new AlertMessage()));
+        trace.addTlsAction(new SendAction(new ClientHelloMessage()));
         WorkFlowTraceFakeExecuter.execute(trace);
         assertTrue(trace.getActuallySentHandshakeMessagesOfType(HandshakeMessageType.CERTIFICATE).size() == 1);
         assertTrue(trace.getActuallySentHandshakeMessagesOfType(HandshakeMessageType.CLIENT_HELLO).size() == 2);
@@ -331,10 +315,10 @@
      */
     @Test
     public void testGetActuallySentProtocolMessagesOfType() {
-        trace.add(new SendAction(new ClientHelloMessage()));
-        trace.add(new SendAction(new CertificateMessage()));
-        trace.add(new SendAction(new AlertMessage()));
-        trace.add(new SendAction(new ClientHelloMessage()));
+        trace.addTlsAction(new SendAction(new ClientHelloMessage()));
+        trace.addTlsAction(new SendAction(new CertificateMessage()));
+        trace.addTlsAction(new SendAction(new AlertMessage()));
+        trace.addTlsAction(new SendAction(new ClientHelloMessage()));
         WorkFlowTraceFakeExecuter.execute(trace);
         assertTrue(trace.getActuallySentProtocolMessagesOfType(ProtocolMessageType.ALERT).size() == 1);
         assertTrue(trace.getActuallySentProtocolMessagesOfType(ProtocolMessageType.HANDSHAKE).size() == 3);
@@ -348,10 +332,10 @@
      */
     @Test
     public void testGetConfiguredRecievedHandshakeMessagesOfType() {
-        trace.add(new ReceiveAction(new ClientHelloMessage()));
-        trace.add(new ReceiveAction(new CertificateMessage()));
-        trace.add(new ReceiveAction(new AlertMessage()));
-        trace.add(new ReceiveAction(new ClientHelloMessage()));
+        trace.addTlsAction(new ReceiveAction(new ClientHelloMessage()));
+        trace.addTlsAction(new ReceiveAction(new CertificateMessage()));
+        trace.addTlsAction(new ReceiveAction(new AlertMessage()));
+        trace.addTlsAction(new ReceiveAction(new ClientHelloMessage()));
         assertTrue(trace.getConfiguredRecievedHandshakeMessagesOfType(HandshakeMessageType.CERTIFICATE).size() == 1);
         assertTrue(trace.getConfiguredRecievedHandshakeMessagesOfType(HandshakeMessageType.CLIENT_HELLO).size() == 2);
         assertTrue(trace.getConfiguredRecievedHandshakeMessagesOfType(HandshakeMessageType.HELLO_VERIFY_REQUEST)
@@ -364,10 +348,10 @@
      */
     @Test
     public void testGetConfiguredRecievedProtocolMessagesOfType() {
-        trace.add(new ReceiveAction(new ClientHelloMessage()));
-        trace.add(new ReceiveAction(new CertificateMessage()));
-        trace.add(new ReceiveAction(new AlertMessage()));
-        trace.add(new ReceiveAction(new ClientHelloMessage()));
+        trace.addTlsAction(new ReceiveAction(new ClientHelloMessage()));
+        trace.addTlsAction(new ReceiveAction(new CertificateMessage()));
+        trace.addTlsAction(new ReceiveAction(new AlertMessage()));
+        trace.addTlsAction(new ReceiveAction(new ClientHelloMessage()));
         assertTrue(trace.getConfiguredRecievedProtocolMessagesOfType(ProtocolMessageType.ALERT).size() == 1);
         assertTrue(trace.getConfiguredRecievedProtocolMessagesOfType(ProtocolMessageType.HANDSHAKE).size() == 3);
         assertTrue(trace.getConfiguredRecievedProtocolMessagesOfType(ProtocolMessageType.APPLICATION_DATA).isEmpty());
@@ -379,10 +363,10 @@
      */
     @Test
     public void testGetConfiguredSentHandshakeMessagesOfType() {
-        trace.add(new SendAction(new ClientHelloMessage()));
-        trace.add(new SendAction(new CertificateMessage()));
-        trace.add(new SendAction(new AlertMessage()));
-        trace.add(new SendAction(new ClientHelloMessage()));
+        trace.addTlsAction(new SendAction(new ClientHelloMessage()));
+        trace.addTlsAction(new SendAction(new CertificateMessage()));
+        trace.addTlsAction(new SendAction(new AlertMessage()));
+        trace.addTlsAction(new SendAction(new ClientHelloMessage()));
         assertTrue(trace.getConfiguredSentHandshakeMessagesOfType(HandshakeMessageType.CERTIFICATE).size() == 1);
         assertTrue(trace.getConfiguredSentHandshakeMessagesOfType(HandshakeMessageType.CLIENT_HELLO).size() == 2);
         assertTrue(trace.getConfiguredSentHandshakeMessagesOfType(HandshakeMessageType.HELLO_VERIFY_REQUEST).isEmpty());
@@ -394,10 +378,10 @@
      */
     @Test
     public void testGetConfiguredSendProtocolMessagesOfType() {
-        trace.add(new SendAction(new ClientHelloMessage()));
-        trace.add(new SendAction(new CertificateMessage()));
-        trace.add(new SendAction(new AlertMessage()));
-        trace.add(new SendAction(new ClientHelloMessage()));
+        trace.addTlsAction(new SendAction(new ClientHelloMessage()));
+        trace.addTlsAction(new SendAction(new CertificateMessage()));
+        trace.addTlsAction(new SendAction(new AlertMessage()));
+        trace.addTlsAction(new SendAction(new ClientHelloMessage()));
         assertTrue(trace.getConfiguredSendProtocolMessagesOfType(ProtocolMessageType.ALERT).size() == 1);
         assertTrue(trace.getConfiguredSendProtocolMessagesOfType(ProtocolMessageType.HANDSHAKE).size() == 3);
         assertTrue(trace.getConfiguredSendProtocolMessagesOfType(ProtocolMessageType.APPLICATION_DATA).isEmpty());
@@ -408,11 +392,11 @@
      */
     @Test
     public void testGetAllConfiguredMessages() {
-        trace.add(new SendAction(new ClientHelloMessage()));
-        trace.add(new SendAction(new CertificateMessage()));
-        trace.add(new ChangeCipherSuiteAction());
-        trace.add(new ReceiveAction(new AlertMessage()));
-        trace.add(new SendAction(new ClientHelloMessage()));
+        trace.addTlsAction(new SendAction(new ClientHelloMessage()));
+        trace.addTlsAction(new SendAction(new CertificateMessage()));
+        trace.addTlsAction(new ChangeCipherSuiteAction());
+        trace.addTlsAction(new ReceiveAction(new AlertMessage()));
+        trace.addTlsAction(new SendAction(new ClientHelloMessage()));
         assertTrue(trace.getAllConfiguredMessages().size() == 4);
     }
 
@@ -421,11 +405,11 @@
      */
     @Test
     public void testGetAllActualMessages() {
-        trace.add(new SendAction(new ClientHelloMessage()));
-        trace.add(new SendAction(new CertificateMessage()));
-        trace.add(new ChangeCipherSuiteAction());
-        trace.add(new ReceiveAction(new AlertMessage()));
-        trace.add(new SendAction(new ClientHelloMessage()));
+        trace.addTlsAction(new SendAction(new ClientHelloMessage()));
+        trace.addTlsAction(new SendAction(new CertificateMessage()));
+        trace.addTlsAction(new ChangeCipherSuiteAction());
+        trace.addTlsAction(new ReceiveAction(new AlertMessage()));
+        trace.addTlsAction(new SendAction(new ClientHelloMessage()));
         assertTrue(trace.getAllActualMessages().size() == 0);
         WorkFlowTraceFakeExecuter.execute(trace);
         assertTrue(trace.getAllActualMessages().size() == 4);
@@ -436,14 +420,14 @@
      */
     @Test
     public void testGetAllConfiguredReceivingMessages() {
-        trace.add(new SendAction(new ClientHelloMessage()));
-        trace.add(new SendAction(new CertificateMessage()));
-        trace.add(new ChangeCipherSuiteAction());
-        trace.add(new ReceiveAction(new AlertMessage()));
-        trace.add(new SendAction(new ClientHelloMessage()));
-        trace.add(new SendAction(new ClientHelloMessage()));
+        trace.addTlsAction(new SendAction(new ClientHelloMessage()));
+        trace.addTlsAction(new SendAction(new CertificateMessage()));
+        trace.addTlsAction(new ChangeCipherSuiteAction());
+        trace.addTlsAction(new ReceiveAction(new AlertMessage()));
+        trace.addTlsAction(new SendAction(new ClientHelloMessage()));
+        trace.addTlsAction(new SendAction(new ClientHelloMessage()));
         assertTrue(trace.getAllConfiguredReceivingMessages().size() == 1);
-        trace.add(new ReceiveAction(new AlertMessage()));
+        trace.addTlsAction(new ReceiveAction(new AlertMessage()));
         assertTrue(trace.getAllConfiguredReceivingMessages().size() == 2);
     }
 
@@ -452,16 +436,16 @@
      */
     @Test
     public void testGetAllActuallyReceivedMessages() {
-        trace.add(new SendAction(new ClientHelloMessage()));
-        trace.add(new SendAction(new CertificateMessage()));
-        trace.add(new ChangeCipherSuiteAction());
-        trace.add(new ReceiveAction(new AlertMessage()));
-        trace.add(new SendAction(new ClientHelloMessage()));
-        trace.add(new SendAction(new ClientHelloMessage()));
+        trace.addTlsAction(new SendAction(new ClientHelloMessage()));
+        trace.addTlsAction(new SendAction(new CertificateMessage()));
+        trace.addTlsAction(new ChangeCipherSuiteAction());
+        trace.addTlsAction(new ReceiveAction(new AlertMessage()));
+        trace.addTlsAction(new SendAction(new ClientHelloMessage()));
+        trace.addTlsAction(new SendAction(new ClientHelloMessage()));
         assertTrue(trace.getAllActuallyReceivedMessages().isEmpty());
         WorkFlowTraceFakeExecuter.execute(trace);
         assertTrue(trace.getAllActuallyReceivedMessages().size() == 1);
-        trace.add(new ReceiveAction(new AlertMessage()));
+        trace.addTlsAction(new ReceiveAction(new AlertMessage()));
         WorkFlowTraceFakeExecuter.execute(trace);
         assertTrue(trace.getAllActuallyReceivedMessages().size() == 2);
 
@@ -472,14 +456,14 @@
      */
     @Test
     public void testGetAllConfiguredSendMessages() {
-        trace.add(new SendAction(new ClientHelloMessage()));
-        trace.add(new SendAction(new CertificateMessage()));
-        trace.add(new ChangeCipherSuiteAction());
-        trace.add(new ReceiveAction(new AlertMessage()));
-        trace.add(new SendAction(new ClientHelloMessage()));
-        trace.add(new SendAction(new ClientHelloMessage()));
+        trace.addTlsAction(new SendAction(new ClientHelloMessage()));
+        trace.addTlsAction(new SendAction(new CertificateMessage()));
+        trace.addTlsAction(new ChangeCipherSuiteAction());
+        trace.addTlsAction(new ReceiveAction(new AlertMessage()));
+        trace.addTlsAction(new SendAction(new ClientHelloMessage()));
+        trace.addTlsAction(new SendAction(new ClientHelloMessage()));
         assertTrue(trace.getAllConfiguredSendMessages().size() == 4);
-        trace.add(new SendAction(new AlertMessage()));
+        trace.addTlsAction(new SendAction(new AlertMessage()));
         assertTrue(trace.getAllConfiguredSendMessages().size() == 5);
     }
 
@@ -488,16 +472,16 @@
      */
     @Test
     public void testGetAllActuallySentMessages() {
-        trace.add(new SendAction(new ClientHelloMessage()));
-        trace.add(new SendAction(new CertificateMessage()));
-        trace.add(new ChangeCipherSuiteAction());
-        trace.add(new ReceiveAction(new AlertMessage()));
-        trace.add(new SendAction(new ClientHelloMessage()));
-        trace.add(new SendAction(new ClientHelloMessage()));
+        trace.addTlsAction(new SendAction(new ClientHelloMessage()));
+        trace.addTlsAction(new SendAction(new CertificateMessage()));
+        trace.addTlsAction(new ChangeCipherSuiteAction());
+        trace.addTlsAction(new ReceiveAction(new AlertMessage()));
+        trace.addTlsAction(new SendAction(new ClientHelloMessage()));
+        trace.addTlsAction(new SendAction(new ClientHelloMessage()));
         assertTrue(trace.getAllActuallySentMessages().isEmpty());
         WorkFlowTraceFakeExecuter.execute(trace);
         assertTrue(trace.getAllActuallySentMessages().size() == 4);
-        trace.add(new SendAction(new AlertMessage()));
+        trace.addTlsAction(new SendAction(new AlertMessage()));
         WorkFlowTraceFakeExecuter.execute(trace);
         assertTrue(trace.getAllActuallySentMessages().size() == 5);
     }
@@ -507,14 +491,14 @@
      */
     @Test
     public void testGetLastAction() {
-        trace.add(new SendAction());
-        trace.add(new ReceiveAction());
-        trace.add(new ReceiveAction());
-        trace.add(new SendAction());
-        trace.add(new SendAction());
-        trace.add(new ReceiveAction());
-        trace.add(new SendAction());
-        trace.add(new ChangeCipherSuiteAction());
+        trace.addTlsAction(new SendAction());
+        trace.addTlsAction(new ReceiveAction());
+        trace.addTlsAction(new ReceiveAction());
+        trace.addTlsAction(new SendAction());
+        trace.addTlsAction(new SendAction());
+        trace.addTlsAction(new ReceiveAction());
+        trace.addTlsAction(new SendAction());
+        trace.addTlsAction(new ChangeCipherSuiteAction());
         assertEquals(new ChangeCipherSuiteAction(), trace.getLastAction());
     }
 
@@ -523,16 +507,16 @@
      */
     @Test
     public void testGetLastMessageAction() {
-        trace.add(new SendAction());
-        trace.add(new ReceiveAction());
-        trace.add(new ReceiveAction());
-        trace.add(new SendAction());
-        trace.add(new SendAction());
-        trace.add(new ReceiveAction());
-        trace.add(new SendAction());
-        trace.add(new ChangeCipherSuiteAction());
+        trace.addTlsAction(new SendAction());
+        trace.addTlsAction(new ReceiveAction());
+        trace.addTlsAction(new ReceiveAction());
+        trace.addTlsAction(new SendAction());
+        trace.addTlsAction(new SendAction());
+        trace.addTlsAction(new ReceiveAction());
+        trace.addTlsAction(new SendAction());
+        trace.addTlsAction(new ChangeCipherSuiteAction());
         assertEquals(new SendAction(), trace.getLastMessageAction());
-        trace.add(new ReceiveAction());
+        trace.addTlsAction(new ReceiveAction());
         assertEquals(new ReceiveAction(), trace.getLastMessageAction());
     }
 
@@ -541,10 +525,10 @@
      */
     @Test
     public void testGetLastConfiguredReceiveMesssage() {
-        trace.add(new ChangeClientCertificateAction());
-        trace.add(new ReceiveAction(new ApplicationMessage()));
-        trace.add(new SendAction(new ApplicationMessage()));
-        trace.add(new ReceiveAction(new ClientHelloMessage()));
+        trace.addTlsAction(new ChangeClientCertificateAction());
+        trace.addTlsAction(new ReceiveAction(new ApplicationMessage()));
+        trace.addTlsAction(new SendAction(new ApplicationMessage()));
+        trace.addTlsAction(new ReceiveAction(new ClientHelloMessage()));
         assertEquals(trace.getLastConfiguredReceiveMesssage().toCompactString(),
                 new ClientHelloMessage().toCompactString());
     }
@@ -554,11 +538,11 @@
      */
     @Test
     public void testGetLastConfiguredSendMesssage() {
-        trace.add(new SendAction(new CertificateMessage()));
-        trace.add(new ChangeClientCertificateAction());
-        trace.add(new ReceiveAction(new ApplicationMessage()));
-        trace.add(new SendAction(new ApplicationMessage()));
-        trace.add(new ReceiveAction(new ClientHelloMessage()));
+        trace.addTlsAction(new SendAction(new CertificateMessage()));
+        trace.addTlsAction(new ChangeClientCertificateAction());
+        trace.addTlsAction(new ReceiveAction(new ApplicationMessage()));
+        trace.addTlsAction(new SendAction(new ApplicationMessage()));
+        trace.addTlsAction(new ReceiveAction(new ClientHelloMessage()));
         assertEquals(trace.getLastConfiguredSendMesssage(), new ApplicationMessage());
     }
 
