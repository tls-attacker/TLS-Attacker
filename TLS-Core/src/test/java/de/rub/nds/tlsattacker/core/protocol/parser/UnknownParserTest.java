--- conflicted
+++ resolved
@@ -9,11 +9,8 @@
  */
 package de.rub.nds.tlsattacker.core.protocol.parser;
 
-<<<<<<< HEAD
 import de.rub.nds.tlsattacker.core.constants.ProtocolMessageType;
-=======
 import de.rub.nds.tlsattacker.core.config.Config;
->>>>>>> 0e5c31d9
 import de.rub.nds.tlsattacker.core.constants.ProtocolVersion;
 import de.rub.nds.tlsattacker.core.protocol.message.UnknownMessage;
 import static org.junit.Assert.*;
@@ -21,7 +18,7 @@
 
 public class UnknownParserTest {
 
-    private UnknownParser parser;
+    private UnknownMessageParser parser;
     private final Config config = Config.createConfig();
 
     /**
@@ -29,17 +26,12 @@
      */
     @Test
     public void testParse() {
-<<<<<<< HEAD
-        parser = new UnknownParser(0, new byte[] { 0, 1, 2, 3 }, ProtocolVersion.TLS12, ProtocolMessageType.UNKNOWN);
+        parser = new UnknownMessageParser(0, new byte[] { 0, 1, 2, 3 }, ProtocolVersion.TLS12,
+                ProtocolMessageType.UNKNOWN, config);
         UnknownMessage message = parser.parse();
         assertArrayEquals(new byte[] { 0, 1, 2, 3 }, message.getCompleteResultingMessage().getValue());
-        parser = new UnknownParser(1, new byte[] { 0, 1, 2, 3 }, ProtocolVersion.TLS12, ProtocolMessageType.UNKNOWN);
-=======
-        parser = new UnknownParser(0, new byte[] { 0, 1, 2, 3 }, ProtocolVersion.TLS12, config);
-        UnknownMessage message = parser.parse();
-        assertArrayEquals(new byte[] { 0, 1, 2, 3 }, message.getCompleteResultingMessage().getValue());
-        parser = new UnknownParser(1, new byte[] { 0, 1, 2, 3 }, ProtocolVersion.TLS12, config);
->>>>>>> 0e5c31d9
+        parser = new UnknownMessageParser(1, new byte[] { 0, 1, 2, 3 }, ProtocolVersion.TLS12,
+                ProtocolMessageType.UNKNOWN, config);
         message = parser.parse();
         assertArrayEquals(new byte[] { 1, 2, 3 }, message.getCompleteResultingMessage().getValue());
     }
