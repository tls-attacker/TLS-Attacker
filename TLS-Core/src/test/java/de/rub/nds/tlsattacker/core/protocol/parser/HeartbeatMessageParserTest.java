/**
 * TLS-Attacker - A Modular Penetration Testing Framework for TLS
 *
 * Copyright 2014-2022 Ruhr University Bochum, Paderborn University, Hackmanit GmbH
 *
 * Licensed under Apache License, Version 2.0
 * http://www.apache.org/licenses/LICENSE-2.0.txt
 */

package de.rub.nds.tlsattacker.core.protocol.parser;

import de.rub.nds.modifiablevariable.util.ArrayConverter;
<<<<<<< HEAD
import de.rub.nds.tlsattacker.core.config.Config;
import de.rub.nds.tlsattacker.core.protocol.message.HeartbeatMessage;
import java.io.ByteArrayInputStream;
import java.util.Arrays;
import java.util.Collection;
import static org.junit.Assert.assertArrayEquals;
import static org.junit.Assert.assertTrue;
import org.junit.Test;
import org.junit.runner.RunWith;
import org.junit.runners.Parameterized;

@RunWith(Parameterized.class)
public class HeartbeatMessageParserTest {

    private static byte[] heartbeatRequest = ArrayConverter
        .hexStringToByteArray("010012000075a6d1d422693ea31584902266171b14ee376d595f5c65aeba8d04b0378faeda");
    private static byte[] requestPayload = ArrayConverter.hexStringToByteArray("000075a6d1d422693ea31584902266171b14");
    private static byte[] requestPadding = ArrayConverter.hexStringToByteArray("ee376d595f5c65aeba8d04b0378faeda");
    private static byte[] heartbeatResponse = ArrayConverter
        .hexStringToByteArray("020012000075a6d1d422693ea31584902266171b1429ee15bbaa07f19c012dc29e2449e1e1");
    private static byte[] responsePayload = requestPayload;
    private static byte[] responsePadding = ArrayConverter.hexStringToByteArray("29ee15bbaa07f19c012dc29e2449e1e1");

    @Parameterized.Parameters
    public static Collection<Object[]> generateData() {
        return Arrays.asList(new Object[][] { { heartbeatRequest, (byte) 0x1, 18, requestPayload, requestPadding },
            { heartbeatResponse, (byte) 0x2, 18, responsePayload, responsePadding } });
    }

    private final byte[] message;
    // private final byte[] expectedPart;

    private final byte heartBeatType;
    private final int payloadLength;
    private final byte[] payload;
    private final byte[] padding;
    private final Config config = Config.createConfig();

    public HeartbeatMessageParserTest(byte[] message, byte heartBeatType, int payloadLength, byte[] payload,
        byte[] padding) {
        this.message = message;
        this.heartBeatType = heartBeatType;
        this.payloadLength = payloadLength;
        this.payload = payload;
        this.padding = padding;
    }

    /**
     * Test of parse method, of class HeartbeatMessageParser.
     */
    @Test
    public void testParse() {
        HeartbeatMessageParser parser = new HeartbeatMessageParser(new ByteArrayInputStream(message));
        HeartbeatMessage msg = new HeartbeatMessage();
        parser.parse(msg);
        assertTrue(heartBeatType == msg.getHeartbeatMessageType().getValue());
        assertTrue(payloadLength == msg.getPayloadLength().getValue());
        assertArrayEquals(payload, msg.getPayload().getValue());
        assertArrayEquals(padding, msg.getPadding().getValue());
=======
import de.rub.nds.tlsattacker.core.constants.ProtocolVersion;
import de.rub.nds.tlsattacker.core.protocol.message.HeartbeatMessage;
import org.junit.jupiter.api.Named;
import org.junit.jupiter.params.provider.Arguments;

import java.util.List;
import java.util.stream.Stream;

public class HeartbeatMessageParserTest extends AbstractTlsMessageParserTest<HeartbeatMessage, HeartbeatMessageParser> {

    public HeartbeatMessageParserTest() {
        super(HeartbeatMessageParser::new,
            List.of(Named.of("HeartbeatMessage::getHeartbeatMessageType", HeartbeatMessage::getHeartbeatMessageType),
                Named.of("HeartbeatMessage::getPayloadLength", HeartbeatMessage::getPayloadLength),
                Named.of("HeartbeatMessage::getPayload", HeartbeatMessage::getPayload),
                Named.of("HeartbeatMessage::getPadding", HeartbeatMessage::getPadding)));
    }

    public static Stream<Arguments> provideTestVectors() {
        return Stream.of(
            Arguments.of(ProtocolVersion.TLS12,
                ArrayConverter
                    .hexStringToByteArray("010012000075a6d1d422693ea31584902266171b14ee376d595f5c65aeba8d04b0378faeda"),
                List.of((byte) 0x01, 18, ArrayConverter.hexStringToByteArray("000075a6d1d422693ea31584902266171b14"),
                    ArrayConverter.hexStringToByteArray("ee376d595f5c65aeba8d04b0378faeda"))),
            Arguments.of(ProtocolVersion.TLS12,
                ArrayConverter
                    .hexStringToByteArray("020012000075a6d1d422693ea31584902266171b1429ee15bbaa07f19c012dc29e2449e1e1"),
                List.of((byte) 0x02, 18, ArrayConverter.hexStringToByteArray("000075a6d1d422693ea31584902266171b14"),
                    ArrayConverter.hexStringToByteArray("29ee15bbaa07f19c012dc29e2449e1e1"))));
>>>>>>> b1069fa4
    }
}<|MERGE_RESOLUTION|>--- conflicted
+++ resolved
@@ -10,67 +10,6 @@
 package de.rub.nds.tlsattacker.core.protocol.parser;
 
 import de.rub.nds.modifiablevariable.util.ArrayConverter;
-<<<<<<< HEAD
-import de.rub.nds.tlsattacker.core.config.Config;
-import de.rub.nds.tlsattacker.core.protocol.message.HeartbeatMessage;
-import java.io.ByteArrayInputStream;
-import java.util.Arrays;
-import java.util.Collection;
-import static org.junit.Assert.assertArrayEquals;
-import static org.junit.Assert.assertTrue;
-import org.junit.Test;
-import org.junit.runner.RunWith;
-import org.junit.runners.Parameterized;
-
-@RunWith(Parameterized.class)
-public class HeartbeatMessageParserTest {
-
-    private static byte[] heartbeatRequest = ArrayConverter
-        .hexStringToByteArray("010012000075a6d1d422693ea31584902266171b14ee376d595f5c65aeba8d04b0378faeda");
-    private static byte[] requestPayload = ArrayConverter.hexStringToByteArray("000075a6d1d422693ea31584902266171b14");
-    private static byte[] requestPadding = ArrayConverter.hexStringToByteArray("ee376d595f5c65aeba8d04b0378faeda");
-    private static byte[] heartbeatResponse = ArrayConverter
-        .hexStringToByteArray("020012000075a6d1d422693ea31584902266171b1429ee15bbaa07f19c012dc29e2449e1e1");
-    private static byte[] responsePayload = requestPayload;
-    private static byte[] responsePadding = ArrayConverter.hexStringToByteArray("29ee15bbaa07f19c012dc29e2449e1e1");
-
-    @Parameterized.Parameters
-    public static Collection<Object[]> generateData() {
-        return Arrays.asList(new Object[][] { { heartbeatRequest, (byte) 0x1, 18, requestPayload, requestPadding },
-            { heartbeatResponse, (byte) 0x2, 18, responsePayload, responsePadding } });
-    }
-
-    private final byte[] message;
-    // private final byte[] expectedPart;
-
-    private final byte heartBeatType;
-    private final int payloadLength;
-    private final byte[] payload;
-    private final byte[] padding;
-    private final Config config = Config.createConfig();
-
-    public HeartbeatMessageParserTest(byte[] message, byte heartBeatType, int payloadLength, byte[] payload,
-        byte[] padding) {
-        this.message = message;
-        this.heartBeatType = heartBeatType;
-        this.payloadLength = payloadLength;
-        this.payload = payload;
-        this.padding = padding;
-    }
-
-    /**
-     * Test of parse method, of class HeartbeatMessageParser.
-     */
-    @Test
-    public void testParse() {
-        HeartbeatMessageParser parser = new HeartbeatMessageParser(new ByteArrayInputStream(message));
-        HeartbeatMessage msg = new HeartbeatMessage();
-        parser.parse(msg);
-        assertTrue(heartBeatType == msg.getHeartbeatMessageType().getValue());
-        assertTrue(payloadLength == msg.getPayloadLength().getValue());
-        assertArrayEquals(payload, msg.getPayload().getValue());
-        assertArrayEquals(padding, msg.getPadding().getValue());
-=======
 import de.rub.nds.tlsattacker.core.constants.ProtocolVersion;
 import de.rub.nds.tlsattacker.core.protocol.message.HeartbeatMessage;
 import org.junit.jupiter.api.Named;
@@ -82,7 +21,7 @@
 public class HeartbeatMessageParserTest extends AbstractTlsMessageParserTest<HeartbeatMessage, HeartbeatMessageParser> {
 
     public HeartbeatMessageParserTest() {
-        super(HeartbeatMessageParser::new,
+        super(HeartbeatMessage.class, HeartbeatMessageParser::new,
             List.of(Named.of("HeartbeatMessage::getHeartbeatMessageType", HeartbeatMessage::getHeartbeatMessageType),
                 Named.of("HeartbeatMessage::getPayloadLength", HeartbeatMessage::getPayloadLength),
                 Named.of("HeartbeatMessage::getPayload", HeartbeatMessage::getPayload),
@@ -101,6 +40,5 @@
                     .hexStringToByteArray("020012000075a6d1d422693ea31584902266171b1429ee15bbaa07f19c012dc29e2449e1e1"),
                 List.of((byte) 0x02, 18, ArrayConverter.hexStringToByteArray("000075a6d1d422693ea31584902266171b14"),
                     ArrayConverter.hexStringToByteArray("29ee15bbaa07f19c012dc29e2449e1e1"))));
->>>>>>> b1069fa4
     }
 }