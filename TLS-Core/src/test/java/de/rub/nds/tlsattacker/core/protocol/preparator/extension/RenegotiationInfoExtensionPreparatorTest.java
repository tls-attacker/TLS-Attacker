/**
 * TLS-Attacker - A Modular Penetration Testing Framework for TLS
 *
 * Copyright 2014-2017 Ruhr University Bochum / Hackmanit GmbH
 *
 * Licensed under Apache License 2.0
 * http://www.apache.org/licenses/LICENSE-2.0
 */
package de.rub.nds.tlsattacker.core.protocol.preparator.extension;

import de.rub.nds.tlsattacker.core.constants.ExtensionType;
import de.rub.nds.tlsattacker.core.protocol.message.extension.RenegotiationInfoExtensionMessage;
import de.rub.nds.tlsattacker.core.protocol.serializer.extension.RenegotiationInfoExtensionSerializer;
import de.rub.nds.tlsattacker.core.state.TlsContext;
import static org.junit.Assert.assertArrayEquals;
import static org.junit.Assert.assertEquals;
import org.junit.Before;
import org.junit.Test;

/**
 *
 * @author Matthias Terlinde <matthias.terlinde@rub.de>
 */
public class RenegotiationInfoExtensionPreparatorTest {

    private final int extensionLength = 1;
    private final byte[] extensionPayload = new byte[] { 0 };
    private TlsContext context;
    private RenegotiationInfoExtensionMessage message;
    private RenegotiationInfoExtensionPreparator preparator;

    @Before
    public void setUp() {
        context = new TlsContext();
        message = new RenegotiationInfoExtensionMessage();
<<<<<<< HEAD
        preparator = new RenegotiationInfoExtensionPreparator(context.getChooser(),
                (RenegotiationInfoExtensionMessage) message);
=======
        preparator = new RenegotiationInfoExtensionPreparator(context, message,
                new RenegotiationInfoExtensionSerializer(message));
>>>>>>> 5feb5a03

    }

    @Test
    public void testPreparator() {
        context.getConfig().setDefaultRenegotiationInfo(extensionPayload);
        preparator.prepare();

        assertArrayEquals(ExtensionType.RENEGOTIATION_INFO.getValue(), message.getExtensionType().getValue());
        assertEquals(extensionLength, (long) message.getExtensionLength().getValue());
        assertArrayEquals(extensionPayload, message.getRenegotiationInfo().getValue());
    }

}<|MERGE_RESOLUTION|>--- conflicted
+++ resolved
@@ -33,13 +33,8 @@
     public void setUp() {
         context = new TlsContext();
         message = new RenegotiationInfoExtensionMessage();
-<<<<<<< HEAD
-        preparator = new RenegotiationInfoExtensionPreparator(context.getChooser(),
-                (RenegotiationInfoExtensionMessage) message);
-=======
-        preparator = new RenegotiationInfoExtensionPreparator(context, message,
+        preparator = new RenegotiationInfoExtensionPreparator(context.getChooser(), message,
                 new RenegotiationInfoExtensionSerializer(message));
->>>>>>> 5feb5a03
 
     }
 
