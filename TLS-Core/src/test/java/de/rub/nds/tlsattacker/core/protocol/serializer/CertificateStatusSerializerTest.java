/**
 * TLS-Attacker - A Modular Penetration Testing Framework for TLS
 *
 * Copyright 2014-2022 Ruhr University Bochum, Paderborn University, Hackmanit GmbH
 *
 * Licensed under Apache License, Version 2.0
 * http://www.apache.org/licenses/LICENSE-2.0.txt
 */

package de.rub.nds.tlsattacker.core.protocol.serializer;

<<<<<<< HEAD
import de.rub.nds.tlsattacker.core.constants.ProtocolVersion;
import de.rub.nds.tlsattacker.core.protocol.message.CertificateStatusMessage;
import de.rub.nds.tlsattacker.core.protocol.parser.CertificateStatusMessageParserTest;
import java.util.Collection;
import static org.junit.Assert.assertArrayEquals;
import org.junit.Test;
import org.junit.runner.RunWith;
import org.junit.runners.Parameterized;

@RunWith(Parameterized.class)
public class CertificateStatusSerializerTest {

    @Parameterized.Parameters
    public static Collection<Object[]> generateData() {
        return CertificateStatusMessageParserTest.generateData();
    }

    private byte[] message;
    private int certificateStatusType;
    private int ocspResponseLength;
    private byte[] ocspResponseBytes;
    private ProtocolVersion version;

    public CertificateStatusSerializerTest(byte[] message, int certificateStatusType, int ocspResponseLength,
        byte[] ocspResponseBytes, ProtocolVersion version) {
        this.message = message;
        this.certificateStatusType = certificateStatusType;
        this.ocspResponseLength = ocspResponseLength;
        this.ocspResponseBytes = ocspResponseBytes;
        this.version = version;
    }

    @Test
    public void testSerializeHandshakeMessageContent() {
        CertificateStatusMessage message = new CertificateStatusMessage();
        message.setCertificateStatusType(certificateStatusType);
        message.setOcspResponseLength(ocspResponseLength);
        message.setOcspResponseBytes(ocspResponseBytes);
        CertificateStatusSerializer serializer = new CertificateStatusSerializer(message);
        assertArrayEquals(this.message, serializer.serializeHandshakeMessageContent());
=======
import de.rub.nds.tlsattacker.core.protocol.message.CertificateStatusMessage;
import de.rub.nds.tlsattacker.core.protocol.parser.CertificateStatusParserTest;
import org.junit.jupiter.params.provider.Arguments;

import java.util.List;
import java.util.stream.Stream;

public class CertificateStatusSerializerTest
    extends AbstractHandshakeMessageSerializerTest<CertificateStatusMessage, CertificateStatusSerializer> {

    public CertificateStatusSerializerTest() {
        super(CertificateStatusMessage::new, CertificateStatusSerializer::new,
            List.of((msg, obj) -> msg.setCertificateStatusType((Integer) obj),
                (msg, obj) -> msg.setOcspResponseLength((Integer) obj),
                (msg, obj) -> msg.setOcspResponseBytes((byte[]) obj)));
    }

    public static Stream<Arguments> provideTestVectors() {
        return CertificateStatusParserTest.provideTestVectors();
>>>>>>> b1069fa4
    }
}<|MERGE_RESOLUTION|>--- conflicted
+++ resolved
@@ -9,48 +9,6 @@
 
 package de.rub.nds.tlsattacker.core.protocol.serializer;
 
-<<<<<<< HEAD
-import de.rub.nds.tlsattacker.core.constants.ProtocolVersion;
-import de.rub.nds.tlsattacker.core.protocol.message.CertificateStatusMessage;
-import de.rub.nds.tlsattacker.core.protocol.parser.CertificateStatusMessageParserTest;
-import java.util.Collection;
-import static org.junit.Assert.assertArrayEquals;
-import org.junit.Test;
-import org.junit.runner.RunWith;
-import org.junit.runners.Parameterized;
-
-@RunWith(Parameterized.class)
-public class CertificateStatusSerializerTest {
-
-    @Parameterized.Parameters
-    public static Collection<Object[]> generateData() {
-        return CertificateStatusMessageParserTest.generateData();
-    }
-
-    private byte[] message;
-    private int certificateStatusType;
-    private int ocspResponseLength;
-    private byte[] ocspResponseBytes;
-    private ProtocolVersion version;
-
-    public CertificateStatusSerializerTest(byte[] message, int certificateStatusType, int ocspResponseLength,
-        byte[] ocspResponseBytes, ProtocolVersion version) {
-        this.message = message;
-        this.certificateStatusType = certificateStatusType;
-        this.ocspResponseLength = ocspResponseLength;
-        this.ocspResponseBytes = ocspResponseBytes;
-        this.version = version;
-    }
-
-    @Test
-    public void testSerializeHandshakeMessageContent() {
-        CertificateStatusMessage message = new CertificateStatusMessage();
-        message.setCertificateStatusType(certificateStatusType);
-        message.setOcspResponseLength(ocspResponseLength);
-        message.setOcspResponseBytes(ocspResponseBytes);
-        CertificateStatusSerializer serializer = new CertificateStatusSerializer(message);
-        assertArrayEquals(this.message, serializer.serializeHandshakeMessageContent());
-=======
 import de.rub.nds.tlsattacker.core.protocol.message.CertificateStatusMessage;
 import de.rub.nds.tlsattacker.core.protocol.parser.CertificateStatusParserTest;
 import org.junit.jupiter.params.provider.Arguments;
@@ -70,6 +28,5 @@
 
     public static Stream<Arguments> provideTestVectors() {
         return CertificateStatusParserTest.provideTestVectors();
->>>>>>> b1069fa4
     }
 }