/**
 * TLS-Attacker - A Modular Penetration Testing Framework for TLS
 *
 * Copyright 2014-2022 Ruhr University Bochum, Paderborn University, Hackmanit GmbH
 *
 * Licensed under Apache License, Version 2.0
 * http://www.apache.org/licenses/LICENSE-2.0.txt
 */

package de.rub.nds.tlsattacker.core.config;

import de.rub.nds.modifiablevariable.bytearray.ModifiableByteArray;
import de.rub.nds.modifiablevariable.util.ArrayConverter;
import de.rub.nds.tlsattacker.core.constants.CipherSuite;
import de.rub.nds.tlsattacker.core.constants.NamedGroup;
import de.rub.nds.tlsattacker.core.constants.ProtocolVersion;
import de.rub.nds.tlsattacker.core.constants.SignatureAndHashAlgorithm;
import de.rub.nds.tlsattacker.core.protocol.message.extension.keyshare.KeyShareEntry;
import de.rub.nds.tlsattacker.core.workflow.factory.WorkflowTraceType;
<<<<<<< HEAD
=======
import org.apache.logging.log4j.LogManager;
import org.apache.logging.log4j.Logger;
import org.junit.jupiter.api.BeforeEach;
import org.junit.jupiter.api.Test;

>>>>>>> b1069fa4
import java.io.File;
import java.lang.reflect.Field;
import java.lang.reflect.Modifier;
import java.math.BigInteger;
import java.util.ArrayList;
<<<<<<< HEAD
import javax.xml.bind.JAXBContext;
import javax.xml.bind.JAXBException;
import javax.xml.bind.Marshaller;
import org.apache.logging.log4j.LogManager;
import org.apache.logging.log4j.Logger;
import org.junit.Before;
import org.junit.Test;
=======
>>>>>>> b1069fa4

public class ConfigTest {

    private static final Logger LOGGER = LogManager.getLogger();

    private static final File RESOURCE_CONFIG_DIR = new File("src/../../resources/configs");

    private Config config;

    @BeforeEach
    public void setUp() {
        this.config = new Config();
        stripConfig(config);
    }

    /**
     * Updates the default_config.xml
     */
    @Test
    public void assertConfigInResourcesIsEqual() {
        ConfigIO.write(new Config(), new File("src/main/resources/default_config.xml"));
    }

    private void stripConfig(Config config) {
        Field[] declaredFields = config.getClass().getDeclaredFields();
        for (Field f : declaredFields) {
            try {
                if (!Modifier.isFinal(f.getModifiers())) {
                    f.setAccessible(true);
                    f.set(config, null);
                }
            } catch (IllegalArgumentException | IllegalAccessException ex) {
                LOGGER.error("Could not strip config from fields", ex);
            }
        }
    }

    /**
     * This and the following functions/tests generate all other configuration files in /resources/configs
     */
    @Test
    public void generateAppdataConfig() {
        config.setDefaultApplicationMessageData("ayy lmao");
        ConfigIO.write(config, new File(RESOURCE_CONFIG_DIR, "appdata.config"));
    }

    @Test
<<<<<<< HEAD
=======
    public void generateConfigBlobConfig() {
        config.setRecordLayerType(RecordLayerType.BLOB);
        ConfigIO.write(config, new File(RESOURCE_CONFIG_DIR, "config_blob.config"));
    }

    @Test
>>>>>>> b1069fa4
    public void generateEcClientAuthenticationConfig() {
        config.setClientAuthentication(true);
        ArrayList<SignatureAndHashAlgorithm> signatureAndHashAlgorithms = new ArrayList<>();
        signatureAndHashAlgorithms.add(SignatureAndHashAlgorithm.ECDSA_SHA256);
        config.setDefaultClientSupportedSignatureAndHashAlgorithms(signatureAndHashAlgorithms);
        config.setDefaultSelectedSignatureAndHashAlgorithm(SignatureAndHashAlgorithm.ECDSA_SHA256);

        ConfigIO.write(config, new File(RESOURCE_CONFIG_DIR, "ec_clientAuthentication.config"));
    }

    @Test
    public void generateEncryptThenMacConfig() {
        config.setAddEncryptThenMacExtension(true);
        ConfigIO.write(config, new File(RESOURCE_CONFIG_DIR, "encryptThenMac.config"));
    }

    @Test
    public void generateEnforceSettingsConfig() {
        config.setEnforceSettings(true);
        ConfigIO.write(config, new File(RESOURCE_CONFIG_DIR, "enforceSettings.config"));
    }

    @Test
    public void generateEsniServerConfig() {
        config.setAddEncryptedServerNameIndicationExtension(true);
        KeyShareEntry keyShareEntry = new KeyShareEntry();
        keyShareEntry.setPrivateKey(
            new BigInteger("-35862849564059803287082945144062507860160501396022878289617408550825798132134"));
        ModifiableByteArray publicKey = new ModifiableByteArray();
        publicKey.setOriginalValue(
            ArrayConverter.hexStringToByteArray("2A981DB6CDD02A06C1763102C9E741365AC4E6F72B3176A6BD6A3523D3EC0F4C"));
        ModifiableByteArray group = new ModifiableByteArray();
        group.setOriginalValue(ArrayConverter.hexStringToByteArray("001D"));
        keyShareEntry.setGroup(group);
        keyShareEntry.setPublicKey(publicKey);
        ArrayList<KeyShareEntry> list = new ArrayList<>();
        list.add(keyShareEntry);
        config.setEsniServerKeyPairs(list);

        ConfigIO.write(config, new File(RESOURCE_CONFIG_DIR, "esniServer.config"));
    }

    @Test
    public void generateExtendedMasterSecretConfig() {
        config.setAddExtendedMasterSecretExtension(true);
        ConfigIO.write(config, new File(RESOURCE_CONFIG_DIR, "extended_master_secret.config"));
    }

    @Test
    public void generateExtendedRandomConfig() {
        config.setAddExtendedRandomExtension(true);
        ConfigIO.write(config, new File(RESOURCE_CONFIG_DIR, "extended_random.config"));
    }

    @Test
    public void generateHeartbeatConfig() {
        config.setAddHeartbeatExtension(true);
        ConfigIO.write(config, new File(RESOURCE_CONFIG_DIR, "heartbeat.config"));
    }

    @Test
<<<<<<< HEAD
    public void generateHttpConfig() {
        Config config = new Config();
        stripConfig(config);
        writeToConfig(config, "https.config");
=======
    public void generateHttpsConfig() {
        config.setHttpsParsingEnabled(true);
        ConfigIO.write(config, new File(RESOURCE_CONFIG_DIR, "https.config"));
>>>>>>> b1069fa4
    }

    @Test
    public void generatePskConfig() {
        config.setDefaultPSKKey(ArrayConverter.hexStringToByteArray("AA"));
        ConfigIO.write(config, new File(RESOURCE_CONFIG_DIR, "psk.config"));
    }

    @Test
    public void generatePwdConfig() {
        ArrayList<CipherSuite> clientSupportedCipherSuites = new ArrayList<>();
        clientSupportedCipherSuites.add(CipherSuite.TLS_ECCPWD_WITH_AES_128_GCM_SHA256);
        clientSupportedCipherSuites.add(CipherSuite.TLS_ECCPWD_WITH_AES_256_GCM_SHA384);
        clientSupportedCipherSuites.add(CipherSuite.TLS_ECCPWD_WITH_AES_128_CCM_SHA256);
        clientSupportedCipherSuites.add(CipherSuite.TLS_ECCPWD_WITH_AES_256_CCM_SHA384);
        ArrayList<CipherSuite> serverSupportedCipherSuites = new ArrayList<>();
        serverSupportedCipherSuites.add(CipherSuite.TLS_ECCPWD_WITH_AES_128_GCM_SHA256);
        serverSupportedCipherSuites.add(CipherSuite.TLS_ECCPWD_WITH_AES_256_GCM_SHA384);
        serverSupportedCipherSuites.add(CipherSuite.TLS_ECCPWD_WITH_AES_128_CCM_SHA256);
        serverSupportedCipherSuites.add(CipherSuite.TLS_ECCPWD_WITH_AES_256_CCM_SHA384);
        config.setDefaultClientSupportedCipherSuites(clientSupportedCipherSuites);
        config.setDefaultServerSupportedCipherSuites(serverSupportedCipherSuites);

        ArrayList<NamedGroup> defaultClientNamedGroups = new ArrayList<>();
        defaultClientNamedGroups.add(NamedGroup.BRAINPOOLP256R1);
        config.setDefaultClientNamedGroups(defaultClientNamedGroups);

        ArrayList<NamedGroup> defaultServerNamedGroups = new ArrayList<>();
        defaultServerNamedGroups.add(NamedGroup.BRAINPOOLP256R1);
        config.setDefaultServerNamedGroups(defaultServerNamedGroups);

        config.setDefaultSelectedNamedGroup(NamedGroup.BRAINPOOLP256R1);
        config.setAddPWDClearExtension(true);
        config.setDefaultSelectedCipherSuite(CipherSuite.TLS_ECCPWD_WITH_AES_128_GCM_SHA256);
        config.setAddKeyShareExtension(true);
        config.setUseFreshRandom(false);
        config.setDefaultClientRandom(
            ArrayConverter.hexStringToByteArray("528FBF52175DE2C869845FDBFA8344F7D732712EBFA679D8643CD31A880E043D"));
        config.setDefaultServerRandom(
            ArrayConverter.hexStringToByteArray("528FBF524378A1B13B8D2CBD247090721369F8BFA3CEEB3CFCD85CBFCDD58EAA"));
        config.setDefaultClientPWDUsername("fred");
        config.setDefaultPWDPassword("barney");
        config.setDefaultPWDIterations(40);
        config.setDefaultServerPWDPrivate(
            ArrayConverter.hexStringToByteArray("21D99D341C9797B3AE72DFD289971F1B74CE9DE68AD4B9ABF54888D8F6C5043C"));
        config.setDefaultServerPWDMask(
            ArrayConverter.hexStringToByteArray("0D96AB624D082C71255BE3648DCD303F6AB0CA61A95034A553E3308D1D3744E5"));
        config.setDefaultClientPWDPrivate(
            ArrayConverter.hexStringToByteArray("171DE8CAA5352D36EE96A39979B5B72FA189AE7A6A09C77F7B438AF16DF4A88B"));
        config.setDefaultClientPWDMask(
            ArrayConverter.hexStringToByteArray("4F745BDFC295D3B38429F7EB3025A48883728B07D88605C0EE202316A072D1BD"));
        config.setDefaultServerPWDSalt(
            ArrayConverter.hexStringToByteArray("963C77CDC13A2A8D75CDDDD1E0449929843711C21D47CE6E6383CDDA37E47DA3"));

        ConfigIO.write(config, new File(RESOURCE_CONFIG_DIR, "pwd.config"));
    }

    @Test
    public void generatePwd13Config() {
        config.setHighestProtocolVersion(ProtocolVersion.TLS13);
        config.setSupportedVersions(ProtocolVersion.TLS13);
        config.setDefaultSelectedProtocolVersion(ProtocolVersion.TLS13);
        config.setTls13BackwardsCompatibilityMode(false);

        ArrayList<CipherSuite> clientSupportedCipherSuites = new ArrayList<>();
        clientSupportedCipherSuites.add(CipherSuite.TLS_ECCPWD_WITH_AES_128_GCM_SHA256);
        clientSupportedCipherSuites.add(CipherSuite.TLS_ECCPWD_WITH_AES_256_GCM_SHA384);
        clientSupportedCipherSuites.add(CipherSuite.TLS_ECCPWD_WITH_AES_128_CCM_SHA256);
        clientSupportedCipherSuites.add(CipherSuite.TLS_ECCPWD_WITH_AES_256_CCM_SHA384);
        ArrayList<CipherSuite> serverSupportedCipherSuites = new ArrayList<>();
        serverSupportedCipherSuites.add(CipherSuite.TLS_ECCPWD_WITH_AES_128_GCM_SHA256);
        serverSupportedCipherSuites.add(CipherSuite.TLS_ECCPWD_WITH_AES_256_GCM_SHA384);
        serverSupportedCipherSuites.add(CipherSuite.TLS_ECCPWD_WITH_AES_128_CCM_SHA256);
        serverSupportedCipherSuites.add(CipherSuite.TLS_ECCPWD_WITH_AES_256_CCM_SHA384);
        config.setDefaultClientSupportedCipherSuites(clientSupportedCipherSuites);
        config.setDefaultServerSupportedCipherSuites(serverSupportedCipherSuites);

        ArrayList<NamedGroup> defaultClientNamedGroups = new ArrayList<>();
        defaultClientNamedGroups.add(NamedGroup.BRAINPOOLP256R1);
        config.setDefaultClientNamedGroups(defaultClientNamedGroups);

        ArrayList<NamedGroup> defaultServerNamedGroups = new ArrayList<>();
        defaultServerNamedGroups.add(NamedGroup.BRAINPOOLP256R1);
        config.setDefaultServerNamedGroups(defaultServerNamedGroups);

        config.setDefaultSelectedNamedGroup(NamedGroup.BRAINPOOLP256R1);
        config.setAddPWDClearExtension(true);
        config.setDefaultSelectedCipherSuite(CipherSuite.TLS_ECCPWD_WITH_AES_128_GCM_SHA256);
        config.setAddKeyShareExtension(true);
        config.setUseFreshRandom(false);
        config.setDefaultClientRandom(
            ArrayConverter.hexStringToByteArray("528FBF52175DE2C869845FDBFA8344F7D732712EBFA679D8643CD31A880E043D"));
        config.setDefaultServerRandom(
            ArrayConverter.hexStringToByteArray("528FBF524378A1B13B8D2CBD247090721369F8BFA3CEEB3CFCD85CBFCDD58EAA"));
        config.setDefaultClientPWDUsername("fred");
        config.setDefaultPWDPassword("barney");
        config.setDefaultPWDIterations(40);
        config.setDefaultServerPWDPrivate(
            ArrayConverter.hexStringToByteArray("21D99D341C9797B3AE72DFD289971F1B74CE9DE68AD4B9ABF54888D8F6C5043C"));
        config.setDefaultServerPWDMask(
            ArrayConverter.hexStringToByteArray("0D96AB624D082C71255BE3648DCD303F6AB0CA61A95034A553E3308D1D3744E5"));
        config.setDefaultClientPWDPrivate(
            ArrayConverter.hexStringToByteArray("171DE8CAA5352D36EE96A39979B5B72FA189AE7A6A09C77F7B438AF16DF4A88B"));
        config.setDefaultClientPWDMask(
            ArrayConverter.hexStringToByteArray("4F745BDFC295D3B38429F7EB3025A48883728B07D88605C0EE202316A072D1BD"));
        config.setDefaultServerPWDSalt(
            ArrayConverter.hexStringToByteArray("963C77CDC13A2A8D75CDDDD1E0449929843711C21D47CE6E6383CDDA37E47DA3"));

        ConfigIO.write(config, new File(RESOURCE_CONFIG_DIR, "pwd13.config"));
    }

    @Test
    public void generateRsaClientAuthenticationConfig() {
        config.setClientAuthentication(true);
        ArrayList<SignatureAndHashAlgorithm> list = new ArrayList<>();
        list.add(SignatureAndHashAlgorithm.RSA_SHA256);
        config.setDefaultClientSupportedSignatureAndHashAlgorithms(list);
        config.setDefaultSelectedSignatureAndHashAlgorithm(SignatureAndHashAlgorithm.RSA_SHA256);

        ConfigIO.write(config, new File(RESOURCE_CONFIG_DIR, "rsa_clientAuthentication.config"));
    }

    @Test
    public void generateSniConfig() {
        config.setAddServerNameIndicationExtension(true);
        ConfigIO.write(config, new File(RESOURCE_CONFIG_DIR, "sni.config"));
    }

    @Test
    public void generateSrpConfig() {
        config.setAddSRPExtension(true);
        config.setServerSendsApplicationData(true);
        ConfigIO.write(config, new File(RESOURCE_CONFIG_DIR, "srp.config"));
    }

    @Test
    public void generateSSL2Config() {
        config.setHighestProtocolVersion(ProtocolVersion.SSL2);
        ArrayList<ProtocolVersion> protocolVersions = new ArrayList<>();
        protocolVersions.add(ProtocolVersion.SSL2);
        config.setSupportedVersions(protocolVersions);
        config.setWorkflowTraceType(WorkflowTraceType.SSL2_HELLO);

        ConfigIO.write(config, new File(RESOURCE_CONFIG_DIR, "ssl2.config"));
    }

    @Test
    public void stripTracesConfig() {
        config.setResetWorkflowTracesBeforeSaving(true);
        ConfigIO.write(config, new File(RESOURCE_CONFIG_DIR, "stripTraces.config"));
    }

    @Test
    public void generateTls13Config() {
        setUpBasicTls13Config(config);

        ConfigIO.write(config, new File(RESOURCE_CONFIG_DIR, "tls13.config"));
    }

    @Test
    public void generateTls13ZeroRttConfig() {
        setUpBasicTls13Config(config);
        config.setAddPSKKeyExchangeModesExtension(true);
        config.setAddPreSharedKeyExtension(true);
        config.setAddEarlyDataExtension(true);
        config.setSessionTicketLifetimeHint(3600);

        ConfigIO.write(config, new File(RESOURCE_CONFIG_DIR, "tls13zerortt.config"));
    }

    private void setUpBasicTls13Config(Config config) {
        config.setHighestProtocolVersion(ProtocolVersion.TLS13);
        config.setSupportedVersions(ProtocolVersion.TLS13);

        ArrayList<CipherSuite> clientSupportedCipherSuites = new ArrayList<>();
        clientSupportedCipherSuites.add(CipherSuite.TLS_AES_128_GCM_SHA256);
        clientSupportedCipherSuites.add(CipherSuite.TLS_AES_256_GCM_SHA384);
        ArrayList<CipherSuite> serverSupportedCipherSuites = new ArrayList<>();
        serverSupportedCipherSuites.add(CipherSuite.TLS_AES_128_GCM_SHA256);
        serverSupportedCipherSuites.add(CipherSuite.TLS_AES_256_GCM_SHA384);
        config.setDefaultClientSupportedCipherSuites(clientSupportedCipherSuites);
        config.setDefaultServerSupportedCipherSuites(serverSupportedCipherSuites);

        ArrayList<NamedGroup> defaultClientNamedGroups = new ArrayList<>();
        defaultClientNamedGroups.add(NamedGroup.ECDH_X25519);
        config.setDefaultClientNamedGroups(defaultClientNamedGroups);

        ArrayList<NamedGroup> defaultServerNamedGroups = new ArrayList<>();
        defaultServerNamedGroups.add(NamedGroup.ECDH_X25519);
        config.setDefaultServerNamedGroups(defaultServerNamedGroups);

        ArrayList<SignatureAndHashAlgorithm> clientSignatureAndHashAlgorithms = new ArrayList<>();
        clientSignatureAndHashAlgorithms.add(SignatureAndHashAlgorithm.RSA_SHA256);
        clientSignatureAndHashAlgorithms.add(SignatureAndHashAlgorithm.RSA_SHA384);
        clientSignatureAndHashAlgorithms.add(SignatureAndHashAlgorithm.RSA_SHA512);
        clientSignatureAndHashAlgorithms.add(SignatureAndHashAlgorithm.ECDSA_SHA256);
        clientSignatureAndHashAlgorithms.add(SignatureAndHashAlgorithm.ECDSA_SHA384);
        clientSignatureAndHashAlgorithms.add(SignatureAndHashAlgorithm.ECDSA_SHA512);
        clientSignatureAndHashAlgorithms.add(SignatureAndHashAlgorithm.RSA_PSS_RSAE_SHA256);
        clientSignatureAndHashAlgorithms.add(SignatureAndHashAlgorithm.RSA_PSS_RSAE_SHA384);
        clientSignatureAndHashAlgorithms.add(SignatureAndHashAlgorithm.RSA_PSS_RSAE_SHA512);
        config.setDefaultClientSupportedSignatureAndHashAlgorithms(clientSignatureAndHashAlgorithms);

        ArrayList<SignatureAndHashAlgorithm> serverSignatureAndHashAlgorithms = new ArrayList<>();
        serverSignatureAndHashAlgorithms.add(SignatureAndHashAlgorithm.RSA_SHA256);
        serverSignatureAndHashAlgorithms.add(SignatureAndHashAlgorithm.RSA_SHA384);
        serverSignatureAndHashAlgorithms.add(SignatureAndHashAlgorithm.RSA_SHA512);
        serverSignatureAndHashAlgorithms.add(SignatureAndHashAlgorithm.ECDSA_SHA256);
        serverSignatureAndHashAlgorithms.add(SignatureAndHashAlgorithm.ECDSA_SHA384);
        serverSignatureAndHashAlgorithms.add(SignatureAndHashAlgorithm.ECDSA_SHA512);
        serverSignatureAndHashAlgorithms.add(SignatureAndHashAlgorithm.RSA_PSS_RSAE_SHA256);
        serverSignatureAndHashAlgorithms.add(SignatureAndHashAlgorithm.RSA_PSS_RSAE_SHA384);
        serverSignatureAndHashAlgorithms.add(SignatureAndHashAlgorithm.RSA_PSS_RSAE_SHA512);
        config.setDefaultServerSupportedSignatureAndHashAlgorithms(serverSignatureAndHashAlgorithms);

        config.setDefaultSelectedNamedGroup(NamedGroup.ECDH_X25519);
        config.setDefaultSelectedCipherSuite(CipherSuite.TLS_AES_128_GCM_SHA256);
        config.setDefaultClientKeyShareNamedGroups(NamedGroup.ECDH_X25519);

        config.setAddECPointFormatExtension(false);
        config.setAddEllipticCurveExtension(true);
        config.setAddSignatureAndHashAlgorithmsExtension(true);
        config.setAddSupportedVersionsExtension(true);
        config.setAddKeyShareExtension(true);
        config.setAddRenegotiationInfoExtension(false);
    }

    @Test
    public void generateTls13EsniConfig() {
        Config config = new Config();
        stripConfig(config);

        config.setHighestProtocolVersion(ProtocolVersion.TLS13);
        config.setSupportedVersions(ProtocolVersion.TLS13);

        ArrayList<CipherSuite> clientSupportedCipherSuites = new ArrayList<>();
        clientSupportedCipherSuites.add(CipherSuite.TLS_AES_128_GCM_SHA256);
        clientSupportedCipherSuites.add(CipherSuite.TLS_AES_256_GCM_SHA384);
        ArrayList<CipherSuite> serverSupportedCipherSuites = new ArrayList<>();
        serverSupportedCipherSuites.add(CipherSuite.TLS_AES_128_GCM_SHA256);
        serverSupportedCipherSuites.add(CipherSuite.TLS_AES_256_GCM_SHA384);
        config.setDefaultClientSupportedCipherSuites(clientSupportedCipherSuites);
        config.setDefaultServerSupportedCipherSuites(serverSupportedCipherSuites);

        ArrayList<NamedGroup> defaultClientNamedGroups = new ArrayList<>();
        defaultClientNamedGroups.add(NamedGroup.ECDH_X25519);
        config.setDefaultClientNamedGroups(defaultClientNamedGroups);

        ArrayList<NamedGroup> defaultServerNamedGroups = new ArrayList<>();
        defaultServerNamedGroups.add(NamedGroup.ECDH_X25519);
        config.setDefaultServerNamedGroups(defaultServerNamedGroups);

        ArrayList<SignatureAndHashAlgorithm> clientSignatureAndHashAlgorithms = new ArrayList<>();
        clientSignatureAndHashAlgorithms.add(SignatureAndHashAlgorithm.RSA_SHA256);
        clientSignatureAndHashAlgorithms.add(SignatureAndHashAlgorithm.RSA_SHA384);
        clientSignatureAndHashAlgorithms.add(SignatureAndHashAlgorithm.RSA_SHA512);
        clientSignatureAndHashAlgorithms.add(SignatureAndHashAlgorithm.ECDSA_SHA256);
        clientSignatureAndHashAlgorithms.add(SignatureAndHashAlgorithm.ECDSA_SHA384);
        clientSignatureAndHashAlgorithms.add(SignatureAndHashAlgorithm.ECDSA_SHA512);
        clientSignatureAndHashAlgorithms.add(SignatureAndHashAlgorithm.RSA_PSS_RSAE_SHA256);
        clientSignatureAndHashAlgorithms.add(SignatureAndHashAlgorithm.RSA_PSS_RSAE_SHA384);
        clientSignatureAndHashAlgorithms.add(SignatureAndHashAlgorithm.RSA_PSS_RSAE_SHA512);
        config.setDefaultClientSupportedSignatureAndHashAlgorithms(clientSignatureAndHashAlgorithms);

        ArrayList<SignatureAndHashAlgorithm> serverSignatureAndHashAlgorithms = new ArrayList<>();
        serverSignatureAndHashAlgorithms.add(SignatureAndHashAlgorithm.RSA_SHA256);
        serverSignatureAndHashAlgorithms.add(SignatureAndHashAlgorithm.RSA_SHA384);
        serverSignatureAndHashAlgorithms.add(SignatureAndHashAlgorithm.RSA_SHA512);
        serverSignatureAndHashAlgorithms.add(SignatureAndHashAlgorithm.ECDSA_SHA256);
        serverSignatureAndHashAlgorithms.add(SignatureAndHashAlgorithm.ECDSA_SHA384);
        serverSignatureAndHashAlgorithms.add(SignatureAndHashAlgorithm.ECDSA_SHA512);
        config.setDefaultServerSupportedSignatureAndHashAlgorithms(serverSignatureAndHashAlgorithms);

        config.setDefaultSelectedNamedGroup(NamedGroup.ECDH_X25519);
        config.setDefaultSelectedCipherSuite(CipherSuite.TLS_AES_128_GCM_SHA256);

        config.setAddECPointFormatExtension(false);
        config.setAddEllipticCurveExtension(true);
        config.setAddSignatureAndHashAlgorithmsExtension(true);
        config.setAddSupportedVersionsExtension(true);
        config.setAddKeyShareExtension(true);
        config.setAddEncryptedServerNameIndicationExtension(true);
        config.setClientSupportedEsniNamedGroups(NamedGroup.ECDH_X25519);
        config.setClientSupportedEsniCipherSuites(CipherSuite.TLS_AES_128_GCM_SHA256);

        ConfigIO.write(config, new File(RESOURCE_CONFIG_DIR, "tls13_esni.config"));
    }

    @Test
    public void generateTls13SniConfig() {
        config.setHighestProtocolVersion(ProtocolVersion.TLS13);
        config.setSupportedVersions(ProtocolVersion.TLS13);

        ArrayList<CipherSuite> clientSupportedCipherSuites = new ArrayList<>();
        clientSupportedCipherSuites.add(CipherSuite.TLS_AES_128_GCM_SHA256);
        clientSupportedCipherSuites.add(CipherSuite.TLS_AES_256_GCM_SHA384);
        ArrayList<CipherSuite> serverSupportedCipherSuites = new ArrayList<>();
        serverSupportedCipherSuites.add(CipherSuite.TLS_AES_128_GCM_SHA256);
        serverSupportedCipherSuites.add(CipherSuite.TLS_AES_256_GCM_SHA384);
        config.setDefaultClientSupportedCipherSuites(clientSupportedCipherSuites);
        config.setDefaultServerSupportedCipherSuites(serverSupportedCipherSuites);

        ArrayList<NamedGroup> defaultClientNamedGroups = new ArrayList<>();
        defaultClientNamedGroups.add(NamedGroup.ECDH_X25519);
        config.setDefaultClientNamedGroups(defaultClientNamedGroups);

        ArrayList<NamedGroup> defaultServerNamedGroups = new ArrayList<>();
        defaultServerNamedGroups.add(NamedGroup.ECDH_X25519);
        config.setDefaultServerNamedGroups(defaultServerNamedGroups);

        ArrayList<SignatureAndHashAlgorithm> clientSignatureAndHashAlgorithms = new ArrayList<>();
        clientSignatureAndHashAlgorithms.add(SignatureAndHashAlgorithm.RSA_SHA256);
        clientSignatureAndHashAlgorithms.add(SignatureAndHashAlgorithm.RSA_SHA384);
        clientSignatureAndHashAlgorithms.add(SignatureAndHashAlgorithm.RSA_SHA512);
        clientSignatureAndHashAlgorithms.add(SignatureAndHashAlgorithm.ECDSA_SHA256);
        clientSignatureAndHashAlgorithms.add(SignatureAndHashAlgorithm.ECDSA_SHA384);
        clientSignatureAndHashAlgorithms.add(SignatureAndHashAlgorithm.ECDSA_SHA512);
        clientSignatureAndHashAlgorithms.add(SignatureAndHashAlgorithm.RSA_PSS_RSAE_SHA256);
        clientSignatureAndHashAlgorithms.add(SignatureAndHashAlgorithm.RSA_PSS_RSAE_SHA384);
        clientSignatureAndHashAlgorithms.add(SignatureAndHashAlgorithm.RSA_PSS_RSAE_SHA512);
        config.setDefaultClientSupportedSignatureAndHashAlgorithms(clientSignatureAndHashAlgorithms);

        ArrayList<SignatureAndHashAlgorithm> serverSignatureAndHashAlgorithms = new ArrayList<>();
        serverSignatureAndHashAlgorithms.add(SignatureAndHashAlgorithm.RSA_SHA256);
        serverSignatureAndHashAlgorithms.add(SignatureAndHashAlgorithm.RSA_SHA384);
        serverSignatureAndHashAlgorithms.add(SignatureAndHashAlgorithm.RSA_SHA512);
        serverSignatureAndHashAlgorithms.add(SignatureAndHashAlgorithm.ECDSA_SHA256);
        serverSignatureAndHashAlgorithms.add(SignatureAndHashAlgorithm.ECDSA_SHA384);
        serverSignatureAndHashAlgorithms.add(SignatureAndHashAlgorithm.ECDSA_SHA512);
        config.setDefaultServerSupportedSignatureAndHashAlgorithms(serverSignatureAndHashAlgorithms);

        config.setDefaultSelectedNamedGroup(NamedGroup.ECDH_X25519);
        config.setDefaultSelectedCipherSuite(CipherSuite.TLS_AES_128_GCM_SHA256);

        config.setAddECPointFormatExtension(false);
        config.setAddEllipticCurveExtension(true);
        config.setAddSignatureAndHashAlgorithmsExtension(true);
        config.setAddSupportedVersionsExtension(true);
        config.setAddKeyShareExtension(true);
        config.setAddServerNameIndicationExtension(true);
        ConfigIO.write(config, new File(RESOURCE_CONFIG_DIR, "tls13_sni.config"));
    }

    @Test
    public void generateTlsX25519Config() {
        config.setHighestProtocolVersion(ProtocolVersion.TLS13);
        config.setSupportedVersions(ProtocolVersion.TLS13);

        ArrayList<CipherSuite> clientSupportedCipherSuites = new ArrayList<>();
        clientSupportedCipherSuites.add(CipherSuite.TLS_AES_128_GCM_SHA256);
        clientSupportedCipherSuites.add(CipherSuite.TLS_AES_256_GCM_SHA384);
        ArrayList<CipherSuite> serverSupportedCipherSuites = new ArrayList<>();
        serverSupportedCipherSuites.add(CipherSuite.TLS_AES_128_GCM_SHA256);
        serverSupportedCipherSuites.add(CipherSuite.TLS_AES_256_GCM_SHA384);
        config.setDefaultClientSupportedCipherSuites(clientSupportedCipherSuites);
        config.setDefaultServerSupportedCipherSuites(serverSupportedCipherSuites);

        ArrayList<NamedGroup> defaultClientNamedGroups = new ArrayList<>();
        defaultClientNamedGroups.add(NamedGroup.ECDH_X25519);
        config.setDefaultClientNamedGroups(defaultClientNamedGroups);

        ArrayList<NamedGroup> defaultServerNamedGroups = new ArrayList<>();
        defaultServerNamedGroups.add(NamedGroup.ECDH_X25519);
        config.setDefaultServerNamedGroups(defaultServerNamedGroups);

        ArrayList<SignatureAndHashAlgorithm> clientSignatureAndHashAlgorithms = new ArrayList<>();
        clientSignatureAndHashAlgorithms.add(SignatureAndHashAlgorithm.RSA_SHA256);
        clientSignatureAndHashAlgorithms.add(SignatureAndHashAlgorithm.RSA_SHA384);
        clientSignatureAndHashAlgorithms.add(SignatureAndHashAlgorithm.RSA_SHA512);
        clientSignatureAndHashAlgorithms.add(SignatureAndHashAlgorithm.ECDSA_SHA256);
        clientSignatureAndHashAlgorithms.add(SignatureAndHashAlgorithm.ECDSA_SHA384);
        clientSignatureAndHashAlgorithms.add(SignatureAndHashAlgorithm.ECDSA_SHA512);
        clientSignatureAndHashAlgorithms.add(SignatureAndHashAlgorithm.RSA_PSS_RSAE_SHA256);
        clientSignatureAndHashAlgorithms.add(SignatureAndHashAlgorithm.RSA_PSS_RSAE_SHA384);
        clientSignatureAndHashAlgorithms.add(SignatureAndHashAlgorithm.RSA_PSS_RSAE_SHA512);
        config.setDefaultClientSupportedSignatureAndHashAlgorithms(clientSignatureAndHashAlgorithms);

        ArrayList<SignatureAndHashAlgorithm> serverSignatureAndHashAlgorithms = new ArrayList<>();
        serverSignatureAndHashAlgorithms.add(SignatureAndHashAlgorithm.RSA_SHA256);
        serverSignatureAndHashAlgorithms.add(SignatureAndHashAlgorithm.RSA_SHA384);
        serverSignatureAndHashAlgorithms.add(SignatureAndHashAlgorithm.RSA_SHA512);
        serverSignatureAndHashAlgorithms.add(SignatureAndHashAlgorithm.ECDSA_SHA256);
        serverSignatureAndHashAlgorithms.add(SignatureAndHashAlgorithm.ECDSA_SHA384);
        serverSignatureAndHashAlgorithms.add(SignatureAndHashAlgorithm.ECDSA_SHA512);
        config.setDefaultServerSupportedSignatureAndHashAlgorithms(serverSignatureAndHashAlgorithms);

        config.setDefaultSelectedNamedGroup(NamedGroup.ECDH_X25519);
        config.setDefaultSelectedCipherSuite(CipherSuite.TLS_AES_128_GCM_SHA256);

        config.setAddECPointFormatExtension(false);
        config.setAddEllipticCurveExtension(true);
        config.setAddSignatureAndHashAlgorithmsExtension(true);
        config.setAddSupportedVersionsExtension(true);
        config.setAddKeyShareExtension(true);

        ConfigIO.write(config, new File(RESOURCE_CONFIG_DIR, "tls13_x25519.config"));
    }

    @Test
    public void generateTlsZeroRttConfig() {
        config.setHighestProtocolVersion(ProtocolVersion.TLS13);
        config.setSupportedVersions(ProtocolVersion.TLS13);

        ArrayList<CipherSuite> clientSupportedCipherSuites = new ArrayList<>();
        clientSupportedCipherSuites.add(CipherSuite.TLS_AES_128_GCM_SHA256);
        clientSupportedCipherSuites.add(CipherSuite.TLS_AES_256_GCM_SHA384);
        ArrayList<CipherSuite> serverSupportedCipherSuites = new ArrayList<>();
        serverSupportedCipherSuites.add(CipherSuite.TLS_AES_128_GCM_SHA256);
        serverSupportedCipherSuites.add(CipherSuite.TLS_AES_256_GCM_SHA384);
        config.setDefaultClientSupportedCipherSuites(clientSupportedCipherSuites);
        config.setDefaultServerSupportedCipherSuites(serverSupportedCipherSuites);

        ArrayList<NamedGroup> defaultClientNamedGroups = new ArrayList<>();
        defaultClientNamedGroups.add(NamedGroup.ECDH_X25519);
        config.setDefaultClientNamedGroups(defaultClientNamedGroups);

        ArrayList<NamedGroup> defaultServerNamedGroups = new ArrayList<>();
        defaultServerNamedGroups.add(NamedGroup.ECDH_X25519);
        config.setDefaultServerNamedGroups(defaultServerNamedGroups);

        ArrayList<SignatureAndHashAlgorithm> clientSignatureAndHashAlgorithms = new ArrayList<>();
        clientSignatureAndHashAlgorithms.add(SignatureAndHashAlgorithm.RSA_SHA256);
        clientSignatureAndHashAlgorithms.add(SignatureAndHashAlgorithm.RSA_SHA384);
        clientSignatureAndHashAlgorithms.add(SignatureAndHashAlgorithm.RSA_SHA512);
        clientSignatureAndHashAlgorithms.add(SignatureAndHashAlgorithm.ECDSA_SHA256);
        clientSignatureAndHashAlgorithms.add(SignatureAndHashAlgorithm.ECDSA_SHA384);
        clientSignatureAndHashAlgorithms.add(SignatureAndHashAlgorithm.ECDSA_SHA512);
        clientSignatureAndHashAlgorithms.add(SignatureAndHashAlgorithm.RSA_PSS_RSAE_SHA256);
        clientSignatureAndHashAlgorithms.add(SignatureAndHashAlgorithm.RSA_PSS_RSAE_SHA384);
        clientSignatureAndHashAlgorithms.add(SignatureAndHashAlgorithm.RSA_PSS_RSAE_SHA512);
        config.setDefaultClientSupportedSignatureAndHashAlgorithms(clientSignatureAndHashAlgorithms);

        ArrayList<SignatureAndHashAlgorithm> serverSignatureAndHashAlgorithms = new ArrayList<>();
        serverSignatureAndHashAlgorithms.add(SignatureAndHashAlgorithm.RSA_SHA256);
        serverSignatureAndHashAlgorithms.add(SignatureAndHashAlgorithm.RSA_SHA384);
        serverSignatureAndHashAlgorithms.add(SignatureAndHashAlgorithm.RSA_SHA512);
        serverSignatureAndHashAlgorithms.add(SignatureAndHashAlgorithm.ECDSA_SHA256);
        serverSignatureAndHashAlgorithms.add(SignatureAndHashAlgorithm.ECDSA_SHA384);
        serverSignatureAndHashAlgorithms.add(SignatureAndHashAlgorithm.ECDSA_SHA512);
        serverSignatureAndHashAlgorithms.add(SignatureAndHashAlgorithm.RSA_PSS_RSAE_SHA256);
        serverSignatureAndHashAlgorithms.add(SignatureAndHashAlgorithm.RSA_PSS_RSAE_SHA384);
        serverSignatureAndHashAlgorithms.add(SignatureAndHashAlgorithm.RSA_PSS_RSAE_SHA512);
        config.setDefaultServerSupportedSignatureAndHashAlgorithms(serverSignatureAndHashAlgorithms);

        config.setDefaultSelectedNamedGroup(NamedGroup.ECDH_X25519);
        config.setDefaultSelectedCipherSuite(CipherSuite.TLS_AES_128_GCM_SHA256);

        config.setAddECPointFormatExtension(false);
        config.setAddEllipticCurveExtension(true);
        config.setAddSignatureAndHashAlgorithmsExtension(true);
        config.setAddSupportedVersionsExtension(true);
        config.setAddKeyShareExtension(true);
        config.setAddPSKKeyExchangeModesExtension(true);
        config.setAddPreSharedKeyExtension(true);
        config.setAddEarlyDataExtension(true);
        config.setAddRenegotiationInfoExtension(false);
        config.setSessionTicketLifetimeHint(3600);

        ConfigIO.write(config, new File(RESOURCE_CONFIG_DIR, "tls_zerortt.config"));
    }

    @Test
    public void generateTokenbindingConfig() {
        config.setAddTokenBindingExtension(true);
        config.setAddExtendedMasterSecretExtension(true);
        config.setAddRenegotiationInfoExtension(true);

        ConfigIO.write(config, new File(RESOURCE_CONFIG_DIR, "tokenbinding.config"));
    }
}<|MERGE_RESOLUTION|>--- conflicted
+++ resolved
@@ -17,29 +17,16 @@
 import de.rub.nds.tlsattacker.core.constants.SignatureAndHashAlgorithm;
 import de.rub.nds.tlsattacker.core.protocol.message.extension.keyshare.KeyShareEntry;
 import de.rub.nds.tlsattacker.core.workflow.factory.WorkflowTraceType;
-<<<<<<< HEAD
-=======
 import org.apache.logging.log4j.LogManager;
 import org.apache.logging.log4j.Logger;
 import org.junit.jupiter.api.BeforeEach;
 import org.junit.jupiter.api.Test;
 
->>>>>>> b1069fa4
 import java.io.File;
 import java.lang.reflect.Field;
 import java.lang.reflect.Modifier;
 import java.math.BigInteger;
 import java.util.ArrayList;
-<<<<<<< HEAD
-import javax.xml.bind.JAXBContext;
-import javax.xml.bind.JAXBException;
-import javax.xml.bind.Marshaller;
-import org.apache.logging.log4j.LogManager;
-import org.apache.logging.log4j.Logger;
-import org.junit.Before;
-import org.junit.Test;
-=======
->>>>>>> b1069fa4
 
 public class ConfigTest {
 
@@ -87,15 +74,6 @@
     }
 
     @Test
-<<<<<<< HEAD
-=======
-    public void generateConfigBlobConfig() {
-        config.setRecordLayerType(RecordLayerType.BLOB);
-        ConfigIO.write(config, new File(RESOURCE_CONFIG_DIR, "config_blob.config"));
-    }
-
-    @Test
->>>>>>> b1069fa4
     public void generateEcClientAuthenticationConfig() {
         config.setClientAuthentication(true);
         ArrayList<SignatureAndHashAlgorithm> signatureAndHashAlgorithms = new ArrayList<>();
@@ -157,16 +135,8 @@
     }
 
     @Test
-<<<<<<< HEAD
-    public void generateHttpConfig() {
-        Config config = new Config();
-        stripConfig(config);
-        writeToConfig(config, "https.config");
-=======
     public void generateHttpsConfig() {
-        config.setHttpsParsingEnabled(true);
         ConfigIO.write(config, new File(RESOURCE_CONFIG_DIR, "https.config"));
->>>>>>> b1069fa4
     }
 
     @Test
