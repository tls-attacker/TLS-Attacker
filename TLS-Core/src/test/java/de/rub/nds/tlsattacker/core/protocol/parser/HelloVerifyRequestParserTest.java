--- conflicted
+++ resolved
@@ -10,59 +10,6 @@
 package de.rub.nds.tlsattacker.core.protocol.parser;
 
 import de.rub.nds.modifiablevariable.util.ArrayConverter;
-<<<<<<< HEAD
-import de.rub.nds.tlsattacker.core.config.Config;
-import de.rub.nds.tlsattacker.core.constants.ProtocolVersion;
-import de.rub.nds.tlsattacker.core.protocol.message.HelloVerifyRequestMessage;
-import de.rub.nds.tlsattacker.core.layer.context.TlsContext;
-import java.io.ByteArrayInputStream;
-import java.util.Arrays;
-import java.util.Collection;
-import static org.junit.Assert.assertArrayEquals;
-import static org.junit.Assert.assertTrue;
-import org.junit.Test;
-import org.junit.runner.RunWith;
-import org.junit.runners.Parameterized;
-
-@RunWith(Parameterized.class)
-public class HelloVerifyRequestParserTest {
-
-    @Parameterized.Parameters
-    public static Collection<Object[]> generateData() {
-        return Arrays.asList(
-            new Object[][] { { ArrayConverter.hexStringToByteArray("feff1415520276466763250a851c5b9eaeb44676ff3381"),
-                ProtocolVersion.DTLS10.getValue(), (byte) 20,
-                ArrayConverter.hexStringToByteArray("15520276466763250a851c5b9eaeb44676ff3381") } });
-    }
-
-    private final byte[] message;
-
-    private final byte[] protocolVersion;
-    private final byte cookieLength;
-    private final byte[] cookie;
-    private final Config config = Config.createConfig();
-
-    public HelloVerifyRequestParserTest(byte[] message, byte[] protocolVersion, byte cookieLength, byte[] cookie) {
-        this.message = message;
-        this.protocolVersion = protocolVersion;
-        this.cookieLength = cookieLength;
-        this.cookie = cookie;
-    }
-
-    /**
-     * Test of parse method, of class HelloVerifyRequestParser.
-     */
-    @Test
-    public void testParse() {
-        TlsContext tlsContext = new TlsContext(config);
-        tlsContext.setSelectedProtocolVersion(ProtocolVersion.DTLS10);
-        HelloVerifyRequestParser parser = new HelloVerifyRequestParser(new ByteArrayInputStream(message), tlsContext);
-        HelloVerifyRequestMessage msg = new HelloVerifyRequestMessage();
-        parser.parse(msg);
-        assertArrayEquals(protocolVersion, msg.getProtocolVersion().getValue());
-        assertArrayEquals(cookie, msg.getCookie().getValue());
-        assertTrue(cookieLength == msg.getCookieLength().getValue());
-=======
 import de.rub.nds.tlsattacker.core.constants.HandshakeMessageType;
 import de.rub.nds.tlsattacker.core.constants.ProtocolVersion;
 import de.rub.nds.tlsattacker.core.protocol.message.HelloVerifyRequestMessage;
@@ -76,7 +23,7 @@
     extends AbstractHandshakeMessageParserTest<HelloVerifyRequestMessage, HelloVerifyRequestParser> {
 
     public HelloVerifyRequestParserTest() {
-        super(HelloVerifyRequestParser::new,
+        super(HelloVerifyRequestMessage.class, HelloVerifyRequestParser::new,
             List.of(
                 Named.of("HelloVerifyRequestMessage::getProtocolVersion",
                     HelloVerifyRequestMessage::getProtocolVersion),
@@ -89,6 +36,5 @@
             ArrayConverter.hexStringToByteArray("03000017feff1415520276466763250a851c5b9eaeb44676ff3381"),
             List.of(HandshakeMessageType.HELLO_VERIFY_REQUEST.getValue(), 23, ProtocolVersion.DTLS10.getValue(),
                 (byte) 20, ArrayConverter.hexStringToByteArray("15520276466763250a851c5b9eaeb44676ff3381"))));
->>>>>>> b1069fa4
     }
 }