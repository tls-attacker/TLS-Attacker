/**
 * TLS-Attacker - A Modular Penetration Testing Framework for TLS
 *
 * Copyright 2014-2020 Ruhr University Bochum, Paderborn University,
 * and Hackmanit GmbH
 *
 * Licensed under Apache License 2.0
 * http://www.apache.org/licenses/LICENSE-2.0
 */
package de.rub.nds.tlsattacker.core.protocol.parser;

<<<<<<< HEAD
import de.rub.nds.tlsattacker.core.constants.ProtocolMessageType;
=======
import de.rub.nds.tlsattacker.core.config.Config;
>>>>>>> 0e5c31d9
import de.rub.nds.tlsattacker.core.constants.ProtocolVersion;
import de.rub.nds.tlsattacker.core.protocol.message.UnknownMessage;
import de.rub.nds.tlsattacker.util.tests.IntegrationTests;
import java.util.Random;
import static org.junit.Assert.*;
import org.junit.Test;
import org.junit.experimental.categories.Category;

public class UnknownParserStressTest {

    private UnknownParser parser;
    private final Config config = Config.createConfig();

    /**
     * Test of parse method, of class UnknownParser.
     */
    @Test
    @Category(IntegrationTests.class)
    public void testParse() {
        Random r = new Random(10);
        for (int i = 0; i < 100; i++) {
            byte[] array = new byte[r.nextInt(100)];
            if (array.length != 0) {
                r.nextBytes(array);
<<<<<<< HEAD
                parser = new UnknownParser(0, array, ProtocolVersion.TLS12, ProtocolMessageType.UNKNOWN);
=======
                parser = new UnknownParser(0, array, ProtocolVersion.TLS12, config);
>>>>>>> 0e5c31d9
                UnknownMessage message = parser.parse();
                assertArrayEquals(array, message.getCompleteResultingMessage().getValue());
            }
        }
    }

}<|MERGE_RESOLUTION|>--- conflicted
+++ resolved
@@ -9,11 +9,8 @@
  */
 package de.rub.nds.tlsattacker.core.protocol.parser;
 
-<<<<<<< HEAD
 import de.rub.nds.tlsattacker.core.constants.ProtocolMessageType;
-=======
 import de.rub.nds.tlsattacker.core.config.Config;
->>>>>>> 0e5c31d9
 import de.rub.nds.tlsattacker.core.constants.ProtocolVersion;
 import de.rub.nds.tlsattacker.core.protocol.message.UnknownMessage;
 import de.rub.nds.tlsattacker.util.tests.IntegrationTests;
@@ -24,7 +21,7 @@
 
 public class UnknownParserStressTest {
 
-    private UnknownParser parser;
+    private UnknownMessageParser parser;
     private final Config config = Config.createConfig();
 
     /**
@@ -38,11 +35,7 @@
             byte[] array = new byte[r.nextInt(100)];
             if (array.length != 0) {
                 r.nextBytes(array);
-<<<<<<< HEAD
-                parser = new UnknownParser(0, array, ProtocolVersion.TLS12, ProtocolMessageType.UNKNOWN);
-=======
-                parser = new UnknownParser(0, array, ProtocolVersion.TLS12, config);
->>>>>>> 0e5c31d9
+                parser = new UnknownMessageParser(0, array, ProtocolVersion.TLS12, ProtocolMessageType.UNKNOWN, config);
                 UnknownMessage message = parser.parse();
                 assertArrayEquals(array, message.getCompleteResultingMessage().getValue());
             }
