--- conflicted
+++ resolved
@@ -43,13 +43,8 @@
         msg.setElementLength(65);
         msg.setScalar(scalar);
         msg.setScalarLength(32);
-<<<<<<< HEAD
-        PWDClientKeyExchangeSerializer serializer = new PWDClientKeyExchangeSerializer(msg, ProtocolVersion.TLS12);
+        PWDClientKeyExchangeSerializer serializer = new PWDClientKeyExchangeSerializer(msg);
         assertArrayEquals(message, serializer.serializeHandshakeMessageContent());
-=======
-        PWDClientKeyExchangeSerializer serializer = new PWDClientKeyExchangeSerializer(msg);
-        assertArrayEquals(message, serializer.serializeProtocolMessageContent());
->>>>>>> e98d238a
     }
 
 }