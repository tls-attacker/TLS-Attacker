/**
 * TLS-Attacker - A Modular Penetration Testing Framework for TLS
 *
 * Copyright 2014-2022 Ruhr University Bochum, Paderborn University, Hackmanit GmbH
 *
 * Licensed under Apache License, Version 2.0
 * http://www.apache.org/licenses/LICENSE-2.0.txt
 */

package de.rub.nds.tlsattacker.core.protocol.serializer;

<<<<<<< HEAD
import de.rub.nds.modifiablevariable.util.ArrayConverter;
import de.rub.nds.tlsattacker.core.protocol.message.PWDClientKeyExchangeMessage;
import static org.junit.Assert.assertArrayEquals;
import org.junit.Test;
=======
import de.rub.nds.tlsattacker.core.protocol.message.PWDClientKeyExchangeMessage;
import de.rub.nds.tlsattacker.core.protocol.parser.PWDClientKeyExchangeParserTest;
import org.junit.jupiter.params.provider.Arguments;
>>>>>>> b1069fa4

import java.util.List;
import java.util.stream.Stream;

<<<<<<< HEAD
    /**
     * Test of serializeHandshakeMessageContent method, of class PWDClientKeyExchangeSerializer.
     */
    @Test
    public void testSerializeHandshakeMessageContent() {
        byte[] message = ArrayConverter
            .hexStringToByteArray(("41 04 a0 c6 9b 45 0b\n" + "     85 ae e3 9f 64 6b 6e 64 d3 c1 08 39 5f 4b a1 19\n"
                + "     2d bf eb f0 de c5 b1 89 13 1f 59 5d d4 ba cd bd\n"
                + "     d6 83 8d 92 19 fd 54 29 91 b2 c0 b0 e4 c4 46 bf\n"
                + "     e5 8f 3c 03 39 f7 56 e8 9e fd a0 20 66 92 44\n"
                + "     aa 67 cb 00 ea 72 c0 9b 84 a9 db 5b b8 24 fc 39\n"
                + "     82 42 8f cd 40 69 63 ae 08 0e 67 7a 48").replaceAll("\\s+", ""));
=======
public class PWDClientKeyExchangeSerializerTest
    extends AbstractHandshakeMessageSerializerTest<PWDClientKeyExchangeMessage, PWDClientKeyExchangeSerializer> {
>>>>>>> b1069fa4

    public PWDClientKeyExchangeSerializerTest() {
        super(PWDClientKeyExchangeMessage::new, PWDClientKeyExchangeSerializer::new,
            List.of((msg, obj) -> msg.setElementLength((Integer) obj), (msg, obj) -> msg.setElement((byte[]) obj),
                (msg, obj) -> msg.setScalarLength((Integer) obj), (msg, obj) -> msg.setScalar((byte[]) obj)));
    }

<<<<<<< HEAD
        PWDClientKeyExchangeMessage msg = new PWDClientKeyExchangeMessage();
        msg.setElement(element);
        msg.setElementLength(65);
        msg.setScalar(scalar);
        msg.setScalarLength(32);
        PWDClientKeyExchangeSerializer serializer = new PWDClientKeyExchangeSerializer(msg);
        assertArrayEquals(message, serializer.serializeHandshakeMessageContent());
=======
    public static Stream<Arguments> provideTestVectors() {
        return PWDClientKeyExchangeParserTest.provideTestVectors();
>>>>>>> b1069fa4
    }

}<|MERGE_RESOLUTION|>--- conflicted
+++ resolved
@@ -9,37 +9,15 @@
 
 package de.rub.nds.tlsattacker.core.protocol.serializer;
 
-<<<<<<< HEAD
-import de.rub.nds.modifiablevariable.util.ArrayConverter;
-import de.rub.nds.tlsattacker.core.protocol.message.PWDClientKeyExchangeMessage;
-import static org.junit.Assert.assertArrayEquals;
-import org.junit.Test;
-=======
 import de.rub.nds.tlsattacker.core.protocol.message.PWDClientKeyExchangeMessage;
 import de.rub.nds.tlsattacker.core.protocol.parser.PWDClientKeyExchangeParserTest;
 import org.junit.jupiter.params.provider.Arguments;
->>>>>>> b1069fa4
 
 import java.util.List;
 import java.util.stream.Stream;
 
-<<<<<<< HEAD
-    /**
-     * Test of serializeHandshakeMessageContent method, of class PWDClientKeyExchangeSerializer.
-     */
-    @Test
-    public void testSerializeHandshakeMessageContent() {
-        byte[] message = ArrayConverter
-            .hexStringToByteArray(("41 04 a0 c6 9b 45 0b\n" + "     85 ae e3 9f 64 6b 6e 64 d3 c1 08 39 5f 4b a1 19\n"
-                + "     2d bf eb f0 de c5 b1 89 13 1f 59 5d d4 ba cd bd\n"
-                + "     d6 83 8d 92 19 fd 54 29 91 b2 c0 b0 e4 c4 46 bf\n"
-                + "     e5 8f 3c 03 39 f7 56 e8 9e fd a0 20 66 92 44\n"
-                + "     aa 67 cb 00 ea 72 c0 9b 84 a9 db 5b b8 24 fc 39\n"
-                + "     82 42 8f cd 40 69 63 ae 08 0e 67 7a 48").replaceAll("\\s+", ""));
-=======
 public class PWDClientKeyExchangeSerializerTest
     extends AbstractHandshakeMessageSerializerTest<PWDClientKeyExchangeMessage, PWDClientKeyExchangeSerializer> {
->>>>>>> b1069fa4
 
     public PWDClientKeyExchangeSerializerTest() {
         super(PWDClientKeyExchangeMessage::new, PWDClientKeyExchangeSerializer::new,
@@ -47,18 +25,8 @@
                 (msg, obj) -> msg.setScalarLength((Integer) obj), (msg, obj) -> msg.setScalar((byte[]) obj)));
     }
 
-<<<<<<< HEAD
-        PWDClientKeyExchangeMessage msg = new PWDClientKeyExchangeMessage();
-        msg.setElement(element);
-        msg.setElementLength(65);
-        msg.setScalar(scalar);
-        msg.setScalarLength(32);
-        PWDClientKeyExchangeSerializer serializer = new PWDClientKeyExchangeSerializer(msg);
-        assertArrayEquals(message, serializer.serializeHandshakeMessageContent());
-=======
     public static Stream<Arguments> provideTestVectors() {
         return PWDClientKeyExchangeParserTest.provideTestVectors();
->>>>>>> b1069fa4
     }
 
 }