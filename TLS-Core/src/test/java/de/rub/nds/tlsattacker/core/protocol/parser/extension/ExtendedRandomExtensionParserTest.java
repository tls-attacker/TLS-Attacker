/**
 * TLS-Attacker - A Modular Penetration Testing Framework for TLS
 *
 * Copyright 2014-2022 Ruhr University Bochum, Paderborn University, Hackmanit GmbH
 *
 * Licensed under Apache License, Version 2.0
 * http://www.apache.org/licenses/LICENSE-2.0.txt
 */

package de.rub.nds.tlsattacker.core.protocol.parser.extension;

import de.rub.nds.modifiablevariable.util.ArrayConverter;
<<<<<<< HEAD
import de.rub.nds.tlsattacker.core.config.Config;
import de.rub.nds.tlsattacker.core.protocol.message.extension.ExtendedRandomExtensionMessage;
import de.rub.nds.tlsattacker.core.layer.context.TlsContext;
import java.io.ByteArrayInputStream;
import java.util.Arrays;
import java.util.Collection;
import static org.junit.Assert.assertArrayEquals;
import org.junit.Before;
import org.junit.Test;
import org.junit.runner.RunWith;
import org.junit.runners.Parameterized;

@RunWith(Parameterized.class)
public class ExtendedRandomExtensionParserTest {

    @Parameterized.Parameters
    public static Collection<Object[]> generateData() {
        return Arrays.asList(new Object[][] {
            { ArrayConverter.hexStringToByteArray("AB"), ArrayConverter.hexStringToByteArray("0001AB") } });
    }

    private final byte[] extendedRandom;
    private final byte[] expectedBytes;
    private ExtendedRandomExtensionParser parser;
    private ExtendedRandomExtensionMessage message;
    private final Config config = Config.createConfig();

    /**
     * Constructor for parameterized setup.
     *
     * @param extensionType
     * @param extensionLength
     * @param extendedRandom
     * @param expectedBytes
     */
    public ExtendedRandomExtensionParserTest(byte[] extendedRandom, byte[] expectedBytes) {
        this.extendedRandom = extendedRandom;
        this.expectedBytes = expectedBytes;
    }

    @Before
    public void setUp() {
        TlsContext tlsContext = new TlsContext(config);
        parser = new ExtendedRandomExtensionParser(new ByteArrayInputStream(expectedBytes), tlsContext);
    }

    @Test
    public void testParse() {
        message = new ExtendedRandomExtensionMessage();
        parser.parse(message);
        assertArrayEquals(extendedRandom, message.getExtendedRandom().getValue());

    }

=======
import de.rub.nds.tlsattacker.core.constants.ExtensionType;
import de.rub.nds.tlsattacker.core.protocol.message.extension.ExtendedRandomExtensionMessage;
import org.junit.jupiter.api.Named;
import org.junit.jupiter.params.provider.Arguments;

import java.util.List;
import java.util.stream.Stream;

public class ExtendedRandomExtensionParserTest
    extends AbstractExtensionParserTest<ExtendedRandomExtensionMessage, ExtendedRandomExtensionParser> {

    public ExtendedRandomExtensionParserTest() {
        super(ExtendedRandomExtensionParser::new,
            List.of(
                Named.of("ExtendedRandomExtensionMessage::getExtendedRandomLength",
                    ExtendedRandomExtensionMessage::getExtendedRandomLength),
                Named.of("ExtendedRandomExtensionMessage::getExtendedRandom",
                    ExtendedRandomExtensionMessage::getExtendedRandom)));
    }

    public static Stream<Arguments> provideTestVectors() {
        return Stream.of(Arguments.of(ArrayConverter.hexStringToByteArray("002800030001AB"), List.of(),
            ExtensionType.EXTENDED_RANDOM, 3, List.of(1, ArrayConverter.hexStringToByteArray("AB"))));
    }
>>>>>>> b1069fa4
}<|MERGE_RESOLUTION|>--- conflicted
+++ resolved
@@ -10,62 +10,6 @@
 package de.rub.nds.tlsattacker.core.protocol.parser.extension;
 
 import de.rub.nds.modifiablevariable.util.ArrayConverter;
-<<<<<<< HEAD
-import de.rub.nds.tlsattacker.core.config.Config;
-import de.rub.nds.tlsattacker.core.protocol.message.extension.ExtendedRandomExtensionMessage;
-import de.rub.nds.tlsattacker.core.layer.context.TlsContext;
-import java.io.ByteArrayInputStream;
-import java.util.Arrays;
-import java.util.Collection;
-import static org.junit.Assert.assertArrayEquals;
-import org.junit.Before;
-import org.junit.Test;
-import org.junit.runner.RunWith;
-import org.junit.runners.Parameterized;
-
-@RunWith(Parameterized.class)
-public class ExtendedRandomExtensionParserTest {
-
-    @Parameterized.Parameters
-    public static Collection<Object[]> generateData() {
-        return Arrays.asList(new Object[][] {
-            { ArrayConverter.hexStringToByteArray("AB"), ArrayConverter.hexStringToByteArray("0001AB") } });
-    }
-
-    private final byte[] extendedRandom;
-    private final byte[] expectedBytes;
-    private ExtendedRandomExtensionParser parser;
-    private ExtendedRandomExtensionMessage message;
-    private final Config config = Config.createConfig();
-
-    /**
-     * Constructor for parameterized setup.
-     *
-     * @param extensionType
-     * @param extensionLength
-     * @param extendedRandom
-     * @param expectedBytes
-     */
-    public ExtendedRandomExtensionParserTest(byte[] extendedRandom, byte[] expectedBytes) {
-        this.extendedRandom = extendedRandom;
-        this.expectedBytes = expectedBytes;
-    }
-
-    @Before
-    public void setUp() {
-        TlsContext tlsContext = new TlsContext(config);
-        parser = new ExtendedRandomExtensionParser(new ByteArrayInputStream(expectedBytes), tlsContext);
-    }
-
-    @Test
-    public void testParse() {
-        message = new ExtendedRandomExtensionMessage();
-        parser.parse(message);
-        assertArrayEquals(extendedRandom, message.getExtendedRandom().getValue());
-
-    }
-
-=======
 import de.rub.nds.tlsattacker.core.constants.ExtensionType;
 import de.rub.nds.tlsattacker.core.protocol.message.extension.ExtendedRandomExtensionMessage;
 import org.junit.jupiter.api.Named;
@@ -78,7 +22,7 @@
     extends AbstractExtensionParserTest<ExtendedRandomExtensionMessage, ExtendedRandomExtensionParser> {
 
     public ExtendedRandomExtensionParserTest() {
-        super(ExtendedRandomExtensionParser::new,
+        super(ExtendedRandomExtensionMessage.class, ExtendedRandomExtensionParser::new,
             List.of(
                 Named.of("ExtendedRandomExtensionMessage::getExtendedRandomLength",
                     ExtendedRandomExtensionMessage::getExtendedRandomLength),
@@ -90,5 +34,4 @@
         return Stream.of(Arguments.of(ArrayConverter.hexStringToByteArray("002800030001AB"), List.of(),
             ExtensionType.EXTENDED_RANDOM, 3, List.of(1, ArrayConverter.hexStringToByteArray("AB"))));
     }
->>>>>>> b1069fa4
 }