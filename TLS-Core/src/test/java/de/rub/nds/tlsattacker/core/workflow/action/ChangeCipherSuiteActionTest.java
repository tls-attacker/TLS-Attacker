--- conflicted
+++ resolved
@@ -9,53 +9,17 @@
 
 package de.rub.nds.tlsattacker.core.workflow.action;
 
-<<<<<<< HEAD
-import de.rub.nds.tlsattacker.core.config.Config;
-import de.rub.nds.tlsattacker.core.constants.CipherSuite;
-import de.rub.nds.tlsattacker.core.exceptions.CryptoException;
-import de.rub.nds.tlsattacker.core.layer.LayerStack;
-import de.rub.nds.tlsattacker.core.layer.impl.RecordLayer;
-import de.rub.nds.tlsattacker.core.state.State;
-import de.rub.nds.tlsattacker.core.layer.context.TlsContext;
-import de.rub.nds.tlsattacker.core.workflow.WorkflowTrace;
-import de.rub.nds.tlsattacker.util.tests.SlowTests;
-import java.security.InvalidAlgorithmParameterException;
-import java.security.InvalidKeyException;
-import java.security.NoSuchAlgorithmException;
-import javax.crypto.NoSuchPaddingException;
-import static org.junit.Assert.*;
-import org.junit.Before;
-import org.junit.Test;
-import org.junit.experimental.categories.Category;
-
-public class ChangeCipherSuiteActionTest {
-=======
 import static org.junit.jupiter.api.Assertions.assertDoesNotThrow;
 import static org.junit.jupiter.api.Assertions.assertEquals;
->>>>>>> b1069fa4
 
 import de.rub.nds.tlsattacker.core.constants.CipherSuite;
 import org.junit.jupiter.api.Test;
 
 public class ChangeCipherSuiteActionTest extends AbstractChangeActionTest<ChangeCipherSuiteAction> {
 
-<<<<<<< HEAD
-    @Before
-    public void setUp() throws NoSuchAlgorithmException, NoSuchPaddingException, InvalidKeyException,
-        InvalidKeyException, InvalidAlgorithmParameterException, InvalidAlgorithmParameterException,
-        InvalidAlgorithmParameterException, InvalidAlgorithmParameterException, CryptoException {
-        Config config = Config.createConfig();
-        action = new ChangeCipherSuiteAction(CipherSuite.TLS_DHE_DSS_WITH_AES_128_CBC_SHA256);
-        WorkflowTrace trace = new WorkflowTrace();
-        trace.addTlsAction(action);
-        state = new State(config, trace);
-        tlsContext = state.getTlsContext();
-        tlsContext.setSelectedCipherSuite(CipherSuite.TLS_DHE_DSS_WITH_AES_128_CBC_SHA);
-=======
     public ChangeCipherSuiteActionTest() {
         super(new ChangeCipherSuiteAction(CipherSuite.TLS_DHE_DSS_WITH_AES_128_CBC_SHA256),
             ChangeCipherSuiteAction.class);
->>>>>>> b1069fa4
     }
 
     /**
