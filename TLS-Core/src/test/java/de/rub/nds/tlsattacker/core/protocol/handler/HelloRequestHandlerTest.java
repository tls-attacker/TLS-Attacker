--- conflicted
+++ resolved
@@ -10,48 +10,20 @@
 package de.rub.nds.tlsattacker.core.protocol.handler;
 
 import de.rub.nds.tlsattacker.core.protocol.message.HelloRequestMessage;
-<<<<<<< HEAD
-import de.rub.nds.tlsattacker.core.layer.context.TlsContext;
-import org.junit.After;
-import org.junit.Before;
-import org.junit.Test;
-=======
 import org.junit.jupiter.api.Test;
->>>>>>> b1069fa4
 
 public class HelloRequestHandlerTest extends AbstractTlsMessageHandlerTest<HelloRequestMessage, HelloRequestHandler> {
 
-<<<<<<< HEAD
-    private HelloRequestHandler handler;
-    private TlsContext context;
-
-    @Before
-    public void setUp() {
-        context = new TlsContext();
-        handler = new HelloRequestHandler(context);
-    }
-
-    @After
-    public void tearDown() {
+    public HelloRequestHandlerTest() {
+        super(HelloRequestMessage::new, HelloRequestHandler::new);
     }
 
     /**
      * Test of adjustContext method, of class HelloRequestHandler.
      */
     @Test
+    @Override
     public void testadjustContext() {
-=======
-    public HelloRequestHandlerTest() {
-        super(HelloRequestMessage::new, HelloRequestHandler::new);
-    }
-
-    /**
-     * Test of adjustTLSContext method, of class HelloRequestHandler.
-     */
-    @Test
-    @Override
-    public void testAdjustTLSContext() {
->>>>>>> b1069fa4
         HelloRequestMessage message = new HelloRequestMessage();
         handler.adjustContext(message);
         // TODO make sure nothing changed
