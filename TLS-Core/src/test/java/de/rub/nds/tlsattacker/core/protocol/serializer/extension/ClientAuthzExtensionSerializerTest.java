/**
 * TLS-Attacker - A Modular Penetration Testing Framework for TLS
 *
 * Copyright 2014-2022 Ruhr University Bochum, Paderborn University, Hackmanit GmbH
 *
 * Licensed under Apache License, Version 2.0
 * http://www.apache.org/licenses/LICENSE-2.0.txt
 */

package de.rub.nds.tlsattacker.core.protocol.serializer.extension;

import de.rub.nds.tlsattacker.core.protocol.message.extension.ClientAuthzExtensionMessage;
import de.rub.nds.tlsattacker.core.protocol.parser.extension.ClientAuthzExtensionParserTest;
import org.junit.jupiter.params.provider.Arguments;

<<<<<<< HEAD
@RunWith(Parameterized.class)
public class ClientAuthzExtensionSerializerTest {

    @Parameterized.Parameters
    public static Collection<Object[]> generateData() {
        return ClientAuthzExtensionParserTest.generateData();
    }

    private final byte[] expectedBytes;
    private final int authzFormatListLength;
    private final byte[] authzFormatList;
    private ClientAuthzExtensionMessage msg;
    private ClientAuthzExtensionSerializer serializer;

    public ClientAuthzExtensionSerializerTest(byte[] expectedBytes, int authzFormatListLength, byte[] authzFormatList) {
        this.expectedBytes = expectedBytes;
        this.authzFormatListLength = authzFormatListLength;
        this.authzFormatList = authzFormatList;
    }

    @Test
    public void testSerializeExtensionContent() {
        msg = new ClientAuthzExtensionMessage();
        serializer = new ClientAuthzExtensionSerializer(msg);
        msg.setAuthzFormatListLength(authzFormatListLength);
        msg.setAuthzFormatList(authzFormatList);

        assertArrayEquals(expectedBytes, serializer.serializeExtensionContent());
=======
import java.util.List;
import java.util.stream.Stream;

public class ClientAuthzExtensionSerializerTest
    extends AbstractExtensionMessageSerializerTest<ClientAuthzExtensionMessage, ClientAuthzExtensionSerializer> {

    public ClientAuthzExtensionSerializerTest() {
        super(ClientAuthzExtensionMessage::new, ClientAuthzExtensionSerializer::new,
            List.of((msg, obj) -> msg.setAuthzFormatListLength((Integer) obj),
                (msg, obj) -> msg.setAuthzFormatList((byte[]) obj)));
    }

    public static Stream<Arguments> provideTestVectors() {
        return ClientAuthzExtensionParserTest.provideTestVectors();
>>>>>>> b1069fa4
    }
}<|MERGE_RESOLUTION|>--- conflicted
+++ resolved
@@ -13,36 +13,6 @@
 import de.rub.nds.tlsattacker.core.protocol.parser.extension.ClientAuthzExtensionParserTest;
 import org.junit.jupiter.params.provider.Arguments;
 
-<<<<<<< HEAD
-@RunWith(Parameterized.class)
-public class ClientAuthzExtensionSerializerTest {
-
-    @Parameterized.Parameters
-    public static Collection<Object[]> generateData() {
-        return ClientAuthzExtensionParserTest.generateData();
-    }
-
-    private final byte[] expectedBytes;
-    private final int authzFormatListLength;
-    private final byte[] authzFormatList;
-    private ClientAuthzExtensionMessage msg;
-    private ClientAuthzExtensionSerializer serializer;
-
-    public ClientAuthzExtensionSerializerTest(byte[] expectedBytes, int authzFormatListLength, byte[] authzFormatList) {
-        this.expectedBytes = expectedBytes;
-        this.authzFormatListLength = authzFormatListLength;
-        this.authzFormatList = authzFormatList;
-    }
-
-    @Test
-    public void testSerializeExtensionContent() {
-        msg = new ClientAuthzExtensionMessage();
-        serializer = new ClientAuthzExtensionSerializer(msg);
-        msg.setAuthzFormatListLength(authzFormatListLength);
-        msg.setAuthzFormatList(authzFormatList);
-
-        assertArrayEquals(expectedBytes, serializer.serializeExtensionContent());
-=======
 import java.util.List;
 import java.util.stream.Stream;
 
@@ -57,6 +27,5 @@
 
     public static Stream<Arguments> provideTestVectors() {
         return ClientAuthzExtensionParserTest.provideTestVectors();
->>>>>>> b1069fa4
     }
 }