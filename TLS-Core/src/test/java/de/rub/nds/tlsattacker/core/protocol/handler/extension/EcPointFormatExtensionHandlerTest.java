--- conflicted
+++ resolved
@@ -9,61 +9,30 @@
 
 package de.rub.nds.tlsattacker.core.protocol.handler.extension;
 
-<<<<<<< HEAD
-import de.rub.nds.tlsattacker.core.config.Config;
-=======
 import static org.junit.jupiter.api.Assertions.assertEquals;
 import static org.junit.jupiter.api.Assertions.assertTrue;
 
->>>>>>> b1069fa4
 import de.rub.nds.tlsattacker.core.constants.ECPointFormat;
-import de.rub.nds.tlsattacker.core.layer.context.TlsContext;
 import de.rub.nds.tlsattacker.core.protocol.message.extension.ECPointFormatExtensionMessage;
-<<<<<<< HEAD
-import static org.junit.Assert.assertTrue;
-import de.rub.nds.tlsattacker.core.state.Context;
-import org.junit.Before;
-import org.junit.Test;
-
-public class EcPointFormatExtensionHandlerTest {
-
-    private ECPointFormatExtensionHandler handler;
-    private TlsContext context;
-
-    @Before
-    public void setUp() {
-        Context outerContext = new Context(new Config());
-        context = outerContext.getTlsContext();
-        handler = new ECPointFormatExtensionHandler(context);
-=======
 import org.junit.jupiter.api.Test;
 
 public class EcPointFormatExtensionHandlerTest
-    extends AbstractExtensionMessageHandlerTest<ECPointFormatExtensionMessage, EcPointFormatExtensionHandler> {
+    extends AbstractExtensionMessageHandlerTest<ECPointFormatExtensionMessage, ECPointFormatExtensionHandler> {
 
     public EcPointFormatExtensionHandlerTest() {
-        super(ECPointFormatExtensionMessage::new, EcPointFormatExtensionHandler::new);
->>>>>>> b1069fa4
+        super(ECPointFormatExtensionMessage::new, ECPointFormatExtensionHandler::new);
     }
 
     /**
      * Test of adjustContext method, of class EcPointFormatExtensionHandler.
      */
     @Test
-<<<<<<< HEAD
-    public void testadjustContext() {
+    @Override
+    public void testadjustTLSExtensionContext() {
         ECPointFormatExtensionMessage msg = new ECPointFormatExtensionMessage();
         msg.setPointFormats(new byte[] { 0, 1 });
-        handler.adjustContext(msg);
-        assertTrue(context.getClientPointFormatsList().size() == 2);
-=======
-    @Override
-    public void testAdjustTLSContext() {
-        ECPointFormatExtensionMessage msg = new ECPointFormatExtensionMessage();
-        msg.setPointFormats(new byte[] { 0, 1 });
-        handler.adjustTLSContext(msg);
+        handler.adjustTLSExtensionContext(msg);
         assertEquals(2, context.getClientPointFormatsList().size());
->>>>>>> b1069fa4
         assertTrue(context.getClientPointFormatsList().contains(ECPointFormat.UNCOMPRESSED));
         assertTrue(context.getClientPointFormatsList().contains(ECPointFormat.ANSIX962_COMPRESSED_PRIME));
     }
@@ -75,8 +44,5 @@
         handler.adjustContext(msg);
         assertTrue(context.getClientPointFormatsList().isEmpty());
     }
-<<<<<<< HEAD
-=======
 
->>>>>>> b1069fa4
 }