/**
 * TLS-Attacker - A Modular Penetration Testing Framework for TLS
 *
 * Copyright 2014-2022 Ruhr University Bochum, Paderborn University, Hackmanit GmbH
 *
 * Licensed under Apache License, Version 2.0
 * http://www.apache.org/licenses/LICENSE-2.0.txt
 */

package de.rub.nds.tlsattacker.core.state;

import static org.junit.jupiter.api.Assertions.*;

import de.rub.nds.modifiablevariable.util.ArrayConverter;
import de.rub.nds.tlsattacker.core.config.Config;
import de.rub.nds.tlsattacker.core.connection.OutboundConnection;
import de.rub.nds.tlsattacker.core.constants.CipherSuite;
import de.rub.nds.tlsattacker.core.constants.ExtensionType;
import de.rub.nds.tlsattacker.core.constants.MaxFragmentLength;
import de.rub.nds.tlsattacker.core.constants.ProtocolVersion;
import de.rub.nds.tlsattacker.core.layer.LayerStack;
import de.rub.nds.tlsattacker.core.layer.context.TlsContext;
import de.rub.nds.tlsattacker.core.layer.impl.RecordLayer;
import de.rub.nds.tlsattacker.core.record.cipher.CipherState;
import de.rub.nds.tlsattacker.core.record.cipher.RecordAEADCipher;
import de.rub.nds.tlsattacker.core.record.cipher.cryptohelper.KeySet;
import de.rub.nds.tlsattacker.transport.ConnectionEndType;
import org.bouncycastle.jce.provider.BouncyCastleProvider;
import org.bouncycastle.util.test.TestRandomData;
<<<<<<< HEAD
import static org.junit.Assert.*;
import org.junit.Before;
import org.junit.Test;
=======
import org.junit.jupiter.api.BeforeAll;
import org.junit.jupiter.api.BeforeEach;
import org.junit.jupiter.api.Test;

import java.security.Security;
>>>>>>> b1069fa4

public class TlsContextTest {

    private Config config;

    private TlsContext tlsContext;

    private KeySet testKeySet;

    @BeforeAll
    public static void setUpClass() {
        Security.addProvider(new BouncyCastleProvider());
    }

    @BeforeEach
    public void setUp() {
        config = Config.createConfig();
<<<<<<< HEAD
        tlsContext = new TlsContext(new Context(config));
        assertNotNull(tlsContext.getChooser());
=======
        config.setRecordLayerType(RecordLayerType.RECORD);
        context = new TlsContext(config);
        context.setRecordLayer(new TlsRecordLayer(context));
>>>>>>> b1069fa4

        testKeySet = new KeySet();
        testKeySet
            .setClientWriteKey(ArrayConverter.hexStringToByteArray("65B7DA726864D4184D75A549BF5C06AB20867846AF4434CC"));
        testKeySet.setClientWriteMacSecret(new byte[0]);
        testKeySet.setClientWriteIv(ArrayConverter.hexStringToByteArray("11223344556677889900AABB"));
        testKeySet.setServerWriteIv(new byte[12]);
        testKeySet.setServerWriteKey(new byte[16]);
        testKeySet.setServerWriteMacSecret(new byte[0]);
    }

    private void activateEncryptionInContext() {
        tlsContext.getContext().setConnection(new OutboundConnection());
        tlsContext.setTalkingConnectionEndType(ConnectionEndType.SERVER);
        tlsContext.setSelectedCipherSuite(CipherSuite.TLS_RSA_WITH_AES_128_GCM_SHA256);
        tlsContext.setSelectedProtocolVersion(ProtocolVersion.TLS12);
        tlsContext.setRandom(new TestRandomData(ArrayConverter.hexStringToByteArray("FFEEDDCC")));
        tlsContext.getContext().setLayerStack(new LayerStack(tlsContext.getContext(), new RecordLayer(tlsContext)));

        tlsContext.getRecordLayer()
            .updateEncryptionCipher(new RecordAEADCipher(tlsContext,
                new CipherState(tlsContext.getChooser().getSelectedProtocolVersion(),
                    tlsContext.getChooser().getSelectedCipherSuite(), testKeySet,
                    tlsContext.isExtensionNegotiated(ExtensionType.ENCRYPT_THEN_MAC))));
    }

    /**
     * Test of getOutboundMaxRecordDataSize method, of class TlsContext.
     */
    @Test
    public void testGetOutboundMaxRecordDataSizeEncryptionInactiveNoExtensions() {
<<<<<<< HEAD
        final Integer result = tlsContext.getOutboundMaxRecordDataSize();
        assertTrue(result == config.getDefaultMaxRecordData());
        assertNull(tlsContext.getOutboundRecordSizeLimit());
=======
        final Integer result = context.getOutboundMaxRecordDataSize();
        assertEquals(config.getDefaultMaxRecordData(), (int) result);
        assertNull(context.getOutboundRecordSizeLimit());
>>>>>>> b1069fa4
        assertFalse(config.isAddRecordSizeLimitExtension());
        assertNull(tlsContext.getMaxFragmentLength());
    }

    @Test
    public void testGetOutboundMaxRecordDataSizeEncryptionActiveNoExtensions() {
        activateEncryptionInContext();

<<<<<<< HEAD
        final Integer result = tlsContext.getOutboundMaxRecordDataSize();
        assertTrue(result == config.getDefaultMaxRecordData());
        assertNull(tlsContext.getOutboundRecordSizeLimit());
=======
        final Integer result = context.getOutboundMaxRecordDataSize();
        assertEquals(config.getDefaultMaxRecordData(), (int) result);
        assertNull(context.getOutboundRecordSizeLimit());
>>>>>>> b1069fa4
        assertFalse(config.isAddRecordSizeLimitExtension());
        assertNull(tlsContext.getMaxFragmentLength());
    }

    @Test
    public void testGetOutboundMaxRecordDataSizeEncryptionInactiveMaxFragmentLength() {
        tlsContext.setMaxFragmentLength(MaxFragmentLength.TWO_11);

        final Integer result = tlsContext.getOutboundMaxRecordDataSize();
        assertEquals(result, MaxFragmentLength.getIntegerRepresentation(MaxFragmentLength.TWO_11));
        assertNull(tlsContext.getOutboundRecordSizeLimit());
        assertFalse(config.isAddRecordSizeLimitExtension());
    }

    @Test
    public void testGetOutboundMaxRecordDataSizeEncryptionActiveMaxFragmentLength() {
        activateEncryptionInContext();
        tlsContext.setMaxFragmentLength(MaxFragmentLength.TWO_11);

        final Integer result = tlsContext.getOutboundMaxRecordDataSize();
        assertEquals(result, MaxFragmentLength.getIntegerRepresentation(MaxFragmentLength.TWO_11));
        assertNull(tlsContext.getOutboundRecordSizeLimit());
        assertFalse(config.isAddRecordSizeLimitExtension());
    }

    @Test
    public void testGetOutboundMaxRecordDataSizeRecordSizeLimitTLS12() {
        activateEncryptionInContext();
        tlsContext.setSelectedProtocolVersion(ProtocolVersion.TLS12);
        tlsContext.setOutboundRecordSizeLimit(1337);

<<<<<<< HEAD
        final Integer result = tlsContext.getOutboundMaxRecordDataSize();
        assertTrue(result == 1337);
        assertTrue(tlsContext.getOutboundRecordSizeLimit() == 1337);
=======
        final Integer result = context.getOutboundMaxRecordDataSize();
        assertEquals(1337, (int) result);
        assertEquals(1337, (int) context.getOutboundRecordSizeLimit());
>>>>>>> b1069fa4
        assertFalse(config.isAddRecordSizeLimitExtension());
    }

    @Test
    public void testGetOutboundMaxRecordDataSizeRecordSizeLimitTLS13() {
        activateEncryptionInContext();
        tlsContext.setSelectedProtocolVersion(ProtocolVersion.TLS13);
        config.setDefaultAdditionalPadding(42);
        tlsContext.setOutboundRecordSizeLimit(1337);

<<<<<<< HEAD
        final Integer result = tlsContext.getOutboundMaxRecordDataSize();
        assertTrue(result == (1337 - 1 - 42));
        assertTrue(tlsContext.getOutboundRecordSizeLimit() == 1337);
=======
        final Integer result = context.getOutboundMaxRecordDataSize();
        assertEquals((1337 - 1 - 42), (int) result);
        assertEquals(1337, (int) context.getOutboundRecordSizeLimit());
>>>>>>> b1069fa4
        assertFalse(config.isAddRecordSizeLimitExtension());
    }

    @Test
    public void testGetOutboundMaxRecordDataSizeRecordSizeLimitInvalidConfig() {
        activateEncryptionInContext();
        tlsContext.setSelectedProtocolVersion(ProtocolVersion.TLS13);
        config.setDefaultAdditionalPadding(42);
        tlsContext.setOutboundRecordSizeLimit(42);

<<<<<<< HEAD
        final Integer result = tlsContext.getOutboundMaxRecordDataSize();
        assertTrue(result == 0);
        assertTrue(tlsContext.getOutboundRecordSizeLimit() == 42);
=======
        final Integer result = context.getOutboundMaxRecordDataSize();
        assertEquals(0, (int) result);
        assertEquals(42, (int) context.getOutboundRecordSizeLimit());
>>>>>>> b1069fa4
        assertFalse(config.isAddRecordSizeLimitExtension());
    }

    /**
     * Test of getOutboundMaxRecordDataSize method, of class TlsContext.
     */
    @Test
    public void testGetInboundMaxRecordDataSizeEncryptionInactiveNoExtensions() {
<<<<<<< HEAD
        final Integer result = tlsContext.getInboundMaxRecordDataSize();
        assertTrue(result == config.getDefaultMaxRecordData());
        assertNull(tlsContext.getOutboundRecordSizeLimit());
=======
        final Integer result = context.getInboundMaxRecordDataSize();
        assertEquals(config.getDefaultMaxRecordData(), (int) result);
        assertNull(context.getOutboundRecordSizeLimit());
>>>>>>> b1069fa4
        assertFalse(config.isAddRecordSizeLimitExtension());
        assertNull(tlsContext.getMaxFragmentLength());
    }

    @Test
    public void testGetInboundMaxRecordDataSizeEncryptionActiveNoExtensions() {
        activateEncryptionInContext();

<<<<<<< HEAD
        final Integer result = tlsContext.getInboundMaxRecordDataSize();
        assertTrue(result == config.getDefaultMaxRecordData());
        assertNull(tlsContext.getOutboundRecordSizeLimit());
=======
        final Integer result = context.getInboundMaxRecordDataSize();
        assertEquals(config.getDefaultMaxRecordData(), (int) result);
        assertNull(context.getOutboundRecordSizeLimit());
>>>>>>> b1069fa4
        assertFalse(config.isAddRecordSizeLimitExtension());
        assertNull(tlsContext.getMaxFragmentLength());
    }

    @Test
    public void testGetInboundMaxRecordDataSizeEncryptionInactiveMaxFragmentLength() {
        tlsContext.setMaxFragmentLength(MaxFragmentLength.TWO_11);

        final Integer result = tlsContext.getInboundMaxRecordDataSize();
        assertEquals(result, MaxFragmentLength.getIntegerRepresentation(MaxFragmentLength.TWO_11));
        assertNull(tlsContext.getOutboundRecordSizeLimit());
        assertFalse(config.isAddRecordSizeLimitExtension());
    }

    @Test
    public void testGetInboundMaxRecordDataSizeEncryptionActiveMaxFragmentLength() {
        activateEncryptionInContext();
        tlsContext.setMaxFragmentLength(MaxFragmentLength.TWO_11);

        final Integer result = tlsContext.getInboundMaxRecordDataSize();
        assertEquals(result, MaxFragmentLength.getIntegerRepresentation(MaxFragmentLength.TWO_11));
        assertNull(tlsContext.getOutboundRecordSizeLimit());
        assertFalse(config.isAddRecordSizeLimitExtension());
    }

    @Test
    public void testGetInboundMaxRecordDataSizeRecordSizeLimitTLS12() {
        activateEncryptionInContext();
        tlsContext.setSelectedProtocolVersion(ProtocolVersion.TLS12);
        config.setAddRecordSizeLimitExtension(Boolean.TRUE);
        config.setInboundRecordSizeLimit(123);

<<<<<<< HEAD
        final Integer result = tlsContext.getInboundMaxRecordDataSize();
        assertTrue(result == 123);
        assertNull(tlsContext.getOutboundRecordSizeLimit());
=======
        final Integer result = context.getInboundMaxRecordDataSize();
        assertEquals(123, (int) result);
        assertNull(context.getOutboundRecordSizeLimit());
>>>>>>> b1069fa4
        assertTrue(config.isAddRecordSizeLimitExtension());
        assertEquals(123, (int) config.getInboundRecordSizeLimit());
    }

    @Test
    public void testGetInboundMaxRecordDataSizeRecordSizeLimitTLS13() {
        activateEncryptionInContext();
        tlsContext.setSelectedProtocolVersion(ProtocolVersion.TLS13);
        config.setDefaultAdditionalPadding(42);
        config.setAddRecordSizeLimitExtension(Boolean.TRUE);
        config.setInboundRecordSizeLimit(123);

<<<<<<< HEAD
        final Integer result = tlsContext.getInboundMaxRecordDataSize();
        assertTrue(result == (123 - 1 - 42));
        assertNull(tlsContext.getOutboundRecordSizeLimit());
=======
        final Integer result = context.getInboundMaxRecordDataSize();
        assertEquals((123 - 1 - 42), (int) result);
        assertNull(context.getOutboundRecordSizeLimit());
>>>>>>> b1069fa4
        assertTrue(config.isAddRecordSizeLimitExtension());
        assertEquals(123, (int) config.getInboundRecordSizeLimit());
    }

    @Test
    public void testGetInboundMaxRecordDataSizeRecordSizeLimitInvalidConfig() {
        activateEncryptionInContext();
        tlsContext.setSelectedProtocolVersion(ProtocolVersion.TLS13);
        config.setDefaultAdditionalPadding(123);
        config.setAddRecordSizeLimitExtension(Boolean.TRUE);
        config.setInboundRecordSizeLimit(123);

<<<<<<< HEAD
        final Integer result = tlsContext.getInboundMaxRecordDataSize();
        assertTrue(result == 0);
        assertNull(tlsContext.getOutboundRecordSizeLimit());
        assertTrue(config.getInboundRecordSizeLimit() == 123);
=======
        final Integer result = context.getInboundMaxRecordDataSize();
        assertEquals(0, (int) result);
        assertNull(context.getOutboundRecordSizeLimit());
        assertEquals(123, (int) config.getInboundRecordSizeLimit());
>>>>>>> b1069fa4
    }
}<|MERGE_RESOLUTION|>--- conflicted
+++ resolved
@@ -27,22 +27,15 @@
 import de.rub.nds.tlsattacker.transport.ConnectionEndType;
 import org.bouncycastle.jce.provider.BouncyCastleProvider;
 import org.bouncycastle.util.test.TestRandomData;
-<<<<<<< HEAD
-import static org.junit.Assert.*;
-import org.junit.Before;
-import org.junit.Test;
-=======
 import org.junit.jupiter.api.BeforeAll;
 import org.junit.jupiter.api.BeforeEach;
 import org.junit.jupiter.api.Test;
 
 import java.security.Security;
->>>>>>> b1069fa4
 
 public class TlsContextTest {
 
     private Config config;
-
     private TlsContext tlsContext;
 
     private KeySet testKeySet;
@@ -55,14 +48,8 @@
     @BeforeEach
     public void setUp() {
         config = Config.createConfig();
-<<<<<<< HEAD
-        tlsContext = new TlsContext(new Context(config));
-        assertNotNull(tlsContext.getChooser());
-=======
-        config.setRecordLayerType(RecordLayerType.RECORD);
-        context = new TlsContext(config);
-        context.setRecordLayer(new TlsRecordLayer(context));
->>>>>>> b1069fa4
+        tlsContext = new TlsContext(config);
+        tlsContext.getChooser();
 
         testKeySet = new KeySet();
         testKeySet
@@ -94,15 +81,9 @@
      */
     @Test
     public void testGetOutboundMaxRecordDataSizeEncryptionInactiveNoExtensions() {
-<<<<<<< HEAD
-        final Integer result = tlsContext.getOutboundMaxRecordDataSize();
-        assertTrue(result == config.getDefaultMaxRecordData());
-        assertNull(tlsContext.getOutboundRecordSizeLimit());
-=======
-        final Integer result = context.getOutboundMaxRecordDataSize();
-        assertEquals(config.getDefaultMaxRecordData(), (int) result);
-        assertNull(context.getOutboundRecordSizeLimit());
->>>>>>> b1069fa4
+        final Integer result = tlsContext.getOutboundMaxRecordDataSize();
+        assertEquals(config.getDefaultMaxRecordData(), (int) result);
+        assertNull(tlsContext.getOutboundRecordSizeLimit());
         assertFalse(config.isAddRecordSizeLimitExtension());
         assertNull(tlsContext.getMaxFragmentLength());
     }
@@ -111,15 +92,9 @@
     public void testGetOutboundMaxRecordDataSizeEncryptionActiveNoExtensions() {
         activateEncryptionInContext();
 
-<<<<<<< HEAD
-        final Integer result = tlsContext.getOutboundMaxRecordDataSize();
-        assertTrue(result == config.getDefaultMaxRecordData());
-        assertNull(tlsContext.getOutboundRecordSizeLimit());
-=======
-        final Integer result = context.getOutboundMaxRecordDataSize();
-        assertEquals(config.getDefaultMaxRecordData(), (int) result);
-        assertNull(context.getOutboundRecordSizeLimit());
->>>>>>> b1069fa4
+        final Integer result = tlsContext.getOutboundMaxRecordDataSize();
+        assertEquals(config.getDefaultMaxRecordData(), (int) result);
+        assertNull(tlsContext.getOutboundRecordSizeLimit());
         assertFalse(config.isAddRecordSizeLimitExtension());
         assertNull(tlsContext.getMaxFragmentLength());
     }
@@ -151,15 +126,9 @@
         tlsContext.setSelectedProtocolVersion(ProtocolVersion.TLS12);
         tlsContext.setOutboundRecordSizeLimit(1337);
 
-<<<<<<< HEAD
-        final Integer result = tlsContext.getOutboundMaxRecordDataSize();
-        assertTrue(result == 1337);
-        assertTrue(tlsContext.getOutboundRecordSizeLimit() == 1337);
-=======
-        final Integer result = context.getOutboundMaxRecordDataSize();
+        final Integer result = tlsContext.getOutboundMaxRecordDataSize();
         assertEquals(1337, (int) result);
-        assertEquals(1337, (int) context.getOutboundRecordSizeLimit());
->>>>>>> b1069fa4
+        assertEquals(1337, (int) tlsContext.getOutboundRecordSizeLimit());
         assertFalse(config.isAddRecordSizeLimitExtension());
     }
 
@@ -170,15 +139,9 @@
         config.setDefaultAdditionalPadding(42);
         tlsContext.setOutboundRecordSizeLimit(1337);
 
-<<<<<<< HEAD
-        final Integer result = tlsContext.getOutboundMaxRecordDataSize();
-        assertTrue(result == (1337 - 1 - 42));
-        assertTrue(tlsContext.getOutboundRecordSizeLimit() == 1337);
-=======
-        final Integer result = context.getOutboundMaxRecordDataSize();
+        final Integer result = tlsContext.getOutboundMaxRecordDataSize();
         assertEquals((1337 - 1 - 42), (int) result);
-        assertEquals(1337, (int) context.getOutboundRecordSizeLimit());
->>>>>>> b1069fa4
+        assertEquals(1337, (int) tlsContext.getOutboundRecordSizeLimit());
         assertFalse(config.isAddRecordSizeLimitExtension());
     }
 
@@ -189,15 +152,9 @@
         config.setDefaultAdditionalPadding(42);
         tlsContext.setOutboundRecordSizeLimit(42);
 
-<<<<<<< HEAD
-        final Integer result = tlsContext.getOutboundMaxRecordDataSize();
-        assertTrue(result == 0);
-        assertTrue(tlsContext.getOutboundRecordSizeLimit() == 42);
-=======
-        final Integer result = context.getOutboundMaxRecordDataSize();
+        final Integer result = tlsContext.getOutboundMaxRecordDataSize();
         assertEquals(0, (int) result);
-        assertEquals(42, (int) context.getOutboundRecordSizeLimit());
->>>>>>> b1069fa4
+        assertEquals(42, (int) tlsContext.getOutboundRecordSizeLimit());
         assertFalse(config.isAddRecordSizeLimitExtension());
     }
 
@@ -206,15 +163,9 @@
      */
     @Test
     public void testGetInboundMaxRecordDataSizeEncryptionInactiveNoExtensions() {
-<<<<<<< HEAD
-        final Integer result = tlsContext.getInboundMaxRecordDataSize();
-        assertTrue(result == config.getDefaultMaxRecordData());
-        assertNull(tlsContext.getOutboundRecordSizeLimit());
-=======
-        final Integer result = context.getInboundMaxRecordDataSize();
-        assertEquals(config.getDefaultMaxRecordData(), (int) result);
-        assertNull(context.getOutboundRecordSizeLimit());
->>>>>>> b1069fa4
+        final Integer result = tlsContext.getInboundMaxRecordDataSize();
+        assertEquals(config.getDefaultMaxRecordData(), (int) result);
+        assertNull(tlsContext.getOutboundRecordSizeLimit());
         assertFalse(config.isAddRecordSizeLimitExtension());
         assertNull(tlsContext.getMaxFragmentLength());
     }
@@ -223,15 +174,9 @@
     public void testGetInboundMaxRecordDataSizeEncryptionActiveNoExtensions() {
         activateEncryptionInContext();
 
-<<<<<<< HEAD
-        final Integer result = tlsContext.getInboundMaxRecordDataSize();
-        assertTrue(result == config.getDefaultMaxRecordData());
-        assertNull(tlsContext.getOutboundRecordSizeLimit());
-=======
-        final Integer result = context.getInboundMaxRecordDataSize();
-        assertEquals(config.getDefaultMaxRecordData(), (int) result);
-        assertNull(context.getOutboundRecordSizeLimit());
->>>>>>> b1069fa4
+        final Integer result = tlsContext.getInboundMaxRecordDataSize();
+        assertEquals(config.getDefaultMaxRecordData(), (int) result);
+        assertNull(tlsContext.getOutboundRecordSizeLimit());
         assertFalse(config.isAddRecordSizeLimitExtension());
         assertNull(tlsContext.getMaxFragmentLength());
     }
@@ -264,15 +209,9 @@
         config.setAddRecordSizeLimitExtension(Boolean.TRUE);
         config.setInboundRecordSizeLimit(123);
 
-<<<<<<< HEAD
-        final Integer result = tlsContext.getInboundMaxRecordDataSize();
-        assertTrue(result == 123);
-        assertNull(tlsContext.getOutboundRecordSizeLimit());
-=======
-        final Integer result = context.getInboundMaxRecordDataSize();
+        final Integer result = tlsContext.getInboundMaxRecordDataSize();
         assertEquals(123, (int) result);
-        assertNull(context.getOutboundRecordSizeLimit());
->>>>>>> b1069fa4
+        assertNull(tlsContext.getOutboundRecordSizeLimit());
         assertTrue(config.isAddRecordSizeLimitExtension());
         assertEquals(123, (int) config.getInboundRecordSizeLimit());
     }
@@ -285,15 +224,9 @@
         config.setAddRecordSizeLimitExtension(Boolean.TRUE);
         config.setInboundRecordSizeLimit(123);
 
-<<<<<<< HEAD
-        final Integer result = tlsContext.getInboundMaxRecordDataSize();
-        assertTrue(result == (123 - 1 - 42));
-        assertNull(tlsContext.getOutboundRecordSizeLimit());
-=======
-        final Integer result = context.getInboundMaxRecordDataSize();
+        final Integer result = tlsContext.getInboundMaxRecordDataSize();
         assertEquals((123 - 1 - 42), (int) result);
-        assertNull(context.getOutboundRecordSizeLimit());
->>>>>>> b1069fa4
+        assertNull(tlsContext.getOutboundRecordSizeLimit());
         assertTrue(config.isAddRecordSizeLimitExtension());
         assertEquals(123, (int) config.getInboundRecordSizeLimit());
     }
@@ -306,16 +239,9 @@
         config.setAddRecordSizeLimitExtension(Boolean.TRUE);
         config.setInboundRecordSizeLimit(123);
 
-<<<<<<< HEAD
-        final Integer result = tlsContext.getInboundMaxRecordDataSize();
-        assertTrue(result == 0);
-        assertNull(tlsContext.getOutboundRecordSizeLimit());
-        assertTrue(config.getInboundRecordSizeLimit() == 123);
-=======
-        final Integer result = context.getInboundMaxRecordDataSize();
+        final Integer result = tlsContext.getInboundMaxRecordDataSize();
         assertEquals(0, (int) result);
-        assertNull(context.getOutboundRecordSizeLimit());
+        assertNull(tlsContext.getOutboundRecordSizeLimit());
         assertEquals(123, (int) config.getInboundRecordSizeLimit());
->>>>>>> b1069fa4
     }
 }