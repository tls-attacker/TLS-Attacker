--- conflicted
+++ resolved
@@ -14,19 +14,10 @@
 import de.rub.nds.modifiablevariable.util.ArrayConverter;
 import de.rub.nds.tlsattacker.core.constants.TrustedCaIndicationIdentifierType;
 import de.rub.nds.tlsattacker.core.protocol.message.extension.trustedauthority.TrustedAuthority;
-<<<<<<< HEAD
 import java.io.ByteArrayInputStream;
-import java.util.Arrays;
-import java.util.Collection;
-import static org.junit.Assert.*;
-import org.junit.Test;
-import org.junit.runner.RunWith;
-import org.junit.runners.Parameterized;
-=======
 import org.junit.jupiter.params.ParameterizedTest;
 import org.junit.jupiter.params.provider.Arguments;
 import org.junit.jupiter.params.provider.MethodSource;
->>>>>>> b1069fa4
 
 import java.util.stream.Stream;
 
@@ -50,14 +41,10 @@
         TrustedCaIndicationIdentifierType expectedIdentifierType, byte[] expectedSha1Hash,
         Integer expectedDistinguishedNameLength, byte[] expectedDistinguishedName) {
 
-<<<<<<< HEAD
-        TrustedAuthorityParser parser = new TrustedAuthorityParser(new ByteArrayInputStream(parserBytes));
+        TrustedAuthorityParser parser =
+            new TrustedAuthorityParser(new ByteArrayInputStream(providedTrustedAuthorityBytes));
         TrustedAuthority authority = new TrustedAuthority();
         parser.parse(authority);
-=======
-        TrustedAuthorityParser parser = new TrustedAuthorityParser(0, providedTrustedAuthorityBytes);
-        TrustedAuthority authority = parser.parse();
->>>>>>> b1069fa4
 
         assertEquals(expectedIdentifierType.getValue(), authority.getIdentifierType().getValue());
         if (expectedSha1Hash != null) {
