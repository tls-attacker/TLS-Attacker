--- conflicted
+++ resolved
@@ -22,11 +22,6 @@
 import de.rub.nds.tlsattacker.core.record.cipher.RecordStreamCipher;
 import de.rub.nds.tlsattacker.core.record.cipher.cryptohelper.KeySetGenerator;
 import de.rub.nds.tlsattacker.core.state.TlsContext;
-<<<<<<< HEAD
-=======
-import de.rub.nds.tlsattacker.transport.ClientConnectionEnd;
-import de.rub.nds.tlsattacker.transport.ServerConnectionEnd;
->>>>>>> ed0cd341
 import java.math.BigInteger;
 import java.security.NoSuchAlgorithmException;
 import java.security.Security;
@@ -72,12 +67,8 @@
                 .hexStringToByteArray("4B63051EABCD514D7CB6D1899F472B9F56856B01BDBC5B733FBB47269E7EBDC2"));
         context.setServerHandshakeTrafficSecret(ArrayConverter
                 .hexStringToByteArray("ACC9DB33EE0968FAE7E06DAA34D642B146092CE7F9C9CF47670C66A0A6CE1C8C"));
-<<<<<<< HEAD
+        context.setActiveServerKeySetType(Tls13KeySetType.HANDSHAKE_TRAFFIC_SECRETS);
         context.setConnection(new InboundConnection());
-=======
-        context.setConnectionEnd(new ServerConnectionEnd());
-        context.setActiveServerKeySetType(Tls13KeySetType.HANDSHAKE_TRAFFIC_SECRETS);
->>>>>>> ed0cd341
         record.setCleanProtocolMessageBytes(ArrayConverter.hexStringToByteArray("080000020000"));
         record.setContentMessageType(ProtocolMessageType.HANDSHAKE);
         record.setPaddingLength(0);
