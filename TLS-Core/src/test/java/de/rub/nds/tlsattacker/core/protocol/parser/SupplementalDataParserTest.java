--- conflicted
+++ resolved
@@ -10,59 +10,6 @@
 package de.rub.nds.tlsattacker.core.protocol.parser;
 
 import de.rub.nds.modifiablevariable.util.ArrayConverter;
-<<<<<<< HEAD
-import de.rub.nds.tlsattacker.core.config.Config;
-import de.rub.nds.tlsattacker.core.constants.ProtocolVersion;
-import de.rub.nds.tlsattacker.core.protocol.message.SupplementalDataMessage;
-import de.rub.nds.tlsattacker.core.layer.context.TlsContext;
-import java.io.ByteArrayInputStream;
-import java.util.Arrays;
-import java.util.Collection;
-import static org.junit.Assert.assertArrayEquals;
-import static org.junit.Assert.assertTrue;
-import org.junit.Test;
-import org.junit.runner.RunWith;
-import org.junit.runners.Parameterized;
-
-@RunWith(Parameterized.class)
-public class SupplementalDataParserTest {
-
-    @Parameterized.Parameters
-    public static Collection<Object[]> generateData() {
-        return Arrays.asList(new Object[][] {
-            { ArrayConverter.hexStringToByteArray("00000e4002000a0008010005aaaaaaaaaa"), 14,
-                ArrayConverter.hexStringToByteArray("4002000a0008010005aaaaaaaaaa"), ProtocolVersion.TLS11 },
-            { ArrayConverter.hexStringToByteArray("00001c4002000a0008010005aaaaaaaaaa4002000a0008010005aaaaaaaaaa"), 28,
-                ArrayConverter.hexStringToByteArray("4002000a0008010005aaaaaaaaaa4002000a0008010005aaaaaaaaaa"),
-                ProtocolVersion.TLS11 } });
-    }
-
-    private byte[] message;
-    private int supplementalDataLength;
-    private byte[] supplementalDataBytes;
-    private ProtocolVersion version;
-    private final Config config = Config.createConfig();
-
-    public SupplementalDataParserTest(byte[] message, int supplementalDataLength, byte[] supplementalDataBytes,
-        ProtocolVersion version) {
-        this.message = message;
-        this.supplementalDataLength = supplementalDataLength;
-        this.supplementalDataBytes = supplementalDataBytes;
-        this.version = version;
-    }
-
-    @Test
-    public void testParse() {
-        TlsContext tlsContext = new TlsContext(config);
-        tlsContext.setSelectedProtocolVersion(version);
-        SupplementalDataParser parser = new SupplementalDataParser(new ByteArrayInputStream(message), tlsContext);
-        SupplementalDataMessage suppDataMessage = new SupplementalDataMessage();
-        parser.parse(suppDataMessage);
-        assertTrue(suppDataMessage.getSupplementalDataLength().getValue() == supplementalDataLength);
-        assertArrayEquals(suppDataMessage.getSupplementalDataBytes().getValue(), supplementalDataBytes);
-    }
-
-=======
 import de.rub.nds.tlsattacker.core.constants.HandshakeMessageType;
 import de.rub.nds.tlsattacker.core.constants.ProtocolVersion;
 import de.rub.nds.tlsattacker.core.protocol.message.SupplementalDataMessage;
@@ -76,7 +23,7 @@
     extends AbstractHandshakeMessageParserTest<SupplementalDataMessage, SupplementalDataParser> {
 
     public SupplementalDataParserTest() {
-        super(SupplementalDataParser::new,
+        super(SupplementalDataMessage.class, SupplementalDataParser::new,
             List.of(
                 Named.of("SupplementalDataMessage::getSupplementalDataLength",
                     SupplementalDataMessage::getSupplementalDataLength),
@@ -96,5 +43,4 @@
                 List.of(HandshakeMessageType.SUPPLEMENTAL_DATA.getValue(), 31, 28,
                     ArrayConverter.hexStringToByteArray("4002000a0008010005aaaaaaaaaa4002000a0008010005aaaaaaaaaa"))));
     }
->>>>>>> b1069fa4
 }