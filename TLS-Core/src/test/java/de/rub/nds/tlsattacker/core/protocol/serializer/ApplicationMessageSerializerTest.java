--- conflicted
+++ resolved
@@ -11,42 +11,11 @@
 
 import de.rub.nds.tlsattacker.core.protocol.message.ApplicationMessage;
 import de.rub.nds.tlsattacker.core.protocol.parser.ApplicationMessageParserTest;
-<<<<<<< HEAD
-import java.util.Collection;
-import static org.junit.Assert.assertArrayEquals;
-import org.junit.Test;
-import org.junit.runner.RunWith;
-import org.junit.runners.Parameterized;
-=======
 import org.junit.jupiter.params.provider.Arguments;
->>>>>>> b1069fa4
 
 import java.util.List;
 import java.util.stream.Stream;
 
-<<<<<<< HEAD
-    @Parameterized.Parameters
-    public static Collection<Object[]> generateData() {
-        return ApplicationMessageParserTest.generateData();
-    }
-
-    private byte[] message;
-
-    public ApplicationMessageSerializerTest(byte[] message) {
-        this.message = message;
-    }
-
-    /**
-     * Test of serializeBytes method, of class ApplicationMessageSerializer.
-     */
-    @Test
-    public void testSerializeBytes() {
-        ApplicationMessage message = new ApplicationMessage();
-        message.setData(this.message);
-        message.setCompleteResultingMessage(this.message);
-        ApplicationMessageSerializer serializer = new ApplicationMessageSerializer(message);
-        assertArrayEquals(this.message, serializer.serialize());
-=======
 public class ApplicationMessageSerializerTest
     extends AbstractTlsMessageSerializerTest<ApplicationMessage, ApplicationMessageSerializer> {
 
@@ -57,6 +26,5 @@
 
     public static Stream<Arguments> provideTestVectors() {
         return ApplicationMessageParserTest.provideTestVectors();
->>>>>>> b1069fa4
     }
 }