/**
 * TLS-Attacker - A Modular Penetration Testing Framework for TLS
 *
 * Copyright 2014-2022 Ruhr University Bochum, Paderborn University, Hackmanit GmbH
 *
 * Licensed under Apache License, Version 2.0
 * http://www.apache.org/licenses/LICENSE-2.0.txt
 */

package de.rub.nds.tlsattacker.core.workflow.action;

import de.rub.nds.tlsattacker.core.constants.AlertDescription;
import de.rub.nds.tlsattacker.core.constants.AlertLevel;
import de.rub.nds.tlsattacker.core.constants.CipherSuite;
import de.rub.nds.tlsattacker.core.protocol.message.AlertMessage;
<<<<<<< HEAD
import de.rub.nds.tlsattacker.core.state.Context;
import de.rub.nds.tlsattacker.core.state.State;
=======
import de.rub.nds.tlsattacker.core.record.layer.TlsRecordLayer;
import de.rub.nds.tlsattacker.core.state.TlsContext;
>>>>>>> b1069fa4
import de.rub.nds.tlsattacker.core.unittest.helper.FakeTransportHandler;
import de.rub.nds.tlsattacker.transport.ConnectionEndType;
<<<<<<< HEAD
import de.rub.nds.tlsattacker.util.tests.SlowTests;
import java.security.InvalidAlgorithmParameterException;
import java.security.InvalidKeyException;
import java.security.NoSuchAlgorithmException;
import javax.crypto.NoSuchPaddingException;
import org.junit.After;
import static org.junit.Assert.assertFalse;
import static org.junit.Assert.assertTrue;
import org.junit.Before;
import org.junit.Test;
import org.junit.experimental.categories.Category;
=======
>>>>>>> b1069fa4

public class SendActionTest extends AbstractActionTest<SendAction> {

<<<<<<< HEAD
    private State state;
    private Context context;

    private SendAction action;

    @Before
    public void setUp() throws NoSuchAlgorithmException, NoSuchPaddingException, InvalidKeyException,
        InvalidAlgorithmParameterException, CryptoException {
        AlertMessage alert = new AlertMessage();
        alert.setConfig(AlertLevel.FATAL, AlertDescription.DECRYPT_ERROR);
        alert.setDescription(AlertDescription.DECODE_ERROR.getValue());
        alert.setLevel(AlertLevel.FATAL.getValue());
        action = new SendAction(alert);

        WorkflowTrace trace = new WorkflowTrace();
        trace.addTlsAction(action);
        state = new State(trace);

        context = state.getContext();
        context.getTlsContext().setSelectedCipherSuite(CipherSuite.TLS_DHE_DSS_WITH_AES_128_CBC_SHA);
        context.getTcpContext().setTransportHandler(new FakeTransportHandler(ConnectionEndType.CLIENT));
    }

    @After
    public void tearDown() {
    }
=======
    public SendActionTest() {
        super(new SendAction(), SendAction.class);
        AlertMessage alert = new AlertMessage(Config.createConfig());
        alert.setConfig(AlertLevel.FATAL, AlertDescription.DECRYPT_ERROR);
        alert.setDescription(AlertDescription.DECODE_ERROR.getValue());
        alert.setLevel(AlertLevel.FATAL.getValue());
        action.setMessages(alert);
>>>>>>> b1069fa4

        TlsContext context = state.getTlsContext();
        context.setSelectedCipherSuite(CipherSuite.TLS_DHE_DSS_WITH_AES_128_CBC_SHA);
        context.setRecordLayer(new TlsRecordLayer(context));
        context.setTransportHandler(new FakeTransportHandler(ConnectionEndType.CLIENT));
    }

    // TODO: Override testExecute and check fake transport handler
}<|MERGE_RESOLUTION|>--- conflicted
+++ resolved
@@ -13,72 +13,22 @@
 import de.rub.nds.tlsattacker.core.constants.AlertLevel;
 import de.rub.nds.tlsattacker.core.constants.CipherSuite;
 import de.rub.nds.tlsattacker.core.protocol.message.AlertMessage;
-<<<<<<< HEAD
-import de.rub.nds.tlsattacker.core.state.Context;
-import de.rub.nds.tlsattacker.core.state.State;
-=======
-import de.rub.nds.tlsattacker.core.record.layer.TlsRecordLayer;
-import de.rub.nds.tlsattacker.core.state.TlsContext;
->>>>>>> b1069fa4
+import de.rub.nds.tlsattacker.core.layer.context.TlsContext;
 import de.rub.nds.tlsattacker.core.unittest.helper.FakeTransportHandler;
 import de.rub.nds.tlsattacker.transport.ConnectionEndType;
-<<<<<<< HEAD
-import de.rub.nds.tlsattacker.util.tests.SlowTests;
-import java.security.InvalidAlgorithmParameterException;
-import java.security.InvalidKeyException;
-import java.security.NoSuchAlgorithmException;
-import javax.crypto.NoSuchPaddingException;
-import org.junit.After;
-import static org.junit.Assert.assertFalse;
-import static org.junit.Assert.assertTrue;
-import org.junit.Before;
-import org.junit.Test;
-import org.junit.experimental.categories.Category;
-=======
->>>>>>> b1069fa4
 
 public class SendActionTest extends AbstractActionTest<SendAction> {
 
-<<<<<<< HEAD
-    private State state;
-    private Context context;
-
-    private SendAction action;
-
-    @Before
-    public void setUp() throws NoSuchAlgorithmException, NoSuchPaddingException, InvalidKeyException,
-        InvalidAlgorithmParameterException, CryptoException {
+    public SendActionTest() {
+        super(new SendAction(), SendAction.class);
         AlertMessage alert = new AlertMessage();
         alert.setConfig(AlertLevel.FATAL, AlertDescription.DECRYPT_ERROR);
         alert.setDescription(AlertDescription.DECODE_ERROR.getValue());
         alert.setLevel(AlertLevel.FATAL.getValue());
-        action = new SendAction(alert);
-
-        WorkflowTrace trace = new WorkflowTrace();
-        trace.addTlsAction(action);
-        state = new State(trace);
-
-        context = state.getContext();
-        context.getTlsContext().setSelectedCipherSuite(CipherSuite.TLS_DHE_DSS_WITH_AES_128_CBC_SHA);
-        context.getTcpContext().setTransportHandler(new FakeTransportHandler(ConnectionEndType.CLIENT));
-    }
-
-    @After
-    public void tearDown() {
-    }
-=======
-    public SendActionTest() {
-        super(new SendAction(), SendAction.class);
-        AlertMessage alert = new AlertMessage(Config.createConfig());
-        alert.setConfig(AlertLevel.FATAL, AlertDescription.DECRYPT_ERROR);
-        alert.setDescription(AlertDescription.DECODE_ERROR.getValue());
-        alert.setLevel(AlertLevel.FATAL.getValue());
         action.setMessages(alert);
->>>>>>> b1069fa4
 
         TlsContext context = state.getTlsContext();
         context.setSelectedCipherSuite(CipherSuite.TLS_DHE_DSS_WITH_AES_128_CBC_SHA);
-        context.setRecordLayer(new TlsRecordLayer(context));
         context.setTransportHandler(new FakeTransportHandler(ConnectionEndType.CLIENT));
     }
 
