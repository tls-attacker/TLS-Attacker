--- conflicted
+++ resolved
@@ -31,11 +31,8 @@
     public void setUp() {
         context = new TlsContext();
         message = new HRRKeyShareExtensionMessage();
-<<<<<<< HEAD
-        preparator = new HRRKeyShareExtensionPreparator(context.getChooser(), message);
-=======
-        preparator = new HRRKeyShareExtensionPreparator(context, message, new HRRKeyShareExtensionSerializer(message));
->>>>>>> 5feb5a03
+        preparator = new HRRKeyShareExtensionPreparator(context.getChooser(), message,
+                new HRRKeyShareExtensionSerializer(message));
     }
 
     /**
