--- conflicted
+++ resolved
@@ -46,13 +46,8 @@
         msg.setProtocolVersion(protocolVersion);
         msg.setCookieLength(cookieLength);
         msg.setCookie(cookie);
-<<<<<<< HEAD
-        HelloVerifyRequestSerializer serializer = new HelloVerifyRequestSerializer(msg, ProtocolVersion.DTLS10);
+        HelloVerifyRequestSerializer serializer = new HelloVerifyRequestSerializer(msg);
         assertArrayEquals(message, serializer.serializeHandshakeMessageContent());
-=======
-        HelloVerifyRequestSerializer serializer = new HelloVerifyRequestSerializer(msg);
-        assertArrayEquals(message, serializer.serializeProtocolMessageContent());
->>>>>>> e98d238a
     }
 
 }