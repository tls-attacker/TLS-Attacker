/**
 * TLS-Attacker - A Modular Penetration Testing Framework for TLS
 *
 * Copyright 2014-2017 Ruhr University Bochum / Hackmanit GmbH
 *
 * Licensed under Apache License 2.0
 * http://www.apache.org/licenses/LICENSE-2.0
 */
package de.rub.nds.tlsattacker.core.protocol.message;

import static org.junit.Assert.*;
import org.junit.Before;
import org.junit.Test;

public class AlertMessageTest {

    private AlertMessage message;

    @Before
    public void setUp() {
        message = new AlertMessage();
    }

    @Test
    public void testToString() {
<<<<<<< HEAD
        byte testBytes = (byte) 199;
=======
>>>>>>> 711d994c
        StringBuilder sb = new StringBuilder();
        sb.append("AlertMessage:");
        sb.append("\n  Level: ").append("null");
        sb.append("\n  Description: ").append("null");

        assertEquals(sb.toString(), message.toString());

        byte testBytes = 120;
        message.setDescription(testBytes);
        message.setLevel(testBytes);

        sb.setLength(0);
        sb.append("AlertMessage:");
        sb.append("\n  Level: ").append(testBytes);
        sb.append("\n  Description: ").append(testBytes);

        assertEquals(sb.toString(), message.toString());
    }

}<|MERGE_RESOLUTION|>--- conflicted
+++ resolved
@@ -23,10 +23,7 @@
 
     @Test
     public void testToString() {
-<<<<<<< HEAD
         byte testBytes = (byte) 199;
-=======
->>>>>>> 711d994c
         StringBuilder sb = new StringBuilder();
         sb.append("AlertMessage:");
         sb.append("\n  Level: ").append("null");
@@ -34,7 +31,6 @@
 
         assertEquals(sb.toString(), message.toString());
 
-        byte testBytes = 120;
         message.setDescription(testBytes);
         message.setLevel(testBytes);
 
