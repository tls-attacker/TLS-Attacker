/**
 * TLS-Attacker - A Modular Penetration Testing Framework for TLS
 *
 * Copyright 2014-2022 Ruhr University Bochum, Paderborn University, Hackmanit GmbH
 *
 * Licensed under Apache License, Version 2.0
 * http://www.apache.org/licenses/LICENSE-2.0.txt
 */

package de.rub.nds.tlsattacker.core.protocol.handler;

import static org.junit.jupiter.api.Assertions.assertNotNull;
import static org.junit.jupiter.api.Assertions.assertNull;

import de.rub.nds.modifiablevariable.util.ArrayConverter;
import de.rub.nds.tlsattacker.core.constants.ProtocolVersion;
import de.rub.nds.tlsattacker.core.protocol.message.CertificateMessage;
<<<<<<< HEAD
import de.rub.nds.tlsattacker.core.layer.context.TlsContext;
=======
import de.rub.nds.tlsattacker.core.state.TlsContext;
>>>>>>> b1069fa4
import de.rub.nds.tlsattacker.transport.ConnectionEndType;
import org.bouncycastle.jce.provider.BouncyCastleProvider;
<<<<<<< HEAD
import org.junit.After;
import static org.junit.Assert.assertNotNull;
import static org.junit.Assert.assertNull;
import org.junit.Before;
import org.junit.Test;

@SuppressWarnings("SpellCheckingInspection")
public class CertificateMessageHandlerTest {

    private CertificateMessageHandler handler;
    private TlsContext context;

    @Before
    public void setUp() {
        Security.addProvider(new BouncyCastleProvider());
        context = new TlsContext();
        handler = new CertificateMessageHandler(context);
    }
=======
import org.junit.jupiter.api.BeforeAll;
import org.junit.jupiter.api.Test;
>>>>>>> b1069fa4

import java.security.Security;

<<<<<<< HEAD
    /**
     * Test of adjustContext method, of class CertificateMessageHandler.
     */
    @Test
    public void testadjustContext() {
=======
public class CertificateMessageHandlerTest
    extends AbstractTlsMessageHandlerTest<CertificateMessage, CertificateMessageHandler> {

    CertificateMessageHandlerTest() {
        super(CertificateMessage::new, CertificateMessageHandler::new);
    }

    @BeforeAll
    public static void setUpClass() {
        Security.addProvider(new BouncyCastleProvider());
    }

    /**
     * Test of adjustTLSContext method, of class CertificateMessageHandler.
     */
    @Test
    @Override
    public void testAdjustTLSContext() {
>>>>>>> b1069fa4
        for (ProtocolVersion version : new ProtocolVersion[] { ProtocolVersion.TLS12 }) {
            context.setTalkingConnectionEndType(ConnectionEndType.CLIENT);
            context.setSelectedProtocolVersion(version);
            CertificateMessage message = new CertificateMessage();
            message.setCertificatesListBytes(ArrayConverter.hexStringToByteArray(
                "00023a30820236308201dba0030201020209008812dc4bf7943e2b300a06082a8648ce3d0403023077310b3009060355040613024445310c300a06035504080c034e5257310f300d06035504070c06426f6368756d312f302d060355040a0c263c7363726970743e616c6572742827544c532d41747461636b657227293c2f7363726970743e3118301606035504030c0f746c732d61747461636b65722e6465301e170d3137303232323132353032385a170d3138303232323132353032385a3077310b3009060355040613024445310c300a06035504080c034e5257310f300d06035504070c06426f6368756d312f302d060355040a0c263c7363726970743e616c6572742827544c532d41747461636b657227293c2f7363726970743e3118301606035504030c0f746c732d61747461636b65722e64653059301306072a8648ce3d020106082a8648ce3d03010703420004fbca33b6018a6b244aea13a5332b505daa865026a565f7c7dc3aed6d8b8193248abb4000cf4a1c2c29d94ce1072454ea0a990cd97c863b931f266cc3addad922a350304e301d0603551d0e041604141e9b408ab6236764f8a1d26ed696f009d7b18904301f0603551d230418301680141e9b408ab6236764f8a1d26ed696f009d7b18904300c0603551d13040530030101ff300a06082a8648ce3d0403020349003046022100c9c06d798bbdf6809a3c9523bb979a64a0565fb1759182d6f6bcf6849cd70c7d022100b8e695c1915f71a348600ca90d48dfead7ea5c97b116b05c270af595c94bfa8d"));
            message.setCertificatesListLength(573);
            handler.adjustContext(message);
            assertNotNull(context.getClientCertificate());
            assertNull(context.getServerCertificate());
            context = new TlsContext();
            context.setTalkingConnectionEndType(ConnectionEndType.SERVER);
            context.setSelectedProtocolVersion(version);
            handler = new CertificateMessageHandler(context);
            handler.adjustContext(message);
            assertNull(context.getClientCertificate());
            assertNotNull(context.getServerCertificate());
        }
    }

    @Test
    public void testadjustContextWithUnparseableCertificate() {
        for (ProtocolVersion version : new ProtocolVersion[] { ProtocolVersion.SSL3, ProtocolVersion.TLS10,
            ProtocolVersion.TLS11, ProtocolVersion.TLS12 }) {
            context.setTalkingConnectionEndType(ConnectionEndType.CLIENT);
            context.setSelectedProtocolVersion(version);
            CertificateMessage message = new CertificateMessage();
            message.setCertificatesListBytes(new byte[] { 0, 1, 2, 3, 4 });
            message.setCertificatesListLength(5);
            handler.adjustContext(message);
            assertNull(context.getClientCertificate());
            assertNull(context.getServerCertificate());
            context.setTalkingConnectionEndType(ConnectionEndType.SERVER);
            context.setSelectedProtocolVersion(version);
            message.setCertificatesListBytes(new byte[] { 0, 1, 2, 3, 4 });
            handler.adjustContext(message);
            assertNull(context.getClientCertificate());
            assertNull(context.getServerCertificate());
        }
    }
}<|MERGE_RESOLUTION|>--- conflicted
+++ resolved
@@ -15,46 +15,14 @@
 import de.rub.nds.modifiablevariable.util.ArrayConverter;
 import de.rub.nds.tlsattacker.core.constants.ProtocolVersion;
 import de.rub.nds.tlsattacker.core.protocol.message.CertificateMessage;
-<<<<<<< HEAD
 import de.rub.nds.tlsattacker.core.layer.context.TlsContext;
-=======
-import de.rub.nds.tlsattacker.core.state.TlsContext;
->>>>>>> b1069fa4
 import de.rub.nds.tlsattacker.transport.ConnectionEndType;
 import org.bouncycastle.jce.provider.BouncyCastleProvider;
-<<<<<<< HEAD
-import org.junit.After;
-import static org.junit.Assert.assertNotNull;
-import static org.junit.Assert.assertNull;
-import org.junit.Before;
-import org.junit.Test;
-
-@SuppressWarnings("SpellCheckingInspection")
-public class CertificateMessageHandlerTest {
-
-    private CertificateMessageHandler handler;
-    private TlsContext context;
-
-    @Before
-    public void setUp() {
-        Security.addProvider(new BouncyCastleProvider());
-        context = new TlsContext();
-        handler = new CertificateMessageHandler(context);
-    }
-=======
 import org.junit.jupiter.api.BeforeAll;
 import org.junit.jupiter.api.Test;
->>>>>>> b1069fa4
 
 import java.security.Security;
 
-<<<<<<< HEAD
-    /**
-     * Test of adjustContext method, of class CertificateMessageHandler.
-     */
-    @Test
-    public void testadjustContext() {
-=======
 public class CertificateMessageHandlerTest
     extends AbstractTlsMessageHandlerTest<CertificateMessage, CertificateMessageHandler> {
 
@@ -68,12 +36,11 @@
     }
 
     /**
-     * Test of adjustTLSContext method, of class CertificateMessageHandler.
+     * Test of adjustContext method, of class CertificateMessageHandler.
      */
     @Test
     @Override
-    public void testAdjustTLSContext() {
->>>>>>> b1069fa4
+    public void testadjustContext() {
         for (ProtocolVersion version : new ProtocolVersion[] { ProtocolVersion.TLS12 }) {
             context.setTalkingConnectionEndType(ConnectionEndType.CLIENT);
             context.setSelectedProtocolVersion(version);
