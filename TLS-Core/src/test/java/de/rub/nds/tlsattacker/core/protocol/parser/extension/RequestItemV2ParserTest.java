/**
 * TLS-Attacker - A Modular Penetration Testing Framework for TLS
 *
 * Copyright 2014-2022 Ruhr University Bochum, Paderborn University, Hackmanit GmbH
 *
 * Licensed under Apache License, Version 2.0
 * http://www.apache.org/licenses/LICENSE-2.0.txt
 */

package de.rub.nds.tlsattacker.core.protocol.parser.extension;

import static de.rub.nds.modifiablevariable.util.ArrayConverter.hexStringToByteArray;
import static org.junit.jupiter.api.Assertions.assertArrayEquals;
import static org.junit.jupiter.api.Assertions.assertEquals;

import de.rub.nds.tlsattacker.core.protocol.message.extension.statusrequestv2.RequestItemV2;
import de.rub.nds.tlsattacker.core.protocol.message.extension.statusrequestv2.ResponderId;
import de.rub.nds.tlsattacker.core.protocol.preparator.extension.ResponderIdPreparator;
<<<<<<< HEAD
import de.rub.nds.tlsattacker.core.layer.context.TlsContext;
import java.io.ByteArrayInputStream;
import java.util.Arrays;
=======
import de.rub.nds.tlsattacker.core.state.TlsContext;
import org.junit.jupiter.params.ParameterizedTest;
import org.junit.jupiter.params.provider.Arguments;
import org.junit.jupiter.params.provider.MethodSource;

>>>>>>> b1069fa4
import java.util.List;
import java.util.stream.Stream;

public class RequestItemV2ParserTest {

<<<<<<< HEAD
=======
    public static Stream<Arguments> provideTestVectors() {
        return Stream
            .of(Arguments.of(hexStringToByteArray("010015000B00030102030004040506070006010203040506"), 1, 21, 0x0b,
                hexStringToByteArray("0003010203000404050607"),
                List.of(new ResponderId(3, new byte[] { 0x01, 0x02, 0x03 }),
                    new ResponderId(4, new byte[] { 0x04, 0x05, 0x06, 0x07 })),
                6, hexStringToByteArray("010203040506")));
    }

    @ParameterizedTest
    @MethodSource("provideTestVectors")
    public void testParse(byte[] providedRequestItemV2Bytes, int expectedRequestType, int expectedRequestLength,
        int expectedResponderIdListLength, byte[] expectedResponderIdListBytes,
        List<ResponderId> expectedResponderIdList, int expectedRequestExtensionsLength,
        byte[] expectedRequestExtensions) {
        RequestItemV2Parser parser = new RequestItemV2Parser(0, providedRequestItemV2Bytes);
        RequestItemV2 item = parser.parse();

        assertEquals(expectedRequestType, item.getRequestType().getValue());
        assertEquals(expectedRequestLength, item.getRequestLength().getValue());
        assertEquals(expectedResponderIdListLength, item.getResponderIdListLength().getValue());
        assertArrayEquals(expectedResponderIdListBytes, item.getResponderIdListBytes().getValue());
        assertResponderIdList(expectedResponderIdList, item.getResponderIdList());
        assertEquals(expectedRequestExtensionsLength, (long) item.getRequestExtensionsLength().getValue());
        assertArrayEquals(expectedRequestExtensions, item.getRequestExtensions().getValue());

    }

>>>>>>> b1069fa4
    public static void assertResponderIdList(List<ResponderId> listExpected, List<ResponderId> listActual) {
        ResponderId itemExpected;
        ResponderId itemActual;
        for (int i = 0; i < listExpected.size(); i++) {
            itemExpected = listExpected.get(i);
            itemActual = listActual.get(i);
            ResponderIdPreparator preparator = new ResponderIdPreparator(new TlsContext().getChooser(), itemExpected);
            preparator.prepare();

            assertEquals(itemExpected.getIdLength().getValue(), itemActual.getIdLength().getValue());
            assertArrayEquals(itemExpected.getId().getValue(), itemActual.getId().getValue());
        }
    }
<<<<<<< HEAD

    private final int requestType = 1;
    private final int requestLength = 21;
    private final int responderIdLength = 0x0b;
    private final List<ResponderId> responderIdList = Arrays.asList(new ResponderId(3, new byte[] { 0x01, 0x02, 0x03 }),
        new ResponderId(4, new byte[] { 0x04, 0x05, 0x06, 0x07 }));
    private final int requestExtensionLength = 6;
    private final byte[] requestExtension = hexStringToByteArray("010203040506");
    private final byte[] parsingBytes = hexStringToByteArray("010015000B00030102030004040506070006010203040506");
    private final byte[] responderIdBytes = hexStringToByteArray("0003010203000404050607");

    @Test
    public void testParser() {
        RequestItemV2Parser parser = new RequestItemV2Parser(new ByteArrayInputStream(parsingBytes));
        RequestItemV2 item = new RequestItemV2();
        parser.parse(item);

        assertEquals(requestType, (long) item.getRequestType().getValue());
        assertEquals(requestLength, (long) item.getRequestLength().getValue());
        assertEquals(responderIdLength, (long) item.getResponderIdListLength().getValue());
        assertArrayEquals(responderIdBytes, item.getResponderIdListBytes().getValue());
        assertResponderIdList(responderIdList, item.getResponderIdList());
        assertEquals(requestExtensionLength, (long) item.getRequestExtensionsLength().getValue());
        assertArrayEquals(requestExtension, item.getRequestExtensions().getValue());

    }

=======
>>>>>>> b1069fa4
}<|MERGE_RESOLUTION|>--- conflicted
+++ resolved
@@ -16,24 +16,17 @@
 import de.rub.nds.tlsattacker.core.protocol.message.extension.statusrequestv2.RequestItemV2;
 import de.rub.nds.tlsattacker.core.protocol.message.extension.statusrequestv2.ResponderId;
 import de.rub.nds.tlsattacker.core.protocol.preparator.extension.ResponderIdPreparator;
-<<<<<<< HEAD
 import de.rub.nds.tlsattacker.core.layer.context.TlsContext;
 import java.io.ByteArrayInputStream;
-import java.util.Arrays;
-=======
-import de.rub.nds.tlsattacker.core.state.TlsContext;
 import org.junit.jupiter.params.ParameterizedTest;
 import org.junit.jupiter.params.provider.Arguments;
 import org.junit.jupiter.params.provider.MethodSource;
 
->>>>>>> b1069fa4
 import java.util.List;
 import java.util.stream.Stream;
 
 public class RequestItemV2ParserTest {
 
-<<<<<<< HEAD
-=======
     public static Stream<Arguments> provideTestVectors() {
         return Stream
             .of(Arguments.of(hexStringToByteArray("010015000B00030102030004040506070006010203040506"), 1, 21, 0x0b,
@@ -49,8 +42,9 @@
         int expectedResponderIdListLength, byte[] expectedResponderIdListBytes,
         List<ResponderId> expectedResponderIdList, int expectedRequestExtensionsLength,
         byte[] expectedRequestExtensions) {
-        RequestItemV2Parser parser = new RequestItemV2Parser(0, providedRequestItemV2Bytes);
-        RequestItemV2 item = parser.parse();
+        RequestItemV2Parser parser = new RequestItemV2Parser(new ByteArrayInputStream(providedRequestItemV2Bytes));
+        RequestItemV2 item = new RequestItemV2();
+        parser.parse(item);
 
         assertEquals(expectedRequestType, item.getRequestType().getValue());
         assertEquals(expectedRequestLength, item.getRequestLength().getValue());
@@ -62,7 +56,6 @@
 
     }
 
->>>>>>> b1069fa4
     public static void assertResponderIdList(List<ResponderId> listExpected, List<ResponderId> listActual) {
         ResponderId itemExpected;
         ResponderId itemActual;
@@ -76,34 +69,4 @@
             assertArrayEquals(itemExpected.getId().getValue(), itemActual.getId().getValue());
         }
     }
-<<<<<<< HEAD
-
-    private final int requestType = 1;
-    private final int requestLength = 21;
-    private final int responderIdLength = 0x0b;
-    private final List<ResponderId> responderIdList = Arrays.asList(new ResponderId(3, new byte[] { 0x01, 0x02, 0x03 }),
-        new ResponderId(4, new byte[] { 0x04, 0x05, 0x06, 0x07 }));
-    private final int requestExtensionLength = 6;
-    private final byte[] requestExtension = hexStringToByteArray("010203040506");
-    private final byte[] parsingBytes = hexStringToByteArray("010015000B00030102030004040506070006010203040506");
-    private final byte[] responderIdBytes = hexStringToByteArray("0003010203000404050607");
-
-    @Test
-    public void testParser() {
-        RequestItemV2Parser parser = new RequestItemV2Parser(new ByteArrayInputStream(parsingBytes));
-        RequestItemV2 item = new RequestItemV2();
-        parser.parse(item);
-
-        assertEquals(requestType, (long) item.getRequestType().getValue());
-        assertEquals(requestLength, (long) item.getRequestLength().getValue());
-        assertEquals(responderIdLength, (long) item.getResponderIdListLength().getValue());
-        assertArrayEquals(responderIdBytes, item.getResponderIdListBytes().getValue());
-        assertResponderIdList(responderIdList, item.getResponderIdList());
-        assertEquals(requestExtensionLength, (long) item.getRequestExtensionsLength().getValue());
-        assertArrayEquals(requestExtension, item.getRequestExtensions().getValue());
-
-    }
-
-=======
->>>>>>> b1069fa4
 }