--- conflicted
+++ resolved
@@ -9,54 +9,13 @@
 
 package de.rub.nds.tlsattacker.core.protocol.serializer;
 
-<<<<<<< HEAD
-import de.rub.nds.tlsattacker.core.constants.ProtocolVersion;
-import de.rub.nds.tlsattacker.core.protocol.message.CertificateMessage;
-import de.rub.nds.tlsattacker.core.protocol.parser.CertificateMessageParserTest;
-import java.util.Collection;
-import static org.junit.Assert.assertArrayEquals;
-import org.junit.Test;
-import org.junit.runner.RunWith;
-import org.junit.runners.Parameterized;
-=======
 import de.rub.nds.tlsattacker.core.protocol.message.CertificateMessage;
 import de.rub.nds.tlsattacker.core.protocol.parser.CertificateMessageParserTest;
 import org.junit.jupiter.params.provider.Arguments;
->>>>>>> b1069fa4
 
 import java.util.List;
 import java.util.stream.Stream;
 
-<<<<<<< HEAD
-    @Parameterized.Parameters
-    public static Collection<Object[]> generateData() {
-        return CertificateMessageParserTest.generateData();
-    }
-
-    private byte[] expectedPart;
-    private int certificatesLength;
-    private byte[] certificateBytes;
-    private ProtocolVersion version;
-
-    public CertificateMessageSerializerTest(byte[] message, int certificatesLength, byte[] certificateBytes,
-        ProtocolVersion version) {
-        this.expectedPart = message;
-        this.certificatesLength = certificatesLength;
-        this.certificateBytes = certificateBytes;
-        this.version = version;
-    }
-
-    /**
-     * Test of serializeHandshakeMessageContent method, of class CertificateMessageSerializer.
-     */
-    @Test
-    public void testSerializeHandshakeMessageContent() {
-        CertificateMessage message = new CertificateMessage();
-        message.setCertificatesListLength(certificatesLength);
-        message.setCertificatesListBytes(certificateBytes);
-        CertificateMessageSerializer serializer = new CertificateMessageSerializer(message, version);
-        assertArrayEquals(expectedPart, serializer.serializeHandshakeMessageContent());
-=======
 public class CertificateMessageSerializerTest
     extends AbstractHandshakeMessageSerializerTest<CertificateMessage, CertificateMessageSerializer> {
 
@@ -68,7 +27,6 @@
 
     public static Stream<Arguments> provideTestVectors() {
         return CertificateMessageParserTest.provideTestVectors();
->>>>>>> b1069fa4
     }
 
 }