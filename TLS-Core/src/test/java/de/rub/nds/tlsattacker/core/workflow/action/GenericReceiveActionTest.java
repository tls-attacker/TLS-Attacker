--- conflicted
+++ resolved
@@ -13,12 +13,9 @@
 import de.rub.nds.tlsattacker.core.constants.AlertDescription;
 import de.rub.nds.tlsattacker.core.constants.AlertLevel;
 import de.rub.nds.tlsattacker.core.constants.CipherSuite;
-<<<<<<< HEAD
-=======
 import de.rub.nds.tlsattacker.core.constants.HandshakeMessageType;
 import de.rub.nds.tlsattacker.core.layer.LayerStackFactory;
 import de.rub.nds.tlsattacker.core.layer.constant.LayerStackType;
->>>>>>> 33421ef7
 import de.rub.nds.tlsattacker.core.protocol.message.AlertMessage;
 import de.rub.nds.tlsattacker.core.protocol.message.HandshakeMessage;
 import de.rub.nds.tlsattacker.core.state.State;
@@ -51,6 +48,7 @@
         tlsContext = state.getTlsContext();
         tlsContext.getContext().getTcpContext().setTransportHandler(new FakeTransportHandler(ConnectionEndType.CLIENT));
         tlsContext.setSelectedCipherSuite(CipherSuite.TLS_DHE_DSS_WITH_AES_128_CBC_SHA);
+        tlsContext.setLayerStack(LayerStackFactory.createLayerStack(LayerStackType.TLS, tlsContext));
     }
 
     /**
@@ -58,17 +56,13 @@
      */
     @Test
     public void testExecute() throws Exception {
-<<<<<<< HEAD
-        ((FakeTransportHandler) tlsContext.getContext().getTransportHandler())
-=======
         AlertMessage alert = new AlertMessage();
         alert.setConfig(AlertLevel.FATAL, AlertDescription.DECRYPT_ERROR);
         alert.setDescription(AlertDescription.DECODE_ERROR.getValue());
         alert.setLevel(AlertLevel.FATAL.getValue());
         prepareTrace();
 
-        ((FakeTransportHandler) tlsContext.getTransportHandler())
->>>>>>> 33421ef7
+        ((FakeTransportHandler) tlsContext.getContext().getTransportHandler())
             .setFetchableByte(new byte[] { 0x15, 0x03, 0x03, 0x00, 0x02, 0x02, 50 });
         action.execute(state);
         assertTrue(action.executedAsPlanned());
