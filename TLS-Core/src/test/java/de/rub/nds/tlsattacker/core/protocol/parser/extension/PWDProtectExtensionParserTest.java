/**
 * TLS-Attacker - A Modular Penetration Testing Framework for TLS
 *
 * Copyright 2014-2022 Ruhr University Bochum, Paderborn University, Hackmanit GmbH
 *
 * Licensed under Apache License, Version 2.0
 * http://www.apache.org/licenses/LICENSE-2.0.txt
 */

package de.rub.nds.tlsattacker.core.protocol.parser.extension;

import de.rub.nds.modifiablevariable.util.ArrayConverter;
import de.rub.nds.tlsattacker.core.config.Config;
import de.rub.nds.tlsattacker.core.protocol.message.extension.PWDProtectExtensionMessage;
import de.rub.nds.tlsattacker.core.layer.context.TlsContext;
import java.io.ByteArrayInputStream;
import java.util.Arrays;
import java.util.Collection;
import static org.junit.Assert.assertArrayEquals;
import static org.junit.Assert.assertEquals;
import org.junit.Test;
import org.junit.runner.RunWith;
import org.junit.runners.Parameterized;

@RunWith(Parameterized.class)
public class PWDProtectExtensionParserTest {

    /**
     * Generate test data for the parser and serializer
     *
     * Note that the "username" is not actually an encrypted byte string in this test. The parser and serializer don't
     * really care about that. This is just to test if the field is extracted correctly. The actual
     * encryption/decryption is done by the handler/preparator.
     */
    @Parameterized.Parameters
    public static Collection<Object[]> generateData() {
        return Arrays.asList(new Object[][] { { ArrayConverter.hexStringToByteArray("0466726564"), 4,
            ArrayConverter.hexStringToByteArray("66726564") } });
    }

    private final byte[] expectedBytes;
    private final int usernameLength;
    private final byte[] username;
    private final Config config = Config.createConfig();

    public PWDProtectExtensionParserTest(byte[] expectedBytes, int usernameLength, byte[] username) {
        this.expectedBytes = expectedBytes;
        this.usernameLength = usernameLength;
        this.username = username;
    }

    @Test
<<<<<<< HEAD
    public void testParse() {
=======
    public void testParseExtensionMessageContent() {
        TlsContext tlsContext = new TlsContext(config);
>>>>>>> e98d238a
        PWDProtectExtensionParser parser =
            new PWDProtectExtensionParser(new ByteArrayInputStream(expectedBytes), tlsContext);
        PWDProtectExtensionMessage msg = new PWDProtectExtensionMessage();
        parser.parse(msg);
        assertEquals(usernameLength, (long) msg.getUsernameLength().getValue());
        assertArrayEquals(username, msg.getUsername().getValue());
    }
}<|MERGE_RESOLUTION|>--- conflicted
+++ resolved
@@ -50,12 +50,8 @@
     }
 
     @Test
-<<<<<<< HEAD
     public void testParse() {
-=======
-    public void testParseExtensionMessageContent() {
         TlsContext tlsContext = new TlsContext(config);
->>>>>>> e98d238a
         PWDProtectExtensionParser parser =
             new PWDProtectExtensionParser(new ByteArrayInputStream(expectedBytes), tlsContext);
         PWDProtectExtensionMessage msg = new PWDProtectExtensionMessage();
