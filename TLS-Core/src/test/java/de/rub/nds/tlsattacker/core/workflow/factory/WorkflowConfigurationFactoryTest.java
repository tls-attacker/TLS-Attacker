--- conflicted
+++ resolved
@@ -12,11 +12,8 @@
 import de.rub.nds.tlsattacker.core.constants.CipherSuite;
 import de.rub.nds.tlsattacker.core.constants.ProtocolVersion;
 import de.rub.nds.tlsattacker.core.constants.RunningModeType;
-<<<<<<< HEAD
+import de.rub.nds.tlsattacker.core.exceptions.ConfigurationException;
 import de.rub.nds.tlsattacker.core.constants.StarttlsType;
-=======
-import de.rub.nds.tlsattacker.core.exceptions.ConfigurationException;
->>>>>>> aa78a5b9
 import de.rub.nds.tlsattacker.core.protocol.message.ApplicationMessage;
 import de.rub.nds.tlsattacker.core.protocol.message.CertificateMessage;
 import de.rub.nds.tlsattacker.core.protocol.message.CertificateVerifyMessage;
@@ -347,56 +344,6 @@
                 .getClass());
     }
 
-<<<<<<< HEAD
-    /**
-     * Test of addStartTlsAction method, of class WorkflowConfigurationFactory.
-     */
-    @Test
-    public void testAddStartTlsAction() {
-        config.setStarttlsType(StarttlsType.FTP);
-        workflowConfigurationFactory = new WorkflowConfigurationFactory(config);
-        WorkflowTrace workflowTrace = workflowConfigurationFactory.createWorkflowTrace(WorkflowTraceType.HELLO,
-                RunningModeType.CLIENT);
-
-        Assert.assertEquals(ReceiveAsciiAction.class, workflowTrace.getMessageActions().get(0).getClass());
-        Assert.assertEquals(SendAsciiAction.class, workflowTrace.getMessageActions().get(1).getClass());
-        Assert.assertEquals(ReceiveAsciiAction.class, workflowTrace.getMessageActions().get(2).getClass());
-
-        config.setStarttlsType(StarttlsType.IMAP);
-        workflowConfigurationFactory = new WorkflowConfigurationFactory(config);
-        workflowTrace = workflowConfigurationFactory.createWorkflowTrace(WorkflowTraceType.HELLO,
-                RunningModeType.CLIENT);
-
-        Assert.assertEquals(ReceiveAsciiAction.class, workflowTrace.getMessageActions().get(0).getClass());
-        Assert.assertEquals(SendAsciiAction.class, workflowTrace.getMessageActions().get(1).getClass());
-        Assert.assertEquals(ReceiveAsciiAction.class, workflowTrace.getMessageActions().get(2).getClass());
-        Assert.assertEquals(SendAsciiAction.class, workflowTrace.getMessageActions().get(3).getClass());
-        Assert.assertEquals(ReceiveAsciiAction.class, workflowTrace.getMessageActions().get(4).getClass());
-
-        config.setStarttlsType(StarttlsType.POP3);
-        workflowConfigurationFactory = new WorkflowConfigurationFactory(config);
-        workflowTrace = workflowConfigurationFactory.createWorkflowTrace(WorkflowTraceType.HELLO,
-                RunningModeType.CLIENT);
-
-        Assert.assertEquals(ReceiveAsciiAction.class, workflowTrace.getMessageActions().get(0).getClass());
-        Assert.assertEquals(SendAsciiAction.class, workflowTrace.getMessageActions().get(1).getClass());
-        Assert.assertEquals(ReceiveAsciiAction.class, workflowTrace.getMessageActions().get(2).getClass());
-
-        config.setStarttlsType(StarttlsType.SMTP);
-        workflowConfigurationFactory = new WorkflowConfigurationFactory(config);
-        workflowTrace = workflowConfigurationFactory.createWorkflowTrace(WorkflowTraceType.HELLO,
-                RunningModeType.CLIENT);
-
-        Assert.assertEquals(ReceiveAsciiAction.class, workflowTrace.getMessageActions().get(0).getClass());
-        Assert.assertEquals(SendAsciiAction.class, workflowTrace.getMessageActions().get(1).getClass());
-        Assert.assertEquals(ReceiveAsciiAction.class, workflowTrace.getMessageActions().get(2).getClass());
-        Assert.assertEquals(ReceiveAsciiAction.class, workflowTrace.getMessageActions().get(3).getClass());
-        Assert.assertEquals(ReceiveAsciiAction.class, workflowTrace.getMessageActions().get(4).getClass());
-        Assert.assertEquals(ReceiveAsciiAction.class, workflowTrace.getMessageActions().get(5).getClass());
-        Assert.assertEquals(SendAsciiAction.class, workflowTrace.getMessageActions().get(6).getClass());
-        Assert.assertEquals(ReceiveAsciiAction.class, workflowTrace.getMessageActions().get(7).getClass());
-    }
-=======
     // @Category(IntegrationTests.class)
     @Test
     public void testNoExceptions() {
@@ -424,5 +371,52 @@
         }
     }
 
->>>>>>> aa78a5b9
+    /**
+     * Test of addStartTlsAction method, of class WorkflowConfigurationFactory.
+     */
+    @Test
+    public void testAddStartTlsAction() {
+        config.setStarttlsType(StarttlsType.FTP);
+        workflowConfigurationFactory = new WorkflowConfigurationFactory(config);
+        WorkflowTrace workflowTrace = workflowConfigurationFactory.createWorkflowTrace(WorkflowTraceType.HELLO,
+                RunningModeType.CLIENT);
+
+        Assert.assertEquals(ReceiveAsciiAction.class, workflowTrace.getMessageActions().get(0).getClass());
+        Assert.assertEquals(SendAsciiAction.class, workflowTrace.getMessageActions().get(1).getClass());
+        Assert.assertEquals(ReceiveAsciiAction.class, workflowTrace.getMessageActions().get(2).getClass());
+
+        config.setStarttlsType(StarttlsType.IMAP);
+        workflowConfigurationFactory = new WorkflowConfigurationFactory(config);
+        workflowTrace = workflowConfigurationFactory.createWorkflowTrace(WorkflowTraceType.HELLO,
+                RunningModeType.CLIENT);
+
+        Assert.assertEquals(ReceiveAsciiAction.class, workflowTrace.getMessageActions().get(0).getClass());
+        Assert.assertEquals(SendAsciiAction.class, workflowTrace.getMessageActions().get(1).getClass());
+        Assert.assertEquals(ReceiveAsciiAction.class, workflowTrace.getMessageActions().get(2).getClass());
+        Assert.assertEquals(SendAsciiAction.class, workflowTrace.getMessageActions().get(3).getClass());
+        Assert.assertEquals(ReceiveAsciiAction.class, workflowTrace.getMessageActions().get(4).getClass());
+
+        config.setStarttlsType(StarttlsType.POP3);
+        workflowConfigurationFactory = new WorkflowConfigurationFactory(config);
+        workflowTrace = workflowConfigurationFactory.createWorkflowTrace(WorkflowTraceType.HELLO,
+                RunningModeType.CLIENT);
+
+        Assert.assertEquals(ReceiveAsciiAction.class, workflowTrace.getMessageActions().get(0).getClass());
+        Assert.assertEquals(SendAsciiAction.class, workflowTrace.getMessageActions().get(1).getClass());
+        Assert.assertEquals(ReceiveAsciiAction.class, workflowTrace.getMessageActions().get(2).getClass());
+
+        config.setStarttlsType(StarttlsType.SMTP);
+        workflowConfigurationFactory = new WorkflowConfigurationFactory(config);
+        workflowTrace = workflowConfigurationFactory.createWorkflowTrace(WorkflowTraceType.HELLO,
+                RunningModeType.CLIENT);
+
+        Assert.assertEquals(ReceiveAsciiAction.class, workflowTrace.getMessageActions().get(0).getClass());
+        Assert.assertEquals(SendAsciiAction.class, workflowTrace.getMessageActions().get(1).getClass());
+        Assert.assertEquals(ReceiveAsciiAction.class, workflowTrace.getMessageActions().get(2).getClass());
+        Assert.assertEquals(ReceiveAsciiAction.class, workflowTrace.getMessageActions().get(3).getClass());
+        Assert.assertEquals(ReceiveAsciiAction.class, workflowTrace.getMessageActions().get(4).getClass());
+        Assert.assertEquals(ReceiveAsciiAction.class, workflowTrace.getMessageActions().get(5).getClass());
+        Assert.assertEquals(SendAsciiAction.class, workflowTrace.getMessageActions().get(6).getClass());
+        Assert.assertEquals(ReceiveAsciiAction.class, workflowTrace.getMessageActions().get(7).getClass());
+    }
 }