--- conflicted
+++ resolved
@@ -26,10 +26,6 @@
     public SrtpExtensionPreparatorTest() {
         super(
                 SrtpExtensionMessage::new,
-<<<<<<< HEAD
-=======
-                SrtpExtensionMessage::new,
->>>>>>> 9654fc35
                 SrtpExtensionSerializer::new,
                 SrtpExtensionPreparator::new);
     }
@@ -37,21 +33,12 @@
     @Test
     @Override
     public void testPrepare() {
-<<<<<<< HEAD
-        List<SrtpProtectionProfiles> profiles =
-                Arrays.asList(
-                        SrtpProtectionProfiles.SRTP_AES128_CM_HMAC_SHA1_80,
-                        SrtpProtectionProfiles.SRTP_AES128_CM_HMAC_SHA1_32,
-                        SrtpProtectionProfiles.SRTP_NULL_HMAC_SHA1_80,
-                        SrtpProtectionProfiles.SRTP_NULL_HMAC_SHA1_32);
-=======
         List<SrtpProtectionProfile> profiles =
                 Arrays.asList(
                         SrtpProtectionProfile.SRTP_AES128_CM_HMAC_SHA1_80,
                         SrtpProtectionProfile.SRTP_AES128_CM_HMAC_SHA1_32,
                         SrtpProtectionProfile.SRTP_NULL_HMAC_SHA1_80,
                         SrtpProtectionProfile.SRTP_NULL_HMAC_SHA1_32);
->>>>>>> 9654fc35
         byte[] mki = new byte[0];
         context.getConfig().setClientSupportedSrtpProtectionProfiles(profiles);
         context.getConfig().setSecureRealTimeTransportProtocolMasterKeyIdentifier(mki);
