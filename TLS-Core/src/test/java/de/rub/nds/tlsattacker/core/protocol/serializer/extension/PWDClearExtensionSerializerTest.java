/**
 * TLS-Attacker - A Modular Penetration Testing Framework for TLS
 *
 * Copyright 2014-2022 Ruhr University Bochum, Paderborn University, Hackmanit GmbH
 *
 * Licensed under Apache License, Version 2.0
 * http://www.apache.org/licenses/LICENSE-2.0.txt
 */

package de.rub.nds.tlsattacker.core.protocol.serializer.extension;

import de.rub.nds.tlsattacker.core.protocol.message.extension.PWDClearExtensionMessage;
import de.rub.nds.tlsattacker.core.protocol.parser.extension.PWDClearExtensionParserTest;
<<<<<<< HEAD
import java.util.Collection;
import static org.junit.Assert.assertArrayEquals;
import org.junit.Before;
import org.junit.Test;
import org.junit.runner.RunWith;
import org.junit.runners.Parameterized;
=======
import org.junit.jupiter.params.provider.Arguments;
>>>>>>> b1069fa4

import java.util.List;
import java.util.stream.Stream;

<<<<<<< HEAD
    @Parameterized.Parameters
    public static Collection<Object[]> generateData() {
        return PWDClearExtensionParserTest.generateData();
    }

    private final byte[] expectedBytes;
    private final int usernameLength;
    private final String username;
    private PWDClearExtensionMessage message;
    private PWDClearExtensionSerializer serializer;

    public PWDClearExtensionSerializerTest(byte[] expectedBytes, int usernameLength, String username) {
        this.expectedBytes = expectedBytes;
        this.usernameLength = usernameLength;
        this.username = username;
    }
=======
public class PWDClearExtensionSerializerTest
    extends AbstractExtensionMessageSerializerTest<PWDClearExtensionMessage, PWDClearExtensionSerializer> {
>>>>>>> b1069fa4

    public PWDClearExtensionSerializerTest() {
        super(PWDClearExtensionMessage::new, PWDClearExtensionSerializer::new,
            List.of((msg, obj) -> msg.setUsernameLength((Integer) obj), (msg, obj) -> msg.setUsername((String) obj)));
    }

<<<<<<< HEAD
    @Test
    public void testSerializeExtensionContent() {
        message.setUsername(username);
        message.setUsernameLength(usernameLength);

        assertArrayEquals(expectedBytes, serializer.serializeExtensionContent());
=======
    public static Stream<Arguments> provideTestVectors() {
        return PWDClearExtensionParserTest.provideTestVectors();
>>>>>>> b1069fa4
    }
}<|MERGE_RESOLUTION|>--- conflicted
+++ resolved
@@ -11,57 +11,20 @@
 
 import de.rub.nds.tlsattacker.core.protocol.message.extension.PWDClearExtensionMessage;
 import de.rub.nds.tlsattacker.core.protocol.parser.extension.PWDClearExtensionParserTest;
-<<<<<<< HEAD
-import java.util.Collection;
-import static org.junit.Assert.assertArrayEquals;
-import org.junit.Before;
-import org.junit.Test;
-import org.junit.runner.RunWith;
-import org.junit.runners.Parameterized;
-=======
 import org.junit.jupiter.params.provider.Arguments;
->>>>>>> b1069fa4
 
 import java.util.List;
 import java.util.stream.Stream;
 
-<<<<<<< HEAD
-    @Parameterized.Parameters
-    public static Collection<Object[]> generateData() {
-        return PWDClearExtensionParserTest.generateData();
-    }
-
-    private final byte[] expectedBytes;
-    private final int usernameLength;
-    private final String username;
-    private PWDClearExtensionMessage message;
-    private PWDClearExtensionSerializer serializer;
-
-    public PWDClearExtensionSerializerTest(byte[] expectedBytes, int usernameLength, String username) {
-        this.expectedBytes = expectedBytes;
-        this.usernameLength = usernameLength;
-        this.username = username;
-    }
-=======
 public class PWDClearExtensionSerializerTest
     extends AbstractExtensionMessageSerializerTest<PWDClearExtensionMessage, PWDClearExtensionSerializer> {
->>>>>>> b1069fa4
 
     public PWDClearExtensionSerializerTest() {
         super(PWDClearExtensionMessage::new, PWDClearExtensionSerializer::new,
             List.of((msg, obj) -> msg.setUsernameLength((Integer) obj), (msg, obj) -> msg.setUsername((String) obj)));
     }
 
-<<<<<<< HEAD
-    @Test
-    public void testSerializeExtensionContent() {
-        message.setUsername(username);
-        message.setUsernameLength(usernameLength);
-
-        assertArrayEquals(expectedBytes, serializer.serializeExtensionContent());
-=======
     public static Stream<Arguments> provideTestVectors() {
         return PWDClearExtensionParserTest.provideTestVectors();
->>>>>>> b1069fa4
     }
 }