/**
 * TLS-Attacker - A Modular Penetration Testing Framework for TLS
 *
 * Copyright 2014-2022 Ruhr University Bochum, Paderborn University, Hackmanit GmbH
 *
 * Licensed under Apache License, Version 2.0
 * http://www.apache.org/licenses/LICENSE-2.0.txt
 */

package de.rub.nds.tlsattacker.core.protocol.parser.extension;

<<<<<<< HEAD
import de.rub.nds.tlsattacker.core.config.Config;
import de.rub.nds.tlsattacker.core.protocol.message.extension.MaxFragmentLengthExtensionMessage;
import de.rub.nds.tlsattacker.core.layer.context.TlsContext;
import java.io.ByteArrayInputStream;
import java.util.Arrays;
import java.util.Collection;
import static org.junit.Assert.assertTrue;
import org.junit.Test;
import org.junit.runner.RunWith;
import org.junit.runners.Parameterized;
=======
import de.rub.nds.modifiablevariable.util.ArrayConverter;
import de.rub.nds.tlsattacker.core.constants.ExtensionType;
import de.rub.nds.tlsattacker.core.protocol.message.extension.MaxFragmentLengthExtensionMessage;
import org.junit.jupiter.api.Named;
import org.junit.jupiter.params.provider.Arguments;
>>>>>>> b1069fa4

import java.util.List;
import java.util.stream.Stream;

<<<<<<< HEAD
    @Parameterized.Parameters
    public static Collection<Object[]> generateData() {
        return Arrays.asList(new Object[][] {});// TODO collect a real
        // maxFragmentLength extension
    }

    private final byte[] extension;
    private final byte[] maxFragmentLength;
    private final Config config = Config.createConfig();

    public MaxFragmentLengthExtensionParserTest(byte[] extension, byte[] maxFragmentLength) {
        this.extension = extension;
        this.maxFragmentLength = maxFragmentLength;
    }

    /**
     * Test of parse method, of class MaxFragmentLengthExtensionParser.
     */
    @Test
    public void testParse() {
        TlsContext tlsContext = new TlsContext(config);
        MaxFragmentLengthExtensionParser parser =
            new MaxFragmentLengthExtensionParser(new ByteArrayInputStream(extension), tlsContext);
        MaxFragmentLengthExtensionMessage msg = new MaxFragmentLengthExtensionMessage();
        parser.parse(msg);
        assertTrue(maxFragmentLength == msg.getMaxFragmentLength().getValue());
=======
public class MaxFragmentLengthExtensionParserTest
    extends AbstractExtensionParserTest<MaxFragmentLengthExtensionMessage, MaxFragmentLengthExtensionParser> {

    public MaxFragmentLengthExtensionParserTest() {
        super(MaxFragmentLengthExtensionParser::new,
            List.of(Named.of("MaxFragmentLengthExtensionMessage::getMaxFragmentLength",
                MaxFragmentLengthExtensionMessage::getMaxFragmentLength)));
    }

    public static Stream<Arguments> provideTestVectors() {
        return Stream.of(Arguments.of(ArrayConverter.hexStringToByteArray("0001000102"), List.of(),
            ExtensionType.MAX_FRAGMENT_LENGTH, 1, List.of(new byte[] { 0x02 })));
>>>>>>> b1069fa4
    }
}<|MERGE_RESOLUTION|>--- conflicted
+++ resolved
@@ -9,61 +9,20 @@
 
 package de.rub.nds.tlsattacker.core.protocol.parser.extension;
 
-<<<<<<< HEAD
-import de.rub.nds.tlsattacker.core.config.Config;
-import de.rub.nds.tlsattacker.core.protocol.message.extension.MaxFragmentLengthExtensionMessage;
-import de.rub.nds.tlsattacker.core.layer.context.TlsContext;
-import java.io.ByteArrayInputStream;
-import java.util.Arrays;
-import java.util.Collection;
-import static org.junit.Assert.assertTrue;
-import org.junit.Test;
-import org.junit.runner.RunWith;
-import org.junit.runners.Parameterized;
-=======
 import de.rub.nds.modifiablevariable.util.ArrayConverter;
 import de.rub.nds.tlsattacker.core.constants.ExtensionType;
 import de.rub.nds.tlsattacker.core.protocol.message.extension.MaxFragmentLengthExtensionMessage;
 import org.junit.jupiter.api.Named;
 import org.junit.jupiter.params.provider.Arguments;
->>>>>>> b1069fa4
 
 import java.util.List;
 import java.util.stream.Stream;
 
-<<<<<<< HEAD
-    @Parameterized.Parameters
-    public static Collection<Object[]> generateData() {
-        return Arrays.asList(new Object[][] {});// TODO collect a real
-        // maxFragmentLength extension
-    }
-
-    private final byte[] extension;
-    private final byte[] maxFragmentLength;
-    private final Config config = Config.createConfig();
-
-    public MaxFragmentLengthExtensionParserTest(byte[] extension, byte[] maxFragmentLength) {
-        this.extension = extension;
-        this.maxFragmentLength = maxFragmentLength;
-    }
-
-    /**
-     * Test of parse method, of class MaxFragmentLengthExtensionParser.
-     */
-    @Test
-    public void testParse() {
-        TlsContext tlsContext = new TlsContext(config);
-        MaxFragmentLengthExtensionParser parser =
-            new MaxFragmentLengthExtensionParser(new ByteArrayInputStream(extension), tlsContext);
-        MaxFragmentLengthExtensionMessage msg = new MaxFragmentLengthExtensionMessage();
-        parser.parse(msg);
-        assertTrue(maxFragmentLength == msg.getMaxFragmentLength().getValue());
-=======
 public class MaxFragmentLengthExtensionParserTest
     extends AbstractExtensionParserTest<MaxFragmentLengthExtensionMessage, MaxFragmentLengthExtensionParser> {
 
     public MaxFragmentLengthExtensionParserTest() {
-        super(MaxFragmentLengthExtensionParser::new,
+        super(MaxFragmentLengthExtensionMessage.class, MaxFragmentLengthExtensionParser::new,
             List.of(Named.of("MaxFragmentLengthExtensionMessage::getMaxFragmentLength",
                 MaxFragmentLengthExtensionMessage::getMaxFragmentLength)));
     }
@@ -71,6 +30,5 @@
     public static Stream<Arguments> provideTestVectors() {
         return Stream.of(Arguments.of(ArrayConverter.hexStringToByteArray("0001000102"), List.of(),
             ExtensionType.MAX_FRAGMENT_LENGTH, 1, List.of(new byte[] { 0x02 })));
->>>>>>> b1069fa4
     }
 }