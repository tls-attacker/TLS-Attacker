--- conflicted
+++ resolved
@@ -18,19 +18,13 @@
 import de.rub.nds.asn1.parser.ParserException;
 import de.rub.nds.asn1.translator.ParseOcspTypesContext;
 import de.rub.nds.tlsattacker.core.util.Asn1ToolInitializer;
-<<<<<<< HEAD
-=======
 import org.junit.jupiter.api.BeforeAll;
 import org.junit.jupiter.api.Test;
 
->>>>>>> b1069fa4
 import java.io.IOException;
 import java.io.InputStream;
 import java.math.BigInteger;
 import java.util.List;
-import org.junit.Assert;
-import org.junit.Before;
-import org.junit.Test;
 
 public class CertificateStatusParserTest {
 
@@ -48,7 +42,6 @@
             assertNotNull(stream);
             certificateStatusBytes = ByteStreams.toByteArray(stream);
         }
-        ;
 
         Asn1Parser asn1Parser = new Asn1Parser(certificateStatusBytes, false);
         List<Asn1Encodable> decodedResponse = asn1Parser.parse(ParseOcspTypesContext.NAME);
