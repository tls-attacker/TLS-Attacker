/**
 * TLS-Attacker - A Modular Penetration Testing Framework for TLS
 *
 * Copyright 2014-2022 Ruhr University Bochum, Paderborn University, Hackmanit GmbH
 *
 * Licensed under Apache License, Version 2.0
 * http://www.apache.org/licenses/LICENSE-2.0.txt
 */

package de.rub.nds.tlsattacker.core.protocol.handler;

import static org.junit.jupiter.api.Assertions.assertArrayEquals;

import de.rub.nds.modifiablevariable.util.ArrayConverter;
import de.rub.nds.tlsattacker.core.constants.CipherSuite;
import de.rub.nds.tlsattacker.core.constants.NamedGroup;
import de.rub.nds.tlsattacker.core.constants.ProtocolVersion;
import de.rub.nds.tlsattacker.core.crypto.ec.PointFormatter;
import de.rub.nds.tlsattacker.core.protocol.message.PWDClientKeyExchangeMessage;
import de.rub.nds.tlsattacker.core.protocol.preparator.PWDClientKeyExchangePreparator;
<<<<<<< HEAD
import de.rub.nds.tlsattacker.core.layer.context.TlsContext;
import java.math.BigInteger;
import static org.junit.Assert.assertArrayEquals;
import org.junit.Before;
import org.junit.Test;

public class PWDClientKeyExchangeHandlerTest {

    PWDClientKeyExchangeHandler handler;
    private TlsContext context;

    @Before
    public void setUp() {
        context = new TlsContext();
        handler = new PWDClientKeyExchangeHandler(context);
    }

    @Test
    public void testadjustContext() {
=======
import de.rub.nds.tlsattacker.core.record.layer.TlsRecordLayer;
import org.junit.jupiter.api.Test;

import java.math.BigInteger;

public class PWDClientKeyExchangeHandlerTest
    extends AbstractTlsMessageHandlerTest<PWDClientKeyExchangeMessage, PWDClientKeyExchangeHandler> {

    public PWDClientKeyExchangeHandlerTest() {
        super(PWDClientKeyExchangeMessage::new, PWDClientKeyExchangeHandler::new);
    }

    @Test
    @Override
    public void testAdjustTLSContext() {
>>>>>>> b1069fa4
        context.setSelectedCipherSuite(CipherSuite.TLS_ECCPWD_WITH_AES_128_GCM_SHA256);
        context.setSelectedProtocolVersion(ProtocolVersion.TLS12);
        context.getConfig().setDefaultSelectedNamedGroup(NamedGroup.BRAINPOOLP256R1);
        context.setSelectedGroup(NamedGroup.BRAINPOOLP256R1);
        context.setClientRandom(
            ArrayConverter.hexStringToByteArray("528fbf52175de2c869845fdbfa8344f7d732712ebfa679d8643cd31a880e043d"));
        context.setServerRandom(
            ArrayConverter.hexStringToByteArray("528fbf524378a1b13b8d2cbd247090721369f8bfa3ceeb3cfcd85cbfcdd58eaa"));
        context.setClientPWDUsername("fred");
        context.getConfig().setDefaultPWDPassword("barney");
        context.setServerPWDElement(
            PointFormatter.formatFromByteArray(NamedGroup.BRAINPOOLP256R1, ArrayConverter.hexStringToByteArray(
                "0422bbd56b481d7fa90c35e8d42fcd06618a0778de506b1bc38882abc73132eef37f02e13bd544acc145bdd806450d43be34b9288348d03d6cd9832487b129dbe1")));
        context
            .setServerPWDScalar(new BigInteger("2f704896699fc424d3cec33717644f5adf7f68483424ee51492bb96613fc4921", 16));

        PWDClientKeyExchangeMessage message = new PWDClientKeyExchangeMessage();
        PWDClientKeyExchangePreparator prep = new PWDClientKeyExchangePreparator(context.getChooser(), message);
        prep.prepare();
        handler.adjustContext(message);

        assertArrayEquals(
            ArrayConverter.hexStringToByteArray("782FB8A017109CF92CA56D67BCBE4C19196E6EFC7CD396A91512BB66ED65E9BA"),
            context.getPreMasterSecret());
        assertArrayEquals(
            ArrayConverter.hexStringToByteArray(
                "BF1B217B1B01D1E16519BD686871B0D3C4609DC5EC9EA4766B674A75CFCA819412DD9AF47CD5B303BBD9DBA8996ED73A"),
            context.getMasterSecret());
    }
}<|MERGE_RESOLUTION|>--- conflicted
+++ resolved
@@ -18,28 +18,6 @@
 import de.rub.nds.tlsattacker.core.crypto.ec.PointFormatter;
 import de.rub.nds.tlsattacker.core.protocol.message.PWDClientKeyExchangeMessage;
 import de.rub.nds.tlsattacker.core.protocol.preparator.PWDClientKeyExchangePreparator;
-<<<<<<< HEAD
-import de.rub.nds.tlsattacker.core.layer.context.TlsContext;
-import java.math.BigInteger;
-import static org.junit.Assert.assertArrayEquals;
-import org.junit.Before;
-import org.junit.Test;
-
-public class PWDClientKeyExchangeHandlerTest {
-
-    PWDClientKeyExchangeHandler handler;
-    private TlsContext context;
-
-    @Before
-    public void setUp() {
-        context = new TlsContext();
-        handler = new PWDClientKeyExchangeHandler(context);
-    }
-
-    @Test
-    public void testadjustContext() {
-=======
-import de.rub.nds.tlsattacker.core.record.layer.TlsRecordLayer;
 import org.junit.jupiter.api.Test;
 
 import java.math.BigInteger;
@@ -53,8 +31,7 @@
 
     @Test
     @Override
-    public void testAdjustTLSContext() {
->>>>>>> b1069fa4
+    public void testadjustContext() {
         context.setSelectedCipherSuite(CipherSuite.TLS_ECCPWD_WITH_AES_128_GCM_SHA256);
         context.setSelectedProtocolVersion(ProtocolVersion.TLS12);
         context.getConfig().setDefaultSelectedNamedGroup(NamedGroup.BRAINPOOLP256R1);
