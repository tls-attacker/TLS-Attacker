/**
 * TLS-Attacker - A Modular Penetration Testing Framework for TLS
 *
 * Copyright 2014-2022 Ruhr University Bochum, Paderborn University, Hackmanit GmbH
 *
 * Licensed under Apache License, Version 2.0
 * http://www.apache.org/licenses/LICENSE-2.0.txt
 */

package de.rub.nds.tlsattacker.core.protocol.handler;

import de.rub.nds.tlsattacker.core.protocol.message.ApplicationMessage;
<<<<<<< HEAD
import de.rub.nds.tlsattacker.core.layer.context.TlsContext;
import org.junit.*;
=======
import org.junit.jupiter.api.Test;
>>>>>>> b1069fa4

public class ApplicationMessageHandlerTest
    extends AbstractTlsMessageHandlerTest<ApplicationMessage, ApplicationMessageHandler> {

<<<<<<< HEAD
    @BeforeClass
    public static void setUpClass() throws Exception {
    }

    @AfterClass
    public static void tearDownClass() throws Exception {
    }

    private ApplicationMessageHandler handler;
    private TlsContext context;

    @Before
    public void setUp() {
        context = new TlsContext();
        handler = new ApplicationMessageHandler(context);
    }

    @After
    public void tearDown() {
    }

    /**
     * Test of adjustContext method, of class ApplicationMessageHandler.
     */
    @Test
    public void testadjustContext() {
=======
    ApplicationMessageHandlerTest() {
        super(ApplicationMessage::new, ApplicationMessageHandler::new);
    }

    /**
     * Test of adjustTLSContext method, of class ApplicationMessageHandler.
     */
    @Test
    @Override
    public void testAdjustTLSContext() {
>>>>>>> b1069fa4
        ApplicationMessage message = new ApplicationMessage();
        message.setData(new byte[] { 0, 1, 2, 3, 4, 5, 6 });
        handler.adjustContext(message);
        // TODO test that nothing changes (mockito) // ugly
    }

}<|MERGE_RESOLUTION|>--- conflicted
+++ resolved
@@ -10,55 +10,21 @@
 package de.rub.nds.tlsattacker.core.protocol.handler;
 
 import de.rub.nds.tlsattacker.core.protocol.message.ApplicationMessage;
-<<<<<<< HEAD
-import de.rub.nds.tlsattacker.core.layer.context.TlsContext;
-import org.junit.*;
-=======
 import org.junit.jupiter.api.Test;
->>>>>>> b1069fa4
 
 public class ApplicationMessageHandlerTest
     extends AbstractTlsMessageHandlerTest<ApplicationMessage, ApplicationMessageHandler> {
 
-<<<<<<< HEAD
-    @BeforeClass
-    public static void setUpClass() throws Exception {
-    }
-
-    @AfterClass
-    public static void tearDownClass() throws Exception {
-    }
-
-    private ApplicationMessageHandler handler;
-    private TlsContext context;
-
-    @Before
-    public void setUp() {
-        context = new TlsContext();
-        handler = new ApplicationMessageHandler(context);
-    }
-
-    @After
-    public void tearDown() {
+    ApplicationMessageHandlerTest() {
+        super(ApplicationMessage::new, ApplicationMessageHandler::new);
     }
 
     /**
      * Test of adjustContext method, of class ApplicationMessageHandler.
      */
     @Test
+    @Override
     public void testadjustContext() {
-=======
-    ApplicationMessageHandlerTest() {
-        super(ApplicationMessage::new, ApplicationMessageHandler::new);
-    }
-
-    /**
-     * Test of adjustTLSContext method, of class ApplicationMessageHandler.
-     */
-    @Test
-    @Override
-    public void testAdjustTLSContext() {
->>>>>>> b1069fa4
         ApplicationMessage message = new ApplicationMessage();
         message.setData(new byte[] { 0, 1, 2, 3, 4, 5, 6 });
         handler.adjustContext(message);
