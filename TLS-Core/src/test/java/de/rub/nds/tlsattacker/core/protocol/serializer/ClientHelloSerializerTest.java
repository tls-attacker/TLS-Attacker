--- conflicted
+++ resolved
@@ -9,90 +9,13 @@
 
 package de.rub.nds.tlsattacker.core.protocol.serializer;
 
-<<<<<<< HEAD
-import de.rub.nds.tlsattacker.core.constants.ProtocolVersion;
-import de.rub.nds.tlsattacker.core.protocol.message.ClientHelloMessage;
-import de.rub.nds.tlsattacker.core.protocol.parser.ClientHelloParserTest;
-import java.util.Collection;
-import static org.junit.Assert.assertArrayEquals;
-import org.junit.Test;
-import org.junit.runner.RunWith;
-import org.junit.runners.Parameterized;
-=======
 import de.rub.nds.tlsattacker.core.protocol.message.ClientHelloMessage;
 import de.rub.nds.tlsattacker.core.protocol.parser.ClientHelloParserTest;
 import org.junit.jupiter.params.provider.Arguments;
->>>>>>> b1069fa4
 
 import java.util.List;
 import java.util.stream.Stream;
 
-<<<<<<< HEAD
-    private final ProtocolVersion version;
-    private final byte[] protocolVersion;
-    private final byte[] unixTime;
-    private final byte[] random;
-    private final int sessionIdLength;
-    private final byte[] sessionID;
-    private final int cipherSuitesLength;
-    private final byte[] cipherSuites;
-    private final int compressionsLength;
-    private final byte[] compressions;
-    private final Integer extensionLength;
-    private final byte[] extensionBytes;
-    private final Byte cookieLength;
-    private final byte[] cookie;
-
-    public ClientHelloSerializerTest(byte[] message, ProtocolVersion version, byte[] protocolVersion, byte[] unixTime,
-        byte[] random, int sessionIdLength, byte[] sessionID, int cipherSuitesLength, byte[] cipherSuites,
-        int compressionsLength, byte[] compressions, Integer extensionLength, byte[] extensionBytes, Byte cookieLength,
-        byte[] cookie, int numberOfExtensions) {
-        this.expectedPart = message;
-        this.version = version;
-        this.protocolVersion = protocolVersion;
-        this.unixTime = unixTime;
-        this.random = random;
-        this.sessionIdLength = sessionIdLength;
-        this.sessionID = sessionID;
-        this.cipherSuitesLength = cipherSuitesLength;
-        this.cipherSuites = cipherSuites;
-        this.compressionsLength = compressionsLength;
-        this.compressions = compressions;
-        this.extensionLength = extensionLength;
-        this.extensionBytes = extensionBytes;
-        this.cookieLength = cookieLength;
-        this.cookie = cookie;
-    }
-
-    /**
-     * Test of serializeHandshakeMessageContent method, of class ClientHelloSerializer.
-     */
-    @Test
-    public void testSerializeHandshakeMessageContent() {
-        ClientHelloMessage clientMessage = new ClientHelloMessage();
-        clientMessage.setCipherSuiteLength(cipherSuitesLength);
-        clientMessage.setCipherSuites(cipherSuites);
-        clientMessage.setCompressionLength(compressionsLength);
-        clientMessage.setCompressions(compressions);
-        if (cookie != null) {
-            clientMessage.setCookie(cookie);
-        }
-        if (cookieLength != null) {
-            clientMessage.setCookieLength(cookieLength);
-        }
-        if (extensionBytes != null) {
-            clientMessage.setExtensionBytes(extensionBytes);
-        }
-        clientMessage.setExtensionsLength(extensionLength);
-        clientMessage.setSessionId(sessionID);
-        clientMessage.setSessionIdLength(sessionIdLength);
-        clientMessage.setCompleteResultingMessage(expectedPart);
-        clientMessage.setUnixTime(unixTime);
-        clientMessage.setRandom(random);
-        clientMessage.setProtocolVersion(protocolVersion);
-        ClientHelloSerializer serializer = new ClientHelloSerializer(clientMessage, version);
-        assertArrayEquals(expectedPart, serializer.serializeHandshakeMessageContent());
-=======
 public class ClientHelloSerializerTest
     extends AbstractHandshakeMessageSerializerTest<ClientHelloMessage, ClientHelloSerializer> {
 
@@ -110,7 +33,6 @@
 
     public static Stream<Arguments> provideTestVectors() {
         return ClientHelloParserTest.provideTestVectors();
->>>>>>> b1069fa4
     }
 
 }