--- conflicted
+++ resolved
@@ -52,13 +52,8 @@
         msg.setPublicKey(ArrayConverter.hexStringToByteArray(
             "32d08c13c3c7ef291e4bc7854eed91ddef2737260c09573aa8def5ce79e964a5598797470501ee6ff8be72cd8c3bbaf46ab55b77851029db3cfb38a12040a15bc8512dba290d9cae345ecf24f347e1c80c65b230e265e13c8a571e0842539536d062a6141de09017d27ac2d64c0d29cbaa19d5e55c3c6c5035c87788ac776177"));
         msg.setPublicKeyLength(128);
-<<<<<<< HEAD
-        PskDhClientKeyExchangeSerializer serializer = new PskDhClientKeyExchangeSerializer(msg, version);
+        PskDhClientKeyExchangeSerializer serializer = new PskDhClientKeyExchangeSerializer(msg);
         assertArrayEquals(expectedPart, serializer.serializeHandshakeMessageContent());
-=======
-        PskDhClientKeyExchangeSerializer serializer = new PskDhClientKeyExchangeSerializer(msg);
-        assertArrayEquals(expectedPart, serializer.serializeProtocolMessageContent());
->>>>>>> e98d238a
     }
 
 }