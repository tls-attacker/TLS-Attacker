/**
 * TLS-Attacker - A Modular Penetration Testing Framework for TLS
 *
 * Copyright 2014-2022 Ruhr University Bochum, Paderborn University, Hackmanit GmbH
 *
 * Licensed under Apache License, Version 2.0
 * http://www.apache.org/licenses/LICENSE-2.0.txt
 */

package de.rub.nds.tlsattacker.core.workflow.action;

<<<<<<< HEAD
import de.rub.nds.tlsattacker.core.exceptions.WorkflowExecutionException;
import de.rub.nds.tlsattacker.core.state.State;
import de.rub.nds.tlsattacker.core.layer.context.TlsContext;
=======
import static org.junit.jupiter.api.Assertions.assertEquals;
import static org.junit.jupiter.api.Assertions.assertFalse;

import de.rub.nds.tlsattacker.core.state.TlsContext;
>>>>>>> b1069fa4
import de.rub.nds.tlsattacker.core.unittest.helper.FakeTransportHandler;
import de.rub.nds.tlsattacker.transport.ConnectionEndType;
<<<<<<< HEAD
import static org.junit.Assert.*;
import org.junit.Before;
import org.junit.Test;
=======
import org.junit.jupiter.api.Test;
>>>>>>> b1069fa4

import java.nio.charset.StandardCharsets;

public class GenericReceiveAsciiActionTest extends AbstractActionTest<GenericReceiveAsciiAction> {

    private final TlsContext context;

    private final byte[] asciiToCheck =
        new byte[] { 0x15, 0x03, 0x02, 0x01, 0x48, 0x65, 0x6c, 0x6c, 0x6f, 0x20, 0x57, 0x6f, 0x72, 0x6c, 0x64, 0x21 };

<<<<<<< HEAD
        tlsContext = state.getTlsContext();
        tlsContext.getContext().getTcpContext().setTransportHandler(new FakeTransportHandler(ConnectionEndType.CLIENT));
        asciiToCheck = new byte[] { 0x15, 0x03, 0x02, 0x01, 0x48, 0x65, 0x6c, 0x6c, 0x6f, 0x20, 0x57, 0x6f, 0x72, 0x6c,
            0x64, 0x21 };
=======
    public GenericReceiveAsciiActionTest() {
        super(new GenericReceiveAsciiAction("US-ASCII"), GenericReceiveAsciiAction.class);
        context = state.getTlsContext();
        context.setTransportHandler(new FakeTransportHandler(ConnectionEndType.CLIENT));
>>>>>>> b1069fa4
    }

    /**
     * Test of execute method, of class GenericReceiveAsciiAction.
     */
    @Test
    @Override
    public void testExecute() throws Exception {
<<<<<<< HEAD
        ((FakeTransportHandler) tlsContext.getContext().getTransportHandler()).setFetchableByte(asciiToCheck);

        action.execute(state);
        assertEquals(new String(asciiToCheck, "US-ASCII"), action.getAsciiText());
        assertTrue(action.isExecuted());

        actionException.execute(state);
        assertFalse(actionException.isExecuted());
    }

    /**
     * Test of WorkflowExecutionException of execute method, of class GenericReceiveAsciiAction.
     */
    @Test(expected = WorkflowExecutionException.class)
    public void testExecuteWorkflowExecutionException() {
        action.execute(state);
        action.execute(state);
=======
        ((FakeTransportHandler) context.getTransportHandler()).setFetchableByte(asciiToCheck);
        super.testExecute();
        assertEquals(new String(asciiToCheck, StandardCharsets.US_ASCII), action.getAsciiText());
>>>>>>> b1069fa4
    }

    @Test
    public void testExecuteOnUnknownEncoding() {
        ((FakeTransportHandler) context.getTransportHandler()).setFetchableByte(asciiToCheck);
        GenericReceiveAsciiAction action = new GenericReceiveAsciiAction("DefinitelyNotAnEncoding");
        action.execute(state);
        assertFalse(action.isExecuted());
    }
}<|MERGE_RESOLUTION|>--- conflicted
+++ resolved
@@ -9,27 +9,19 @@
 
 package de.rub.nds.tlsattacker.core.workflow.action;
 
-<<<<<<< HEAD
-import de.rub.nds.tlsattacker.core.exceptions.WorkflowExecutionException;
-import de.rub.nds.tlsattacker.core.state.State;
-import de.rub.nds.tlsattacker.core.layer.context.TlsContext;
-=======
 import static org.junit.jupiter.api.Assertions.assertEquals;
 import static org.junit.jupiter.api.Assertions.assertFalse;
 
-import de.rub.nds.tlsattacker.core.state.TlsContext;
->>>>>>> b1069fa4
+import de.rub.nds.tlsattacker.core.layer.context.TlsContext;
+import de.rub.nds.tlsattacker.core.state.State;
 import de.rub.nds.tlsattacker.core.unittest.helper.FakeTransportHandler;
 import de.rub.nds.tlsattacker.transport.ConnectionEndType;
-<<<<<<< HEAD
-import static org.junit.Assert.*;
-import org.junit.Before;
-import org.junit.Test;
-=======
+import jakarta.xml.bind.JAXBException;
+import java.io.IOException;
 import org.junit.jupiter.api.Test;
->>>>>>> b1069fa4
 
 import java.nio.charset.StandardCharsets;
+import org.junit.jupiter.api.Disabled;
 
 public class GenericReceiveAsciiActionTest extends AbstractActionTest<GenericReceiveAsciiAction> {
 
@@ -38,17 +30,10 @@
     private final byte[] asciiToCheck =
         new byte[] { 0x15, 0x03, 0x02, 0x01, 0x48, 0x65, 0x6c, 0x6c, 0x6f, 0x20, 0x57, 0x6f, 0x72, 0x6c, 0x64, 0x21 };
 
-<<<<<<< HEAD
-        tlsContext = state.getTlsContext();
-        tlsContext.getContext().getTcpContext().setTransportHandler(new FakeTransportHandler(ConnectionEndType.CLIENT));
-        asciiToCheck = new byte[] { 0x15, 0x03, 0x02, 0x01, 0x48, 0x65, 0x6c, 0x6c, 0x6f, 0x20, 0x57, 0x6f, 0x72, 0x6c,
-            0x64, 0x21 };
-=======
     public GenericReceiveAsciiActionTest() {
         super(new GenericReceiveAsciiAction("US-ASCII"), GenericReceiveAsciiAction.class);
         context = state.getTlsContext();
         context.setTransportHandler(new FakeTransportHandler(ConnectionEndType.CLIENT));
->>>>>>> b1069fa4
     }
 
     /**
@@ -56,37 +41,53 @@
      */
     @Test
     @Override
+    @Disabled("ASCI Actions are notfully implemented for layer system")
     public void testExecute() throws Exception {
-<<<<<<< HEAD
-        ((FakeTransportHandler) tlsContext.getContext().getTransportHandler()).setFetchableByte(asciiToCheck);
-
-        action.execute(state);
-        assertEquals(new String(asciiToCheck, "US-ASCII"), action.getAsciiText());
-        assertTrue(action.isExecuted());
-
-        actionException.execute(state);
-        assertFalse(actionException.isExecuted());
-    }
-
-    /**
-     * Test of WorkflowExecutionException of execute method, of class GenericReceiveAsciiAction.
-     */
-    @Test(expected = WorkflowExecutionException.class)
-    public void testExecuteWorkflowExecutionException() {
-        action.execute(state);
-        action.execute(state);
-=======
         ((FakeTransportHandler) context.getTransportHandler()).setFetchableByte(asciiToCheck);
         super.testExecute();
         assertEquals(new String(asciiToCheck, StandardCharsets.US_ASCII), action.getAsciiText());
->>>>>>> b1069fa4
     }
 
     @Test
+    @Disabled("ASCI Actions are notfully implemented for layer system")
     public void testExecuteOnUnknownEncoding() {
         ((FakeTransportHandler) context.getTransportHandler()).setFetchableByte(asciiToCheck);
         GenericReceiveAsciiAction action = new GenericReceiveAsciiAction("DefinitelyNotAnEncoding");
         action.execute(state);
         assertFalse(action.isExecuted());
     }
+
+    @Override
+    @Disabled("ASCI Actions are notfully implemented for layer system")
+    public void testReset() {
+    }
+
+    @Override
+    @Disabled("ASCI Actions are notfully implemented for layer system")
+    public void testDoubleExecuteThrowsWorkflowExecutionException() {
+    }
+
+    @Override
+    protected void createWorkflowTraceAndState() {
+        state = new State();
+    }
+
+    @Override
+    @Disabled("ASCI Actions are notfully implemented for layer system")
+    public void testMarshalingAndUnmarshalingFilledObjectYieldsEqualObject() {
+        super.testMarshalingAndUnmarshalingFilledObjectYieldsEqualObject();
+    }
+
+    @Override
+    @Disabled("ASCI Actions are notfully implemented for layer system")
+    public void testMarshalingAndUnmarshalingEmptyObjectYieldsEqualObject() {
+        super.testMarshalingAndUnmarshalingEmptyObjectYieldsEqualObject();
+    }
+
+    @Override
+    @Disabled("ASCI Actions are notfully implemented for layer system")
+    public void testMarshalingEmptyActionYieldsMinimalOutput() throws JAXBException, IOException {
+        super.testMarshalingEmptyActionYieldsMinimalOutput();
+    }
+
 }