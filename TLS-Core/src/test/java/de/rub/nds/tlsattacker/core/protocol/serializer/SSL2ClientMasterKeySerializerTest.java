--- conflicted
+++ resolved
@@ -14,56 +14,6 @@
 import de.rub.nds.tlsattacker.core.constants.ProtocolVersion;
 import de.rub.nds.tlsattacker.core.constants.SSL2CipherSuite;
 import de.rub.nds.tlsattacker.core.protocol.message.SSL2ClientMasterKeyMessage;
-<<<<<<< HEAD
-import java.math.BigInteger;
-import java.util.Arrays;
-import java.util.Collection;
-import static org.junit.Assert.assertArrayEquals;
-import org.junit.Test;
-import org.junit.runner.RunWith;
-import org.junit.runners.Parameterized;
-
-@RunWith(Parameterized.class)
-public class SSL2ClientMasterKeySerializerTest {
-    @Parameterized.Parameters
-    public static Collection<Object[]> generateData() {
-        byte[] expectedClientMasterKeyMessage = ArrayConverter.hexStringToByteArray(
-            "808a02010080000000800000b28367d5b44f6f585096540ab798705ecb6ce66336d5068952db71542701870754fdc25da8414d0977ec0401b5ff4cc853779d6069be867bf65a2250d14a189d74c608f4f76a9aa8a4f1a909370b86f5fd0740d368083e78e1034e38573b32799cf59ea52a771633ffdbd0e8123ada764f677cd09b05106ea9af8168a71249d4");
-        byte[] encryptedKey = ArrayConverter.hexStringToByteArray(
-            "b28367d5b44f6f585096540ab798705ecb6ce66336d5068952db71542701870754fdc25da8414d0977ec0401b5ff4cc853779d6069be867bf65a2250d14a189d74c608f4f76a9aa8a4f1a909370b86f5fd0740d368083e78e1034e38573b32799cf59ea52a771633ffdbd0e8123ada764f677cd09b05106ea9af8168a71249d4");
-        byte[] cipher = BigInteger.valueOf(SSL2CipherSuite.SSL_CK_RC4_128_WITH_MD5.getValue()).toByteArray();
-
-        return Arrays.asList(new Object[][] { { 138, HandshakeMessageType.SSL2_CLIENT_MASTER_KEY.getValue(), cipher, 0,
-            128, 0, new byte[0], encryptedKey, expectedClientMasterKeyMessage } });
-    }
-
-    private final ProtocolVersion version = ProtocolVersion.SSL2;
-    private SSL2ClientMasterKeyMessage message;
-    private byte[] expectedClientMasterKeyMessage;
-
-    public SSL2ClientMasterKeySerializerTest(int messageLength, byte messageType, byte[] cipher, int clearKeyLength,
-        int encryptedKeyLength, int keyArgLength, byte[] clearKeyData, byte[] encryptedKey,
-        byte[] expectedClientMasterKeyMessage) {
-        this.expectedClientMasterKeyMessage = expectedClientMasterKeyMessage;
-        this.message = new SSL2ClientMasterKeyMessage();
-        this.message.setMessageLength(messageLength);
-        this.message.setType(messageType);
-        this.message.setCipherKind(cipher);
-        this.message.setClearKeyLength(clearKeyLength);
-        this.message.setEncryptedKeyLength(encryptedKeyLength);
-        this.message.setKeyArgLength(keyArgLength);
-        this.message.setClearKeyData(clearKeyData);
-        this.message.setEncryptedKeyData(encryptedKey);
-        this.message.setPaddingLength(0);
-        this.message.setKeyArgData(new byte[keyArgLength]);
-    }
-
-    @Test
-    public void test() {
-        SSL2ClientMasterKeySerializer serializer = new SSL2ClientMasterKeySerializer(this.message);
-        byte[] result = serializer.serialize();
-        assertArrayEquals(this.expectedClientMasterKeyMessage, result);
-=======
 import org.junit.jupiter.params.provider.Arguments;
 
 import java.math.BigInteger;
@@ -94,6 +44,5 @@
                 ArrayConverter.hexStringToByteArray(
                     "b28367d5b44f6f585096540ab798705ecb6ce66336d5068952db71542701870754fdc25da8414d0977ec0401b5ff4cc853779d6069be867bf65a2250d14a189d74c608f4f76a9aa8a4f1a909370b86f5fd0740d368083e78e1034e38573b32799cf59ea52a771633ffdbd0e8123ada764f677cd09b05106ea9af8168a71249d4"),
                 new byte[0], 0)));
->>>>>>> b1069fa4
     }
 }