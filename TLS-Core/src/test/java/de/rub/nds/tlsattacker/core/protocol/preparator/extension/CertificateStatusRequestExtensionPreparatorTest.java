--- conflicted
+++ resolved
@@ -16,31 +16,6 @@
 import de.rub.nds.tlsattacker.core.constants.ExtensionType;
 import de.rub.nds.tlsattacker.core.protocol.message.extension.CertificateStatusRequestExtensionMessage;
 import de.rub.nds.tlsattacker.core.protocol.serializer.extension.CertificateStatusRequestExtensionSerializer;
-<<<<<<< HEAD
-import de.rub.nds.tlsattacker.core.layer.context.TlsContext;
-import static org.junit.Assert.assertArrayEquals;
-import static org.junit.Assert.assertEquals;
-import org.junit.Before;
-import org.junit.Test;
-
-public class CertificateStatusRequestExtensionPreparatorTest {
-
-    private final CertificateStatusRequestType certificateStatusRequestExtensionRequestType =
-        CertificateStatusRequestType.OCSP;
-    private final byte[] certificateStatusRequestExtensionResponderIDList = new byte[] { 0x01 };
-    private final int responderIDListLength = 1;
-    private final byte[] certificateStatusRequestExtensionRequestExtension = new byte[] { 0x02 };
-    private final int requestExtensionLength = 1;
-    private TlsContext context;
-    private CertificateStatusRequestExtensionMessage msg;
-    private CertificateStatusRequestExtensionPreparator preparator;
-
-    @Before
-    public void setUp() {
-        context = new TlsContext();
-        msg = new CertificateStatusRequestExtensionMessage();
-        preparator = new CertificateStatusRequestExtensionPreparator(context.getChooser(), msg);
-=======
 import org.junit.jupiter.api.Test;
 
 public class CertificateStatusRequestExtensionPreparatorTest
@@ -48,9 +23,8 @@
         CertificateStatusRequestExtensionSerializer, CertificateStatusRequestExtensionPreparator> {
 
     public CertificateStatusRequestExtensionPreparatorTest() {
-        super(CertificateStatusRequestExtensionMessage::new, CertificateStatusRequestExtensionMessage::new,
-            CertificateStatusRequestExtensionSerializer::new, CertificateStatusRequestExtensionPreparator::new);
->>>>>>> b1069fa4
+        super(CertificateStatusRequestExtensionMessage::new, CertificateStatusRequestExtensionSerializer::new,
+            CertificateStatusRequestExtensionPreparator::new);
     }
 
     @Test
