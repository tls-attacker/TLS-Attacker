/**
 * TLS-Attacker - A Modular Penetration Testing Framework for TLS
 *
 * Copyright 2014-2020 Ruhr University Bochum, Paderborn University,
 * and Hackmanit GmbH
 *
 * Licensed under Apache License 2.0
 * http://www.apache.org/licenses/LICENSE-2.0
 */

package de.rub.nds.tlsattacker.core.workflow.action.executor;

import de.rub.nds.tlsattacker.core.constants.ProtocolMessageType;
import de.rub.nds.tlsattacker.core.protocol.message.ProtocolMessage;
import de.rub.nds.tlsattacker.core.record.AbstractRecord;
import de.rub.nds.tlsattacker.core.record.Record;
import de.rub.nds.tlsattacker.core.record.layer.TlsRecordLayer;
import de.rub.nds.tlsattacker.core.state.TlsContext;
import de.rub.nds.tlsattacker.transport.ConnectionEndType;
import de.rub.nds.tlsattacker.transport.stream.StreamTransportHandler;
import java.io.ByteArrayInputStream;
import java.io.ByteArrayOutputStream;
import java.io.IOException;
import java.util.LinkedList;
import java.util.List;
import static org.junit.Assert.assertArrayEquals;
import org.junit.Before;
import org.junit.Test;

public class SendMessageHelperTest {

    private TlsContext context;

    private StreamTransportHandler transportHandler;

    private SendMessageHelper helper;

    @Before
    public void setUp() throws IOException {
        context = new TlsContext();
<<<<<<< HEAD
        transportHandler = new StreamTransportHandler(0, 0, ConnectionEndType.CLIENT, new ByteArrayInputStream(
                new byte[] {}), new ByteArrayOutputStream());
=======
        transportHandler =
            new StreamTransportHandler(0, ConnectionEndType.CLIENT, new ByteArrayInputStream(new byte[] {}),
                new ByteArrayOutputStream());
>>>>>>> 91c86920
        context.setTransportHandler(transportHandler);
        context.getTransportHandler().initialize();
        context.setRecordLayer(new TlsRecordLayer(context));
        helper = new SendMessageHelper();
    }

    /**
     * Test of sendMessages method, of class SendMessageHelper.
     * 
     * @throws java.lang.Exception
     */
    @Test
    public void testSendMessages() throws Exception {
    }

    @Test
    public void testSendEmptyRecords() throws IOException {
        context.getConfig().setUseAllProvidedRecords(true);
        Record r = new Record();
        r.setContentMessageType(ProtocolMessageType.HANDSHAKE);
        r.setMaxRecordLengthConfig(0);
        List<AbstractRecord> recordList = new LinkedList<>();
        recordList.add(r);
        helper.sendMessages(new LinkedList<ProtocolMessage>(), recordList, context);
        assertArrayEquals(new byte[] { 22, 03, 03, 0, 0 },
            ((ByteArrayOutputStream) transportHandler.getOutputStream()).toByteArray());

    }

}<|MERGE_RESOLUTION|>--- conflicted
+++ resolved
@@ -38,14 +38,9 @@
     @Before
     public void setUp() throws IOException {
         context = new TlsContext();
-<<<<<<< HEAD
-        transportHandler = new StreamTransportHandler(0, 0, ConnectionEndType.CLIENT, new ByteArrayInputStream(
-                new byte[] {}), new ByteArrayOutputStream());
-=======
         transportHandler =
-            new StreamTransportHandler(0, ConnectionEndType.CLIENT, new ByteArrayInputStream(new byte[] {}),
+            new StreamTransportHandler(0, 0, ConnectionEndType.CLIENT, new ByteArrayInputStream(new byte[] {}),
                 new ByteArrayOutputStream());
->>>>>>> 91c86920
         context.setTransportHandler(transportHandler);
         context.getTransportHandler().initialize();
         context.setRecordLayer(new TlsRecordLayer(context));
