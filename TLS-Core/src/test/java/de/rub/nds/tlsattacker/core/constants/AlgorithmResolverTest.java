--- conflicted
+++ resolved
@@ -277,12 +277,8 @@
                         CipherSuite.TLS_PSK_DHE_WITH_AES_128_CCM_8, KeyExchangeAlgorithm.DHE_PSK),
                 Arguments.of(CipherSuite.TLS_PSK_WITH_AES_128_CCM, KeyExchangeAlgorithm.PSK),
                 Arguments.of(
-<<<<<<< HEAD
-                        CipherSuite.TLS_RSA_EXPORT1024_WITH_RC4_56_MD5, KeyExchangeAlgorithm.RSA),
-=======
                         CipherSuite.TLS_RSA_EXPORT1024_WITH_RC4_56_MD5,
                         KeyExchangeAlgorithm.RSA_EXPORT),
->>>>>>> 9df4fa27
                 Arguments.of(
                         CipherSuite.TLS_RSA_PSK_WITH_AES_256_CBC_SHA, KeyExchangeAlgorithm.PSK_RSA),
                 Arguments.of(CipherSuite.TLS_RSA_WITH_AES_128_GCM_SHA256, KeyExchangeAlgorithm.RSA),
