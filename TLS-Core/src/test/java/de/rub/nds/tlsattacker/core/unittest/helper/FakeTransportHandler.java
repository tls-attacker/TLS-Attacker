/**
 * TLS-Attacker - A Modular Penetration Testing Framework for TLS
 *
 * Copyright 2014-2022 Ruhr University Bochum, Paderborn University, Hackmanit GmbH
 *
 * Licensed under Apache License, Version 2.0
 * http://www.apache.org/licenses/LICENSE-2.0.txt
 */

package de.rub.nds.tlsattacker.core.unittest.helper;

import de.rub.nds.tlsattacker.transport.ConnectionEndType;
<<<<<<< HEAD
import de.rub.nds.tlsattacker.transport.tcp.TcpTransportHandler;
import java.io.*;

public class FakeTransportHandler extends TcpTransportHandler {
=======
import de.rub.nds.tlsattacker.transport.TransportHandler;
>>>>>>> b1069fa4

    /**
     * Data that will be returned on a fetchData() call
     */
    private ByteArrayOutputStream outputStream;
    private ByteArrayInputStream inputStream;

    private Boolean opened = false;

    public FakeTransportHandler(ConnectionEndType type) {
        super(0, 0, type);
        inputStream = new ByteArrayInputStream(new byte[0]);
        outputStream = new ByteArrayOutputStream();
    }

    public byte[] getSendByte() {
        return outputStream.toByteArray();
    }

    public void setFetchableByte(byte[] fetchableByte) {
        inputStream = new ByteArrayInputStream(fetchableByte);
    }

    @Override
    public void closeConnection() {
        opened = false;
    }

    @Override
<<<<<<< HEAD
    public byte[] fetchData() throws IOException {
        byte[] data = new byte[inputStream.available()];
        inputStream.read(data);
        return data;
    }

    @Override
    public void sendData(byte[] data) throws IOException {
        outputStream.write(data);
=======
    public byte[] fetchData() {
        byte[] answer = fetchableByte;
        fetchableByte = new byte[0];
        return answer;
    }

    @Override
    public void sendData(byte[] data) {
        sendByte = data;
>>>>>>> b1069fa4
    }

    @Override
    public void initialize() {
        opened = true;
    }

    @Override
    public boolean isClosed() {
        return !opened;
    }

    @Override
<<<<<<< HEAD
    public void closeClientConnection() throws IOException {
        if (!isClosed()) {
=======
    public void closeClientConnection() {
        if (!isClosed())
>>>>>>> b1069fa4
            opened = false;
        }
    }

    @Override
    public void setTimeout(long timeout) {
        this.timeout = timeout;
    }

    @Override
    public void preInitialize() {
    }

    @Override
    public Integer getSrcPort() {
        throw new UnsupportedOperationException("Not supported yet."); // To change body of generated methods, choose
        // Tools | Templates.
    }

    @Override
    public void setSrcPort(int port) {
        throw new UnsupportedOperationException("Not supported yet."); // To change body of generated methods, choose
        // Tools | Templates.
    }

    @Override
    public Integer getDstPort() {
        throw new UnsupportedOperationException("Not supported yet."); // To change body of generated methods, choose
        // Tools | Templates.
    }

    @Override
    public void setDstPort(int port) {
        throw new UnsupportedOperationException("Not supported yet."); // To change body of generated methods, choose
        // Tools | Templates.
    }

    @Override
    public OutputStream getOutputStream() {
        return outputStream;
    }

    @Override
    public InputStream getInputStream() {
        return inputStream;
    }

}<|MERGE_RESOLUTION|>--- conflicted
+++ resolved
@@ -10,14 +10,15 @@
 package de.rub.nds.tlsattacker.core.unittest.helper;
 
 import de.rub.nds.tlsattacker.transport.ConnectionEndType;
-<<<<<<< HEAD
+import de.rub.nds.tlsattacker.transport.TransportHandler;
 import de.rub.nds.tlsattacker.transport.tcp.TcpTransportHandler;
-import java.io.*;
+import java.io.ByteArrayInputStream;
+import java.io.ByteArrayOutputStream;
+import java.io.IOException;
+import java.io.InputStream;
+import java.io.OutputStream;
 
 public class FakeTransportHandler extends TcpTransportHandler {
-=======
-import de.rub.nds.tlsattacker.transport.TransportHandler;
->>>>>>> b1069fa4
 
     /**
      * Data that will be returned on a fetchData() call
@@ -47,7 +48,6 @@
     }
 
     @Override
-<<<<<<< HEAD
     public byte[] fetchData() throws IOException {
         byte[] data = new byte[inputStream.available()];
         inputStream.read(data);
@@ -57,17 +57,6 @@
     @Override
     public void sendData(byte[] data) throws IOException {
         outputStream.write(data);
-=======
-    public byte[] fetchData() {
-        byte[] answer = fetchableByte;
-        fetchableByte = new byte[0];
-        return answer;
-    }
-
-    @Override
-    public void sendData(byte[] data) {
-        sendByte = data;
->>>>>>> b1069fa4
     }
 
     @Override
@@ -81,13 +70,8 @@
     }
 
     @Override
-<<<<<<< HEAD
-    public void closeClientConnection() throws IOException {
+    public void closeClientConnection() {
         if (!isClosed()) {
-=======
-    public void closeClientConnection() {
-        if (!isClosed())
->>>>>>> b1069fa4
             opened = false;
         }
     }
