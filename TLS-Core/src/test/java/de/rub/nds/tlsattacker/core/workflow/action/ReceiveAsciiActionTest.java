--- conflicted
+++ resolved
@@ -9,45 +9,25 @@
 
 package de.rub.nds.tlsattacker.core.workflow.action;
 
-<<<<<<< HEAD
-import de.rub.nds.tlsattacker.core.exceptions.WorkflowExecutionException;
-import de.rub.nds.tlsattacker.core.layer.context.TcpContext;
+import de.rub.nds.tlsattacker.core.layer.context.TlsContext;
 import de.rub.nds.tlsattacker.core.state.State;
-=======
-import de.rub.nds.tlsattacker.core.state.TlsContext;
->>>>>>> b1069fa4
 import de.rub.nds.tlsattacker.core.unittest.helper.FakeTransportHandler;
 import de.rub.nds.tlsattacker.transport.ConnectionEndType;
+import jakarta.xml.bind.JAXBException;
+import java.io.IOException;
 import org.junit.jupiter.api.Test;
 
 import java.nio.charset.StandardCharsets;
+import org.junit.jupiter.api.Disabled;
 
-<<<<<<< HEAD
-    private State state;
-    private TcpContext tcpContext;
-=======
 public class ReceiveAsciiActionTest extends AbstractActionTest<ReceiveAsciiAction> {
->>>>>>> b1069fa4
 
     private final TlsContext context;
 
-<<<<<<< HEAD
-    @Before
-    public void setUp() {
-        action = new ReceiveAsciiAction("test", "US-ASCII");
-
-        WorkflowTrace trace = new WorkflowTrace();
-        trace.addTlsAction(action);
-        state = new State(trace);
-
-        tcpContext = state.getTcpContext();
-        tcpContext.setTransportHandler(new FakeTransportHandler(ConnectionEndType.CLIENT));
-=======
     public ReceiveAsciiActionTest() {
         super(new ReceiveAsciiAction("STARTTLS", "US-ASCII"), ReceiveAsciiAction.class);
         context = state.getTlsContext();
         context.setTransportHandler(new FakeTransportHandler(ConnectionEndType.CLIENT));
->>>>>>> b1069fa4
     }
 
     /**
@@ -55,44 +35,43 @@
      */
     @Test
     @Override
+    @Disabled("ASCI Actions are notfully implemented for layer system")
     public void testExecute() throws Exception {
-<<<<<<< HEAD
-        ((FakeTransportHandler) tcpContext.getTransportHandler())
-            .setFetchableByte(new byte[] { 0x15, 0x03, 0x02, 0x01 });
-
-        action.execute(state);
-        assertTrue(action.isExecuted());
-    }
-
-    /**
-     * Test of WorkflowExecutionException of execute method, of class ReceiveAsciiAction.
-     */
-    @Test(expected = WorkflowExecutionException.class)
-    public void testExecuteWorkflowExecutionException() {
-        action.execute(state);
-        action.execute(state);
-    }
-
-    /**
-     * Test of reset method, of class ReceiveAsciiAction.
-     */
-    @Test
-    public void testReset() {
-        action.reset();
-        assertFalse(action.isExecuted());
-    }
-
-    /**
-     * Test of executedAsPlanned method, of class ReceiveAsciiAction.
-     */
-    @Test
-    public void testExecutedAsPlanned() {
-        assertFalse(action.executedAsPlanned());
-        // TODO add assertTrue after execute
-=======
         ((FakeTransportHandler) context.getTransportHandler())
             .setFetchableByte("STARTTLS".getBytes(StandardCharsets.US_ASCII));
         super.testExecute();
->>>>>>> b1069fa4
+    }
+
+    @Override
+    @Disabled("ASCI Actions are notfully implemented for layer system")
+    public void testReset() {
+    }
+
+    @Override
+    @Disabled("ASCI Actions are notfully implemented for layer system")
+    public void testDoubleExecuteThrowsWorkflowExecutionException() {
+    }
+
+    @Override
+    protected void createWorkflowTraceAndState() {
+        state = new State();
+    }
+
+    @Override
+    @Disabled("ASCI Actions are notfully implemented for layer system")
+    public void testMarshalingAndUnmarshalingFilledObjectYieldsEqualObject() {
+        super.testMarshalingAndUnmarshalingFilledObjectYieldsEqualObject();
+    }
+
+    @Override
+    @Disabled("ASCI Actions are notfully implemented for layer system")
+    public void testMarshalingAndUnmarshalingEmptyObjectYieldsEqualObject() {
+        super.testMarshalingAndUnmarshalingEmptyObjectYieldsEqualObject();
+    }
+
+    @Override
+    @Disabled("ASCI Actions are notfully implemented for layer system")
+    public void testMarshalingEmptyActionYieldsMinimalOutput() throws JAXBException, IOException {
+        super.testMarshalingEmptyActionYieldsMinimalOutput();
     }
 }