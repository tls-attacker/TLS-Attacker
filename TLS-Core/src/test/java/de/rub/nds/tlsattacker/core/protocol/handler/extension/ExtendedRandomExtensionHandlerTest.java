/**
 * TLS-Attacker - A Modular Penetration Testing Framework for TLS
 *
 * Copyright 2014-2022 Ruhr University Bochum, Paderborn University, Hackmanit GmbH
 *
 * Licensed under Apache License, Version 2.0
 * http://www.apache.org/licenses/LICENSE-2.0.txt
 */

package de.rub.nds.tlsattacker.core.protocol.handler.extension;

import static org.junit.jupiter.api.Assertions.assertArrayEquals;
import static org.junit.jupiter.api.Assertions.assertEquals;

import de.rub.nds.modifiablevariable.util.ArrayConverter;
import de.rub.nds.tlsattacker.core.layer.context.TlsContext;
import de.rub.nds.tlsattacker.core.protocol.message.extension.ExtendedRandomExtensionMessage;
import de.rub.nds.tlsattacker.transport.ConnectionEndType;
<<<<<<< HEAD
import static org.junit.Assert.assertArrayEquals;
import static org.junit.Assert.assertEquals;
import org.junit.Before;
import org.junit.Test;

public class ExtendedRandomExtensionHandlerTest {

=======
import org.junit.jupiter.api.Test;

public class ExtendedRandomExtensionHandlerTest
    extends AbstractExtensionMessageHandlerTest<ExtendedRandomExtensionMessage, ExtendedRandomExtensionHandler> {
>>>>>>> b1069fa4
    private final byte[] EXTENDED_RANDOM_SHORT = new byte[0];
    private final byte[] EXTENDED_RANDOM_DEFAULT =
        ArrayConverter.hexStringToByteArray("AABBCCDDEEFFAABBCCDDEEFFAABBCCDDEEFFAABBCCDDEEFFAABBCCDDEEFFAABB");
    private final byte[] EXTENDED_RANDOM_LONG =
        ArrayConverter.hexStringToByteArray("AAAAAAAAAAAAAAAAAAAAAAAAAAAAAAAAAAAAAAAAAAAAAAAAAAAAAAAAAAAAAAAA"
            + "AAAAAAAAAAAAAAAAAAAAAAAAAAAAAAAAAAAAAAAAAAAAAAAAAAAAAAAAAAAAAAAAAAAAAAAAAAAAAAAAAAAA");
    private final byte[] EXTENDED_RANDOM_CLIENT = ArrayConverter.hexStringToByteArray("AABBCCDDEEFF");
    private final byte[] EXTENDED_RANDOM_SERVER = ArrayConverter.hexStringToByteArray("112233445566");

    public ExtendedRandomExtensionHandlerTest() {
        super(ExtendedRandomExtensionMessage::new, ExtendedRandomExtensionHandler::new);
    }

    @Test
<<<<<<< HEAD
    public void testadjustContext() {
=======
    @Override
    public void testAdjustTLSContext() {
>>>>>>> b1069fa4
        // Short Extended Random Test
        ExtendedRandomExtensionMessage message = new ExtendedRandomExtensionMessage();
        message.setExtendedRandom(EXTENDED_RANDOM_SHORT);
        message.setExtendedRandomLength(EXTENDED_RANDOM_SHORT.length);
        context.setTalkingConnectionEndType(ConnectionEndType.CLIENT);
        handler.adjustContext(message);

        assertArrayEquals(EXTENDED_RANDOM_SHORT, context.getClientExtendedRandom());

        context.setTalkingConnectionEndType(ConnectionEndType.SERVER);
        handler.adjustContext(message);

        assertArrayEquals(EXTENDED_RANDOM_SHORT, context.getServerExtendedRandom());

        // Default length Extended Random Test
        message = new ExtendedRandomExtensionMessage();
        message.setExtendedRandom(EXTENDED_RANDOM_DEFAULT);
        message.setExtendedRandomLength(EXTENDED_RANDOM_DEFAULT.length);
        context.setTalkingConnectionEndType(ConnectionEndType.CLIENT);
        handler.adjustContext(message);

        assertArrayEquals(EXTENDED_RANDOM_DEFAULT, context.getClientExtendedRandom());

        context.setTalkingConnectionEndType(ConnectionEndType.SERVER);
        handler.adjustContext(message);

        assertArrayEquals(EXTENDED_RANDOM_DEFAULT, context.getServerExtendedRandom());

        // Long Extended Random Test
        message = new ExtendedRandomExtensionMessage();
        message.setExtendedRandom(EXTENDED_RANDOM_LONG);
        message.setExtendedRandomLength(EXTENDED_RANDOM_LONG.length);
        context.setTalkingConnectionEndType(ConnectionEndType.CLIENT);
        handler.adjustContext(message);

        assertArrayEquals(EXTENDED_RANDOM_LONG, context.getClientExtendedRandom());

        context.setTalkingConnectionEndType(ConnectionEndType.SERVER);
        handler.adjustContext(message);

        assertArrayEquals(EXTENDED_RANDOM_LONG, context.getServerExtendedRandom());

        // Generate same length Extended Random Test
        message = new ExtendedRandomExtensionMessage();
        message.setExtendedRandom(EXTENDED_RANDOM_DEFAULT);
        message.setExtendedRandomLength(EXTENDED_RANDOM_DEFAULT.length);
        context.setTalkingConnectionEndType(ConnectionEndType.SERVER);
        context.setServerExtendedRandom(EXTENDED_RANDOM_SHORT);
        handler.adjustContext(message);

        assertEquals(EXTENDED_RANDOM_DEFAULT.length, context.getServerExtendedRandom().length);
    }

    @Test
    public void testConcatRandoms() {
        byte[] clientRandom = context.getClientRandom();
        byte[] serverRandom = context.getServerRandom();

        ExtendedRandomExtensionMessage message = new ExtendedRandomExtensionMessage();
        message.setExtendedRandom(EXTENDED_RANDOM_CLIENT);
        message.setExtendedRandomLength(EXTENDED_RANDOM_CLIENT.length);
        context.setTalkingConnectionEndType(ConnectionEndType.CLIENT);
        handler.adjustContext(message);

        message = new ExtendedRandomExtensionMessage();
        message.setExtendedRandom(EXTENDED_RANDOM_SERVER);
        message.setExtendedRandomLength(EXTENDED_RANDOM_SERVER.length);
        context.setTalkingConnectionEndType(ConnectionEndType.SERVER);
        handler.adjustContext(message);

        byte[] concatClientRandom = ArrayConverter.concatenate(clientRandom, EXTENDED_RANDOM_CLIENT);
        byte[] concatServerRandom = ArrayConverter.concatenate(serverRandom, EXTENDED_RANDOM_SERVER);

        assertArrayEquals(concatClientRandom, context.getClientRandom());
        assertArrayEquals(concatServerRandom, context.getServerRandom());
    }
<<<<<<< HEAD

=======
>>>>>>> b1069fa4
}<|MERGE_RESOLUTION|>--- conflicted
+++ resolved
@@ -16,20 +16,10 @@
 import de.rub.nds.tlsattacker.core.layer.context.TlsContext;
 import de.rub.nds.tlsattacker.core.protocol.message.extension.ExtendedRandomExtensionMessage;
 import de.rub.nds.tlsattacker.transport.ConnectionEndType;
-<<<<<<< HEAD
-import static org.junit.Assert.assertArrayEquals;
-import static org.junit.Assert.assertEquals;
-import org.junit.Before;
-import org.junit.Test;
-
-public class ExtendedRandomExtensionHandlerTest {
-
-=======
 import org.junit.jupiter.api.Test;
 
 public class ExtendedRandomExtensionHandlerTest
     extends AbstractExtensionMessageHandlerTest<ExtendedRandomExtensionMessage, ExtendedRandomExtensionHandler> {
->>>>>>> b1069fa4
     private final byte[] EXTENDED_RANDOM_SHORT = new byte[0];
     private final byte[] EXTENDED_RANDOM_DEFAULT =
         ArrayConverter.hexStringToByteArray("AABBCCDDEEFFAABBCCDDEEFFAABBCCDDEEFFAABBCCDDEEFFAABBCCDDEEFFAABB");
@@ -44,12 +34,8 @@
     }
 
     @Test
-<<<<<<< HEAD
-    public void testadjustContext() {
-=======
     @Override
-    public void testAdjustTLSContext() {
->>>>>>> b1069fa4
+    public void testadjustTLSExtensionContext() {
         // Short Extended Random Test
         ExtendedRandomExtensionMessage message = new ExtendedRandomExtensionMessage();
         message.setExtendedRandom(EXTENDED_RANDOM_SHORT);
@@ -126,8 +112,4 @@
         assertArrayEquals(concatClientRandom, context.getClientRandom());
         assertArrayEquals(concatServerRandom, context.getServerRandom());
     }
-<<<<<<< HEAD
-
-=======
->>>>>>> b1069fa4
 }