--- conflicted
+++ resolved
@@ -9,13 +9,10 @@
 
 package de.rub.nds.tlsattacker.core.workflow;
 
+import de.rub.nds.modifiablevariable.string.StringExplicitValueModification;
 import de.rub.nds.tlsattacker.core.config.Config;
 import de.rub.nds.tlsattacker.core.constants.*;
-<<<<<<< HEAD
 import de.rub.nds.tlsattacker.core.http.HttpRequestMessage;
-=======
-import de.rub.nds.tlsattacker.core.https.HttpsRequestMessage;
->>>>>>> 02455d86
 import de.rub.nds.tlsattacker.core.layer.Message;
 import de.rub.nds.tlsattacker.core.protocol.ProtocolMessage;
 import de.rub.nds.tlsattacker.core.protocol.message.*;
@@ -75,7 +72,7 @@
         trace.addTlsAction(new DeactivateEncryptionAction());
         trace.addTlsAction(new RenegotiationAction());
         trace.addTlsAction(new GenericReceiveAction());
-        List<Message> messages = new LinkedList<>();
+        List<ProtocolMessage> messages = new LinkedList<>();
         messages.add(new AlertMessage());
         messages.add(new ApplicationMessage());
         messages.add(new CertificateMessage());
@@ -98,19 +95,11 @@
         messages.add(new UnknownHandshakeMessage());
         messages.add(new UnknownMessage(ProtocolMessageType.UNKNOWN));
         messages.add(new ServerHelloMessage());
-<<<<<<< HEAD
-        HttpRequestMessage message = new HttpRequestMessage();
-        // TODO: readd HTTP messages or test elsewhere
-        /*
-         * message.setRequestPath("someString"); message.getRequestPath().setModification(new
-         * StringExplicitValueModification("replacedString")); messages.add(message);
-=======
         // TODO: readd this test when https works again
         /*
          * HttpsRequestMessage message = new HttpsRequestMessage(); message.setRequestPath("someString");
          * message.getRequestPath().setModification(new StringExplicitValueModification("replacedString"));
          * messages.add(message);
->>>>>>> 02455d86
          */
         SendAction action = new SendAction(messages);
         List<Record> records = new LinkedList<>();
