/**
 * TLS-Attacker - A Modular Penetration Testing Framework for TLS
 *
 * Copyright 2014-2022 Ruhr University Bochum, Paderborn University, Hackmanit GmbH
 *
 * Licensed under Apache License, Version 2.0
 * http://www.apache.org/licenses/LICENSE-2.0.txt
 */

package de.rub.nds.tlsattacker.core.protocol.parser;

import de.rub.nds.modifiablevariable.util.ArrayConverter;
<<<<<<< HEAD
import de.rub.nds.tlsattacker.core.config.Config;
=======
import de.rub.nds.tlsattacker.core.constants.HandshakeMessageType;
>>>>>>> b1069fa4
import de.rub.nds.tlsattacker.core.constants.ProtocolVersion;
import de.rub.nds.tlsattacker.core.protocol.message.DHEServerKeyExchangeMessage;
import de.rub.nds.tlsattacker.core.protocol.message.PskDheServerKeyExchangeMessage;
<<<<<<< HEAD
import de.rub.nds.tlsattacker.core.layer.context.TlsContext;
import java.io.ByteArrayInputStream;
import java.util.Arrays;
import java.util.Collection;
import static org.junit.Assert.assertArrayEquals;
import static org.junit.Assert.assertTrue;
import org.junit.Test;
import org.junit.runner.RunWith;
import org.junit.runners.Parameterized;

@RunWith(Parameterized.class)
public class PskDheServerKeyExchangeParserTest {

    @Parameterized.Parameters
    public static Collection<Object[]> generateData() {
        return Arrays.asList(new Object[][] { { ArrayConverter.hexStringToByteArray(
            "0001aa0080b10b8f96a080e01dde92de5eae5d54ec52c99fbcfb06a3c69a6a9dca52d23b616073e28675a23d189838ef1e2ee652c013ecb4aea906112324975c3cd49b83bfaccbdd7d90c4bd7098488e9c219a73724effd6fae5644738faa31a4ff55bccc0a151af5f0dc8b4bd45bf37df365c1a65e68cfda76d4da708df1fb2bc2e4a43710080a4d1cbd5c3fd34126765a442efb99905f8104dd258ac507fd6406cff14266d31266fea1e5c41564b777e690f5504f213160217b4b01b886a5e91547f9e2749f4d7fbd7d3b9a92ee1909d0d2263f80a76a6a24c087a091f531dbf0a0169b6a28ad662a4d18e73afa32d779d5918d08bc8858f4dcef97c2a24855e6eeb22b3b2e5008070dd13c4bca8c96983bdf065ce9517eb44114a4cf4cdbc55b3bfdabde8510faa38142139409378b90e3ceba61167056fc8b0ee088132183e48b986ed468eeaaf435c9dea3a5d9c01b63a3aae176971a2e1142674675dedca8a8e91093cd42246b4fa37893d7e66534a59461935274955e5dc623c9897a6c4a8501f37427e079d"),
            1, ArrayConverter.hexStringToByteArray("aa"), ProtocolVersion.TLS12 }, });
    }

    private byte[] message;

    private int PskIdentityHintLength;
    private byte[] PskIdentityHint;
    private ProtocolVersion version;
    private final Config config = Config.createConfig();

    public PskDheServerKeyExchangeParserTest(byte[] message, int PskIdentityHintLength, byte[] PskIdentityHint,
        ProtocolVersion version) {
        this.message = message;
        this.PskIdentityHintLength = PskIdentityHintLength;
        this.PskIdentityHint = PskIdentityHint;
        this.version = version;
    }

    /**
     * Test of parse method, of class PskDheServerKeyExchangeParser.
     */
    @Test
    public void testParse() {
        TlsContext tlsContext = new TlsContext(config);
        tlsContext.setSelectedProtocolVersion(version);
        PskDheServerKeyExchangeParser parser =
            new PskDheServerKeyExchangeParser(new ByteArrayInputStream(message), tlsContext);
        PskDheServerKeyExchangeMessage msg = new PskDheServerKeyExchangeMessage();
        parser.parse(msg);
        assertTrue(PskIdentityHintLength == msg.getIdentityHintLength().getValue());
        assertArrayEquals(PskIdentityHint, msg.getIdentityHint().getValue());
=======
import de.rub.nds.tlsattacker.core.protocol.message.ServerKeyExchangeMessage;
import org.junit.jupiter.api.Named;
import org.junit.jupiter.params.provider.Arguments;

import java.util.Arrays;
import java.util.List;
import java.util.stream.Stream;

public class PskDheServerKeyExchangeParserTest
    extends AbstractHandshakeMessageParserTest<PskDheServerKeyExchangeMessage, PskDheServerKeyExchangeParser> {

    public PskDheServerKeyExchangeParserTest() {
        super(PskDheServerKeyExchangeParser::new, List.of(
            Named.of("PskDheServerKeyExchangeMessage::getIdentityHintLength",
                PskDheServerKeyExchangeMessage::getIdentityHintLength),
            Named.of("PskDheServerKeyExchangeMessage::getIdentityHint",
                PskDheServerKeyExchangeMessage::getIdentityHint),
            Named.of("DHEServerKeyExchangeMessage::getModulusLength", DHEServerKeyExchangeMessage::getModulusLength),
            Named.of("DHEServerKeyExchangeMessage::getModulus", DHEServerKeyExchangeMessage::getModulus),
            Named.of("DHEServerKeyExchangeMessage::getGeneratorLength",
                DHEServerKeyExchangeMessage::getGeneratorLength),
            Named.of("DHEServerKeyExchangeMessage::getGenerator", DHEServerKeyExchangeMessage::getGenerator),
            Named.of("ServerKeyExchangeMessage::getPublicKeyLength", ServerKeyExchangeMessage::getPublicKeyLength),
            Named.of("ServerKeyExchangeMessage::getPublicKey", ServerKeyExchangeMessage::getPublicKey),
            Named.of("ServerKeyExchangeMessage::getSignatureAndHashAlgorithm",
                ServerKeyExchangeMessage::getSignatureAndHashAlgorithm),
            Named.of("ServerKeyExchangeMessage::getSignatureLength", ServerKeyExchangeMessage::getSignatureLength),
            Named.of("ServerKeyExchangeMessage::getSignature", ServerKeyExchangeMessage::getSignature)));
    }

    public static Stream<Arguments> provideTestVectors() {
        return Stream.of(Arguments.of(ProtocolVersion.TLS12, ArrayConverter.hexStringToByteArray(
            "0c0001880001aa0080b10b8f96a080e01dde92de5eae5d54ec52c99fbcfb06a3c69a6a9dca52d23b616073e28675a23d189838ef1e2ee652c013ecb4aea906112324975c3cd49b83bfaccbdd7d90c4bd7098488e9c219a73724effd6fae5644738faa31a4ff55bccc0a151af5f0dc8b4bd45bf37df365c1a65e68cfda76d4da708df1fb2bc2e4a43710080a4d1cbd5c3fd34126765a442efb99905f8104dd258ac507fd6406cff14266d31266fea1e5c41564b777e690f5504f213160217b4b01b886a5e91547f9e2749f4d7fbd7d3b9a92ee1909d0d2263f80a76a6a24c087a091f531dbf0a0169b6a28ad662a4d18e73afa32d779d5918d08bc8858f4dcef97c2a24855e6eeb22b3b2e5008070dd13c4bca8c96983bdf065ce9517eb44114a4cf4cdbc55b3bfdabde8510faa38142139409378b90e3ceba61167056fc8b0ee088132183e48b986ed468eeaaf435c9dea3a5d9c01b63a3aae176971a2e1142674675dedca8a8e91093cd42246b4fa37893d7e66534a59461935274955e5dc623c9897a6c4a8501f37427e079d"),
            Arrays.asList(HandshakeMessageType.SERVER_KEY_EXCHANGE.getValue(), 392, 1,
                ArrayConverter.hexStringToByteArray("aa"), 128,
                ArrayConverter.hexStringToByteArray(
                    "b10b8f96a080e01dde92de5eae5d54ec52c99fbcfb06a3c69a6a9dca52d23b616073e28675a23d189838ef1e2ee652c013ecb4aea906112324975c3cd49b83bfaccbdd7d90c4bd7098488e9c219a73724effd6fae5644738faa31a4ff55bccc0a151af5f0dc8b4bd45bf37df365c1a65e68cfda76d4da708df1fb2bc2e4a4371"),
                128,
                ArrayConverter.hexStringToByteArray(
                    "a4d1cbd5c3fd34126765a442efb99905f8104dd258ac507fd6406cff14266d31266fea1e5c41564b777e690f5504f213160217b4b01b886a5e91547f9e2749f4d7fbd7d3b9a92ee1909d0d2263f80a76a6a24c087a091f531dbf0a0169b6a28ad662a4d18e73afa32d779d5918d08bc8858f4dcef97c2a24855e6eeb22b3b2e5"),
                128,
                ArrayConverter.hexStringToByteArray(
                    "70dd13c4bca8c96983bdf065ce9517eb44114a4cf4cdbc55b3bfdabde8510faa38142139409378b90e3ceba61167056fc8b0ee088132183e48b986ed468eeaaf435c9dea3a5d9c01b63a3aae176971a2e1142674675dedca8a8e91093cd42246b4fa37893d7e66534a59461935274955e5dc623c9897a6c4a8501f37427e079d"),
                null, null, null)));
>>>>>>> b1069fa4
    }
}<|MERGE_RESOLUTION|>--- conflicted
+++ resolved
@@ -10,64 +10,10 @@
 package de.rub.nds.tlsattacker.core.protocol.parser;
 
 import de.rub.nds.modifiablevariable.util.ArrayConverter;
-<<<<<<< HEAD
-import de.rub.nds.tlsattacker.core.config.Config;
-=======
 import de.rub.nds.tlsattacker.core.constants.HandshakeMessageType;
->>>>>>> b1069fa4
 import de.rub.nds.tlsattacker.core.constants.ProtocolVersion;
 import de.rub.nds.tlsattacker.core.protocol.message.DHEServerKeyExchangeMessage;
 import de.rub.nds.tlsattacker.core.protocol.message.PskDheServerKeyExchangeMessage;
-<<<<<<< HEAD
-import de.rub.nds.tlsattacker.core.layer.context.TlsContext;
-import java.io.ByteArrayInputStream;
-import java.util.Arrays;
-import java.util.Collection;
-import static org.junit.Assert.assertArrayEquals;
-import static org.junit.Assert.assertTrue;
-import org.junit.Test;
-import org.junit.runner.RunWith;
-import org.junit.runners.Parameterized;
-
-@RunWith(Parameterized.class)
-public class PskDheServerKeyExchangeParserTest {
-
-    @Parameterized.Parameters
-    public static Collection<Object[]> generateData() {
-        return Arrays.asList(new Object[][] { { ArrayConverter.hexStringToByteArray(
-            "0001aa0080b10b8f96a080e01dde92de5eae5d54ec52c99fbcfb06a3c69a6a9dca52d23b616073e28675a23d189838ef1e2ee652c013ecb4aea906112324975c3cd49b83bfaccbdd7d90c4bd7098488e9c219a73724effd6fae5644738faa31a4ff55bccc0a151af5f0dc8b4bd45bf37df365c1a65e68cfda76d4da708df1fb2bc2e4a43710080a4d1cbd5c3fd34126765a442efb99905f8104dd258ac507fd6406cff14266d31266fea1e5c41564b777e690f5504f213160217b4b01b886a5e91547f9e2749f4d7fbd7d3b9a92ee1909d0d2263f80a76a6a24c087a091f531dbf0a0169b6a28ad662a4d18e73afa32d779d5918d08bc8858f4dcef97c2a24855e6eeb22b3b2e5008070dd13c4bca8c96983bdf065ce9517eb44114a4cf4cdbc55b3bfdabde8510faa38142139409378b90e3ceba61167056fc8b0ee088132183e48b986ed468eeaaf435c9dea3a5d9c01b63a3aae176971a2e1142674675dedca8a8e91093cd42246b4fa37893d7e66534a59461935274955e5dc623c9897a6c4a8501f37427e079d"),
-            1, ArrayConverter.hexStringToByteArray("aa"), ProtocolVersion.TLS12 }, });
-    }
-
-    private byte[] message;
-
-    private int PskIdentityHintLength;
-    private byte[] PskIdentityHint;
-    private ProtocolVersion version;
-    private final Config config = Config.createConfig();
-
-    public PskDheServerKeyExchangeParserTest(byte[] message, int PskIdentityHintLength, byte[] PskIdentityHint,
-        ProtocolVersion version) {
-        this.message = message;
-        this.PskIdentityHintLength = PskIdentityHintLength;
-        this.PskIdentityHint = PskIdentityHint;
-        this.version = version;
-    }
-
-    /**
-     * Test of parse method, of class PskDheServerKeyExchangeParser.
-     */
-    @Test
-    public void testParse() {
-        TlsContext tlsContext = new TlsContext(config);
-        tlsContext.setSelectedProtocolVersion(version);
-        PskDheServerKeyExchangeParser parser =
-            new PskDheServerKeyExchangeParser(new ByteArrayInputStream(message), tlsContext);
-        PskDheServerKeyExchangeMessage msg = new PskDheServerKeyExchangeMessage();
-        parser.parse(msg);
-        assertTrue(PskIdentityHintLength == msg.getIdentityHintLength().getValue());
-        assertArrayEquals(PskIdentityHint, msg.getIdentityHint().getValue());
-=======
 import de.rub.nds.tlsattacker.core.protocol.message.ServerKeyExchangeMessage;
 import org.junit.jupiter.api.Named;
 import org.junit.jupiter.params.provider.Arguments;
@@ -80,7 +26,7 @@
     extends AbstractHandshakeMessageParserTest<PskDheServerKeyExchangeMessage, PskDheServerKeyExchangeParser> {
 
     public PskDheServerKeyExchangeParserTest() {
-        super(PskDheServerKeyExchangeParser::new, List.of(
+        super(PskDheServerKeyExchangeMessage.class, PskDheServerKeyExchangeParser::new, List.of(
             Named.of("PskDheServerKeyExchangeMessage::getIdentityHintLength",
                 PskDheServerKeyExchangeMessage::getIdentityHintLength),
             Named.of("PskDheServerKeyExchangeMessage::getIdentityHint",
@@ -112,6 +58,5 @@
                 ArrayConverter.hexStringToByteArray(
                     "70dd13c4bca8c96983bdf065ce9517eb44114a4cf4cdbc55b3bfdabde8510faa38142139409378b90e3ceba61167056fc8b0ee088132183e48b986ed468eeaaf435c9dea3a5d9c01b63a3aae176971a2e1142674675dedca8a8e91093cd42246b4fa37893d7e66534a59461935274955e5dc623c9897a6c4a8501f37427e079d"),
                 null, null, null)));
->>>>>>> b1069fa4
     }
 }