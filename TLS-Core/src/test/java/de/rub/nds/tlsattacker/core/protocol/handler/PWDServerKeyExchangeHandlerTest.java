/**
 * TLS-Attacker - A Modular Penetration Testing Framework for TLS
 *
 * Copyright 2014-2022 Ruhr University Bochum, Paderborn University, Hackmanit GmbH
 *
 * Licensed under Apache License, Version 2.0
 * http://www.apache.org/licenses/LICENSE-2.0.txt
 */

package de.rub.nds.tlsattacker.core.protocol.handler;

import static org.junit.jupiter.api.Assertions.assertArrayEquals;
import static org.junit.jupiter.api.Assertions.assertEquals;

import de.rub.nds.modifiablevariable.util.ArrayConverter;
import de.rub.nds.tlsattacker.core.constants.NamedGroup;
import de.rub.nds.tlsattacker.core.crypto.ec.PointFormatter;
import de.rub.nds.tlsattacker.core.protocol.message.PWDServerKeyExchangeMessage;
<<<<<<< HEAD
import de.rub.nds.tlsattacker.core.layer.context.TlsContext;
import java.math.BigInteger;
import static org.junit.Assert.assertArrayEquals;
import static org.junit.Assert.assertEquals;
import org.junit.Before;
import org.junit.Test;

public class PWDServerKeyExchangeHandlerTest {

    PWDServerKeyExchangeHandler handler;
    private TlsContext context;

    @Before
    public void setUp() {
        context = new TlsContext();
        handler = new PWDServerKeyExchangeHandler(context);
    }

    @Test
    public void testadjustContext() {
=======
import org.junit.jupiter.api.Test;

import java.math.BigInteger;

public class PWDServerKeyExchangeHandlerTest
    extends AbstractTlsMessageHandlerTest<PWDServerKeyExchangeMessage, PWDServerKeyExchangeHandler> {

    public PWDServerKeyExchangeHandlerTest() {
        super(PWDServerKeyExchangeMessage::new, PWDServerKeyExchangeHandler::new);
    }

    @Test
    @Override
    public void testAdjustTLSContext() {
>>>>>>> b1069fa4
        PWDServerKeyExchangeMessage message = new PWDServerKeyExchangeMessage();
        message.setNamedGroup(NamedGroup.BRAINPOOLP256R1.getValue());
        byte[] element = ArrayConverter.hexStringToByteArray(
            "0422bbd56b481d7fa90c35e8d42fcd06618a0778de506b1bc38882abc73132eef37f02e13bd544acc145bdd806450d43be34b9288348d03d6cd9832487b129dbe1");
        BigInteger scalar = new BigInteger("2f704896699fc424d3cec33717644f5adf7f68483424ee51492bb96613fc4921", 16);
        byte[] salt =
            ArrayConverter.hexStringToByteArray("963c77cdc13a2a8d75cdddd1e0449929843711c21d47ce6e6383cdda37e47da3");
        message.setElement(element);
        message.setScalar(scalar.toByteArray());
        message.setSalt(salt);
        handler.adjustContext(message);

        assertArrayEquals(
            ArrayConverter.bigIntegerToByteArray(
                PointFormatter.formatFromByteArray(NamedGroup.BRAINPOOLP256R1, element).getFieldX().getData()),
            ArrayConverter.bigIntegerToByteArray(context.getServerPWDElement().getFieldX().getData()));
        assertArrayEquals(salt, context.getServerPWDSalt());
        assertArrayEquals(scalar.toByteArray(), context.getServerPWDScalar().toByteArray());
        assertEquals(NamedGroup.BRAINPOOLP256R1, context.getSelectedGroup());
    }
}<|MERGE_RESOLUTION|>--- conflicted
+++ resolved
@@ -16,28 +16,6 @@
 import de.rub.nds.tlsattacker.core.constants.NamedGroup;
 import de.rub.nds.tlsattacker.core.crypto.ec.PointFormatter;
 import de.rub.nds.tlsattacker.core.protocol.message.PWDServerKeyExchangeMessage;
-<<<<<<< HEAD
-import de.rub.nds.tlsattacker.core.layer.context.TlsContext;
-import java.math.BigInteger;
-import static org.junit.Assert.assertArrayEquals;
-import static org.junit.Assert.assertEquals;
-import org.junit.Before;
-import org.junit.Test;
-
-public class PWDServerKeyExchangeHandlerTest {
-
-    PWDServerKeyExchangeHandler handler;
-    private TlsContext context;
-
-    @Before
-    public void setUp() {
-        context = new TlsContext();
-        handler = new PWDServerKeyExchangeHandler(context);
-    }
-
-    @Test
-    public void testadjustContext() {
-=======
 import org.junit.jupiter.api.Test;
 
 import java.math.BigInteger;
@@ -51,8 +29,7 @@
 
     @Test
     @Override
-    public void testAdjustTLSContext() {
->>>>>>> b1069fa4
+    public void testadjustContext() {
         PWDServerKeyExchangeMessage message = new PWDServerKeyExchangeMessage();
         message.setNamedGroup(NamedGroup.BRAINPOOLP256R1.getValue());
         byte[] element = ArrayConverter.hexStringToByteArray(
