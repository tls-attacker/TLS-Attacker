/**
 * TLS-Attacker - A Modular Penetration Testing Framework for TLS
 *
 * Copyright 2014-2022 Ruhr University Bochum, Paderborn University, Hackmanit GmbH
 *
 * Licensed under Apache License, Version 2.0
 * http://www.apache.org/licenses/LICENSE-2.0.txt
 */

package de.rub.nds.tlsattacker.core.protocol.parser;

import static org.junit.jupiter.api.Assertions.assertEquals;
import static org.junit.jupiter.api.Assertions.assertThrows;

import de.rub.nds.modifiablevariable.util.ArrayConverter;
<<<<<<< HEAD
import de.rub.nds.tlsattacker.core.config.Config;
=======
import de.rub.nds.tlsattacker.core.constants.HandshakeMessageType;
>>>>>>> b1069fa4
import de.rub.nds.tlsattacker.core.constants.ProtocolVersion;
import de.rub.nds.tlsattacker.core.exceptions.ParserException;
import de.rub.nds.tlsattacker.core.protocol.message.ClientHelloMessage;
<<<<<<< HEAD
import de.rub.nds.tlsattacker.core.layer.context.TlsContext;
import de.rub.nds.tlsattacker.core.state.Context;
import de.rub.nds.tlsattacker.transport.ConnectionEndType;
import java.io.ByteArrayInputStream;
=======
import de.rub.nds.tlsattacker.core.protocol.message.HelloMessage;
import org.junit.jupiter.api.Named;
import org.junit.jupiter.api.Test;
import org.junit.jupiter.params.provider.Arguments;

>>>>>>> b1069fa4
import java.util.Arrays;
import java.util.List;
import java.util.stream.Stream;

public class ClientHelloParserTest extends AbstractHandshakeMessageParserTest<ClientHelloMessage, ClientHelloParser> {

    public ClientHelloParserTest() {
        super(ClientHelloParser::new,
            List.of(Named.of("HelloMessage::getProtocolVersion", HelloMessage::getProtocolVersion),
                Named.of("HelloMessage::getUnixTime", HelloMessage::getUnixTime),
                Named.of("HelloMessage::getRandom", HelloMessage::getRandom),
                Named.of("HelloMessage::getSessionIdLength", HelloMessage::getSessionIdLength),
                Named.of("HelloMessage::getSessionId", HelloMessage::getSessionId),
                Named.of("ClientHelloMessage::getCipherSuiteLength", ClientHelloMessage::getCipherSuiteLength),
                Named.of("ClientHelloMessage::getCipherSuites", ClientHelloMessage::getCipherSuites),
                Named.of("ClientHelloMessage::getCompressionLength", ClientHelloMessage::getCompressionLength),
                Named.of("ClientHelloMessage::getCompressions", ClientHelloMessage::getCompressions),
                Named.of("HelloMessage::getExtensionsLength", HelloMessage::getExtensionsLength),
                Named.of("HelloMessage::getExtensionBytes", HelloMessage::getExtensionBytes),
                Named.of("HelloMessage::getExtensions::size", (msg) -> msg.getExtensions().size()),
                Named.of("ClientHelloMessage::getCookieLength", ClientHelloMessage::getCookieLength),
                Named.of("ClientHelloMessage::getCookie", ClientHelloMessage::getCookie)));
    }

<<<<<<< HEAD
    @Parameterized.Parameters
    public static Collection<Object[]> generateData() {
        return Arrays.asList(new Object[][] { { ArrayConverter.hexStringToByteArray(
            "0303a9b0b601d3dd7d8cfcc2ef56d3b6130bf523fe5d009780088ff1227c10bcaf66000022009d003d00350084009c003c002f00960041000700050004000a003b0002000100ff0100002d00230000000d0020001e060106020603050105020503040104020403030103020303020102020203000f000101"),
            ProtocolVersion.TLS12, ProtocolVersion.TLS12.getValue(), ArrayConverter.hexStringToByteArray("a9b0b601"),
            ArrayConverter.hexStringToByteArray("a9b0b601d3dd7d8cfcc2ef56d3b6130bf523fe5d009780088ff1227c10bcaf66"), 0,
            new byte[0], 34,
            ArrayConverter.hexStringToByteArray("009d003d00350084009c003c002f00960041000700050004000a003b0002000100ff"),
            1, new byte[] { 0 }, 45,
            ArrayConverter.hexStringToByteArray(
                "00230000000d0020001e060106020603050105020503040104020403030103020303020102020203000f000101"),
            null, null, 3 },
            { ArrayConverter.hexStringToByteArray(
                "030227169c1bfddc2cce7990edcdf5555dad8a8e73451a87745c305e645cd9f0578c000064c014c00a00390038003700360088008700860085c00fc00500350084c013c0090033003200310030009a0099009800970045004400430042c00ec004002f009600410007c011c007c00cc00200050004c012c008001600130010000dc00dc003000a00ff01000031000b000403000102000a001c001a00170019001c001b0018001a0016000e000d000b000c0009000a00230000000f000101"),
                ProtocolVersion.TLS11, ProtocolVersion.TLS11.getValue(),
                ArrayConverter.hexStringToByteArray("27169c1b"),
                ArrayConverter.hexStringToByteArray("27169c1bfddc2cce7990edcdf5555dad8a8e73451a87745c305e645cd9f0578c"),
                0, new byte[0], 100,
                ArrayConverter.hexStringToByteArray(
                    "c014c00a00390038003700360088008700860085c00fc00500350084c013c0090033003200310030009a0099009800970045004400430042c00ec004002f009600410007c011c007c00cc00200050004c012c008001600130010000dc00dc003000a00ff"),
                1, new byte[] { 0 }, 49,
                ArrayConverter.hexStringToByteArray(
                    "000b000403000102000a001c001a00170019001c001b0018001a0016000e000d000b000c0009000a00230000000f000101"),
                null, null, 4 },
            { ArrayConverter.hexStringToByteArray(
                "0301e6e95eb287b80d868b6ca3aafad6912e21bf71b6bbcabb1fcc46516abb162e3b000064c014c00a00390038003700360088008700860085c00fc00500350084c013c0090033003200310030009a0099009800970045004400430042c00ec004002f009600410007c011c007c00cc00200050004c012c008001600130010000dc00dc003000a00ff01000031000b000403000102000a001c001a00170019001c001b0018001a0016000e000d000b000c0009000a00230000000f000101"),
                ProtocolVersion.TLS10, ProtocolVersion.TLS10.getValue(),
                ArrayConverter.hexStringToByteArray("e6e95eb2"),
                ArrayConverter.hexStringToByteArray("e6e95eb287b80d868b6ca3aafad6912e21bf71b6bbcabb1fcc46516abb162e3b"),
                0, new byte[0], 100,
                ArrayConverter.hexStringToByteArray(
                    "c014c00a00390038003700360088008700860085c00fc00500350084c013c0090033003200310030009a0099009800970045004400430042c00ec004002f009600410007c011c007c00cc00200050004c012c008001600130010000dc00dc003000a00ff"),
                1, new byte[] { 0 }, 49,
                ArrayConverter.hexStringToByteArray(
                    "000b000403000102000a001c001a00170019001c001b0018001a0016000e000d000b000c0009000a00230000000f000101"),
                null, null, 4 } });
    }

    private final byte[] message;

    private final ProtocolVersion version;
    private final byte[] protocolVersion;
    private final byte[] unixTime;
    private final byte[] random;
    private final int sessionIdLength;
    private final byte[] sessionID;
    private final int cipherSuitesLength;
    private final byte[] cipherSuites;
    private final int compressionsLength;
    private final byte[] compressions;
    private final Integer extensionLength;
    private final byte[] extensionBytes;
    private final Byte cookieLength;
    private final byte[] cookie;
    private final int numberOfExtensions;
    private final Config config = Config.createConfig();

    public ClientHelloParserTest(byte[] message, ProtocolVersion version, byte[] protocolVersion, byte[] unixTime,
        byte[] random, int sessionIdLength, byte[] sessionID, int cipherSuitesLength, byte[] cipherSuites,
        int compressionsLength, byte[] compressions, Integer extensionLength, byte[] extensionBytes, Byte cookieLength,
        byte[] cookie, int numberOfExtensions) {
        this.message = message;
        this.version = version;
        this.protocolVersion = protocolVersion;
        this.unixTime = unixTime;
        this.random = random;
        this.sessionIdLength = sessionIdLength;
        this.sessionID = sessionID;
        this.cipherSuitesLength = cipherSuitesLength;
        this.cipherSuites = cipherSuites;
        this.compressionsLength = compressionsLength;
        this.compressions = compressions;
        this.extensionLength = extensionLength;
        this.extensionBytes = extensionBytes;
        this.cookieLength = cookieLength;
        this.cookie = cookie;
        this.numberOfExtensions = numberOfExtensions;
=======
    public static Stream<Arguments> provideTestVectors() {
        return Stream.of(Arguments.of(ProtocolVersion.TLS12, ArrayConverter.hexStringToByteArray(
            "010000780303a9b0b601d3dd7d8cfcc2ef56d3b6130bf523fe5d009780088ff1227c10bcaf66000022009d003d00350084009c003c002f00960041000700050004000a003b0002000100ff0100002d00230000000d0020001e060106020603050105020503040104020403030103020303020102020203000f000101"),
            Arrays.asList(HandshakeMessageType.CLIENT_HELLO.getValue(), 0x78, ProtocolVersion.TLS12.getValue(),
                ArrayConverter.hexStringToByteArray("a9b0b601"),
                ArrayConverter.hexStringToByteArray("a9b0b601d3dd7d8cfcc2ef56d3b6130bf523fe5d009780088ff1227c10bcaf66"),
                0, new byte[0], 34,
                ArrayConverter
                    .hexStringToByteArray("009d003d00350084009c003c002f00960041000700050004000a003b0002000100ff"),
                1, new byte[] { 0 }, 45,
                ArrayConverter.hexStringToByteArray(
                    "00230000000d0020001e060106020603050105020503040104020403030103020303020102020203000f000101"),
                3, null, null)),
            Arguments.of(ProtocolVersion.TLS11, ArrayConverter.hexStringToByteArray(
                "010000be030227169c1bfddc2cce7990edcdf5555dad8a8e73451a87745c305e645cd9f0578c000064c014c00a00390038003700360088008700860085c00fc00500350084c013c0090033003200310030009a0099009800970045004400430042c00ec004002f009600410007c011c007c00cc00200050004c012c008001600130010000dc00dc003000a00ff01000031000b000403000102000a001c001a00170019001c001b0018001a0016000e000d000b000c0009000a00230000000f000101"),
                Arrays.asList(HandshakeMessageType.CLIENT_HELLO.getValue(), 0x00be, ProtocolVersion.TLS11.getValue(),
                    ArrayConverter.hexStringToByteArray("27169c1b"),
                    ArrayConverter
                        .hexStringToByteArray("27169c1bfddc2cce7990edcdf5555dad8a8e73451a87745c305e645cd9f0578c"),
                    0, new byte[0], 100,
                    ArrayConverter.hexStringToByteArray(
                        "c014c00a00390038003700360088008700860085c00fc00500350084c013c0090033003200310030009a0099009800970045004400430042c00ec004002f009600410007c011c007c00cc00200050004c012c008001600130010000dc00dc003000a00ff"),
                    1, new byte[] { 0 }, 49,
                    ArrayConverter.hexStringToByteArray(
                        "000b000403000102000a001c001a00170019001c001b0018001a0016000e000d000b000c0009000a00230000000f000101"),
                    4, null, null)),
            Arguments.of(ProtocolVersion.TLS10, ArrayConverter.hexStringToByteArray(
                "010000be0301e6e95eb287b80d868b6ca3aafad6912e21bf71b6bbcabb1fcc46516abb162e3b000064c014c00a00390038003700360088008700860085c00fc00500350084c013c0090033003200310030009a0099009800970045004400430042c00ec004002f009600410007c011c007c00cc00200050004c012c008001600130010000dc00dc003000a00ff01000031000b000403000102000a001c001a00170019001c001b0018001a0016000e000d000b000c0009000a00230000000f000101"),
                Arrays.asList(HandshakeMessageType.CLIENT_HELLO.getValue(), 0x00be, ProtocolVersion.TLS10.getValue(),
                    ArrayConverter.hexStringToByteArray("e6e95eb2"),
                    ArrayConverter
                        .hexStringToByteArray("e6e95eb287b80d868b6ca3aafad6912e21bf71b6bbcabb1fcc46516abb162e3b"),
                    0, new byte[0], 100,
                    ArrayConverter.hexStringToByteArray(
                        "c014c00a00390038003700360088008700860085c00fc00500350084c013c0090033003200310030009a0099009800970045004400430042c00ec004002f009600410007c011c007c00cc00200050004c012c008001600130010000dc00dc003000a00ff"),
                    1, new byte[] { 0 }, 49,
                    ArrayConverter.hexStringToByteArray(
                        "000b000403000102000a001c001a00170019001c001b0018001a0016000e000d000b000c0009000a00230000000f000101"),
                    4, null, null)));
>>>>>>> b1069fa4
    }

    @Test
<<<<<<< HEAD
    public void testParse() {
        TlsContext tlsContext = new TlsContext(config);
        tlsContext.setTalkingConnectionEndType(ConnectionEndType.CLIENT);
        tlsContext.setSelectedProtocolVersion(version);
        ClientHelloParser parser = new ClientHelloParser(new ByteArrayInputStream(message), tlsContext);
        ClientHelloMessage msg = new ClientHelloMessage();
        parser.parse(msg);
        assertArrayEquals(cipherSuites, msg.getCipherSuites().getValue());
        assertArrayEquals(compressions, msg.getCompressions().getValue());
        assertArrayEquals(sessionID, msg.getSessionId().getValue());
        assertArrayEquals(random, msg.getRandom().getValue());
        assertArrayEquals(unixTime, msg.getUnixTime().getValue());
        assertArrayEquals(protocolVersion, msg.getProtocolVersion().getValue());
        if (cookie != null) {
            assertArrayEquals(cookie, msg.getCookie().getValue());
        } else {
            assertNull(msg.getCookie());
        }

        if (extensionLength != null) {
            assertTrue(Objects.equals(extensionLength, msg.getExtensionsLength().getValue()));
        } else {
            assertNull(msg.getExtensionsLength());
        }

        if (extensionBytes != null) {
            assertArrayEquals(extensionBytes, msg.getExtensionBytes().getValue());
        } else {
            assertNull(msg.getExtensionBytes());
        }

        if (cookieLength != null) {
            assertTrue(cookieLength == msg.getCookieLength().getValue().byteValue());
        } else {
            assertNull(msg.getCookieLength());
        }
        assertTrue(cipherSuitesLength == msg.getCipherSuiteLength().getValue());
        assertTrue(compressionsLength == msg.getCompressionLength().getValue());
        assertTrue(sessionIdLength == msg.getSessionIdLength().getValue());
        assertTrue(numberOfExtensions == msg.getExtensions().size());
=======
    public void testClientHelloMessageLengthTooShort() {
        ClientHelloParser parser = new ClientHelloParser(0, ArrayConverter.hexStringToByteArray(
            "010000640303D247A8EE60B420BB3851D9D47ACB933DBE70399BF6C92DA33AF01D4FB770E98C00025A000A002F00010002003C003D00350041008400070009009600040005C09CC09D009C009D000D001000130016001700190018001A001B003000310032003300340036003700380039003AC003C004C005C008C009C00AC00DC00EC00FC012C013C014C027C024C02800A100A000A500A600A7009E009F0067006B006C006D0015C09EC09F009A0045008800A200A30066C031C032C011C02FC030C02DC02EC02BC02CC0ACC0AD13011302008CC0AAC0ABC0AB008B00AEC0A4C0A800A8008D00AFC0A5C0A900A9008A008F0090C0A600AA009100B3C0A700AB008EC034C035C023C036C038C033000F003F004300480049004A0068006900860092009300940095009800AC00AD00B200B600B700BA00BC00BE00C000C200C4C002C007C00CC015C01DC020C025C026C029C02AC037C03CC03DC048C049C04AC04BC04CC04DC04EC04FC050C051C052C053C054C055C05CC05DC05EC05FC060C061C062C063C064C065C066C067C068C069C06AC06BC06CC06DC06EC06FC070C071C072C073C074C075C076C077C078C079C07AC07BC07CC07DC07EC07FC086C087C088C089C08AC08BC08CC08DC08EC08FC090C091C092C093C094C095C096C097C098C099C09AC09B002C002D002E003B004700B000B100B400B500B800B9C001C006C00BC010C039C03AC03B000C0012003E0040004200440046005700580059005A006A00850087008900970099009B00A400BB00BD00BF00C100C300C5C016C017C018C019C03EC03FC040C041C042C043C044C045C046C047C056C057C058C059C05AC05BC080C081C082C083C084C08500810083FF85FF87CCAACCA9CCA801000000"),
            ProtocolVersion.TLS12, config);
        config.setThrowExceptionOnParserContextViolation(true);
        ParserException exception = assertThrows(ParserException.class, parser::parse);
        assertEquals(
            "Attempt to parse over boundary Message Length while in context Message, boundary only has 63 bytes left, but parse request was for 602 bytes in MessageParserBoundaryContext [boundary=100, boundaryQualifier=Message Length, pointerOffset=4]",
            exception.getMessage());
>>>>>>> b1069fa4
    }
}<|MERGE_RESOLUTION|>--- conflicted
+++ resolved
@@ -13,26 +13,17 @@
 import static org.junit.jupiter.api.Assertions.assertThrows;
 
 import de.rub.nds.modifiablevariable.util.ArrayConverter;
-<<<<<<< HEAD
-import de.rub.nds.tlsattacker.core.config.Config;
-=======
 import de.rub.nds.tlsattacker.core.constants.HandshakeMessageType;
->>>>>>> b1069fa4
 import de.rub.nds.tlsattacker.core.constants.ProtocolVersion;
+import de.rub.nds.tlsattacker.core.exceptions.EndOfStreamException;
 import de.rub.nds.tlsattacker.core.exceptions.ParserException;
 import de.rub.nds.tlsattacker.core.protocol.message.ClientHelloMessage;
-<<<<<<< HEAD
-import de.rub.nds.tlsattacker.core.layer.context.TlsContext;
-import de.rub.nds.tlsattacker.core.state.Context;
-import de.rub.nds.tlsattacker.transport.ConnectionEndType;
+import de.rub.nds.tlsattacker.core.protocol.message.HelloMessage;
 import java.io.ByteArrayInputStream;
-=======
-import de.rub.nds.tlsattacker.core.protocol.message.HelloMessage;
 import org.junit.jupiter.api.Named;
 import org.junit.jupiter.api.Test;
 import org.junit.jupiter.params.provider.Arguments;
 
->>>>>>> b1069fa4
 import java.util.Arrays;
 import java.util.List;
 import java.util.stream.Stream;
@@ -40,7 +31,7 @@
 public class ClientHelloParserTest extends AbstractHandshakeMessageParserTest<ClientHelloMessage, ClientHelloParser> {
 
     public ClientHelloParserTest() {
-        super(ClientHelloParser::new,
+        super(ClientHelloMessage.class, ClientHelloParser::new,
             List.of(Named.of("HelloMessage::getProtocolVersion", HelloMessage::getProtocolVersion),
                 Named.of("HelloMessage::getUnixTime", HelloMessage::getUnixTime),
                 Named.of("HelloMessage::getRandom", HelloMessage::getRandom),
@@ -57,85 +48,6 @@
                 Named.of("ClientHelloMessage::getCookie", ClientHelloMessage::getCookie)));
     }
 
-<<<<<<< HEAD
-    @Parameterized.Parameters
-    public static Collection<Object[]> generateData() {
-        return Arrays.asList(new Object[][] { { ArrayConverter.hexStringToByteArray(
-            "0303a9b0b601d3dd7d8cfcc2ef56d3b6130bf523fe5d009780088ff1227c10bcaf66000022009d003d00350084009c003c002f00960041000700050004000a003b0002000100ff0100002d00230000000d0020001e060106020603050105020503040104020403030103020303020102020203000f000101"),
-            ProtocolVersion.TLS12, ProtocolVersion.TLS12.getValue(), ArrayConverter.hexStringToByteArray("a9b0b601"),
-            ArrayConverter.hexStringToByteArray("a9b0b601d3dd7d8cfcc2ef56d3b6130bf523fe5d009780088ff1227c10bcaf66"), 0,
-            new byte[0], 34,
-            ArrayConverter.hexStringToByteArray("009d003d00350084009c003c002f00960041000700050004000a003b0002000100ff"),
-            1, new byte[] { 0 }, 45,
-            ArrayConverter.hexStringToByteArray(
-                "00230000000d0020001e060106020603050105020503040104020403030103020303020102020203000f000101"),
-            null, null, 3 },
-            { ArrayConverter.hexStringToByteArray(
-                "030227169c1bfddc2cce7990edcdf5555dad8a8e73451a87745c305e645cd9f0578c000064c014c00a00390038003700360088008700860085c00fc00500350084c013c0090033003200310030009a0099009800970045004400430042c00ec004002f009600410007c011c007c00cc00200050004c012c008001600130010000dc00dc003000a00ff01000031000b000403000102000a001c001a00170019001c001b0018001a0016000e000d000b000c0009000a00230000000f000101"),
-                ProtocolVersion.TLS11, ProtocolVersion.TLS11.getValue(),
-                ArrayConverter.hexStringToByteArray("27169c1b"),
-                ArrayConverter.hexStringToByteArray("27169c1bfddc2cce7990edcdf5555dad8a8e73451a87745c305e645cd9f0578c"),
-                0, new byte[0], 100,
-                ArrayConverter.hexStringToByteArray(
-                    "c014c00a00390038003700360088008700860085c00fc00500350084c013c0090033003200310030009a0099009800970045004400430042c00ec004002f009600410007c011c007c00cc00200050004c012c008001600130010000dc00dc003000a00ff"),
-                1, new byte[] { 0 }, 49,
-                ArrayConverter.hexStringToByteArray(
-                    "000b000403000102000a001c001a00170019001c001b0018001a0016000e000d000b000c0009000a00230000000f000101"),
-                null, null, 4 },
-            { ArrayConverter.hexStringToByteArray(
-                "0301e6e95eb287b80d868b6ca3aafad6912e21bf71b6bbcabb1fcc46516abb162e3b000064c014c00a00390038003700360088008700860085c00fc00500350084c013c0090033003200310030009a0099009800970045004400430042c00ec004002f009600410007c011c007c00cc00200050004c012c008001600130010000dc00dc003000a00ff01000031000b000403000102000a001c001a00170019001c001b0018001a0016000e000d000b000c0009000a00230000000f000101"),
-                ProtocolVersion.TLS10, ProtocolVersion.TLS10.getValue(),
-                ArrayConverter.hexStringToByteArray("e6e95eb2"),
-                ArrayConverter.hexStringToByteArray("e6e95eb287b80d868b6ca3aafad6912e21bf71b6bbcabb1fcc46516abb162e3b"),
-                0, new byte[0], 100,
-                ArrayConverter.hexStringToByteArray(
-                    "c014c00a00390038003700360088008700860085c00fc00500350084c013c0090033003200310030009a0099009800970045004400430042c00ec004002f009600410007c011c007c00cc00200050004c012c008001600130010000dc00dc003000a00ff"),
-                1, new byte[] { 0 }, 49,
-                ArrayConverter.hexStringToByteArray(
-                    "000b000403000102000a001c001a00170019001c001b0018001a0016000e000d000b000c0009000a00230000000f000101"),
-                null, null, 4 } });
-    }
-
-    private final byte[] message;
-
-    private final ProtocolVersion version;
-    private final byte[] protocolVersion;
-    private final byte[] unixTime;
-    private final byte[] random;
-    private final int sessionIdLength;
-    private final byte[] sessionID;
-    private final int cipherSuitesLength;
-    private final byte[] cipherSuites;
-    private final int compressionsLength;
-    private final byte[] compressions;
-    private final Integer extensionLength;
-    private final byte[] extensionBytes;
-    private final Byte cookieLength;
-    private final byte[] cookie;
-    private final int numberOfExtensions;
-    private final Config config = Config.createConfig();
-
-    public ClientHelloParserTest(byte[] message, ProtocolVersion version, byte[] protocolVersion, byte[] unixTime,
-        byte[] random, int sessionIdLength, byte[] sessionID, int cipherSuitesLength, byte[] cipherSuites,
-        int compressionsLength, byte[] compressions, Integer extensionLength, byte[] extensionBytes, Byte cookieLength,
-        byte[] cookie, int numberOfExtensions) {
-        this.message = message;
-        this.version = version;
-        this.protocolVersion = protocolVersion;
-        this.unixTime = unixTime;
-        this.random = random;
-        this.sessionIdLength = sessionIdLength;
-        this.sessionID = sessionID;
-        this.cipherSuitesLength = cipherSuitesLength;
-        this.cipherSuites = cipherSuites;
-        this.compressionsLength = compressionsLength;
-        this.compressions = compressions;
-        this.extensionLength = extensionLength;
-        this.extensionBytes = extensionBytes;
-        this.cookieLength = cookieLength;
-        this.cookie = cookie;
-        this.numberOfExtensions = numberOfExtensions;
-=======
     public static Stream<Arguments> provideTestVectors() {
         return Stream.of(Arguments.of(ProtocolVersion.TLS12, ArrayConverter.hexStringToByteArray(
             "010000780303a9b0b601d3dd7d8cfcc2ef56d3b6130bf523fe5d009780088ff1227c10bcaf66000022009d003d00350084009c003c002f00960041000700050004000a003b0002000100ff0100002d00230000000d0020001e060106020603050105020503040104020403030103020303020102020203000f000101"),
@@ -175,61 +87,15 @@
                     ArrayConverter.hexStringToByteArray(
                         "000b000403000102000a001c001a00170019001c001b0018001a0016000e000d000b000c0009000a00230000000f000101"),
                     4, null, null)));
->>>>>>> b1069fa4
     }
 
     @Test
-<<<<<<< HEAD
-    public void testParse() {
-        TlsContext tlsContext = new TlsContext(config);
-        tlsContext.setTalkingConnectionEndType(ConnectionEndType.CLIENT);
-        tlsContext.setSelectedProtocolVersion(version);
-        ClientHelloParser parser = new ClientHelloParser(new ByteArrayInputStream(message), tlsContext);
-        ClientHelloMessage msg = new ClientHelloMessage();
-        parser.parse(msg);
-        assertArrayEquals(cipherSuites, msg.getCipherSuites().getValue());
-        assertArrayEquals(compressions, msg.getCompressions().getValue());
-        assertArrayEquals(sessionID, msg.getSessionId().getValue());
-        assertArrayEquals(random, msg.getRandom().getValue());
-        assertArrayEquals(unixTime, msg.getUnixTime().getValue());
-        assertArrayEquals(protocolVersion, msg.getProtocolVersion().getValue());
-        if (cookie != null) {
-            assertArrayEquals(cookie, msg.getCookie().getValue());
-        } else {
-            assertNull(msg.getCookie());
-        }
-
-        if (extensionLength != null) {
-            assertTrue(Objects.equals(extensionLength, msg.getExtensionsLength().getValue()));
-        } else {
-            assertNull(msg.getExtensionsLength());
-        }
-
-        if (extensionBytes != null) {
-            assertArrayEquals(extensionBytes, msg.getExtensionBytes().getValue());
-        } else {
-            assertNull(msg.getExtensionBytes());
-        }
-
-        if (cookieLength != null) {
-            assertTrue(cookieLength == msg.getCookieLength().getValue().byteValue());
-        } else {
-            assertNull(msg.getCookieLength());
-        }
-        assertTrue(cipherSuitesLength == msg.getCipherSuiteLength().getValue());
-        assertTrue(compressionsLength == msg.getCompressionLength().getValue());
-        assertTrue(sessionIdLength == msg.getSessionIdLength().getValue());
-        assertTrue(numberOfExtensions == msg.getExtensions().size());
-=======
     public void testClientHelloMessageLengthTooShort() {
-        ClientHelloParser parser = new ClientHelloParser(0, ArrayConverter.hexStringToByteArray(
-            "010000640303D247A8EE60B420BB3851D9D47ACB933DBE70399BF6C92DA33AF01D4FB770E98C00025A000A002F00010002003C003D00350041008400070009009600040005C09CC09D009C009D000D001000130016001700190018001A001B003000310032003300340036003700380039003AC003C004C005C008C009C00AC00DC00EC00FC012C013C014C027C024C02800A100A000A500A600A7009E009F0067006B006C006D0015C09EC09F009A0045008800A200A30066C031C032C011C02FC030C02DC02EC02BC02CC0ACC0AD13011302008CC0AAC0ABC0AB008B00AEC0A4C0A800A8008D00AFC0A5C0A900A9008A008F0090C0A600AA009100B3C0A700AB008EC034C035C023C036C038C033000F003F004300480049004A0068006900860092009300940095009800AC00AD00B200B600B700BA00BC00BE00C000C200C4C002C007C00CC015C01DC020C025C026C029C02AC037C03CC03DC048C049C04AC04BC04CC04DC04EC04FC050C051C052C053C054C055C05CC05DC05EC05FC060C061C062C063C064C065C066C067C068C069C06AC06BC06CC06DC06EC06FC070C071C072C073C074C075C076C077C078C079C07AC07BC07CC07DC07EC07FC086C087C088C089C08AC08BC08CC08DC08EC08FC090C091C092C093C094C095C096C097C098C099C09AC09B002C002D002E003B004700B000B100B400B500B800B9C001C006C00BC010C039C03AC03B000C0012003E0040004200440046005700580059005A006A00850087008900970099009B00A400BB00BD00BF00C100C300C5C016C017C018C019C03EC03FC040C041C042C043C044C045C046C047C056C057C058C059C05AC05BC080C081C082C083C084C08500810083FF85FF87CCAACCA9CCA801000000"),
-            ProtocolVersion.TLS12, config);
-        config.setThrowExceptionOnParserContextViolation(true);
-        ParserException exception = assertThrows(ParserException.class, parser::parse);
-        assertEquals(
-            "Attempt to parse over boundary Message Length while in context Message, boundary only has 63 bytes left, but parse request was for 602 bytes in MessageParserBoundaryContext [boundary=100, boundaryQualifier=Message Length, pointerOffset=4]",
-            exception.getMessage());
->>>>>>> b1069fa4
+        ClientHelloParser parser = new ClientHelloParser(new ByteArrayInputStream(ArrayConverter.hexStringToByteArray(
+            "010000640303D247A8EE60B420BB3851D9D47ACB933DBE70399BF6C92DA33AF01D4FB770E98C00025A000A002F00010002003C003D00350041008400070009009600040005C09CC09D009C009D000D001000130016001700190018001A001B003000310032003300340036003700380039003AC003C004C005C008C009C00AC00DC00EC00FC012C013C014C027C024C02800A100A000A500A600A7009E009F0067006B006C006D0015C09EC09F009A0045008800A200A30066C031C032C011C02FC030C02DC02EC02BC02CC0ACC0AD13011302008CC0AAC0ABC0AB008B00AEC0A4C0A800A8008D00AFC0A5C0A900A9008A008F0090C0A600AA009100B3C0A700AB008EC034C035C023C036C038C033000F003F004300480049004A0068006900860092009300940095009800AC00AD00B200B600B700BA00BC00BE00C000C200C4C002C007C00CC015C01DC020C025C026C029C02AC037C03CC03DC048C049C04AC04BC04CC04DC04EC04FC050C051C052C053C054C055C05CC05DC05EC05FC060C061C062C063C064C065C066C067C068C069C06AC06BC06CC06DC06EC06FC070C071C072C073C074C075C076C077C078C079C07AC07BC07CC07DC07EC07FC086C087C088C089C08AC08BC08CC08DC08EC08FC090C091C092C093C094C095C096C097C098C099C09AC09B002C002D002E003B004700B000B100B400B500B800B9C001C006C00BC010C039C03AC03B000C0012003E0040004200440046005700580059005A006A00850087008900970099009B00A400BB00BD00BF00C100C300C5C016C017C018C019C03EC03FC040C041C042C043C044C045C046C047C056C057C058C059C05AC05BC080C081C082C083C084C08500810083FF85FF87CCAACCA9CCA801000000")),
+            tlsContext);
+        ClientHelloMessage clientHello = new ClientHelloMessage();
+        EndOfStreamException exception = assertThrows(EndOfStreamException.class, () -> parser.parse(clientHello));
+        assertEquals("Reached end of stream after 427 bytes", exception.getMessage());
     }
 }