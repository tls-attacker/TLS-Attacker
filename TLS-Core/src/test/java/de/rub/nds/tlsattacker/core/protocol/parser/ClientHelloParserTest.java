/**
 * TLS-Attacker - A Modular Penetration Testing Framework for TLS
 *
 * Copyright 2014-2022 Ruhr University Bochum, Paderborn University, Hackmanit GmbH
 *
 * Licensed under Apache License, Version 2.0
 * http://www.apache.org/licenses/LICENSE-2.0.txt
 */

package de.rub.nds.tlsattacker.core.protocol.parser;

import de.rub.nds.modifiablevariable.util.ArrayConverter;
import de.rub.nds.tlsattacker.core.config.Config;
import de.rub.nds.tlsattacker.core.constants.ProtocolVersion;
import de.rub.nds.tlsattacker.core.protocol.message.ClientHelloMessage;
import de.rub.nds.tlsattacker.core.layer.context.TlsContext;
import de.rub.nds.tlsattacker.core.state.Context;
import de.rub.nds.tlsattacker.transport.ConnectionEndType;
import java.io.ByteArrayInputStream;
import java.util.Arrays;
import java.util.Collection;
import java.util.Objects;
import static org.junit.Assert.*;
import org.junit.Test;
import org.junit.runner.RunWith;
import org.junit.runners.Parameterized;

@SuppressWarnings("SpellCheckingInspection")
@RunWith(Parameterized.class)
public class ClientHelloParserTest {

    @Parameterized.Parameters
    public static Collection<Object[]> generateData() {
        return Arrays.asList(new Object[][] { { ArrayConverter.hexStringToByteArray(
            "0303a9b0b601d3dd7d8cfcc2ef56d3b6130bf523fe5d009780088ff1227c10bcaf66000022009d003d00350084009c003c002f00960041000700050004000a003b0002000100ff0100002d00230000000d0020001e060106020603050105020503040104020403030103020303020102020203000f000101"),
            ProtocolVersion.TLS12, ProtocolVersion.TLS12.getValue(), ArrayConverter.hexStringToByteArray("a9b0b601"),
            ArrayConverter.hexStringToByteArray("a9b0b601d3dd7d8cfcc2ef56d3b6130bf523fe5d009780088ff1227c10bcaf66"), 0,
            new byte[0], 34,
            ArrayConverter.hexStringToByteArray("009d003d00350084009c003c002f00960041000700050004000a003b0002000100ff"),
            1, new byte[] { 0 }, 45,
            ArrayConverter.hexStringToByteArray(
                "00230000000d0020001e060106020603050105020503040104020403030103020303020102020203000f000101"),
            null, null, 3 },
            { ArrayConverter.hexStringToByteArray(
                "030227169c1bfddc2cce7990edcdf5555dad8a8e73451a87745c305e645cd9f0578c000064c014c00a00390038003700360088008700860085c00fc00500350084c013c0090033003200310030009a0099009800970045004400430042c00ec004002f009600410007c011c007c00cc00200050004c012c008001600130010000dc00dc003000a00ff01000031000b000403000102000a001c001a00170019001c001b0018001a0016000e000d000b000c0009000a00230000000f000101"),
                ProtocolVersion.TLS11, ProtocolVersion.TLS11.getValue(),
                ArrayConverter.hexStringToByteArray("27169c1b"),
                ArrayConverter.hexStringToByteArray("27169c1bfddc2cce7990edcdf5555dad8a8e73451a87745c305e645cd9f0578c"),
                0, new byte[0], 100,
                ArrayConverter.hexStringToByteArray(
                    "c014c00a00390038003700360088008700860085c00fc00500350084c013c0090033003200310030009a0099009800970045004400430042c00ec004002f009600410007c011c007c00cc00200050004c012c008001600130010000dc00dc003000a00ff"),
                1, new byte[] { 0 }, 49,
                ArrayConverter.hexStringToByteArray(
                    "000b000403000102000a001c001a00170019001c001b0018001a0016000e000d000b000c0009000a00230000000f000101"),
                null, null, 4 },
            { ArrayConverter.hexStringToByteArray(
                "0301e6e95eb287b80d868b6ca3aafad6912e21bf71b6bbcabb1fcc46516abb162e3b000064c014c00a00390038003700360088008700860085c00fc00500350084c013c0090033003200310030009a0099009800970045004400430042c00ec004002f009600410007c011c007c00cc00200050004c012c008001600130010000dc00dc003000a00ff01000031000b000403000102000a001c001a00170019001c001b0018001a0016000e000d000b000c0009000a00230000000f000101"),
                ProtocolVersion.TLS10, ProtocolVersion.TLS10.getValue(),
                ArrayConverter.hexStringToByteArray("e6e95eb2"),
                ArrayConverter.hexStringToByteArray("e6e95eb287b80d868b6ca3aafad6912e21bf71b6bbcabb1fcc46516abb162e3b"),
                0, new byte[0], 100,
                ArrayConverter.hexStringToByteArray(
                    "c014c00a00390038003700360088008700860085c00fc00500350084c013c0090033003200310030009a0099009800970045004400430042c00ec004002f009600410007c011c007c00cc00200050004c012c008001600130010000dc00dc003000a00ff"),
                1, new byte[] { 0 }, 49,
                ArrayConverter.hexStringToByteArray(
                    "000b000403000102000a001c001a00170019001c001b0018001a0016000e000d000b000c0009000a00230000000f000101"),
                null, null, 4 } });
    }

    private final byte[] message;

    private final ProtocolVersion version;
    private final byte[] protocolVersion;
    private final byte[] unixTime;
    private final byte[] random;
    private final int sessionIdLength;
    private final byte[] sessionID;
    private final int cipherSuitesLength;
    private final byte[] cipherSuites;
    private final int compressionsLength;
    private final byte[] compressions;
    private final Integer extensionLength;
    private final byte[] extensionBytes;
    private final Byte cookieLength;
    private final byte[] cookie;
    private final int numberOfExtensions;
    private final Config config = Config.createConfig();

    public ClientHelloParserTest(byte[] message, ProtocolVersion version, byte[] protocolVersion, byte[] unixTime,
        byte[] random, int sessionIdLength, byte[] sessionID, int cipherSuitesLength, byte[] cipherSuites,
        int compressionsLength, byte[] compressions, Integer extensionLength, byte[] extensionBytes, Byte cookieLength,
        byte[] cookie, int numberOfExtensions) {
        this.message = message;
        this.version = version;
        this.protocolVersion = protocolVersion;
        this.unixTime = unixTime;
        this.random = random;
        this.sessionIdLength = sessionIdLength;
        this.sessionID = sessionID;
        this.cipherSuitesLength = cipherSuitesLength;
        this.cipherSuites = cipherSuites;
        this.compressionsLength = compressionsLength;
        this.compressions = compressions;
        this.extensionLength = extensionLength;
        this.extensionBytes = extensionBytes;
        this.cookieLength = cookieLength;
        this.cookie = cookie;
        this.numberOfExtensions = numberOfExtensions;
    }

    /**
     * Test of parse method, of class ClientHelloParser.
     */
    @Test
    public void testParse() {
<<<<<<< HEAD
        ClientHelloParser parser = new ClientHelloParser(new ByteArrayInputStream(message), version,
            new TlsContext(new Context(config)), ConnectionEndType.CLIENT);
=======
        TlsContext tlsContext = new TlsContext(config);
        tlsContext.setTalkingConnectionEndType(ConnectionEndType.CLIENT);
        tlsContext.setSelectedProtocolVersion(version);
        ClientHelloParser parser = new ClientHelloParser(new ByteArrayInputStream(message), tlsContext);
>>>>>>> 1e06e696
        ClientHelloMessage msg = new ClientHelloMessage();
        parser.parse(msg);
        assertArrayEquals(cipherSuites, msg.getCipherSuites().getValue());
        assertArrayEquals(compressions, msg.getCompressions().getValue());
        assertArrayEquals(sessionID, msg.getSessionId().getValue());
        assertArrayEquals(random, msg.getRandom().getValue());
        assertArrayEquals(unixTime, msg.getUnixTime().getValue());
        assertArrayEquals(protocolVersion, msg.getProtocolVersion().getValue());
        if (cookie != null) {
            assertArrayEquals(cookie, msg.getCookie().getValue());
        } else {
            assertNull(msg.getCookie());
        }

        if (extensionLength != null) {
            assertTrue(Objects.equals(extensionLength, msg.getExtensionsLength().getValue()));
        } else {
            assertNull(msg.getExtensionsLength());
        }

        if (extensionBytes != null) {
            assertArrayEquals(extensionBytes, msg.getExtensionBytes().getValue());
        } else {
            assertNull(msg.getExtensionBytes());
        }

        if (cookieLength != null) {
            assertTrue(cookieLength == msg.getCookieLength().getValue().byteValue());
        } else {
            assertNull(msg.getCookieLength());
        }
        assertTrue(cipherSuitesLength == msg.getCipherSuiteLength().getValue());
        assertTrue(compressionsLength == msg.getCompressionLength().getValue());
        assertTrue(sessionIdLength == msg.getSessionIdLength().getValue());
        assertTrue(numberOfExtensions == msg.getExtensions().size());
    }
}<|MERGE_RESOLUTION|>--- conflicted
+++ resolved
@@ -113,15 +113,10 @@
      */
     @Test
     public void testParse() {
-<<<<<<< HEAD
-        ClientHelloParser parser = new ClientHelloParser(new ByteArrayInputStream(message), version,
-            new TlsContext(new Context(config)), ConnectionEndType.CLIENT);
-=======
         TlsContext tlsContext = new TlsContext(config);
         tlsContext.setTalkingConnectionEndType(ConnectionEndType.CLIENT);
         tlsContext.setSelectedProtocolVersion(version);
         ClientHelloParser parser = new ClientHelloParser(new ByteArrayInputStream(message), tlsContext);
->>>>>>> 1e06e696
         ClientHelloMessage msg = new ClientHelloMessage();
         parser.parse(msg);
         assertArrayEquals(cipherSuites, msg.getCipherSuites().getValue());
