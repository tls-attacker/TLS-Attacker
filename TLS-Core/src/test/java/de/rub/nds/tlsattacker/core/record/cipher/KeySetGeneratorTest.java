/*
 * TLS-Attacker - A Modular Penetration Testing Framework for TLS
 *
 * Copyright 2014-2023 Ruhr University Bochum, Paderborn University, Technology Innovation Institute, and Hackmanit GmbH
 *
 * Licensed under Apache License, Version 2.0
 * http://www.apache.org/licenses/LICENSE-2.0.txt
 */
package de.rub.nds.tlsattacker.core.record.cipher;

import static org.junit.jupiter.api.Assertions.assertNotNull;

import de.rub.nds.tlsattacker.core.config.Config;
import de.rub.nds.tlsattacker.core.connection.InboundConnection;
import de.rub.nds.tlsattacker.core.constants.CipherSuite;
import de.rub.nds.tlsattacker.core.constants.ProtocolVersion;
import de.rub.nds.tlsattacker.core.exceptions.CryptoException;
import de.rub.nds.tlsattacker.core.layer.context.TlsContext;
import de.rub.nds.tlsattacker.core.record.cipher.cryptohelper.KeyDerivator;
import de.rub.nds.tlsattacker.core.state.Context;
import de.rub.nds.tlsattacker.core.state.State;
import de.rub.nds.tlsattacker.util.tests.TestCategories;
import java.security.NoSuchAlgorithmException;
import java.security.Security;
import java.util.stream.Stream;
import org.bouncycastle.jce.provider.BouncyCastleProvider;
import org.junit.jupiter.api.BeforeAll;
import org.junit.jupiter.api.BeforeEach;
import org.junit.jupiter.api.Tag;
import org.junit.jupiter.params.ParameterizedTest;
import org.junit.jupiter.params.provider.Arguments;
import org.junit.jupiter.params.provider.MethodSource;

public class KeySetGeneratorTest {

    private TlsContext context;

    @BeforeAll
    public static void setUpClass() {
        Security.addProvider(new BouncyCastleProvider());
    }

    @BeforeEach
    public void setUp() {
        context = new Context(new State(new Config()), new InboundConnection()).getTlsContext();
    }

    public static Stream<Arguments> provideTestVectors() {
        Stream.Builder<Arguments> builder = Stream.builder();
        for (CipherSuite suite : CipherSuite.getImplemented()) {
            for (ProtocolVersion version : ProtocolVersion.values()) {
                if (version == ProtocolVersion.SSL2
                        || version == ProtocolVersion.SSL3
<<<<<<< HEAD
                        || (!suite.isTLS13() && version.is13())) {
=======
                        || version.isTLS13() != suite.isTls13()) {
>>>>>>> 11ab2960
                    continue;
                }
                builder.add(Arguments.of(version, suite));
            }
        }
        return builder.build();
    }

    /**
     * Test that for each implemented CipherSuite/ProtocolVersion a KeySet can be generated without
     * throwing an exception
     */
    @ParameterizedTest
    @MethodSource("provideTestVectors")
    @Tag(TestCategories.SLOW_TEST)
    public void testGenerateKeySet(ProtocolVersion protocolVersion, CipherSuite cipherSuite)
            throws NoSuchAlgorithmException, CryptoException {
        context.setSelectedCipherSuite(cipherSuite);
        context.setSelectedProtocolVersion(protocolVersion);
        assertNotNull(KeyDerivator.generateKeySet(context));
    }
}<|MERGE_RESOLUTION|>--- conflicted
+++ resolved
@@ -51,11 +51,7 @@
             for (ProtocolVersion version : ProtocolVersion.values()) {
                 if (version == ProtocolVersion.SSL2
                         || version == ProtocolVersion.SSL3
-<<<<<<< HEAD
-                        || (!suite.isTLS13() && version.is13())) {
-=======
-                        || version.isTLS13() != suite.isTls13()) {
->>>>>>> 11ab2960
+                        || (!suite.isTls13() && version.is13())) {
                     continue;
                 }
                 builder.add(Arguments.of(version, suite));
