/*
 * TLS-Attacker - A Modular Penetration Testing Framework for TLS
 *
 * Copyright 2014-2023 Ruhr University Bochum, Paderborn University, Technology Innovation Institute, and Hackmanit GmbH
 *
 * Licensed under Apache License, Version 2.0
 * http://www.apache.org/licenses/LICENSE-2.0.txt
 */
package de.rub.nds.tlsattacker.core.protocol.message;

import java.util.stream.Stream;
import org.junit.jupiter.params.provider.Arguments;

public class ClientHelloMessageTest extends AbstractMessageTest<ClientHelloMessage> {

    public ClientHelloMessageTest() {
        super(
                ClientHelloMessage::new,
                "ClientHelloMessage:\n"
                        + "  Protocol Version: %s\n"
                        + "  Client Unix Time: %s\n"
                        + "  Client Random: %s\n"
                        + "  Session ID: %s\n"
                        + "  Supported Cipher Suites: %s\n"
                        + "  Supported Compression Methods: %s\n"
                        + "  Extensions: %s");
<<<<<<< HEAD
        writer = new StringWriter();
    }

    @BeforeAll
    public static void setUpClass() throws JAXBException {
        JAXBContext context =
                JAXBContext.newInstance(
                        ExtensionMessage.class,
                        WorkflowTrace.class,
                        ClientHelloMessage.class,
                        ModificationFilter.class,
                        IntegerAddModification.class,
                        VariableModification.class,
                        ModifiableVariable.class,
                        SendAction.class,
                        ReceiveAction.class,
                        TlsAction.class);
        m = context.createMarshaller();
        m.setProperty(Marshaller.JAXB_FORMATTED_OUTPUT, true);
        m.setAdapter(new UnformattedByteArrayAdapter());
        um = context.createUnmarshaller();
    }

    @Test
    public void testClientHelloSerialization() throws JAXBException {
        ClientHelloMessage cl = new ClientHelloMessage(new Config());
        cl.setCipherSuiteLength(3);
        cl.getCipherSuiteLength().setModification(new IntegerAddModification(2));
        try {
            m.marshal(cl, writer);
        } catch (JAXBException E) {
            fail();
        }
        String xmlString = writer.toString();
        ClientHelloMessage clu = (ClientHelloMessage) um.unmarshal(new StringReader(xmlString));
        writer.append("abcd");
        m.marshal(clu, writer);
        xmlString = writer.toString();
        assertNotNull(xmlString);
=======
>>>>>>> 4e5ec4e2
    }

    public static Stream<Arguments> provideToStringTestVectors() {
        return Stream.of(
                Arguments.of(new Object[] {null, null, null, null, null, null, null}, null));
    }
}<|MERGE_RESOLUTION|>--- conflicted
+++ resolved
@@ -24,48 +24,6 @@
                         + "  Supported Cipher Suites: %s\n"
                         + "  Supported Compression Methods: %s\n"
                         + "  Extensions: %s");
-<<<<<<< HEAD
-        writer = new StringWriter();
-    }
-
-    @BeforeAll
-    public static void setUpClass() throws JAXBException {
-        JAXBContext context =
-                JAXBContext.newInstance(
-                        ExtensionMessage.class,
-                        WorkflowTrace.class,
-                        ClientHelloMessage.class,
-                        ModificationFilter.class,
-                        IntegerAddModification.class,
-                        VariableModification.class,
-                        ModifiableVariable.class,
-                        SendAction.class,
-                        ReceiveAction.class,
-                        TlsAction.class);
-        m = context.createMarshaller();
-        m.setProperty(Marshaller.JAXB_FORMATTED_OUTPUT, true);
-        m.setAdapter(new UnformattedByteArrayAdapter());
-        um = context.createUnmarshaller();
-    }
-
-    @Test
-    public void testClientHelloSerialization() throws JAXBException {
-        ClientHelloMessage cl = new ClientHelloMessage(new Config());
-        cl.setCipherSuiteLength(3);
-        cl.getCipherSuiteLength().setModification(new IntegerAddModification(2));
-        try {
-            m.marshal(cl, writer);
-        } catch (JAXBException E) {
-            fail();
-        }
-        String xmlString = writer.toString();
-        ClientHelloMessage clu = (ClientHelloMessage) um.unmarshal(new StringReader(xmlString));
-        writer.append("abcd");
-        m.marshal(clu, writer);
-        xmlString = writer.toString();
-        assertNotNull(xmlString);
-=======
->>>>>>> 4e5ec4e2
     }
 
     public static Stream<Arguments> provideToStringTestVectors() {
