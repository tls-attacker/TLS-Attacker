/**
 * TLS-Attacker - A Modular Penetration Testing Framework for TLS
 *
 * Copyright 2014-2022 Ruhr University Bochum, Paderborn University, Hackmanit GmbH
 *
 * Licensed under Apache License, Version 2.0
 * http://www.apache.org/licenses/LICENSE-2.0.txt
 */

package de.rub.nds.tlsattacker.core.protocol.serializer;

import de.rub.nds.tlsattacker.core.constants.ProtocolVersion;
import de.rub.nds.tlsattacker.core.protocol.message.ECDHClientKeyExchangeMessage;
import de.rub.nds.tlsattacker.core.protocol.parser.ECDHClientKeyExchangeParserTest;
import java.util.Collection;
import static org.junit.Assert.assertArrayEquals;
import org.junit.Test;
import org.junit.runner.RunWith;
import org.junit.runners.Parameterized;

@RunWith(Parameterized.class)
public class ECDHClientKeyExchangeSerializerTest {

    @Parameterized.Parameters
    public static Collection<Object[]> generateData() {
        return ECDHClientKeyExchangeParserTest.generateData();
    }

    private byte[] message;
    private int serializedKeyLength;
    private byte[] serializedKey;
    private ProtocolVersion version;

    public ECDHClientKeyExchangeSerializerTest(byte[] message, int serializedKeyLength, byte[] serializedKey,
        ProtocolVersion version) {
        this.message = message;
        this.serializedKeyLength = serializedKeyLength;
        this.serializedKey = serializedKey;
        this.version = version;
    }

    /**
     * Test of serializeHandshakeMessageContent method, of class ECDHClientKeyExchangeSerializer.
     */
    @Test
    public void testSerializeHandshakeMessageContent() {
        ECDHClientKeyExchangeMessage msg = new ECDHClientKeyExchangeMessage();
        msg.setPublicKey(serializedKey);
        msg.setPublicKeyLength(serializedKeyLength);
<<<<<<< HEAD
        ECDHClientKeyExchangeSerializer serializer = new ECDHClientKeyExchangeSerializer(msg, version);
        assertArrayEquals(this.message, serializer.serializeHandshakeMessageContent());
=======
        ECDHClientKeyExchangeSerializer serializer = new ECDHClientKeyExchangeSerializer(msg);
        assertArrayEquals(this.message, serializer.serializeProtocolMessageContent());
>>>>>>> e98d238a
    }

}<|MERGE_RESOLUTION|>--- conflicted
+++ resolved
@@ -47,13 +47,8 @@
         ECDHClientKeyExchangeMessage msg = new ECDHClientKeyExchangeMessage();
         msg.setPublicKey(serializedKey);
         msg.setPublicKeyLength(serializedKeyLength);
-<<<<<<< HEAD
-        ECDHClientKeyExchangeSerializer serializer = new ECDHClientKeyExchangeSerializer(msg, version);
+        ECDHClientKeyExchangeSerializer serializer = new ECDHClientKeyExchangeSerializer(msg);
         assertArrayEquals(this.message, serializer.serializeHandshakeMessageContent());
-=======
-        ECDHClientKeyExchangeSerializer serializer = new ECDHClientKeyExchangeSerializer(msg);
-        assertArrayEquals(this.message, serializer.serializeProtocolMessageContent());
->>>>>>> e98d238a
     }
 
 }