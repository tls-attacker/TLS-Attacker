--- conflicted
+++ resolved
@@ -15,49 +15,21 @@
 import de.rub.nds.tlsattacker.core.constants.CipherSuite;
 import de.rub.nds.tlsattacker.core.constants.ProtocolVersion;
 import de.rub.nds.tlsattacker.core.protocol.message.PskClientKeyExchangeMessage;
-<<<<<<< HEAD
-import de.rub.nds.tlsattacker.core.layer.context.TlsContext;
-import org.junit.After;
-import static org.junit.Assert.assertArrayEquals;
-import org.junit.Before;
-import org.junit.Test;
-
-public class PskClientKeyExchangeHandlerTest {
-
-    private PskClientKeyExchangeHandler handler;
-    private TlsContext context;
-
-    @Before
-    public void setUp() {
-        context = new TlsContext();
-        handler = new PskClientKeyExchangeHandler(context);
-    }
-=======
-import de.rub.nds.tlsattacker.core.record.layer.TlsRecordLayer;
 import org.junit.jupiter.api.Test;
->>>>>>> b1069fa4
 
 public class PskClientKeyExchangeHandlerTest
     extends AbstractTlsMessageHandlerTest<PskClientKeyExchangeMessage, PskClientKeyExchangeHandler> {
 
-<<<<<<< HEAD
-    /**
-     * Test of adjustContext method, of class PskClientKeyExchangeHandler.
-     */
-    @Test
-    public void testadjustContext() {
-=======
     public PskClientKeyExchangeHandlerTest() {
         super(PskClientKeyExchangeMessage::new, PskClientKeyExchangeHandler::new);
     }
 
     /**
-     * Test of adjustTLSContext method, of class PskClientKeyExchangeHandler.
+     * Test of adjustContext method, of class PskClientKeyExchangeHandler.
      */
     @Test
     @Override
-    public void testAdjustTLSContext() {
->>>>>>> b1069fa4
+    public void testadjustContext() {
         PskClientKeyExchangeMessage message = new PskClientKeyExchangeMessage();
         context.setSelectedCipherSuite(CipherSuite.TLS_PSK_WITH_AES_128_CBC_SHA);
         message.prepareComputations();
