--- conflicted
+++ resolved
@@ -13,36 +13,6 @@
 
 import de.rub.nds.tlsattacker.core.constants.CipherSuite;
 import de.rub.nds.tlsattacker.core.protocol.message.PskDheServerKeyExchangeMessage;
-<<<<<<< HEAD
-import de.rub.nds.tlsattacker.core.layer.context.TlsContext;
-import java.math.BigInteger;
-import org.junit.After;
-import static org.junit.Assert.assertNull;
-import org.junit.Before;
-import org.junit.Test;
-
-public class PskDheServerKeyExchangeHandlerTest {
-
-    private PskDheServerKeyExchangeHandler handler;
-    private TlsContext context;
-
-    @Before
-    public void setUp() {
-        context = new TlsContext();
-        handler = new PskDheServerKeyExchangeHandler(context);
-
-    }
-
-    @After
-    public void tearDown() {
-    }
-
-    /**
-     * Test of adjustContext method, of class PskDheServerKeyExchangeHandler.
-     */
-    @Test
-    public void testadjustContext() {
-=======
 import org.junit.jupiter.api.Test;
 
 import java.math.BigInteger;
@@ -55,12 +25,11 @@
     }
 
     /**
-     * Test of adjustTLSContext method, of class PskDheServerKeyExchangeHandler.
+     * Test of adjustContext method, of class PskDheServerKeyExchangeHandler.
      */
     @Test
     @Override
-    public void testAdjustTLSContext() {
->>>>>>> b1069fa4
+    public void testadjustContext() {
         PskDheServerKeyExchangeMessage message = new PskDheServerKeyExchangeMessage();
         message.setModulus(BigInteger.TEN.toByteArray());
         message.setGenerator(BigInteger.ONE.toByteArray());
