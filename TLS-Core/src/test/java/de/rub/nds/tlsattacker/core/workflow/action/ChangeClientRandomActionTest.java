--- conflicted
+++ resolved
@@ -9,49 +9,14 @@
 
 package de.rub.nds.tlsattacker.core.workflow.action;
 
-<<<<<<< HEAD
-import de.rub.nds.tlsattacker.core.constants.CipherSuite;
-import de.rub.nds.tlsattacker.core.exceptions.CryptoException;
-import de.rub.nds.tlsattacker.core.state.State;
-import de.rub.nds.tlsattacker.core.layer.context.TlsContext;
-import de.rub.nds.tlsattacker.core.workflow.WorkflowTrace;
-import de.rub.nds.tlsattacker.util.tests.SlowTests;
-import java.security.InvalidAlgorithmParameterException;
-import java.security.InvalidKeyException;
-import java.security.NoSuchAlgorithmException;
-import javax.crypto.NoSuchPaddingException;
-import org.junit.After;
-import static org.junit.Assert.*;
-import org.junit.Before;
-import org.junit.Test;
-import org.junit.experimental.categories.Category;
-=======
 import static org.junit.jupiter.api.Assertions.assertArrayEquals;
->>>>>>> b1069fa4
 
 import org.junit.jupiter.api.Test;
 
 public class ChangeClientRandomActionTest extends AbstractChangeActionTest<ChangeClientRandomAction> {
 
-<<<<<<< HEAD
-    @Before
-    public void setUp() throws NoSuchAlgorithmException, NoSuchPaddingException, InvalidKeyException,
-        InvalidAlgorithmParameterException, CryptoException {
-        action = new ChangeClientRandomAction(new byte[] { 0, 1 });
-        WorkflowTrace trace = new WorkflowTrace();
-        trace.addTlsAction(action);
-        state = new State(trace);
-
-        tlsContext = state.getTlsContext();
-        tlsContext.setSelectedCipherSuite(CipherSuite.TLS_DHE_DSS_WITH_AES_128_CBC_SHA);
-    }
-
-    @After
-    public void tearDown() {
-=======
     public ChangeClientRandomActionTest() {
         super(new ChangeClientRandomAction(new byte[] { 0, 1 }), ChangeClientRandomAction.class);
->>>>>>> b1069fa4
     }
 
     /**
