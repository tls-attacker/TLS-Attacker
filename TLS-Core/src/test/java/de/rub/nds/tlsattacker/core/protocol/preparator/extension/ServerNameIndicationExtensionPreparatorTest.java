/**
 * TLS-Attacker - A Modular Penetration Testing Framework for TLS
 *
 * Copyright 2014-2022 Ruhr University Bochum, Paderborn University, Hackmanit GmbH
 *
 * Licensed under Apache License, Version 2.0
 * http://www.apache.org/licenses/LICENSE-2.0.txt
 */

package de.rub.nds.tlsattacker.core.protocol.preparator.extension;

import static org.junit.jupiter.api.Assertions.assertArrayEquals;
import static org.junit.jupiter.api.Assertions.assertEquals;

import de.rub.nds.tlsattacker.core.protocol.message.extension.ServerNameIndicationExtensionMessage;
import de.rub.nds.tlsattacker.core.protocol.message.extension.sni.ServerNamePair;
import de.rub.nds.tlsattacker.core.protocol.serializer.extension.ServerNameIndicationExtensionSerializer;
<<<<<<< HEAD
import de.rub.nds.tlsattacker.core.state.Context;
import de.rub.nds.tlsattacker.core.workflow.chooser.Chooser;
import de.rub.nds.tlsattacker.core.workflow.chooser.ChooserFactory;
=======
import org.junit.jupiter.api.Test;

>>>>>>> b1069fa4
import java.util.LinkedList;
import java.util.List;

public class ServerNameIndicationExtensionPreparatorTest
    extends AbstractExtensionMessagePreparatorTest<ServerNameIndicationExtensionMessage,
        ServerNameIndicationExtensionSerializer, ServerNameIndicationExtensionPreparator> {

<<<<<<< HEAD
    private Chooser chooser;
    private ServerNameIndicationExtensionMessage message;
    private ServerNameIndicationExtensionSerializer serializer;
    private Config config;

    @Before
    public void setUp() {
        config = new Config();
        Context outerContext = new Context(config);
        chooser = ChooserFactory.getChooser(ChooserType.DEFAULT, outerContext, config);
        message = new ServerNameIndicationExtensionMessage();
=======
    public ServerNameIndicationExtensionPreparatorTest() {
        super(ServerNameIndicationExtensionMessage::new, ServerNameIndicationExtensionMessage::new,
            ServerNameIndicationExtensionSerializer::new, ServerNameIndicationExtensionPreparator::new);
>>>>>>> b1069fa4
    }

    /**
     * Test of prepareExtensionContent method, of class ServerNameIndicationExtensionPreparator.
     */
    @Test
    public void testPrepare() {
        List<ServerNamePair> pairList = new LinkedList<>();
        ServerNamePair pair = new ServerNamePair((byte) 1, new byte[] { 0x01, 0x02 });
        pairList.add(pair);
<<<<<<< HEAD
        config.setDefaultSniHostnames(pairList);
        ServerNameIndicationExtensionPreparator serverPrep =
            new ServerNameIndicationExtensionPreparator(chooser, message);
=======
        context.getConfig().setDefaultSniHostnames(pairList);
>>>>>>> b1069fa4

        preparator.prepare();

        assertArrayEquals(new byte[] { 0x01, 0x00, 0x02, 0x01, 0x02 },
            preparator.getObject().getServerNameListBytes().getValue());
        assertEquals(5, preparator.getObject().getServerNameListLength().getOriginalValue());
    }

    @Test
    public void testPrepareWithTwoPairs() {
        List<ServerNamePair> pairList = new LinkedList<>();
        ServerNamePair pair = new ServerNamePair((byte) 1, new byte[] { 0x01, 0x02 });
        pairList.add(pair);
        ServerNamePair pair2 = new ServerNamePair((byte) 2, new byte[] { 0x03, 0x04, 0x05, 0x06 });
        pairList.add(pair2);
<<<<<<< HEAD
        config.setDefaultSniHostnames(pairList);

        ServerNameIndicationExtensionPreparator serverPrep =
            new ServerNameIndicationExtensionPreparator(chooser, message);
=======
        context.getConfig().setDefaultSniHostnames(pairList);
>>>>>>> b1069fa4

        preparator.prepare();

        assertArrayEquals(new byte[] { 0x01, 0x00, 0x02, 0x01, 0x02, 0x02, 0x00, 0x04, 0x03, 0x04, 0x05, 0x06 },
            preparator.getObject().getServerNameListBytes().getValue());
        assertEquals(12, preparator.getObject().getServerNameListLength().getOriginalValue());
    }
}<|MERGE_RESOLUTION|>--- conflicted
+++ resolved
@@ -15,14 +15,8 @@
 import de.rub.nds.tlsattacker.core.protocol.message.extension.ServerNameIndicationExtensionMessage;
 import de.rub.nds.tlsattacker.core.protocol.message.extension.sni.ServerNamePair;
 import de.rub.nds.tlsattacker.core.protocol.serializer.extension.ServerNameIndicationExtensionSerializer;
-<<<<<<< HEAD
-import de.rub.nds.tlsattacker.core.state.Context;
-import de.rub.nds.tlsattacker.core.workflow.chooser.Chooser;
-import de.rub.nds.tlsattacker.core.workflow.chooser.ChooserFactory;
-=======
 import org.junit.jupiter.api.Test;
 
->>>>>>> b1069fa4
 import java.util.LinkedList;
 import java.util.List;
 
@@ -30,23 +24,9 @@
     extends AbstractExtensionMessagePreparatorTest<ServerNameIndicationExtensionMessage,
         ServerNameIndicationExtensionSerializer, ServerNameIndicationExtensionPreparator> {
 
-<<<<<<< HEAD
-    private Chooser chooser;
-    private ServerNameIndicationExtensionMessage message;
-    private ServerNameIndicationExtensionSerializer serializer;
-    private Config config;
-
-    @Before
-    public void setUp() {
-        config = new Config();
-        Context outerContext = new Context(config);
-        chooser = ChooserFactory.getChooser(ChooserType.DEFAULT, outerContext, config);
-        message = new ServerNameIndicationExtensionMessage();
-=======
     public ServerNameIndicationExtensionPreparatorTest() {
-        super(ServerNameIndicationExtensionMessage::new, ServerNameIndicationExtensionMessage::new,
-            ServerNameIndicationExtensionSerializer::new, ServerNameIndicationExtensionPreparator::new);
->>>>>>> b1069fa4
+        super(ServerNameIndicationExtensionMessage::new, ServerNameIndicationExtensionSerializer::new,
+            ServerNameIndicationExtensionPreparator::new);
     }
 
     /**
@@ -57,13 +37,7 @@
         List<ServerNamePair> pairList = new LinkedList<>();
         ServerNamePair pair = new ServerNamePair((byte) 1, new byte[] { 0x01, 0x02 });
         pairList.add(pair);
-<<<<<<< HEAD
-        config.setDefaultSniHostnames(pairList);
-        ServerNameIndicationExtensionPreparator serverPrep =
-            new ServerNameIndicationExtensionPreparator(chooser, message);
-=======
         context.getConfig().setDefaultSniHostnames(pairList);
->>>>>>> b1069fa4
 
         preparator.prepare();
 
@@ -79,14 +53,7 @@
         pairList.add(pair);
         ServerNamePair pair2 = new ServerNamePair((byte) 2, new byte[] { 0x03, 0x04, 0x05, 0x06 });
         pairList.add(pair2);
-<<<<<<< HEAD
-        config.setDefaultSniHostnames(pairList);
-
-        ServerNameIndicationExtensionPreparator serverPrep =
-            new ServerNameIndicationExtensionPreparator(chooser, message);
-=======
         context.getConfig().setDefaultSniHostnames(pairList);
->>>>>>> b1069fa4
 
         preparator.prepare();
 
