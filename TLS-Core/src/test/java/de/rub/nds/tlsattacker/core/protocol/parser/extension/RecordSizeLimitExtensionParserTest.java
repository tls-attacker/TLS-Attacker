--- conflicted
+++ resolved
@@ -40,15 +40,11 @@
     }
 
     /**
-     * Test of parseExtensionMessageContent method of class RecordSizeLimitExtensionParser.
+     * Test of parse method of class RecordSizeLimitExtensionParser.
      */
     @Test
-<<<<<<< HEAD
     public void testParse() {
-=======
-    public void testParseExtensionMessageContent() {
         TlsContext tlsContext = new TlsContext(config);
->>>>>>> e98d238a
         RecordSizeLimitExtensionParser parser =
             new RecordSizeLimitExtensionParser(new ByteArrayInputStream(extension), tlsContext);
         RecordSizeLimitExtensionMessage message = new RecordSizeLimitExtensionMessage();
