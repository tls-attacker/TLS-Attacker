--- conflicted
+++ resolved
@@ -13,33 +13,6 @@
 import de.rub.nds.tlsattacker.core.protocol.parser.extension.SignedCertificateTimestampExtensionParserTest;
 import org.junit.jupiter.params.provider.Arguments;
 
-<<<<<<< HEAD
-@RunWith(Parameterized.class)
-public class SignedCertificateTimestampExtensionSerializerTest {
-
-    @Parameterized.Parameters
-    public static Collection<Object[]> generateData() {
-        return SignedCertificateTimestampExtensionParserTest.generateData();
-    }
-
-    private final byte[] timestamp;
-    private final byte[] expectedBytes;
-    private SignedCertificateTimestampExtensionMessage message;
-
-    public SignedCertificateTimestampExtensionSerializerTest(byte[] timestamp, byte[] expectedBytes) {
-        this.timestamp = timestamp;
-        this.expectedBytes = expectedBytes;
-    }
-
-    @Test
-    public void testSerializeExtensionContent() {
-        message = new SignedCertificateTimestampExtensionMessage();
-        message.setSignedTimestamp(timestamp);
-
-        SignedCertificateTimestampExtensionSerializer serializer =
-            new SignedCertificateTimestampExtensionSerializer(message);
-        assertArrayEquals(expectedBytes, serializer.serializeExtensionContent());
-=======
 import java.util.List;
 import java.util.stream.Stream;
 
@@ -53,6 +26,5 @@
 
     public static Stream<Arguments> provideTestVectors() {
         return SignedCertificateTimestampExtensionParserTest.provideTestVectors();
->>>>>>> b1069fa4
     }
 }