--- conflicted
+++ resolved
@@ -11,42 +11,11 @@
 
 import de.rub.nds.tlsattacker.core.protocol.message.extension.ExtendedRandomExtensionMessage;
 import de.rub.nds.tlsattacker.core.protocol.parser.extension.ExtendedRandomExtensionParserTest;
-<<<<<<< HEAD
-import java.util.Collection;
-import static org.junit.Assert.assertArrayEquals;
-import org.junit.Test;
-import org.junit.runner.RunWith;
-import org.junit.runners.Parameterized;
-
-@RunWith(Parameterized.class)
-public class ExtendedRandomExtensionSerializerTest {
-=======
 import org.junit.jupiter.params.provider.Arguments;
->>>>>>> b1069fa4
 
 import java.util.List;
 import java.util.stream.Stream;
 
-<<<<<<< HEAD
-    private final byte[] extendedRandom;
-    private final byte[] expectedBytes;
-    private ExtendedRandomExtensionMessage message;
-
-    public ExtendedRandomExtensionSerializerTest(byte[] extendedRandom, byte[] expectedBytes) {
-        this.extendedRandom = extendedRandom;
-        this.expectedBytes = expectedBytes;
-    }
-
-    @Test
-    public void testSerializeExtensionContent() {
-        message = new ExtendedRandomExtensionMessage();
-        message.setExtendedRandom(extendedRandom);
-        message.setExtendedRandomLength(extendedRandom.length);
-
-        ExtendedRandomExtensionSerializer serializer = new ExtendedRandomExtensionSerializer(message);
-
-        assertArrayEquals(expectedBytes, serializer.serializeExtensionContent());
-=======
 public class ExtendedRandomExtensionSerializerTest
     extends AbstractExtensionMessageSerializerTest<ExtendedRandomExtensionMessage, ExtendedRandomExtensionSerializer> {
 
@@ -58,6 +27,5 @@
 
     public static Stream<Arguments> provideTestVectors() {
         return ExtendedRandomExtensionParserTest.provideTestVectors();
->>>>>>> b1069fa4
     }
 }