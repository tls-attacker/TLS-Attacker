--- conflicted
+++ resolved
@@ -17,11 +17,7 @@
 import org.junit.jupiter.api.Test;
 
 public class EncryptedExtensionsHandlerTest
-<<<<<<< HEAD
         extends AbstractProtocolMessageHandlerTest<
-=======
-        extends AbstractTlsMessageHandlerTest<
->>>>>>> 9654fc35
                 EncryptedExtensionsMessage, EncryptedExtensionsHandler> {
 
     public EncryptedExtensionsHandlerTest() {
@@ -29,11 +25,7 @@
         context.setTalkingConnectionEndType(ConnectionEndType.SERVER);
     }
 
-<<<<<<< HEAD
     /** Test of adjustContext method, of class EncryptedExtensionsHandler. */
-=======
-    /** Test of adjustTLSContext method, of class EncryptedExtensionsHandler. */
->>>>>>> 9654fc35
     @Test
     @Override
     public void testadjustContext() {
@@ -44,11 +36,7 @@
         assertTrue(context.getNegotiatedExtensionSet().isEmpty());
     }
 
-<<<<<<< HEAD
     /** Test of adjustContext method, of class EncryptedExtensionsHandler. */
-=======
-    /** Test of adjustTLSContext method, of class EncryptedExtensionsHandler. */
->>>>>>> 9654fc35
     @Test
     public void testadjustContextWithSNI() {
         EncryptedExtensionsMessage message = new EncryptedExtensionsMessage();
