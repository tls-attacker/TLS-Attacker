/**
 * TLS-Attacker - A Modular Penetration Testing Framework for TLS
 *
 * Copyright 2014-2022 Ruhr University Bochum, Paderborn University, Hackmanit GmbH
 *
 * Licensed under Apache License, Version 2.0
 * http://www.apache.org/licenses/LICENSE-2.0.txt
 */

package de.rub.nds.tlsattacker.core.protocol.handler;

import static org.junit.jupiter.api.Assertions.assertTrue;

import de.rub.nds.tlsattacker.core.constants.ExtensionType;
import de.rub.nds.tlsattacker.core.protocol.message.EncryptedExtensionsMessage;
import de.rub.nds.tlsattacker.core.protocol.message.extension.ServerNameIndicationExtensionMessage;
<<<<<<< HEAD
import de.rub.nds.tlsattacker.core.layer.context.TlsContext;
import de.rub.nds.tlsattacker.transport.ConnectionEndType;
import static org.junit.Assert.assertTrue;
import org.junit.Before;
import org.junit.Test;

public class EncryptedExtensionsHandlerTest {
=======
import de.rub.nds.tlsattacker.transport.ConnectionEndType;
import org.junit.jupiter.api.Test;
>>>>>>> b1069fa4

public class EncryptedExtensionsHandlerTest
    extends AbstractTlsMessageHandlerTest<EncryptedExtensionsMessage, EncryptedExtensionsHandler> {

    public EncryptedExtensionsHandlerTest() {
        super(EncryptedExtensionsMessage::new, EncryptedExtensionsHandler::new);
        context.setTalkingConnectionEndType(ConnectionEndType.SERVER);
<<<<<<< HEAD

        handler = new EncryptedExtensionsHandler(context);
    }

    /**
     * Test of adjustContext method, of class EncryptedExtensionsHandler.
     */
    @Test
    public void testadjustContextWithoutExtensions() {
=======
    }

    /**
     * Test of adjustTLSContext method, of class EncryptedExtensionsHandler.
     */
    @Test
    @Override
    public void testAdjustTLSContext() {
>>>>>>> b1069fa4
        EncryptedExtensionsMessage message = new EncryptedExtensionsMessage();
        handler.adjustContext(message);

        assertTrue(context.getProposedExtensions().isEmpty());
        assertTrue(context.getNegotiatedExtensionSet().isEmpty());
    }

    /**
     * Test of adjustContext method, of class EncryptedExtensionsHandler.
     */
    @Test
    public void testadjustContextWithSNI() {
        EncryptedExtensionsMessage message = new EncryptedExtensionsMessage();
        // "[T]he server SHALL include an extension of type 'server_name' in the
        // (extended) server hello. The
        // 'extension_data' field of this extension SHALL be empty."
        message.addExtension(new ServerNameIndicationExtensionMessage());
        handler.adjustContext(message);

        assertTrue(context.isExtensionNegotiated(ExtensionType.SERVER_NAME_INDICATION));
    }

}<|MERGE_RESOLUTION|>--- conflicted
+++ resolved
@@ -14,18 +14,8 @@
 import de.rub.nds.tlsattacker.core.constants.ExtensionType;
 import de.rub.nds.tlsattacker.core.protocol.message.EncryptedExtensionsMessage;
 import de.rub.nds.tlsattacker.core.protocol.message.extension.ServerNameIndicationExtensionMessage;
-<<<<<<< HEAD
-import de.rub.nds.tlsattacker.core.layer.context.TlsContext;
-import de.rub.nds.tlsattacker.transport.ConnectionEndType;
-import static org.junit.Assert.assertTrue;
-import org.junit.Before;
-import org.junit.Test;
-
-public class EncryptedExtensionsHandlerTest {
-=======
 import de.rub.nds.tlsattacker.transport.ConnectionEndType;
 import org.junit.jupiter.api.Test;
->>>>>>> b1069fa4
 
 public class EncryptedExtensionsHandlerTest
     extends AbstractTlsMessageHandlerTest<EncryptedExtensionsMessage, EncryptedExtensionsHandler> {
@@ -33,26 +23,14 @@
     public EncryptedExtensionsHandlerTest() {
         super(EncryptedExtensionsMessage::new, EncryptedExtensionsHandler::new);
         context.setTalkingConnectionEndType(ConnectionEndType.SERVER);
-<<<<<<< HEAD
-
-        handler = new EncryptedExtensionsHandler(context);
     }
 
     /**
      * Test of adjustContext method, of class EncryptedExtensionsHandler.
      */
     @Test
-    public void testadjustContextWithoutExtensions() {
-=======
-    }
-
-    /**
-     * Test of adjustTLSContext method, of class EncryptedExtensionsHandler.
-     */
-    @Test
     @Override
-    public void testAdjustTLSContext() {
->>>>>>> b1069fa4
+    public void testadjustContext() {
         EncryptedExtensionsMessage message = new EncryptedExtensionsMessage();
         handler.adjustContext(message);
 
