/**
 * TLS-Attacker - A Modular Penetration Testing Framework for TLS
 *
 * Copyright 2014-2022 Ruhr University Bochum, Paderborn University, Hackmanit GmbH
 *
 * Licensed under Apache License, Version 2.0
 * http://www.apache.org/licenses/LICENSE-2.0.txt
 */

package de.rub.nds.tlsattacker.core.protocol.handler;

import static org.junit.jupiter.api.Assertions.assertArrayEquals;
import static org.junit.jupiter.api.Assertions.assertEquals;

import de.rub.nds.modifiablevariable.util.ArrayConverter;
import de.rub.nds.tlsattacker.core.constants.CipherSuite;
import de.rub.nds.tlsattacker.core.constants.ProtocolVersion;
import de.rub.nds.tlsattacker.core.protocol.message.DHClientKeyExchangeMessage;
<<<<<<< HEAD
import de.rub.nds.tlsattacker.core.layer.context.TlsContext;
import java.math.BigInteger;
import org.junit.After;
import static org.junit.Assert.assertArrayEquals;
import static org.junit.Assert.assertTrue;
import org.junit.Before;
import org.junit.Test;

@SuppressWarnings("SpellCheckingInspection")
public class DHClientKeyExchangeHandlerTest {

    private DHClientKeyExchangeHandler handler;
    private TlsContext context;

    @Before
    public void setUp() {
        context = new TlsContext();
        handler = new DHClientKeyExchangeHandler(context);

    }

    @After
    public void tearDown() {
    }

    /**
     * Test of adjustContext method, of class DHClientKeyExchangeHandler.
     */
    @Test
    public void testadjustContext() {
=======
import de.rub.nds.tlsattacker.core.record.layer.TlsRecordLayer;
import org.junit.jupiter.api.Test;

import java.math.BigInteger;

public class DHClientKeyExchangeHandlerTest extends
    AbstractTlsMessageHandlerTest<DHClientKeyExchangeMessage, ClientKeyExchangeHandler<DHClientKeyExchangeMessage>> {

    public DHClientKeyExchangeHandlerTest() {
        super(DHClientKeyExchangeMessage::new, DHClientKeyExchangeHandler::new);
    }

    /**
     * Test of adjustTLSContext method, of class DHClientKeyExchangeHandler.
     */
    @Test
    @Override
    public void testAdjustTLSContext() {
>>>>>>> b1069fa4
        DHClientKeyExchangeMessage message = new DHClientKeyExchangeMessage();
        message.setPublicKey(new byte[] { 1 });
        message.prepareComputations();
        message.getComputations().setPremasterSecret(ArrayConverter.hexStringToByteArray(
            "17631f03fb5f59e65ef9b581bb6494e7304e2eaffb07ff7356cf62db1c44f4e4c15614909a3f2980c1908da2200924a23bc037963c204048cc77b1bcab5e6c9ef2c32928bcbdc0b664535885d46a9d4af4104eba4d7428c5741cf1c74bbd54d8e7ea16eaa126218286639a740fc39173e8989aea7f4b4440e1cad321315911fc4a8135d1217ebada1c70cb4ce99ff11dc8c8ca4ffc3c48a9f3f2143588a8fec147a6c3da4d36df18cf075eb7de187d83c7e3b7fd27124741a4b8809bed4f43ed9a434ce59c6a33277be96d8ef27b8e6a59d70bf6a04a86f04dfc37ab69ad90da53dfc1ea27f60a32ee7608b2197943bf8673dbe68003277bfd40b40d18b1a3bf"));
        message.getComputations().setClientServerRandom(ArrayConverter.hexStringToByteArray(
            "c8c9c788adbd9dc72b5dd0635f9e2576e09c87b67e045c026ffa3281069601fd594c07e445947b545a746fcbc094e12427e0286be2199300925a81be02bf5467"));
        context.setSelectedCipherSuite(CipherSuite.TLS_DHE_RSA_WITH_AES_256_CBC_SHA);
        context.setSelectedProtocolVersion(ProtocolVersion.TLS10);
        handler.adjustContext(message);
        assertArrayEquals(ArrayConverter.hexStringToByteArray(
            "17631f03fb5f59e65ef9b581bb6494e7304e2eaffb07ff7356cf62db1c44f4e4c15614909a3f2980c1908da2200924a23bc037963c204048cc77b1bcab5e6c9ef2c32928bcbdc0b664535885d46a9d4af4104eba4d7428c5741cf1c74bbd54d8e7ea16eaa126218286639a740fc39173e8989aea7f4b4440e1cad321315911fc4a8135d1217ebada1c70cb4ce99ff11dc8c8ca4ffc3c48a9f3f2143588a8fec147a6c3da4d36df18cf075eb7de187d83c7e3b7fd27124741a4b8809bed4f43ed9a434ce59c6a33277be96d8ef27b8e6a59d70bf6a04a86f04dfc37ab69ad90da53dfc1ea27f60a32ee7608b2197943bf8673dbe68003277bfd40b40d18b1a3bf"),
            context.getPreMasterSecret());
        assertArrayEquals(
            ArrayConverter.hexStringToByteArray(
                "4a0a7f6a0598acb36684359e1a19d848ab03b3ba1167430471166d94dcf8315d1c4290c9d9e40c50ae834df7b4f4bdef"),
            context.getMasterSecret());
        assertEquals(context.getClientDhPublicKey(), BigInteger.ONE);
    }
}<|MERGE_RESOLUTION|>--- conflicted
+++ resolved
@@ -16,39 +16,6 @@
 import de.rub.nds.tlsattacker.core.constants.CipherSuite;
 import de.rub.nds.tlsattacker.core.constants.ProtocolVersion;
 import de.rub.nds.tlsattacker.core.protocol.message.DHClientKeyExchangeMessage;
-<<<<<<< HEAD
-import de.rub.nds.tlsattacker.core.layer.context.TlsContext;
-import java.math.BigInteger;
-import org.junit.After;
-import static org.junit.Assert.assertArrayEquals;
-import static org.junit.Assert.assertTrue;
-import org.junit.Before;
-import org.junit.Test;
-
-@SuppressWarnings("SpellCheckingInspection")
-public class DHClientKeyExchangeHandlerTest {
-
-    private DHClientKeyExchangeHandler handler;
-    private TlsContext context;
-
-    @Before
-    public void setUp() {
-        context = new TlsContext();
-        handler = new DHClientKeyExchangeHandler(context);
-
-    }
-
-    @After
-    public void tearDown() {
-    }
-
-    /**
-     * Test of adjustContext method, of class DHClientKeyExchangeHandler.
-     */
-    @Test
-    public void testadjustContext() {
-=======
-import de.rub.nds.tlsattacker.core.record.layer.TlsRecordLayer;
 import org.junit.jupiter.api.Test;
 
 import java.math.BigInteger;
@@ -61,12 +28,11 @@
     }
 
     /**
-     * Test of adjustTLSContext method, of class DHClientKeyExchangeHandler.
+     * Test of adjustContext method, of class DHClientKeyExchangeHandler.
      */
     @Test
     @Override
-    public void testAdjustTLSContext() {
->>>>>>> b1069fa4
+    public void testadjustContext() {
         DHClientKeyExchangeMessage message = new DHClientKeyExchangeMessage();
         message.setPublicKey(new byte[] { 1 });
         message.prepareComputations();
