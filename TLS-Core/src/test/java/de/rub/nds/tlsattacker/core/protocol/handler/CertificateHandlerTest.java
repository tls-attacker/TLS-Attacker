--- conflicted
+++ resolved
@@ -15,12 +15,8 @@
 import de.rub.nds.tlsattacker.core.protocol.preparator.CertificateMessagePreparator;
 import de.rub.nds.tlsattacker.core.protocol.serializer.CertificateMessageSerializer;
 import de.rub.nds.tlsattacker.core.workflow.TlsContext;
-<<<<<<< HEAD
-import de.rub.nds.tlsattacker.transport.ConnectionEnd;
+import de.rub.nds.tlsattacker.transport.ConnectionEndType;
 import de.rub.nds.tlsattacker.core.constants.ProtocolVersion;
-=======
-import de.rub.nds.tlsattacker.transport.ConnectionEndType;
->>>>>>> bf3d8168
 import java.security.Security;
 import org.bouncycastle.jce.provider.BouncyCastleProvider;
 import org.junit.After;
@@ -78,12 +74,8 @@
      */
     @Test
     public void testAdjustTLSContext() {
-<<<<<<< HEAD
-        context.setTalkingConnectionEnd(ConnectionEnd.CLIENT);
+        context.setTalkingConnectionEndType(ConnectionEndType.CLIENT);
         context.setSelectedProtocolVersion(ProtocolVersion.TLS12);
-=======
-        context.setTalkingConnectionEndType(ConnectionEndType.CLIENT);
->>>>>>> bf3d8168
         CertificateMessage message = new CertificateMessage();
         message.setCertificatesListBytes(ArrayConverter
                 .hexStringToByteArray("00023a30820236308201dba0030201020209008812dc4bf7943e2b300a06082a8648ce3d0403023077310b3009060355040613024445310c300a06035504080c034e5257310f300d06035504070c06426f6368756d312f302d060355040a0c263c7363726970743e616c6572742827544c532d41747461636b657227293c2f7363726970743e3118301606035504030c0f746c732d61747461636b65722e6465301e170d3137303232323132353032385a170d3138303232323132353032385a3077310b3009060355040613024445310c300a06035504080c034e5257310f300d06035504070c06426f6368756d312f302d060355040a0c263c7363726970743e616c6572742827544c532d41747461636b657227293c2f7363726970743e3118301606035504030c0f746c732d61747461636b65722e64653059301306072a8648ce3d020106082a8648ce3d03010703420004fbca33b6018a6b244aea13a5332b505daa865026a565f7c7dc3aed6d8b8193248abb4000cf4a1c2c29d94ce1072454ea0a990cd97c863b931f266cc3addad922a350304e301d0603551d0e041604141e9b408ab6236764f8a1d26ed696f009d7b18904301f0603551d230418301680141e9b408ab6236764f8a1d26ed696f009d7b18904300c0603551d13040530030101ff300a06082a8648ce3d0403020349003046022100c9c06d798bbdf6809a3c9523bb979a64a0565fb1759182d6f6bcf6849cd70c7d022100b8e695c1915f71a348600ca90d48dfead7ea5c97b116b05c270af595c94bfa8d"));
@@ -93,12 +85,8 @@
         assertNotNull(context.getClientCertificatePublicKey());
         assertNull(context.getServerCertificate());
         context = new TlsContext();
-<<<<<<< HEAD
-        context.setTalkingConnectionEnd(ConnectionEnd.SERVER);
+        context.setTalkingConnectionEndType(ConnectionEndType.SERVER);
         context.setSelectedProtocolVersion(ProtocolVersion.TLS12);
-=======
-        context.setTalkingConnectionEndType(ConnectionEndType.SERVER);
->>>>>>> bf3d8168
         handler = new CertificateHandler(context);
         handler.adjustTLSContext(message);
         assertNull(context.getClientCertificate());
@@ -109,26 +97,17 @@
 
     @Test
     public void testAdjustTLSContextWithUnparsableCertificate() {
-<<<<<<< HEAD
-        context.setTalkingConnectionEnd(ConnectionEnd.CLIENT);
+        context.setTalkingConnectionEndType(ConnectionEndType.CLIENT);
         context.setSelectedProtocolVersion(ProtocolVersion.TLS12);
-=======
-        context.setTalkingConnectionEndType(ConnectionEndType.CLIENT);
->>>>>>> bf3d8168
         CertificateMessage message = new CertificateMessage();
         message.setCertificatesListBytes(new byte[] { 0, 1, 2, 3, 4 });
         message.setCertificatesListLength(5);
         handler.adjustTLSContext(message);
         assertNull(context.getClientCertificate());
         assertNull(context.getServerCertificate());
-<<<<<<< HEAD
-        context.setTalkingConnectionEnd(ConnectionEnd.SERVER);
+        context.setTalkingConnectionEndType(ConnectionEndType.SERVER);
         context.setSelectedProtocolVersion(ProtocolVersion.TLS12);
         message.setCertificatesListBytes(new byte[] { 0, 1, 2, 3, 4 });
-=======
-        context.setTalkingConnectionEndType(ConnectionEndType.SERVER);
-        message.setX509CertificateBytes(new byte[] { 0, 1, 2, 3, 4 });
->>>>>>> bf3d8168
         handler.adjustTLSContext(message);
         assertNull(context.getClientCertificate());
         assertNull(context.getServerCertificate());
