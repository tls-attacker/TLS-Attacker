--- conflicted
+++ resolved
@@ -31,12 +31,8 @@
     public void testPreparator() {
         context = new TlsContext();
         message = new ExtendedMasterSecretExtensionMessage();
-<<<<<<< HEAD
-        preparator = new ExtendedMasterSecretExtensionPreparator(context.getChooser(), message);
-=======
-        preparator = new ExtendedMasterSecretExtensionPreparator(context, message,
+        preparator = new ExtendedMasterSecretExtensionPreparator(context.getChooser(), message,
                 new ExtendedMasterSecretExtensionSerializer(message));
->>>>>>> 5feb5a03
 
         context.getConfig().setAddExtendedMasterSecretExtension(true);
         preparator.prepare();
