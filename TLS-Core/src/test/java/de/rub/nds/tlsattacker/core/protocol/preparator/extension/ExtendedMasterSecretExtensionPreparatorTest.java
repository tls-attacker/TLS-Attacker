--- conflicted
+++ resolved
@@ -15,33 +15,15 @@
 import de.rub.nds.tlsattacker.core.constants.ExtensionType;
 import de.rub.nds.tlsattacker.core.protocol.message.extension.ExtendedMasterSecretExtensionMessage;
 import de.rub.nds.tlsattacker.core.protocol.serializer.extension.ExtendedMasterSecretExtensionSerializer;
-<<<<<<< HEAD
-import de.rub.nds.tlsattacker.core.layer.context.TlsContext;
-import static org.junit.Assert.assertArrayEquals;
-import static org.junit.Assert.assertEquals;
-import org.junit.Before;
-import org.junit.Test;
-
-public class ExtendedMasterSecretExtensionPreparatorTest {
-=======
 import org.junit.jupiter.api.Test;
->>>>>>> b1069fa4
 
 public class ExtendedMasterSecretExtensionPreparatorTest
     extends AbstractExtensionMessagePreparatorTest<ExtendedMasterSecretExtensionMessage,
         ExtendedMasterSecretExtensionSerializer, ExtendedMasterSecretExtensionPreparator> {
 
-<<<<<<< HEAD
-    @Before
-    public void setUp() {
-        context = new TlsContext();
-        message = new ExtendedMasterSecretExtensionMessage();
-        preparator = new ExtendedMasterSecretExtensionPreparator(context.getChooser(), message);
-=======
     public ExtendedMasterSecretExtensionPreparatorTest() {
-        super(ExtendedMasterSecretExtensionMessage::new, ExtendedMasterSecretExtensionMessage::new,
-            ExtendedMasterSecretExtensionSerializer::new, ExtendedMasterSecretExtensionPreparator::new);
->>>>>>> b1069fa4
+        super(ExtendedMasterSecretExtensionMessage::new, ExtendedMasterSecretExtensionSerializer::new,
+            ExtendedMasterSecretExtensionPreparator::new);
     }
 
     @Test
