/**
 * TLS-Attacker - A Modular Penetration Testing Framework for TLS
 *
 * Copyright 2014-2022 Ruhr University Bochum, Paderborn University, Hackmanit GmbH
 *
 * Licensed under Apache License, Version 2.0
 * http://www.apache.org/licenses/LICENSE-2.0.txt
 */

package de.rub.nds.tlsattacker.core.protocol.serializer;

<<<<<<< HEAD
import de.rub.nds.tlsattacker.core.constants.ProtocolVersion;
import de.rub.nds.tlsattacker.core.protocol.message.CertificateRequestMessage;
import de.rub.nds.tlsattacker.core.protocol.parser.CertificateRequestTls13ParserTest;
import java.util.Collection;
import static org.junit.Assert.assertArrayEquals;
import org.junit.Test;
import org.junit.runner.RunWith;
import org.junit.runners.Parameterized;

@RunWith(Parameterized.class)
public class CertificateRequestTls13SerializerTest {

    @Parameterized.Parameters
    public static Collection<Object[]> generateData() {
        return CertificateRequestTls13ParserTest.generateData();
    }

    private byte[] message;
    private int certificateRequestContextLength;
    private byte[] certificateRequestContext;
    private byte[] extensionBytes;
    private ProtocolVersion version;

    public CertificateRequestTls13SerializerTest(byte[] message, int certificateRequestContextLength,
        byte[] certificateRequestContext, byte[] extensionBytes, ProtocolVersion version) {
        this.message = message;
        this.certificateRequestContextLength = certificateRequestContextLength;
        this.certificateRequestContext = certificateRequestContext;
        this.extensionBytes = extensionBytes;
        this.version = version;
    }

    /**
     * Test of serializeHandshakeMessageContent method, of class CertificateRequestSerializer.
     */
    @Test
    public void testSerializeHandshakeMessageContent() {
        CertificateRequestMessage msg = new CertificateRequestMessage();
        msg.setCertificateRequestContext(certificateRequestContext);
        msg.setCertificateRequestContextLength(certificateRequestContextLength);
        msg.setExtensionBytes(extensionBytes);
        msg.setExtensionsLength(msg.getExtensionBytes().getValue().length);
        CertificateRequestSerializer serializer = new CertificateRequestSerializer(msg, version);
        assertArrayEquals(this.message, serializer.serializeHandshakeMessageContent());
    }

=======
import de.rub.nds.tlsattacker.core.protocol.message.CertificateRequestMessage;
import de.rub.nds.tlsattacker.core.protocol.parser.CertificateRequestTls13ParserTest;
import org.junit.jupiter.params.provider.Arguments;

import java.util.List;
import java.util.stream.Stream;

public class CertificateRequestTls13SerializerTest
    extends AbstractHandshakeMessageSerializerTest<CertificateRequestMessage, CertificateRequestSerializer> {

    public CertificateRequestTls13SerializerTest() {
        super(CertificateRequestMessage::new, CertificateRequestSerializer::new,
            List.of((msg, obj) -> msg.setCertificateRequestContextLength((Integer) obj),
                (msg, obj) -> msg.setCertificateRequestContext((byte[]) obj),
                (msg, obj) -> msg.setExtensionsLength((Integer) obj),
                (msg, obj) -> msg.setExtensionBytes((byte[]) obj)));
    }

    public static Stream<Arguments> provideTestVectors() {
        return CertificateRequestTls13ParserTest.provideTestVectors();
    }
>>>>>>> b1069fa4
}<|MERGE_RESOLUTION|>--- conflicted
+++ resolved
@@ -9,54 +9,6 @@
 
 package de.rub.nds.tlsattacker.core.protocol.serializer;
 
-<<<<<<< HEAD
-import de.rub.nds.tlsattacker.core.constants.ProtocolVersion;
-import de.rub.nds.tlsattacker.core.protocol.message.CertificateRequestMessage;
-import de.rub.nds.tlsattacker.core.protocol.parser.CertificateRequestTls13ParserTest;
-import java.util.Collection;
-import static org.junit.Assert.assertArrayEquals;
-import org.junit.Test;
-import org.junit.runner.RunWith;
-import org.junit.runners.Parameterized;
-
-@RunWith(Parameterized.class)
-public class CertificateRequestTls13SerializerTest {
-
-    @Parameterized.Parameters
-    public static Collection<Object[]> generateData() {
-        return CertificateRequestTls13ParserTest.generateData();
-    }
-
-    private byte[] message;
-    private int certificateRequestContextLength;
-    private byte[] certificateRequestContext;
-    private byte[] extensionBytes;
-    private ProtocolVersion version;
-
-    public CertificateRequestTls13SerializerTest(byte[] message, int certificateRequestContextLength,
-        byte[] certificateRequestContext, byte[] extensionBytes, ProtocolVersion version) {
-        this.message = message;
-        this.certificateRequestContextLength = certificateRequestContextLength;
-        this.certificateRequestContext = certificateRequestContext;
-        this.extensionBytes = extensionBytes;
-        this.version = version;
-    }
-
-    /**
-     * Test of serializeHandshakeMessageContent method, of class CertificateRequestSerializer.
-     */
-    @Test
-    public void testSerializeHandshakeMessageContent() {
-        CertificateRequestMessage msg = new CertificateRequestMessage();
-        msg.setCertificateRequestContext(certificateRequestContext);
-        msg.setCertificateRequestContextLength(certificateRequestContextLength);
-        msg.setExtensionBytes(extensionBytes);
-        msg.setExtensionsLength(msg.getExtensionBytes().getValue().length);
-        CertificateRequestSerializer serializer = new CertificateRequestSerializer(msg, version);
-        assertArrayEquals(this.message, serializer.serializeHandshakeMessageContent());
-    }
-
-=======
 import de.rub.nds.tlsattacker.core.protocol.message.CertificateRequestMessage;
 import de.rub.nds.tlsattacker.core.protocol.parser.CertificateRequestTls13ParserTest;
 import org.junit.jupiter.params.provider.Arguments;
@@ -78,5 +30,4 @@
     public static Stream<Arguments> provideTestVectors() {
         return CertificateRequestTls13ParserTest.provideTestVectors();
     }
->>>>>>> b1069fa4
 }