/**
 * TLS-Attacker - A Modular Penetration Testing Framework for TLS
 *
 * Copyright 2014-2022 Ruhr University Bochum, Paderborn University, Hackmanit GmbH
 *
 * Licensed under Apache License, Version 2.0
 * http://www.apache.org/licenses/LICENSE-2.0.txt
 */

package de.rub.nds.tlsattacker.core.protocol.message;

<<<<<<< HEAD
import de.rub.nds.tlsattacker.core.constants.ProtocolMessageType;
import org.junit.After;
import static org.junit.Assert.assertEquals;
import org.junit.Before;
import org.junit.Test;

public class UnknownMessageTest {

    UnknownMessage message;

    @Before
    public void setUp() {
        message = new UnknownMessage(ProtocolMessageType.UNKNOWN);
=======
import org.junit.jupiter.params.provider.Arguments;

import java.util.stream.Stream;

public class UnknownMessageTest extends AbstractMessageTest<UnknownMessage> {

    public UnknownMessageTest() {
        super(UnknownMessage::new, "UnknownMessage:\n" + "  Data: %s");
>>>>>>> b1069fa4
    }

    public static Stream<Arguments> provideToStringTestVectors() {
        return Stream.of(Arguments.of(new Object[] { null }, null));
    }
}<|MERGE_RESOLUTION|>--- conflicted
+++ resolved
@@ -9,21 +9,6 @@
 
 package de.rub.nds.tlsattacker.core.protocol.message;
 
-<<<<<<< HEAD
-import de.rub.nds.tlsattacker.core.constants.ProtocolMessageType;
-import org.junit.After;
-import static org.junit.Assert.assertEquals;
-import org.junit.Before;
-import org.junit.Test;
-
-public class UnknownMessageTest {
-
-    UnknownMessage message;
-
-    @Before
-    public void setUp() {
-        message = new UnknownMessage(ProtocolMessageType.UNKNOWN);
-=======
 import org.junit.jupiter.params.provider.Arguments;
 
 import java.util.stream.Stream;
@@ -32,7 +17,6 @@
 
     public UnknownMessageTest() {
         super(UnknownMessage::new, "UnknownMessage:\n" + "  Data: %s");
->>>>>>> b1069fa4
     }
 
     public static Stream<Arguments> provideToStringTestVectors() {
