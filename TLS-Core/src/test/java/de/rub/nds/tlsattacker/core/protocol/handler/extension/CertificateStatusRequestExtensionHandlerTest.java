--- conflicted
+++ resolved
@@ -15,20 +15,10 @@
 import de.rub.nds.tlsattacker.core.constants.CertificateStatusRequestType;
 import de.rub.nds.tlsattacker.core.layer.context.TlsContext;
 import de.rub.nds.tlsattacker.core.protocol.message.extension.CertificateStatusRequestExtensionMessage;
-<<<<<<< HEAD
-import static org.junit.Assert.assertArrayEquals;
-import static org.junit.Assert.assertEquals;
-import org.junit.Before;
-import org.junit.Test;
-
-public class CertificateStatusRequestExtensionHandlerTest {
-
-=======
 import org.junit.jupiter.api.Test;
 
 public class CertificateStatusRequestExtensionHandlerTest extends AbstractExtensionMessageHandlerTest<
     CertificateStatusRequestExtensionMessage, CertificateStatusRequestExtensionHandler> {
->>>>>>> b1069fa4
     private final CertificateStatusRequestType certificateStatusRequestExtensionRequestType =
         CertificateStatusRequestType.OCSP;
     private final byte[] certificateStatusRequestExtensionResponderIDList = new byte[] { 0x01 };
@@ -39,12 +29,8 @@
     }
 
     @Test
-<<<<<<< HEAD
-    public void testadjustContext() {
-=======
     @Override
-    public void testAdjustTLSContext() {
->>>>>>> b1069fa4
+    public void testadjustTLSExtensionContext() {
         CertificateStatusRequestExtensionMessage message = new CertificateStatusRequestExtensionMessage();
         message.setCertificateStatusRequestType(
             certificateStatusRequestExtensionRequestType.getCertificateStatusRequestValue());
