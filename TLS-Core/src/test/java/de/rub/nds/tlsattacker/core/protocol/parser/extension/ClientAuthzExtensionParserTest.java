/**
 * TLS-Attacker - A Modular Penetration Testing Framework for TLS
 *
 * Copyright 2014-2022 Ruhr University Bochum, Paderborn University, Hackmanit GmbH
 *
 * Licensed under Apache License, Version 2.0
 * http://www.apache.org/licenses/LICENSE-2.0.txt
 */

package de.rub.nds.tlsattacker.core.protocol.parser.extension;

import de.rub.nds.modifiablevariable.util.ArrayConverter;
import de.rub.nds.tlsattacker.core.config.Config;
import de.rub.nds.tlsattacker.core.protocol.message.extension.ClientAuthzExtensionMessage;
import de.rub.nds.tlsattacker.core.layer.context.TlsContext;
import java.io.ByteArrayInputStream;
import java.util.Arrays;
import java.util.Collection;
import static org.junit.Assert.assertArrayEquals;
import static org.junit.Assert.assertEquals;
import org.junit.Test;
import org.junit.runner.RunWith;
import org.junit.runners.Parameterized;

@RunWith(Parameterized.class)
public class ClientAuthzExtensionParserTest {

    private final Config config = Config.createConfig();

    @Parameterized.Parameters
    public static Collection<Object[]> generateData() {
        return Arrays.asList(new Object[][] { { ArrayConverter.hexStringToByteArray("0400010203"), 4,
            ArrayConverter.hexStringToByteArray("00010203") } });
    }

    private final byte[] expectedBytes;
    private final int authzFormatListLength;
    private final byte[] authzFormatList;
    private ClientAuthzExtensionParser parser;
    private ClientAuthzExtensionMessage msg;

    public ClientAuthzExtensionParserTest(byte[] expectedBytes, int authzFormatListLength, byte[] authzFormatList) {
        this.expectedBytes = expectedBytes;
        this.authzFormatListLength = authzFormatListLength;
        this.authzFormatList = authzFormatList;
    }

    @Test
<<<<<<< HEAD
    public void testParse() {
        parser = new ClientAuthzExtensionParser(new ByteArrayInputStream(expectedBytes), Config.createConfig());
=======
    public void testParseExtensionMessageContent() {
        TlsContext tlsContext = new TlsContext(config);
        parser = new ClientAuthzExtensionParser(new ByteArrayInputStream(expectedBytes), tlsContext);
>>>>>>> e98d238a
        msg = new ClientAuthzExtensionMessage();
        parser.parse(msg);
        assertEquals(authzFormatListLength, (long) msg.getAuthzFormatListLength().getValue());
        assertArrayEquals(authzFormatList, msg.getAuthzFormatList().getValue());
    }
}<|MERGE_RESOLUTION|>--- conflicted
+++ resolved
@@ -46,14 +46,9 @@
     }
 
     @Test
-<<<<<<< HEAD
     public void testParse() {
-        parser = new ClientAuthzExtensionParser(new ByteArrayInputStream(expectedBytes), Config.createConfig());
-=======
-    public void testParseExtensionMessageContent() {
         TlsContext tlsContext = new TlsContext(config);
         parser = new ClientAuthzExtensionParser(new ByteArrayInputStream(expectedBytes), tlsContext);
->>>>>>> e98d238a
         msg = new ClientAuthzExtensionMessage();
         parser.parse(msg);
         assertEquals(authzFormatListLength, (long) msg.getAuthzFormatListLength().getValue());
