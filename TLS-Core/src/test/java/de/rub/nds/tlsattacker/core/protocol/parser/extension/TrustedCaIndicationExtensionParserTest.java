/**
 * TLS-Attacker - A Modular Penetration Testing Framework for TLS
 *
 * Copyright 2014-2022 Ruhr University Bochum, Paderborn University, Hackmanit GmbH
 *
 * Licensed under Apache License, Version 2.0
 * http://www.apache.org/licenses/LICENSE-2.0.txt
 */

package de.rub.nds.tlsattacker.core.protocol.parser.extension;

import static org.junit.jupiter.api.Assertions.*;

import de.rub.nds.modifiablevariable.util.ArrayConverter;
<<<<<<< HEAD
import de.rub.nds.tlsattacker.core.config.Config;
import de.rub.nds.tlsattacker.core.protocol.message.extension.TrustedCaIndicationExtensionMessage;
import de.rub.nds.tlsattacker.core.protocol.message.extension.trustedauthority.TrustedAuthority;
import de.rub.nds.tlsattacker.core.protocol.preparator.extension.TrustedAuthorityPreparator;
import de.rub.nds.tlsattacker.core.layer.context.TlsContext;
import java.io.ByteArrayInputStream;
import java.util.Arrays;
import java.util.Collection;
import java.util.List;
import static org.junit.Assert.*;
import org.junit.Before;
import org.junit.Test;
import org.junit.runner.RunWith;
import org.junit.runners.Parameterized;

@RunWith(Parameterized.class)
public class TrustedCaIndicationExtensionParserTest {

    @Parameterized.Parameters
    public static Collection<Object[]> generateData() {
        return Arrays
            .asList(
                new Object[][] {
                    { ArrayConverter.hexStringToByteArray("0009000200050102030405"),
                        Arrays.asList(new TrustedAuthority((byte) 0, null, null, null),
                            new TrustedAuthority((byte) 2, null, 5, new byte[] { 0x01, 0x02, 0x03, 0x04, 0x05 })),
                        9 } });
    }

    private final byte[] extensionBytes;
    private final List<TrustedAuthority> trustedAuthoritiesList;
    private final int trustedAuthoritiesLength;
    private final Config config = Config.createConfig();

    public TrustedCaIndicationExtensionParserTest(byte[] extensionBytes, List<TrustedAuthority> trustedAuthoritiesList,
        int trustedAuthoritiesLength) {
        this.extensionBytes = extensionBytes;
        this.trustedAuthoritiesList = trustedAuthoritiesList;
        this.trustedAuthoritiesLength = trustedAuthoritiesLength;
=======
import de.rub.nds.tlsattacker.core.constants.ExtensionType;
import de.rub.nds.tlsattacker.core.protocol.message.extension.TrustedCaIndicationExtensionMessage;
import de.rub.nds.tlsattacker.core.protocol.message.extension.trustedauthority.TrustedAuthority;
import de.rub.nds.tlsattacker.core.protocol.preparator.extension.TrustedAuthorityPreparator;
import de.rub.nds.tlsattacker.core.state.TlsContext;
import org.junit.jupiter.api.Named;
import org.junit.jupiter.params.provider.Arguments;

import java.util.List;
import java.util.stream.Stream;

public class TrustedCaIndicationExtensionParserTest
    extends AbstractExtensionParserTest<TrustedCaIndicationExtensionMessage, TrustedCaIndicationExtensionParser> {

    public TrustedCaIndicationExtensionParserTest() {
        super(TrustedCaIndicationExtensionParser::new,
            List.of(Named.of("TrustedCaIndicationExtensionMessage::getTrustedAuthoritiesLength",
                TrustedCaIndicationExtensionMessage::getTrustedAuthoritiesLength)));
    }

    public static Stream<Arguments> provideTestVectors() {
        return Stream.of(Arguments.of(ArrayConverter.hexStringToByteArray("0003000B0009000200050102030405"), List.of(),
            ExtensionType.TRUSTED_CA_KEYS, 11, List.of(9, List.of(new TrustedAuthority((byte) 0, null, null, null),
                new TrustedAuthority((byte) 2, null, 5, new byte[] { 0x01, 0x02, 0x03, 0x04, 0x05 })))));
>>>>>>> b1069fa4
    }

    @Override
    protected void assertExtensionMessageSpecific(List<Object> providedAdditionalValues,
        List<Object> expectedMessageSpecificValues) {
        // noinspection unchecked
        for (TrustedAuthority ta : (List<TrustedAuthority>) expectedMessageSpecificValues.get(1)) {
            TrustedAuthorityPreparator preparator = new TrustedAuthorityPreparator(new TlsContext().getChooser(), ta);
            preparator.prepare();
        }
<<<<<<< HEAD
    }

    @Test
    public void testParse() {
        TlsContext tlsContext = new TlsContext(config);
        TrustedCaIndicationExtensionParser parser =
            new TrustedCaIndicationExtensionParser(new ByteArrayInputStream(extensionBytes), tlsContext);
        TrustedCaIndicationExtensionMessage msg = new TrustedCaIndicationExtensionMessage();
        parser.parse(msg);
        assertEquals(trustedAuthoritiesLength, (long) msg.getTrustedAuthoritiesLength().getValue());
        assertCachedObjectList(trustedAuthoritiesList, msg.getTrustedAuthorities());
=======

        super.assertExtensionMessageSpecific(providedAdditionalValues, expectedMessageSpecificValues);
        // noinspection unchecked
        assertCachedObjectList((List<TrustedAuthority>) expectedMessageSpecificValues.get(1),
            message.getTrustedAuthorities());
>>>>>>> b1069fa4
    }

    private void assertCachedObjectList(List<TrustedAuthority> expected, List<TrustedAuthority> actual) {
        for (int i = 0; i < expected.size(); i++) {
            TrustedAuthority expectedObject = expected.get(i);
            TrustedAuthority actualObject = actual.get(i);

            assertEquals(expectedObject.getIdentifierType().getValue(), actualObject.getIdentifierType().getValue());
            if (expectedObject.getDistinguishedNameLength() != null
                && expectedObject.getDistinguishedNameLength().getValue() != null) {
                assertEquals(expectedObject.getDistinguishedNameLength().getValue(),
                    actualObject.getDistinguishedNameLength().getValue());
            } else {
                assertNull(actualObject.getDistinguishedNameLength());
            }
            if (expectedObject.getSha1Hash() != null && expectedObject.getSha1Hash().getValue() != null) {
                assertArrayEquals(expectedObject.getSha1Hash().getValue(), actualObject.getSha1Hash().getValue());
            } else {
                assertNull(actualObject.getSha1Hash());
            }
            if (expectedObject.getDistinguishedName() != null
                && expectedObject.getDistinguishedName().getValue() != null) {
                assertArrayEquals(expectedObject.getDistinguishedName().getValue(),
                    actualObject.getDistinguishedName().getValue());
            } else {
                assertNull(actualObject.getDistinguishedName());
            }
        }
    }
}<|MERGE_RESOLUTION|>--- conflicted
+++ resolved
@@ -12,52 +12,11 @@
 import static org.junit.jupiter.api.Assertions.*;
 
 import de.rub.nds.modifiablevariable.util.ArrayConverter;
-<<<<<<< HEAD
-import de.rub.nds.tlsattacker.core.config.Config;
+import de.rub.nds.tlsattacker.core.constants.ExtensionType;
 import de.rub.nds.tlsattacker.core.protocol.message.extension.TrustedCaIndicationExtensionMessage;
 import de.rub.nds.tlsattacker.core.protocol.message.extension.trustedauthority.TrustedAuthority;
 import de.rub.nds.tlsattacker.core.protocol.preparator.extension.TrustedAuthorityPreparator;
 import de.rub.nds.tlsattacker.core.layer.context.TlsContext;
-import java.io.ByteArrayInputStream;
-import java.util.Arrays;
-import java.util.Collection;
-import java.util.List;
-import static org.junit.Assert.*;
-import org.junit.Before;
-import org.junit.Test;
-import org.junit.runner.RunWith;
-import org.junit.runners.Parameterized;
-
-@RunWith(Parameterized.class)
-public class TrustedCaIndicationExtensionParserTest {
-
-    @Parameterized.Parameters
-    public static Collection<Object[]> generateData() {
-        return Arrays
-            .asList(
-                new Object[][] {
-                    { ArrayConverter.hexStringToByteArray("0009000200050102030405"),
-                        Arrays.asList(new TrustedAuthority((byte) 0, null, null, null),
-                            new TrustedAuthority((byte) 2, null, 5, new byte[] { 0x01, 0x02, 0x03, 0x04, 0x05 })),
-                        9 } });
-    }
-
-    private final byte[] extensionBytes;
-    private final List<TrustedAuthority> trustedAuthoritiesList;
-    private final int trustedAuthoritiesLength;
-    private final Config config = Config.createConfig();
-
-    public TrustedCaIndicationExtensionParserTest(byte[] extensionBytes, List<TrustedAuthority> trustedAuthoritiesList,
-        int trustedAuthoritiesLength) {
-        this.extensionBytes = extensionBytes;
-        this.trustedAuthoritiesList = trustedAuthoritiesList;
-        this.trustedAuthoritiesLength = trustedAuthoritiesLength;
-=======
-import de.rub.nds.tlsattacker.core.constants.ExtensionType;
-import de.rub.nds.tlsattacker.core.protocol.message.extension.TrustedCaIndicationExtensionMessage;
-import de.rub.nds.tlsattacker.core.protocol.message.extension.trustedauthority.TrustedAuthority;
-import de.rub.nds.tlsattacker.core.protocol.preparator.extension.TrustedAuthorityPreparator;
-import de.rub.nds.tlsattacker.core.state.TlsContext;
 import org.junit.jupiter.api.Named;
 import org.junit.jupiter.params.provider.Arguments;
 
@@ -68,7 +27,7 @@
     extends AbstractExtensionParserTest<TrustedCaIndicationExtensionMessage, TrustedCaIndicationExtensionParser> {
 
     public TrustedCaIndicationExtensionParserTest() {
-        super(TrustedCaIndicationExtensionParser::new,
+        super(TrustedCaIndicationExtensionMessage.class, TrustedCaIndicationExtensionParser::new,
             List.of(Named.of("TrustedCaIndicationExtensionMessage::getTrustedAuthoritiesLength",
                 TrustedCaIndicationExtensionMessage::getTrustedAuthoritiesLength)));
     }
@@ -77,7 +36,6 @@
         return Stream.of(Arguments.of(ArrayConverter.hexStringToByteArray("0003000B0009000200050102030405"), List.of(),
             ExtensionType.TRUSTED_CA_KEYS, 11, List.of(9, List.of(new TrustedAuthority((byte) 0, null, null, null),
                 new TrustedAuthority((byte) 2, null, 5, new byte[] { 0x01, 0x02, 0x03, 0x04, 0x05 })))));
->>>>>>> b1069fa4
     }
 
     @Override
@@ -88,25 +46,11 @@
             TrustedAuthorityPreparator preparator = new TrustedAuthorityPreparator(new TlsContext().getChooser(), ta);
             preparator.prepare();
         }
-<<<<<<< HEAD
-    }
-
-    @Test
-    public void testParse() {
-        TlsContext tlsContext = new TlsContext(config);
-        TrustedCaIndicationExtensionParser parser =
-            new TrustedCaIndicationExtensionParser(new ByteArrayInputStream(extensionBytes), tlsContext);
-        TrustedCaIndicationExtensionMessage msg = new TrustedCaIndicationExtensionMessage();
-        parser.parse(msg);
-        assertEquals(trustedAuthoritiesLength, (long) msg.getTrustedAuthoritiesLength().getValue());
-        assertCachedObjectList(trustedAuthoritiesList, msg.getTrustedAuthorities());
-=======
 
         super.assertExtensionMessageSpecific(providedAdditionalValues, expectedMessageSpecificValues);
         // noinspection unchecked
         assertCachedObjectList((List<TrustedAuthority>) expectedMessageSpecificValues.get(1),
             message.getTrustedAuthorities());
->>>>>>> b1069fa4
     }
 
     private void assertCachedObjectList(List<TrustedAuthority> expected, List<TrustedAuthority> actual) {
