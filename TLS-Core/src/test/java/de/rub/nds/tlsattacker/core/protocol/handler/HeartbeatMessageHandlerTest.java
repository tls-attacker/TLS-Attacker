--- conflicted
+++ resolved
@@ -10,49 +10,21 @@
 package de.rub.nds.tlsattacker.core.protocol.handler;
 
 import de.rub.nds.tlsattacker.core.protocol.message.HeartbeatMessage;
-<<<<<<< HEAD
-import de.rub.nds.tlsattacker.core.layer.context.TlsContext;
-import org.junit.After;
-import org.junit.Before;
-import org.junit.Test;
-=======
 import org.junit.jupiter.api.Test;
->>>>>>> b1069fa4
 
 public class HeartbeatMessageHandlerTest
     extends AbstractTlsMessageHandlerTest<HeartbeatMessage, HeartbeatMessageHandler> {
 
-<<<<<<< HEAD
-    private HeartbeatMessageHandler handler;
-    private TlsContext context;
-
-    @Before
-    public void setUp() {
-        context = new TlsContext();
-        handler = new HeartbeatMessageHandler(context);
-    }
-
-    @After
-    public void tearDown() {
+    public HeartbeatMessageHandlerTest() {
+        super(HeartbeatMessage::new, HeartbeatMessageHandler::new);
     }
 
     /**
      * Test of adjustContext method, of class HeartbeatMessageHandler.
      */
     @Test
+    @Override
     public void testadjustContext() {
-=======
-    public HeartbeatMessageHandlerTest() {
-        super(HeartbeatMessage::new, HeartbeatMessageHandler::new);
-    }
-
-    /**
-     * Test of adjustTLSContext method, of class HeartbeatMessageHandler.
-     */
-    @Test
-    @Override
-    public void testAdjustTLSContext() {
->>>>>>> b1069fa4
         HeartbeatMessage message = new HeartbeatMessage();
         handler.adjustContext(message);
         // TODO check that context did not change
