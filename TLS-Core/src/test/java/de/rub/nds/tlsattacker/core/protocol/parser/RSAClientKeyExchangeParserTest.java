/**
 * TLS-Attacker - A Modular Penetration Testing Framework for TLS
 *
 * Copyright 2014-2022 Ruhr University Bochum, Paderborn University, Hackmanit GmbH
 *
 * Licensed under Apache License, Version 2.0
 * http://www.apache.org/licenses/LICENSE-2.0.txt
 */

package de.rub.nds.tlsattacker.core.protocol.parser;

import de.rub.nds.modifiablevariable.util.ArrayConverter;
<<<<<<< HEAD
import de.rub.nds.tlsattacker.core.config.Config;
=======
import de.rub.nds.tlsattacker.core.constants.HandshakeMessageType;
>>>>>>> b1069fa4
import de.rub.nds.tlsattacker.core.constants.ProtocolVersion;
import de.rub.nds.tlsattacker.core.protocol.message.ClientKeyExchangeMessage;
import de.rub.nds.tlsattacker.core.protocol.message.RSAClientKeyExchangeMessage;
<<<<<<< HEAD
import de.rub.nds.tlsattacker.core.layer.context.TlsContext;
import java.io.ByteArrayInputStream;
import java.util.Arrays;
import java.util.Collection;
import static org.junit.Assert.assertArrayEquals;
import static org.junit.Assert.assertEquals;
import org.junit.Test;
import org.junit.runner.RunWith;
import org.junit.runners.Parameterized;
=======
import org.junit.jupiter.api.Named;
import org.junit.jupiter.params.provider.Arguments;
>>>>>>> b1069fa4

import java.util.List;
import java.util.stream.Stream;

<<<<<<< HEAD
    @Parameterized.Parameters
    public static Collection<Object[]> generateData() {
        return Arrays.asList(new Object[][] { { ArrayConverter.hexStringToByteArray(
            "0100dda7c19f09a87558e10eff5d9dfc1cda6f189959ea3771b872601ff02bcda22cf6b252a4c57c6c26c211289e8fd1fc24386f65ac80e66bc540b6e147b8852d1550c4bfa738aa1f090099a88ae1d8a2c80b7f78cd8e335ca70d2d35bb3f47cda0956cf3d7c5873730c31dbd7cf35409cdf9641ffc331d0384bd9165e82e4ee8518e1cb9b56121b94bfd2facbb6d0f7c107e76f7f04d3591e52cfe2f25387c9bc21c4176ffeb6fff10c09dd11dacf434949b760a3122a462010081cac196fb375f565dc94faf16c317388e797c45b6bb06d283ba4a6259712cd4a443b97ed9129407fc64dbe5134040f3374860f0b6f443365446a980e29841a8b6e3569b5929f6"),
            256,
            ArrayConverter.hexStringToByteArray(
                "dda7c19f09a87558e10eff5d9dfc1cda6f189959ea3771b872601ff02bcda22cf6b252a4c57c6c26c211289e8fd1fc24386f65ac80e66bc540b6e147b8852d1550c4bfa738aa1f090099a88ae1d8a2c80b7f78cd8e335ca70d2d35bb3f47cda0956cf3d7c5873730c31dbd7cf35409cdf9641ffc331d0384bd9165e82e4ee8518e1cb9b56121b94bfd2facbb6d0f7c107e76f7f04d3591e52cfe2f25387c9bc21c4176ffeb6fff10c09dd11dacf434949b760a3122a462010081cac196fb375f565dc94faf16c317388e797c45b6bb06d283ba4a6259712cd4a443b97ed9129407fc64dbe5134040f3374860f0b6f443365446a980e29841a8b6e3569b5929f6"),
            ProtocolVersion.TLS12 },
            { ArrayConverter.hexStringToByteArray(
                "0100059891a29f59797afbdd524e8f2526b2ef5c69cfef023b4a55e44caebc9d5daccdb0506567f90e9d224a0483b73b59d2cf034de212e00e5edb03a3dff042c9decc845fe6a0e89ddcf00b08c1c8929278bb35d1da39aaf930e7ac6ee9732a97ef22b74c14022e746a9f56ed6563c940bf57d60a021c177d82505483fb0f149f46704199f5db7c951301fc51cabb61a7c28cd0de8f6073dcf37bf465e01344c2d1e05008c3b84c288bdefa1a2962d7f3338cbc55e1489d04e03912ed02024fc67ecbe6f669f6b5a3d8390197d8c0c870420158b23a73da66797c50c435d916e1cfc2e696fd7b5ea4e6ca53f92c73bc6ae9a54b2d246e45942a3cc447738cd25495"),
                256,
                ArrayConverter.hexStringToByteArray(
                    "059891a29f59797afbdd524e8f2526b2ef5c69cfef023b4a55e44caebc9d5daccdb0506567f90e9d224a0483b73b59d2cf034de212e00e5edb03a3dff042c9decc845fe6a0e89ddcf00b08c1c8929278bb35d1da39aaf930e7ac6ee9732a97ef22b74c14022e746a9f56ed6563c940bf57d60a021c177d82505483fb0f149f46704199f5db7c951301fc51cabb61a7c28cd0de8f6073dcf37bf465e01344c2d1e05008c3b84c288bdefa1a2962d7f3338cbc55e1489d04e03912ed02024fc67ecbe6f669f6b5a3d8390197d8c0c870420158b23a73da66797c50c435d916e1cfc2e696fd7b5ea4e6ca53f92c73bc6ae9a54b2d246e45942a3cc447738cd25495"),
                ProtocolVersion.TLS11 },
            { ArrayConverter.hexStringToByteArray(
                "0100cccf06b7672e22591d90fdcff119a6966432475187607b2a420ad0e573540725016f2b05dea5a0d1d3bc3a1d64f7364a061965f9299b81c67fc49b1b6161ed2724c3ded7867f56be96e5141510dcadece2d5487336f8719b136f02b939ef9268f845a47eb6842b087e1e0317d1953e95c4d5d4c80fade6911d8885ebe9f7b7adb19f5b1bda81ceffe59686a77d1fb9274a4361db3227716377d4ad881118ce92fe95934d46ec8427181e731751a69d341ff663245874d9e96b608bd661fde04676538c807d76c524ee56a94e72746cce2fac8c0267ca44bc69032a7879db4ea3ab2d18d711a0ee6892d0daf17bac446a587a94eeb4c8c56f8fdae28511070a75"),
                256,
                ArrayConverter.hexStringToByteArray(
                    "cccf06b7672e22591d90fdcff119a6966432475187607b2a420ad0e573540725016f2b05dea5a0d1d3bc3a1d64f7364a061965f9299b81c67fc49b1b6161ed2724c3ded7867f56be96e5141510dcadece2d5487336f8719b136f02b939ef9268f845a47eb6842b087e1e0317d1953e95c4d5d4c80fade6911d8885ebe9f7b7adb19f5b1bda81ceffe59686a77d1fb9274a4361db3227716377d4ad881118ce92fe95934d46ec8427181e731751a69d341ff663245874d9e96b608bd661fde04676538c807d76c524ee56a94e72746cce2fac8c0267ca44bc69032a7879db4ea3ab2d18d711a0ee6892d0daf17bac446a587a94eeb4c8c56f8fdae28511070a75"),
                ProtocolVersion.TLS10 },
            { ArrayConverter.hexStringToByteArray(
                "1a4dc552ddd7e1e25dbaff38dd447b3a6fdc85120e2f760fefdab88e5adbbc710f3d0843f07c9f4f5ac01bc4cea02c4030c272074aa04b1b80a71123b73ea4efbe928b54a83fe4b39472bf66a953c7dc11cfb13ea08f92047996799ce702eb72a7c69bdfd98b91a09bcb836414752d93d3641740f8ed5cfff682225434052230"),
                128,
                ArrayConverter.hexStringToByteArray(
                    "1a4dc552ddd7e1e25dbaff38dd447b3a6fdc85120e2f760fefdab88e5adbbc710f3d0843f07c9f4f5ac01bc4cea02c4030c272074aa04b1b80a71123b73ea4efbe928b54a83fe4b39472bf66a953c7dc11cfb13ea08f92047996799ce702eb72a7c69bdfd98b91a09bcb836414752d93d3641740f8ed5cfff682225434052230"),
                ProtocolVersion.SSL3 } });
    }

    private final byte[] message;

    private final int serializedKeyLength;
    private final byte[] serializedKey;
    private final ProtocolVersion version;
    private final Config config = Config.createConfig();

    public RSAClientKeyExchangeParserTest(byte[] message, int serializedKeyLength, byte[] serializedKey,
        ProtocolVersion version) {
        this.message = message;
        this.serializedKeyLength = serializedKeyLength;
        this.serializedKey = serializedKey;
        this.version = version;
    }

    /**
     * Test of parse method, of class RSAClientKeyExchangeParser.
     */
    @Test
    public void testParse() {
        TlsContext tlsContext = new TlsContext(config);
        tlsContext.setLastRecordVersion(version);
        RSAClientKeyExchangeParser<RSAClientKeyExchangeMessage> parser =
            new RSAClientKeyExchangeParser(new ByteArrayInputStream(message), tlsContext);
        RSAClientKeyExchangeMessage msg = new RSAClientKeyExchangeMessage();
        parser.parse(msg);
        assertEquals(serializedKeyLength, msg.getPublicKeyLength().getValue().intValue());
        assertArrayEquals(serializedKey, msg.getPublicKey().getValue());
    }

=======
public class RSAClientKeyExchangeParserTest extends AbstractHandshakeMessageParserTest<RSAClientKeyExchangeMessage,
    RSAClientKeyExchangeParser<RSAClientKeyExchangeMessage>> {

    public RSAClientKeyExchangeParserTest() {
        super(RSAClientKeyExchangeParser::new,
            List.of(
                Named.of("ClientKeyExchangeMessage::getPublicKeyLength", ClientKeyExchangeMessage::getPublicKeyLength),
                Named.of("ClientKeyExchangeMessage::getPublicKey", ClientKeyExchangeMessage::getPublicKey)));
    }

    public static Stream<Arguments> provideTestVectors() {
        return Stream.of(Arguments.of(ProtocolVersion.TLS12, ArrayConverter.hexStringToByteArray(
            "100001020100dda7c19f09a87558e10eff5d9dfc1cda6f189959ea3771b872601ff02bcda22cf6b252a4c57c6c26c211289e8fd1fc24386f65ac80e66bc540b6e147b8852d1550c4bfa738aa1f090099a88ae1d8a2c80b7f78cd8e335ca70d2d35bb3f47cda0956cf3d7c5873730c31dbd7cf35409cdf9641ffc331d0384bd9165e82e4ee8518e1cb9b56121b94bfd2facbb6d0f7c107e76f7f04d3591e52cfe2f25387c9bc21c4176ffeb6fff10c09dd11dacf434949b760a3122a462010081cac196fb375f565dc94faf16c317388e797c45b6bb06d283ba4a6259712cd4a443b97ed9129407fc64dbe5134040f3374860f0b6f443365446a980e29841a8b6e3569b5929f6"),
            List.of(HandshakeMessageType.CLIENT_KEY_EXCHANGE.getValue(), 258, 256, ArrayConverter.hexStringToByteArray(
                "dda7c19f09a87558e10eff5d9dfc1cda6f189959ea3771b872601ff02bcda22cf6b252a4c57c6c26c211289e8fd1fc24386f65ac80e66bc540b6e147b8852d1550c4bfa738aa1f090099a88ae1d8a2c80b7f78cd8e335ca70d2d35bb3f47cda0956cf3d7c5873730c31dbd7cf35409cdf9641ffc331d0384bd9165e82e4ee8518e1cb9b56121b94bfd2facbb6d0f7c107e76f7f04d3591e52cfe2f25387c9bc21c4176ffeb6fff10c09dd11dacf434949b760a3122a462010081cac196fb375f565dc94faf16c317388e797c45b6bb06d283ba4a6259712cd4a443b97ed9129407fc64dbe5134040f3374860f0b6f443365446a980e29841a8b6e3569b5929f6"))),
            Arguments.of(ProtocolVersion.TLS11, ArrayConverter.hexStringToByteArray(
                "100001020100059891a29f59797afbdd524e8f2526b2ef5c69cfef023b4a55e44caebc9d5daccdb0506567f90e9d224a0483b73b59d2cf034de212e00e5edb03a3dff042c9decc845fe6a0e89ddcf00b08c1c8929278bb35d1da39aaf930e7ac6ee9732a97ef22b74c14022e746a9f56ed6563c940bf57d60a021c177d82505483fb0f149f46704199f5db7c951301fc51cabb61a7c28cd0de8f6073dcf37bf465e01344c2d1e05008c3b84c288bdefa1a2962d7f3338cbc55e1489d04e03912ed02024fc67ecbe6f669f6b5a3d8390197d8c0c870420158b23a73da66797c50c435d916e1cfc2e696fd7b5ea4e6ca53f92c73bc6ae9a54b2d246e45942a3cc447738cd25495"),
                List.of(HandshakeMessageType.CLIENT_KEY_EXCHANGE.getValue(), 258, 256,
                    ArrayConverter.hexStringToByteArray(
                        "059891a29f59797afbdd524e8f2526b2ef5c69cfef023b4a55e44caebc9d5daccdb0506567f90e9d224a0483b73b59d2cf034de212e00e5edb03a3dff042c9decc845fe6a0e89ddcf00b08c1c8929278bb35d1da39aaf930e7ac6ee9732a97ef22b74c14022e746a9f56ed6563c940bf57d60a021c177d82505483fb0f149f46704199f5db7c951301fc51cabb61a7c28cd0de8f6073dcf37bf465e01344c2d1e05008c3b84c288bdefa1a2962d7f3338cbc55e1489d04e03912ed02024fc67ecbe6f669f6b5a3d8390197d8c0c870420158b23a73da66797c50c435d916e1cfc2e696fd7b5ea4e6ca53f92c73bc6ae9a54b2d246e45942a3cc447738cd25495"))),
            Arguments.of(ProtocolVersion.TLS10, ArrayConverter.hexStringToByteArray(
                "100001020100cccf06b7672e22591d90fdcff119a6966432475187607b2a420ad0e573540725016f2b05dea5a0d1d3bc3a1d64f7364a061965f9299b81c67fc49b1b6161ed2724c3ded7867f56be96e5141510dcadece2d5487336f8719b136f02b939ef9268f845a47eb6842b087e1e0317d1953e95c4d5d4c80fade6911d8885ebe9f7b7adb19f5b1bda81ceffe59686a77d1fb9274a4361db3227716377d4ad881118ce92fe95934d46ec8427181e731751a69d341ff663245874d9e96b608bd661fde04676538c807d76c524ee56a94e72746cce2fac8c0267ca44bc69032a7879db4ea3ab2d18d711a0ee6892d0daf17bac446a587a94eeb4c8c56f8fdae28511070a75"),
                List.of(HandshakeMessageType.CLIENT_KEY_EXCHANGE.getValue(), 258, 256,
                    ArrayConverter.hexStringToByteArray(
                        "cccf06b7672e22591d90fdcff119a6966432475187607b2a420ad0e573540725016f2b05dea5a0d1d3bc3a1d64f7364a061965f9299b81c67fc49b1b6161ed2724c3ded7867f56be96e5141510dcadece2d5487336f8719b136f02b939ef9268f845a47eb6842b087e1e0317d1953e95c4d5d4c80fade6911d8885ebe9f7b7adb19f5b1bda81ceffe59686a77d1fb9274a4361db3227716377d4ad881118ce92fe95934d46ec8427181e731751a69d341ff663245874d9e96b608bd661fde04676538c807d76c524ee56a94e72746cce2fac8c0267ca44bc69032a7879db4ea3ab2d18d711a0ee6892d0daf17bac446a587a94eeb4c8c56f8fdae28511070a75"))),
            Arguments.of(ProtocolVersion.SSL3, ArrayConverter.hexStringToByteArray(
                "100000801a4dc552ddd7e1e25dbaff38dd447b3a6fdc85120e2f760fefdab88e5adbbc710f3d0843f07c9f4f5ac01bc4cea02c4030c272074aa04b1b80a71123b73ea4efbe928b54a83fe4b39472bf66a953c7dc11cfb13ea08f92047996799ce702eb72a7c69bdfd98b91a09bcb836414752d93d3641740f8ed5cfff682225434052230"),
                List.of(HandshakeMessageType.CLIENT_KEY_EXCHANGE.getValue(), 128, 128,
                    ArrayConverter.hexStringToByteArray(
                        "1a4dc552ddd7e1e25dbaff38dd447b3a6fdc85120e2f760fefdab88e5adbbc710f3d0843f07c9f4f5ac01bc4cea02c4030c272074aa04b1b80a71123b73ea4efbe928b54a83fe4b39472bf66a953c7dc11cfb13ea08f92047996799ce702eb72a7c69bdfd98b91a09bcb836414752d93d3641740f8ed5cfff682225434052230"))));
    }
>>>>>>> b1069fa4
}<|MERGE_RESOLUTION|>--- conflicted
+++ resolved
@@ -10,97 +10,21 @@
 package de.rub.nds.tlsattacker.core.protocol.parser;
 
 import de.rub.nds.modifiablevariable.util.ArrayConverter;
-<<<<<<< HEAD
-import de.rub.nds.tlsattacker.core.config.Config;
-=======
 import de.rub.nds.tlsattacker.core.constants.HandshakeMessageType;
->>>>>>> b1069fa4
 import de.rub.nds.tlsattacker.core.constants.ProtocolVersion;
 import de.rub.nds.tlsattacker.core.protocol.message.ClientKeyExchangeMessage;
 import de.rub.nds.tlsattacker.core.protocol.message.RSAClientKeyExchangeMessage;
-<<<<<<< HEAD
-import de.rub.nds.tlsattacker.core.layer.context.TlsContext;
-import java.io.ByteArrayInputStream;
-import java.util.Arrays;
-import java.util.Collection;
-import static org.junit.Assert.assertArrayEquals;
-import static org.junit.Assert.assertEquals;
-import org.junit.Test;
-import org.junit.runner.RunWith;
-import org.junit.runners.Parameterized;
-=======
 import org.junit.jupiter.api.Named;
 import org.junit.jupiter.params.provider.Arguments;
->>>>>>> b1069fa4
 
 import java.util.List;
 import java.util.stream.Stream;
 
-<<<<<<< HEAD
-    @Parameterized.Parameters
-    public static Collection<Object[]> generateData() {
-        return Arrays.asList(new Object[][] { { ArrayConverter.hexStringToByteArray(
-            "0100dda7c19f09a87558e10eff5d9dfc1cda6f189959ea3771b872601ff02bcda22cf6b252a4c57c6c26c211289e8fd1fc24386f65ac80e66bc540b6e147b8852d1550c4bfa738aa1f090099a88ae1d8a2c80b7f78cd8e335ca70d2d35bb3f47cda0956cf3d7c5873730c31dbd7cf35409cdf9641ffc331d0384bd9165e82e4ee8518e1cb9b56121b94bfd2facbb6d0f7c107e76f7f04d3591e52cfe2f25387c9bc21c4176ffeb6fff10c09dd11dacf434949b760a3122a462010081cac196fb375f565dc94faf16c317388e797c45b6bb06d283ba4a6259712cd4a443b97ed9129407fc64dbe5134040f3374860f0b6f443365446a980e29841a8b6e3569b5929f6"),
-            256,
-            ArrayConverter.hexStringToByteArray(
-                "dda7c19f09a87558e10eff5d9dfc1cda6f189959ea3771b872601ff02bcda22cf6b252a4c57c6c26c211289e8fd1fc24386f65ac80e66bc540b6e147b8852d1550c4bfa738aa1f090099a88ae1d8a2c80b7f78cd8e335ca70d2d35bb3f47cda0956cf3d7c5873730c31dbd7cf35409cdf9641ffc331d0384bd9165e82e4ee8518e1cb9b56121b94bfd2facbb6d0f7c107e76f7f04d3591e52cfe2f25387c9bc21c4176ffeb6fff10c09dd11dacf434949b760a3122a462010081cac196fb375f565dc94faf16c317388e797c45b6bb06d283ba4a6259712cd4a443b97ed9129407fc64dbe5134040f3374860f0b6f443365446a980e29841a8b6e3569b5929f6"),
-            ProtocolVersion.TLS12 },
-            { ArrayConverter.hexStringToByteArray(
-                "0100059891a29f59797afbdd524e8f2526b2ef5c69cfef023b4a55e44caebc9d5daccdb0506567f90e9d224a0483b73b59d2cf034de212e00e5edb03a3dff042c9decc845fe6a0e89ddcf00b08c1c8929278bb35d1da39aaf930e7ac6ee9732a97ef22b74c14022e746a9f56ed6563c940bf57d60a021c177d82505483fb0f149f46704199f5db7c951301fc51cabb61a7c28cd0de8f6073dcf37bf465e01344c2d1e05008c3b84c288bdefa1a2962d7f3338cbc55e1489d04e03912ed02024fc67ecbe6f669f6b5a3d8390197d8c0c870420158b23a73da66797c50c435d916e1cfc2e696fd7b5ea4e6ca53f92c73bc6ae9a54b2d246e45942a3cc447738cd25495"),
-                256,
-                ArrayConverter.hexStringToByteArray(
-                    "059891a29f59797afbdd524e8f2526b2ef5c69cfef023b4a55e44caebc9d5daccdb0506567f90e9d224a0483b73b59d2cf034de212e00e5edb03a3dff042c9decc845fe6a0e89ddcf00b08c1c8929278bb35d1da39aaf930e7ac6ee9732a97ef22b74c14022e746a9f56ed6563c940bf57d60a021c177d82505483fb0f149f46704199f5db7c951301fc51cabb61a7c28cd0de8f6073dcf37bf465e01344c2d1e05008c3b84c288bdefa1a2962d7f3338cbc55e1489d04e03912ed02024fc67ecbe6f669f6b5a3d8390197d8c0c870420158b23a73da66797c50c435d916e1cfc2e696fd7b5ea4e6ca53f92c73bc6ae9a54b2d246e45942a3cc447738cd25495"),
-                ProtocolVersion.TLS11 },
-            { ArrayConverter.hexStringToByteArray(
-                "0100cccf06b7672e22591d90fdcff119a6966432475187607b2a420ad0e573540725016f2b05dea5a0d1d3bc3a1d64f7364a061965f9299b81c67fc49b1b6161ed2724c3ded7867f56be96e5141510dcadece2d5487336f8719b136f02b939ef9268f845a47eb6842b087e1e0317d1953e95c4d5d4c80fade6911d8885ebe9f7b7adb19f5b1bda81ceffe59686a77d1fb9274a4361db3227716377d4ad881118ce92fe95934d46ec8427181e731751a69d341ff663245874d9e96b608bd661fde04676538c807d76c524ee56a94e72746cce2fac8c0267ca44bc69032a7879db4ea3ab2d18d711a0ee6892d0daf17bac446a587a94eeb4c8c56f8fdae28511070a75"),
-                256,
-                ArrayConverter.hexStringToByteArray(
-                    "cccf06b7672e22591d90fdcff119a6966432475187607b2a420ad0e573540725016f2b05dea5a0d1d3bc3a1d64f7364a061965f9299b81c67fc49b1b6161ed2724c3ded7867f56be96e5141510dcadece2d5487336f8719b136f02b939ef9268f845a47eb6842b087e1e0317d1953e95c4d5d4c80fade6911d8885ebe9f7b7adb19f5b1bda81ceffe59686a77d1fb9274a4361db3227716377d4ad881118ce92fe95934d46ec8427181e731751a69d341ff663245874d9e96b608bd661fde04676538c807d76c524ee56a94e72746cce2fac8c0267ca44bc69032a7879db4ea3ab2d18d711a0ee6892d0daf17bac446a587a94eeb4c8c56f8fdae28511070a75"),
-                ProtocolVersion.TLS10 },
-            { ArrayConverter.hexStringToByteArray(
-                "1a4dc552ddd7e1e25dbaff38dd447b3a6fdc85120e2f760fefdab88e5adbbc710f3d0843f07c9f4f5ac01bc4cea02c4030c272074aa04b1b80a71123b73ea4efbe928b54a83fe4b39472bf66a953c7dc11cfb13ea08f92047996799ce702eb72a7c69bdfd98b91a09bcb836414752d93d3641740f8ed5cfff682225434052230"),
-                128,
-                ArrayConverter.hexStringToByteArray(
-                    "1a4dc552ddd7e1e25dbaff38dd447b3a6fdc85120e2f760fefdab88e5adbbc710f3d0843f07c9f4f5ac01bc4cea02c4030c272074aa04b1b80a71123b73ea4efbe928b54a83fe4b39472bf66a953c7dc11cfb13ea08f92047996799ce702eb72a7c69bdfd98b91a09bcb836414752d93d3641740f8ed5cfff682225434052230"),
-                ProtocolVersion.SSL3 } });
-    }
-
-    private final byte[] message;
-
-    private final int serializedKeyLength;
-    private final byte[] serializedKey;
-    private final ProtocolVersion version;
-    private final Config config = Config.createConfig();
-
-    public RSAClientKeyExchangeParserTest(byte[] message, int serializedKeyLength, byte[] serializedKey,
-        ProtocolVersion version) {
-        this.message = message;
-        this.serializedKeyLength = serializedKeyLength;
-        this.serializedKey = serializedKey;
-        this.version = version;
-    }
-
-    /**
-     * Test of parse method, of class RSAClientKeyExchangeParser.
-     */
-    @Test
-    public void testParse() {
-        TlsContext tlsContext = new TlsContext(config);
-        tlsContext.setLastRecordVersion(version);
-        RSAClientKeyExchangeParser<RSAClientKeyExchangeMessage> parser =
-            new RSAClientKeyExchangeParser(new ByteArrayInputStream(message), tlsContext);
-        RSAClientKeyExchangeMessage msg = new RSAClientKeyExchangeMessage();
-        parser.parse(msg);
-        assertEquals(serializedKeyLength, msg.getPublicKeyLength().getValue().intValue());
-        assertArrayEquals(serializedKey, msg.getPublicKey().getValue());
-    }
-
-=======
 public class RSAClientKeyExchangeParserTest extends AbstractHandshakeMessageParserTest<RSAClientKeyExchangeMessage,
     RSAClientKeyExchangeParser<RSAClientKeyExchangeMessage>> {
 
     public RSAClientKeyExchangeParserTest() {
-        super(RSAClientKeyExchangeParser::new,
+        super(RSAClientKeyExchangeMessage.class, RSAClientKeyExchangeParser::new,
             List.of(
                 Named.of("ClientKeyExchangeMessage::getPublicKeyLength", ClientKeyExchangeMessage::getPublicKeyLength),
                 Named.of("ClientKeyExchangeMessage::getPublicKey", ClientKeyExchangeMessage::getPublicKey)));
@@ -127,5 +51,4 @@
                     ArrayConverter.hexStringToByteArray(
                         "1a4dc552ddd7e1e25dbaff38dd447b3a6fdc85120e2f760fefdab88e5adbbc710f3d0843f07c9f4f5ac01bc4cea02c4030c272074aa04b1b80a71123b73ea4efbe928b54a83fe4b39472bf66a953c7dc11cfb13ea08f92047996799ce702eb72a7c69bdfd98b91a09bcb836414752d93d3641740f8ed5cfff682225434052230"))));
     }
->>>>>>> b1069fa4
 }