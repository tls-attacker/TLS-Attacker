--- conflicted
+++ resolved
@@ -63,15 +63,9 @@
         msg.setCompleteResultingMessage(expectedPart);
         msg.setType(type.getValue());
         msg.setLength(length);
-<<<<<<< HEAD
         msg.setPublicKey(serializedKey);
         msg.setPublicKeyLength(serializedKeyLength);
         RSAClientKeyExchangeSerializer serializer = new RSAClientKeyExchangeSerializer(msg, ProtocolVersion.TLS12);
-=======
-        msg.setSerializedPublicKey(serializedKey);
-        msg.setSerializedPublicKeyLength(serializedKeyLength);
-        RSAClientKeyExchangeSerializer serializer = new RSAClientKeyExchangeSerializer(msg, version);
->>>>>>> 7072ebcc
         assertArrayEquals(expectedPart, serializer.serialize());
     }
 
