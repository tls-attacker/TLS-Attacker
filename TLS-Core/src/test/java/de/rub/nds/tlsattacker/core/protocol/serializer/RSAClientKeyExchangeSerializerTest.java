/**
 * TLS-Attacker - A Modular Penetration Testing Framework for TLS
 *
 * Copyright 2014-2022 Ruhr University Bochum, Paderborn University, Hackmanit GmbH
 *
 * Licensed under Apache License, Version 2.0
 * http://www.apache.org/licenses/LICENSE-2.0.txt
 */

package de.rub.nds.tlsattacker.core.protocol.serializer;

<<<<<<< HEAD
import de.rub.nds.tlsattacker.core.constants.ProtocolVersion;
=======
>>>>>>> b1069fa4
import de.rub.nds.tlsattacker.core.protocol.message.RSAClientKeyExchangeMessage;
import de.rub.nds.tlsattacker.core.protocol.parser.RSAClientKeyExchangeParserTest;
import org.junit.jupiter.params.provider.Arguments;

import java.util.List;
import java.util.stream.Stream;

<<<<<<< HEAD
    @Parameterized.Parameters
    public static Collection<Object[]> generateData() {
        return RSAClientKeyExchangeParserTest.generateData();
    }

    private byte[] expectedPart;
    private int serializedKeyLength;
    private byte[] serializedKey;
    private ProtocolVersion version;

    public RSAClientKeyExchangeSerializerTest(byte[] message, int serializedKeyLength, byte[] serializedKey,
        ProtocolVersion version) {
        this.expectedPart = message;
        this.serializedKeyLength = serializedKeyLength;
        this.serializedKey = serializedKey;
        this.version = version;
    }

    /**
     * Test of serializeHandshakeMessageContent method, of class RSAClientKeyExchangeSerializer.
     */
    @Test
    public void testSerializeHandshakeMessageContent() {
        RSAClientKeyExchangeMessage msg = new RSAClientKeyExchangeMessage();
        msg.setCompleteResultingMessage(expectedPart);
        msg.setPublicKey(serializedKey);
        msg.setPublicKeyLength(serializedKeyLength);
        RSAClientKeyExchangeSerializer serializer = new RSAClientKeyExchangeSerializer(msg, version);
        assertArrayEquals(expectedPart, serializer.serializeHandshakeMessageContent());
=======
public class RSAClientKeyExchangeSerializerTest extends AbstractHandshakeMessageSerializerTest<
    RSAClientKeyExchangeMessage, RSAClientKeyExchangeSerializer<RSAClientKeyExchangeMessage>> {

    public RSAClientKeyExchangeSerializerTest() {
        super(RSAClientKeyExchangeMessage::new, RSAClientKeyExchangeSerializer::new,
            List.of((msg, obj) -> msg.setPublicKeyLength((Integer) obj), (msg, obj) -> msg.setPublicKey((byte[]) obj)));
    }

    public static Stream<Arguments> provideTestVectors() {
        return RSAClientKeyExchangeParserTest.provideTestVectors();
>>>>>>> b1069fa4
    }
}<|MERGE_RESOLUTION|>--- conflicted
+++ resolved
@@ -9,10 +9,6 @@
 
 package de.rub.nds.tlsattacker.core.protocol.serializer;
 
-<<<<<<< HEAD
-import de.rub.nds.tlsattacker.core.constants.ProtocolVersion;
-=======
->>>>>>> b1069fa4
 import de.rub.nds.tlsattacker.core.protocol.message.RSAClientKeyExchangeMessage;
 import de.rub.nds.tlsattacker.core.protocol.parser.RSAClientKeyExchangeParserTest;
 import org.junit.jupiter.params.provider.Arguments;
@@ -20,37 +16,6 @@
 import java.util.List;
 import java.util.stream.Stream;
 
-<<<<<<< HEAD
-    @Parameterized.Parameters
-    public static Collection<Object[]> generateData() {
-        return RSAClientKeyExchangeParserTest.generateData();
-    }
-
-    private byte[] expectedPart;
-    private int serializedKeyLength;
-    private byte[] serializedKey;
-    private ProtocolVersion version;
-
-    public RSAClientKeyExchangeSerializerTest(byte[] message, int serializedKeyLength, byte[] serializedKey,
-        ProtocolVersion version) {
-        this.expectedPart = message;
-        this.serializedKeyLength = serializedKeyLength;
-        this.serializedKey = serializedKey;
-        this.version = version;
-    }
-
-    /**
-     * Test of serializeHandshakeMessageContent method, of class RSAClientKeyExchangeSerializer.
-     */
-    @Test
-    public void testSerializeHandshakeMessageContent() {
-        RSAClientKeyExchangeMessage msg = new RSAClientKeyExchangeMessage();
-        msg.setCompleteResultingMessage(expectedPart);
-        msg.setPublicKey(serializedKey);
-        msg.setPublicKeyLength(serializedKeyLength);
-        RSAClientKeyExchangeSerializer serializer = new RSAClientKeyExchangeSerializer(msg, version);
-        assertArrayEquals(expectedPart, serializer.serializeHandshakeMessageContent());
-=======
 public class RSAClientKeyExchangeSerializerTest extends AbstractHandshakeMessageSerializerTest<
     RSAClientKeyExchangeMessage, RSAClientKeyExchangeSerializer<RSAClientKeyExchangeMessage>> {
 
@@ -61,6 +26,5 @@
 
     public static Stream<Arguments> provideTestVectors() {
         return RSAClientKeyExchangeParserTest.provideTestVectors();
->>>>>>> b1069fa4
     }
 }