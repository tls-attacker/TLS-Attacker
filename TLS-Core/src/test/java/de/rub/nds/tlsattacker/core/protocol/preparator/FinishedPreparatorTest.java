/**
 * TLS-Attacker - A Modular Penetration Testing Framework for TLS
 *
 * Copyright 2014-2022 Ruhr University Bochum, Paderborn University, Hackmanit GmbH
 *
 * Licensed under Apache License, Version 2.0
 * http://www.apache.org/licenses/LICENSE-2.0.txt
 */

package de.rub.nds.tlsattacker.core.protocol.preparator;

import static org.junit.jupiter.api.Assertions.assertArrayEquals;
import static org.junit.jupiter.api.Assertions.assertEquals;

import de.rub.nds.modifiablevariable.util.ArrayConverter;
import de.rub.nds.tlsattacker.core.connection.OutboundConnection;
import de.rub.nds.tlsattacker.core.constants.CipherSuite;
import de.rub.nds.tlsattacker.core.constants.PRFAlgorithm;
import de.rub.nds.tlsattacker.core.constants.ProtocolVersion;
import de.rub.nds.tlsattacker.core.protocol.message.FinishedMessage;
<<<<<<< HEAD
import de.rub.nds.tlsattacker.core.layer.context.TlsContext;
import org.apache.logging.log4j.LogManager;
import org.apache.logging.log4j.Logger;
import org.junit.Assert;
import static org.junit.Assert.assertArrayEquals;
import org.junit.Before;
import org.junit.Test;

public class FinishedPreparatorTest {
=======
import de.rub.nds.tlsattacker.core.state.TlsContext;
import de.rub.nds.tlsattacker.core.workflow.action.executor.SendMessageHelper;
import org.junit.jupiter.api.Test;
>>>>>>> b1069fa4

public class FinishedPreparatorTest extends AbstractTlsMessagePreparatorTest<FinishedMessage, FinishedPreparator> {

    private static void registerPreviousMessages(TlsContext context, String... handshakeMessageHex) {
        for (String hex : handshakeMessageHex) {
            byte[] bytes = ArrayConverter.hexStringToByteArray(hex);
            context.getDigest().append(bytes);
        }
    }

    public FinishedPreparatorTest() {
        super(FinishedMessage::new, FinishedMessage::new, FinishedPreparator::new);
    }

    /**
     * Test of prepareHandshakeMessageContents method, of class FinishedPreparator.
     */
    @Test
    public void testPrepare() {
        context.setSelectedCipherSuite(CipherSuite.TLS_RSA_WITH_AES_128_CBC_SHA);
        context.setSelectedProtocolVersion(ProtocolVersion.TLS12);
        context.setMasterSecret(ArrayConverter.hexStringToByteArray("AABBCCDDEEFF"));
        context.setPrfAlgorithm(PRFAlgorithm.TLS_PRF_SHA256);
        preparator.prepare();
        // TODO Did not check if this is calculated correctly, just made sure it
        // is set
        assertArrayEquals(ArrayConverter.hexStringToByteArray("232A2CCB976E313AAA8E0F7A"),
            message.getVerifyData().getValue());
    }

    @Test
    public void testPrepareAndCompareWithRealDataNullEncrypted() {
        String clientHelloHex =
            "0100005a0303a0cc405d6b7ee21942c74223e74c1de5935c1390ea0994a010cd8d0853fc2c87000004003b00ff0100002d00230000000d0020001e060106020603050105020503040104020403030103020303020102020203000f000101";
        String serverHelloHex =
            "0200003603032d6ffc07dec6dd97718b8d82b165f02503e6103f09ae93a0e1f83f2f3e8880ad00003b00000eff0100010000230000000f000101";
        String certificateHex =
            "0b00028000027d00027a30820276308201dfa003020102020438918374300d06092a864886f70d01010b0500306e3110300e06035504061307556e6b6e6f776e3110300e06035504081307556e6b6e6f776e3110300e06035504071307556e6b6e6f776e3110300e060355040a1307556e6b6e6f776e3110300e060355040b1307556e6b6e6f776e3112301006035504031309616e6f6e796d6f7573301e170d3135303830343133353731375a170d3235303830313133353731375a306e3110300e06035504061307556e6b6e6f776e3110300e06035504081307556e6b6e6f776e3110300e06035504071307556e6b6e6f776e3110300e060355040a1307556e6b6e6f776e3110300e060355040b1307556e6b6e6f776e3112301006035504031309616e6f6e796d6f757330819f300d06092a864886f70d010101050003818d00308189028181008a4ee023df569ce17c504cbb828f16bae5040ccef4b59ef96733dfe34693530d4062f9b4873c72f933607f8ceea01ad2215dab44eaac207f45de5835a8db4e21b35d5e2757f652eaaa25d71a60c37725cddf877427cc9e60e240d0429e708bc4b6017726734b2c03f404d5fea407d91bbe4e86a0ebc685e8078f8657b5830ab30203010001a321301f301d0603551d0e04160414611782c41da8bd62a49ce58580194baa5d8c764f300d06092a864886f70d01010b0500038181005f9708702b8adb185b2db0d05845af5df1f7d13e7a94647a8653187e7a55753f5c19772a994f53136ab04cdad266683bf65a1b78fca418899e44c0e8f75add9df5b432e92a6a0668b16d6278a67c78f8ea30ca587e1dc314d8312d41808284e22df19c7f4bb3086e74b42c9473df8b82449643a4e2fbb05cf8b1b41acec44fe9";
        String serverHelloDoneHex = "0e000000";
        String clientKeyExchangeHex =
            "1000008200807431f17d9c25a9e56809040950bb7122f3564b3c50ea9537a1b4f57af7350c39c3d6729e098cefa805ad6b5a2079b665980534d0a5dacd9d11e7ff57b224ab0268387a4d4dcbbc460aace7e4d4543249bafed5f2e6bcf22465dde88ab86a198b05090578a6131be51922b8448ca62705131db5f48211147c68c07425c883d7b3";
        String finishedHex = "0e1e6bd7845c5a971778234b";

        context.setSelectedCipherSuite(CipherSuite.TLS_RSA_WITH_NULL_SHA256);
        context.setSelectedProtocolVersion(ProtocolVersion.TLS12);
        context.setMasterSecret(ArrayConverter.hexStringToByteArray(
            "E9BBE684A991D223F49A3CBB675B32355A671C8DA5620291FF911D88C0456DC539BEE2C51FA69F1D1C76EF9875E6DA6C"));
        context.setPrfAlgorithm(PRFAlgorithm.TLS_PRF_SHA256);

        registerPreviousMessages(context, clientHelloHex, serverHelloHex, certificateHex, serverHelloDoneHex,
            clientKeyExchangeHex);

        preparator.prepare();

<<<<<<< HEAD
        Assert.assertArrayEquals(ArrayConverter.hexStringToByteArray(finishedHex), message.getVerifyData().getValue());
=======
        byte[] protocolMessageBytes = SendMessageHelper.prepareMessage(message, context);
        assertArrayEquals(ArrayConverter.hexStringToByteArray(finishedHex), protocolMessageBytes);
>>>>>>> b1069fa4
    }

    @Test
    public void testPrepareAndCompareWithRealDataNullEncryptedSSLv3() {
        String clientHelloHex =
            "0100005a0303405e2a60cefcb557edd6d41336a3fa4b2dfdae20f4ac7adacbb29c13456e2800000004000100ff0100002d00230000000d0020001e060106020603050105020503040104020403030103020303020102020203000f000101";
        String serverHelloHex =
            "020000520300a63cd22a46e4fc22b1f03d579c5f0e43cadfda01ef615fd52a9cdbaed3f6c6c220e019a57851dc08d949a0ffa0c2696f94ca4bd39c1ef3a7ff93708a5bf4510c4c000100000aff01000100000f000101";
        String certificateHex =
            "0b00028000027d00027a30820276308201dfa003020102020438918374300d06092a864886f70d01010b0500306e3110300e06035504061307556e6b6e6f776e3110300e06035504081307556e6b6e6f776e3110300e06035504071307556e6b6e6f776e3110300e060355040a1307556e6b6e6f776e3110300e060355040b1307556e6b6e6f776e3112301006035504031309616e6f6e796d6f7573301e170d3135303830343133353731375a170d3235303830313133353731375a306e3110300e06035504061307556e6b6e6f776e3110300e06035504081307556e6b6e6f776e3110300e06035504071307556e6b6e6f776e3110300e060355040a1307556e6b6e6f776e3110300e060355040b1307556e6b6e6f776e3112301006035504031309616e6f6e796d6f757330819f300d06092a864886f70d010101050003818d00308189028181008a4ee023df569ce17c504cbb828f16bae5040ccef4b59ef96733dfe34693530d4062f9b4873c72f933607f8ceea01ad2215dab44eaac207f45de5835a8db4e21b35d5e2757f652eaaa25d71a60c37725cddf877427cc9e60e240d0429e708bc4b6017726734b2c03f404d5fea407d91bbe4e86a0ebc685e8078f8657b5830ab30203010001a321301f301d0603551d0e04160414611782c41da8bd62a49ce58580194baa5d8c764f300d06092a864886f70d01010b0500038181005f9708702b8adb185b2db0d05845af5df1f7d13e7a94647a8653187e7a55753f5c19772a994f53136ab04cdad266683bf65a1b78fca418899e44c0e8f75add9df5b432e92a6a0668b16d6278a67c78f8ea30ca587e1dc314d8312d41808284e22df19c7f4bb3086e74b42c9473df8b82449643a4e2fbb05cf8b1b41acec44fe9";
        String serverHelloDoneHex = "0e000000";
        String clientKeyExchangeHex =
            "100000801a4dc552ddd7e1e25dbaff38dd447b3a6fdc85120e2f760fefdab88e5adbbc710f3d0843f07c9f4f5ac01bc4cea02c4030c272074aa04b1b80a71123b73ea4efbe928b54a83fe4b39472bf66a953c7dc11cfb13ea08f92047996799ce702eb72a7c69bdfd98b91a09bcb836414752d93d3641740f8ed5cfff682225434052230";
        String finishedHex = "ca89059c0d65ae7d5e0c11d99e7de49f830776fa43be27550285015fe254946754b8306f";

        context.setSelectedCipherSuite(CipherSuite.TLS_RSA_WITH_NULL_MD5);
        context.setSelectedProtocolVersion(ProtocolVersion.SSL3);
        context.setMasterSecret(ArrayConverter.hexStringToByteArray(
            "91709DA9667796D3B0EFB3C0E920279A5F2EB76F4B9C84E2E89A2A4BF236CB8BE64AAA53CA30A3CF29B563B246DF7FFC"));

        registerPreviousMessages(context, clientHelloHex, serverHelloHex, certificateHex, serverHelloDoneHex,
            clientKeyExchangeHex);

        preparator.prepare();

<<<<<<< HEAD
        Assert.assertArrayEquals(ArrayConverter.hexStringToByteArray(finishedHex), message.getVerifyData().getValue());
=======
        byte[] protocolMessageBytes = SendMessageHelper.prepareMessage(message, context);
        assertEquals(ArrayConverter.hexStringToByteArray(finishedHex).length, protocolMessageBytes.length);
        assertArrayEquals(ArrayConverter.hexStringToByteArray(finishedHex), protocolMessageBytes);
>>>>>>> b1069fa4
    }

    /**
     * Test of prepareHandshakeMessageContents method for TLS 1.3, of class FinishedPreparator.
     */
    @Test
    public void testPrepareTLS13() {
        context.setSelectedCipherSuite(CipherSuite.TLS_AES_128_GCM_SHA256);
        context.setSelectedProtocolVersion(ProtocolVersion.TLS13);
        context.setConnection(new OutboundConnection());
        context.setClientHandshakeTrafficSecret(
            ArrayConverter.hexStringToByteArray("2E9C9DD264A15D3C1EEC604A7C862934486764F94E35C0BA7E0B9494EAC06E82"));
        context.getDigest().setRawBytes(ArrayConverter.hexStringToByteArray("01010101010101010101010101010101"));
        preparator.prepare();
        assertArrayEquals(message.getVerifyData().getValue(),
            ArrayConverter.hexStringToByteArray("B4AB5C21316FD38E3605D62C9022062DA84D83214EBC7BCD4BE6B3DB1971AFCA"));
    }

}<|MERGE_RESOLUTION|>--- conflicted
+++ resolved
@@ -18,21 +18,8 @@
 import de.rub.nds.tlsattacker.core.constants.PRFAlgorithm;
 import de.rub.nds.tlsattacker.core.constants.ProtocolVersion;
 import de.rub.nds.tlsattacker.core.protocol.message.FinishedMessage;
-<<<<<<< HEAD
 import de.rub.nds.tlsattacker.core.layer.context.TlsContext;
-import org.apache.logging.log4j.LogManager;
-import org.apache.logging.log4j.Logger;
-import org.junit.Assert;
-import static org.junit.Assert.assertArrayEquals;
-import org.junit.Before;
-import org.junit.Test;
-
-public class FinishedPreparatorTest {
-=======
-import de.rub.nds.tlsattacker.core.state.TlsContext;
-import de.rub.nds.tlsattacker.core.workflow.action.executor.SendMessageHelper;
 import org.junit.jupiter.api.Test;
->>>>>>> b1069fa4
 
 public class FinishedPreparatorTest extends AbstractTlsMessagePreparatorTest<FinishedMessage, FinishedPreparator> {
 
@@ -44,7 +31,7 @@
     }
 
     public FinishedPreparatorTest() {
-        super(FinishedMessage::new, FinishedMessage::new, FinishedPreparator::new);
+        super(FinishedMessage::new, FinishedPreparator::new);
     }
 
     /**
@@ -87,12 +74,7 @@
 
         preparator.prepare();
 
-<<<<<<< HEAD
-        Assert.assertArrayEquals(ArrayConverter.hexStringToByteArray(finishedHex), message.getVerifyData().getValue());
-=======
-        byte[] protocolMessageBytes = SendMessageHelper.prepareMessage(message, context);
-        assertArrayEquals(ArrayConverter.hexStringToByteArray(finishedHex), protocolMessageBytes);
->>>>>>> b1069fa4
+        assertArrayEquals(ArrayConverter.hexStringToByteArray(finishedHex), message.getVerifyData().getValue());
     }
 
     @Test
@@ -118,13 +100,7 @@
 
         preparator.prepare();
 
-<<<<<<< HEAD
-        Assert.assertArrayEquals(ArrayConverter.hexStringToByteArray(finishedHex), message.getVerifyData().getValue());
-=======
-        byte[] protocolMessageBytes = SendMessageHelper.prepareMessage(message, context);
-        assertEquals(ArrayConverter.hexStringToByteArray(finishedHex).length, protocolMessageBytes.length);
-        assertArrayEquals(ArrayConverter.hexStringToByteArray(finishedHex), protocolMessageBytes);
->>>>>>> b1069fa4
+        assertArrayEquals(ArrayConverter.hexStringToByteArray(finishedHex), message.getVerifyData().getValue());
     }
 
     /**
