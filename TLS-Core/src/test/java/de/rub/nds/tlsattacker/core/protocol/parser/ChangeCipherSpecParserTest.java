/**
 * TLS-Attacker - A Modular Penetration Testing Framework for TLS
 *
 * Copyright 2014-2022 Ruhr University Bochum, Paderborn University, Hackmanit GmbH
 *
 * Licensed under Apache License, Version 2.0
 * http://www.apache.org/licenses/LICENSE-2.0.txt
 */

package de.rub.nds.tlsattacker.core.protocol.parser;

import de.rub.nds.tlsattacker.core.constants.ProtocolVersion;
import de.rub.nds.tlsattacker.core.protocol.message.ChangeCipherSpecMessage;
<<<<<<< HEAD
import java.io.ByteArrayInputStream;
import java.util.Arrays;
import java.util.Collection;
import static org.junit.Assert.assertArrayEquals;
import static org.junit.Assert.assertTrue;
import org.junit.Test;
import org.junit.runner.RunWith;
import org.junit.runners.Parameterized;
=======
import org.junit.jupiter.api.Named;
import org.junit.jupiter.params.provider.Arguments;
>>>>>>> b1069fa4

import java.util.List;
import java.util.stream.Stream;

public class ChangeCipherSpecParserTest
    extends AbstractTlsMessageParserTest<ChangeCipherSpecMessage, ChangeCipherSpecParser> {

    public ChangeCipherSpecParserTest() {
        super(ChangeCipherSpecParser::new, List
            .of(Named.of("ChangeCipherSpecMessage::getCcsProtocolType", ChangeCipherSpecMessage::getCcsProtocolType)));
    }

<<<<<<< HEAD
    /**
     * Test of parse method, of class ChangeCipherSpecParser.
     */
    @Test
    public void testParse() {
        ChangeCipherSpecParser parser = new ChangeCipherSpecParser(new ByteArrayInputStream(message));
        ChangeCipherSpecMessage ccsMessage = new ChangeCipherSpecMessage();
        parser.parse(ccsMessage);
        assertArrayEquals(message, ccsMessage.getCompleteResultingMessage().getValue());
        assertTrue(ccsType == ccsMessage.getCcsProtocolType().getValue()[0]);
=======
    public static Stream<Arguments> provideTestVectors() {
        return Stream.of(Arguments.of(ProtocolVersion.TLS12, new byte[] { 0x01 }, List.of(new byte[] { 0x01 })),
            Arguments.of(ProtocolVersion.TLS12, new byte[] { 0x05 }, List.of(new byte[] { 0x05 })),
            Arguments.of(ProtocolVersion.TLS10, new byte[] { 0x01 }, List.of(new byte[] { 0x01 })),
            Arguments.of(ProtocolVersion.TLS11, new byte[] { 0x01 }, List.of(new byte[] { 0x01 })));
>>>>>>> b1069fa4
    }
}<|MERGE_RESOLUTION|>--- conflicted
+++ resolved
@@ -11,19 +11,8 @@
 
 import de.rub.nds.tlsattacker.core.constants.ProtocolVersion;
 import de.rub.nds.tlsattacker.core.protocol.message.ChangeCipherSpecMessage;
-<<<<<<< HEAD
-import java.io.ByteArrayInputStream;
-import java.util.Arrays;
-import java.util.Collection;
-import static org.junit.Assert.assertArrayEquals;
-import static org.junit.Assert.assertTrue;
-import org.junit.Test;
-import org.junit.runner.RunWith;
-import org.junit.runners.Parameterized;
-=======
 import org.junit.jupiter.api.Named;
 import org.junit.jupiter.params.provider.Arguments;
->>>>>>> b1069fa4
 
 import java.util.List;
 import java.util.stream.Stream;
@@ -32,27 +21,14 @@
     extends AbstractTlsMessageParserTest<ChangeCipherSpecMessage, ChangeCipherSpecParser> {
 
     public ChangeCipherSpecParserTest() {
-        super(ChangeCipherSpecParser::new, List
+        super(ChangeCipherSpecMessage.class, ChangeCipherSpecParser::new, List
             .of(Named.of("ChangeCipherSpecMessage::getCcsProtocolType", ChangeCipherSpecMessage::getCcsProtocolType)));
     }
 
-<<<<<<< HEAD
-    /**
-     * Test of parse method, of class ChangeCipherSpecParser.
-     */
-    @Test
-    public void testParse() {
-        ChangeCipherSpecParser parser = new ChangeCipherSpecParser(new ByteArrayInputStream(message));
-        ChangeCipherSpecMessage ccsMessage = new ChangeCipherSpecMessage();
-        parser.parse(ccsMessage);
-        assertArrayEquals(message, ccsMessage.getCompleteResultingMessage().getValue());
-        assertTrue(ccsType == ccsMessage.getCcsProtocolType().getValue()[0]);
-=======
     public static Stream<Arguments> provideTestVectors() {
         return Stream.of(Arguments.of(ProtocolVersion.TLS12, new byte[] { 0x01 }, List.of(new byte[] { 0x01 })),
             Arguments.of(ProtocolVersion.TLS12, new byte[] { 0x05 }, List.of(new byte[] { 0x05 })),
             Arguments.of(ProtocolVersion.TLS10, new byte[] { 0x01 }, List.of(new byte[] { 0x01 })),
             Arguments.of(ProtocolVersion.TLS11, new byte[] { 0x01 }, List.of(new byte[] { 0x01 })));
->>>>>>> b1069fa4
     }
 }