--- conflicted
+++ resolved
@@ -13,81 +13,26 @@
 
 import de.rub.nds.tlsattacker.core.constants.CipherSuite;
 import de.rub.nds.tlsattacker.core.constants.RunningModeType;
+import de.rub.nds.tlsattacker.core.layer.context.TlsContext;
 import de.rub.nds.tlsattacker.core.protocol.message.DHClientKeyExchangeMessage;
-<<<<<<< HEAD
 import de.rub.nds.tlsattacker.core.record.Record;
 import de.rub.nds.tlsattacker.core.state.Context;
 import de.rub.nds.tlsattacker.core.state.State;
-=======
-import de.rub.nds.tlsattacker.core.record.AbstractRecord;
-import de.rub.nds.tlsattacker.core.record.layer.TlsRecordLayer;
-import de.rub.nds.tlsattacker.core.state.TlsContext;
->>>>>>> b1069fa4
 import de.rub.nds.tlsattacker.core.unittest.helper.FakeTransportHandler;
 import de.rub.nds.tlsattacker.transport.ConnectionEndType;
 import org.junit.jupiter.api.Test;
 
 import java.util.ArrayList;
 import java.util.List;
-<<<<<<< HEAD
-import static org.junit.Assert.*;
-import org.junit.Before;
-import org.junit.Test;
-
-/**
- *
- * @author mario
- */
-public class SendDynamicClientKeyExchangeActionTest {
-
-    private State state;
-    private Context context;
-    private Config config;
-
-    private SendDynamicClientKeyExchangeAction action;
-
-    @Before
-    public void setUp() {
-        action = new SendDynamicClientKeyExchangeAction();
-
-        // create Config to not overly rely on default values (aka. make sure
-        // we're client)
-        config = new Config();
-        config.setDefaultRunningMode(RunningModeType.CLIENT);
-=======
->>>>>>> b1069fa4
 
 public class SendDynamicClientKeyExchangeActionTest extends AbstractActionTest<SendDynamicClientKeyExchangeAction> {
 
-<<<<<<< HEAD
-        context = state.getContext();
-        context.getTlsContext().setSelectedCipherSuite(CipherSuite.TLS_DHE_DSS_WITH_AES_128_CBC_SHA);
-        context.getTcpContext().setTransportHandler(new FakeTransportHandler(ConnectionEndType.CLIENT));
-    }
-
-    @Test
-    public void testExecute() {
-        action.execute(state);
-        assertTrue(action.executedAsPlanned());
-        assertTrue(action.isExecuted());
-        try {
-            action.execute(state);
-            fail(); // Code shouldn't be reached at all
-        } catch (WorkflowExecutionException e) {
-            assertTrue(e.getMessage().equals("Action already executed!"));
-        } catch (Exception e) {
-            // any other Exception than what should have been thrown appeared
-            fail();
-        }
-=======
     public SendDynamicClientKeyExchangeActionTest() {
         super(new SendDynamicClientKeyExchangeAction(), SendDynamicClientKeyExchangeAction.class);
         state.getConfig().setDefaultRunningMode(RunningModeType.CLIENT);
         TlsContext context = state.getTlsContext();
         context.setSelectedCipherSuite(CipherSuite.TLS_DHE_DSS_WITH_AES_128_CBC_SHA);
-        context.setRecordLayer(new TlsRecordLayer(context));
         context.setTransportHandler(new FakeTransportHandler(ConnectionEndType.CLIENT));
->>>>>>> b1069fa4
     }
 
     @Test
@@ -102,12 +47,7 @@
     public void testGetSendRecords() {
         assertTrue(action.getSendRecords() instanceof ArrayList && action.getSendRecords().isEmpty());
         action.execute(state);
-        assertTrue(action.getSendRecords() instanceof ArrayList && action.getSendRecords().size() == 1
-<<<<<<< HEAD
-            && action.getSendRecords().get(0) instanceof Record);
-=======
-            && action.getSendRecords().get(0) != null);
->>>>>>> b1069fa4
+        assertTrue(action.getSendRecords() instanceof ArrayList && action.getSendRecords().size() == 1);
     }
 
     @Test
