/**
 * TLS-Attacker - A Modular Penetration Testing Framework for TLS
 *
 * Copyright 2014-2022 Ruhr University Bochum, Paderborn University, Hackmanit GmbH
 *
 * Licensed under Apache License, Version 2.0
 * http://www.apache.org/licenses/LICENSE-2.0.txt
 */

package de.rub.nds.tlsattacker.core.protocol.parser;

<<<<<<< HEAD
import de.rub.nds.tlsattacker.core.config.Config;
import de.rub.nds.tlsattacker.core.constants.ProtocolVersion;
import de.rub.nds.tlsattacker.core.protocol.message.HelloRequestMessage;
import de.rub.nds.tlsattacker.core.layer.context.TlsContext;
import java.io.ByteArrayInputStream;
import java.util.Arrays;
import java.util.Collection;
import org.junit.Test;
import org.junit.runner.RunWith;
import org.junit.runners.Parameterized;
=======
import de.rub.nds.modifiablevariable.util.ArrayConverter;
import de.rub.nds.tlsattacker.core.constants.HandshakeMessageType;
import de.rub.nds.tlsattacker.core.constants.ProtocolVersion;
import de.rub.nds.tlsattacker.core.protocol.message.HelloRequestMessage;
import org.junit.jupiter.params.provider.Arguments;
>>>>>>> b1069fa4

import java.util.List;
import java.util.stream.Stream;

public class HelloRequestParserTest
    extends AbstractHandshakeMessageParserTest<HelloRequestMessage, HelloRequestParser> {

<<<<<<< HEAD
    private final Config config = Config.createConfig();

    public HelloRequestParserTest(byte[] message) {
        this.message = message;
    }

    /**
     * Test of parse method, of class HelloRequestParser.
     */
    @Test
    public void testParse() {
        TlsContext tlsContext = new TlsContext(config);
        tlsContext.setSelectedProtocolVersion(ProtocolVersion.TLS12);
        HelloRequestParser parser = new HelloRequestParser(new ByteArrayInputStream(message), tlsContext);
        HelloRequestMessage msg = new HelloRequestMessage();
        parser.parse(msg);
=======
    public HelloRequestParserTest() {
        super(HelloRequestParser::new);
    }

    public static Stream<Arguments> provideTestVectors() {
        return Stream.of(Arguments.of(ProtocolVersion.TLS12, ArrayConverter.hexStringToByteArray("00000000"),
            List.of(HandshakeMessageType.HELLO_REQUEST.getValue(), 0)));
>>>>>>> b1069fa4
    }
}<|MERGE_RESOLUTION|>--- conflicted
+++ resolved
@@ -9,24 +9,11 @@
 
 package de.rub.nds.tlsattacker.core.protocol.parser;
 
-<<<<<<< HEAD
-import de.rub.nds.tlsattacker.core.config.Config;
-import de.rub.nds.tlsattacker.core.constants.ProtocolVersion;
-import de.rub.nds.tlsattacker.core.protocol.message.HelloRequestMessage;
-import de.rub.nds.tlsattacker.core.layer.context.TlsContext;
-import java.io.ByteArrayInputStream;
-import java.util.Arrays;
-import java.util.Collection;
-import org.junit.Test;
-import org.junit.runner.RunWith;
-import org.junit.runners.Parameterized;
-=======
 import de.rub.nds.modifiablevariable.util.ArrayConverter;
 import de.rub.nds.tlsattacker.core.constants.HandshakeMessageType;
 import de.rub.nds.tlsattacker.core.constants.ProtocolVersion;
 import de.rub.nds.tlsattacker.core.protocol.message.HelloRequestMessage;
 import org.junit.jupiter.params.provider.Arguments;
->>>>>>> b1069fa4
 
 import java.util.List;
 import java.util.stream.Stream;
@@ -34,31 +21,12 @@
 public class HelloRequestParserTest
     extends AbstractHandshakeMessageParserTest<HelloRequestMessage, HelloRequestParser> {
 
-<<<<<<< HEAD
-    private final Config config = Config.createConfig();
-
-    public HelloRequestParserTest(byte[] message) {
-        this.message = message;
-    }
-
-    /**
-     * Test of parse method, of class HelloRequestParser.
-     */
-    @Test
-    public void testParse() {
-        TlsContext tlsContext = new TlsContext(config);
-        tlsContext.setSelectedProtocolVersion(ProtocolVersion.TLS12);
-        HelloRequestParser parser = new HelloRequestParser(new ByteArrayInputStream(message), tlsContext);
-        HelloRequestMessage msg = new HelloRequestMessage();
-        parser.parse(msg);
-=======
     public HelloRequestParserTest() {
-        super(HelloRequestParser::new);
+        super(HelloRequestMessage.class, HelloRequestParser::new);
     }
 
     public static Stream<Arguments> provideTestVectors() {
         return Stream.of(Arguments.of(ProtocolVersion.TLS12, ArrayConverter.hexStringToByteArray("00000000"),
             List.of(HandshakeMessageType.HELLO_REQUEST.getValue(), 0)));
->>>>>>> b1069fa4
     }
 }