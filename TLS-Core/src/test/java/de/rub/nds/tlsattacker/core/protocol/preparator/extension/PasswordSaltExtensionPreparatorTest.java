--- conflicted
+++ resolved
@@ -16,35 +16,14 @@
 import de.rub.nds.tlsattacker.core.constants.ExtensionType;
 import de.rub.nds.tlsattacker.core.protocol.message.extension.PasswordSaltExtensionMessage;
 import de.rub.nds.tlsattacker.core.protocol.serializer.extension.PasswordSaltExtensionSerializer;
-<<<<<<< HEAD
-import de.rub.nds.tlsattacker.core.layer.context.TlsContext;
-import static org.junit.Assert.assertArrayEquals;
-import static org.junit.Assert.assertEquals;
-import org.junit.Before;
-import org.junit.Test;
-
-public class PasswordSaltExtensionPreparatorTest {
-
-    private TlsContext context;
-    private PasswordSaltExtensionMessage message;
-    private PasswordSaltExtensionPreparator preparator;
-    private byte[] salt = ArrayConverter.hexStringToByteArray("00aaff");
-
-    @Before
-    public void setUp() {
-        context = new TlsContext();
-        message = new PasswordSaltExtensionMessage();
-        preparator = new PasswordSaltExtensionPreparator(context.getChooser(), message);
-=======
 import org.junit.jupiter.api.Test;
 
 public class PasswordSaltExtensionPreparatorTest extends AbstractExtensionMessagePreparatorTest<
     PasswordSaltExtensionMessage, PasswordSaltExtensionSerializer, PasswordSaltExtensionPreparator> {
 
     public PasswordSaltExtensionPreparatorTest() {
-        super(PasswordSaltExtensionMessage::new, PasswordSaltExtensionMessage::new,
-            PasswordSaltExtensionSerializer::new, PasswordSaltExtensionPreparator::new);
->>>>>>> b1069fa4
+        super(PasswordSaltExtensionMessage::new, PasswordSaltExtensionSerializer::new,
+            PasswordSaltExtensionPreparator::new);
     }
 
     @Test
