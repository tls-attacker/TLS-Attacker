/**
 * TLS-Attacker - A Modular Penetration Testing Framework for TLS
 *
 * Copyright 2014-2022 Ruhr University Bochum, Paderborn University, Hackmanit GmbH
 *
 * Licensed under Apache License, Version 2.0
 * http://www.apache.org/licenses/LICENSE-2.0.txt
 */

package de.rub.nds.tlsattacker.core.protocol;

import static org.junit.jupiter.api.Assertions.assertArrayEquals;
import static org.junit.jupiter.api.Assertions.fail;
import static org.junit.jupiter.api.Assumptions.assumeTrue;

import de.rub.nds.tlsattacker.core.config.Config;
import de.rub.nds.tlsattacker.core.constants.ProtocolVersion;
import de.rub.nds.tlsattacker.core.protocol.message.DtlsHandshakeMessageFragment;
<<<<<<< HEAD
import de.rub.nds.tlsattacker.core.layer.context.TlsContext;
import static de.rub.nds.tlsattacker.util.ConsoleLogger.CONSOLE;
import de.rub.nds.tlsattacker.util.UnlimitedStrengthEnabler;
import de.rub.nds.tlsattacker.util.tests.IntegrationTests;
import java.io.ByteArrayInputStream;
=======
import de.rub.nds.tlsattacker.core.state.TlsContext;
import de.rub.nds.tlsattacker.util.tests.TestCategories;
import org.apache.logging.log4j.LogManager;
import org.apache.logging.log4j.Logger;
import org.bouncycastle.jce.provider.BouncyCastleProvider;
import org.junit.jupiter.api.BeforeAll;
import org.junit.jupiter.api.BeforeEach;
import org.junit.jupiter.api.Tag;
import org.junit.jupiter.params.ParameterizedTest;
import org.junit.jupiter.params.provider.Arguments;
import org.junit.jupiter.params.provider.MethodSource;
import org.opentest4j.TestAbortedException;
import org.reflections.Reflections;

>>>>>>> b1069fa4
import java.lang.reflect.Constructor;
import java.lang.reflect.InvocationTargetException;
import java.lang.reflect.Modifier;
import java.security.Security;
import java.util.Set;
import java.util.stream.Stream;

@SuppressWarnings({ "rawtypes", "unchecked" })
public class CyclicParserSerializerTest {

    private static final Logger LOGGER = LogManager.getLogger();

    private TlsContext context;

    @BeforeAll
    public static void setUpClass() {
        Security.addProvider(new BouncyCastleProvider());
        UnlimitedStrengthEnabler.enable();
    }

<<<<<<< HEAD
    @Test
    @Category(IntegrationTests.class)
    public void testParserSerializerPairs() {
        Reflections reflections = new Reflections("de.rub.nds.tlsattacker.core.protocol.message");
        Set<Class<? extends ProtocolMessage>> messageClasses = reflections.getSubTypesOf(ProtocolMessage.class);
        CONSOLE.info("ProtocolMessageParser classes:" + messageClasses.size());
        ProtocolMessage message = null;
        Config config = null;
        for (Class<? extends ProtocolMessage> someMessageClass : messageClasses) {
            if (Modifier.isAbstract(someMessageClass.getModifiers())) {
                CONSOLE.info("Skipping:" + someMessageClass.getSimpleName());
                continue;
            }
            String testName = someMessageClass.getSimpleName().replace("Parser", "");

            CONSOLE.info("Testing:" + testName);
            for (ProtocolVersion version : ProtocolVersion.values()) {
                // Trying to find equivalent preparator, message and serializer

                if (someMessageClass == DtlsHandshakeMessageFragment.class) {
                    continue;
                }
                try {
                    Constructor tempConstructor = getMessageConstructor(someMessageClass);
                    if (tempConstructor != null) {
                        message = (ProtocolMessage) getMessageConstructor(someMessageClass)
                            .newInstance(Config.createConfig());
                    } else {
                        fail("Could not find Constructor for " + testName);
                    }
                } catch (SecurityException | InstantiationException | IllegalAccessException | IllegalArgumentException
                    | InvocationTargetException ex) {
                    fail("Could not create message instance for " + testName);
                }

                try {
                    TlsContext tlsContext = new TlsContext();
                    tlsContext.setSelectedProtocolVersion(version);
                    tlsContext.getConfig().setHighestProtocolVersion(version);
                    tlsContext.getConfig().setDefaultHighestClientProtocolVersion(version);
                    tlsContext.getConfig().setDefaultLastRecordProtocolVersion(version);

                    ProtocolMessagePreparator preparator = message.getPreparator(tlsContext);
                    preparator.prepare();
                    ProtocolMessageSerializer serializer = message.getSerializer(tlsContext);
                    byte[] serializedMessage = serializer.serialize();
                    message =
                        (ProtocolMessage) getMessageConstructor(someMessageClass).newInstance(Config.createConfig());
                    ProtocolMessageParser parser =
                        message.getParser(tlsContext, new ByteArrayInputStream(serializedMessage));
                    parser.parse(message);
                    byte[] serializedMessage2 = message.getSerializer(tlsContext).serialize();
                    Assert.assertArrayEquals(testName + " failed", serializedMessage, serializedMessage2);
                    CONSOLE.info("......." + testName + " - " + version.name() + " works as expected!");
                } catch (UnsupportedOperationException ex) {
                    CONSOLE.info("Unsupported! Skipping:" + testName);
                    continue;
                } catch (Exception ex) {
                    ex.printStackTrace();
                    fail("Could not execute " + testName + " - " + version.name());
                }
            }
=======
    @BeforeEach
    public void setUp() {
        context = new TlsContext();
    }

    public static Stream<Arguments> provideParserSerializerTestVectors() {
        Stream.Builder<Arguments> builder = Stream.builder();
        // Get all parsers by reflection
        Reflections reflections = new Reflections("de.rub.nds.tlsattacker.core.protocol.message");
        Set<Class<? extends ProtocolMessage>> messageClasses = reflections.getSubTypesOf(ProtocolMessage.class);
        Class<? extends ProtocolMessageParser> parserClass = null;
        Class<? extends ProtocolMessagePreparator> preparatorClass = null;
        Class<? extends ProtocolMessageSerializer> serializerClass = null;
        for (Class<? extends ProtocolMessage> messageClass : messageClasses) {
            String testName = messageClass.getSimpleName().replace("Message", "");
            if (Modifier.isAbstract(messageClass.getModifiers())) {
                LOGGER.info("Encountered abstract message class, skipping it: {}", testName);
                continue;
            }
            if (messageClass == DtlsHandshakeMessageFragment.class) {
                LOGGER.debug(
                    "Message class is DtlsHandshakeMessageFragment, will not be included in the provided test vectors");
                continue;
            }

            // Get corresponding parser
            try {
                parserClass = getParser(testName);
                if (Modifier.isAbstract(parserClass.getModifiers())) {
                    LOGGER.error("Encountered abstract parser class for non-abstract message class, skipping it: {}",
                        parserClass.getSimpleName());
                    continue;
                }
            } catch (ClassNotFoundException e) {
                LOGGER.warn("Unable to find corresponding parser class for test {}", testName);
                parserClass = null;
            }

            // Get corresponding preparator
            try {
                preparatorClass = getPreparator(testName);
                if (Modifier.isAbstract(preparatorClass.getModifiers())) {
                    LOGGER.error(
                        "Encountered abstract preparator class for non-abstract message class, skipping it: {}",
                        preparatorClass.getSimpleName());
                    continue;
                }
            } catch (ClassNotFoundException e) {
                LOGGER.warn("Unable to find corresponding preparator class for test {}", testName);
                preparatorClass = null;
            }

            // Get corresponding serializer
            try {
                serializerClass = getSerializer(testName);
                if (Modifier.isAbstract(serializerClass.getModifiers())) {
                    LOGGER.error(
                        "Encountered abstract serializer class for non-abstract message class, skipping it: {}",
                        serializerClass.getSimpleName());
                    continue;
                }
            } catch (ClassNotFoundException e) {
                LOGGER.warn("Unable to find corresponding serializer class for test {}", testName);
                serializerClass = null;
            }

            for (ProtocolVersion version : ProtocolVersion.values()) {
                if (version.isDTLS()) {
                    continue;
                }
                builder.add(
                    Arguments.of(testName, version, messageClass, true, parserClass, preparatorClass, serializerClass));
                builder.add(Arguments.of(testName, version, messageClass, false, parserClass, preparatorClass,
                    serializerClass));
            }
        }
        return builder.build();
    }

    @ParameterizedTest(name = "{0} [{1}, default message constructor: {3}]")
    @MethodSource("provideParserSerializerTestVectors")
    @Tag(TestCategories.INTEGRATION_TEST)
    public void testParserSerializerPairs(String testName, ProtocolVersion protocolVersion,
        Class<? extends ProtocolMessage> messageClass, boolean useDefaultMessageConstructor,
        Class<? extends ProtocolMessageParser> parserClass, Class<? extends ProtocolMessagePreparator> preparatorClass,
        Class<? extends ProtocolMessageSerializer> serializerClass) {
        assumeTrue(messageClass != null, "Message class for test " + testName + " could not be found");
        assumeTrue(parserClass != null, "Parser class for test " + testName + " could not be found");
        assumeTrue(preparatorClass != null, "Preparator class for test " + testName + " could not be found");
        assumeTrue(serializerClass != null, "Serializer class for test " + testName + " could not be found");
        ProtocolMessage message = null;
        ProtocolMessageParser<? extends ProtocolMessage> parser = null;
        ProtocolMessagePreparator<? extends ProtocolMessage> preparator = null;
        ProtocolMessageSerializer<? extends ProtocolMessage> serializer = null;

        context.setSelectedProtocolVersion(protocolVersion);
        context.getConfig().setHighestProtocolVersion(protocolVersion);
        context.getConfig().setDefaultHighestClientProtocolVersion(protocolVersion);

        Constructor<? extends ProtocolMessage> messageConstructor;
        if (useDefaultMessageConstructor) {
            messageConstructor = getDefaultMessageConstructor(messageClass);
        } else {
            messageConstructor = getMessageConstructor(messageClass);
        }
        if (messageConstructor == null) {
            fail("Could not find message constructor for test " + testName);
        }
        try {
            if (useDefaultMessageConstructor) {
                message = messageConstructor.newInstance();
            } else {
                message = messageConstructor.newInstance(context.getConfig());
            }
        } catch (InstantiationException | InvocationTargetException | IllegalAccessException e) {
            fail("Could not create message instance for test " + testName);
        }

        Constructor<? extends ProtocolMessagePreparator> preparatorConstructor = getConstructor(preparatorClass, 2);
        if (preparatorConstructor == null) {
            fail("Could not find preparator constructor with two arguments for test " + testName);
        }
        try {
            preparator = preparatorConstructor.newInstance(context.getChooser(), message);
        } catch (InstantiationException | InvocationTargetException | IllegalAccessException e) {
            fail("Could not create preparator instance for test " + testName);
        }

        // Skip test if preparation is not supported yet
        try {
            preparator.prepare();
        } catch (UnsupportedOperationException e) {
            LOGGER.info("Preparator for test " + testName + " is not yet supported");
            throw new TestAbortedException("Preparator for test " + testName + " is not yet supported");
        }

        Constructor<? extends ProtocolMessageSerializer> serializerConstructor = getConstructor(serializerClass, 2);
        if (serializerConstructor == null) {
            fail("Could not find serializer constructor with two arguments for test " + testName);
        }
        try {
            serializer = serializerConstructor.newInstance(message, protocolVersion);
        } catch (InstantiationException | InvocationTargetException | IllegalAccessException e) {
            fail("Could not create serializer instance for test " + testName);
        }
        byte[] serializedMessage = serializer.serialize();

        Constructor<? extends ProtocolMessageParser> parserConstructor = getConstructor(parserClass, 4);
        if (parserConstructor == null) {
            fail("Could not find parser constructor with four arguments for test " + testName);
        }
        try {
            parser = parserConstructor.newInstance(0, serializedMessage, protocolVersion, context.getConfig());
        } catch (InstantiationException | InvocationTargetException | IllegalAccessException e) {
            fail("Could not create parser instance for test " + testName);
        }
        try {
            message = parser.parse();
        } catch (UnsupportedOperationException e) {
            LOGGER.info("Parser for test " + testName + " is not yet supported");
            throw new TestAbortedException("Parser for test " + testName + " is not yet supported");
>>>>>>> b1069fa4
        }

        try {
            serializer = serializerConstructor.newInstance(message, protocolVersion);
        } catch (InstantiationException | InvocationTargetException | IllegalAccessException e) {
            fail("Could not create serializer instance for test " + testName);
        }
        assertArrayEquals(serializedMessage, serializer.serialize());
    }

<<<<<<< HEAD
    private Constructor getMessageConstructor(Class someClass) {
=======
    private static Class<? extends ProtocolMessageParser> getParser(String testName) throws ClassNotFoundException {
        String preparatorName = "de.rub.nds.tlsattacker.core.protocol.parser." + testName + "Parser";
        try {
            return (Class<? extends ProtocolMessageParser>) Class.forName(preparatorName);
        } catch (ClassNotFoundException E) {
            try {
                preparatorName = "de.rub.nds.tlsattacker.core.protocol.preparator." + testName + "MessageParser";
                return (Class<? extends ProtocolMessageParser>) Class.forName(preparatorName);
            } catch (ClassNotFoundException ex) {
                throw new ClassNotFoundException("Could not find Parser for " + testName);
            }
        }
    }

    private static Class<? extends ProtocolMessagePreparator> getPreparator(String testName)
        throws ClassNotFoundException {
        String preparatorName = "de.rub.nds.tlsattacker.core.protocol.preparator." + testName + "Preparator";
        try {
            return (Class<? extends ProtocolMessagePreparator>) Class.forName(preparatorName);
        } catch (ClassNotFoundException E) {
            try {
                preparatorName = "de.rub.nds.tlsattacker.core.protocol.preparator." + testName + "MessagePreparator";
                return (Class<? extends ProtocolMessagePreparator>) Class.forName(preparatorName);
            } catch (ClassNotFoundException ex) {
                throw new ClassNotFoundException("Could not find Preparator for " + testName);
            }
        }
    }

    private static Class<? extends ProtocolMessageSerializer> getSerializer(String testName)
        throws ClassNotFoundException {
        String serializerName = "de.rub.nds.tlsattacker.core.protocol.serializer." + testName + "Serializer";
        try {
            return (Class<? extends ProtocolMessageSerializer>) Class.forName(serializerName);
        } catch (ClassNotFoundException E) {
            try {
                return (Class<? extends ProtocolMessageSerializer>) Class.forName(serializerName + "MessageSerializer");
            } catch (ClassNotFoundException ex) {
                throw new ClassNotFoundException("Could not find Serializer for " + testName);
            }
        }
    }

    private static Constructor getMessageConstructor(Class someClass) {
>>>>>>> b1069fa4
        for (Constructor c : someClass.getConstructors()) {
            if (c.getParameterCount() == 1) {
                if (c.getParameterTypes()[0].equals(Config.class)) {
                    return c;
                }
            }
        }
        LOGGER.warn("Could not find Constructor: " + someClass.getSimpleName());
        return null;
    }
<<<<<<< HEAD
=======

    private static Constructor getDefaultMessageConstructor(Class someClass) {
        for (Constructor c : someClass.getDeclaredConstructors()) {
            if (c.getParameterCount() == 0) {
                return c;
            }
        }
        LOGGER.warn("Could not find Constructor: " + someClass.getSimpleName());
        return null;
    }

    private static Constructor getConstructor(Class someClass, int numberOfArguments) {
        for (Constructor c : someClass.getConstructors()) {
            if (c.getParameterCount() == numberOfArguments) {
                return c;
            }
        }
        LOGGER.warn("Could not find Constructor: " + someClass.getSimpleName());
        return null;
    }
>>>>>>> b1069fa4
}<|MERGE_RESOLUTION|>--- conflicted
+++ resolved
@@ -9,22 +9,22 @@
 
 package de.rub.nds.tlsattacker.core.protocol;
 
+import de.rub.nds.modifiablevariable.util.ArrayConverter;
 import static org.junit.jupiter.api.Assertions.assertArrayEquals;
 import static org.junit.jupiter.api.Assertions.fail;
 import static org.junit.jupiter.api.Assumptions.assumeTrue;
 
 import de.rub.nds.tlsattacker.core.config.Config;
+import de.rub.nds.tlsattacker.core.constants.HandshakeByteLength;
+import de.rub.nds.tlsattacker.core.constants.ProtocolMessageType;
 import de.rub.nds.tlsattacker.core.constants.ProtocolVersion;
 import de.rub.nds.tlsattacker.core.protocol.message.DtlsHandshakeMessageFragment;
-<<<<<<< HEAD
 import de.rub.nds.tlsattacker.core.layer.context.TlsContext;
-import static de.rub.nds.tlsattacker.util.ConsoleLogger.CONSOLE;
-import de.rub.nds.tlsattacker.util.UnlimitedStrengthEnabler;
-import de.rub.nds.tlsattacker.util.tests.IntegrationTests;
+import de.rub.nds.tlsattacker.core.protocol.message.HandshakeMessage;
+import de.rub.nds.tlsattacker.core.protocol.message.SSL2HandshakeMessage;
+import de.rub.nds.tlsattacker.transport.ConnectionEndType;
+import de.rub.nds.tlsattacker.util.tests.TestCategories;
 import java.io.ByteArrayInputStream;
-=======
-import de.rub.nds.tlsattacker.core.state.TlsContext;
-import de.rub.nds.tlsattacker.util.tests.TestCategories;
 import org.apache.logging.log4j.LogManager;
 import org.apache.logging.log4j.Logger;
 import org.bouncycastle.jce.provider.BouncyCastleProvider;
@@ -37,11 +37,11 @@
 import org.opentest4j.TestAbortedException;
 import org.reflections.Reflections;
 
->>>>>>> b1069fa4
 import java.lang.reflect.Constructor;
 import java.lang.reflect.InvocationTargetException;
 import java.lang.reflect.Modifier;
 import java.security.Security;
+import java.util.Arrays;
 import java.util.Set;
 import java.util.stream.Stream;
 
@@ -55,73 +55,8 @@
     @BeforeAll
     public static void setUpClass() {
         Security.addProvider(new BouncyCastleProvider());
-        UnlimitedStrengthEnabler.enable();
-    }
-
-<<<<<<< HEAD
-    @Test
-    @Category(IntegrationTests.class)
-    public void testParserSerializerPairs() {
-        Reflections reflections = new Reflections("de.rub.nds.tlsattacker.core.protocol.message");
-        Set<Class<? extends ProtocolMessage>> messageClasses = reflections.getSubTypesOf(ProtocolMessage.class);
-        CONSOLE.info("ProtocolMessageParser classes:" + messageClasses.size());
-        ProtocolMessage message = null;
-        Config config = null;
-        for (Class<? extends ProtocolMessage> someMessageClass : messageClasses) {
-            if (Modifier.isAbstract(someMessageClass.getModifiers())) {
-                CONSOLE.info("Skipping:" + someMessageClass.getSimpleName());
-                continue;
-            }
-            String testName = someMessageClass.getSimpleName().replace("Parser", "");
-
-            CONSOLE.info("Testing:" + testName);
-            for (ProtocolVersion version : ProtocolVersion.values()) {
-                // Trying to find equivalent preparator, message and serializer
-
-                if (someMessageClass == DtlsHandshakeMessageFragment.class) {
-                    continue;
-                }
-                try {
-                    Constructor tempConstructor = getMessageConstructor(someMessageClass);
-                    if (tempConstructor != null) {
-                        message = (ProtocolMessage) getMessageConstructor(someMessageClass)
-                            .newInstance(Config.createConfig());
-                    } else {
-                        fail("Could not find Constructor for " + testName);
-                    }
-                } catch (SecurityException | InstantiationException | IllegalAccessException | IllegalArgumentException
-                    | InvocationTargetException ex) {
-                    fail("Could not create message instance for " + testName);
-                }
-
-                try {
-                    TlsContext tlsContext = new TlsContext();
-                    tlsContext.setSelectedProtocolVersion(version);
-                    tlsContext.getConfig().setHighestProtocolVersion(version);
-                    tlsContext.getConfig().setDefaultHighestClientProtocolVersion(version);
-                    tlsContext.getConfig().setDefaultLastRecordProtocolVersion(version);
-
-                    ProtocolMessagePreparator preparator = message.getPreparator(tlsContext);
-                    preparator.prepare();
-                    ProtocolMessageSerializer serializer = message.getSerializer(tlsContext);
-                    byte[] serializedMessage = serializer.serialize();
-                    message =
-                        (ProtocolMessage) getMessageConstructor(someMessageClass).newInstance(Config.createConfig());
-                    ProtocolMessageParser parser =
-                        message.getParser(tlsContext, new ByteArrayInputStream(serializedMessage));
-                    parser.parse(message);
-                    byte[] serializedMessage2 = message.getSerializer(tlsContext).serialize();
-                    Assert.assertArrayEquals(testName + " failed", serializedMessage, serializedMessage2);
-                    CONSOLE.info("......." + testName + " - " + version.name() + " works as expected!");
-                } catch (UnsupportedOperationException ex) {
-                    CONSOLE.info("Unsupported! Skipping:" + testName);
-                    continue;
-                } catch (Exception ex) {
-                    ex.printStackTrace();
-                    fail("Could not execute " + testName + " - " + version.name());
-                }
-            }
-=======
+    }
+
     @BeforeEach
     public void setUp() {
         context = new TlsContext();
@@ -194,8 +129,6 @@
                 }
                 builder.add(
                     Arguments.of(testName, version, messageClass, true, parserClass, preparatorClass, serializerClass));
-                builder.add(Arguments.of(testName, version, messageClass, false, parserClass, preparatorClass,
-                    serializerClass));
             }
         }
         return builder.build();
@@ -213,12 +146,14 @@
         assumeTrue(preparatorClass != null, "Preparator class for test " + testName + " could not be found");
         assumeTrue(serializerClass != null, "Serializer class for test " + testName + " could not be found");
         ProtocolMessage message = null;
-        ProtocolMessageParser<? extends ProtocolMessage> parser = null;
+        ProtocolMessageParser parser = null;
         ProtocolMessagePreparator<? extends ProtocolMessage> preparator = null;
         ProtocolMessageSerializer<? extends ProtocolMessage> serializer = null;
 
+        context.setTalkingConnectionEndType(ConnectionEndType.CLIENT);
         context.setSelectedProtocolVersion(protocolVersion);
         context.getConfig().setHighestProtocolVersion(protocolVersion);
+        context.setLastRecordVersion(protocolVersion);
         context.getConfig().setDefaultHighestClientProtocolVersion(protocolVersion);
 
         Constructor<? extends ProtocolMessage> messageConstructor;
@@ -231,24 +166,22 @@
             fail("Could not find message constructor for test " + testName);
         }
         try {
-            if (useDefaultMessageConstructor) {
-                message = messageConstructor.newInstance();
-            } else {
-                message = messageConstructor.newInstance(context.getConfig());
-            }
+            message = messageConstructor.newInstance();
         } catch (InstantiationException | InvocationTargetException | IllegalAccessException e) {
             fail("Could not create message instance for test " + testName);
         }
 
-        Constructor<? extends ProtocolMessagePreparator> preparatorConstructor = getConstructor(preparatorClass, 2);
-        if (preparatorConstructor == null) {
-            fail("Could not find preparator constructor with two arguments for test " + testName);
-        }
-        try {
-            preparator = preparatorConstructor.newInstance(context.getChooser(), message);
-        } catch (InstantiationException | InvocationTargetException | IllegalAccessException e) {
-            fail("Could not create preparator instance for test " + testName);
-        }
+        /*
+         * Constructor<? extends ProtocolMessagePreparator> preparatorConstructor = getConstructor(preparatorClass, 2);
+         * if (preparatorConstructor == null) {
+         * fail("Could not find preparator constructor with two arguments for test " + testName); }
+         */
+        preparator = message.getPreparator(context);
+        /*
+         * try { preparator = preparatorConstructor.newInstance(context.getChooser(), message); } catch
+         * (InstantiationException | InvocationTargetException | IllegalAccessException e) {
+         * fail("Could not create preparator instance for test " + testName); }
+         */
 
         // Skip test if preparation is not supported yet
         try {
@@ -258,45 +191,53 @@
             throw new TestAbortedException("Preparator for test " + testName + " is not yet supported");
         }
 
-        Constructor<? extends ProtocolMessageSerializer> serializerConstructor = getConstructor(serializerClass, 2);
-        if (serializerConstructor == null) {
-            fail("Could not find serializer constructor with two arguments for test " + testName);
-        }
-        try {
-            serializer = serializerConstructor.newInstance(message, protocolVersion);
-        } catch (InstantiationException | InvocationTargetException | IllegalAccessException e) {
-            fail("Could not create serializer instance for test " + testName);
-        }
+        /*
+         * Constructor<? extends ProtocolMessageSerializer> serializerConstructor = getConstructor(serializerClass, 1);
+         * if (serializerConstructor == null) {
+         * fail("Could not find serializer constructor with two arguments for test " + testName); } try { serializer =
+         * serializerConstructor.newInstance(message); } catch (InstantiationException | InvocationTargetException |
+         * IllegalAccessException e) { fail("Could not create serializer instance for test " + testName); }
+         */
+        serializer = message.getSerializer(context);
         byte[] serializedMessage = serializer.serialize();
 
-        Constructor<? extends ProtocolMessageParser> parserConstructor = getConstructor(parserClass, 4);
-        if (parserConstructor == null) {
-            fail("Could not find parser constructor with four arguments for test " + testName);
-        }
-        try {
-            parser = parserConstructor.newInstance(0, serializedMessage, protocolVersion, context.getConfig());
-        } catch (InstantiationException | InvocationTargetException | IllegalAccessException e) {
-            fail("Could not create parser instance for test " + testName);
-        }
-        try {
-            message = parser.parse();
+        /*
+         * Constructor<? extends ProtocolMessageParser> parserConstructor = getConstructor(parserClass, 2); if
+         * (parserConstructor == null) { fail("Could not find parser constructor with two arguments for test " +
+         * testName); } try { parser = parserConstructor.newInstance(new ByteArrayInputStream(serializedMessage),
+         * context); } catch (InstantiationException | InvocationTargetException | IllegalAccessException e) {
+         * fail("Could not create parser instance for test " + testName); }
+         */
+        byte[] handshakeHeader = null;
+        if (message.getProtocolMessageType() == ProtocolMessageType.HANDSHAKE
+            && !(message instanceof SSL2HandshakeMessage)) {
+            handshakeHeader = Arrays.copyOfRange(serializedMessage, 0, 4);
+            serializedMessage = Arrays.copyOfRange(serializedMessage,
+                HandshakeByteLength.MESSAGE_TYPE + HandshakeByteLength.MESSAGE_LENGTH_FIELD, serializedMessage.length);
+        }
+        parser = message.getParser(context, new ByteArrayInputStream(serializedMessage));
+        try {
+            parser.parse(message);
         } catch (UnsupportedOperationException e) {
             LOGGER.info("Parser for test " + testName + " is not yet supported");
             throw new TestAbortedException("Parser for test " + testName + " is not yet supported");
->>>>>>> b1069fa4
-        }
-
-        try {
-            serializer = serializerConstructor.newInstance(message, protocolVersion);
-        } catch (InstantiationException | InvocationTargetException | IllegalAccessException e) {
-            fail("Could not create serializer instance for test " + testName);
-        }
-        assertArrayEquals(serializedMessage, serializer.serialize());
-    }
-
-<<<<<<< HEAD
-    private Constructor getMessageConstructor(Class someClass) {
-=======
+        }
+
+        serializer = message.getSerializer(context);
+        /*
+         * try { serializer = serializerConstructor.newInstance(message); } catch (InstantiationException |
+         * InvocationTargetException | IllegalAccessException e) { fail("Could not create serializer instance for test "
+         * + testName); }
+         */
+        if (message.getProtocolMessageType() == ProtocolMessageType.HANDSHAKE
+            && !(message instanceof SSL2HandshakeMessage)) {
+            assertArrayEquals(ArrayConverter.concatenate(handshakeHeader, serializedMessage), serializer.serialize());
+        } else {
+            assertArrayEquals(serializedMessage, serializer.serialize());
+        }
+
+    }
+
     private static Class<? extends ProtocolMessageParser> getParser(String testName) throws ClassNotFoundException {
         String preparatorName = "de.rub.nds.tlsattacker.core.protocol.parser." + testName + "Parser";
         try {
@@ -341,7 +282,6 @@
     }
 
     private static Constructor getMessageConstructor(Class someClass) {
->>>>>>> b1069fa4
         for (Constructor c : someClass.getConstructors()) {
             if (c.getParameterCount() == 1) {
                 if (c.getParameterTypes()[0].equals(Config.class)) {
@@ -352,8 +292,6 @@
         LOGGER.warn("Could not find Constructor: " + someClass.getSimpleName());
         return null;
     }
-<<<<<<< HEAD
-=======
 
     private static Constructor getDefaultMessageConstructor(Class someClass) {
         for (Constructor c : someClass.getDeclaredConstructors()) {
@@ -374,5 +312,4 @@
         LOGGER.warn("Could not find Constructor: " + someClass.getSimpleName());
         return null;
     }
->>>>>>> b1069fa4
 }