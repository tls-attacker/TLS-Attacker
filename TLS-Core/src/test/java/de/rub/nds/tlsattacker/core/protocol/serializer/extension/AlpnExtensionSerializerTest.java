/**
 * TLS-Attacker - A Modular Penetration Testing Framework for TLS
 *
 * Copyright 2014-2022 Ruhr University Bochum, Paderborn University, Hackmanit GmbH
 *
 * Licensed under Apache License, Version 2.0
 * http://www.apache.org/licenses/LICENSE-2.0.txt
 */

package de.rub.nds.tlsattacker.core.protocol.serializer.extension;

import de.rub.nds.tlsattacker.core.protocol.message.extension.AlpnExtensionMessage;
import de.rub.nds.tlsattacker.core.protocol.parser.extension.AlpnExtensionParserTest;
import org.junit.jupiter.params.provider.Arguments;

<<<<<<< HEAD
@RunWith(Parameterized.class)
public class AlpnExtensionSerializerTest {

    @Parameterized.Parameters
    public static Collection<Object[]> generateData() {
        return AlpnExtensionParserTest.generateData();
    }

    private final byte[] expectedBytes;
    private final int proposedAlpnProtocolsLength;
    private final byte[] proposedAlpnProtocols;
    private AlpnExtensionSerializer serializer;
    private AlpnExtensionMessage message;

    public AlpnExtensionSerializerTest(byte[] expectedBytes, int proposedAlpnProtocolsLength,
        byte[] proposedAlpnProtocols) {
        this.expectedBytes = expectedBytes;
        this.proposedAlpnProtocolsLength = proposedAlpnProtocolsLength;
        this.proposedAlpnProtocols = proposedAlpnProtocols;
=======
import java.util.List;
import java.util.stream.Stream;

public class AlpnExtensionSerializerTest
    extends AbstractExtensionMessageSerializerTest<AlpnExtensionMessage, AlpnExtensionSerializer> {

    public AlpnExtensionSerializerTest() {
        super(AlpnExtensionMessage::new, AlpnExtensionSerializer::new,
            List.of((msg, obj) -> msg.setProposedAlpnProtocolsLength((Integer) obj),
                (msg, obj) -> msg.setProposedAlpnProtocols((byte[]) obj)));
>>>>>>> b1069fa4
    }

    public static Stream<Arguments> provideTestVectors() {
        return AlpnExtensionParserTest.provideTestVectors();
    }
<<<<<<< HEAD

    @Test
    public void testSerializeExtensionContent() {
        message.setProposedAlpnProtocolsLength(proposedAlpnProtocolsLength);
        message.setProposedAlpnProtocols(proposedAlpnProtocols);

        assertArrayEquals(expectedBytes, serializer.serializeExtensionContent());
    }

=======
>>>>>>> b1069fa4
}<|MERGE_RESOLUTION|>--- conflicted
+++ resolved
@@ -13,27 +13,6 @@
 import de.rub.nds.tlsattacker.core.protocol.parser.extension.AlpnExtensionParserTest;
 import org.junit.jupiter.params.provider.Arguments;
 
-<<<<<<< HEAD
-@RunWith(Parameterized.class)
-public class AlpnExtensionSerializerTest {
-
-    @Parameterized.Parameters
-    public static Collection<Object[]> generateData() {
-        return AlpnExtensionParserTest.generateData();
-    }
-
-    private final byte[] expectedBytes;
-    private final int proposedAlpnProtocolsLength;
-    private final byte[] proposedAlpnProtocols;
-    private AlpnExtensionSerializer serializer;
-    private AlpnExtensionMessage message;
-
-    public AlpnExtensionSerializerTest(byte[] expectedBytes, int proposedAlpnProtocolsLength,
-        byte[] proposedAlpnProtocols) {
-        this.expectedBytes = expectedBytes;
-        this.proposedAlpnProtocolsLength = proposedAlpnProtocolsLength;
-        this.proposedAlpnProtocols = proposedAlpnProtocols;
-=======
 import java.util.List;
 import java.util.stream.Stream;
 
@@ -44,22 +23,9 @@
         super(AlpnExtensionMessage::new, AlpnExtensionSerializer::new,
             List.of((msg, obj) -> msg.setProposedAlpnProtocolsLength((Integer) obj),
                 (msg, obj) -> msg.setProposedAlpnProtocols((byte[]) obj)));
->>>>>>> b1069fa4
     }
 
     public static Stream<Arguments> provideTestVectors() {
         return AlpnExtensionParserTest.provideTestVectors();
     }
-<<<<<<< HEAD
-
-    @Test
-    public void testSerializeExtensionContent() {
-        message.setProposedAlpnProtocolsLength(proposedAlpnProtocolsLength);
-        message.setProposedAlpnProtocols(proposedAlpnProtocols);
-
-        assertArrayEquals(expectedBytes, serializer.serializeExtensionContent());
-    }
-
-=======
->>>>>>> b1069fa4
 }