/**
 * TLS-Attacker - A Modular Penetration Testing Framework for TLS
 *
 * Copyright 2014-2022 Ruhr University Bochum, Paderborn University, Hackmanit GmbH
 *
 * Licensed under Apache License, Version 2.0
 * http://www.apache.org/licenses/LICENSE-2.0.txt
 */

package de.rub.nds.tlsattacker.core.protocol.parser.cert;

import static org.junit.jupiter.api.Assertions.assertArrayEquals;
import static org.junit.jupiter.api.Assertions.assertEquals;

import de.rub.nds.modifiablevariable.util.ArrayConverter;
import de.rub.nds.tlsattacker.core.protocol.message.cert.CertificatePair;
<<<<<<< HEAD
import java.io.ByteArrayInputStream;
import java.util.Arrays;
import java.util.Collection;
import static org.junit.Assert.assertArrayEquals;
import static org.junit.Assert.assertTrue;
import org.junit.Test;
import org.junit.runner.RunWith;
import org.junit.runners.Parameterized;
=======
import org.junit.jupiter.params.ParameterizedTest;
import org.junit.jupiter.params.provider.Arguments;
import org.junit.jupiter.params.provider.MethodSource;

import java.util.stream.Stream;
>>>>>>> b1069fa4

public class CertificatePairParserTest {

    public static Stream<Arguments> provideTestVectors() {
        return Stream.of(Arguments.of(ArrayConverter.hexStringToByteArray(
            "00032916656a770ce73e582f227bfc49673b427fd0bf3d6d5212fb33f7e12715de62e56f2fda029efd617f6743bc0c850df406ad4d3fb2b820134aa375013f868253e8974de2355123fcfbffd0410e444eec0cda6d54a6ddb98d28c629344f1f1f9f9b68fcde005e3cd1fe91d702d2a41bb74b671b4c138a2d48cc30a0e3226fca5d32983ca08c71c55f60de34948e89cc2c5d267addfb81d8969ce9946e61014311a075f2f1b750142198a4d6f050cb46d2c693079cefdaaee743771004e5e32ae34d1500d6d28138c9edc8e9168eda8dfc4a0808703f38e88fb5cf5a6eb94eba0392ca75b5af168ba04ff7337bec302a0ee0266ade0a2d4d7a633b37bfc68c61dbb42762b1217d534ac07550852480a9d3fdfef9c919b584d9e25e6ca1803201008d5a14872cac8ba1080dfe0db4948aa5c1fa6835db0fa5ff44c7e79bf0eadc6e5a01ac89cf25192a8a534ddacee1838198270bff2f847144611c1f300c2d09b5f6f30efc08e1b307216efa0b05e9770269141aca9a2f449ca6d36476352b28f3ed2ff04c3fbfd0157e24698c177586aefb00227734ce13768c4df3fa78a4d295d8bef18fb2287802fce17c5f18be233033a827ee07637f2a70c4d8ae6a87890a6b40f2661cb59066096de581e460f6aaba4c4da5d09a6ae24de061b9ae52ddd027a14a2313ab38d5b9f45a292958961cac2edf1f7dfbf6b35175fc28002f1948c62e146be8de8276a89508ad2b8245ef2221b576aa972d748c2596148811cc72175812f29f1f93a42d5301a077d9fa6707436088ab9b64b5aa139e86a2be6427d2c7051a7895eba474c3427d17dd2f2072b6f06836213b96bc4aba80e97b1d5981579d87bc9d38b0ee4995e0a1220e190e880aee8c59046ec4be46b43d6c10ec7974339922cdd88be8216c5ab1635a8a830d881459c2c6917de49246fb6038121ba446535364fee81890502b76bddfeeb33c80f0496658e4977f7752d9d136009a7175b6ba403f6d110fa78c40ac7003ebf4df3321d1278c7080a6948a462dd56c3d18195ac0497d54388f076844799c86262b2eaa91331b6d2637bfd97051b3cfd7f9ce0f30a91ae0a6a757d9651f262102e965d8c70997f44d16ecec34947b983d9684f54d7cceab300001aa"),
            809,
            ArrayConverter.hexStringToByteArray(
                "16656a770ce73e582f227bfc49673b427fd0bf3d6d5212fb33f7e12715de62e56f2fda029efd617f6743bc0c850df406ad4d3fb2b820134aa375013f868253e8974de2355123fcfbffd0410e444eec0cda6d54a6ddb98d28c629344f1f1f9f9b68fcde005e3cd1fe91d702d2a41bb74b671b4c138a2d48cc30a0e3226fca5d32983ca08c71c55f60de34948e89cc2c5d267addfb81d8969ce9946e61014311a075f2f1b750142198a4d6f050cb46d2c693079cefdaaee743771004e5e32ae34d1500d6d28138c9edc8e9168eda8dfc4a0808703f38e88fb5cf5a6eb94eba0392ca75b5af168ba04ff7337bec302a0ee0266ade0a2d4d7a633b37bfc68c61dbb42762b1217d534ac07550852480a9d3fdfef9c919b584d9e25e6ca1803201008d5a14872cac8ba1080dfe0db4948aa5c1fa6835db0fa5ff44c7e79bf0eadc6e5a01ac89cf25192a8a534ddacee1838198270bff2f847144611c1f300c2d09b5f6f30efc08e1b307216efa0b05e9770269141aca9a2f449ca6d36476352b28f3ed2ff04c3fbfd0157e24698c177586aefb00227734ce13768c4df3fa78a4d295d8bef18fb2287802fce17c5f18be233033a827ee07637f2a70c4d8ae6a87890a6b40f2661cb59066096de581e460f6aaba4c4da5d09a6ae24de061b9ae52ddd027a14a2313ab38d5b9f45a292958961cac2edf1f7dfbf6b35175fc28002f1948c62e146be8de8276a89508ad2b8245ef2221b576aa972d748c2596148811cc72175812f29f1f93a42d5301a077d9fa6707436088ab9b64b5aa139e86a2be6427d2c7051a7895eba474c3427d17dd2f2072b6f06836213b96bc4aba80e97b1d5981579d87bc9d38b0ee4995e0a1220e190e880aee8c59046ec4be46b43d6c10ec7974339922cdd88be8216c5ab1635a8a830d881459c2c6917de49246fb6038121ba446535364fee81890502b76bddfeeb33c80f0496658e4977f7752d9d136009a7175b6ba403f6d110fa78c40ac7003ebf4df3321d1278c7080a6948a462dd56c3d18195ac0497d54388f076844799c86262b2eaa91331b6d2637bfd97051b3cfd7f9ce0f30a91ae0a6a757d9651f262102e965d8c70997f44d16ecec34947b983d9684f54d7cceab30"),
            1, ArrayConverter.hexStringToByteArray("aa")),
            Arguments.of(ArrayConverter.hexStringToByteArray("000002aaaa0001aa"), 2,
                ArrayConverter.hexStringToByteArray("aaaa"), 1, ArrayConverter.hexStringToByteArray("aa")));
    }

<<<<<<< HEAD
    // Test of parse method, of class CertificatePairParser
    @Test
    public void testParse() {
        CertificatePairParser parser = new CertificatePairParser(new ByteArrayInputStream(certPair));
        CertificatePair pair = new CertificatePair();
        parser.parse(pair);
        assertTrue(certificateLength == pair.getCertificateLength().getValue());
        assertTrue(extensionsLength == pair.getExtensionsLength().getValue());
        assertArrayEquals(certificate, pair.getCertificate().getValue());
        assertArrayEquals(extension, pair.getExtensions().getValue());
=======
    /**
     * Test of testParse method, of class CertificatePairParser
     */
    @ParameterizedTest
    @MethodSource("provideTestVectors")
    public void testParse(byte[] providedCertPair, int expectedCertificateLength, byte[] expectedCertificate,
        int expectedExtensionLength, byte[] expectedExtension) {
        CertificatePairParser parser = new CertificatePairParser(0, providedCertPair);
        CertificatePair pair = parser.parse();
        assertEquals(expectedCertificateLength, (int) pair.getCertificateLength().getValue());
        assertEquals(expectedExtensionLength, (int) pair.getExtensionsLength().getValue());
        assertArrayEquals(expectedCertificate, pair.getCertificate().getValue());
        assertArrayEquals(expectedExtension, pair.getExtensions().getValue());
>>>>>>> b1069fa4
    }
}<|MERGE_RESOLUTION|>--- conflicted
+++ resolved
@@ -14,22 +14,12 @@
 
 import de.rub.nds.modifiablevariable.util.ArrayConverter;
 import de.rub.nds.tlsattacker.core.protocol.message.cert.CertificatePair;
-<<<<<<< HEAD
 import java.io.ByteArrayInputStream;
-import java.util.Arrays;
-import java.util.Collection;
-import static org.junit.Assert.assertArrayEquals;
-import static org.junit.Assert.assertTrue;
-import org.junit.Test;
-import org.junit.runner.RunWith;
-import org.junit.runners.Parameterized;
-=======
 import org.junit.jupiter.params.ParameterizedTest;
 import org.junit.jupiter.params.provider.Arguments;
 import org.junit.jupiter.params.provider.MethodSource;
 
 import java.util.stream.Stream;
->>>>>>> b1069fa4
 
 public class CertificatePairParserTest {
 
@@ -44,18 +34,6 @@
                 ArrayConverter.hexStringToByteArray("aaaa"), 1, ArrayConverter.hexStringToByteArray("aa")));
     }
 
-<<<<<<< HEAD
-    // Test of parse method, of class CertificatePairParser
-    @Test
-    public void testParse() {
-        CertificatePairParser parser = new CertificatePairParser(new ByteArrayInputStream(certPair));
-        CertificatePair pair = new CertificatePair();
-        parser.parse(pair);
-        assertTrue(certificateLength == pair.getCertificateLength().getValue());
-        assertTrue(extensionsLength == pair.getExtensionsLength().getValue());
-        assertArrayEquals(certificate, pair.getCertificate().getValue());
-        assertArrayEquals(extension, pair.getExtensions().getValue());
-=======
     /**
      * Test of testParse method, of class CertificatePairParser
      */
@@ -63,12 +41,12 @@
     @MethodSource("provideTestVectors")
     public void testParse(byte[] providedCertPair, int expectedCertificateLength, byte[] expectedCertificate,
         int expectedExtensionLength, byte[] expectedExtension) {
-        CertificatePairParser parser = new CertificatePairParser(0, providedCertPair);
-        CertificatePair pair = parser.parse();
+        CertificatePairParser parser = new CertificatePairParser(new ByteArrayInputStream(providedCertPair));
+        CertificatePair pair = new CertificatePair();
+        parser.parse(pair);
         assertEquals(expectedCertificateLength, (int) pair.getCertificateLength().getValue());
         assertEquals(expectedExtensionLength, (int) pair.getExtensionsLength().getValue());
         assertArrayEquals(expectedCertificate, pair.getCertificate().getValue());
         assertArrayEquals(expectedExtension, pair.getExtensions().getValue());
->>>>>>> b1069fa4
     }
 }