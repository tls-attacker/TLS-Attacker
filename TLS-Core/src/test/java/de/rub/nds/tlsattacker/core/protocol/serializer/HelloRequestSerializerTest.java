--- conflicted
+++ resolved
@@ -11,39 +11,10 @@
 
 import de.rub.nds.tlsattacker.core.protocol.message.HelloRequestMessage;
 import de.rub.nds.tlsattacker.core.protocol.parser.HelloRequestParserTest;
-<<<<<<< HEAD
-import java.util.Collection;
-import static org.junit.Assert.assertArrayEquals;
-import org.junit.Test;
-import org.junit.runner.RunWith;
-import org.junit.runners.Parameterized;
-=======
 import org.junit.jupiter.params.provider.Arguments;
->>>>>>> b1069fa4
 
 import java.util.stream.Stream;
 
-<<<<<<< HEAD
-    @Parameterized.Parameters
-    public static Collection<Object[]> generateData() {
-        return HelloRequestParserTest.generateData();
-    }
-
-    private final byte[] message;
-
-    public HelloRequestSerializerTest(byte[] message) {
-        this.message = message;
-    }
-
-    /**
-     * Test of serializeHandshakeMessageContent method, of class HelloRequestSerializer.
-     */
-    @Test
-    public void testSerializeHandshakeMessageContent() {
-        HelloRequestMessage msg = new HelloRequestMessage();
-        HelloRequestSerializer serializer = new HelloRequestSerializer(msg);
-        assertArrayEquals(message, serializer.serializeHandshakeMessageContent());
-=======
 public class HelloRequestSerializerTest
     extends AbstractHandshakeMessageSerializerTest<HelloRequestMessage, HelloRequestSerializer> {
 
@@ -53,6 +24,5 @@
 
     public static Stream<Arguments> provideTestVectors() {
         return HelloRequestParserTest.provideTestVectors();
->>>>>>> b1069fa4
     }
 }