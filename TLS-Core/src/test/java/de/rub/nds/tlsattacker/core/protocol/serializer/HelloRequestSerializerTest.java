--- conflicted
+++ resolved
@@ -37,13 +37,8 @@
     @Test
     public void testSerializeHandshakeMessageContent() {
         HelloRequestMessage msg = new HelloRequestMessage();
-<<<<<<< HEAD
-        HelloRequestSerializer serializer = new HelloRequestSerializer(msg, ProtocolVersion.TLS12);
+        HelloRequestSerializer serializer = new HelloRequestSerializer(msg);
         assertArrayEquals(message, serializer.serializeHandshakeMessageContent());
-=======
-        HelloRequestSerializer serializer = new HelloRequestSerializer(msg);
-        assertArrayEquals(message, serializer.serializeProtocolMessageContent());
->>>>>>> e98d238a
     }
 
 }