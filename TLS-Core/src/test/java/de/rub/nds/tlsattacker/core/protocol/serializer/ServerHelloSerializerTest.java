--- conflicted
+++ resolved
@@ -9,74 +9,6 @@
 
 package de.rub.nds.tlsattacker.core.protocol.serializer;
 
-<<<<<<< HEAD
-import de.rub.nds.modifiablevariable.util.ArrayConverter;
-import de.rub.nds.tlsattacker.core.constants.CipherSuite;
-import de.rub.nds.tlsattacker.core.constants.CompressionMethod;
-import de.rub.nds.tlsattacker.core.constants.ProtocolVersion;
-import de.rub.nds.tlsattacker.core.protocol.message.ServerHelloMessage;
-import java.util.Arrays;
-import java.util.Collection;
-import static org.junit.Assert.assertArrayEquals;
-import org.junit.Before;
-import org.junit.Test;
-import org.junit.runner.RunWith;
-import org.junit.runners.Parameterized;
-
-@RunWith(Parameterized.class)
-public class ServerHelloSerializerTest {
-
-    // TODO should reuse parser tests
-    @Parameterized.Parameters
-    public static Collection<Object[]> generateData() {
-        return Arrays.asList(new Object[][] { { ArrayConverter.hexStringToByteArray(
-            "0303378f93cbcafda4c9ba43dafb49ab847ba1ae86a29d2679e7b9aac8e25c207e01200919fe8a189912807ee0621a45f4e6440a297f13574d2229fdbc96427b0e2d10002f000000"),
-            ProtocolVersion.TLS12.getValue(), new byte[] { (byte) 0x37, (byte) 0x8f, (byte) 0x93, (byte) 0xcb },
-            ArrayConverter.hexStringToByteArray("378f93cbcafda4c9ba43dafb49ab847ba1ae86a29d2679e7b9aac8e25c207e01"), 32,
-            ArrayConverter.hexStringToByteArray("0919fe8a189912807ee0621a45f4e6440a297f13574d2229fdbc96427b0e2d10"),
-            CipherSuite.TLS_RSA_WITH_AES_128_CBC_SHA.getByteValue(), CompressionMethod.NULL.getValue(), 0 },
-            { ArrayConverter.hexStringToByteArray(
-                "0303378f93cbcafda4c9ba43dafb49ab847ba1ae86a29d2679e7b9aac8e25c207e01200919fe8a189912807ee0621a45f4e6440a297f13574d2229fdbc96427b0e2d10002f00"),
-                ProtocolVersion.TLS12.getValue(), new byte[] { (byte) 0x37, (byte) 0x8f, (byte) 0x93, (byte) 0xcb },
-                ArrayConverter.hexStringToByteArray("378f93cbcafda4c9ba43dafb49ab847ba1ae86a29d2679e7b9aac8e25c207e01"),
-                32,
-                ArrayConverter.hexStringToByteArray("0919fe8a189912807ee0621a45f4e6440a297f13574d2229fdbc96427b0e2d10"),
-                CipherSuite.TLS_RSA_WITH_AES_128_CBC_SHA.getByteValue(), CompressionMethod.NULL.getValue(), null } });
-    }
-
-    private ServerHelloMessage helloMessage;
-    private byte[] message;
-
-    public ServerHelloSerializerTest(byte[] message, byte[] protocolVersion, byte[] unixTime, byte[] random,
-        int sessionIdLength, byte[] sessionID, byte[] selectedCiphersuite, byte selectedCompression,
-        Integer extensionLength) {
-        this.message = message;
-        helloMessage = new ServerHelloMessage();
-        helloMessage.setProtocolVersion(protocolVersion);
-        helloMessage.setUnixTime(unixTime);
-        helloMessage.setRandom(random);
-        helloMessage.setSessionIdLength(sessionIdLength);
-        helloMessage.setSessionId(sessionID);
-        helloMessage.setSelectedCipherSuite(selectedCiphersuite);
-        helloMessage.setSelectedCompressionMethod(selectedCompression);
-        if (extensionLength != null) {
-            helloMessage.setExtensionsLength(extensionLength);
-        }
-    }
-
-    @Before
-    public void setUp() {
-    }
-
-    /**
-     * Test of serializeHandshakeMessageContent method, of class ServerHelloSerializer.
-     */
-    @Test
-    public void testSerializeHandshakeMessageContent() {
-        ServerHelloSerializer serializer = new ServerHelloSerializer(helloMessage);
-        byte[] serialised = serializer.serializeHandshakeMessageContent();
-        assertArrayEquals(serialised, message);
-=======
 import de.rub.nds.tlsattacker.core.protocol.message.ServerHelloMessage;
 import de.rub.nds.tlsattacker.core.protocol.parser.ServerHelloParserTest;
 import org.junit.jupiter.params.provider.Arguments;
@@ -99,6 +31,5 @@
 
     public static Stream<Arguments> provideTestVectors() {
         return ServerHelloParserTest.provideTestVectors();
->>>>>>> b1069fa4
     }
 }