--- conflicted
+++ resolved
@@ -15,18 +15,7 @@
 import de.rub.nds.tlsattacker.core.constants.HeartbeatMode;
 import de.rub.nds.tlsattacker.core.layer.context.TlsContext;
 import de.rub.nds.tlsattacker.core.protocol.message.extension.HeartbeatExtensionMessage;
-<<<<<<< HEAD
-import org.junit.Before;
-import org.junit.Test;
-import static org.junit.Assert.assertNull;
-import static org.junit.Assert.assertTrue;
-
-public class HeartbeatExtensionHandlerTest {
-
-    private HeartbeatExtensionHandler handler;
-=======
 import org.junit.jupiter.api.Test;
->>>>>>> b1069fa4
 
 public class HeartbeatExtensionHandlerTest
     extends AbstractExtensionMessageHandlerTest<HeartbeatExtensionMessage, HeartbeatExtensionHandler> {
@@ -39,20 +28,12 @@
      * Test of adjustContext method, of class HeartbeatExtensionHandler.
      */
     @Test
-<<<<<<< HEAD
-    public void testadjustContext() {
+    @Override
+    public void testadjustTLSExtensionContext() {
         HeartbeatExtensionMessage msg = new HeartbeatExtensionMessage();
         msg.setHeartbeatMode(new byte[] { 1 });
-        handler.adjustContext(msg);
-        assertTrue(context.getHeartbeatMode() == HeartbeatMode.PEER_ALLOWED_TO_SEND);
-=======
-    @Override
-    public void testAdjustTLSContext() {
-        HeartbeatExtensionMessage msg = new HeartbeatExtensionMessage();
-        msg.setHeartbeatMode(new byte[] { 1 });
-        handler.adjustTLSContext(msg);
+        handler.adjustTLSExtensionContext(msg);
         assertSame(HeartbeatMode.PEER_ALLOWED_TO_SEND, context.getHeartbeatMode());
->>>>>>> b1069fa4
     }
 
     @Test
@@ -62,8 +43,5 @@
         handler.adjustContext(msg);
         assertNull(context.getHeartbeatMode());
     }
-<<<<<<< HEAD
-=======
 
->>>>>>> b1069fa4
 }