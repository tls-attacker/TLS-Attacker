--- conflicted
+++ resolved
@@ -10,64 +10,6 @@
 package de.rub.nds.tlsattacker.core.protocol.parser.extension;
 
 import de.rub.nds.modifiablevariable.util.ArrayConverter;
-<<<<<<< HEAD
-import de.rub.nds.tlsattacker.core.config.Config;
-import de.rub.nds.tlsattacker.core.protocol.message.extension.SrtpExtensionMessage;
-import de.rub.nds.tlsattacker.core.layer.context.TlsContext;
-import java.io.ByteArrayInputStream;
-import java.util.Arrays;
-import java.util.Collection;
-import static org.junit.Assert.assertArrayEquals;
-import static org.junit.Assert.assertEquals;
-import org.junit.Before;
-import org.junit.Test;
-import org.junit.runner.RunWith;
-import org.junit.runners.Parameterized;
-
-@RunWith(Parameterized.class)
-public class SrtpExtensionParserTest {
-
-    @Parameterized.Parameters
-    public static Collection<Object[]> generateData() {
-        return Arrays.asList(new Object[][] {
-            { ArrayConverter.hexStringToByteArray("000400010006020102"), 4,
-                ArrayConverter.hexStringToByteArray("00010006"), 2, new byte[] { 0x01, 0x02 } },
-            { ArrayConverter.hexStringToByteArray("00040001000600"), 4, ArrayConverter.hexStringToByteArray("00010006"),
-                0, new byte[0] } });
-    }
-
-    private final byte[] expectedBytes;
-    private final int srtpProtectionProfilesLength;
-    private final byte[] srtpProtectionProfiles;
-    private final int srtpMkiLength;
-    private final byte[] srtpMki;
-    private SrtpExtensionParser parser;
-    private final Config config = Config.createConfig();
-
-    public SrtpExtensionParserTest(byte[] expectedBytes, int srtpProtectionProfilesLength,
-        byte[] srtpProtectionProfiles, int srtpMkiLength, byte[] srtpMki) {
-        this.expectedBytes = expectedBytes;
-        this.srtpProtectionProfilesLength = srtpProtectionProfilesLength;
-        this.srtpProtectionProfiles = srtpProtectionProfiles;
-        this.srtpMkiLength = srtpMkiLength;
-        this.srtpMki = srtpMki;
-    }
-
-    @Before
-    public void setUp() {
-        TlsContext tlsContext = new TlsContext(config);
-        parser = new SrtpExtensionParser(new ByteArrayInputStream(expectedBytes), tlsContext);
-    }
-
-    @Test
-    public void testParse() {
-        SrtpExtensionMessage msg = new SrtpExtensionMessage();
-        parser.parse(msg);
-        assertArrayEquals(srtpProtectionProfiles, msg.getSrtpProtectionProfiles().getValue());
-        assertEquals(srtpProtectionProfilesLength, (long) msg.getSrtpProtectionProfilesLength().getValue());
-        assertEquals(srtpMkiLength, (long) msg.getSrtpMkiLength().getValue());
-        assertArrayEquals(srtpMki, msg.getSrtpMki().getValue());
-=======
 import de.rub.nds.tlsattacker.core.constants.ExtensionType;
 import de.rub.nds.tlsattacker.core.protocol.message.extension.SrtpExtensionMessage;
 import org.junit.jupiter.api.Named;
@@ -79,7 +21,7 @@
 public class SrtpExtensionParserTest extends AbstractExtensionParserTest<SrtpExtensionMessage, SrtpExtensionParser> {
 
     public SrtpExtensionParserTest() {
-        super(SrtpExtensionParser::new,
+        super(SrtpExtensionMessage.class, SrtpExtensionParser::new,
             List.of(
                 Named.of("SrtpExtensionMessage::getSrtpProtectionProfilesLength",
                     SrtpExtensionMessage::getSrtpProtectionProfilesLength),
@@ -97,6 +39,5 @@
             Arguments.of(ArrayConverter.hexStringToByteArray("000e000900040001000600"), List.of(),
                 ExtensionType.USE_SRTP, 9,
                 List.of(4, ArrayConverter.hexStringToByteArray("00010006"), 0, new byte[0])));
->>>>>>> b1069fa4
     }
 }