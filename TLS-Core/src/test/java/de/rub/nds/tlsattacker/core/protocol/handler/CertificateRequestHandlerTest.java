/**
 * TLS-Attacker - A Modular Penetration Testing Framework for TLS
 *
 * Copyright 2014-2022 Ruhr University Bochum, Paderborn University, Hackmanit GmbH
 *
 * Licensed under Apache License, Version 2.0
 * http://www.apache.org/licenses/LICENSE-2.0.txt
 */

package de.rub.nds.tlsattacker.core.protocol.handler;

import static org.junit.jupiter.api.Assertions.*;

import de.rub.nds.modifiablevariable.util.ArrayConverter;
import de.rub.nds.tlsattacker.core.config.Config;
import de.rub.nds.tlsattacker.core.constants.ClientCertificateType;
import de.rub.nds.tlsattacker.core.constants.ProtocolVersion;
import de.rub.nds.tlsattacker.core.protocol.message.CertificateRequestMessage;
import de.rub.nds.tlsattacker.core.protocol.message.extension.SignatureAndHashAlgorithmsExtensionMessage;
<<<<<<< HEAD
import de.rub.nds.tlsattacker.core.layer.context.TlsContext;
import org.junit.After;
import static org.junit.Assert.assertArrayEquals;
import static org.junit.Assert.assertTrue;
import org.junit.Before;
import org.junit.Test;

public class CertificateRequestHandlerTest {

    private CertificateRequestHandler handler;
    private TlsContext context;

    @Before
    public void setUp() {
        context = new TlsContext();
        handler = new CertificateRequestHandler(context);
    }

    @After
    public void tearDown() {
    }

    /**
     * Test of adjustContext method, of class CertificateRequestHandler.
     */
    @Test
    public void testadjustContextTLS12() {
        CertificateRequestMessage message = new CertificateRequestMessage();
        message.setClientCertificateTypes(new byte[] { 1, 2, 3, 4, 5, 6 });
        message.setDistinguishedNames(new byte[] { 0, 1, 2, 3, });
        message.setSignatureHashAlgorithms(new byte[] { 03, 01, 01, 03 });
        handler.adjustContext(message);
=======
import org.junit.jupiter.api.Test;

import java.util.Objects;

public class CertificateRequestHandlerTest
    extends AbstractTlsMessageHandlerTest<CertificateRequestMessage, CertificateRequestHandler> {

    public CertificateRequestHandlerTest() {
        super(CertificateRequestMessage::new, CertificateRequestHandler::new);
    }

    /**
     * Test of adjustTLSContext method, of class CertificateRequestHandler.
     */
    @Test
    @Override
    public void testAdjustTLSContext() {
        CertificateRequestMessage message = new CertificateRequestMessage();
        message.setClientCertificateTypes(new byte[] { 1, 2, 3, 4, 5, 6 });
        message.setDistinguishedNames(new byte[] { 0, 1, 2, 3, });
        message.setSignatureHashAlgorithms(new byte[] { 0x03, 0x01, 0x01, 0x03 });
        handler.adjustTLSContext(message);
>>>>>>> b1069fa4
        assertArrayEquals(context.getDistinguishedNames(), ArrayConverter.hexStringToByteArray("00010203"));
        assertEquals(6, context.getClientCertificateTypes().size());
        assertTrue(context.getClientCertificateTypes().contains(ClientCertificateType.DSS_EPHEMERAL_DH_RESERVED));
        assertTrue(context.getClientCertificateTypes().contains(ClientCertificateType.DSS_FIXED_DH));
        assertTrue(context.getClientCertificateTypes().contains(ClientCertificateType.DSS_SIGN));
        assertTrue(context.getClientCertificateTypes().contains(ClientCertificateType.RSA_EPHEMERAL_DH_RESERVED));
        assertTrue(context.getClientCertificateTypes().contains(ClientCertificateType.RSA_FIXED_DH));
        assertTrue(context.getClientCertificateTypes().contains(ClientCertificateType.RSA_SIGN));
        assertEquals(2, context.getServerSupportedSignatureAndHashAlgorithms().size());
    }

    /**
     * Test of adjustContext method, of class CertificateRequestHandler.
     */
    @Test
    public void testadjustContextTLS13() {
        Config config = Config.createConfig();
        config.setHighestProtocolVersion(ProtocolVersion.TLS13);

        CertificateRequestMessage message = new CertificateRequestMessage(config);
        context.setSelectedProtocolVersion(ProtocolVersion.TLS13);

        message.setCertificateRequestContext(new byte[] { 1, 2, 3, 4, 5, 6 });
<<<<<<< HEAD
        message.getExtension(SignatureAndHashAlgorithmsExtensionMessage.class)
            .setSignatureAndHashAlgorithms(new byte[] { 03, 01, 01, 03 });
        handler.adjustContext(message);
=======
        Objects.requireNonNull(message.getExtension(SignatureAndHashAlgorithmsExtensionMessage.class))
            .setSignatureAndHashAlgorithms(new byte[] { 0x03, 0x01, 0x01, 0x03 });
        handler.adjustTLSContext(message);
>>>>>>> b1069fa4
        assertArrayEquals(context.getCertificateRequestContext(), ArrayConverter.hexStringToByteArray("010203040506"));
        assertEquals(2, context.getServerSupportedSignatureAndHashAlgorithms().size());
    }

    @Test
    public void testadjustContextUnadjustable() {
        CertificateRequestMessage message = new CertificateRequestMessage();
        message.setClientCertificateTypes(new byte[] { 50, 51, 52, 53, 54, 55 });
        message.setDistinguishedNames(new byte[] {});
        message.setSignatureHashAlgorithms(new byte[] { 123, 123, 127 });
        handler.adjustContext(message);
        assertArrayEquals(context.getDistinguishedNames(), new byte[0]);
        assertTrue(context.getClientCertificateTypes().isEmpty());
        assertTrue(context.getServerSupportedSignatureAndHashAlgorithms().isEmpty());
    }
}<|MERGE_RESOLUTION|>--- conflicted
+++ resolved
@@ -17,40 +17,6 @@
 import de.rub.nds.tlsattacker.core.constants.ProtocolVersion;
 import de.rub.nds.tlsattacker.core.protocol.message.CertificateRequestMessage;
 import de.rub.nds.tlsattacker.core.protocol.message.extension.SignatureAndHashAlgorithmsExtensionMessage;
-<<<<<<< HEAD
-import de.rub.nds.tlsattacker.core.layer.context.TlsContext;
-import org.junit.After;
-import static org.junit.Assert.assertArrayEquals;
-import static org.junit.Assert.assertTrue;
-import org.junit.Before;
-import org.junit.Test;
-
-public class CertificateRequestHandlerTest {
-
-    private CertificateRequestHandler handler;
-    private TlsContext context;
-
-    @Before
-    public void setUp() {
-        context = new TlsContext();
-        handler = new CertificateRequestHandler(context);
-    }
-
-    @After
-    public void tearDown() {
-    }
-
-    /**
-     * Test of adjustContext method, of class CertificateRequestHandler.
-     */
-    @Test
-    public void testadjustContextTLS12() {
-        CertificateRequestMessage message = new CertificateRequestMessage();
-        message.setClientCertificateTypes(new byte[] { 1, 2, 3, 4, 5, 6 });
-        message.setDistinguishedNames(new byte[] { 0, 1, 2, 3, });
-        message.setSignatureHashAlgorithms(new byte[] { 03, 01, 01, 03 });
-        handler.adjustContext(message);
-=======
 import org.junit.jupiter.api.Test;
 
 import java.util.Objects;
@@ -63,17 +29,16 @@
     }
 
     /**
-     * Test of adjustTLSContext method, of class CertificateRequestHandler.
+     * Test of adjustContext method, of class CertificateRequestHandler.
      */
     @Test
     @Override
-    public void testAdjustTLSContext() {
+    public void testadjustContext() {
         CertificateRequestMessage message = new CertificateRequestMessage();
         message.setClientCertificateTypes(new byte[] { 1, 2, 3, 4, 5, 6 });
         message.setDistinguishedNames(new byte[] { 0, 1, 2, 3, });
         message.setSignatureHashAlgorithms(new byte[] { 0x03, 0x01, 0x01, 0x03 });
-        handler.adjustTLSContext(message);
->>>>>>> b1069fa4
+        handler.adjustContext(message);
         assertArrayEquals(context.getDistinguishedNames(), ArrayConverter.hexStringToByteArray("00010203"));
         assertEquals(6, context.getClientCertificateTypes().size());
         assertTrue(context.getClientCertificateTypes().contains(ClientCertificateType.DSS_EPHEMERAL_DH_RESERVED));
@@ -97,15 +62,9 @@
         context.setSelectedProtocolVersion(ProtocolVersion.TLS13);
 
         message.setCertificateRequestContext(new byte[] { 1, 2, 3, 4, 5, 6 });
-<<<<<<< HEAD
-        message.getExtension(SignatureAndHashAlgorithmsExtensionMessage.class)
-            .setSignatureAndHashAlgorithms(new byte[] { 03, 01, 01, 03 });
-        handler.adjustContext(message);
-=======
         Objects.requireNonNull(message.getExtension(SignatureAndHashAlgorithmsExtensionMessage.class))
             .setSignatureAndHashAlgorithms(new byte[] { 0x03, 0x01, 0x01, 0x03 });
-        handler.adjustTLSContext(message);
->>>>>>> b1069fa4
+        handler.adjustContext(message);
         assertArrayEquals(context.getCertificateRequestContext(), ArrayConverter.hexStringToByteArray("010203040506"));
         assertEquals(2, context.getServerSupportedSignatureAndHashAlgorithms().size());
     }
