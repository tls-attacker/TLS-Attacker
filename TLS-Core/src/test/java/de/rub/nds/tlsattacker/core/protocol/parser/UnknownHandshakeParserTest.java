--- conflicted
+++ resolved
@@ -10,60 +10,19 @@
 package de.rub.nds.tlsattacker.core.protocol.parser;
 
 import de.rub.nds.modifiablevariable.util.ArrayConverter;
-<<<<<<< HEAD
-import de.rub.nds.tlsattacker.core.config.Config;
-import de.rub.nds.tlsattacker.core.constants.ProtocolVersion;
-import de.rub.nds.tlsattacker.core.protocol.message.UnknownHandshakeMessage;
-import de.rub.nds.tlsattacker.core.layer.context.TlsContext;
-import java.io.ByteArrayInputStream;
-import java.util.Arrays;
-import java.util.Collection;
-import static org.junit.Assert.assertArrayEquals;
-import org.junit.Test;
-import org.junit.runner.RunWith;
-import org.junit.runners.Parameterized;
-=======
 import de.rub.nds.tlsattacker.core.constants.ProtocolVersion;
 import de.rub.nds.tlsattacker.core.protocol.message.UnknownHandshakeMessage;
 import org.junit.jupiter.api.Named;
 import org.junit.jupiter.params.provider.Arguments;
->>>>>>> b1069fa4
 
 import java.util.List;
 import java.util.stream.Stream;
 
-<<<<<<< HEAD
-    @Parameterized.Parameters
-    public static Collection<Object[]> generateData() {
-        return Arrays.asList(new Object[][] { { ArrayConverter.hexStringToByteArray(
-            "0000012c00a02f8dbba0bca89176bf21d4e640f729dcbded6af280556e9b4b18a6c8218f01976780232a6765e278ecc516fb19bb9ec6e3913ed27a6123eefa188212c4e5d611c85c55fb32358c0896c00781392039aae9df79ebad27860e9d5016df72bd6de898502e6221481e0f375c949e44adb6fd7fcf33e9d431a223dcf7bb72fc585ae1d8df34178bbdc5e553657dd615dc38c59b49970129c937e961f1a87a60af1e26"), }, });
-    }
-
-    private byte[] message;
-
-    private final Config config = Config.createConfig();
-
-    public UnknownHandshakeParserTest(byte[] message) {
-        this.message = message;
-    }
-
-    /**
-     * Test of parse method, of class UnknownHandshakeParser.
-     */
-    @Test
-    public void testParse() {
-        TlsContext tlsContext = new TlsContext(config);
-        tlsContext.setSelectedProtocolVersion(ProtocolVersion.TLS12);
-        UnknownHandshakeParser parser = new UnknownHandshakeParser(new ByteArrayInputStream(message), tlsContext);
-        UnknownHandshakeMessage msg = new UnknownHandshakeMessage();
-        parser.parse(msg);
-        assertArrayEquals(message, msg.getData().getValue());
-=======
 public class UnknownHandshakeParserTest
     extends AbstractHandshakeMessageParserTest<UnknownHandshakeMessage, UnknownHandshakeParser> {
 
     public UnknownHandshakeParserTest() {
-        super(UnknownHandshakeParser::new,
+        super(UnknownHandshakeMessage.class, UnknownHandshakeParser::new,
             List.of(Named.of("UnknownHandshakeMessage::getData", UnknownHandshakeMessage::getData)));
     }
 
@@ -72,6 +31,5 @@
             "040000a60000012c00a02f8dbba0bca89176bf21d4e640f729dcbded6af280556e9b4b18a6c8218f01976780232a6765e278ecc516fb19bb9ec6e3913ed27a6123eefa188212c4e5d611c85c55fb32358c0896c00781392039aae9df79ebad27860e9d5016df72bd6de898502e6221481e0f375c949e44adb6fd7fcf33e9d431a223dcf7bb72fc585ae1d8df34178bbdc5e553657dd615dc38c59b49970129c937e961f1a87a60af1e26"),
             List.of((byte) 0x04, 166, ArrayConverter.hexStringToByteArray(
                 "0000012c00a02f8dbba0bca89176bf21d4e640f729dcbded6af280556e9b4b18a6c8218f01976780232a6765e278ecc516fb19bb9ec6e3913ed27a6123eefa188212c4e5d611c85c55fb32358c0896c00781392039aae9df79ebad27860e9d5016df72bd6de898502e6221481e0f375c949e44adb6fd7fcf33e9d431a223dcf7bb72fc585ae1d8df34178bbdc5e553657dd615dc38c59b49970129c937e961f1a87a60af1e26"))));
->>>>>>> b1069fa4
     }
 }