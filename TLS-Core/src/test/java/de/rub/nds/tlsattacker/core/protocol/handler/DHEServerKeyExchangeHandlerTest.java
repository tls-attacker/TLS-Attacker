/**
 * TLS-Attacker - A Modular Penetration Testing Framework for TLS
 *
 * Copyright 2014-2022 Ruhr University Bochum, Paderborn University, Hackmanit GmbH
 *
 * Licensed under Apache License, Version 2.0
 * http://www.apache.org/licenses/LICENSE-2.0.txt
 */

package de.rub.nds.tlsattacker.core.protocol.handler;

import static org.junit.jupiter.api.Assertions.assertArrayEquals;
import static org.junit.jupiter.api.Assertions.assertEquals;

import de.rub.nds.tlsattacker.core.constants.CipherSuite;
import de.rub.nds.tlsattacker.core.constants.NamedGroup;
import de.rub.nds.tlsattacker.core.crypto.ffdh.FFDHEGroup;
import de.rub.nds.tlsattacker.core.crypto.ffdh.GroupFactory;
import de.rub.nds.tlsattacker.core.protocol.message.DHEServerKeyExchangeMessage;
<<<<<<< HEAD
import de.rub.nds.tlsattacker.core.layer.context.TlsContext;
import java.math.BigInteger;
import org.junit.After;
import static org.junit.Assert.*;
import org.junit.Before;
import org.junit.Test;

public class DHEServerKeyExchangeHandlerTest {

    private DHEServerKeyExchangeHandler handler;
    private TlsContext context;

    @Before
    public void setUp() {
        context = new TlsContext();
        handler = new DHEServerKeyExchangeHandler(context);

    }

    @After
    public void tearDown() {
    }

    /**
     * Test of adjustContext method, of class DHEServerKeyExchangeHandler.
     */
    @Test
    public void testadjustContext() {
=======
import org.junit.jupiter.api.Test;
import org.junit.jupiter.params.ParameterizedTest;
import org.junit.jupiter.params.provider.EnumSource;

import java.math.BigInteger;

public class DHEServerKeyExchangeHandlerTest extends
    AbstractTlsMessageHandlerTest<DHEServerKeyExchangeMessage, ServerKeyExchangeHandler<DHEServerKeyExchangeMessage>> {

    DHEServerKeyExchangeHandlerTest() {
        super(DHEServerKeyExchangeMessage::new, DHEServerKeyExchangeHandler::new);
    }

    /**
     * Test of adjustTLSContext method, of class DHEServerKeyExchangeHandler.
     */
    @Test
    @Override
    public void testAdjustTLSContext() {
>>>>>>> b1069fa4
        DHEServerKeyExchangeMessage message = new DHEServerKeyExchangeMessage();
        message.setModulus(BigInteger.TEN.toByteArray());
        message.setGenerator(BigInteger.ONE.toByteArray());
        message.setPublicKey(new byte[] { 1, 2, 3 });
        context.setSelectedCipherSuite(CipherSuite.TLS_DHE_RSA_WITH_AES_128_CBC_SHA);
        message.prepareComputations();
        message.getComputations().setPrivateKey(BigInteger.ZERO);
        handler.adjustContext(message);
        assertEquals(BigInteger.TEN, context.getServerDhModulus());
        assertEquals(BigInteger.ONE, context.getServerDhGenerator());
        assertArrayEquals(new byte[] { 1, 2, 3 }, context.getServerDhPublicKey().toByteArray());
    }

    @Test
    public void testadjustContextWithoutComputations() {
        DHEServerKeyExchangeMessage message = new DHEServerKeyExchangeMessage();
        message.setModulus(BigInteger.TEN.toByteArray());
        message.setGenerator(BigInteger.ONE.toByteArray());
        message.setPublicKey(new byte[] { 1, 2, 3 });
        handler.adjustContext(message);
        assertEquals(BigInteger.TEN, context.getServerDhModulus());
        assertEquals(BigInteger.ONE, context.getServerDhGenerator());
        assertArrayEquals(new byte[] { 1, 2, 3 }, context.getServerDhPublicKey().toByteArray());
    }

    @ParameterizedTest
    @EnumSource(value = NamedGroup.class, names = "^FFDHE[0-9]*", mode = EnumSource.Mode.MATCH_ANY)
    public void testAdjustTlsContextWithFFDHEGroup(NamedGroup providedNamedGroup) {
        DHEServerKeyExchangeMessage message = new DHEServerKeyExchangeMessage();
<<<<<<< HEAD
        for (NamedGroup namedGroup : NamedGroup.getImplemented()) {
            if (namedGroup.isDhGroup()) {
                FFDHEGroup group = GroupFactory.getGroup(namedGroup);
                message.setModulus(group.getP().toByteArray());
                message.setGenerator(group.getG().toByteArray());
                message.setPublicKey(new byte[] { 1, 2, 3 });
                handler.adjustContext(message);
                assertEquals(group.getG(), context.getServerDhGenerator());
                assertEquals(group.getP(), context.getServerDhModulus());
                assertArrayEquals(new byte[] { 1, 2, 3 }, context.getServerDhPublicKey().toByteArray());
                assertEquals(context.getSelectedGroup(), namedGroup);
            }
        }
=======
        FFDHEGroup group = GroupFactory.getGroup(providedNamedGroup);
        message.setModulus(group.getP().toByteArray());
        message.setGenerator(group.getG().toByteArray());
        message.setPublicKey(new byte[] { 1, 2, 3 });
        handler.adjustTLSContext(message);
        assertEquals(group.getG(), context.getServerDhGenerator());
        assertEquals(group.getP(), context.getServerDhModulus());
        assertArrayEquals(new byte[] { 1, 2, 3 }, context.getServerDhPublicKey().toByteArray());
        assertEquals(context.getSelectedGroup(), providedNamedGroup);
>>>>>>> b1069fa4
    }
}<|MERGE_RESOLUTION|>--- conflicted
+++ resolved
@@ -17,36 +17,6 @@
 import de.rub.nds.tlsattacker.core.crypto.ffdh.FFDHEGroup;
 import de.rub.nds.tlsattacker.core.crypto.ffdh.GroupFactory;
 import de.rub.nds.tlsattacker.core.protocol.message.DHEServerKeyExchangeMessage;
-<<<<<<< HEAD
-import de.rub.nds.tlsattacker.core.layer.context.TlsContext;
-import java.math.BigInteger;
-import org.junit.After;
-import static org.junit.Assert.*;
-import org.junit.Before;
-import org.junit.Test;
-
-public class DHEServerKeyExchangeHandlerTest {
-
-    private DHEServerKeyExchangeHandler handler;
-    private TlsContext context;
-
-    @Before
-    public void setUp() {
-        context = new TlsContext();
-        handler = new DHEServerKeyExchangeHandler(context);
-
-    }
-
-    @After
-    public void tearDown() {
-    }
-
-    /**
-     * Test of adjustContext method, of class DHEServerKeyExchangeHandler.
-     */
-    @Test
-    public void testadjustContext() {
-=======
 import org.junit.jupiter.api.Test;
 import org.junit.jupiter.params.ParameterizedTest;
 import org.junit.jupiter.params.provider.EnumSource;
@@ -61,12 +31,11 @@
     }
 
     /**
-     * Test of adjustTLSContext method, of class DHEServerKeyExchangeHandler.
+     * Test of adjustContext method, of class DHEServerKeyExchangeHandler.
      */
     @Test
     @Override
-    public void testAdjustTLSContext() {
->>>>>>> b1069fa4
+    public void testadjustContext() {
         DHEServerKeyExchangeMessage message = new DHEServerKeyExchangeMessage();
         message.setModulus(BigInteger.TEN.toByteArray());
         message.setGenerator(BigInteger.ONE.toByteArray());
@@ -94,32 +63,16 @@
 
     @ParameterizedTest
     @EnumSource(value = NamedGroup.class, names = "^FFDHE[0-9]*", mode = EnumSource.Mode.MATCH_ANY)
-    public void testAdjustTlsContextWithFFDHEGroup(NamedGroup providedNamedGroup) {
+    public void testadjustContextWithFFDHEGroup(NamedGroup providedNamedGroup) {
         DHEServerKeyExchangeMessage message = new DHEServerKeyExchangeMessage();
-<<<<<<< HEAD
-        for (NamedGroup namedGroup : NamedGroup.getImplemented()) {
-            if (namedGroup.isDhGroup()) {
-                FFDHEGroup group = GroupFactory.getGroup(namedGroup);
-                message.setModulus(group.getP().toByteArray());
-                message.setGenerator(group.getG().toByteArray());
-                message.setPublicKey(new byte[] { 1, 2, 3 });
-                handler.adjustContext(message);
-                assertEquals(group.getG(), context.getServerDhGenerator());
-                assertEquals(group.getP(), context.getServerDhModulus());
-                assertArrayEquals(new byte[] { 1, 2, 3 }, context.getServerDhPublicKey().toByteArray());
-                assertEquals(context.getSelectedGroup(), namedGroup);
-            }
-        }
-=======
         FFDHEGroup group = GroupFactory.getGroup(providedNamedGroup);
         message.setModulus(group.getP().toByteArray());
         message.setGenerator(group.getG().toByteArray());
         message.setPublicKey(new byte[] { 1, 2, 3 });
-        handler.adjustTLSContext(message);
+        handler.adjustContext(message);
         assertEquals(group.getG(), context.getServerDhGenerator());
         assertEquals(group.getP(), context.getServerDhModulus());
         assertArrayEquals(new byte[] { 1, 2, 3 }, context.getServerDhPublicKey().toByteArray());
         assertEquals(context.getSelectedGroup(), providedNamedGroup);
->>>>>>> b1069fa4
     }
 }