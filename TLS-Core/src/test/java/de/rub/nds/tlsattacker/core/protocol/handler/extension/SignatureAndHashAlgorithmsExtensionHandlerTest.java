/**
 * TLS-Attacker - A Modular Penetration Testing Framework for TLS
 *
 * Copyright 2014-2022 Ruhr University Bochum, Paderborn University, Hackmanit GmbH
 *
 * Licensed under Apache License, Version 2.0
 * http://www.apache.org/licenses/LICENSE-2.0.txt
 */

package de.rub.nds.tlsattacker.core.protocol.handler.extension;

import static org.junit.jupiter.api.Assertions.*;

import de.rub.nds.modifiablevariable.util.ArrayConverter;
import de.rub.nds.tlsattacker.core.constants.HashAlgorithm;
import de.rub.nds.tlsattacker.core.constants.SignatureAlgorithm;
import de.rub.nds.tlsattacker.core.constants.SignatureAndHashAlgorithm;
import de.rub.nds.tlsattacker.core.protocol.message.extension.SignatureAndHashAlgorithmsExtensionMessage;
<<<<<<< HEAD
import de.rub.nds.tlsattacker.core.layer.context.TlsContext;
import static org.junit.Assert.assertTrue;
import org.junit.Before;
import org.junit.Test;

import static org.junit.Assert.assertEquals;

public class SignatureAndHashAlgorithmsExtensionHandlerTest {
=======
import org.junit.jupiter.api.Test;
>>>>>>> b1069fa4

public class SignatureAndHashAlgorithmsExtensionHandlerTest extends AbstractExtensionMessageHandlerTest<
    SignatureAndHashAlgorithmsExtensionMessage, SignatureAndHashAlgorithmsExtensionHandler> {

    public SignatureAndHashAlgorithmsExtensionHandlerTest() {
        super(SignatureAndHashAlgorithmsExtensionMessage::new, SignatureAndHashAlgorithmsExtensionHandler::new);
    }

    /**
     * Test of adjustContext method, of class SignatureAndHashAlgorithmsExtensionHandler.
     */
    @Test
<<<<<<< HEAD
    public void testadjustContext() {
=======
    @Override
    public void testAdjustTLSContext() {
>>>>>>> b1069fa4
        SignatureAndHashAlgorithmsExtensionMessage msg = new SignatureAndHashAlgorithmsExtensionMessage();
        byte[] algoBytes = ArrayConverter.concatenate(SignatureAndHashAlgorithm.DSA_SHA1.getByteValue(),
            SignatureAndHashAlgorithm.RSA_SHA512.getByteValue());
        msg.setSignatureAndHashAlgorithms(algoBytes);
        context.setServerSupportedSignatureAndHashAlgorithms(SignatureAndHashAlgorithm.RSA_SHA512);
<<<<<<< HEAD
        handler.adjustContext(msg);
        assertTrue(context.getClientSupportedSignatureAndHashAlgorithms().size() == 2);
        assertTrue(
            context.getClientSupportedSignatureAndHashAlgorithms().get(0).getHashAlgorithm() == HashAlgorithm.SHA1);
        assertTrue(context.getClientSupportedSignatureAndHashAlgorithms().get(0).getSignatureAlgorithm()
            == SignatureAlgorithm.DSA);
=======
        handler.adjustTLSContext(msg);
        assertEquals(2, context.getClientSupportedSignatureAndHashAlgorithms().size());
        assertSame(HashAlgorithm.SHA1,
            context.getClientSupportedSignatureAndHashAlgorithms().get(0).getHashAlgorithm());
        assertSame(SignatureAlgorithm.DSA,
            context.getClientSupportedSignatureAndHashAlgorithms().get(0).getSignatureAlgorithm());
>>>>>>> b1069fa4
        assertEquals(SignatureAndHashAlgorithm.RSA_SHA512, context.getSelectedSignatureAndHashAlgorithm());
    }
}<|MERGE_RESOLUTION|>--- conflicted
+++ resolved
@@ -16,18 +16,7 @@
 import de.rub.nds.tlsattacker.core.constants.SignatureAlgorithm;
 import de.rub.nds.tlsattacker.core.constants.SignatureAndHashAlgorithm;
 import de.rub.nds.tlsattacker.core.protocol.message.extension.SignatureAndHashAlgorithmsExtensionMessage;
-<<<<<<< HEAD
-import de.rub.nds.tlsattacker.core.layer.context.TlsContext;
-import static org.junit.Assert.assertTrue;
-import org.junit.Before;
-import org.junit.Test;
-
-import static org.junit.Assert.assertEquals;
-
-public class SignatureAndHashAlgorithmsExtensionHandlerTest {
-=======
 import org.junit.jupiter.api.Test;
->>>>>>> b1069fa4
 
 public class SignatureAndHashAlgorithmsExtensionHandlerTest extends AbstractExtensionMessageHandlerTest<
     SignatureAndHashAlgorithmsExtensionMessage, SignatureAndHashAlgorithmsExtensionHandler> {
@@ -40,32 +29,19 @@
      * Test of adjustContext method, of class SignatureAndHashAlgorithmsExtensionHandler.
      */
     @Test
-<<<<<<< HEAD
-    public void testadjustContext() {
-=======
     @Override
-    public void testAdjustTLSContext() {
->>>>>>> b1069fa4
+    public void testadjustTLSExtensionContext() {
         SignatureAndHashAlgorithmsExtensionMessage msg = new SignatureAndHashAlgorithmsExtensionMessage();
         byte[] algoBytes = ArrayConverter.concatenate(SignatureAndHashAlgorithm.DSA_SHA1.getByteValue(),
             SignatureAndHashAlgorithm.RSA_SHA512.getByteValue());
         msg.setSignatureAndHashAlgorithms(algoBytes);
         context.setServerSupportedSignatureAndHashAlgorithms(SignatureAndHashAlgorithm.RSA_SHA512);
-<<<<<<< HEAD
-        handler.adjustContext(msg);
-        assertTrue(context.getClientSupportedSignatureAndHashAlgorithms().size() == 2);
-        assertTrue(
-            context.getClientSupportedSignatureAndHashAlgorithms().get(0).getHashAlgorithm() == HashAlgorithm.SHA1);
-        assertTrue(context.getClientSupportedSignatureAndHashAlgorithms().get(0).getSignatureAlgorithm()
-            == SignatureAlgorithm.DSA);
-=======
-        handler.adjustTLSContext(msg);
+        handler.adjustTLSExtensionContext(msg);
         assertEquals(2, context.getClientSupportedSignatureAndHashAlgorithms().size());
         assertSame(HashAlgorithm.SHA1,
             context.getClientSupportedSignatureAndHashAlgorithms().get(0).getHashAlgorithm());
         assertSame(SignatureAlgorithm.DSA,
             context.getClientSupportedSignatureAndHashAlgorithms().get(0).getSignatureAlgorithm());
->>>>>>> b1069fa4
         assertEquals(SignatureAndHashAlgorithm.RSA_SHA512, context.getSelectedSignatureAndHashAlgorithm());
     }
 }