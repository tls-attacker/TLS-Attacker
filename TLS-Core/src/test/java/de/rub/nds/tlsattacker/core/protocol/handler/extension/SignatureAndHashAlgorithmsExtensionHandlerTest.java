/**
 * TLS-Attacker - A Modular Penetration Testing Framework for TLS
 *
 * Copyright 2014-2022 Ruhr University Bochum, Paderborn University, Hackmanit GmbH
 *
 * Licensed under Apache License, Version 2.0
 * http://www.apache.org/licenses/LICENSE-2.0.txt
 */

package de.rub.nds.tlsattacker.core.protocol.handler.extension;

import de.rub.nds.modifiablevariable.util.ArrayConverter;
import de.rub.nds.tlsattacker.core.constants.HashAlgorithm;
import de.rub.nds.tlsattacker.core.constants.SignatureAlgorithm;
import de.rub.nds.tlsattacker.core.constants.SignatureAndHashAlgorithm;
import de.rub.nds.tlsattacker.core.protocol.message.extension.SignatureAndHashAlgorithmsExtensionMessage;
import de.rub.nds.tlsattacker.core.layer.context.TlsContext;
import static org.junit.Assert.assertTrue;
import org.junit.Before;
import org.junit.Test;

import java.io.ByteArrayOutputStream;

public class SignatureAndHashAlgorithmsExtensionHandlerTest {

    private SignatureAndHashAlgorithmsExtensionHandler handler;
    private TlsContext context;

    @Before
    public void setUp() {
        context = new TlsContext();
        handler = new SignatureAndHashAlgorithmsExtensionHandler(context);
    }

    /**
     * Test of adjustContext method, of class SignatureAndHashAlgorithmsExtensionHandler.
     */
    @Test
    public void testadjustContext() {
        SignatureAndHashAlgorithmsExtensionMessage msg = new SignatureAndHashAlgorithmsExtensionMessage();
<<<<<<< HEAD
        msg.setSignatureAndHashAlgorithms(new byte[] { 0, 0 });
        handler.adjustContext(msg);
        assertTrue(context.getClientSupportedSignatureAndHashAlgorithms().size() == 1);
=======
        byte[] algoBytes = ArrayConverter.concatenate(SignatureAndHashAlgorithm.DSA_SHA1.getByteValue(),
            SignatureAndHashAlgorithm.RSA_SHA512.getByteValue());
        msg.setSignatureAndHashAlgorithms(algoBytes);
        context.setServerSupportedSignatureAndHashAlgorithms(SignatureAndHashAlgorithm.RSA_SHA512);
        handler.adjustTLSContext(msg);
        assertTrue(context.getClientSupportedSignatureAndHashAlgorithms().size() == 2);
>>>>>>> 3def229f
        assertTrue(
            context.getClientSupportedSignatureAndHashAlgorithms().get(0).getHashAlgorithm() == HashAlgorithm.SHA1);
        assertTrue(context.getClientSupportedSignatureAndHashAlgorithms().get(0).getSignatureAlgorithm()
            == SignatureAlgorithm.DSA);
        assertEquals(SignatureAndHashAlgorithm.RSA_SHA512, context.getSelectedSignatureAndHashAlgorithm());
    }
}<|MERGE_RESOLUTION|>--- conflicted
+++ resolved
@@ -19,7 +19,7 @@
 import org.junit.Before;
 import org.junit.Test;
 
-import java.io.ByteArrayOutputStream;
+import static org.junit.Assert.assertEquals;
 
 public class SignatureAndHashAlgorithmsExtensionHandlerTest {
 
@@ -38,18 +38,12 @@
     @Test
     public void testadjustContext() {
         SignatureAndHashAlgorithmsExtensionMessage msg = new SignatureAndHashAlgorithmsExtensionMessage();
-<<<<<<< HEAD
-        msg.setSignatureAndHashAlgorithms(new byte[] { 0, 0 });
-        handler.adjustContext(msg);
-        assertTrue(context.getClientSupportedSignatureAndHashAlgorithms().size() == 1);
-=======
         byte[] algoBytes = ArrayConverter.concatenate(SignatureAndHashAlgorithm.DSA_SHA1.getByteValue(),
             SignatureAndHashAlgorithm.RSA_SHA512.getByteValue());
         msg.setSignatureAndHashAlgorithms(algoBytes);
         context.setServerSupportedSignatureAndHashAlgorithms(SignatureAndHashAlgorithm.RSA_SHA512);
-        handler.adjustTLSContext(msg);
+        handler.adjustContext(msg);
         assertTrue(context.getClientSupportedSignatureAndHashAlgorithms().size() == 2);
->>>>>>> 3def229f
         assertTrue(
             context.getClientSupportedSignatureAndHashAlgorithms().get(0).getHashAlgorithm() == HashAlgorithm.SHA1);
         assertTrue(context.getClientSupportedSignatureAndHashAlgorithms().get(0).getSignatureAlgorithm()
