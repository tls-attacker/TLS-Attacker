/**
 * TLS-Attacker - A Modular Penetration Testing Framework for TLS
 *
 * Copyright 2014-2022 Ruhr University Bochum, Paderborn University, Hackmanit GmbH
 *
 * Licensed under Apache License, Version 2.0
 * http://www.apache.org/licenses/LICENSE-2.0.txt
 */

package de.rub.nds.tlsattacker.core.protocol.serializer;

<<<<<<< HEAD
import de.rub.nds.tlsattacker.core.constants.ProtocolVersion;
import de.rub.nds.tlsattacker.core.protocol.message.CertificateVerifyMessage;
import de.rub.nds.tlsattacker.core.protocol.parser.CertificateVerifyMessageParserTest;
import java.util.Collection;
import static org.junit.Assert.assertArrayEquals;
import org.junit.Test;
import org.junit.runner.RunWith;
import org.junit.runners.Parameterized;
=======
import de.rub.nds.tlsattacker.core.protocol.message.CertificateVerifyMessage;
import de.rub.nds.tlsattacker.core.protocol.parser.CertificateVerifyParserTest;
import org.junit.jupiter.params.provider.Arguments;
>>>>>>> b1069fa4

import java.util.List;
import java.util.stream.Stream;

<<<<<<< HEAD
    @Parameterized.Parameters
    public static Collection<Object[]> generateData() {
        return CertificateVerifyMessageParserTest.generateData();
    }

    private final byte[] expectedPart;
    private final byte[] sigHashAlgo;
    private final int signatureLength;
    private final byte[] signature;

    public CertificateVerifySerializerTest(byte[] message, byte[] sigHashAlgo, int signatureLength, byte[] signature) {
        this.expectedPart = message;
        this.sigHashAlgo = sigHashAlgo;
        this.signatureLength = signatureLength;
        this.signature = signature;
    }

    /**
     * Test of serializeHandshakeMessageContent method, of class CertificateVerifySerializer.
     */
    @Test
    public void testSerializeHandshakeMessageContent() {
        CertificateVerifyMessage message = new CertificateVerifyMessage();
        message.setSignature(signature);
        message.setSignatureLength(signatureLength);
        message.setSignatureHashAlgorithm(sigHashAlgo);
        CertificateVerifySerializer serializer = new CertificateVerifySerializer(message, ProtocolVersion.TLS12);
        assertArrayEquals(expectedPart, serializer.serializeHandshakeMessageContent());
=======
public class CertificateVerifySerializerTest
    extends AbstractHandshakeMessageSerializerTest<CertificateVerifyMessage, CertificateVerifySerializer> {

    public CertificateVerifySerializerTest() {
        super(CertificateVerifyMessage::new, CertificateVerifySerializer::new,
            List.of((msg, obj) -> msg.setSignatureHashAlgorithm((byte[]) obj),
                (msg, obj) -> msg.setSignatureLength((Integer) obj), (msg, obj) -> msg.setSignature((byte[]) obj)));
    }

    public static Stream<Arguments> provideTestVectors() {
        return CertificateVerifyParserTest.provideTestVectors();
>>>>>>> b1069fa4
    }
}<|MERGE_RESOLUTION|>--- conflicted
+++ resolved
@@ -9,54 +9,13 @@
 
 package de.rub.nds.tlsattacker.core.protocol.serializer;
 
-<<<<<<< HEAD
-import de.rub.nds.tlsattacker.core.constants.ProtocolVersion;
-import de.rub.nds.tlsattacker.core.protocol.message.CertificateVerifyMessage;
-import de.rub.nds.tlsattacker.core.protocol.parser.CertificateVerifyMessageParserTest;
-import java.util.Collection;
-import static org.junit.Assert.assertArrayEquals;
-import org.junit.Test;
-import org.junit.runner.RunWith;
-import org.junit.runners.Parameterized;
-=======
 import de.rub.nds.tlsattacker.core.protocol.message.CertificateVerifyMessage;
 import de.rub.nds.tlsattacker.core.protocol.parser.CertificateVerifyParserTest;
 import org.junit.jupiter.params.provider.Arguments;
->>>>>>> b1069fa4
 
 import java.util.List;
 import java.util.stream.Stream;
 
-<<<<<<< HEAD
-    @Parameterized.Parameters
-    public static Collection<Object[]> generateData() {
-        return CertificateVerifyMessageParserTest.generateData();
-    }
-
-    private final byte[] expectedPart;
-    private final byte[] sigHashAlgo;
-    private final int signatureLength;
-    private final byte[] signature;
-
-    public CertificateVerifySerializerTest(byte[] message, byte[] sigHashAlgo, int signatureLength, byte[] signature) {
-        this.expectedPart = message;
-        this.sigHashAlgo = sigHashAlgo;
-        this.signatureLength = signatureLength;
-        this.signature = signature;
-    }
-
-    /**
-     * Test of serializeHandshakeMessageContent method, of class CertificateVerifySerializer.
-     */
-    @Test
-    public void testSerializeHandshakeMessageContent() {
-        CertificateVerifyMessage message = new CertificateVerifyMessage();
-        message.setSignature(signature);
-        message.setSignatureLength(signatureLength);
-        message.setSignatureHashAlgorithm(sigHashAlgo);
-        CertificateVerifySerializer serializer = new CertificateVerifySerializer(message, ProtocolVersion.TLS12);
-        assertArrayEquals(expectedPart, serializer.serializeHandshakeMessageContent());
-=======
 public class CertificateVerifySerializerTest
     extends AbstractHandshakeMessageSerializerTest<CertificateVerifyMessage, CertificateVerifySerializer> {
 
@@ -68,6 +27,5 @@
 
     public static Stream<Arguments> provideTestVectors() {
         return CertificateVerifyParserTest.provideTestVectors();
->>>>>>> b1069fa4
     }
 }