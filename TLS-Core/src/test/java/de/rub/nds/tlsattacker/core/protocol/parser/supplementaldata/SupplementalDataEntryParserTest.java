--- conflicted
+++ resolved
@@ -14,23 +14,10 @@
 
 import de.rub.nds.modifiablevariable.util.ArrayConverter;
 import de.rub.nds.tlsattacker.core.protocol.message.supplementaldata.SupplementalDataEntry;
-<<<<<<< HEAD
 import java.io.ByteArrayInputStream;
-import java.util.Arrays;
-import java.util.Collection;
-import static org.junit.Assert.assertArrayEquals;
-import static org.junit.Assert.assertTrue;
-import org.junit.Test;
-import org.junit.runner.RunWith;
-import org.junit.runners.Parameterized;
-
-@RunWith(Parameterized.class)
-public class SupplementalDataEntryParserTest {
-=======
 import org.junit.jupiter.params.ParameterizedTest;
 import org.junit.jupiter.params.provider.Arguments;
 import org.junit.jupiter.params.provider.MethodSource;
->>>>>>> b1069fa4
 
 import java.util.stream.Stream;
 
@@ -41,27 +28,17 @@
             ArrayConverter.hexStringToByteArray("0008010005aaaaaaaaaa")));
     }
 
-<<<<<<< HEAD
-    @Test
-    public void testParse() {
-        SupplementalDataEntryParser parser =
-            new SupplementalDataEntryParser(new ByteArrayInputStream(supplementalDataTestEntry));
-        SupplementalDataEntry entry = new SupplementalDataEntry();
-        parser.parse(entry);
-        assertTrue(supplementalDataEntryType == entry.getSupplementalDataEntryType().getValue());
-        assertTrue(supplementalDataEntryLength == entry.getSupplementalDataEntryLength().getValue());
-        assertArrayEquals(supplementalDataEntry, entry.getSupplementalDataEntry().getValue());
-=======
     @ParameterizedTest
     @MethodSource("provideTestVectors")
     public void testParse(byte[] providedSupplementalDataEntry, int expectedSupplementalDataEntryType,
         int expectedSupplementalDataEntryLength, byte[] expectedSupplementalDataEntry) {
-        SupplementalDataEntryParser parser = new SupplementalDataEntryParser(0, providedSupplementalDataEntry);
-        SupplementalDataEntry entry = parser.parse();
+        SupplementalDataEntryParser parser =
+            new SupplementalDataEntryParser(new ByteArrayInputStream(providedSupplementalDataEntry));
+        SupplementalDataEntry entry = new SupplementalDataEntry();
+        parser.parse(entry);
         assertEquals(expectedSupplementalDataEntryType, (int) entry.getSupplementalDataEntryType().getValue());
         assertEquals(expectedSupplementalDataEntryLength, (int) entry.getSupplementalDataEntryLength().getValue());
         assertArrayEquals(expectedSupplementalDataEntry, entry.getSupplementalDataEntry().getValue());
->>>>>>> b1069fa4
     }
 
 }