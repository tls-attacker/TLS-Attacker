--- conflicted
+++ resolved
@@ -11,49 +11,23 @@
 
 import de.rub.nds.tlsattacker.core.constants.ProtocolMessageType;
 import de.rub.nds.tlsattacker.core.protocol.message.UnknownMessage;
-<<<<<<< HEAD
 import de.rub.nds.tlsattacker.core.layer.context.TlsContext;
-import org.junit.Before;
-import org.junit.Test;
-=======
-import de.rub.nds.tlsattacker.core.state.TlsContext;
 import org.junit.jupiter.api.Test;
->>>>>>> b1069fa4
 
 public class UnknownHandlerTest extends AbstractTlsMessageHandlerTest<UnknownMessage, UnknownMessageHandler> {
 
-<<<<<<< HEAD
-    private UnknownMessageHandler handler;
-    private TlsContext context;
-
-    @Before
-    public void setUp() {
-        context = new TlsContext();
-        handler = new UnknownMessageHandler(context);
+    public UnknownHandlerTest() {
+        super(UnknownMessage::new, (TlsContext context) -> new UnknownMessageHandler(context));
     }
 
     /**
      * Test of adjustContext method, of class UnknownHandler.
      */
     @Test
+    @Override
     public void testadjustContext() {
-        UnknownMessage message = new UnknownMessage(ProtocolMessageType.UNKNOWN);
+        UnknownMessage message = new UnknownMessage();
         handler.adjustContext(message);
-=======
-    public UnknownHandlerTest() {
-        super(UnknownMessage::new,
-            (TlsContext context) -> new UnknownMessageHandler(context, ProtocolMessageType.UNKNOWN));
-    }
-
-    /**
-     * Test of adjustTLSContext method, of class UnknownHandler.
-     */
-    @Test
-    @Override
-    public void testAdjustTLSContext() {
-        UnknownMessage message = new UnknownMessage(context.getConfig(), ProtocolMessageType.UNKNOWN);
-        handler.adjustTLSContext(message);
->>>>>>> b1069fa4
     }
 
 }