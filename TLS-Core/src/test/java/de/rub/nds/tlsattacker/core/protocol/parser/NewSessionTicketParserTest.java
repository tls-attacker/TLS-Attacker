/**
 * TLS-Attacker - A Modular Penetration Testing Framework for TLS
 *
 * Copyright 2014-2022 Ruhr University Bochum, Paderborn University, Hackmanit GmbH
 *
 * Licensed under Apache License, Version 2.0
 * http://www.apache.org/licenses/LICENSE-2.0.txt
 */

package de.rub.nds.tlsattacker.core.protocol.parser;

import de.rub.nds.modifiablevariable.util.ArrayConverter;
import de.rub.nds.tlsattacker.core.constants.HandshakeMessageType;
import de.rub.nds.tlsattacker.core.constants.ProtocolVersion;
import de.rub.nds.tlsattacker.core.protocol.message.NewSessionTicketMessage;
<<<<<<< HEAD
import de.rub.nds.tlsattacker.core.layer.context.TlsContext;
import de.rub.nds.tlsattacker.transport.ConnectionEndType;
import java.io.ByteArrayInputStream;
import java.util.Arrays;
import java.util.Collection;
import static org.junit.Assert.assertArrayEquals;
import static org.junit.Assert.assertEquals;
import org.junit.Test;
import org.junit.runner.RunWith;
import org.junit.runners.Parameterized;

@RunWith(Parameterized.class)
public class NewSessionTicketParserTest {

    private static byte[] sessionTicketTls1_1 = ArrayConverter.hexStringToByteArray(
        "00001c2000a04c1ffe5c9ce499974ccb74375751f927457820fc83573a62c9c878781e0edde8eae72e472948aa05a224a1dbc47f9e9f1e1d93689c2321dcb62d99f6bd7cd8018f3039bb0cf6c2d74f50d81861001bf27f1aa657426293c24a77be9083176cda9fc9de3f0ee3a4b8bb53c6cf41ed4a1af299063c67267eee257c598d885d4a8a322ecf4ad521f787c1a2119d81acd45373f2299f32c2b49b4c583c85eda5e7e3");
    private static byte[] sessionTicketTls1_1_identity = ArrayConverter.hexStringToByteArray(
        "4c1ffe5c9ce499974ccb74375751f927457820fc83573a62c9c878781e0edde8eae72e472948aa05a224a1dbc47f9e9f1e1d93689c2321dcb62d99f6bd7cd8018f3039bb0cf6c2d74f50d81861001bf27f1aa657426293c24a77be9083176cda9fc9de3f0ee3a4b8bb53c6cf41ed4a1af299063c67267eee257c598d885d4a8a322ecf4ad521f787c1a2119d81acd45373f2299f32c2b49b4c583c85eda5e7e3");
    private static long sessionTicketTls1_1_lifetime = 7200;
    private static byte[] sessionTicketTls1_2 = ArrayConverter.hexStringToByteArray(
        "00001c2000a0f11456af91d9738d6dc7ece4b8f03430ec511de863c52bced5cfec3791784997ea7aaec9cabf0c6b782cb0f93f92c31111895bd85cf84af0a95ed8e021497cd0a99dbd501a8fb003e013f540e0a76e89aba5b17094f8f5427375fd274d93f4ac84e754a3959091686a9b51eac65d6d5e74adda93274d14d18ee16097f97eb6cce6b423b2474237118aaaf777ddd95b8870de122d4dd0a48a18b27bfa077ad644");
    private static byte[] sessionTicketTls1_2_identity = ArrayConverter.hexStringToByteArray(
        "f11456af91d9738d6dc7ece4b8f03430ec511de863c52bced5cfec3791784997ea7aaec9cabf0c6b782cb0f93f92c31111895bd85cf84af0a95ed8e021497cd0a99dbd501a8fb003e013f540e0a76e89aba5b17094f8f5427375fd274d93f4ac84e754a3959091686a9b51eac65d6d5e74adda93274d14d18ee16097f97eb6cce6b423b2474237118aaaf777ddd95b8870de122d4dd0a48a18b27bfa077ad644");
    private static long sessionTicketTls1_2_lifetime = 7200;
    private static byte[] sessionTicketTls1_3 = ArrayConverter.hexStringToByteArray(
        "00001c20bc3dca2b08000000000000000000d0f11456af91d9738d6dc7ece4b8f0343044cbb3c1f1e763c0e80d49010c72c4e5b2ec293432abfaa30caa461237febee09c5a3a8a5df4d5401d5e825e897a388bb4543c635d07cc44f7f4dcf6d0841ec4f4ece40ffd2fbd8435ca361288786211e021c4d70985895962e90952c0755ad2f0bd345e2b84adc1335461e7aa92b71af3e52c46d07543ab08e7ea214c321d6b0b5eb568fa45f8b708cbefa0106c97f4e71117a208510b5e40c0ace15fa533ab5fdde3cca86cff47b4461093270b1e343ddd007b2aba3d321c6b7f3d2e64e1220000");
    private static byte[] sessionTicketTls1_3_identity = ArrayConverter.hexStringToByteArray(
        "f11456af91d9738d6dc7ece4b8f0343044cbb3c1f1e763c0e80d49010c72c4e5b2ec293432abfaa30caa461237febee09c5a3a8a5df4d5401d5e825e897a388bb4543c635d07cc44f7f4dcf6d0841ec4f4ece40ffd2fbd8435ca361288786211e021c4d70985895962e90952c0755ad2f0bd345e2b84adc1335461e7aa92b71af3e52c46d07543ab08e7ea214c321d6b0b5eb568fa45f8b708cbefa0106c97f4e71117a208510b5e40c0ace15fa533ab5fdde3cca86cff47b4461093270b1e343ddd007b2aba3d321c6b7f3d2e64e122");
    private static long sessionTicketTls1_3_lifetime = 7200;
    private static byte[] sessionTicketTls1_3_AgeAdd = ArrayConverter.hexStringToByteArray("bc3dca2b");
    private static byte[] sessionTicketTls1_3_Nonce = ArrayConverter.hexStringToByteArray("0000000000000000");

    @Parameterized.Parameters
    public static Collection<Object[]> generateData() {
        return Arrays.asList(new Object[][] {
            { sessionTicketTls1_1, sessionTicketTls1_1_identity, sessionTicketTls1_1_lifetime, new byte[0], new byte[0],
                ProtocolVersion.TLS11 },
            { sessionTicketTls1_2, sessionTicketTls1_2_identity, sessionTicketTls1_2_lifetime, new byte[0], new byte[0],
                ProtocolVersion.TLS12 },
            { sessionTicketTls1_3, sessionTicketTls1_3_identity, sessionTicketTls1_3_lifetime,
                sessionTicketTls1_3_AgeAdd, sessionTicketTls1_3_Nonce, ProtocolVersion.TLS13 } });
    }

    private final byte[] message;
    private final byte[] identity;
    private final ProtocolVersion version;
    private final long lifetime;
    private final byte[] ageadd;
    private final byte[] nonce;
    private final Config config = Config.createConfig();

    public NewSessionTicketParserTest(byte[] message, byte[] identity, long lifetime, byte[] ageadd, byte[] nonce,
        ProtocolVersion version) {
        this.message = message;
        this.version = version;
        this.identity = identity;
        this.lifetime = lifetime;
        this.ageadd = ageadd;
        this.nonce = nonce;
    }

    @Test
    public void testParse() {
        TlsContext tlsContext = new TlsContext(config);
        tlsContext.setTalkingConnectionEndType(ConnectionEndType.SERVER);
        tlsContext.setLastRecordVersion(version);
        NewSessionTicketParser parser = new NewSessionTicketParser(new ByteArrayInputStream(message), tlsContext);
        NewSessionTicketMessage msg = new NewSessionTicketMessage();
        parser.parse(msg);
        assertArrayEquals(identity, msg.getTicket().getIdentity().getValue());
        assertEquals(lifetime, (long) msg.getTicketLifetimeHint().getValue());
        // For TLS 1.3 also test Nonce and AgeAdd field which are not present in
        // previous versions
        if (version.equals(ProtocolVersion.TLS13)) {
            assertArrayEquals(ageadd, msg.getTicket().getTicketAgeAdd().getValue());
            assertArrayEquals(nonce, msg.getTicket().getTicketNonce().getValue());
        }
=======
import org.junit.jupiter.api.Named;
import org.junit.jupiter.params.provider.Arguments;

import java.util.Arrays;
import java.util.List;
import java.util.stream.Stream;

public class NewSessionTicketParserTest
    extends AbstractHandshakeMessageParserTest<NewSessionTicketMessage, NewSessionTicketParser> {

    public NewSessionTicketParserTest() {
        super(NewSessionTicketParser::new,
            List.of(Named.of("NewSessionTicketMessage::getTicket::getIdentity", msg -> msg.getTicket().getIdentity()),
                Named.of("NewSessionTicketMessage::getTicket::getTicketNonce", msg -> msg.getTicket().getTicketNonce()),
                Named.of("NewSessionTicketMessage::getTicket::getTicketAgeAdd",
                    msg -> msg.getTicket().getTicketAgeAdd()),
                Named.of("NewSessionTicketMessage::getTicketLifetimeHint",
                    NewSessionTicketMessage::getTicketLifetimeHint)));
    }

    public static Stream<Arguments> provideTestVectors() {
        return Stream.of(Arguments.of(ProtocolVersion.TLS11, ArrayConverter.hexStringToByteArray(
            "040000a600001c2000a04c1ffe5c9ce499974ccb74375751f927457820fc83573a62c9c878781e0edde8eae72e472948aa05a224a1dbc47f9e9f1e1d93689c2321dcb62d99f6bd7cd8018f3039bb0cf6c2d74f50d81861001bf27f1aa657426293c24a77be9083176cda9fc9de3f0ee3a4b8bb53c6cf41ed4a1af299063c67267eee257c598d885d4a8a322ecf4ad521f787c1a2119d81acd45373f2299f32c2b49b4c583c85eda5e7e3"),
            Arrays.asList(HandshakeMessageType.NEW_SESSION_TICKET.getValue(), 166, ArrayConverter.hexStringToByteArray(
                "4c1ffe5c9ce499974ccb74375751f927457820fc83573a62c9c878781e0edde8eae72e472948aa05a224a1dbc47f9e9f1e1d93689c2321dcb62d99f6bd7cd8018f3039bb0cf6c2d74f50d81861001bf27f1aa657426293c24a77be9083176cda9fc9de3f0ee3a4b8bb53c6cf41ed4a1af299063c67267eee257c598d885d4a8a322ecf4ad521f787c1a2119d81acd45373f2299f32c2b49b4c583c85eda5e7e3"),
                null, null, 7200L)),
            Arguments.of(ProtocolVersion.TLS12, ArrayConverter.hexStringToByteArray(
                "040000a600001c2000a0f11456af91d9738d6dc7ece4b8f03430ec511de863c52bced5cfec3791784997ea7aaec9cabf0c6b782cb0f93f92c31111895bd85cf84af0a95ed8e021497cd0a99dbd501a8fb003e013f540e0a76e89aba5b17094f8f5427375fd274d93f4ac84e754a3959091686a9b51eac65d6d5e74adda93274d14d18ee16097f97eb6cce6b423b2474237118aaaf777ddd95b8870de122d4dd0a48a18b27bfa077ad644"),
                Arrays.asList(HandshakeMessageType.NEW_SESSION_TICKET.getValue(), 166,
                    ArrayConverter.hexStringToByteArray(
                        "f11456af91d9738d6dc7ece4b8f03430ec511de863c52bced5cfec3791784997ea7aaec9cabf0c6b782cb0f93f92c31111895bd85cf84af0a95ed8e021497cd0a99dbd501a8fb003e013f540e0a76e89aba5b17094f8f5427375fd274d93f4ac84e754a3959091686a9b51eac65d6d5e74adda93274d14d18ee16097f97eb6cce6b423b2474237118aaaf777ddd95b8870de122d4dd0a48a18b27bfa077ad644"),
                    null, null, 7200L)),
            Arguments.of(ProtocolVersion.TLS13, ArrayConverter.hexStringToByteArray(
                "040000e500001c20bc3dca2b08000000000000000000d0f11456af91d9738d6dc7ece4b8f0343044cbb3c1f1e763c0e80d49010c72c4e5b2ec293432abfaa30caa461237febee09c5a3a8a5df4d5401d5e825e897a388bb4543c635d07cc44f7f4dcf6d0841ec4f4ece40ffd2fbd8435ca361288786211e021c4d70985895962e90952c0755ad2f0bd345e2b84adc1335461e7aa92b71af3e52c46d07543ab08e7ea214c321d6b0b5eb568fa45f8b708cbefa0106c97f4e71117a208510b5e40c0ace15fa533ab5fdde3cca86cff47b4461093270b1e343ddd007b2aba3d321c6b7f3d2e64e1220000"),
                List.of(HandshakeMessageType.NEW_SESSION_TICKET.getValue(), 229, ArrayConverter.hexStringToByteArray(
                    "f11456af91d9738d6dc7ece4b8f0343044cbb3c1f1e763c0e80d49010c72c4e5b2ec293432abfaa30caa461237febee09c5a3a8a5df4d5401d5e825e897a388bb4543c635d07cc44f7f4dcf6d0841ec4f4ece40ffd2fbd8435ca361288786211e021c4d70985895962e90952c0755ad2f0bd345e2b84adc1335461e7aa92b71af3e52c46d07543ab08e7ea214c321d6b0b5eb568fa45f8b708cbefa0106c97f4e71117a208510b5e40c0ace15fa533ab5fdde3cca86cff47b4461093270b1e343ddd007b2aba3d321c6b7f3d2e64e122"),
                    ArrayConverter.hexStringToByteArray("0000000000000000"),
                    ArrayConverter.hexStringToByteArray("bc3dca2b"), 7200L)));
>>>>>>> b1069fa4
    }
}<|MERGE_RESOLUTION|>--- conflicted
+++ resolved
@@ -13,85 +13,6 @@
 import de.rub.nds.tlsattacker.core.constants.HandshakeMessageType;
 import de.rub.nds.tlsattacker.core.constants.ProtocolVersion;
 import de.rub.nds.tlsattacker.core.protocol.message.NewSessionTicketMessage;
-<<<<<<< HEAD
-import de.rub.nds.tlsattacker.core.layer.context.TlsContext;
-import de.rub.nds.tlsattacker.transport.ConnectionEndType;
-import java.io.ByteArrayInputStream;
-import java.util.Arrays;
-import java.util.Collection;
-import static org.junit.Assert.assertArrayEquals;
-import static org.junit.Assert.assertEquals;
-import org.junit.Test;
-import org.junit.runner.RunWith;
-import org.junit.runners.Parameterized;
-
-@RunWith(Parameterized.class)
-public class NewSessionTicketParserTest {
-
-    private static byte[] sessionTicketTls1_1 = ArrayConverter.hexStringToByteArray(
-        "00001c2000a04c1ffe5c9ce499974ccb74375751f927457820fc83573a62c9c878781e0edde8eae72e472948aa05a224a1dbc47f9e9f1e1d93689c2321dcb62d99f6bd7cd8018f3039bb0cf6c2d74f50d81861001bf27f1aa657426293c24a77be9083176cda9fc9de3f0ee3a4b8bb53c6cf41ed4a1af299063c67267eee257c598d885d4a8a322ecf4ad521f787c1a2119d81acd45373f2299f32c2b49b4c583c85eda5e7e3");
-    private static byte[] sessionTicketTls1_1_identity = ArrayConverter.hexStringToByteArray(
-        "4c1ffe5c9ce499974ccb74375751f927457820fc83573a62c9c878781e0edde8eae72e472948aa05a224a1dbc47f9e9f1e1d93689c2321dcb62d99f6bd7cd8018f3039bb0cf6c2d74f50d81861001bf27f1aa657426293c24a77be9083176cda9fc9de3f0ee3a4b8bb53c6cf41ed4a1af299063c67267eee257c598d885d4a8a322ecf4ad521f787c1a2119d81acd45373f2299f32c2b49b4c583c85eda5e7e3");
-    private static long sessionTicketTls1_1_lifetime = 7200;
-    private static byte[] sessionTicketTls1_2 = ArrayConverter.hexStringToByteArray(
-        "00001c2000a0f11456af91d9738d6dc7ece4b8f03430ec511de863c52bced5cfec3791784997ea7aaec9cabf0c6b782cb0f93f92c31111895bd85cf84af0a95ed8e021497cd0a99dbd501a8fb003e013f540e0a76e89aba5b17094f8f5427375fd274d93f4ac84e754a3959091686a9b51eac65d6d5e74adda93274d14d18ee16097f97eb6cce6b423b2474237118aaaf777ddd95b8870de122d4dd0a48a18b27bfa077ad644");
-    private static byte[] sessionTicketTls1_2_identity = ArrayConverter.hexStringToByteArray(
-        "f11456af91d9738d6dc7ece4b8f03430ec511de863c52bced5cfec3791784997ea7aaec9cabf0c6b782cb0f93f92c31111895bd85cf84af0a95ed8e021497cd0a99dbd501a8fb003e013f540e0a76e89aba5b17094f8f5427375fd274d93f4ac84e754a3959091686a9b51eac65d6d5e74adda93274d14d18ee16097f97eb6cce6b423b2474237118aaaf777ddd95b8870de122d4dd0a48a18b27bfa077ad644");
-    private static long sessionTicketTls1_2_lifetime = 7200;
-    private static byte[] sessionTicketTls1_3 = ArrayConverter.hexStringToByteArray(
-        "00001c20bc3dca2b08000000000000000000d0f11456af91d9738d6dc7ece4b8f0343044cbb3c1f1e763c0e80d49010c72c4e5b2ec293432abfaa30caa461237febee09c5a3a8a5df4d5401d5e825e897a388bb4543c635d07cc44f7f4dcf6d0841ec4f4ece40ffd2fbd8435ca361288786211e021c4d70985895962e90952c0755ad2f0bd345e2b84adc1335461e7aa92b71af3e52c46d07543ab08e7ea214c321d6b0b5eb568fa45f8b708cbefa0106c97f4e71117a208510b5e40c0ace15fa533ab5fdde3cca86cff47b4461093270b1e343ddd007b2aba3d321c6b7f3d2e64e1220000");
-    private static byte[] sessionTicketTls1_3_identity = ArrayConverter.hexStringToByteArray(
-        "f11456af91d9738d6dc7ece4b8f0343044cbb3c1f1e763c0e80d49010c72c4e5b2ec293432abfaa30caa461237febee09c5a3a8a5df4d5401d5e825e897a388bb4543c635d07cc44f7f4dcf6d0841ec4f4ece40ffd2fbd8435ca361288786211e021c4d70985895962e90952c0755ad2f0bd345e2b84adc1335461e7aa92b71af3e52c46d07543ab08e7ea214c321d6b0b5eb568fa45f8b708cbefa0106c97f4e71117a208510b5e40c0ace15fa533ab5fdde3cca86cff47b4461093270b1e343ddd007b2aba3d321c6b7f3d2e64e122");
-    private static long sessionTicketTls1_3_lifetime = 7200;
-    private static byte[] sessionTicketTls1_3_AgeAdd = ArrayConverter.hexStringToByteArray("bc3dca2b");
-    private static byte[] sessionTicketTls1_3_Nonce = ArrayConverter.hexStringToByteArray("0000000000000000");
-
-    @Parameterized.Parameters
-    public static Collection<Object[]> generateData() {
-        return Arrays.asList(new Object[][] {
-            { sessionTicketTls1_1, sessionTicketTls1_1_identity, sessionTicketTls1_1_lifetime, new byte[0], new byte[0],
-                ProtocolVersion.TLS11 },
-            { sessionTicketTls1_2, sessionTicketTls1_2_identity, sessionTicketTls1_2_lifetime, new byte[0], new byte[0],
-                ProtocolVersion.TLS12 },
-            { sessionTicketTls1_3, sessionTicketTls1_3_identity, sessionTicketTls1_3_lifetime,
-                sessionTicketTls1_3_AgeAdd, sessionTicketTls1_3_Nonce, ProtocolVersion.TLS13 } });
-    }
-
-    private final byte[] message;
-    private final byte[] identity;
-    private final ProtocolVersion version;
-    private final long lifetime;
-    private final byte[] ageadd;
-    private final byte[] nonce;
-    private final Config config = Config.createConfig();
-
-    public NewSessionTicketParserTest(byte[] message, byte[] identity, long lifetime, byte[] ageadd, byte[] nonce,
-        ProtocolVersion version) {
-        this.message = message;
-        this.version = version;
-        this.identity = identity;
-        this.lifetime = lifetime;
-        this.ageadd = ageadd;
-        this.nonce = nonce;
-    }
-
-    @Test
-    public void testParse() {
-        TlsContext tlsContext = new TlsContext(config);
-        tlsContext.setTalkingConnectionEndType(ConnectionEndType.SERVER);
-        tlsContext.setLastRecordVersion(version);
-        NewSessionTicketParser parser = new NewSessionTicketParser(new ByteArrayInputStream(message), tlsContext);
-        NewSessionTicketMessage msg = new NewSessionTicketMessage();
-        parser.parse(msg);
-        assertArrayEquals(identity, msg.getTicket().getIdentity().getValue());
-        assertEquals(lifetime, (long) msg.getTicketLifetimeHint().getValue());
-        // For TLS 1.3 also test Nonce and AgeAdd field which are not present in
-        // previous versions
-        if (version.equals(ProtocolVersion.TLS13)) {
-            assertArrayEquals(ageadd, msg.getTicket().getTicketAgeAdd().getValue());
-            assertArrayEquals(nonce, msg.getTicket().getTicketNonce().getValue());
-        }
-=======
 import org.junit.jupiter.api.Named;
 import org.junit.jupiter.params.provider.Arguments;
 
@@ -103,7 +24,7 @@
     extends AbstractHandshakeMessageParserTest<NewSessionTicketMessage, NewSessionTicketParser> {
 
     public NewSessionTicketParserTest() {
-        super(NewSessionTicketParser::new,
+        super(NewSessionTicketMessage.class, NewSessionTicketParser::new,
             List.of(Named.of("NewSessionTicketMessage::getTicket::getIdentity", msg -> msg.getTicket().getIdentity()),
                 Named.of("NewSessionTicketMessage::getTicket::getTicketNonce", msg -> msg.getTicket().getTicketNonce()),
                 Named.of("NewSessionTicketMessage::getTicket::getTicketAgeAdd",
@@ -130,6 +51,5 @@
                     "f11456af91d9738d6dc7ece4b8f0343044cbb3c1f1e763c0e80d49010c72c4e5b2ec293432abfaa30caa461237febee09c5a3a8a5df4d5401d5e825e897a388bb4543c635d07cc44f7f4dcf6d0841ec4f4ece40ffd2fbd8435ca361288786211e021c4d70985895962e90952c0755ad2f0bd345e2b84adc1335461e7aa92b71af3e52c46d07543ab08e7ea214c321d6b0b5eb568fa45f8b708cbefa0106c97f4e71117a208510b5e40c0ace15fa533ab5fdde3cca86cff47b4461093270b1e343ddd007b2aba3d321c6b7f3d2e64e122"),
                     ArrayConverter.hexStringToByteArray("0000000000000000"),
                     ArrayConverter.hexStringToByteArray("bc3dca2b"), 7200L)));
->>>>>>> b1069fa4
     }
 }