--- conflicted
+++ resolved
@@ -14,33 +14,18 @@
 import de.rub.nds.tlsattacker.core.constants.ExtensionType;
 import de.rub.nds.tlsattacker.core.layer.context.TlsContext;
 import de.rub.nds.tlsattacker.core.protocol.message.extension.EncryptThenMacExtensionMessage;
-<<<<<<< HEAD
-import static org.junit.Assert.assertTrue;
-import org.junit.Before;
-import org.junit.Test;
-
-public class EncryptThenMacExtensionHandlerTest {
-
-    private EncryptThenMacExtensionHandler handler;
-    private TlsContext context;
-=======
 import org.junit.jupiter.api.Test;
 
 public class EncryptThenMacExtensionHandlerTest
     extends AbstractExtensionMessageHandlerTest<EncryptThenMacExtensionMessage, EncryptThenMacExtensionHandler> {
->>>>>>> b1069fa4
 
     public EncryptThenMacExtensionHandlerTest() {
         super(EncryptThenMacExtensionMessage::new, EncryptThenMacExtensionHandler::new);
     }
 
     @Test
-<<<<<<< HEAD
-    public void testadjustContext() {
-=======
     @Override
-    public void testAdjustTLSContext() {
->>>>>>> b1069fa4
+    public void testadjustTLSExtensionContext() {
         EncryptThenMacExtensionMessage message = new EncryptThenMacExtensionMessage();
         handler.adjustContext(message);
         assertTrue(context.isExtensionProposed(ExtensionType.ENCRYPT_THEN_MAC));
