--- conflicted
+++ resolved
@@ -46,13 +46,8 @@
         msg.setCompleteResultingMessage(expectedPart);
         msg.setPublicKey(serializedKey);
         msg.setPublicKeyLength(serializedKeyLength);
-<<<<<<< HEAD
-        DHClientKeyExchangeSerializer serializer = new DHClientKeyExchangeSerializer(msg, version);
+        DHClientKeyExchangeSerializer serializer = new DHClientKeyExchangeSerializer(msg);
         assertArrayEquals(expectedPart, serializer.serializeHandshakeMessageContent());
-=======
-        DHClientKeyExchangeSerializer serializer = new DHClientKeyExchangeSerializer(msg);
-        assertArrayEquals(expectedPart, serializer.serializeProtocolMessageContent());
->>>>>>> e98d238a
     }
 
 }