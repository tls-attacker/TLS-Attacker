--- conflicted
+++ resolved
@@ -16,28 +16,6 @@
 import de.rub.nds.tlsattacker.core.connection.InboundConnection;
 import de.rub.nds.tlsattacker.core.constants.ExtensionType;
 import de.rub.nds.tlsattacker.core.protocol.message.extension.PWDProtectExtensionMessage;
-<<<<<<< HEAD
-import de.rub.nds.tlsattacker.core.layer.context.TlsContext;
-import static org.junit.Assert.assertEquals;
-import static org.junit.Assert.assertTrue;
-import org.junit.Before;
-import org.junit.Test;
-
-public class PWDProtectExtensionHandlerTest {
-
-    private PWDProtectExtensionHandler handler;
-    private TlsContext context;
-
-    @Before
-    public void setUp() {
-        context = new TlsContext();
-        handler = new PWDProtectExtensionHandler(context);
-        context.getContext().setConnection(new InboundConnection());
-    }
-
-    @Test
-    public void testadjustContext() {
-=======
 import org.junit.jupiter.api.Test;
 
 public class PWDProtectExtensionHandlerTest
@@ -50,8 +28,7 @@
 
     @Test
     @Override
-    public void testAdjustTLSContext() {
->>>>>>> b1069fa4
+    public void testadjustTLSExtensionContext() {
         PWDProtectExtensionMessage message = new PWDProtectExtensionMessage();
         message.setUsername(ArrayConverter.hexStringToByteArray(
             "DA87739AC04C2A6D222FC15E31C471451DE3FE7E78B6E3485CA21E12BFE1CB4C4191D4CD9257145CBFA26DFCA1839C1588D0F1F6"));
