--- conflicted
+++ resolved
@@ -97,14 +97,6 @@
         ctx2.setTransportHandler(new FakeTransportHandler(ConnectionEndType.CLIENT));
     }
 
-<<<<<<< HEAD
-=======
-    /**
-     * Test normal execution.
-     * 
-     * @throws java.lang.Exception
-     */
->>>>>>> 6c134a63
     @Test
     public void executingSetsExecutionFlagsCorrectly() throws Exception {
         action = new ForwardAction(ctx1Alias, ctx2Alias, alert);
@@ -113,14 +105,6 @@
         assertTrue(action.executedAsPlanned());
     }
 
-<<<<<<< HEAD
-=======
-    /**
-     * Test execution attempts with missing aliases.
-     * 
-     * @throws java.lang.Exception
-     */
->>>>>>> 6c134a63
     @Test
     public void executingTwiceThrowsException() throws Exception {
         action = new ForwardAction(ctx1Alias, ctx2Alias, alert);
