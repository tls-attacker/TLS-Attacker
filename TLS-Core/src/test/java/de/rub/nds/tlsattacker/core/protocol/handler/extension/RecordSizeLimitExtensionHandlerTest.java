/**
 * TLS-Attacker - A Modular Penetration Testing Framework for TLS
 *
 * Copyright 2014-2022 Ruhr University Bochum, Paderborn University, Hackmanit GmbH
 *
 * Licensed under Apache License, Version 2.0
 * http://www.apache.org/licenses/LICENSE-2.0.txt
 */

package de.rub.nds.tlsattacker.core.protocol.handler.extension;

<<<<<<< HEAD
=======
import static org.junit.jupiter.api.Assertions.*;

>>>>>>> b1069fa4
import de.rub.nds.tlsattacker.core.config.Config;
import de.rub.nds.tlsattacker.core.constants.RunningModeType;
import de.rub.nds.tlsattacker.core.exceptions.AdjustmentException;
import de.rub.nds.tlsattacker.core.protocol.message.extension.RecordSizeLimitExtensionMessage;
<<<<<<< HEAD
import de.rub.nds.tlsattacker.core.layer.context.TlsContext;
import de.rub.nds.tlsattacker.core.state.Context;
import de.rub.nds.tlsattacker.transport.ConnectionEndType;
import static org.junit.Assert.assertNull;
import static org.junit.Assert.assertTrue;
import org.checkerframework.checker.units.qual.C;
import org.junit.Before;
import org.junit.Test;
=======
import de.rub.nds.tlsattacker.core.state.TlsContext;
import de.rub.nds.tlsattacker.transport.ConnectionEndType;
import org.junit.jupiter.api.Disabled;
import org.junit.jupiter.api.Test;
>>>>>>> b1069fa4

public class RecordSizeLimitExtensionHandlerTest
    extends AbstractExtensionMessageHandlerTest<RecordSizeLimitExtensionMessage, RecordSizeLimitExtensionHandler> {

<<<<<<< HEAD
    private RecordSizeLimitExtensionHandler handler;

    private TlsContext context;

    @Before
    public void setUp() {
        Config config = Config.createConfig();
        config.setDefaultRunningMode(RunningModeType.SERVER);
        context = new TlsContext(new Context(config));
        handler = new RecordSizeLimitExtensionHandler(context);
=======
    RecordSizeLimitExtensionHandlerTest() {
        super(RecordSizeLimitExtensionMessage::new, RecordSizeLimitExtensionHandler::new, () -> {
            Config config = Config.createConfig();
            config.setDefaultRunningMode(RunningModeType.SERVER);
            return new TlsContext(config);
        });
>>>>>>> b1069fa4
    }

    /**
     * Test of adjustContext method, of class RecordSizeLimitExtensionHandler.
     */
    @Test
<<<<<<< HEAD
    public void testadjustContextConnectionPeer() {
=======
    @Override
    public void testAdjustTLSContext() {
>>>>>>> b1069fa4
        context.setTalkingConnectionEndType(ConnectionEndType.CLIENT);

        RecordSizeLimitExtensionMessage msg = new RecordSizeLimitExtensionMessage();
        msg.setRecordSizeLimit(new byte[] { (byte) 0x05, (byte) 0x39 });
        assertNull(context.getOutboundRecordSizeLimit());
<<<<<<< HEAD
        handler.adjustContext(msg);
        assertTrue(context.getOutboundRecordSizeLimit() == 1337);
    }

    @Test(expected = AdjustmentException.class)
    public void testadjustContextInvalidSize() {
        RecordSizeLimitExtensionMessage msg = new RecordSizeLimitExtensionMessage();
        msg.setRecordSizeLimit(new byte[] { (byte) 0x05, (byte) 0x39, (byte) 0x00 });
        assertNull(context.getOutboundRecordSizeLimit());
        handler.adjustContext(msg);
    }

    public void testadjustContextSizeTooSmall() {
=======
        handler.adjustTLSContext(msg);
        assertEquals(1337, (int) context.getOutboundRecordSizeLimit());
    }

    @Test
    public void testAdjustTLSContextInvalidSize() {
        RecordSizeLimitExtensionMessage msg = new RecordSizeLimitExtensionMessage();
        msg.setRecordSizeLimit(new byte[] { (byte) 0x05, (byte) 0x39, (byte) 0x00 });
        assertNull(context.getOutboundRecordSizeLimit());
        assertThrows(AdjustmentException.class, () -> handler.adjustTLSContext(msg));
    }

    @Test
    @Disabled("To be fixed")
    public void testAdjustTLSContextSizeTooSmall() {
>>>>>>> b1069fa4
        RecordSizeLimitExtensionMessage msg = new RecordSizeLimitExtensionMessage();
        msg.setRecordSizeLimit(new byte[] { (byte) 0x00, (byte) 0x2A });
        assertNull(context.getOutboundRecordSizeLimit());
        handler.adjustContext(msg);
        assertNull(context.getOutboundRecordSizeLimit());
    }
}<|MERGE_RESOLUTION|>--- conflicted
+++ resolved
@@ -9,101 +9,54 @@
 
 package de.rub.nds.tlsattacker.core.protocol.handler.extension;
 
-<<<<<<< HEAD
-=======
 import static org.junit.jupiter.api.Assertions.*;
 
->>>>>>> b1069fa4
 import de.rub.nds.tlsattacker.core.config.Config;
 import de.rub.nds.tlsattacker.core.constants.RunningModeType;
 import de.rub.nds.tlsattacker.core.exceptions.AdjustmentException;
 import de.rub.nds.tlsattacker.core.protocol.message.extension.RecordSizeLimitExtensionMessage;
-<<<<<<< HEAD
 import de.rub.nds.tlsattacker.core.layer.context.TlsContext;
-import de.rub.nds.tlsattacker.core.state.Context;
-import de.rub.nds.tlsattacker.transport.ConnectionEndType;
-import static org.junit.Assert.assertNull;
-import static org.junit.Assert.assertTrue;
-import org.checkerframework.checker.units.qual.C;
-import org.junit.Before;
-import org.junit.Test;
-=======
-import de.rub.nds.tlsattacker.core.state.TlsContext;
 import de.rub.nds.tlsattacker.transport.ConnectionEndType;
 import org.junit.jupiter.api.Disabled;
 import org.junit.jupiter.api.Test;
->>>>>>> b1069fa4
 
 public class RecordSizeLimitExtensionHandlerTest
     extends AbstractExtensionMessageHandlerTest<RecordSizeLimitExtensionMessage, RecordSizeLimitExtensionHandler> {
 
-<<<<<<< HEAD
-    private RecordSizeLimitExtensionHandler handler;
-
-    private TlsContext context;
-
-    @Before
-    public void setUp() {
-        Config config = Config.createConfig();
-        config.setDefaultRunningMode(RunningModeType.SERVER);
-        context = new TlsContext(new Context(config));
-        handler = new RecordSizeLimitExtensionHandler(context);
-=======
     RecordSizeLimitExtensionHandlerTest() {
         super(RecordSizeLimitExtensionMessage::new, RecordSizeLimitExtensionHandler::new, () -> {
             Config config = Config.createConfig();
             config.setDefaultRunningMode(RunningModeType.SERVER);
             return new TlsContext(config);
         });
->>>>>>> b1069fa4
     }
 
     /**
      * Test of adjustContext method, of class RecordSizeLimitExtensionHandler.
      */
     @Test
-<<<<<<< HEAD
-    public void testadjustContextConnectionPeer() {
-=======
     @Override
-    public void testAdjustTLSContext() {
->>>>>>> b1069fa4
+    public void testadjustTLSExtensionContext() {
         context.setTalkingConnectionEndType(ConnectionEndType.CLIENT);
 
         RecordSizeLimitExtensionMessage msg = new RecordSizeLimitExtensionMessage();
         msg.setRecordSizeLimit(new byte[] { (byte) 0x05, (byte) 0x39 });
         assertNull(context.getOutboundRecordSizeLimit());
-<<<<<<< HEAD
-        handler.adjustContext(msg);
-        assertTrue(context.getOutboundRecordSizeLimit() == 1337);
-    }
-
-    @Test(expected = AdjustmentException.class)
-    public void testadjustContextInvalidSize() {
-        RecordSizeLimitExtensionMessage msg = new RecordSizeLimitExtensionMessage();
-        msg.setRecordSizeLimit(new byte[] { (byte) 0x05, (byte) 0x39, (byte) 0x00 });
-        assertNull(context.getOutboundRecordSizeLimit());
-        handler.adjustContext(msg);
-    }
-
-    public void testadjustContextSizeTooSmall() {
-=======
-        handler.adjustTLSContext(msg);
+        handler.adjustTLSExtensionContext(msg);
         assertEquals(1337, (int) context.getOutboundRecordSizeLimit());
     }
 
     @Test
-    public void testAdjustTLSContextInvalidSize() {
+    public void testadjustTLSExtensionContextInvalidSize() {
         RecordSizeLimitExtensionMessage msg = new RecordSizeLimitExtensionMessage();
         msg.setRecordSizeLimit(new byte[] { (byte) 0x05, (byte) 0x39, (byte) 0x00 });
         assertNull(context.getOutboundRecordSizeLimit());
-        assertThrows(AdjustmentException.class, () -> handler.adjustTLSContext(msg));
+        assertThrows(AdjustmentException.class, () -> handler.adjustTLSExtensionContext(msg));
     }
 
     @Test
     @Disabled("To be fixed")
-    public void testAdjustTLSContextSizeTooSmall() {
->>>>>>> b1069fa4
+    public void testadjustTLSExtensionContextSizeTooSmall() {
         RecordSizeLimitExtensionMessage msg = new RecordSizeLimitExtensionMessage();
         msg.setRecordSizeLimit(new byte[] { (byte) 0x00, (byte) 0x2A });
         assertNull(context.getOutboundRecordSizeLimit());
