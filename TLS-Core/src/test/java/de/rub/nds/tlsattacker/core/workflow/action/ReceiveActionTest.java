/**
 * TLS-Attacker - A Modular Penetration Testing Framework for TLS
 *
 * Copyright 2014-2022 Ruhr University Bochum, Paderborn University, Hackmanit GmbH
 *
 * Licensed under Apache License, Version 2.0
 * http://www.apache.org/licenses/LICENSE-2.0.txt
 */

package de.rub.nds.tlsattacker.core.workflow.action;

import de.rub.nds.modifiablevariable.util.ArrayConverter;
import de.rub.nds.tlsattacker.core.constants.AlertDescription;
import de.rub.nds.tlsattacker.core.constants.AlertLevel;
import de.rub.nds.tlsattacker.core.constants.CipherSuite;
<<<<<<< HEAD
import de.rub.nds.tlsattacker.core.protocol.message.AlertMessage;
import de.rub.nds.tlsattacker.core.state.Context;
=======
import de.rub.nds.tlsattacker.core.constants.HandshakeMessageType;
import de.rub.nds.tlsattacker.core.layer.LayerStackFactory;
import de.rub.nds.tlsattacker.core.layer.constant.LayerStackType;
import de.rub.nds.tlsattacker.core.protocol.ProtocolMessage;
import de.rub.nds.tlsattacker.core.protocol.message.AlertMessage;
import de.rub.nds.tlsattacker.core.protocol.message.CertificateMessage;
import de.rub.nds.tlsattacker.core.protocol.message.ECDHEServerKeyExchangeMessage;
import de.rub.nds.tlsattacker.core.protocol.message.HandshakeMessage;
import de.rub.nds.tlsattacker.core.protocol.message.ServerHelloDoneMessage;
import de.rub.nds.tlsattacker.core.protocol.message.ServerHelloMessage;
>>>>>>> 33421ef7
import de.rub.nds.tlsattacker.core.state.State;
import de.rub.nds.tlsattacker.core.unittest.helper.FakeTransportHandler;
import de.rub.nds.tlsattacker.core.workflow.WorkflowTrace;
import de.rub.nds.tlsattacker.transport.ConnectionEndType;
import de.rub.nds.tlsattacker.util.tests.SlowTests;
import java.io.StringReader;
import java.io.StringWriter;
import javax.xml.bind.JAXB;
import static org.hamcrest.CoreMatchers.equalTo;
import org.junit.After;
import static org.junit.Assert.*;
import org.junit.Test;
import org.junit.experimental.categories.Category;

public class ReceiveActionTest {

    private State state;
    private Context context;

    private ReceiveAction action;

    private void prepareTrace(ProtocolMessage... messages) {
        action = new ReceiveAction(messages);

        WorkflowTrace trace = new WorkflowTrace();
        trace.addTlsAction(action);
        state = new State(trace);

        context = state.getContext();
        context.getTcpContext().setTransportHandler(new FakeTransportHandler(ConnectionEndType.CLIENT));
        context.getTlsContext().setSelectedCipherSuite(CipherSuite.TLS_DHE_DSS_WITH_AES_128_CBC_SHA);
    }

    @After
    public void tearDown() {
    }

    /**
     * Test of execute method, of class ReceiveAction.
     *
     * @throws java.lang.Exception
     */
    @Test
    public void testExecute() throws Exception {
<<<<<<< HEAD
        ((FakeTransportHandler) context.getTransportHandler())
=======
        AlertMessage expectedAlert = getAlertMessage();
        prepareTrace(expectedAlert);

        ((FakeTransportHandler) tlsContext.getTransportHandler())
>>>>>>> 33421ef7
            .setFetchableByte(new byte[] { 0x15, 0x03, 0x03, 0x00, 0x02, 0x02, 50 });
        action.execute(state);
        assertTrue(action.executedAsPlanned());
        assertTrue(action.isExecuted());
        assertEquals(1, action.getReceivedMessages().size());
        assertEquals(expectedAlert, action.getReceivedMessages().get(0));
    }

    private AlertMessage getAlertMessage() {
        AlertMessage expectedAlert = new AlertMessage();
        expectedAlert.setConfig(AlertLevel.FATAL, AlertDescription.DECRYPT_ERROR);
        expectedAlert.setDescription(AlertDescription.DECODE_ERROR.getValue());
        expectedAlert.setLevel(AlertLevel.FATAL.getValue());
        return expectedAlert;
    }

    /**
     * Test of execute method, of class ReceiveAction with multiple messages.
     *
     * @throws java.lang.Exception
     */
    @Test
    public void testExecuteMultipleInOneRecord() throws Exception {
        prepareTrace(new ServerHelloMessage(), new CertificateMessage(), new ECDHEServerKeyExchangeMessage(),
            new ServerHelloDoneMessage());
        ((FakeTransportHandler) tlsContext.getTransportHandler()).setFetchableByte(ArrayConverter.hexStringToByteArray(
            "160303057C0200003d03039277b6fc9c6db40b2e58f5c647b797cb116d96db19f38d25444f574e4752440100c030000015ff01000100000b00040300010200230000001700000b000407000404000401308203fd308202e5a00302010202147c2ab982ca69550cb5daa3c62bf237b1d929c8ba300d06092a864886f70d01010b050030818d310b30090603550406130249493113301106035504080c0ac383c29670656e53534c3142304006035504070c39c390c2a1c390c2b0c390c2bdc390c2bac391c2822dc390c29fc390c2b5c391c282c390c2b5c391c280c390c2b1c391c283c391c280c390c2b33111300f060355040a0c0842524420476d62483112301006035504030c096c6f63616c686f7374301e170d3231303932313036353632385a170d3232303932313036353632385a30818d310b30090603550406130249493113301106035504080c0ac383c29670656e53534c3142304006035504070c39c390c2a1c390c2b0c390c2bdc390c2bac391c2822dc390c29fc390c2b5c391c282c390c2b5c391c280c390c2b1c391c283c391c280c390c2b33111300f060355040a0c0842524420476d62483112301006035504030c096c6f63616c686f737430820122300d06092a864886f70d01010105000382010f003082010a0282010100d5dad4742330b1a6bebc5165ae5e8d9410e70355b752270a14a4942438fd5af2ee18211eb114416865bd3676cc666a3017eb531ed4cdb6177ed9238d9dbfbcd833bd9d0d53f81bf75c8743ae02dc598be5ba7ef12b49137eb9e0c4735ac7a1ac7535d2b76fa574f8d1bf91dbbc3b5b46d65beba50a1e7dd3963ab9a9c8d52e96b5c2613cec713b2c638f7120fdfb70ca82c8ed9a9faf9086bcf63c20db6311851241f8035e399403ccd07767a63c2c3863736a2eb61ed61a45dbb0f65fb7fc65ba0219453db8ec0e13a255c803db12513592ae865aa814a1009c76d94fc06eab928126a11fc0e1fe1ad27f492d53398f916eb3cb0dc5c9a1bca455f84c02f5a10203010001a3533051301d0603551d0e041604140503e9de537c006989ef8032aa17da54fcb0f9bf301f0603551d230418301680140503e9de537c006989ef8032aa17da54fcb0f9bf300f0603551d130101ff040530030101ff300d06092a864886f70d01010b0500038201010092fc82bb8a383b9a3d4a89d2dce033e660710b7fc22986eee968536b85100d9e847a1e00ac39aa6e206ed0afa0c01cc354fcf876ffdc37bfbbd80857e2ca85e0a61d293b97fa96b4b5ddd10c264c51b54ecaf79ef3b500e44b540e4ab7669e43b29dd0ebff97ed5a378d4d825e9204e059010e2d8c032d42ee213ed665e70f35bd57d396d3a21d3afae779464387334caaff0013a16d1fe2eb67c9f9eb4689062b8d614ddf6a737dec6fa8999a8cbbee00d0ade05a468c95a644b338f1762446b05f1dce4df92de78dbbe43d52cf033aac1c399ba2ebb072674a09ccb0733c179d0fff8f263f6e8d00c83c28935d6217ee1be64d9bbdb11c530d36a11ea2bd340c00012803001d20fc551a7c315b844f2c0b8fb0845da35af812626bcf88aed6d85d6f28baa68b1c080401001bfd18e18faaa967d0ea2e7bf3ccb82012be2b877fa113a0d40d20ba1dc7d41eeac8d1ce78d94856bb4688646cba802b70499dbb017fa0b3ace988a5b238f6f582436e53f2c44b97b632df435d62f7e31ecf636ba5c65ed0678a4e98641e2a56eecea2f2ce3de927e5342bfaa1cbf2e4048e304c5c9ce29d6306fa8859f0e70cf9591de8167f7eacce265cfeb78fb53285b5fcfee89b9eb4137dadddadba16346d761f13accaaef3fdc58bf52edd36a9ba0cfe9dbd2cba113ba9b775cd1d150f524aa4678b294d741b074b5512ed918ee5db46c468223b5e966da44be21f27baee118edc7fd6eba31e3999185bca43b84d838b718d941ffd77427ab9239c498b0e000000"));
        testAction();
    }

    /**
     * Test of execute method, of class ReceiveAction with multiple messages in separate records.
     *
     * @throws java.lang.Exception
     */
    @Test
    public void testExecuteMultipleIndividualRecords() throws Exception {
        prepareTrace(new ServerHelloMessage(), new CertificateMessage(), new ECDHEServerKeyExchangeMessage(),
            new ServerHelloDoneMessage());
        ((FakeTransportHandler) tlsContext.getTransportHandler()).setFetchableByte(ArrayConverter.hexStringToByteArray(
            "16030300410200003d03039277b6fc9c6db40b2e58f5c647b797cb116d96db19f38d25444f574e4752440100c030000015ff01000100000b0004030001020023000000170000160303040b0b000407000404000401308203fd308202e5a00302010202147c2ab982ca69550cb5daa3c62bf237b1d929c8ba300d06092a864886f70d01010b050030818d310b30090603550406130249493113301106035504080c0ac383c29670656e53534c3142304006035504070c39c390c2a1c390c2b0c390c2bdc390c2bac391c2822dc390c29fc390c2b5c391c282c390c2b5c391c280c390c2b1c391c283c391c280c390c2b33111300f060355040a0c0842524420476d62483112301006035504030c096c6f63616c686f7374301e170d3231303932313036353632385a170d3232303932313036353632385a30818d310b30090603550406130249493113301106035504080c0ac383c29670656e53534c3142304006035504070c39c390c2a1c390c2b0c390c2bdc390c2bac391c2822dc390c29fc390c2b5c391c282c390c2b5c391c280c390c2b1c391c283c391c280c390c2b33111300f060355040a0c0842524420476d62483112301006035504030c096c6f63616c686f737430820122300d06092a864886f70d01010105000382010f003082010a0282010100d5dad4742330b1a6bebc5165ae5e8d9410e70355b752270a14a4942438fd5af2ee18211eb114416865bd3676cc666a3017eb531ed4cdb6177ed9238d9dbfbcd833bd9d0d53f81bf75c8743ae02dc598be5ba7ef12b49137eb9e0c4735ac7a1ac7535d2b76fa574f8d1bf91dbbc3b5b46d65beba50a1e7dd3963ab9a9c8d52e96b5c2613cec713b2c638f7120fdfb70ca82c8ed9a9faf9086bcf63c20db6311851241f8035e399403ccd07767a63c2c3863736a2eb61ed61a45dbb0f65fb7fc65ba0219453db8ec0e13a255c803db12513592ae865aa814a1009c76d94fc06eab928126a11fc0e1fe1ad27f492d53398f916eb3cb0dc5c9a1bca455f84c02f5a10203010001a3533051301d0603551d0e041604140503e9de537c006989ef8032aa17da54fcb0f9bf301f0603551d230418301680140503e9de537c006989ef8032aa17da54fcb0f9bf300f0603551d130101ff040530030101ff300d06092a864886f70d01010b0500038201010092fc82bb8a383b9a3d4a89d2dce033e660710b7fc22986eee968536b85100d9e847a1e00ac39aa6e206ed0afa0c01cc354fcf876ffdc37bfbbd80857e2ca85e0a61d293b97fa96b4b5ddd10c264c51b54ecaf79ef3b500e44b540e4ab7669e43b29dd0ebff97ed5a378d4d825e9204e059010e2d8c032d42ee213ed665e70f35bd57d396d3a21d3afae779464387334caaff0013a16d1fe2eb67c9f9eb4689062b8d614ddf6a737dec6fa8999a8cbbee00d0ade05a468c95a644b338f1762446b05f1dce4df92de78dbbe43d52cf033aac1c399ba2ebb072674a09ccb0733c179d0fff8f263f6e8d00c83c28935d6217ee1be64d9bbdb11c530d36a11ea2bd34160303012c0c00012803001d20fc551a7c315b844f2c0b8fb0845da35af812626bcf88aed6d85d6f28baa68b1c080401001bfd18e18faaa967d0ea2e7bf3ccb82012be2b877fa113a0d40d20ba1dc7d41eeac8d1ce78d94856bb4688646cba802b70499dbb017fa0b3ace988a5b238f6f582436e53f2c44b97b632df435d62f7e31ecf636ba5c65ed0678a4e98641e2a56eecea2f2ce3de927e5342bfaa1cbf2e4048e304c5c9ce29d6306fa8859f0e70cf9591de8167f7eacce265cfeb78fb53285b5fcfee89b9eb4137dadddadba16346d761f13accaaef3fdc58bf52edd36a9ba0cfe9dbd2cba113ba9b775cd1d150f524aa4678b294d741b074b5512ed918ee5db46c468223b5e966da44be21f27baee118edc7fd6eba31e3999185bca43b84d838b718d941ffd77427ab9239c498b16030300040e000000"));
        testAction();
    }

    private void testAction() {
        action.execute(state);
        assertTrue(action.executedAsPlanned());
        assertTrue(action.isExecuted());
        assertEquals(4, action.getReceivedMessages().size());
        assertEquals(HandshakeMessageType.SERVER_HELLO,
            ((HandshakeMessage) action.getReceivedMessages().get(0)).getHandshakeMessageType());
        assertEquals(HandshakeMessageType.CERTIFICATE,
            ((HandshakeMessage) action.getReceivedMessages().get(1)).getHandshakeMessageType());
        assertEquals(HandshakeMessageType.SERVER_KEY_EXCHANGE,
            ((HandshakeMessage) action.getReceivedMessages().get(2)).getHandshakeMessageType());
        assertEquals(HandshakeMessageType.SERVER_HELLO_DONE,
            ((HandshakeMessage) action.getReceivedMessages().get(3)).getHandshakeMessageType());
    }

    /**
     * Test of execute method, of class ReceiveAction.
     */
    @Test
    public void testReset() {
        prepareTrace(new ServerHelloMessage());
        assertFalse(action.isExecuted());
        action.execute(state);
        assertTrue(action.isExecuted());
        action.reset();
        assertFalse(action.isExecuted());
        action.execute(state);
        assertTrue(action.isExecuted());
    }

    @Test
    public void testJAXB() {
        prepareTrace(getAlertMessage());
        StringWriter writer = new StringWriter();
        action.filter();
        JAXB.marshal(action, writer);
        TlsAction action2 = JAXB.unmarshal(new StringReader(writer.getBuffer().toString()), ReceiveAction.class);
        action.normalize();
        action2.normalize();
        assertThat(action, equalTo(action2));
    }

    @Test
    @Category(SlowTests.class)
    public void marshalingEmptyActionYieldsMinimalOutput() {
        ActionTestUtils.marshalingEmptyActionYieldsMinimalOutput(ReceiveAction.class);
    }

    @Test
    @Category(SlowTests.class)
    public void marshalingAndUnmarshalingEmptyObjectYieldsEqualObject() {
        ActionTestUtils.marshalingAndUnmarshalingEmptyObjectYieldsEqualObject(ReceiveAction.class);
    }

    @Test
    @Category(SlowTests.class)
    public void marshalingAndUnmarshalingFilledObjectYieldsEqualObject() {
        ActionTestUtils.marshalingAndUnmarshalingFilledObjectYieldsEqualObject(action);
    }

}<|MERGE_RESOLUTION|>--- conflicted
+++ resolved
@@ -13,10 +13,6 @@
 import de.rub.nds.tlsattacker.core.constants.AlertDescription;
 import de.rub.nds.tlsattacker.core.constants.AlertLevel;
 import de.rub.nds.tlsattacker.core.constants.CipherSuite;
-<<<<<<< HEAD
-import de.rub.nds.tlsattacker.core.protocol.message.AlertMessage;
-import de.rub.nds.tlsattacker.core.state.Context;
-=======
 import de.rub.nds.tlsattacker.core.constants.HandshakeMessageType;
 import de.rub.nds.tlsattacker.core.layer.LayerStackFactory;
 import de.rub.nds.tlsattacker.core.layer.constant.LayerStackType;
@@ -27,7 +23,6 @@
 import de.rub.nds.tlsattacker.core.protocol.message.HandshakeMessage;
 import de.rub.nds.tlsattacker.core.protocol.message.ServerHelloDoneMessage;
 import de.rub.nds.tlsattacker.core.protocol.message.ServerHelloMessage;
->>>>>>> 33421ef7
 import de.rub.nds.tlsattacker.core.state.State;
 import de.rub.nds.tlsattacker.core.unittest.helper.FakeTransportHandler;
 import de.rub.nds.tlsattacker.core.workflow.WorkflowTrace;
@@ -72,14 +67,10 @@
      */
     @Test
     public void testExecute() throws Exception {
-<<<<<<< HEAD
-        ((FakeTransportHandler) context.getTransportHandler())
-=======
         AlertMessage expectedAlert = getAlertMessage();
         prepareTrace(expectedAlert);
 
-        ((FakeTransportHandler) tlsContext.getTransportHandler())
->>>>>>> 33421ef7
+        ((FakeTransportHandler) context.getTransportHandler())
             .setFetchableByte(new byte[] { 0x15, 0x03, 0x03, 0x00, 0x02, 0x02, 50 });
         action.execute(state);
         assertTrue(action.executedAsPlanned());
