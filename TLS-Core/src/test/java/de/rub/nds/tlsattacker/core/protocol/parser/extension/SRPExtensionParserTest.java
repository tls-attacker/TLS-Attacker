/**
 * TLS-Attacker - A Modular Penetration Testing Framework for TLS
 *
 * Copyright 2014-2022 Ruhr University Bochum, Paderborn University, Hackmanit GmbH
 *
 * Licensed under Apache License, Version 2.0
 * http://www.apache.org/licenses/LICENSE-2.0.txt
 */

package de.rub.nds.tlsattacker.core.protocol.parser.extension;

import de.rub.nds.modifiablevariable.util.ArrayConverter;
<<<<<<< HEAD
import de.rub.nds.tlsattacker.core.config.Config;
import de.rub.nds.tlsattacker.core.protocol.message.extension.SRPExtensionMessage;
import de.rub.nds.tlsattacker.core.layer.context.TlsContext;
import java.io.ByteArrayInputStream;
import java.util.Arrays;
import java.util.Collection;
import static org.junit.Assert.assertArrayEquals;
import static org.junit.Assert.assertEquals;
import org.junit.Before;
import org.junit.Test;
import org.junit.runner.RunWith;
import org.junit.runners.Parameterized;

@RunWith(Parameterized.class)
public class SRPExtensionParserTest {

    @Parameterized.Parameters
    public static Collection<Object[]> generateData() {
        return Arrays.asList(new Object[][] {
            { new byte[] { 0x04, 0x01, 0x02, 0x03, 0x04 }, 4, ArrayConverter.hexStringToByteArray("01020304") } });
    }

    private final byte[] extensionBytes;
    private final int srpIdentifierLength;
    private final byte[] srpIdentifier;
    private SRPExtensionParser parser;
    private SRPExtensionMessage message;
    private final Config config = Config.createConfig();

    public SRPExtensionParserTest(byte[] extensionBytes, int srpIdentifierLength, byte[] srpIdentifier) {
        this.extensionBytes = extensionBytes;
        this.srpIdentifierLength = srpIdentifierLength;
        this.srpIdentifier = srpIdentifier;
    }

    @Before
    public void setUp() {
        TlsContext tlsContext = new TlsContext(config);
        parser = new SRPExtensionParser(new ByteArrayInputStream(extensionBytes), tlsContext);
=======
import de.rub.nds.tlsattacker.core.constants.ExtensionType;
import de.rub.nds.tlsattacker.core.protocol.message.extension.SRPExtensionMessage;
import org.junit.jupiter.api.Named;
import org.junit.jupiter.params.provider.Arguments;

import java.util.List;
import java.util.stream.Stream;

public class SRPExtensionParserTest extends AbstractExtensionParserTest<SRPExtensionMessage, SRPExtensionParser> {
>>>>>>> b1069fa4

    public SRPExtensionParserTest() {
        super(SRPExtensionParser::new,
            List.of(
                Named.of("SRPExtensionMessage::getSrpIdentifierLength", SRPExtensionMessage::getSrpIdentifierLength),
                Named.of("SRPExtensionMessage::getSrpIdentifier", SRPExtensionMessage::getSrpIdentifier)));
    }

<<<<<<< HEAD
    @Test
    public void testParse() {
        message = new SRPExtensionMessage();
        parser.parse(message);

        assertEquals(srpIdentifierLength, (long) message.getSrpIdentifierLength().getValue());
        assertArrayEquals(srpIdentifier, message.getSrpIdentifier().getValue());

=======
    public static Stream<Arguments> provideTestVectors() {
        return Stream.of(Arguments.of(new byte[] { 0x00, 0x0C, 0x00, 0x05, 0x04, 0x01, 0x02, 0x03, 0x04 }, List.of(),
            ExtensionType.SRP, 5, List.of(4, ArrayConverter.hexStringToByteArray("01020304"))));
>>>>>>> b1069fa4
    }
}<|MERGE_RESOLUTION|>--- conflicted
+++ resolved
@@ -10,47 +10,6 @@
 package de.rub.nds.tlsattacker.core.protocol.parser.extension;
 
 import de.rub.nds.modifiablevariable.util.ArrayConverter;
-<<<<<<< HEAD
-import de.rub.nds.tlsattacker.core.config.Config;
-import de.rub.nds.tlsattacker.core.protocol.message.extension.SRPExtensionMessage;
-import de.rub.nds.tlsattacker.core.layer.context.TlsContext;
-import java.io.ByteArrayInputStream;
-import java.util.Arrays;
-import java.util.Collection;
-import static org.junit.Assert.assertArrayEquals;
-import static org.junit.Assert.assertEquals;
-import org.junit.Before;
-import org.junit.Test;
-import org.junit.runner.RunWith;
-import org.junit.runners.Parameterized;
-
-@RunWith(Parameterized.class)
-public class SRPExtensionParserTest {
-
-    @Parameterized.Parameters
-    public static Collection<Object[]> generateData() {
-        return Arrays.asList(new Object[][] {
-            { new byte[] { 0x04, 0x01, 0x02, 0x03, 0x04 }, 4, ArrayConverter.hexStringToByteArray("01020304") } });
-    }
-
-    private final byte[] extensionBytes;
-    private final int srpIdentifierLength;
-    private final byte[] srpIdentifier;
-    private SRPExtensionParser parser;
-    private SRPExtensionMessage message;
-    private final Config config = Config.createConfig();
-
-    public SRPExtensionParserTest(byte[] extensionBytes, int srpIdentifierLength, byte[] srpIdentifier) {
-        this.extensionBytes = extensionBytes;
-        this.srpIdentifierLength = srpIdentifierLength;
-        this.srpIdentifier = srpIdentifier;
-    }
-
-    @Before
-    public void setUp() {
-        TlsContext tlsContext = new TlsContext(config);
-        parser = new SRPExtensionParser(new ByteArrayInputStream(extensionBytes), tlsContext);
-=======
 import de.rub.nds.tlsattacker.core.constants.ExtensionType;
 import de.rub.nds.tlsattacker.core.protocol.message.extension.SRPExtensionMessage;
 import org.junit.jupiter.api.Named;
@@ -60,28 +19,16 @@
 import java.util.stream.Stream;
 
 public class SRPExtensionParserTest extends AbstractExtensionParserTest<SRPExtensionMessage, SRPExtensionParser> {
->>>>>>> b1069fa4
 
     public SRPExtensionParserTest() {
-        super(SRPExtensionParser::new,
+        super(SRPExtensionMessage.class, SRPExtensionParser::new,
             List.of(
                 Named.of("SRPExtensionMessage::getSrpIdentifierLength", SRPExtensionMessage::getSrpIdentifierLength),
                 Named.of("SRPExtensionMessage::getSrpIdentifier", SRPExtensionMessage::getSrpIdentifier)));
     }
 
-<<<<<<< HEAD
-    @Test
-    public void testParse() {
-        message = new SRPExtensionMessage();
-        parser.parse(message);
-
-        assertEquals(srpIdentifierLength, (long) message.getSrpIdentifierLength().getValue());
-        assertArrayEquals(srpIdentifier, message.getSrpIdentifier().getValue());
-
-=======
     public static Stream<Arguments> provideTestVectors() {
         return Stream.of(Arguments.of(new byte[] { 0x00, 0x0C, 0x00, 0x05, 0x04, 0x01, 0x02, 0x03, 0x04 }, List.of(),
             ExtensionType.SRP, 5, List.of(4, ArrayConverter.hexStringToByteArray("01020304"))));
->>>>>>> b1069fa4
     }
 }