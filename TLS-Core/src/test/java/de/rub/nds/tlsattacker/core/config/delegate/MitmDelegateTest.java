/**
 * TLS-Attacker - A Modular Penetration Testing Framework for TLS
 *
 * Copyright 2014-2022 Ruhr University Bochum, Paderborn University, Hackmanit GmbH
 *
 * Licensed under Apache License, Version 2.0
 * http://www.apache.org/licenses/LICENSE-2.0.txt
 */

package de.rub.nds.tlsattacker.core.config.delegate;

import static org.junit.jupiter.api.Assertions.*;

import com.beust.jcommander.ParameterException;
import de.rub.nds.tlsattacker.core.config.Config;
import de.rub.nds.tlsattacker.core.connection.AliasedConnection;
import de.rub.nds.tlsattacker.core.connection.InboundConnection;
import de.rub.nds.tlsattacker.core.connection.OutboundConnection;
import org.junit.jupiter.api.BeforeEach;
import org.junit.jupiter.api.Disabled;
import org.junit.jupiter.api.Test;

import java.util.ArrayList;
import java.util.List;
<<<<<<< HEAD
import static org.hamcrest.CoreMatchers.equalTo;
import static org.hamcrest.CoreMatchers.startsWith;
import org.hamcrest.Matcher;
import static org.junit.Assert.*;
import org.junit.Before;
import org.junit.Ignore;
import org.junit.Rule;
import org.junit.Test;
import org.junit.rules.ExpectedException;

public class MitmDelegateTest {

    @Rule
    public final ExpectedException exception = ExpectedException.none();

    private MitmDelegate delegate;
    private JCommander jcommander;
    private String[] args;
    String expectedClientConStr;
    String expectedServerConStr;
    Config config;
    InboundConnection dummyServerCon;
    OutboundConnection dummyClientCon;
    InboundConnection expectedServerCon;
    OutboundConnection expectedClientCon;

    @Before
=======

public class MitmDelegateTest extends AbstractDelegateTest<MitmDelegate> {

    @BeforeEach
>>>>>>> b1069fa4
    public void setUp() {
        super.setUp(new MitmDelegate());
    }

    @Test
    public void testParseValidParameters() {
        String expectedServerConStr = "1234";
        String expectedClientConStr = "localhost:1234";
        args = new String[4];
        args[0] = "-accept";
        args[1] = expectedServerConStr;
        args[2] = "-connect";
        args[3] = expectedClientConStr;

        assertNull(delegate.getInboundConnectionStr());
        assertNull(delegate.getOutboundConnectionStr());
        jcommander.parse(args);

        String actualInConStr = delegate.getInboundConnectionStr();
        assertNotNull(actualInConStr);
        assertEquals(expectedServerConStr, actualInConStr);

        String actualOutConStr = delegate.getOutboundConnectionStr();
        assertNotNull(actualOutConStr);
        assertEquals(expectedClientConStr, actualOutConStr);
    }

    @Test
    public void testParseValidParametersWithAlias() {
        String expectedServerConStr = "someAlias:1234";
        String expectedClientConStr = "anotherAlias:localhost:1234";
        args = new String[4];
        args[0] = "-accept";
        args[1] = expectedServerConStr;
        args[2] = "-connect";
        args[3] = expectedClientConStr;

        assertNull(delegate.getInboundConnectionStr());
        assertNull(delegate.getOutboundConnectionStr());
        jcommander.parse(args);

        String actualInConStr = delegate.getInboundConnectionStr();
        assertNotNull(actualInConStr);
        assertEquals(expectedServerConStr, actualInConStr);

        String actualOutConStr = delegate.getOutboundConnectionStr();
        assertNotNull(actualOutConStr);
        assertEquals(expectedClientConStr, actualOutConStr);
    }

    @Test
    public void testApplyDelegate() {
        Config config = Config.createConfig();
        config.setDefaultClientConnection(null);
        config.setDefaultServerConnection(null);
        InboundConnection expectedServerCon = new InboundConnection("accept:1234", 1234);
        OutboundConnection expectedClientCon = new OutboundConnection("remotehost:4321", 4321, "remotehost");
        args = new String[4];
        args[0] = "-accept";
        args[1] = "1234";
        args[2] = "-connect";
        args[3] = "remotehost:4321";

        jcommander.parse(args);
        delegate.applyDelegate(config);

        InboundConnection actualServerCon = config.getDefaultServerConnection();
        OutboundConnection actualClientCon = config.getDefaultClientConnection();
        assertEquals(expectedServerCon, actualServerCon);
        assertEquals(expectedClientCon, actualClientCon);
    }

    /**
     * Make sure that applying with port = null fails properly.
     */
    @Test
    public void testApplyDelegateInvalidPorts() {
        Config config = Config.createConfig();
        String validPort = "aliasOrHost:8420";
        List<String> invalidPorts = new ArrayList<>();
        invalidPorts.add("badPort:0");
        invalidPorts.add("badPort:-1");
        invalidPorts.add("badPort:65536");
        for (String badPort : invalidPorts) {
            delegate.setInboundConnectionStr(badPort);
            delegate.setOutboundConnectionStr(validPort);
            ParameterException exception = assertThrows(ParameterException.class, () -> delegate.applyDelegate(config));
            assertTrue(exception.getMessage().startsWith("port must be in interval [1,65535], but is"));

            delegate.setInboundConnectionStr(validPort);
            delegate.setOutboundConnectionStr(badPort);
            exception = assertThrows(ParameterException.class, () -> delegate.applyDelegate(config));
            assertTrue(exception.getMessage().startsWith("port must be in interval [1,65535], but is"));
        }
    }

    @Test
    public void testApplyDelegateWithEmptyConfig() {
        Config config = Config.createConfig();
        config.setDefaultServerConnection(null);
        config.setDefaultClientConnection(null);
        String expectedHostOrAlias = "aliasOrHost";
        String expectedPort = "8420";
        String param = expectedHostOrAlias + ':' + expectedPort;

        delegate.setInboundConnectionStr(param);
        delegate.setOutboundConnectionStr(param);
        delegate.applyDelegate(config);

        AliasedConnection actualServerCon = config.getDefaultServerConnection();
        AliasedConnection actualClientCon = config.getDefaultClientConnection();
        assertNotNull(actualServerCon);
        assertNotNull(actualClientCon);

        assertEquals(expectedHostOrAlias, actualServerCon.getAlias());
        assertEquals(Integer.parseInt(expectedPort), actualServerCon.getPort().intValue());
        assertNull(actualServerCon.getHostname());
        assertEquals(param, actualClientCon.getAlias());
        assertEquals(Integer.parseInt(expectedPort), actualClientCon.getPort().intValue());
        assertEquals(expectedHostOrAlias, actualClientCon.getHostname());
    }

    @Test
    @Disabled("Not implemented")
    public void testApplyDelegateWithMissingConnection() {

    }
}<|MERGE_RESOLUTION|>--- conflicted
+++ resolved
@@ -22,40 +22,10 @@
 
 import java.util.ArrayList;
 import java.util.List;
-<<<<<<< HEAD
-import static org.hamcrest.CoreMatchers.equalTo;
-import static org.hamcrest.CoreMatchers.startsWith;
-import org.hamcrest.Matcher;
-import static org.junit.Assert.*;
-import org.junit.Before;
-import org.junit.Ignore;
-import org.junit.Rule;
-import org.junit.Test;
-import org.junit.rules.ExpectedException;
-
-public class MitmDelegateTest {
-
-    @Rule
-    public final ExpectedException exception = ExpectedException.none();
-
-    private MitmDelegate delegate;
-    private JCommander jcommander;
-    private String[] args;
-    String expectedClientConStr;
-    String expectedServerConStr;
-    Config config;
-    InboundConnection dummyServerCon;
-    OutboundConnection dummyClientCon;
-    InboundConnection expectedServerCon;
-    OutboundConnection expectedClientCon;
-
-    @Before
-=======
 
 public class MitmDelegateTest extends AbstractDelegateTest<MitmDelegate> {
 
     @BeforeEach
->>>>>>> b1069fa4
     public void setUp() {
         super.setUp(new MitmDelegate());
     }
