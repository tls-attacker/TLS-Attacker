/**
 * TLS-Attacker - A Modular Penetration Testing Framework for TLS
 *
 * Copyright 2014-2022 Ruhr University Bochum, Paderborn University, Hackmanit GmbH
 *
 * Licensed under Apache License, Version 2.0
 * http://www.apache.org/licenses/LICENSE-2.0.txt
 */

package de.rub.nds.tlsattacker.core.protocol.parser.extension;

import de.rub.nds.modifiablevariable.util.ArrayConverter;
import de.rub.nds.tlsattacker.core.config.Config;
import de.rub.nds.tlsattacker.core.protocol.message.extension.ServerAuthzExtensionMessage;
import de.rub.nds.tlsattacker.core.layer.context.TlsContext;
import java.io.ByteArrayInputStream;
import java.util.Arrays;
import java.util.Collection;
import static org.junit.Assert.assertArrayEquals;
import static org.junit.Assert.assertEquals;
import org.junit.Test;
import org.junit.runner.RunWith;
import org.junit.runners.Parameterized;

@RunWith(Parameterized.class)
public class ServerAuthzExtensionParserTest {

    @Parameterized.Parameters
    public static Collection<Object[]> generateData() {
        return Arrays.asList(new Object[][] { { ArrayConverter.hexStringToByteArray("0400010203"), 4,
            ArrayConverter.hexStringToByteArray("00010203") } });
    }

    private final byte[] expectedBytes;
    private final int authzFormatListLength;
    private final byte[] authzFormatList;
    private ServerAuthzExtensionParser parser;
    private ServerAuthzExtensionMessage msg;
    private final Config config = Config.createConfig();

    public ServerAuthzExtensionParserTest(byte[] expectedBytes, int authzFormatListLength, byte[] authzFormatList) {
        this.expectedBytes = expectedBytes;
        this.authzFormatListLength = authzFormatListLength;
        this.authzFormatList = authzFormatList;
    }

    @Test
<<<<<<< HEAD
    public void testParse() {
        parser = new ServerAuthzExtensionParser(new ByteArrayInputStream(expectedBytes), Config.createConfig());
=======
    public void testParseExtensionMessageContent() {
        TlsContext tlsContext = new TlsContext(config);
        parser = new ServerAuthzExtensionParser(new ByteArrayInputStream(expectedBytes), tlsContext);
>>>>>>> e98d238a
        msg = new ServerAuthzExtensionMessage();
        parser.parse(msg);
        assertEquals(authzFormatListLength, (long) msg.getAuthzFormatListLength().getValue());
        assertArrayEquals(authzFormatList, msg.getAuthzFormatList().getValue());
    }
}<|MERGE_RESOLUTION|>--- conflicted
+++ resolved
@@ -45,14 +45,9 @@
     }
 
     @Test
-<<<<<<< HEAD
     public void testParse() {
-        parser = new ServerAuthzExtensionParser(new ByteArrayInputStream(expectedBytes), Config.createConfig());
-=======
-    public void testParseExtensionMessageContent() {
         TlsContext tlsContext = new TlsContext(config);
         parser = new ServerAuthzExtensionParser(new ByteArrayInputStream(expectedBytes), tlsContext);
->>>>>>> e98d238a
         msg = new ServerAuthzExtensionMessage();
         parser.parse(msg);
         assertEquals(authzFormatListLength, (long) msg.getAuthzFormatListLength().getValue());
