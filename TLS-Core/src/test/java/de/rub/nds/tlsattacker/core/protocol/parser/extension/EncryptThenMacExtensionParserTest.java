/**
 * TLS-Attacker - A Modular Penetration Testing Framework for TLS
 *
 * Copyright 2014-2022 Ruhr University Bochum, Paderborn University, Hackmanit GmbH
 *
 * Licensed under Apache License, Version 2.0
 * http://www.apache.org/licenses/LICENSE-2.0.txt
 */

package de.rub.nds.tlsattacker.core.protocol.parser.extension;

<<<<<<< HEAD
import de.rub.nds.tlsattacker.core.config.Config;
import de.rub.nds.tlsattacker.core.protocol.message.extension.EncryptThenMacExtensionMessage;
import de.rub.nds.tlsattacker.core.layer.context.TlsContext;
import java.io.ByteArrayInputStream;
import org.junit.Before;
import org.junit.Test;

public class EncryptThenMacExtensionParserTest {

    private final byte[] expectedBytes = new byte[0];
    private EncryptThenMacExtensionParser parser;
    private EncryptThenMacExtensionMessage message;
    private final Config config = Config.createConfig();

    @Before
    public void setUp() {
        TlsContext tlsContext = new TlsContext(config);
        parser = new EncryptThenMacExtensionParser(new ByteArrayInputStream(expectedBytes), tlsContext);
    }

    @Test
    public void testParse() {
        message = new EncryptThenMacExtensionMessage();
        parser.parse(message);
=======
import de.rub.nds.tlsattacker.core.constants.ExtensionType;
import de.rub.nds.tlsattacker.core.protocol.message.extension.EncryptThenMacExtensionMessage;
import org.junit.jupiter.params.provider.Arguments;

import java.util.List;
import java.util.stream.Stream;

public class EncryptThenMacExtensionParserTest
    extends AbstractExtensionParserTest<EncryptThenMacExtensionMessage, EncryptThenMacExtensionParser> {

    public EncryptThenMacExtensionParserTest() {
        super(EncryptThenMacExtensionParser::new);
    }

    public static Stream<Arguments> provideTestVectors() {
        return Stream.of(Arguments.of(new byte[] { 0x00, 0x16, 0x00, 0x00 }, List.of(), ExtensionType.ENCRYPT_THEN_MAC,
            0, List.of()));
>>>>>>> b1069fa4
    }
}<|MERGE_RESOLUTION|>--- conflicted
+++ resolved
@@ -9,32 +9,6 @@
 
 package de.rub.nds.tlsattacker.core.protocol.parser.extension;
 
-<<<<<<< HEAD
-import de.rub.nds.tlsattacker.core.config.Config;
-import de.rub.nds.tlsattacker.core.protocol.message.extension.EncryptThenMacExtensionMessage;
-import de.rub.nds.tlsattacker.core.layer.context.TlsContext;
-import java.io.ByteArrayInputStream;
-import org.junit.Before;
-import org.junit.Test;
-
-public class EncryptThenMacExtensionParserTest {
-
-    private final byte[] expectedBytes = new byte[0];
-    private EncryptThenMacExtensionParser parser;
-    private EncryptThenMacExtensionMessage message;
-    private final Config config = Config.createConfig();
-
-    @Before
-    public void setUp() {
-        TlsContext tlsContext = new TlsContext(config);
-        parser = new EncryptThenMacExtensionParser(new ByteArrayInputStream(expectedBytes), tlsContext);
-    }
-
-    @Test
-    public void testParse() {
-        message = new EncryptThenMacExtensionMessage();
-        parser.parse(message);
-=======
 import de.rub.nds.tlsattacker.core.constants.ExtensionType;
 import de.rub.nds.tlsattacker.core.protocol.message.extension.EncryptThenMacExtensionMessage;
 import org.junit.jupiter.params.provider.Arguments;
@@ -46,12 +20,11 @@
     extends AbstractExtensionParserTest<EncryptThenMacExtensionMessage, EncryptThenMacExtensionParser> {
 
     public EncryptThenMacExtensionParserTest() {
-        super(EncryptThenMacExtensionParser::new);
+        super(EncryptThenMacExtensionMessage.class, EncryptThenMacExtensionParser::new);
     }
 
     public static Stream<Arguments> provideTestVectors() {
         return Stream.of(Arguments.of(new byte[] { 0x00, 0x16, 0x00, 0x00 }, List.of(), ExtensionType.ENCRYPT_THEN_MAC,
             0, List.of()));
->>>>>>> b1069fa4
     }
 }