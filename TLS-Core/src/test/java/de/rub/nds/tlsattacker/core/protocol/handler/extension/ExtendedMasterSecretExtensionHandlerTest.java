--- conflicted
+++ resolved
@@ -26,12 +26,8 @@
     }
 
     @Test
-<<<<<<< HEAD
-    public void testadjustContext() {
-=======
     @Override
-    public void testAdjustTLSContext() {
->>>>>>> b1069fa4
+    public void testadjustTLSExtensionContext() {
         ExtendedMasterSecretExtensionMessage msg = new ExtendedMasterSecretExtensionMessage();
         context.setTalkingConnectionEndType(ConnectionEndType.CLIENT);
         handler.adjustContext(msg);
