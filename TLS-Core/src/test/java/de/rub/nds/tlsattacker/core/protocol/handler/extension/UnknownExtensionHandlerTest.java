--- conflicted
+++ resolved
@@ -10,13 +10,7 @@
 package de.rub.nds.tlsattacker.core.protocol.handler.extension;
 
 import de.rub.nds.tlsattacker.core.protocol.message.extension.UnknownExtensionMessage;
-<<<<<<< HEAD
-import de.rub.nds.tlsattacker.core.layer.context.TlsContext;
-import org.junit.Before;
-import org.junit.Test;
-=======
 import org.junit.jupiter.api.Test;
->>>>>>> b1069fa4
 
 public class UnknownExtensionHandlerTest
     extends AbstractExtensionMessageHandlerTest<UnknownExtensionMessage, UnknownExtensionHandler> {
@@ -29,12 +23,8 @@
      * Test of adjustContext method, of class UnknownExtensionHandler.
      */
     @Test
-<<<<<<< HEAD
-    public void testadjustContext() {
-=======
     @Override
-    public void testAdjustTLSContext() {
->>>>>>> b1069fa4
+    public void testadjustTLSExtensionContext() {
         UnknownExtensionMessage msg = new UnknownExtensionMessage();
         handler.adjustContext(msg);
         // TODO Check that context does not change
