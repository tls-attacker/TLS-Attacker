--- conflicted
+++ resolved
@@ -10,25 +10,6 @@
 package de.rub.nds.tlsattacker.core.protocol.handler;
 
 import de.rub.nds.tlsattacker.core.protocol.message.CertificateStatusMessage;
-<<<<<<< HEAD
-import de.rub.nds.tlsattacker.core.layer.context.TlsContext;
-import org.junit.Before;
-import org.junit.Test;
-
-public class CertificateStatusHandlerTest {
-
-    private CertificateStatusHandler handler;
-    private TlsContext context;
-
-    @Before
-    public void setUp() {
-        context = new TlsContext();
-        handler = new CertificateStatusHandler(context);
-    }
-
-    @Test
-    public void testadjustContext() {
-=======
 import org.junit.jupiter.api.Test;
 
 public class CertificateStatusHandlerTest
@@ -40,8 +21,7 @@
 
     @Test
     @Override
-    public void testAdjustTLSContext() {
->>>>>>> b1069fa4
+    public void testadjustContext() {
         CertificateStatusMessage message = new CertificateStatusMessage();
         handler.adjustContext(message);
         // TODO: make sure that nothing changed
