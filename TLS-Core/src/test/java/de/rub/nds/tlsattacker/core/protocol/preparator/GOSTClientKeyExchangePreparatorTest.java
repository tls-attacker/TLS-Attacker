--- conflicted
+++ resolved
@@ -16,14 +16,6 @@
 import de.rub.nds.tlsattacker.core.constants.GOSTCurve;
 import de.rub.nds.tlsattacker.core.crypto.ec.Point;
 import de.rub.nds.tlsattacker.core.protocol.message.GOSTClientKeyExchangeMessage;
-<<<<<<< HEAD
-import de.rub.nds.tlsattacker.core.layer.context.TlsContext;
-import java.io.ByteArrayInputStream;
-import java.io.IOException;
-import java.math.BigInteger;
-import java.security.Security;
-=======
->>>>>>> b1069fa4
 import org.bouncycastle.crypto.tls.Certificate;
 import org.bouncycastle.jcajce.provider.asymmetric.ecgost12.BCECGOST3410_2012PublicKey;
 import org.bouncycastle.jce.provider.BouncyCastleProvider;
@@ -48,8 +40,7 @@
     }
 
     public GOSTClientKeyExchangePreparatorTest() {
-        super(GOSTClientKeyExchangeMessage::new, GOSTClientKeyExchangeMessage::new,
-            GOST12ClientKeyExchangePreparator::new);
+        super(GOSTClientKeyExchangeMessage::new, GOST12ClientKeyExchangePreparator::new);
     }
 
     @Test
@@ -88,13 +79,7 @@
             16);
         context.setClientEcPrivateKey(s);
 
-<<<<<<< HEAD
-        GOSTClientKeyExchangeMessage message = new GOSTClientKeyExchangeMessage();
-        GOSTClientKeyExchangePreparator preparator =
-            new GOST12ClientKeyExchangePreparator(tlsContext.getChooser(), message);
-=======
         createNewMessageAndPreparator(true);
->>>>>>> b1069fa4
         preparator.prepare();
 
         byte[] expected =
