--- conflicted
+++ resolved
@@ -9,6 +9,7 @@
 
 package de.rub.nds.tlsattacker.core.workflow.action;
 
+import de.rub.nds.modifiablevariable.util.ArrayConverter;
 import static org.junit.jupiter.api.Assertions.*;
 
 import de.rub.nds.tlsattacker.core.connection.InboundConnection;
@@ -17,15 +18,10 @@
 import de.rub.nds.tlsattacker.core.constants.AlertLevel;
 import de.rub.nds.tlsattacker.core.constants.CipherSuite;
 import de.rub.nds.tlsattacker.core.exceptions.WorkflowExecutionException;
+import de.rub.nds.tlsattacker.core.layer.context.TlsContext;
 import de.rub.nds.tlsattacker.core.protocol.ProtocolMessage;
 import de.rub.nds.tlsattacker.core.protocol.message.AlertMessage;
 import de.rub.nds.tlsattacker.core.protocol.message.ApplicationMessage;
-<<<<<<< HEAD
-import de.rub.nds.tlsattacker.core.protocol.message.ClientHelloMessage;
-import de.rub.nds.tlsattacker.core.state.Context;
-=======
-import de.rub.nds.tlsattacker.core.record.layer.TlsRecordLayer;
->>>>>>> b1069fa4
 import de.rub.nds.tlsattacker.core.state.State;
 import de.rub.nds.tlsattacker.core.unittest.helper.FakeTransportHandler;
 import de.rub.nds.tlsattacker.core.workflow.WorkflowTrace;
@@ -41,41 +37,7 @@
 import java.io.StringWriter;
 import java.util.ArrayList;
 import java.util.List;
-<<<<<<< HEAD
-import javax.xml.bind.JAXB;
-import javax.xml.bind.JAXBException;
-import org.apache.logging.log4j.LogManager;
-import org.apache.logging.log4j.Logger;
-import static org.hamcrest.CoreMatchers.equalTo;
-import org.junit.Assert;
-import static org.junit.Assert.*;
 import org.junit.Before;
-import org.junit.Rule;
-import org.junit.Test;
-import org.junit.rules.ExpectedException;
-
-public class ForwardMessagesActionTest {
-
-    private static final Logger LOGGER = LogManager.getLogger();
-
-    @Rule
-    public final ExpectedException exception = ExpectedException.none();
-
-    private State state;
-    private Config config;
-    private Context context1;
-    private final String ctx1Alias = "ctx1";
-    private Context context2;
-    private final String ctx2Alias = "ctx2";
-    private AlertMessage alert;
-    private ForwardMessagesAction action;
-    private WorkflowTrace trace;
-
-    @Before
-    public void setUp() throws Exception {
-        config = Config.createConfig();
-        alert = new AlertMessage();
-=======
 
 public class ForwardMessagesActionTest extends AbstractActionTest<ForwardMessagesAction> {
 
@@ -83,44 +45,35 @@
     private static final String ctx2Alias = "ctx2";
     private final AlertMessage alert;
 
-    public ForwardMessagesActionTest() {
+    public ForwardMessagesActionTest() throws IOException {
         super(new ForwardMessagesAction(ctx1Alias, ctx2Alias), ForwardMessagesAction.class);
 
-        alert = new AlertMessage(config);
->>>>>>> b1069fa4
+        alert = new AlertMessage();
         alert.setConfig(AlertLevel.FATAL, AlertDescription.DECRYPT_ERROR);
         alert.setDescription(AlertDescription.DECODE_ERROR.getValue());
         alert.setLevel(AlertLevel.FATAL.getValue());
 
-<<<<<<< HEAD
-        trace = new WorkflowTrace();
-        trace.addConnection(new OutboundConnection(ctx1Alias));
-        trace.addConnection(new InboundConnection(ctx2Alias));
-
-        state = new State(config, trace);
-        context1 = state.getContext(ctx1Alias);
-        context2 = state.getContext(ctx2Alias);
-=======
         TlsContext ctx1 = state.getTlsContext(ctx1Alias);
         TlsContext ctx2 = state.getTlsContext(ctx2Alias);
->>>>>>> b1069fa4
 
         byte[] alertMsg = new byte[] { 0x15, 0x03, 0x03, 0x00, 0x02, 0x02, 50 };
         setFetchableData(alertMsg);
-        context2.getTlsContext().setSelectedCipherSuite(CipherSuite.TLS_DHE_DSS_WITH_AES_128_CBC_SHA);
+        ctx2.setSelectedCipherSuite(CipherSuite.TLS_DHE_DSS_WITH_AES_128_CBC_SHA);
         initContexts();
     }
 
     public void setFetchableData(byte[] data) {
         FakeTransportHandler th = new FakeTransportHandler(ConnectionEndType.SERVER);
         th.setFetchableByte(data);
-        context1.getTlsContext().setSelectedCipherSuite(CipherSuite.TLS_DHE_DSS_WITH_AES_128_CBC_SHA);
-        context1.getTcpContext().setTransportHandler(th);
+        state.getContext(ctx1Alias).getTlsContext()
+            .setSelectedCipherSuite(CipherSuite.TLS_DHE_DSS_WITH_AES_128_CBC_SHA);
+        state.getContext(ctx1Alias).getTcpContext().setTransportHandler(th);
 
     }
 
     private void initContexts() throws IOException {
-        context2.getTcpContext().setTransportHandler(new FakeTransportHandler(ConnectionEndType.CLIENT));
+        state.getContext(ctx2Alias).getTcpContext()
+            .setTransportHandler(new FakeTransportHandler(ConnectionEndType.CLIENT));
     }
 
     @Override
@@ -199,29 +152,18 @@
     }
 
     @Test
-<<<<<<< HEAD
-    public void forwardingApplicationMessageAdoptsData() throws Exception {
+    public void testForwardApplicationMessageAdoptsData() throws Exception {
         ApplicationMessage msg = new ApplicationMessage();
-=======
-    public void testForwardApplicationMessageAdoptsData() throws Exception {
-        ApplicationMessage msg = new ApplicationMessage(state.getConfig());
->>>>>>> b1069fa4
         String receivedData = "Forward application message test";
         msg.setData(receivedData.getBytes());
         msg.setCompleteResultingMessage(receivedData.getBytes());
         List<ProtocolMessage> receivedMsgs = new ArrayList<>();
         receivedMsgs.add(msg);
-<<<<<<< HEAD
-        // TLS 1.2 application data record with one byte 0xFF
-        setFetchableData(new byte[] { (byte) 0x17, (byte) 0x03, (byte) 0x03, (byte) 0x00, (byte) 0x01, (byte) 0xFF });
+        setFetchableData(ArrayConverter.concatenate(
+            new byte[] { (byte) 0x17, (byte) 0x03, (byte) 0x03, (byte) 0x00, (byte) 0x20 }, receivedData.getBytes()));
         initContexts();
-        action = new ForwardMessagesAction(ctx1Alias, ctx2Alias, receivedMsgs);
-=======
-        FakeReceiveMessageHelper fakeReceiveHelper = new FakeReceiveMessageHelper();
-        fakeReceiveHelper.setMessagesToReturn(receivedMsgs);
 
-        ForwardMessagesAction action = new ForwardMessagesAction(ctx1Alias, ctx2Alias, fakeReceiveHelper);
->>>>>>> b1069fa4
+        ForwardMessagesAction action = new ForwardMessagesAction(ctx1Alias, ctx2Alias);
         action.setMessages(new ApplicationMessage());
 
         action.execute(state);
@@ -232,11 +174,7 @@
         assertEquals("APPLICATION", forwardedMsgRaw.toCompactString());
 
         ApplicationMessage forwardedMsg = (ApplicationMessage) forwardedMsgRaw;
-<<<<<<< HEAD
-        assertArrayEquals(forwardedMsg.getData().getValue(), new byte[] { (byte) 0xFF });
-=======
         String forwardedData = new String(forwardedMsg.getData().getValue());
         assertEquals(receivedData, forwardedData);
->>>>>>> b1069fa4
     }
 }