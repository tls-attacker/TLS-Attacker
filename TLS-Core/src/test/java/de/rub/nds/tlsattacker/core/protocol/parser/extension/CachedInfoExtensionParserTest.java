/**
 * TLS-Attacker - A Modular Penetration Testing Framework for TLS
 *
 * Copyright 2014-2022 Ruhr University Bochum, Paderborn University, Hackmanit GmbH
 *
 * Licensed under Apache License, Version 2.0
 * http://www.apache.org/licenses/LICENSE-2.0.txt
 */

package de.rub.nds.tlsattacker.core.protocol.parser.extension;

import static org.junit.jupiter.api.Assertions.*;

import de.rub.nds.modifiablevariable.util.ArrayConverter;
<<<<<<< HEAD
import de.rub.nds.tlsattacker.core.config.Config;
import de.rub.nds.tlsattacker.core.protocol.message.extension.CachedInfoExtensionMessage;
import de.rub.nds.tlsattacker.core.protocol.message.extension.cachedinfo.CachedObject;
import de.rub.nds.tlsattacker.core.protocol.preparator.extension.CachedObjectPreparator;
import de.rub.nds.tlsattacker.core.layer.context.TlsContext;
import de.rub.nds.tlsattacker.transport.ConnectionEndType;
import java.io.ByteArrayInputStream;
=======
import de.rub.nds.tlsattacker.core.constants.ExtensionType;
import de.rub.nds.tlsattacker.core.protocol.message.extension.CachedInfoExtensionMessage;
import de.rub.nds.tlsattacker.core.protocol.message.extension.cachedinfo.CachedObject;
import de.rub.nds.tlsattacker.core.protocol.preparator.extension.CachedObjectPreparator;
import de.rub.nds.tlsattacker.core.state.TlsContext;
import org.junit.jupiter.api.Named;
import org.junit.jupiter.params.provider.Arguments;

>>>>>>> b1069fa4
import java.util.Arrays;
import java.util.List;
<<<<<<< HEAD
import static org.junit.Assert.*;
import org.junit.Test;
import org.junit.runner.RunWith;
import org.junit.runners.Parameterized;
=======
import java.util.stream.Stream;
>>>>>>> b1069fa4

public class CachedInfoExtensionParserTest
    extends AbstractExtensionParserTest<CachedInfoExtensionMessage, CachedInfoExtensionParser> {

<<<<<<< HEAD
    @Parameterized.Parameters
    public static Collection<Object[]> generateData() {
        return Arrays.asList(new Object[][] {
            { ConnectionEndType.SERVER, 2, new byte[] { 0x01, 0x02 },
                Arrays.asList(new CachedObject((byte) 1, null, null), new CachedObject((byte) 2, null, null)),
                ArrayConverter.hexStringToByteArray("00020102") },
            { ConnectionEndType.CLIENT, 13, ArrayConverter.hexStringToByteArray("01060102030405060203070809"),
                Arrays.asList(new CachedObject((byte) 1, 6, ArrayConverter.hexStringToByteArray("010203040506")),
                    new CachedObject((byte) 2, 3, new byte[] { 0x07, 0x08, 0x09 })),
                ArrayConverter.hexStringToByteArray("000d01060102030405060203070809") } });
    }

    private final int cachedInfoLength;
    private final byte[] cachedInfoBytes;
    private final List<CachedObject> cachedObjectList;
    private final byte[] extensionBytes;
    private final Config config = Config.createConfig();
    private final ConnectionEndType talkingConnectionEndType;

    public CachedInfoExtensionParserTest(ConnectionEndType talkingConnectionEndType, int cachedInfoLength,
        byte[] cachedInfoBytes, List<CachedObject> cachedObjectList, byte[] extensionBytes) {
        this.cachedInfoLength = cachedInfoLength;
        this.cachedInfoBytes = cachedInfoBytes;
        this.cachedObjectList = cachedObjectList;
        this.extensionBytes = extensionBytes;
        this.talkingConnectionEndType = talkingConnectionEndType;
    }

    @Test
    public void testParse() {
        TlsContext tlsContext = new TlsContext(config);
        tlsContext.setTalkingConnectionEndType(talkingConnectionEndType);

        CachedInfoExtensionParser parser =
            new CachedInfoExtensionParser(new ByteArrayInputStream(extensionBytes), tlsContext);
        CachedInfoExtensionMessage msg = new CachedInfoExtensionMessage();
        parser.parse(msg);

        assertArrayEquals(cachedInfoBytes, msg.getCachedInfoBytes().getValue());
        assertEquals(cachedInfoLength, (long) msg.getCachedInfoLength().getValue());
        assertCachedObjectList(cachedObjectList, msg.getCachedInfo());
=======
    public CachedInfoExtensionParserTest() {
        super(CachedInfoExtensionParser::new,
            List.of(
                Named.of("CachedInfoExtensionMessage::getCachedInfoLength",
                    CachedInfoExtensionMessage::getCachedInfoLength),
                Named.of("CachedInfoExtensionMessage::getCachedInfoBytes",
                    CachedInfoExtensionMessage::getCachedInfoBytes)));
    }

    public static Stream<Arguments> provideTestVectors() {
        return Stream.of(
            Arguments.of(ArrayConverter.hexStringToByteArray("0019000400020102"), List.of(), ExtensionType.CACHED_INFO,
                4,
                List.of(2, new byte[] { 0x01, 0x02 },
                    Arrays.asList(new CachedObject((byte) 1, null, null), new CachedObject((byte) 2, null, null)))),
            Arguments.of(ArrayConverter.hexStringToByteArray("0019000f000d01060102030405060203070809"), List.of(),
                ExtensionType.CACHED_INFO, 15,
                List.of(13, ArrayConverter.hexStringToByteArray("01060102030405060203070809"),
                    Arrays.asList(new CachedObject((byte) 1, 6, ArrayConverter.hexStringToByteArray("010203040506")),
                        new CachedObject((byte) 2, 3, new byte[] { 0x07, 0x08, 0x09 })))));
    }

    @Override
    protected void assertExtensionMessageSpecific(List<Object> providedAdditionalValues,
        List<Object> expectedMessageSpecificValues) {
        super.assertExtensionMessageSpecific(providedAdditionalValues, expectedMessageSpecificValues);
        // noinspection unchecked
        assertCachedObjectList((List<CachedObject>) expectedMessageSpecificValues.get(2), message.getCachedInfo());
>>>>>>> b1069fa4
    }

    private void assertCachedObjectList(List<CachedObject> expected, List<CachedObject> actual) {
        for (int i = 0; i < expected.size(); i++) {
            CachedObject expectedObject = expected.get(i);
            CachedObject actualObject = actual.get(i);

            CachedObjectPreparator preparator =
                new CachedObjectPreparator(new TlsContext().getChooser(), expectedObject);
            preparator.prepare();

            assertEquals(expectedObject.getCachedInformationType().getValue(),
                actualObject.getCachedInformationType().getValue());

            if (expectedObject.getHashValueLength() != null && expectedObject.getHashValueLength().getValue() != null) {
                assertEquals(expectedObject.getHashValueLength().getValue(),
                    actualObject.getHashValueLength().getValue());
            } else {
                assertNull(actualObject.getHashValueLength());
            }
            if (expectedObject.getHashValue() != null && expectedObject.getHashValue().getValue() != null) {
                assertArrayEquals(expectedObject.getHashValue().getValue(), actualObject.getHashValue().getValue());
            } else {
                assertNull(actualObject.getHashValue());
            }
        }
    }
}<|MERGE_RESOLUTION|>--- conflicted
+++ resolved
@@ -12,83 +12,24 @@
 import static org.junit.jupiter.api.Assertions.*;
 
 import de.rub.nds.modifiablevariable.util.ArrayConverter;
-<<<<<<< HEAD
-import de.rub.nds.tlsattacker.core.config.Config;
+import de.rub.nds.tlsattacker.core.constants.ExtensionType;
 import de.rub.nds.tlsattacker.core.protocol.message.extension.CachedInfoExtensionMessage;
 import de.rub.nds.tlsattacker.core.protocol.message.extension.cachedinfo.CachedObject;
 import de.rub.nds.tlsattacker.core.protocol.preparator.extension.CachedObjectPreparator;
 import de.rub.nds.tlsattacker.core.layer.context.TlsContext;
 import de.rub.nds.tlsattacker.transport.ConnectionEndType;
-import java.io.ByteArrayInputStream;
-=======
-import de.rub.nds.tlsattacker.core.constants.ExtensionType;
-import de.rub.nds.tlsattacker.core.protocol.message.extension.CachedInfoExtensionMessage;
-import de.rub.nds.tlsattacker.core.protocol.message.extension.cachedinfo.CachedObject;
-import de.rub.nds.tlsattacker.core.protocol.preparator.extension.CachedObjectPreparator;
-import de.rub.nds.tlsattacker.core.state.TlsContext;
 import org.junit.jupiter.api.Named;
 import org.junit.jupiter.params.provider.Arguments;
 
->>>>>>> b1069fa4
 import java.util.Arrays;
 import java.util.List;
-<<<<<<< HEAD
-import static org.junit.Assert.*;
-import org.junit.Test;
-import org.junit.runner.RunWith;
-import org.junit.runners.Parameterized;
-=======
 import java.util.stream.Stream;
->>>>>>> b1069fa4
 
 public class CachedInfoExtensionParserTest
     extends AbstractExtensionParserTest<CachedInfoExtensionMessage, CachedInfoExtensionParser> {
 
-<<<<<<< HEAD
-    @Parameterized.Parameters
-    public static Collection<Object[]> generateData() {
-        return Arrays.asList(new Object[][] {
-            { ConnectionEndType.SERVER, 2, new byte[] { 0x01, 0x02 },
-                Arrays.asList(new CachedObject((byte) 1, null, null), new CachedObject((byte) 2, null, null)),
-                ArrayConverter.hexStringToByteArray("00020102") },
-            { ConnectionEndType.CLIENT, 13, ArrayConverter.hexStringToByteArray("01060102030405060203070809"),
-                Arrays.asList(new CachedObject((byte) 1, 6, ArrayConverter.hexStringToByteArray("010203040506")),
-                    new CachedObject((byte) 2, 3, new byte[] { 0x07, 0x08, 0x09 })),
-                ArrayConverter.hexStringToByteArray("000d01060102030405060203070809") } });
-    }
-
-    private final int cachedInfoLength;
-    private final byte[] cachedInfoBytes;
-    private final List<CachedObject> cachedObjectList;
-    private final byte[] extensionBytes;
-    private final Config config = Config.createConfig();
-    private final ConnectionEndType talkingConnectionEndType;
-
-    public CachedInfoExtensionParserTest(ConnectionEndType talkingConnectionEndType, int cachedInfoLength,
-        byte[] cachedInfoBytes, List<CachedObject> cachedObjectList, byte[] extensionBytes) {
-        this.cachedInfoLength = cachedInfoLength;
-        this.cachedInfoBytes = cachedInfoBytes;
-        this.cachedObjectList = cachedObjectList;
-        this.extensionBytes = extensionBytes;
-        this.talkingConnectionEndType = talkingConnectionEndType;
-    }
-
-    @Test
-    public void testParse() {
-        TlsContext tlsContext = new TlsContext(config);
-        tlsContext.setTalkingConnectionEndType(talkingConnectionEndType);
-
-        CachedInfoExtensionParser parser =
-            new CachedInfoExtensionParser(new ByteArrayInputStream(extensionBytes), tlsContext);
-        CachedInfoExtensionMessage msg = new CachedInfoExtensionMessage();
-        parser.parse(msg);
-
-        assertArrayEquals(cachedInfoBytes, msg.getCachedInfoBytes().getValue());
-        assertEquals(cachedInfoLength, (long) msg.getCachedInfoLength().getValue());
-        assertCachedObjectList(cachedObjectList, msg.getCachedInfo());
-=======
     public CachedInfoExtensionParserTest() {
-        super(CachedInfoExtensionParser::new,
+        super(CachedInfoExtensionMessage.class, CachedInfoExtensionParser::new,
             List.of(
                 Named.of("CachedInfoExtensionMessage::getCachedInfoLength",
                     CachedInfoExtensionMessage::getCachedInfoLength),
@@ -98,8 +39,8 @@
 
     public static Stream<Arguments> provideTestVectors() {
         return Stream.of(
-            Arguments.of(ArrayConverter.hexStringToByteArray("0019000400020102"), List.of(), ExtensionType.CACHED_INFO,
-                4,
+            Arguments.of(ArrayConverter.hexStringToByteArray("0019000400020102"), List.of(ConnectionEndType.SERVER),
+                ExtensionType.CACHED_INFO, 4,
                 List.of(2, new byte[] { 0x01, 0x02 },
                     Arrays.asList(new CachedObject((byte) 1, null, null), new CachedObject((byte) 2, null, null)))),
             Arguments.of(ArrayConverter.hexStringToByteArray("0019000f000d01060102030405060203070809"), List.of(),
@@ -115,7 +56,6 @@
         super.assertExtensionMessageSpecific(providedAdditionalValues, expectedMessageSpecificValues);
         // noinspection unchecked
         assertCachedObjectList((List<CachedObject>) expectedMessageSpecificValues.get(2), message.getCachedInfo());
->>>>>>> b1069fa4
     }
 
     private void assertCachedObjectList(List<CachedObject> expected, List<CachedObject> actual) {
