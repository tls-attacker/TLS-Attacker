/**
 * TLS-Attacker - A Modular Penetration Testing Framework for TLS
 *
 * Copyright 2014-2017 Ruhr University Bochum / Hackmanit GmbH
 *
 * Licensed under Apache License 2.0
 * http://www.apache.org/licenses/LICENSE-2.0
 */
package de.rub.nds.tlsattacker.core.protocol.parser;

import de.rub.nds.modifiablevariable.util.ArrayConverter;
import de.rub.nds.tlsattacker.core.constants.HandshakeMessageType;
import de.rub.nds.tlsattacker.core.constants.ProtocolVersion;
import de.rub.nds.tlsattacker.core.protocol.message.DHEServerKeyExchangeMessage;
import java.util.Arrays;
import java.util.Collection;
import static org.junit.Assert.*;
import org.junit.Test;
import org.junit.runner.RunWith;
import org.junit.runners.Parameterized;

/**
 *
 * @author Robert Merget - robert.merget@rub.de
 */
@RunWith(Parameterized.class)
public class DHEServerKeyExchangeParserTest {

    @Parameterized.Parameters
    public static Collection<Object[]> generateData() {
        return Arrays
                .asList(new Object[][] {
                        {
                                ArrayConverter
                                        .hexStringToByteArray("0c00030b0100f64257b7087f081772a2bad6a942f305e8f95311394fb6f16eb94b3820da01a756a314e98f4055f3d007c6cb43a994adf74c648649f80c83bd65e917d4a1d350f8f5595fdc76524f3d3d8ddbce99e1579259cdfdb8ae744fc5fc76bc83c5473061ce7cc966ff15f9bbfd915ec701aad35b9e8da0a5723ad41af0bf4600582be5f488fd584e49dbcd20b49de49107366b336c380d451d0f7c88b31c7c5b2d8ef6f3c923c043f0a55b188d8ebb558cb85d38d334fd7c175743a31d186cde33212cb52aff3ce1b1294018118d7c84a70a72d686c40319c807297aca950cd9969fabd00a509b0246d3083d66a45d419f9c7cbd894b221926baaba25ec355e9320b3b0001020100312aa9863c13949bcd3e1b6bb18dabfc4fe185c0ee46f19298ee7169071b0f3248b089cab45937320875ebb44e70addd1f77d1b833036b826e9afff7c1826356ed577404a04f410a82d5ea1a66c29c24fb303f66debee871b6122e87fa3d2a6aab110459da87ef919571f5f5b76c850813d4a626ab8bbb33b6279e5b9ea3d0609ed6c52968d435124639fead8f214725b60280684e6d0e294c3ca380f37a6bbf1325bc48fe3f525f07e08030bcd027d3692e2c0967c4c27509df18cb9edbeff308094948e86a51835abebc7df9de0e63b0632674bbf55f1cd81f6d82a032561b996dd8744c6fd0808d67f762de43ed9a4a028fe31955004d2c989f93154af4a1060101006eb68609b1d1edb02a94880225b26bff071633c5cb2662a7bfe9f0062a97a3963922fddea69017bc9968b07e6e2fcc3c9158991df1ac6bf1d065ab8a7daa48bc41cce9a900d9e06567d858717f689722bb0c224c96fbef49721c9ae2b9ee2e44ca8d03bf5b4880e3c7163a05a3ec7613c394d1e9b405b77bf39ccd1da6c13a44631f557bbee497cfdb70efaccab6720510471964301aa5bba518f2190bc26a7f03ac2dd73be6484d47734853deefc6056a796f9ac547fcb01c279ae861168a5ca4aa5308248e8f84edd512a4bd6bc19840e0a248ca937b8feb593228da701e3651020191265fdb31f12850cdd73ad56de8b1ee131bf3202b5fce98c051eadc3b"),
                                HandshakeMessageType.SERVER_KEY_EXCHANGE,
                                779,
                                256,
                                ArrayConverter
                                        .hexStringToByteArray("f64257b7087f081772a2bad6a942f305e8f95311394fb6f16eb94b3820da01a756a314e98f4055f3d007c6cb43a994adf74c648649f80c83bd65e917d4a1d350f8f5595fdc76524f3d3d8ddbce99e1579259cdfdb8ae744fc5fc76bc83c5473061ce7cc966ff15f9bbfd915ec701aad35b9e8da0a5723ad41af0bf4600582be5f488fd584e49dbcd20b49de49107366b336c380d451d0f7c88b31c7c5b2d8ef6f3c923c043f0a55b188d8ebb558cb85d38d334fd7c175743a31d186cde33212cb52aff3ce1b1294018118d7c84a70a72d686c40319c807297aca950cd9969fabd00a509b0246d3083d66a45d419f9c7cbd894b221926baaba25ec355e9320b3b"),
                                1,
                                ArrayConverter.hexStringToByteArray("02"),
                                256,
                                ArrayConverter
                                        .hexStringToByteArray("312aa9863c13949bcd3e1b6bb18dabfc4fe185c0ee46f19298ee7169071b0f3248b089cab45937320875ebb44e70addd1f77d1b833036b826e9afff7c1826356ed577404a04f410a82d5ea1a66c29c24fb303f66debee871b6122e87fa3d2a6aab110459da87ef919571f5f5b76c850813d4a626ab8bbb33b6279e5b9ea3d0609ed6c52968d435124639fead8f214725b60280684e6d0e294c3ca380f37a6bbf1325bc48fe3f525f07e08030bcd027d3692e2c0967c4c27509df18cb9edbeff308094948e86a51835abebc7df9de0e63b0632674bbf55f1cd81f6d82a032561b996dd8744c6fd0808d67f762de43ed9a4a028fe31955004d2c989f93154af4a1"),
                                ArrayConverter.hexStringToByteArray("0601"),
                                256,
                                ArrayConverter
                                        .hexStringToByteArray("6eb68609b1d1edb02a94880225b26bff071633c5cb2662a7bfe9f0062a97a3963922fddea69017bc9968b07e6e2fcc3c9158991df1ac6bf1d065ab8a7daa48bc41cce9a900d9e06567d858717f689722bb0c224c96fbef49721c9ae2b9ee2e44ca8d03bf5b4880e3c7163a05a3ec7613c394d1e9b405b77bf39ccd1da6c13a44631f557bbee497cfdb70efaccab6720510471964301aa5bba518f2190bc26a7f03ac2dd73be6484d47734853deefc6056a796f9ac547fcb01c279ae861168a5ca4aa5308248e8f84edd512a4bd6bc19840e0a248ca937b8feb593228da701e3651020191265fdb31f12850cdd73ad56de8b1ee131bf3202b5fce98c051eadc3b"),
                                ProtocolVersion.TLS12 },
                        {
                                ArrayConverter
                                        .hexStringToByteArray("0c0003090100f64257b7087f081772a2bad6a942f305e8f95311394fb6f16eb94b3820da01a756a314e98f4055f3d007c6cb43a994adf74c648649f80c83bd65e917d4a1d350f8f5595fdc76524f3d3d8ddbce99e1579259cdfdb8ae744fc5fc76bc83c5473061ce7cc966ff15f9bbfd915ec701aad35b9e8da0a5723ad41af0bf4600582be5f488fd584e49dbcd20b49de49107366b336c380d451d0f7c88b31c7c5b2d8ef6f3c923c043f0a55b188d8ebb558cb85d38d334fd7c175743a31d186cde33212cb52aff3ce1b1294018118d7c84a70a72d686c40319c807297aca950cd9969fabd00a509b0246d3083d66a45d419f9c7cbd894b221926baaba25ec355e9320b3b0001020100b975fe56dae23e802dedf3ad0897e777580e3d85e60cad73f6fc725e6ab4af786916a076360447bdd43494eb0049fed7f875d267a42088a00089df5d2566a35fd2c879d8db10b2627a7ebdeeb0806902c41324ac51b810df00bcdffdfb90a76fa880ae4ba217c480e69bd54fab6c714a2576b39dd08eec49b64cd311cc2c6c3107ac4f307bba15be7e4efdfa5b23e2dace34f0d8a1005db0aaa62837fcb04b7f252034a8e8bebf6006ae7770b97c642e40a734e9914be4cc343075779595ac50e7551b22e8957994a9f5ad7f6c1c0bfd56822ec53831829d6516d34150cb2fff5c92019bfb4b1d866f908e8ead6e1cdc20761653d5296303c793e7644ce7a85a0100a0f082fe9a0842a81164be973bceb4c844ba07fd61d9f521ee557bccb45ab39e434ef22c1e2fcb939ba1373a7f3091c9e6c857977363bb8d01d6692344ee2b944bdc6e4766f6a1d68fec659e618476260e4c3f45d78476ba292abc8b5a68d5871fc5bda26f081e1c133560f76b7861ae93b0d650e98d786cbad15be844fe2550bc1f1285c3e02bef243d2e5964a38ac557edd2ddbada2d1eb311f86fb007a70d602286a0d9d19969c5ac68d679cded6591ffc486f83684a45431c097713450e0b2f1628fa049747f76153879e59492ef65d4f90407d314ed68681153d8a7b2a1b511086cd7d4d6e95131f757f94aeca22f3011dc1f2057b2f1e196ba91059890"),
                                HandshakeMessageType.SERVER_KEY_EXCHANGE,
                                777,
                                256,
                                ArrayConverter
                                        .hexStringToByteArray("f64257b7087f081772a2bad6a942f305e8f95311394fb6f16eb94b3820da01a756a314e98f4055f3d007c6cb43a994adf74c648649f80c83bd65e917d4a1d350f8f5595fdc76524f3d3d8ddbce99e1579259cdfdb8ae744fc5fc76bc83c5473061ce7cc966ff15f9bbfd915ec701aad35b9e8da0a5723ad41af0bf4600582be5f488fd584e49dbcd20b49de49107366b336c380d451d0f7c88b31c7c5b2d8ef6f3c923c043f0a55b188d8ebb558cb85d38d334fd7c175743a31d186cde33212cb52aff3ce1b1294018118d7c84a70a72d686c40319c807297aca950cd9969fabd00a509b0246d3083d66a45d419f9c7cbd894b221926baaba25ec355e9320b3b"),
                                1,
                                ArrayConverter.hexStringToByteArray("02"),
                                256,
                                ArrayConverter
                                        .hexStringToByteArray("b975fe56dae23e802dedf3ad0897e777580e3d85e60cad73f6fc725e6ab4af786916a076360447bdd43494eb0049fed7f875d267a42088a00089df5d2566a35fd2c879d8db10b2627a7ebdeeb0806902c41324ac51b810df00bcdffdfb90a76fa880ae4ba217c480e69bd54fab6c714a2576b39dd08eec49b64cd311cc2c6c3107ac4f307bba15be7e4efdfa5b23e2dace34f0d8a1005db0aaa62837fcb04b7f252034a8e8bebf6006ae7770b97c642e40a734e9914be4cc343075779595ac50e7551b22e8957994a9f5ad7f6c1c0bfd56822ec53831829d6516d34150cb2fff5c92019bfb4b1d866f908e8ead6e1cdc20761653d5296303c793e7644ce7a85a"),
                                null,
                                256,
                                ArrayConverter
                                        .hexStringToByteArray("a0f082fe9a0842a81164be973bceb4c844ba07fd61d9f521ee557bccb45ab39e434ef22c1e2fcb939ba1373a7f3091c9e6c857977363bb8d01d6692344ee2b944bdc6e4766f6a1d68fec659e618476260e4c3f45d78476ba292abc8b5a68d5871fc5bda26f081e1c133560f76b7861ae93b0d650e98d786cbad15be844fe2550bc1f1285c3e02bef243d2e5964a38ac557edd2ddbada2d1eb311f86fb007a70d602286a0d9d19969c5ac68d679cded6591ffc486f83684a45431c097713450e0b2f1628fa049747f76153879e59492ef65d4f90407d314ed68681153d8a7b2a1b511086cd7d4d6e95131f757f94aeca22f3011dc1f2057b2f1e196ba91059890"),
                                ProtocolVersion.TLS10 },
                        {
                                ArrayConverter
                                        .hexStringToByteArray("0c0003090100f64257b7087f081772a2bad6a942f305e8f95311394fb6f16eb94b3820da01a756a314e98f4055f3d007c6cb43a994adf74c648649f80c83bd65e917d4a1d350f8f5595fdc76524f3d3d8ddbce99e1579259cdfdb8ae744fc5fc76bc83c5473061ce7cc966ff15f9bbfd915ec701aad35b9e8da0a5723ad41af0bf4600582be5f488fd584e49dbcd20b49de49107366b336c380d451d0f7c88b31c7c5b2d8ef6f3c923c043f0a55b188d8ebb558cb85d38d334fd7c175743a31d186cde33212cb52aff3ce1b1294018118d7c84a70a72d686c40319c807297aca950cd9969fabd00a509b0246d3083d66a45d419f9c7cbd894b221926baaba25ec355e9320b3b00010201001e8cf176e5b4d911c48a037efd850f96af0d46ff24e2fa6cefce039a9224f57cd1d3404b67080926e56608b9a87ef633118d1ce20cfa4dcd7fd11bf37f21c30b0b32a27ef1a2fc9f7d31abbcbd4c8326e823589fe9e959e443eb89109fc2cfffcbb9548b82f2d9980d5cad247e165f09d2032bf4f3fef7e2cc69b612e1b2513204d889666ad3aca22cf551afb26daba72196bfeebeb15b3ca02d5f8eb95aa68d68cdbbb89213d457cdf2f6f55c77096ebaabfe022e69cb3694d8f4f98d5551b79a251c3e53e81998e8a1708452c3d088320506b9c2e05e4286c596d73e24cd00bbc5ebd9c3d48231caea82a555a27e2646418c36f93dfe439af6c5a43106b39a0100ec8b90e0e6aa384e0c59c16294bc0ca25d2d5f0e2c7fcd11f3d8190df87adefb854a8690e2ca6b6a9b33b4f5c747bc8283bb8c24e6a357e5f7019752877a93815a6ede463782ebb0be46285c9acc269cdfa5be35e14efe9b7f597a78c2dce3edb15a9900654191ea3f6e923437d4c98ed7b48e11aa443b21b60eee482c864376fb99d1e54bdd43de1e278918986f0334ca7b5060ec750def9d1698ee7b1216ea6eb7656a855ca279d7237c52afe9ee2c15916507293040afd9ef148ca3fb19e85ccfd3f50b1bc110e9190d721e4f389938c2166cd6a0cd7bfb157a13be6603ee03cb9676126ea6469f2edc3b5b3c3b39da2823b72e8a5f9b06824a43a14be18b"),
                                HandshakeMessageType.SERVER_KEY_EXCHANGE,
                                777,
                                256,
                                ArrayConverter
                                        .hexStringToByteArray("f64257b7087f081772a2bad6a942f305e8f95311394fb6f16eb94b3820da01a756a314e98f4055f3d007c6cb43a994adf74c648649f80c83bd65e917d4a1d350f8f5595fdc76524f3d3d8ddbce99e1579259cdfdb8ae744fc5fc76bc83c5473061ce7cc966ff15f9bbfd915ec701aad35b9e8da0a5723ad41af0bf4600582be5f488fd584e49dbcd20b49de49107366b336c380d451d0f7c88b31c7c5b2d8ef6f3c923c043f0a55b188d8ebb558cb85d38d334fd7c175743a31d186cde33212cb52aff3ce1b1294018118d7c84a70a72d686c40319c807297aca950cd9969fabd00a509b0246d3083d66a45d419f9c7cbd894b221926baaba25ec355e9320b3b"),
                                1,
                                ArrayConverter.hexStringToByteArray("02"),
                                256,
                                ArrayConverter
                                        .hexStringToByteArray("1e8cf176e5b4d911c48a037efd850f96af0d46ff24e2fa6cefce039a9224f57cd1d3404b67080926e56608b9a87ef633118d1ce20cfa4dcd7fd11bf37f21c30b0b32a27ef1a2fc9f7d31abbcbd4c8326e823589fe9e959e443eb89109fc2cfffcbb9548b82f2d9980d5cad247e165f09d2032bf4f3fef7e2cc69b612e1b2513204d889666ad3aca22cf551afb26daba72196bfeebeb15b3ca02d5f8eb95aa68d68cdbbb89213d457cdf2f6f55c77096ebaabfe022e69cb3694d8f4f98d5551b79a251c3e53e81998e8a1708452c3d088320506b9c2e05e4286c596d73e24cd00bbc5ebd9c3d48231caea82a555a27e2646418c36f93dfe439af6c5a43106b39a"),
                                null,
                                256,
                                ArrayConverter
                                        .hexStringToByteArray("ec8b90e0e6aa384e0c59c16294bc0ca25d2d5f0e2c7fcd11f3d8190df87adefb854a8690e2ca6b6a9b33b4f5c747bc8283bb8c24e6a357e5f7019752877a93815a6ede463782ebb0be46285c9acc269cdfa5be35e14efe9b7f597a78c2dce3edb15a9900654191ea3f6e923437d4c98ed7b48e11aa443b21b60eee482c864376fb99d1e54bdd43de1e278918986f0334ca7b5060ec750def9d1698ee7b1216ea6eb7656a855ca279d7237c52afe9ee2c15916507293040afd9ef148ca3fb19e85ccfd3f50b1bc110e9190d721e4f389938c2166cd6a0cd7bfb157a13be6603ee03cb9676126ea6469f2edc3b5b3c3b39da2823b72e8a5f9b06824a43a14be18b"),
                                ProtocolVersion.TLS11 }, });
    }

    private byte[] message;

    private HandshakeMessageType type;
    private int length;
    private int pLength;
    private byte[] p;
    private int gLength;
    private byte[] g;
    private int serializedKeyLength;
    private byte[] serializedKey;
    private byte[] signatureAndHashAlgo;
    private int sigLength;
    private byte[] signature;
    private ProtocolVersion version;

    public DHEServerKeyExchangeParserTest(byte[] message, HandshakeMessageType type, int length, int pLength, byte[] p,
            int gLength, byte[] g, int serializedKeyLength, byte[] serializedKey, byte[] signatureAndHashAlgo,
            int sigLength, byte[] signature, ProtocolVersion version) {
        this.message = message;
        this.type = type;
        this.length = length;
        this.pLength = pLength;
        this.p = p;
        this.gLength = gLength;
        this.g = g;
        this.serializedKeyLength = serializedKeyLength;
        this.serializedKey = serializedKey;
        this.signatureAndHashAlgo = signatureAndHashAlgo;
        this.sigLength = sigLength;
        this.signature = signature;
        this.version = version;
    }

    /**
     * Test of parse method, of class DHEServerKeyExchangeParser.
     */
    @Test
    public void testParse() {// TODO Write tests for others versions and make
                             // protocolversion a parameter
        DHEServerKeyExchangeParser parser = new DHEServerKeyExchangeParser(0, message, version);
        DHEServerKeyExchangeMessage msg = parser.parse();
        assertArrayEquals(message, msg.getCompleteResultingMessage().getValue());
        assertTrue(msg.getLength().getValue() == length);
        assertTrue(msg.getType().getValue() == type.getValue());
<<<<<<< HEAD
        assertTrue(serializedKeyLength == msg.getPublicKeyLength().getValue());
        assertArrayEquals(serializedKey, msg.getPublicKey().getValue());
        Byte tempHashAlgo = null;
        if (msg.getHashAlgorithm() != null && msg.getHashAlgorithm().getValue() != null) {
            tempHashAlgo = msg.getHashAlgorithm().getValue();
        }
        assertTrue(hashAlgo == tempHashAlgo);
        Byte tempSigAlgo = null;
        if (msg.getSignatureAlgorithm() != null && msg.getSignatureAlgorithm().getValue() != null) {
            tempSigAlgo = msg.getSignatureAlgorithm().getValue();
=======
        assertTrue(serializedKeyLength == msg.getSerializedPublicKeyLength().getValue());
        assertArrayEquals(serializedKey, msg.getSerializedPublicKey().getValue());
        byte[] tempSignatureAndHashAlgo = null;
        if (msg.getSignatureAndHashAlgorithm() != null && msg.getSignatureAndHashAlgorithm().getValue() != null) {
            tempSignatureAndHashAlgo = msg.getSignatureAndHashAlgorithm().getValue();
>>>>>>> 0492cfdd
        }
        assertArrayEquals(signatureAndHashAlgo, tempSignatureAndHashAlgo);
        assertTrue(sigLength == msg.getSignatureLength().getValue());
        assertArrayEquals(signature, msg.getSignature().getValue());
    }

}<|MERGE_RESOLUTION|>--- conflicted
+++ resolved
@@ -130,24 +130,11 @@
         assertArrayEquals(message, msg.getCompleteResultingMessage().getValue());
         assertTrue(msg.getLength().getValue() == length);
         assertTrue(msg.getType().getValue() == type.getValue());
-<<<<<<< HEAD
         assertTrue(serializedKeyLength == msg.getPublicKeyLength().getValue());
         assertArrayEquals(serializedKey, msg.getPublicKey().getValue());
-        Byte tempHashAlgo = null;
-        if (msg.getHashAlgorithm() != null && msg.getHashAlgorithm().getValue() != null) {
-            tempHashAlgo = msg.getHashAlgorithm().getValue();
-        }
-        assertTrue(hashAlgo == tempHashAlgo);
-        Byte tempSigAlgo = null;
-        if (msg.getSignatureAlgorithm() != null && msg.getSignatureAlgorithm().getValue() != null) {
-            tempSigAlgo = msg.getSignatureAlgorithm().getValue();
-=======
-        assertTrue(serializedKeyLength == msg.getSerializedPublicKeyLength().getValue());
-        assertArrayEquals(serializedKey, msg.getSerializedPublicKey().getValue());
         byte[] tempSignatureAndHashAlgo = null;
         if (msg.getSignatureAndHashAlgorithm() != null && msg.getSignatureAndHashAlgorithm().getValue() != null) {
             tempSignatureAndHashAlgo = msg.getSignatureAndHashAlgorithm().getValue();
->>>>>>> 0492cfdd
         }
         assertArrayEquals(signatureAndHashAlgo, tempSignatureAndHashAlgo);
         assertTrue(sigLength == msg.getSignatureLength().getValue());
