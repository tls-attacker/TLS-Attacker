--- conflicted
+++ resolved
@@ -135,14 +135,8 @@
         assertArrayEquals(message, msg.getCompleteResultingMessage().getValue());
         assertTrue(msg.getLength().getValue() == length);
         assertTrue(msg.getType().getValue() == type.getValue());
-<<<<<<< HEAD
         assertTrue(serializedKeyLength == msg.getPublicKeyLength().getValue());
         assertArrayEquals(serializedKey, msg.getPublicKey().getValue());
-        assertTrue(hashAlgo == msg.getHashAlgorithm().getValue());
-        assertTrue(sigAlgo == msg.getSignatureAlgorithm().getValue());
-=======
-        assertTrue(serializedKeyLength == msg.getSerializedPublicKeyLength().getValue());
-        assertArrayEquals(serializedKey, msg.getSerializedPublicKey().getValue());
         Byte tempHashAlgo = null;
         if (msg.getHashAlgorithm() != null && msg.getHashAlgorithm().getValue() != null) {
             tempHashAlgo = msg.getHashAlgorithm().getValue();
@@ -153,7 +147,6 @@
             tempSigAlgo = msg.getSignatureAlgorithm().getValue();
         }
         assertTrue(sigAlgo == tempSigAlgo);
->>>>>>> 7072ebcc
         assertTrue(sigLength == msg.getSignatureLength().getValue());
         assertArrayEquals(signature, msg.getSignature().getValue());
     }
