--- conflicted
+++ resolved
@@ -13,48 +13,9 @@
 import static org.junit.jupiter.api.Assertions.assertSame;
 
 import de.rub.nds.modifiablevariable.util.ArrayConverter;
-<<<<<<< HEAD
-import de.rub.nds.tlsattacker.core.config.Config;
 import de.rub.nds.tlsattacker.core.constants.*;
 import de.rub.nds.tlsattacker.core.protocol.message.ServerHelloMessage;
 import de.rub.nds.tlsattacker.core.protocol.message.extension.keyshare.KeyShareStoreEntry;
-import de.rub.nds.tlsattacker.core.layer.context.TlsContext;
-import de.rub.nds.tlsattacker.core.state.Context;
-import de.rub.nds.tlsattacker.transport.ConnectionEndType;
-import java.math.BigInteger;
-import org.junit.After;
-import static org.junit.Assert.assertArrayEquals;
-import static org.junit.Assert.assertTrue;
-import org.junit.Before;
-import org.junit.Test;
-
-public class ServerHelloHandlerTest {
-
-    private ServerHelloHandler handler;
-    private TlsContext context;
-
-    @Before
-    public void setUp() {
-        Context outerContext = new Context(new Config());
-        context = outerContext.getTlsContext();
-        handler = new ServerHelloHandler(context);
-    }
-
-    @After
-    public void tearDown() {
-    }
-
-    /**
-     * Test of adjustContext method, of class ServerHelloHandler.
-     */
-    @Test
-    public void testadjustContext() {
-=======
-import de.rub.nds.tlsattacker.core.constants.*;
-import de.rub.nds.tlsattacker.core.protocol.message.ServerHelloMessage;
-import de.rub.nds.tlsattacker.core.protocol.message.extension.keyshare.KeyShareStoreEntry;
-import de.rub.nds.tlsattacker.core.record.layer.RecordLayerFactory;
-import de.rub.nds.tlsattacker.core.record.layer.RecordLayerType;
 import de.rub.nds.tlsattacker.transport.ConnectionEndType;
 import org.junit.jupiter.api.Test;
 
@@ -67,12 +28,11 @@
     }
 
     /**
-     * Test of adjustTLSContext method, of class ServerHelloHandler.
+     * Test of adjustContext method, of class ServerHelloHandler.
      */
     @Test
     @Override
-    public void testAdjustTLSContext() {
->>>>>>> b1069fa4
+    public void testadjustContext() {
         ServerHelloMessage message = new ServerHelloMessage();
         message.setUnixTime(new byte[] { 0, 1, 2 });
         message.setRandom(new byte[] { 0, 1, 2, 3, 4, 5 });
@@ -80,23 +40,13 @@
         message.setSelectedCipherSuite(CipherSuite.TLS_CECPQ1_ECDSA_WITH_AES_256_GCM_SHA384.getByteValue());
         message.setSessionId(new byte[] { 6, 6, 6 });
         message.setProtocolVersion(ProtocolVersion.TLS12.getValue());
-<<<<<<< HEAD
         handler.adjustContext(message);
-        assertArrayEquals(context.getServerRandom(), new byte[] { 0, 1, 2, 3, 4, 5 });
-        assertTrue(context.getSelectedCompressionMethod() == CompressionMethod.DEFLATE);
-        assertArrayEquals(context.getServerSessionId(), new byte[] { 6, 6, 6 });
-        assertArrayEquals(context.getSelectedCipherSuite().getByteValue(),
-            CipherSuite.TLS_CECPQ1_ECDSA_WITH_AES_256_GCM_SHA384.getByteValue());
-        assertArrayEquals(context.getSelectedProtocolVersion().getValue(), ProtocolVersion.TLS12.getValue());
-=======
-        handler.adjustTLSContext(message);
         assertArrayEquals(new byte[] { 0, 1, 2, 3, 4, 5 }, context.getServerRandom());
         assertSame(CompressionMethod.DEFLATE, context.getSelectedCompressionMethod());
         assertArrayEquals(new byte[] { 6, 6, 6 }, context.getServerSessionId());
         assertArrayEquals(CipherSuite.TLS_CECPQ1_ECDSA_WITH_AES_256_GCM_SHA384.getByteValue(),
             context.getSelectedCipherSuite().getByteValue());
         assertArrayEquals(ProtocolVersion.TLS12.getValue(), context.getSelectedProtocolVersion().getValue());
->>>>>>> b1069fa4
     }
 
     @Test
