--- conflicted
+++ resolved
@@ -10,31 +10,14 @@
 package de.rub.nds.tlsattacker.core.protocol.parser.extension;
 
 import static de.rub.nds.modifiablevariable.util.ArrayConverter.hexStringToByteArray;
-<<<<<<< HEAD
-import de.rub.nds.tlsattacker.core.config.Config;
-
-=======
 import static org.junit.jupiter.api.Assertions.*;
 
 import de.rub.nds.tlsattacker.core.constants.ExtensionType;
->>>>>>> b1069fa4
 import de.rub.nds.tlsattacker.core.protocol.message.extension.CertificateStatusRequestV2ExtensionMessage;
 import de.rub.nds.tlsattacker.core.protocol.message.extension.statusrequestv2.RequestItemV2;
 import de.rub.nds.tlsattacker.core.protocol.message.extension.statusrequestv2.ResponderId;
 import de.rub.nds.tlsattacker.core.protocol.preparator.extension.RequestItemV2Preparator;
-<<<<<<< HEAD
 import de.rub.nds.tlsattacker.core.layer.context.TlsContext;
-import java.io.ByteArrayInputStream;
-import java.util.Arrays;
-import java.util.List;
-import static org.junit.Assert.*;
-import org.junit.Test;
-
-public class CertificateStatusRequestV2ExtensionParserTest {
-    private final Config config = Config.createConfig();
-
-=======
-import de.rub.nds.tlsattacker.core.state.TlsContext;
 import org.junit.jupiter.api.Named;
 import org.junit.jupiter.params.provider.Arguments;
 
@@ -45,7 +28,7 @@
     AbstractExtensionParserTest<CertificateStatusRequestV2ExtensionMessage, CertificateStatusRequestV2ExtensionParser> {
 
     public CertificateStatusRequestV2ExtensionParserTest() {
-        super(CertificateStatusRequestV2ExtensionParser::new,
+        super(CertificateStatusRequestV2ExtensionMessage.class, CertificateStatusRequestV2ExtensionParser::new,
             List.of(
                 Named.of("CertificateStatusRequestV2ExtensionMessage::getStatusRequestListLength",
                     CertificateStatusRequestV2ExtensionMessage::getStatusRequestListLength),
@@ -83,7 +66,6 @@
             message.getStatusRequestList());
     }
 
->>>>>>> b1069fa4
     public static void assertRequestItemV2List(List<RequestItemV2> listExpected, List<RequestItemV2> listActual) {
         RequestItemV2 itemExpected;
         RequestItemV2 itemActual;
@@ -115,38 +97,4 @@
                 itemActual.getResponderIdList());
         }
     }
-<<<<<<< HEAD
-
-    private final int listLength = 48;
-    private final List<RequestItemV2> list =
-        Arrays.asList(new RequestItemV2(1, 21, 0xb, 6, hexStringToByteArray("010203040506")),
-            new RequestItemV2(1, 21, 0xb, 6, hexStringToByteArray("010203040506")));
-    private final List<ResponderId> respList = Arrays.asList(new ResponderId(3, new byte[] { 0x01, 0x02, 0x03 }),
-        new ResponderId(4, new byte[] { 0x04, 0x05, 0x06, 0x07 }));
-    private final byte[] responderIdListBytes = hexStringToByteArray("0003010203000404050607");
-    private final byte[] statusRequestBytes = hexStringToByteArray(
-        "010015000B00030102030004040506070006010203040506010015000B00030102030004040506070006010203040506");
-    private final byte[] parseBytes = hexStringToByteArray(
-        "0030010015000B00030102030004040506070006010203040506010015000B00030102030004040506070006010203040506");
-
-    @Test
-    public void testParser() {
-        TlsContext tlsContext = new TlsContext(config);
-        list.get(0).setResponderIdList(respList);
-        list.get(0).setResponderIdListBytes(responderIdListBytes);
-        list.get(1).setResponderIdList(respList);
-        list.get(1).setResponderIdListBytes(responderIdListBytes);
-        CertificateStatusRequestV2ExtensionParser parser =
-            new CertificateStatusRequestV2ExtensionParser(new ByteArrayInputStream(parseBytes), tlsContext);
-        CertificateStatusRequestV2ExtensionMessage msg = new CertificateStatusRequestV2ExtensionMessage();
-        parser.parse(msg);
-
-        assertEquals(listLength, (long) msg.getStatusRequestListLength().getValue());
-        assertArrayEquals(statusRequestBytes, msg.getStatusRequestBytes().getValue());
-        assertRequestItemV2List(list, msg.getStatusRequestList());
-
-    }
-
-=======
->>>>>>> b1069fa4
 }