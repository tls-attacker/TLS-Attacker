/**
 * TLS-Attacker - A Modular Penetration Testing Framework for TLS
 *
 * Copyright 2014-2022 Ruhr University Bochum, Paderborn University, Hackmanit GmbH
 *
 * Licensed under Apache License, Version 2.0
 * http://www.apache.org/licenses/LICENSE-2.0.txt
 */

package de.rub.nds.tlsattacker.core.protocol.handler;

import static org.junit.jupiter.api.Assertions.assertArrayEquals;

import de.rub.nds.modifiablevariable.util.ArrayConverter;
import de.rub.nds.tlsattacker.core.constants.CipherSuite;
import de.rub.nds.tlsattacker.core.constants.NamedGroup;
import de.rub.nds.tlsattacker.core.constants.ProtocolVersion;
import de.rub.nds.tlsattacker.core.crypto.ec.Point;
import de.rub.nds.tlsattacker.core.protocol.message.ECDHClientKeyExchangeMessage;
import de.rub.nds.tlsattacker.core.protocol.preparator.ECDHClientKeyExchangePreparator;
<<<<<<< HEAD
import de.rub.nds.tlsattacker.core.layer.context.TlsContext;
import java.math.BigInteger;
import java.security.Security;
import org.bouncycastle.jce.provider.BouncyCastleProvider;
import org.junit.After;
import static org.junit.Assert.assertArrayEquals;
import org.junit.Before;
import org.junit.Test;

public class ECDHClientKeyExchangeHandlerTest {

    private ECDHClientKeyExchangeHandler handler;
    private TlsContext context;

    @Before
    public void setUp() {
        Security.addProvider(new BouncyCastleProvider());
        context = new TlsContext();
        handler = new ECDHClientKeyExchangeHandler(context);

    }

    @After
    public void tearDown() {
    }

    /**
     * Test of adjustContext method, of class ECDHClientKeyExchangeHandler.
=======
import de.rub.nds.tlsattacker.core.record.layer.TlsRecordLayer;
import org.junit.jupiter.api.Test;

import java.math.BigInteger;

public class ECDHClientKeyExchangeHandlerTest extends AbstractTlsMessageHandlerTest<ECDHClientKeyExchangeMessage,
    ClientKeyExchangeHandler<ECDHClientKeyExchangeMessage>> {

    public ECDHClientKeyExchangeHandlerTest() {
        super(ECDHClientKeyExchangeMessage::new, ECDHClientKeyExchangeHandler::new);
    }

    /**
     * Test of adjustTLSContext method, of class ECDHClientKeyExchangeHandler.
>>>>>>> b1069fa4
     */
    @Test
<<<<<<< HEAD
    public void testadjustContext() {
=======
    @Override
    public void testAdjustTLSContext() {
>>>>>>> b1069fa4
        context.setSelectedProtocolVersion(ProtocolVersion.TLS12);
        context.setSelectedCipherSuite(CipherSuite.TLS_ECDH_RSA_WITH_AES_128_CBC_SHA256);
        context.setClientRandom(new byte[] {});
        context.setServerRandom(new byte[] {});
        // set server ECDH-parameters
        context.getConfig().setDefaultSelectedNamedGroup(NamedGroup.SECP192R1);
        context.setSelectedGroup(NamedGroup.SECP192R1);
        context.setServerEcPublicKey(
            Point.createPoint(new BigInteger("1336698681267683560144780033483217462176613397209956026562"),
                new BigInteger("4390496211885670837594012513791855863576256216444143941964"), NamedGroup.SECP192R1));
        context.getConfig().setDefaultClientEcPrivateKey(new BigInteger("3"));
        context.getConfig().setDefaultServerEcPrivateKey(new BigInteger("3"));
<<<<<<< HEAD
        ECDHClientKeyExchangeMessage message = new ECDHClientKeyExchangeMessage();
        ECDHClientKeyExchangePreparator prep = new ECDHClientKeyExchangePreparator(context.getChooser(), message);
=======
        context.setRecordLayer(new TlsRecordLayer(context));
        ECDHClientKeyExchangeMessage message = new ECDHClientKeyExchangeMessage(context.getConfig());
        ECDHClientKeyExchangePreparator<ECDHClientKeyExchangeMessage> prep =
            new ECDHClientKeyExchangePreparator<>(context.getChooser(), message);
>>>>>>> b1069fa4
        prep.prepare();
        handler.adjustContext(message);
        assertArrayEquals(ArrayConverter.hexStringToByteArray("273CF78A3DB2E37EE97935DEF45E3C82F126807C31A498E9"),
            context.getPreMasterSecret());
        assertArrayEquals(
            ArrayConverter.hexStringToByteArray(
                "5686D5F789AEDC43162480112E94C7C60F1292B1C5D688AE58F237BD054594775B94AC5F0B18A01B808ADBBE78BCC8C7"),
            context.getMasterSecret());

    }
}<|MERGE_RESOLUTION|>--- conflicted
+++ resolved
@@ -16,39 +16,9 @@
 import de.rub.nds.tlsattacker.core.constants.NamedGroup;
 import de.rub.nds.tlsattacker.core.constants.ProtocolVersion;
 import de.rub.nds.tlsattacker.core.crypto.ec.Point;
+import de.rub.nds.tlsattacker.core.layer.impl.RecordLayer;
 import de.rub.nds.tlsattacker.core.protocol.message.ECDHClientKeyExchangeMessage;
 import de.rub.nds.tlsattacker.core.protocol.preparator.ECDHClientKeyExchangePreparator;
-<<<<<<< HEAD
-import de.rub.nds.tlsattacker.core.layer.context.TlsContext;
-import java.math.BigInteger;
-import java.security.Security;
-import org.bouncycastle.jce.provider.BouncyCastleProvider;
-import org.junit.After;
-import static org.junit.Assert.assertArrayEquals;
-import org.junit.Before;
-import org.junit.Test;
-
-public class ECDHClientKeyExchangeHandlerTest {
-
-    private ECDHClientKeyExchangeHandler handler;
-    private TlsContext context;
-
-    @Before
-    public void setUp() {
-        Security.addProvider(new BouncyCastleProvider());
-        context = new TlsContext();
-        handler = new ECDHClientKeyExchangeHandler(context);
-
-    }
-
-    @After
-    public void tearDown() {
-    }
-
-    /**
-     * Test of adjustContext method, of class ECDHClientKeyExchangeHandler.
-=======
-import de.rub.nds.tlsattacker.core.record.layer.TlsRecordLayer;
 import org.junit.jupiter.api.Test;
 
 import java.math.BigInteger;
@@ -61,16 +31,11 @@
     }
 
     /**
-     * Test of adjustTLSContext method, of class ECDHClientKeyExchangeHandler.
->>>>>>> b1069fa4
+     * Test of adjustContext method, of class ECDHClientKeyExchangeHandler.
      */
     @Test
-<<<<<<< HEAD
+    @Override
     public void testadjustContext() {
-=======
-    @Override
-    public void testAdjustTLSContext() {
->>>>>>> b1069fa4
         context.setSelectedProtocolVersion(ProtocolVersion.TLS12);
         context.setSelectedCipherSuite(CipherSuite.TLS_ECDH_RSA_WITH_AES_128_CBC_SHA256);
         context.setClientRandom(new byte[] {});
@@ -83,15 +48,9 @@
                 new BigInteger("4390496211885670837594012513791855863576256216444143941964"), NamedGroup.SECP192R1));
         context.getConfig().setDefaultClientEcPrivateKey(new BigInteger("3"));
         context.getConfig().setDefaultServerEcPrivateKey(new BigInteger("3"));
-<<<<<<< HEAD
         ECDHClientKeyExchangeMessage message = new ECDHClientKeyExchangeMessage();
-        ECDHClientKeyExchangePreparator prep = new ECDHClientKeyExchangePreparator(context.getChooser(), message);
-=======
-        context.setRecordLayer(new TlsRecordLayer(context));
-        ECDHClientKeyExchangeMessage message = new ECDHClientKeyExchangeMessage(context.getConfig());
         ECDHClientKeyExchangePreparator<ECDHClientKeyExchangeMessage> prep =
             new ECDHClientKeyExchangePreparator<>(context.getChooser(), message);
->>>>>>> b1069fa4
         prep.prepare();
         handler.adjustContext(message);
         assertArrayEquals(ArrayConverter.hexStringToByteArray("273CF78A3DB2E37EE97935DEF45E3C82F126807C31A498E9"),
