/**
 * TLS-Attacker - A Modular Penetration Testing Framework for TLS
 *
 * Copyright 2014-2022 Ruhr University Bochum, Paderborn University, Hackmanit GmbH
 *
 * Licensed under Apache License, Version 2.0
 * http://www.apache.org/licenses/LICENSE-2.0.txt
 */

package de.rub.nds.tlsattacker.core.protocol.parser;

import de.rub.nds.modifiablevariable.util.ArrayConverter;
<<<<<<< HEAD
import de.rub.nds.tlsattacker.core.config.Config;
=======
import de.rub.nds.tlsattacker.core.constants.HandshakeMessageType;
>>>>>>> b1069fa4
import de.rub.nds.tlsattacker.core.constants.ProtocolVersion;
import de.rub.nds.tlsattacker.core.protocol.message.ClientKeyExchangeMessage;
import de.rub.nds.tlsattacker.core.protocol.message.PskEcDhClientKeyExchangeMessage;
<<<<<<< HEAD
import de.rub.nds.tlsattacker.core.layer.context.TlsContext;
import java.io.ByteArrayInputStream;
import java.util.Arrays;
import java.util.Collection;
import org.junit.Test;
import org.junit.runner.RunWith;
import org.junit.runners.Parameterized;

@RunWith(Parameterized.class)
public class PskEcDhClientKeyExchangeParserTest {

    @Parameterized.Parameters
    public static Collection<Object[]> generateData() {
        return Arrays.asList(new Object[][] {
            { ArrayConverter.hexStringToByteArray(
                "000f436c69656e745f6964656e7469747920f73171f4379e1897f443a82bcc06d79368f96aad699f10d21505c661fe80655b"),
                ProtocolVersion.TLS12 },
            { ArrayConverter.hexStringToByteArray(
                "000f436c69656e745f6964656e746974792073f7cf3676cef0cf08b800519732540c8a16062aa5e24fc2360007c265b83f1b"),
                ProtocolVersion.TLS12 } });
    }

    private final byte[] message;
    private final ProtocolVersion version;
    private final Config config = Config.createConfig();

    public PskEcDhClientKeyExchangeParserTest(byte[] message, ProtocolVersion version) {
        this.message = message;
        this.version = version;
    }

    @Test
    public void testParse() {
        TlsContext tlsContext = new TlsContext(config);
        tlsContext.setSelectedProtocolVersion(version);
        PskEcDhClientKeyExchangeParser parser =
            new PskEcDhClientKeyExchangeParser(new ByteArrayInputStream(message), tlsContext);
        PskEcDhClientKeyExchangeMessage msg = new PskEcDhClientKeyExchangeMessage();
        parser.parse(msg);
=======
import org.junit.jupiter.api.Named;
import org.junit.jupiter.params.provider.Arguments;

import java.util.List;
import java.util.stream.Stream;

public class PskEcDhClientKeyExchangeParserTest
    extends AbstractHandshakeMessageParserTest<PskEcDhClientKeyExchangeMessage, PskEcDhClientKeyExchangeParser> {

    public PskEcDhClientKeyExchangeParserTest() {
        super(PskEcDhClientKeyExchangeParser::new,
            List.of(
                Named.of("PskEcDhClientKeyExchangeMessage::getIdentityLength",
                    PskEcDhClientKeyExchangeMessage::getIdentityLength),
                Named.of("PskEcDhClientKeyExchangeMessage::getIdentity", PskEcDhClientKeyExchangeMessage::getIdentity),
                Named.of("ClientKeyExchangeMessage::getPublicKeyLength", ClientKeyExchangeMessage::getPublicKeyLength),
                Named.of("ClientKeyExchangeMessage::getPublicKey", ClientKeyExchangeMessage::getPublicKey)));
    }

    public static Stream<Arguments> provideTestVectors() {
        return Stream.of(Arguments.of(ProtocolVersion.TLS12, ArrayConverter.hexStringToByteArray(
            "10000032000f436c69656e745f6964656e7469747920f73171f4379e1897f443a82bcc06d79368f96aad699f10d21505c661fe80655b"),
            List.of(HandshakeMessageType.CLIENT_KEY_EXCHANGE.getValue(), 50, 15,
                ArrayConverter.hexStringToByteArray("436c69656e745f6964656e74697479"), 32,
                ArrayConverter
                    .hexStringToByteArray("f73171f4379e1897f443a82bcc06d79368f96aad699f10d21505c661fe80655b"))),
            Arguments.of(ProtocolVersion.TLS12, ArrayConverter.hexStringToByteArray(
                "10000032000f436c69656e745f6964656e746974792073f7cf3676cef0cf08b800519732540c8a16062aa5e24fc2360007c265b83f1b"),
                List.of(HandshakeMessageType.CLIENT_KEY_EXCHANGE.getValue(), 50, 15,
                    ArrayConverter.hexStringToByteArray("436c69656e745f6964656e74697479"), 32, ArrayConverter
                        .hexStringToByteArray("73f7cf3676cef0cf08b800519732540c8a16062aa5e24fc2360007c265b83f1b"))));
>>>>>>> b1069fa4
    }
}<|MERGE_RESOLUTION|>--- conflicted
+++ resolved
@@ -10,55 +10,10 @@
 package de.rub.nds.tlsattacker.core.protocol.parser;
 
 import de.rub.nds.modifiablevariable.util.ArrayConverter;
-<<<<<<< HEAD
-import de.rub.nds.tlsattacker.core.config.Config;
-=======
 import de.rub.nds.tlsattacker.core.constants.HandshakeMessageType;
->>>>>>> b1069fa4
 import de.rub.nds.tlsattacker.core.constants.ProtocolVersion;
 import de.rub.nds.tlsattacker.core.protocol.message.ClientKeyExchangeMessage;
 import de.rub.nds.tlsattacker.core.protocol.message.PskEcDhClientKeyExchangeMessage;
-<<<<<<< HEAD
-import de.rub.nds.tlsattacker.core.layer.context.TlsContext;
-import java.io.ByteArrayInputStream;
-import java.util.Arrays;
-import java.util.Collection;
-import org.junit.Test;
-import org.junit.runner.RunWith;
-import org.junit.runners.Parameterized;
-
-@RunWith(Parameterized.class)
-public class PskEcDhClientKeyExchangeParserTest {
-
-    @Parameterized.Parameters
-    public static Collection<Object[]> generateData() {
-        return Arrays.asList(new Object[][] {
-            { ArrayConverter.hexStringToByteArray(
-                "000f436c69656e745f6964656e7469747920f73171f4379e1897f443a82bcc06d79368f96aad699f10d21505c661fe80655b"),
-                ProtocolVersion.TLS12 },
-            { ArrayConverter.hexStringToByteArray(
-                "000f436c69656e745f6964656e746974792073f7cf3676cef0cf08b800519732540c8a16062aa5e24fc2360007c265b83f1b"),
-                ProtocolVersion.TLS12 } });
-    }
-
-    private final byte[] message;
-    private final ProtocolVersion version;
-    private final Config config = Config.createConfig();
-
-    public PskEcDhClientKeyExchangeParserTest(byte[] message, ProtocolVersion version) {
-        this.message = message;
-        this.version = version;
-    }
-
-    @Test
-    public void testParse() {
-        TlsContext tlsContext = new TlsContext(config);
-        tlsContext.setSelectedProtocolVersion(version);
-        PskEcDhClientKeyExchangeParser parser =
-            new PskEcDhClientKeyExchangeParser(new ByteArrayInputStream(message), tlsContext);
-        PskEcDhClientKeyExchangeMessage msg = new PskEcDhClientKeyExchangeMessage();
-        parser.parse(msg);
-=======
 import org.junit.jupiter.api.Named;
 import org.junit.jupiter.params.provider.Arguments;
 
@@ -69,7 +24,7 @@
     extends AbstractHandshakeMessageParserTest<PskEcDhClientKeyExchangeMessage, PskEcDhClientKeyExchangeParser> {
 
     public PskEcDhClientKeyExchangeParserTest() {
-        super(PskEcDhClientKeyExchangeParser::new,
+        super(PskEcDhClientKeyExchangeMessage.class, PskEcDhClientKeyExchangeParser::new,
             List.of(
                 Named.of("PskEcDhClientKeyExchangeMessage::getIdentityLength",
                     PskEcDhClientKeyExchangeMessage::getIdentityLength),
@@ -90,6 +45,5 @@
                 List.of(HandshakeMessageType.CLIENT_KEY_EXCHANGE.getValue(), 50, 15,
                     ArrayConverter.hexStringToByteArray("436c69656e745f6964656e74697479"), 32, ArrayConverter
                         .hexStringToByteArray("73f7cf3676cef0cf08b800519732540c8a16062aa5e24fc2360007c265b83f1b"))));
->>>>>>> b1069fa4
     }
 }