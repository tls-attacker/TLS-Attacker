--- conflicted
+++ resolved
@@ -16,18 +16,7 @@
 import de.rub.nds.tlsattacker.core.layer.context.TlsContext;
 import de.rub.nds.tlsattacker.core.protocol.message.extension.MaxFragmentLengthExtensionMessage;
 import de.rub.nds.tlsattacker.transport.ConnectionEndType;
-<<<<<<< HEAD
-import static org.junit.Assert.assertNull;
-import static org.junit.Assert.assertTrue;
-import org.junit.Before;
-import org.junit.Test;
-
-public class MaxFragmentLengthExtensionHandlerTest {
-
-    private MaxFragmentLengthExtensionHandler handler;
-=======
 import org.junit.jupiter.api.Test;
->>>>>>> b1069fa4
 
 public class MaxFragmentLengthExtensionHandlerTest
     extends AbstractExtensionMessageHandlerTest<MaxFragmentLengthExtensionMessage, MaxFragmentLengthExtensionHandler> {
@@ -41,20 +30,12 @@
      * Test of adjustContext method, of class MaxFragmentLengthExtensionHandler.
      */
     @Test
-<<<<<<< HEAD
-    public void testadjustContext() {
+    @Override
+    public void testadjustTLSExtensionContext() {
         MaxFragmentLengthExtensionMessage msg = new MaxFragmentLengthExtensionMessage();
         msg.setMaxFragmentLength(new byte[] { 1 });
-        handler.adjustContext(msg);
-        assertTrue(context.getMaxFragmentLength() == MaxFragmentLength.TWO_9);
-=======
-    @Override
-    public void testAdjustTLSContext() {
-        MaxFragmentLengthExtensionMessage msg = new MaxFragmentLengthExtensionMessage();
-        msg.setMaxFragmentLength(new byte[] { 1 });
-        handler.adjustTLSContext(msg);
+        handler.adjustTLSExtensionContext(msg);
         assertSame(context.getMaxFragmentLength(), MaxFragmentLength.TWO_9);
->>>>>>> b1069fa4
     }
 
     @Test
