/**
 * TLS-Attacker - A Modular Penetration Testing Framework for TLS
 *
 * Copyright 2014-2022 Ruhr University Bochum, Paderborn University, Hackmanit GmbH
 *
 * Licensed under Apache License, Version 2.0
 * http://www.apache.org/licenses/LICENSE-2.0.txt
 */

package de.rub.nds.tlsattacker.core.protocol.parser.extension;

import de.rub.nds.modifiablevariable.util.ArrayConverter;
import de.rub.nds.tlsattacker.core.config.Config;
import de.rub.nds.tlsattacker.core.protocol.message.extension.SupportedVersionsExtensionMessage;
import de.rub.nds.tlsattacker.core.layer.context.TlsContext;
import java.io.ByteArrayInputStream;
import java.util.Arrays;
import java.util.Collection;
import static org.junit.Assert.assertArrayEquals;
import static org.junit.Assert.assertTrue;
import org.junit.Test;
import org.junit.runner.RunWith;
import org.junit.runners.Parameterized;

@RunWith(Parameterized.class)
public class SupportedVersionsExtensionParserTest {

    @Parameterized.Parameters
    public static Collection<Object[]> generateData() {
        return Arrays.asList(new Object[][] { { ArrayConverter.hexStringToByteArray("0C000203000301030203037F14"), 12,
            ArrayConverter.hexStringToByteArray("000203000301030203037F14") } });
    }

    private final byte[] extension;
    private final int versionListLength;
    private final byte[] versionList;
    private final Config config = Config.createConfig();

    public SupportedVersionsExtensionParserTest(byte[] extension, int versionListLength, byte[] versionList) {
        this.extension = extension;
        this.versionListLength = versionListLength;
        this.versionList = versionList;
    }

    /**
     * Test of parse method, of class SupportedVersionsExtensionParser.
     */
    @Test
<<<<<<< HEAD
    public void testParse() {
=======
    public void testParseExtensionMessageContent() {
        TlsContext tlsContext = new TlsContext(config);
>>>>>>> e98d238a
        SupportedVersionsExtensionParser parser =
            new SupportedVersionsExtensionParser(new ByteArrayInputStream(extension), tlsContext);
        SupportedVersionsExtensionMessage msg = new SupportedVersionsExtensionMessage();
        parser.parse(msg);
        assertArrayEquals(msg.getSupportedVersions().getValue(), versionList);
        assertTrue(versionListLength == msg.getSupportedVersionsLength().getValue());
    }

}<|MERGE_RESOLUTION|>--- conflicted
+++ resolved
@@ -46,12 +46,8 @@
      * Test of parse method, of class SupportedVersionsExtensionParser.
      */
     @Test
-<<<<<<< HEAD
     public void testParse() {
-=======
-    public void testParseExtensionMessageContent() {
         TlsContext tlsContext = new TlsContext(config);
->>>>>>> e98d238a
         SupportedVersionsExtensionParser parser =
             new SupportedVersionsExtensionParser(new ByteArrayInputStream(extension), tlsContext);
         SupportedVersionsExtensionMessage msg = new SupportedVersionsExtensionMessage();
