--- conflicted
+++ resolved
@@ -8,20 +8,15 @@
  */
 package de.rub.nds.tlsattacker.core.protocol.preparator;
 
-<<<<<<< HEAD
-=======
-import de.rub.nds.modifiablevariable.util.ArrayConverter;
->>>>>>> 7072ebcc
 import de.rub.nds.tlsattacker.core.constants.CipherSuite;
 import de.rub.nds.tlsattacker.core.constants.ProtocolVersion;
 import de.rub.nds.tlsattacker.core.protocol.message.FinishedMessage;
 import de.rub.nds.tlsattacker.core.workflow.TlsContext;
-<<<<<<< HEAD
+
 import de.rub.nds.modifiablevariable.util.ArrayConverter;
 import de.rub.nds.tlsattacker.core.constants.PRFAlgorithm;
 import de.rub.nds.tlsattacker.core.workflow.chooser.DefaultChooser;
-=======
->>>>>>> 7072ebcc
+
 import org.apache.logging.log4j.LogManager;
 import org.apache.logging.log4j.Logger;
 import static org.junit.Assert.*;
@@ -33,6 +28,7 @@
  * @author Robert Merget - robert.merget@rub.de
  */
 public class FinishedMessagePreparatorTest {
+
     private static final Logger LOGGER = LogManager.getLogger(FinishedMessagePreparatorTest.class);
 
     private FinishedMessage message;
@@ -60,7 +56,7 @@
         LOGGER.info(ArrayConverter.bytesToHexString(message.getVerifyData().getValue(), false));
         assertArrayEquals(ArrayConverter.hexStringToByteArray("232A2CCB976E313AAA8E0F7A"), message.getVerifyData()
                 .getValue());// TODO Did not check if this is calculated
-                             // correctly, just made sure it is set
+        // correctly, just made sure it is set
 
     }
 
