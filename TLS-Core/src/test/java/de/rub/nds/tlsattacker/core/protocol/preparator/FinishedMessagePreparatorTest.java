/**
 * TLS-Attacker - A Modular Penetration Testing Framework for TLS
 *
 * Copyright 2014-2017 Ruhr University Bochum / Hackmanit GmbH
 *
 * Licensed under Apache License 2.0
 * http://www.apache.org/licenses/LICENSE-2.0
 */
package de.rub.nds.tlsattacker.core.protocol.preparator;

import static org.junit.Assert.assertArrayEquals;

import org.apache.logging.log4j.LogManager;
import org.apache.logging.log4j.Logger;
import org.junit.Assert;
import org.junit.Before;
import org.junit.Test;

import de.rub.nds.modifiablevariable.util.ArrayConverter;
import de.rub.nds.tlsattacker.core.constants.CipherSuite;
import de.rub.nds.tlsattacker.core.constants.PRFAlgorithm;
import de.rub.nds.tlsattacker.core.constants.ProtocolVersion;
import de.rub.nds.tlsattacker.core.protocol.handler.ProtocolMessageHandler;
import de.rub.nds.tlsattacker.core.protocol.message.FinishedMessage;
import de.rub.nds.tlsattacker.core.connection.OutboundConnection;
import de.rub.nds.tlsattacker.core.state.TlsContext;
<<<<<<< HEAD
import org.apache.logging.log4j.LogManager;
import org.apache.logging.log4j.Logger;
import static org.junit.Assert.*;
import org.junit.Before;
import org.junit.Test;
=======
import de.rub.nds.tlsattacker.transport.ClientConnectionEnd;
>>>>>>> 2112d1f2

/**
 *
 * @author Robert Merget - robert.merget@rub.de
 * @author Nurullah Erinola <nurullah.erinola@rub.de>
 */
public class FinishedMessagePreparatorTest {

    private static final Logger LOGGER = LogManager.getLogger(FinishedMessagePreparatorTest.class);

    private FinishedMessage message;
    private TlsContext context;
    private FinishedMessagePreparator preparator;

    @Before
    public void setUp() {
        message = new FinishedMessage();
        context = new TlsContext();
        preparator = new FinishedMessagePreparator(context.getChooser(), message);
    }

    /**
     * Test of prepareHandshakeMessageContents method, of class
     * FinishedMessagePreparator.
     */
    @Test
    public void testPrepare() {
        context.setSelectedCipherSuite(CipherSuite.TLS_RSA_WITH_AES_128_CBC_SHA);
        context.setSelectedProtocolVersion(ProtocolVersion.TLS12);
        context.setMasterSecret(ArrayConverter.hexStringToByteArray("AABBCCDDEEFF"));
        context.setPrfAlgorithm(PRFAlgorithm.TLS_PRF_SHA256);
        preparator.prepare();
        LOGGER.info(ArrayConverter.bytesToHexString(message.getVerifyData().getValue(), false));
        assertArrayEquals(ArrayConverter.hexStringToByteArray("232A2CCB976E313AAA8E0F7A"), message.getVerifyData()
                .getValue());// TODO Did not check if
                             // this is calculated
        // correctly, just made sure it is set

    }

    @Test
    public void testPrepareAndCompareWithRealDataNullEncrypted() {
        String clientHelloHex = "0100005a0303a0cc405d6b7ee21942c74223e74c1de5935c1390ea0994a010cd8d0853fc2c87000004003b00ff0100002d00230000000d0020001e060106020603050105020503040104020403030103020303020102020203000f000101";
        String serverHelloHex = "0200003603032d6ffc07dec6dd97718b8d82b165f02503e6103f09ae93a0e1f83f2f3e8880ad00003b00000eff0100010000230000000f000101";
        String certificateHex = "0b00028000027d00027a30820276308201dfa003020102020438918374300d06092a864886f70d01010b0500306e3110300e06035504061307556e6b6e6f776e3110300e06035504081307556e6b6e6f776e3110300e06035504071307556e6b6e6f776e3110300e060355040a1307556e6b6e6f776e3110300e060355040b1307556e6b6e6f776e3112301006035504031309616e6f6e796d6f7573301e170d3135303830343133353731375a170d3235303830313133353731375a306e3110300e06035504061307556e6b6e6f776e3110300e06035504081307556e6b6e6f776e3110300e06035504071307556e6b6e6f776e3110300e060355040a1307556e6b6e6f776e3110300e060355040b1307556e6b6e6f776e3112301006035504031309616e6f6e796d6f757330819f300d06092a864886f70d010101050003818d00308189028181008a4ee023df569ce17c504cbb828f16bae5040ccef4b59ef96733dfe34693530d4062f9b4873c72f933607f8ceea01ad2215dab44eaac207f45de5835a8db4e21b35d5e2757f652eaaa25d71a60c37725cddf877427cc9e60e240d0429e708bc4b6017726734b2c03f404d5fea407d91bbe4e86a0ebc685e8078f8657b5830ab30203010001a321301f301d0603551d0e04160414611782c41da8bd62a49ce58580194baa5d8c764f300d06092a864886f70d01010b0500038181005f9708702b8adb185b2db0d05845af5df1f7d13e7a94647a8653187e7a55753f5c19772a994f53136ab04cdad266683bf65a1b78fca418899e44c0e8f75add9df5b432e92a6a0668b16d6278a67c78f8ea30ca587e1dc314d8312d41808284e22df19c7f4bb3086e74b42c9473df8b82449643a4e2fbb05cf8b1b41acec44fe9";
        String serverHelloDoneHex = "0e000000";
        String clientKeyExchangeHex = "1000008200807431f17d9c25a9e56809040950bb7122f3564b3c50ea9537a1b4f57af7350c39c3d6729e098cefa805ad6b5a2079b665980534d0a5dacd9d11e7ff57b224ab0268387a4d4dcbbc460aace7e4d4543249bafed5f2e6bcf22465dde88ab86a198b05090578a6131be51922b8448ca62705131db5f48211147c68c07425c883d7b3";
        String finishedHex = "1400000c0e1e6bd7845c5a971778234b";

        context.setSelectedCipherSuite(CipherSuite.TLS_RSA_WITH_NULL_SHA256);
        context.setSelectedProtocolVersion(ProtocolVersion.TLS12);
        context.setMasterSecret(ArrayConverter
                .hexStringToByteArray("E9BBE684A991D223F49A3CBB675B32355A671C8DA5620291FF911D88C0456DC539BEE2C51FA69F1D1C76EF9875E6DA6C"));
        context.setPrfAlgorithm(PRFAlgorithm.TLS_PRF_SHA256);

        registerPreviousMessages(context, clientHelloHex, serverHelloHex, certificateHex, serverHelloDoneHex,
                clientKeyExchangeHex);

        preparator.prepare();

        @SuppressWarnings("unchecked")
        ProtocolMessageHandler<FinishedMessage> handler = message.getHandler(context);
        byte[] protocolMessageBytes = handler.prepareMessage(message);
        Assert.assertArrayEquals(ArrayConverter.hexStringToByteArray(finishedHex), protocolMessageBytes);
    }

    @Test
    public void testPrepareAndCompareWithRealDataNullEncryptedSSLv3() {
        String clientHelloHex = "0100005a0303405e2a60cefcb557edd6d41336a3fa4b2dfdae20f4ac7adacbb29c13456e2800000004000100ff0100002d00230000000d0020001e060106020603050105020503040104020403030103020303020102020203000f000101";
        String serverHelloHex = "020000520300a63cd22a46e4fc22b1f03d579c5f0e43cadfda01ef615fd52a9cdbaed3f6c6c220e019a57851dc08d949a0ffa0c2696f94ca4bd39c1ef3a7ff93708a5bf4510c4c000100000aff01000100000f000101";
        String certificateHex = "0b00028000027d00027a30820276308201dfa003020102020438918374300d06092a864886f70d01010b0500306e3110300e06035504061307556e6b6e6f776e3110300e06035504081307556e6b6e6f776e3110300e06035504071307556e6b6e6f776e3110300e060355040a1307556e6b6e6f776e3110300e060355040b1307556e6b6e6f776e3112301006035504031309616e6f6e796d6f7573301e170d3135303830343133353731375a170d3235303830313133353731375a306e3110300e06035504061307556e6b6e6f776e3110300e06035504081307556e6b6e6f776e3110300e06035504071307556e6b6e6f776e3110300e060355040a1307556e6b6e6f776e3110300e060355040b1307556e6b6e6f776e3112301006035504031309616e6f6e796d6f757330819f300d06092a864886f70d010101050003818d00308189028181008a4ee023df569ce17c504cbb828f16bae5040ccef4b59ef96733dfe34693530d4062f9b4873c72f933607f8ceea01ad2215dab44eaac207f45de5835a8db4e21b35d5e2757f652eaaa25d71a60c37725cddf877427cc9e60e240d0429e708bc4b6017726734b2c03f404d5fea407d91bbe4e86a0ebc685e8078f8657b5830ab30203010001a321301f301d0603551d0e04160414611782c41da8bd62a49ce58580194baa5d8c764f300d06092a864886f70d01010b0500038181005f9708702b8adb185b2db0d05845af5df1f7d13e7a94647a8653187e7a55753f5c19772a994f53136ab04cdad266683bf65a1b78fca418899e44c0e8f75add9df5b432e92a6a0668b16d6278a67c78f8ea30ca587e1dc314d8312d41808284e22df19c7f4bb3086e74b42c9473df8b82449643a4e2fbb05cf8b1b41acec44fe9";
        String serverHelloDoneHex = "0e000000";
        String clientKeyExchangeHex = "100000801a4dc552ddd7e1e25dbaff38dd447b3a6fdc85120e2f760fefdab88e5adbbc710f3d0843f07c9f4f5ac01bc4cea02c4030c272074aa04b1b80a71123b73ea4efbe928b54a83fe4b39472bf66a953c7dc11cfb13ea08f92047996799ce702eb72a7c69bdfd98b91a09bcb836414752d93d3641740f8ed5cfff682225434052230";
        String finishedHex = "14000024ca89059c0d65ae7d5e0c11d99e7de49f830776fa43be27550285015fe254946754b8306f";

        context.setSelectedCipherSuite(CipherSuite.TLS_RSA_WITH_NULL_MD5);
        context.setSelectedProtocolVersion(ProtocolVersion.SSL3);
        context.setMasterSecret(ArrayConverter
                .hexStringToByteArray("91709DA9667796D3B0EFB3C0E920279A5F2EB76F4B9C84E2E89A2A4BF236CB8BE64AAA53CA30A3CF29B563B246DF7FFC"));

        registerPreviousMessages(context, clientHelloHex, serverHelloHex, certificateHex, serverHelloDoneHex,
                clientKeyExchangeHex);

        preparator.prepare();

        @SuppressWarnings("unchecked")
        ProtocolMessageHandler<FinishedMessage> handler = message.getHandler(context);
        byte[] protocolMessageBytes = handler.prepareMessage(message);
        Assert.assertEquals(ArrayConverter.hexStringToByteArray(finishedHex).length, protocolMessageBytes.length);
        Assert.assertArrayEquals(ArrayConverter.hexStringToByteArray(finishedHex), protocolMessageBytes);
    }

    /**
     * Test of prepareHandshakeMessageContents method for TLS 1.3, of class
     * FinishedMessagePreparator.
     */
    @Test
    public void testPrepareTLS13() {
        context.setSelectedCipherSuite(CipherSuite.TLS_AES_128_GCM_SHA256);
        context.setSelectedProtocolVersion(ProtocolVersion.TLS13);
        context.setConnection(new OutboundConnection());
        context.setClientHandshakeTrafficSecret(ArrayConverter
                .hexStringToByteArray("2E9C9DD264A15D3C1EEC604A7C862934486764F94E35C0BA7E0B9494EAC06E82"));
        context.getDigest().setRawBytes(ArrayConverter.hexStringToByteArray("01010101010101010101010101010101"));
        preparator.prepare();
        assertArrayEquals(message.getVerifyData().getValue(),
                ArrayConverter.hexStringToByteArray("B4AB5C21316FD38E3605D62C9022062DA84D83214EBC7BCD4BE6B3DB1971AFCA"));
    }

    @Test
    public void testNoContextPrepare() {
        preparator.prepare();
    }

    private static void registerPreviousMessages(TlsContext context, String... handshakeMessageHex) {
        for (String hex : handshakeMessageHex) {
            byte[] bytes = ArrayConverter.hexStringToByteArray(hex);
            context.getDigest().append(bytes);
        }
    }
}<|MERGE_RESOLUTION|>--- conflicted
+++ resolved
@@ -8,31 +8,20 @@
  */
 package de.rub.nds.tlsattacker.core.protocol.preparator;
 
-import static org.junit.Assert.assertArrayEquals;
-
-import org.apache.logging.log4j.LogManager;
-import org.apache.logging.log4j.Logger;
-import org.junit.Assert;
-import org.junit.Before;
-import org.junit.Test;
-
 import de.rub.nds.modifiablevariable.util.ArrayConverter;
+import de.rub.nds.tlsattacker.core.connection.OutboundConnection;
 import de.rub.nds.tlsattacker.core.constants.CipherSuite;
 import de.rub.nds.tlsattacker.core.constants.PRFAlgorithm;
 import de.rub.nds.tlsattacker.core.constants.ProtocolVersion;
 import de.rub.nds.tlsattacker.core.protocol.handler.ProtocolMessageHandler;
 import de.rub.nds.tlsattacker.core.protocol.message.FinishedMessage;
-import de.rub.nds.tlsattacker.core.connection.OutboundConnection;
 import de.rub.nds.tlsattacker.core.state.TlsContext;
-<<<<<<< HEAD
 import org.apache.logging.log4j.LogManager;
 import org.apache.logging.log4j.Logger;
-import static org.junit.Assert.*;
+import org.junit.Assert;
+import static org.junit.Assert.assertArrayEquals;
 import org.junit.Before;
 import org.junit.Test;
-=======
-import de.rub.nds.tlsattacker.transport.ClientConnectionEnd;
->>>>>>> 2112d1f2
 
 /**
  *
@@ -66,11 +55,10 @@
         context.setPrfAlgorithm(PRFAlgorithm.TLS_PRF_SHA256);
         preparator.prepare();
         LOGGER.info(ArrayConverter.bytesToHexString(message.getVerifyData().getValue(), false));
+        // TODO Did not check if this is calculated correctly, just made sure it
+        // is set
         assertArrayEquals(ArrayConverter.hexStringToByteArray("232A2CCB976E313AAA8E0F7A"), message.getVerifyData()
-                .getValue());// TODO Did not check if
-                             // this is calculated
-        // correctly, just made sure it is set
-
+                .getValue());
     }
 
     @Test
