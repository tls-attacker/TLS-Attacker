/**
 * TLS-Attacker - A Modular Penetration Testing Framework for TLS
 *
 * Copyright 2014-2017 Ruhr University Bochum / Hackmanit GmbH
 *
 * Licensed under Apache License 2.0
 * http://www.apache.org/licenses/LICENSE-2.0
 */
package de.rub.nds.tlsattacker.core.protocol.preparator;

import de.rub.nds.modifiablevariable.util.ArrayConverter;
import de.rub.nds.tlsattacker.core.constants.CipherSuite;
import de.rub.nds.tlsattacker.core.constants.ProtocolVersion;
import de.rub.nds.tlsattacker.core.protocol.message.FinishedMessage;
import de.rub.nds.tlsattacker.core.workflow.TlsContext;
<<<<<<< HEAD
import de.rub.nds.modifiablevariable.util.ArrayConverter;
import de.rub.nds.tlsattacker.transport.ConnectionEnd;
=======
>>>>>>> 306cffd7
import org.apache.logging.log4j.LogManager;
import org.apache.logging.log4j.Logger;
import static org.junit.Assert.*;
import org.junit.Before;
import org.junit.Test;

/**
 *
 * @author Robert Merget - robert.merget@rub.de
 * @author Nurullah Erinola <nurullah.erinola@rub.de>
 */
public class FinishedMessagePreparatorTest {
    private static final Logger LOGGER = LogManager.getLogger(FinishedMessagePreparatorTest.class);

    private FinishedMessage message;
    private TlsContext context;
    private FinishedMessagePreparator preparator;

    @Before
    public void setUp() {
        message = new FinishedMessage();
        context = new TlsContext();
        preparator = new FinishedMessagePreparator(context, message);
    }

    /**
     * Test of prepareHandshakeMessageContents method, of class
     * FinishedMessagePreparator.
     */
    @Test
    public void testPrepare() {
        context.setSelectedCipherSuite(CipherSuite.TLS_RSA_WITH_AES_128_CBC_SHA);
        context.setSelectedProtocolVersion(ProtocolVersion.TLS12);
        context.setMasterSecret(ArrayConverter.hexStringToByteArray("AABBCCDDEEFF"));
        preparator.prepare();
        LOGGER.info(ArrayConverter.bytesToHexString(message.getVerifyData().getValue(), false));
        assertArrayEquals(ArrayConverter.hexStringToByteArray("232A2CCB976E313AAA8E0F7A"), message.getVerifyData()
                .getValue());// TODO Did not check if this is calculated
                             // correctly, just made sure it is set

    }

<<<<<<< HEAD
    /**
     * Test of prepareHandshakeMessageContents method for TLS 1.3, of class
     * FinishedMessagePreparator.
     */
    @Test
    public void testPrepareTLS13() {
        context.setSelectedCipherSuite(CipherSuite.TLS_AES_128_GCM_SHA256);
        context.setSelectedProtocolVersion(ProtocolVersion.TLS13);
        context.getConfig().setConnectionEnd(ConnectionEnd.CLIENT);
        context.setClientHandshakeTrafficSecret(ArrayConverter
                .hexStringToByteArray("2E9C9DD264A15D3C1EEC604A7C862934486764F94E35C0BA7E0B9494EAC06E82"));
        context.getDigest().setRawBytes(ArrayConverter.hexStringToByteArray("01010101010101010101010101010101"));
        preparator.prepare();
        assertArrayEquals(message.getVerifyData().getValue(),
                ArrayConverter.hexStringToByteArray("B4AB5C21316FD38E3605D62C9022062DA84D83214EBC7BCD4BE6B3DB1971AFCA"));
    }

    private static final Logger LOGGER = LogManager.getLogger(FinishedMessagePreparatorTest.class);
=======
>>>>>>> 306cffd7
}<|MERGE_RESOLUTION|>--- conflicted
+++ resolved
@@ -13,11 +13,7 @@
 import de.rub.nds.tlsattacker.core.constants.ProtocolVersion;
 import de.rub.nds.tlsattacker.core.protocol.message.FinishedMessage;
 import de.rub.nds.tlsattacker.core.workflow.TlsContext;
-<<<<<<< HEAD
-import de.rub.nds.modifiablevariable.util.ArrayConverter;
 import de.rub.nds.tlsattacker.transport.ConnectionEnd;
-=======
->>>>>>> 306cffd7
 import org.apache.logging.log4j.LogManager;
 import org.apache.logging.log4j.Logger;
 import static org.junit.Assert.*;
@@ -60,7 +56,6 @@
 
     }
 
-<<<<<<< HEAD
     /**
      * Test of prepareHandshakeMessageContents method for TLS 1.3, of class
      * FinishedMessagePreparator.
@@ -78,7 +73,4 @@
                 ArrayConverter.hexStringToByteArray("B4AB5C21316FD38E3605D62C9022062DA84D83214EBC7BCD4BE6B3DB1971AFCA"));
     }
 
-    private static final Logger LOGGER = LogManager.getLogger(FinishedMessagePreparatorTest.class);
-=======
->>>>>>> 306cffd7
 }