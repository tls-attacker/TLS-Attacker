/**
 * TLS-Attacker - A Modular Penetration Testing Framework for TLS
 *
 * Copyright 2014-2017 Ruhr University Bochum / Hackmanit GmbH
 *
 * Licensed under Apache License 2.0
 * http://www.apache.org/licenses/LICENSE-2.0
 */
package de.rub.nds.tlsattacker.core.record.cipher;

import de.rub.nds.tlsattacker.core.connection.AliasedConnection;
import de.rub.nds.tlsattacker.core.connection.InboundConnection;
import de.rub.nds.tlsattacker.core.connection.OutboundConnection;
import de.rub.nds.tlsattacker.core.constants.AlgorithmResolver;
import de.rub.nds.tlsattacker.core.constants.CipherSuite;
import de.rub.nds.tlsattacker.core.constants.CipherType;
import de.rub.nds.tlsattacker.core.constants.ProtocolVersion;
import de.rub.nds.tlsattacker.core.exceptions.CryptoException;
import de.rub.nds.tlsattacker.core.record.cipher.cryptohelper.KeySetGenerator;
import de.rub.nds.tlsattacker.core.state.TlsContext;
import de.rub.nds.tlsattacker.util.UnlimitedStrengthEnabler;
import java.security.NoSuchAlgorithmException;
import java.security.Security;
import org.bouncycastle.jce.provider.BouncyCastleProvider;
import org.junit.Before;
import org.junit.Test;

public class RecordStreamCipherTest {

    private TlsContext context;

    public RecordStreamCipherTest() {
    }

    @Before
    public void setUp() {
        context = new TlsContext();
        Security.addProvider(new BouncyCastleProvider());
        UnlimitedStrengthEnabler.enable();
    }

    // TODO check why cipher.contains("WITH_NULL") in
    // AlgorithmResolver.getCipherType(suite) is always assocaited with STREAM
    @Test
    public void testConstructors() throws NoSuchAlgorithmException, CryptoException {
        // This test just checks that the init() method will not break
        context.setClientRandom(new byte[] { 0 });
        context.setServerRandom(new byte[] { 0 });
        context.setMasterSecret(new byte[] { 0 });
        AliasedConnection[] connections = new AliasedConnection[] { new InboundConnection(), new OutboundConnection() };
        for (CipherSuite suite : CipherSuite.values()) {
            if (!suite.isGrease() && !suite.isSCSV() && !suite.name().contains("WITH_NULL_NULL")
                    && !suite.name().contains("CHACHA20_POLY1305")
                    && AlgorithmResolver.getCipherType(suite) == CipherType.STREAM
<<<<<<< HEAD
                    && !suite.name().contains("FORTEZZA") && !suite.name().contains("GOST")
                    && !suite.name().contains("ARIA")) {
=======
                    && !suite.name().contains("FORTEZZA") && !suite.name().contains("ARIA")) {
                System.out.println(suite);
>>>>>>> ff6524e6
                context.setSelectedCipherSuite(suite);
                for (AliasedConnection con : connections) {
                    context.setConnection(con);
                    for (ProtocolVersion version : ProtocolVersion.values()) {
                        if (version == ProtocolVersion.SSL2 || version.isTLS13()) {
                            continue;
                        }
                        if (!suite.isSupportedInProtocol(version)) {
                            continue;
                        }
                        context.setSelectedProtocolVersion(version);
                        @SuppressWarnings("unused")
                        RecordStreamCipher cipher = new RecordStreamCipher(context,
                                KeySetGenerator.generateKeySet(context));
                    }
                }
            }
        }
    }

}<|MERGE_RESOLUTION|>--- conflicted
+++ resolved
@@ -52,13 +52,7 @@
             if (!suite.isGrease() && !suite.isSCSV() && !suite.name().contains("WITH_NULL_NULL")
                     && !suite.name().contains("CHACHA20_POLY1305")
                     && AlgorithmResolver.getCipherType(suite) == CipherType.STREAM
-<<<<<<< HEAD
-                    && !suite.name().contains("FORTEZZA") && !suite.name().contains("GOST")
-                    && !suite.name().contains("ARIA")) {
-=======
                     && !suite.name().contains("FORTEZZA") && !suite.name().contains("ARIA")) {
-                System.out.println(suite);
->>>>>>> ff6524e6
                 context.setSelectedCipherSuite(suite);
                 for (AliasedConnection con : connections) {
                     context.setConnection(con);
