--- conflicted
+++ resolved
@@ -72,16 +72,10 @@
                         }
                         context.setSelectedProtocolVersion(version);
                         @SuppressWarnings("unused")
-<<<<<<< HEAD
-                        RecordStreamCipher cipher =
-                            new RecordStreamCipher(context, context.getChooser().getSelectedProtocolVersion(),
-                                context.getChooser().getSelectedCipherSuite(), KeySetGenerator.generateKeySet(context));
-=======
                         RecordStreamCipher cipher = new RecordStreamCipher(context,
                             new CipherState(context.getChooser().getSelectedProtocolVersion(),
                                 context.getChooser().getSelectedCipherSuite(), KeySetGenerator.generateKeySet(context),
                                 context.isExtensionNegotiated(ExtensionType.ENCRYPT_THEN_MAC)));
->>>>>>> bbeac9c9
                     }
                 }
             }
@@ -103,29 +97,19 @@
         keySet.setServerWriteKey(new byte[16]); // ServerSide is not used
         keySet.setServerWriteMacSecret(ArrayConverter.hexStringToByteArray("DEADBEEFC0FEDEADBEEFC0FEDEADBEEFC0FEDEAD"));
 
-<<<<<<< HEAD
-        RecordStreamCipher cipher = new RecordStreamCipher(context, context.getChooser().getSelectedProtocolVersion(),
-            context.getChooser().getSelectedCipherSuite(), keySet);
-=======
         RecordStreamCipher cipher = new RecordStreamCipher(context,
             new CipherState(context.getChooser().getSelectedProtocolVersion(),
                 context.getChooser().getSelectedCipherSuite(), keySet,
                 context.isExtensionNegotiated(ExtensionType.ENCRYPT_THEN_MAC)));
->>>>>>> bbeac9c9
 
         assertArrayEquals(ArrayConverter.hexStringToByteArray("740b1374aac883ec9171730684b9f7bf84c56cc1"),
             cipher.calculateMac(data, context.getConnection().getLocalConnectionEndType()));
 
         context.setConnection(new InboundConnection());
-<<<<<<< HEAD
-        cipher = new RecordStreamCipher(context, context.getChooser().getSelectedProtocolVersion(),
-            context.getChooser().getSelectedCipherSuite(), keySet);
-=======
         cipher = new RecordStreamCipher(context,
             new CipherState(context.getChooser().getSelectedProtocolVersion(),
                 context.getChooser().getSelectedCipherSuite(), keySet,
                 context.isExtensionNegotiated(ExtensionType.ENCRYPT_THEN_MAC)));
->>>>>>> bbeac9c9
 
         assertArrayEquals(ArrayConverter.hexStringToByteArray("740b1374aac883ec9171730684b9f7bf84c56cc1"),
             cipher.calculateMac(data, context.getConnection().getLocalConnectionEndType()));
@@ -147,29 +131,19 @@
         keySet.setServerWriteKey(new byte[16]); // ServerSide is not used
         keySet.setServerWriteMacSecret(ArrayConverter.hexStringToByteArray("DEADBEEFC0FEDEADBEEFC0FEDEADBEEFC0FEDEAD"));
 
-<<<<<<< HEAD
-        RecordStreamCipher cipher = new RecordStreamCipher(context, context.getChooser().getSelectedProtocolVersion(),
-            context.getChooser().getSelectedCipherSuite(), keySet);
-=======
         RecordStreamCipher cipher = new RecordStreamCipher(context,
             new CipherState(context.getChooser().getSelectedProtocolVersion(),
                 context.getChooser().getSelectedCipherSuite(), keySet,
                 context.isExtensionNegotiated(ExtensionType.ENCRYPT_THEN_MAC)));
->>>>>>> bbeac9c9
 
         assertArrayEquals(ArrayConverter.hexStringToByteArray("6af39a238e82675131e6a383f801674e"),
             cipher.calculateMac(data, context.getConnection().getLocalConnectionEndType()));
 
         context.setConnection(new InboundConnection());
-<<<<<<< HEAD
-        cipher = new RecordStreamCipher(context, context.getChooser().getSelectedProtocolVersion(),
-            context.getChooser().getSelectedCipherSuite(), keySet);
-=======
         cipher = new RecordStreamCipher(context,
             new CipherState(context.getChooser().getSelectedProtocolVersion(),
                 context.getChooser().getSelectedCipherSuite(), keySet,
                 context.isExtensionNegotiated(ExtensionType.ENCRYPT_THEN_MAC)));
->>>>>>> bbeac9c9
 
         assertArrayEquals(ArrayConverter.hexStringToByteArray("6af39a238e82675131e6a383f801674e"),
             cipher.calculateMac(data, context.getConnection().getLocalConnectionEndType()));
@@ -197,15 +171,10 @@
         keySet.setServerWriteKey(new byte[16]); // ServerSide is not used
         keySet.setServerWriteMacSecret(new byte[20]); // ServerSide is not used
 
-<<<<<<< HEAD
-        RecordStreamCipher cipher = new RecordStreamCipher(context, context.getChooser().getSelectedProtocolVersion(),
-            context.getChooser().getSelectedCipherSuite(), keySet);
-=======
         RecordStreamCipher cipher = new RecordStreamCipher(context,
             new CipherState(context.getChooser().getSelectedProtocolVersion(),
                 context.getChooser().getSelectedCipherSuite(), keySet,
                 context.isExtensionNegotiated(ExtensionType.ENCRYPT_THEN_MAC)));
->>>>>>> bbeac9c9
 
         Record record = new Record();
         record.setContentType(ProtocolMessageType.HANDSHAKE.getValue());
@@ -273,13 +242,9 @@
         keySet.setServerWriteMacSecret(new byte[20]); // ServerSide is not used
 
         RecordStreamCipher plaintext = new RecordStreamCipher(context,
-<<<<<<< HEAD
-            context.getChooser().getSelectedProtocolVersion(), context.getChooser().getSelectedCipherSuite(), keySet);
-=======
-            new CipherState(context.getChooser().getSelectedProtocolVersion(),
-                context.getChooser().getSelectedCipherSuite(), keySet,
-                context.isExtensionNegotiated(ExtensionType.ENCRYPT_THEN_MAC)));
->>>>>>> bbeac9c9
+            new CipherState(context.getChooser().getSelectedProtocolVersion(),
+                context.getChooser().getSelectedCipherSuite(), keySet,
+                context.isExtensionNegotiated(ExtensionType.ENCRYPT_THEN_MAC)));
 
         Record record = new Record();
         record.setContentType(ProtocolMessageType.HANDSHAKE.getValue());
@@ -344,15 +309,10 @@
         keySet.setServerWriteKey(new byte[16]); // ServerSide is not used
         keySet.setServerWriteMacSecret(new byte[20]); // ServerSide is not used
 
-<<<<<<< HEAD
-        RecordStreamCipher cipher = new RecordStreamCipher(context, context.getChooser().getSelectedProtocolVersion(),
-            context.getChooser().getSelectedCipherSuite(), keySet);
-=======
         RecordStreamCipher cipher = new RecordStreamCipher(context,
             new CipherState(context.getChooser().getSelectedProtocolVersion(),
                 context.getChooser().getSelectedCipherSuite(), keySet,
                 context.isExtensionNegotiated(ExtensionType.ENCRYPT_THEN_MAC)));
->>>>>>> bbeac9c9
 
         Record record = new Record();
         record.setContentType(ProtocolMessageType.HANDSHAKE.getValue());
@@ -417,13 +377,9 @@
         keySet.setServerWriteMacSecret(new byte[20]); // ServerSide is not used
 
         RecordStreamCipher plaintext = new RecordStreamCipher(context,
-<<<<<<< HEAD
-            context.getChooser().getSelectedProtocolVersion(), context.getChooser().getSelectedCipherSuite(), keySet);
-=======
-            new CipherState(context.getChooser().getSelectedProtocolVersion(),
-                context.getChooser().getSelectedCipherSuite(), keySet,
-                context.isExtensionNegotiated(ExtensionType.ENCRYPT_THEN_MAC)));
->>>>>>> bbeac9c9
+            new CipherState(context.getChooser().getSelectedProtocolVersion(),
+                context.getChooser().getSelectedCipherSuite(), keySet,
+                context.isExtensionNegotiated(ExtensionType.ENCRYPT_THEN_MAC)));
 
         Record record = new Record();
         record.setContentType(ProtocolMessageType.HANDSHAKE.getValue());
@@ -481,15 +437,10 @@
         keySet.setServerWriteKey(new byte[16]); // ServerSide is not used
         keySet.setServerWriteMacSecret(new byte[20]); // ServerSide is not used
 
-<<<<<<< HEAD
-        RecordStreamCipher cipher = new RecordStreamCipher(context, context.getChooser().getSelectedProtocolVersion(),
-            context.getChooser().getSelectedCipherSuite(), keySet);
-=======
         RecordStreamCipher cipher = new RecordStreamCipher(context,
             new CipherState(context.getChooser().getSelectedProtocolVersion(),
                 context.getChooser().getSelectedCipherSuite(), keySet,
                 context.isExtensionNegotiated(ExtensionType.ENCRYPT_THEN_MAC)));
->>>>>>> bbeac9c9
 
         Record record = new Record();
         record.setContentType(ProtocolMessageType.HANDSHAKE.getValue());
@@ -596,13 +547,9 @@
         keySet.setServerWriteMacSecret(new byte[20]); // ServerSide is not used
 
         RecordStreamCipher plaintext = new RecordStreamCipher(context,
-<<<<<<< HEAD
-            context.getChooser().getSelectedProtocolVersion(), context.getChooser().getSelectedCipherSuite(), keySet);
-=======
-            new CipherState(context.getChooser().getSelectedProtocolVersion(),
-                context.getChooser().getSelectedCipherSuite(), keySet,
-                context.isExtensionNegotiated(ExtensionType.ENCRYPT_THEN_MAC)));
->>>>>>> bbeac9c9
+            new CipherState(context.getChooser().getSelectedProtocolVersion(),
+                context.getChooser().getSelectedCipherSuite(), keySet,
+                context.isExtensionNegotiated(ExtensionType.ENCRYPT_THEN_MAC)));
 
         Record record = new Record();
         record.setContentType(ProtocolMessageType.HANDSHAKE.getValue());
@@ -702,15 +649,10 @@
         keySet.setServerWriteKey(new byte[16]); // ServerSide is not used
         keySet.setServerWriteMacSecret(new byte[20]); // ServerSide is not used
 
-<<<<<<< HEAD
-        RecordStreamCipher cipher = new RecordStreamCipher(context, context.getChooser().getSelectedProtocolVersion(),
-            context.getChooser().getSelectedCipherSuite(), keySet);
-=======
         RecordStreamCipher cipher = new RecordStreamCipher(context,
             new CipherState(context.getChooser().getSelectedProtocolVersion(),
                 context.getChooser().getSelectedCipherSuite(), keySet,
                 context.isExtensionNegotiated(ExtensionType.ENCRYPT_THEN_MAC)));
->>>>>>> bbeac9c9
 
         Record record = new Record();
         record.setContentType(ProtocolMessageType.HANDSHAKE.getValue());
@@ -811,13 +753,9 @@
         keySet.setServerWriteMacSecret(new byte[20]); // ServerSide is not used
 
         RecordStreamCipher plaintext = new RecordStreamCipher(context,
-<<<<<<< HEAD
-            context.getChooser().getSelectedProtocolVersion(), context.getChooser().getSelectedCipherSuite(), keySet);
-=======
-            new CipherState(context.getChooser().getSelectedProtocolVersion(),
-                context.getChooser().getSelectedCipherSuite(), keySet,
-                context.isExtensionNegotiated(ExtensionType.ENCRYPT_THEN_MAC)));
->>>>>>> bbeac9c9
+            new CipherState(context.getChooser().getSelectedProtocolVersion(),
+                context.getChooser().getSelectedCipherSuite(), keySet,
+                context.isExtensionNegotiated(ExtensionType.ENCRYPT_THEN_MAC)));
 
         Record record = new Record();
         record.setContentType(ProtocolMessageType.HANDSHAKE.getValue());
@@ -918,15 +856,10 @@
         keySet.setServerWriteKey(new byte[16]); // ServerSide is not used
         keySet.setServerWriteMacSecret(new byte[20]); // ServerSide is not used
 
-<<<<<<< HEAD
-        RecordStreamCipher cipher = new RecordStreamCipher(context, context.getChooser().getSelectedProtocolVersion(),
-            context.getChooser().getSelectedCipherSuite(), keySet);
-=======
         RecordStreamCipher cipher = new RecordStreamCipher(context,
             new CipherState(context.getChooser().getSelectedProtocolVersion(),
                 context.getChooser().getSelectedCipherSuite(), keySet,
                 context.isExtensionNegotiated(ExtensionType.ENCRYPT_THEN_MAC)));
->>>>>>> bbeac9c9
 
         Record record = new Record();
         record.setContentType(ProtocolMessageType.HANDSHAKE.getValue());
@@ -1034,13 +967,9 @@
         keySet.setServerWriteMacSecret(new byte[20]); // ServerSide is not used
 
         RecordStreamCipher plaintext = new RecordStreamCipher(context,
-<<<<<<< HEAD
-            context.getChooser().getSelectedProtocolVersion(), context.getChooser().getSelectedCipherSuite(), keySet);
-=======
-            new CipherState(context.getChooser().getSelectedProtocolVersion(),
-                context.getChooser().getSelectedCipherSuite(), keySet,
-                context.isExtensionNegotiated(ExtensionType.ENCRYPT_THEN_MAC)));
->>>>>>> bbeac9c9
+            new CipherState(context.getChooser().getSelectedProtocolVersion(),
+                context.getChooser().getSelectedCipherSuite(), keySet,
+                context.isExtensionNegotiated(ExtensionType.ENCRYPT_THEN_MAC)));
 
         Record record = new Record();
         record.setContentType(ProtocolMessageType.HANDSHAKE.getValue());
@@ -1145,15 +1074,10 @@
         keySet.setServerWriteKey(new byte[16]); // ServerSide is not used
         keySet.setServerWriteMacSecret(new byte[20]); // ServerSide is not used
 
-<<<<<<< HEAD
-        RecordStreamCipher cipher = new RecordStreamCipher(context, context.getChooser().getSelectedProtocolVersion(),
-            context.getChooser().getSelectedCipherSuite(), keySet);
-=======
         RecordStreamCipher cipher = new RecordStreamCipher(context,
             new CipherState(context.getChooser().getSelectedProtocolVersion(),
                 context.getChooser().getSelectedCipherSuite(), keySet,
                 context.isExtensionNegotiated(ExtensionType.ENCRYPT_THEN_MAC)));
->>>>>>> bbeac9c9
 
         Record record = new Record();
         record.setContentType(ProtocolMessageType.HANDSHAKE.getValue());
@@ -1255,13 +1179,9 @@
         keySet.setServerWriteMacSecret(new byte[20]); // ServerSide is not used
 
         RecordStreamCipher plaintext = new RecordStreamCipher(context,
-<<<<<<< HEAD
-            context.getChooser().getSelectedProtocolVersion(), context.getChooser().getSelectedCipherSuite(), keySet);
-=======
-            new CipherState(context.getChooser().getSelectedProtocolVersion(),
-                context.getChooser().getSelectedCipherSuite(), keySet,
-                context.isExtensionNegotiated(ExtensionType.ENCRYPT_THEN_MAC)));
->>>>>>> bbeac9c9
+            new CipherState(context.getChooser().getSelectedProtocolVersion(),
+                context.getChooser().getSelectedCipherSuite(), keySet,
+                context.isExtensionNegotiated(ExtensionType.ENCRYPT_THEN_MAC)));
 
         Record record = new Record();
         record.setContentType(ProtocolMessageType.HANDSHAKE.getValue());
@@ -1362,15 +1282,10 @@
         keySet.setServerWriteKey(new byte[16]); // ServerSide is not used
         keySet.setServerWriteMacSecret(new byte[20]); // ServerSide is not used
 
-<<<<<<< HEAD
-        RecordStreamCipher cipher = new RecordStreamCipher(context, context.getChooser().getSelectedProtocolVersion(),
-            context.getChooser().getSelectedCipherSuite(), keySet);
-=======
         RecordStreamCipher cipher = new RecordStreamCipher(context,
             new CipherState(context.getChooser().getSelectedProtocolVersion(),
                 context.getChooser().getSelectedCipherSuite(), keySet,
                 context.isExtensionNegotiated(ExtensionType.ENCRYPT_THEN_MAC)));
->>>>>>> bbeac9c9
 
         Record record = new Record();
         record.setContentType(ProtocolMessageType.HANDSHAKE.getValue());
@@ -1478,13 +1393,9 @@
         keySet.setServerWriteMacSecret(new byte[20]); // ServerSide is not used
 
         RecordStreamCipher plaintext = new RecordStreamCipher(context,
-<<<<<<< HEAD
-            context.getChooser().getSelectedProtocolVersion(), context.getChooser().getSelectedCipherSuite(), keySet);
-=======
-            new CipherState(context.getChooser().getSelectedProtocolVersion(),
-                context.getChooser().getSelectedCipherSuite(), keySet,
-                context.isExtensionNegotiated(ExtensionType.ENCRYPT_THEN_MAC)));
->>>>>>> bbeac9c9
+            new CipherState(context.getChooser().getSelectedProtocolVersion(),
+                context.getChooser().getSelectedCipherSuite(), keySet,
+                context.isExtensionNegotiated(ExtensionType.ENCRYPT_THEN_MAC)));
 
         Record record = new Record();
         record.setContentType(ProtocolMessageType.HANDSHAKE.getValue());
@@ -1589,15 +1500,10 @@
         keySet.setServerWriteKey(new byte[16]); // ServerSide is not used
         keySet.setServerWriteMacSecret(new byte[20]); // ServerSide is not used
 
-<<<<<<< HEAD
-        RecordStreamCipher cipher = new RecordStreamCipher(context, context.getChooser().getSelectedProtocolVersion(),
-            context.getChooser().getSelectedCipherSuite(), keySet);
-=======
         RecordStreamCipher cipher = new RecordStreamCipher(context,
             new CipherState(context.getChooser().getSelectedProtocolVersion(),
                 context.getChooser().getSelectedCipherSuite(), keySet,
                 context.isExtensionNegotiated(ExtensionType.ENCRYPT_THEN_MAC)));
->>>>>>> bbeac9c9
 
         Record record = new Record();
         record.setContentType(ProtocolMessageType.HANDSHAKE.getValue());
@@ -1699,13 +1605,9 @@
         keySet.setServerWriteMacSecret(new byte[20]); // ServerSide is not used
 
         RecordStreamCipher plaintext = new RecordStreamCipher(context,
-<<<<<<< HEAD
-            context.getChooser().getSelectedProtocolVersion(), context.getChooser().getSelectedCipherSuite(), keySet);
-=======
-            new CipherState(context.getChooser().getSelectedProtocolVersion(),
-                context.getChooser().getSelectedCipherSuite(), keySet,
-                context.isExtensionNegotiated(ExtensionType.ENCRYPT_THEN_MAC)));
->>>>>>> bbeac9c9
+            new CipherState(context.getChooser().getSelectedProtocolVersion(),
+                context.getChooser().getSelectedCipherSuite(), keySet,
+                context.isExtensionNegotiated(ExtensionType.ENCRYPT_THEN_MAC)));
 
         Record record = new Record();
         record.setContentType(ProtocolMessageType.HANDSHAKE.getValue());
@@ -1805,15 +1707,10 @@
         keySet.setServerWriteKey(new byte[16]); // ServerSide is not used
         keySet.setServerWriteMacSecret(new byte[20]); // ServerSide is not used
 
-<<<<<<< HEAD
-        RecordStreamCipher cipher = new RecordStreamCipher(context, context.getChooser().getSelectedProtocolVersion(),
-            context.getChooser().getSelectedCipherSuite(), keySet);
-=======
         RecordStreamCipher cipher = new RecordStreamCipher(context,
             new CipherState(context.getChooser().getSelectedProtocolVersion(),
                 context.getChooser().getSelectedCipherSuite(), keySet,
                 context.isExtensionNegotiated(ExtensionType.ENCRYPT_THEN_MAC)));
->>>>>>> bbeac9c9
 
         Record record = new Record();
         record.setContentType(ProtocolMessageType.HANDSHAKE.getValue());
@@ -1921,13 +1818,9 @@
         keySet.setServerWriteMacSecret(new byte[20]); // ServerSide is not used
 
         RecordStreamCipher plaintext = new RecordStreamCipher(context,
-<<<<<<< HEAD
-            context.getChooser().getSelectedProtocolVersion(), context.getChooser().getSelectedCipherSuite(), keySet);
-=======
-            new CipherState(context.getChooser().getSelectedProtocolVersion(),
-                context.getChooser().getSelectedCipherSuite(), keySet,
-                context.isExtensionNegotiated(ExtensionType.ENCRYPT_THEN_MAC)));
->>>>>>> bbeac9c9
+            new CipherState(context.getChooser().getSelectedProtocolVersion(),
+                context.getChooser().getSelectedCipherSuite(), keySet,
+                context.isExtensionNegotiated(ExtensionType.ENCRYPT_THEN_MAC)));
 
         Record record = new Record();
         record.setContentType(ProtocolMessageType.HANDSHAKE.getValue());
@@ -2031,15 +1924,10 @@
         keySet.setServerWriteKey(new byte[16]); // ServerSide is not used
         keySet.setServerWriteMacSecret(new byte[20]); // ServerSide is not used
 
-<<<<<<< HEAD
-        RecordStreamCipher cipher = new RecordStreamCipher(context, context.getChooser().getSelectedProtocolVersion(),
-            context.getChooser().getSelectedCipherSuite(), keySet);
-=======
         RecordStreamCipher cipher = new RecordStreamCipher(context,
             new CipherState(context.getChooser().getSelectedProtocolVersion(),
                 context.getChooser().getSelectedCipherSuite(), keySet,
                 context.isExtensionNegotiated(ExtensionType.ENCRYPT_THEN_MAC)));
->>>>>>> bbeac9c9
 
         Record record = new Record();
         record.setContentType(ProtocolMessageType.HANDSHAKE.getValue());
@@ -2141,13 +2029,9 @@
         keySet.setServerWriteMacSecret(new byte[20]); // ServerSide is not used
 
         RecordStreamCipher plaintext = new RecordStreamCipher(context,
-<<<<<<< HEAD
-            context.getChooser().getSelectedProtocolVersion(), context.getChooser().getSelectedCipherSuite(), keySet);
-=======
-            new CipherState(context.getChooser().getSelectedProtocolVersion(),
-                context.getChooser().getSelectedCipherSuite(), keySet,
-                context.isExtensionNegotiated(ExtensionType.ENCRYPT_THEN_MAC)));
->>>>>>> bbeac9c9
+            new CipherState(context.getChooser().getSelectedProtocolVersion(),
+                context.getChooser().getSelectedCipherSuite(), keySet,
+                context.isExtensionNegotiated(ExtensionType.ENCRYPT_THEN_MAC)));
 
         Record record = new Record();
         record.setContentType(ProtocolMessageType.HANDSHAKE.getValue());
@@ -2251,15 +2135,10 @@
         keySet.setServerWriteKey(new byte[16]); // ServerSide is not used
         keySet.setServerWriteMacSecret(new byte[20]); // ServerSide is not used
 
-<<<<<<< HEAD
-        RecordStreamCipher cipher = new RecordStreamCipher(context, context.getChooser().getSelectedProtocolVersion(),
-            context.getChooser().getSelectedCipherSuite(), keySet);
-=======
         RecordStreamCipher cipher = new RecordStreamCipher(context,
             new CipherState(context.getChooser().getSelectedProtocolVersion(),
                 context.getChooser().getSelectedCipherSuite(), keySet,
                 context.isExtensionNegotiated(ExtensionType.ENCRYPT_THEN_MAC)));
->>>>>>> bbeac9c9
 
         Record record = new Record();
         record.setContentType(ProtocolMessageType.HANDSHAKE.getValue());
@@ -2327,13 +2206,9 @@
         keySet.setServerWriteMacSecret(new byte[20]); // ServerSide is not used
 
         RecordStreamCipher plaintext = new RecordStreamCipher(context,
-<<<<<<< HEAD
-            context.getChooser().getSelectedProtocolVersion(), context.getChooser().getSelectedCipherSuite(), keySet);
-=======
-            new CipherState(context.getChooser().getSelectedProtocolVersion(),
-                context.getChooser().getSelectedCipherSuite(), keySet,
-                context.isExtensionNegotiated(ExtensionType.ENCRYPT_THEN_MAC)));
->>>>>>> bbeac9c9
+            new CipherState(context.getChooser().getSelectedProtocolVersion(),
+                context.getChooser().getSelectedCipherSuite(), keySet,
+                context.isExtensionNegotiated(ExtensionType.ENCRYPT_THEN_MAC)));
 
         Record record = new Record();
         record.setContentType(ProtocolMessageType.HANDSHAKE.getValue());
@@ -2402,15 +2277,10 @@
         keySet.setServerWriteKey(new byte[16]); // ServerSide is not used
         keySet.setServerWriteMacSecret(new byte[20]); // ServerSide is not used
 
-<<<<<<< HEAD
-        RecordStreamCipher cipher = new RecordStreamCipher(context, context.getChooser().getSelectedProtocolVersion(),
-            context.getChooser().getSelectedCipherSuite(), keySet);
-=======
         RecordStreamCipher cipher = new RecordStreamCipher(context,
             new CipherState(context.getChooser().getSelectedProtocolVersion(),
                 context.getChooser().getSelectedCipherSuite(), keySet,
                 context.isExtensionNegotiated(ExtensionType.ENCRYPT_THEN_MAC)));
->>>>>>> bbeac9c9
 
         Record record = new Record();
         record.setContentType(ProtocolMessageType.HANDSHAKE.getValue());
@@ -2475,13 +2345,9 @@
         keySet.setServerWriteMacSecret(new byte[20]); // ServerSide is not used
 
         RecordStreamCipher plaintext = new RecordStreamCipher(context,
-<<<<<<< HEAD
-            context.getChooser().getSelectedProtocolVersion(), context.getChooser().getSelectedCipherSuite(), keySet);
-=======
-            new CipherState(context.getChooser().getSelectedProtocolVersion(),
-                context.getChooser().getSelectedCipherSuite(), keySet,
-                context.isExtensionNegotiated(ExtensionType.ENCRYPT_THEN_MAC)));
->>>>>>> bbeac9c9
+            new CipherState(context.getChooser().getSelectedProtocolVersion(),
+                context.getChooser().getSelectedCipherSuite(), keySet,
+                context.isExtensionNegotiated(ExtensionType.ENCRYPT_THEN_MAC)));
 
         Record record = new Record();
         record.setContentType(ProtocolMessageType.HANDSHAKE.getValue());
