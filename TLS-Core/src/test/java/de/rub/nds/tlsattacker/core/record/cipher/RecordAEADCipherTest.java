--- conflicted
+++ resolved
@@ -13,12 +13,9 @@
 import de.rub.nds.tlsattacker.core.connection.OutboundConnection;
 import de.rub.nds.tlsattacker.core.constants.CipherSuite;
 import de.rub.nds.tlsattacker.core.constants.ProtocolVersion;
-<<<<<<< HEAD
 import de.rub.nds.tlsattacker.core.record.cipher.cryptohelper.EncryptionRequest;
 import de.rub.nds.tlsattacker.core.record.cipher.cryptohelper.KeySetGenerator;
-=======
 import de.rub.nds.tlsattacker.core.constants.Tls13KeySetType;
->>>>>>> ed0cd341
 import de.rub.nds.tlsattacker.core.state.TlsContext;
 import java.security.NoSuchAlgorithmException;
 import java.security.Security;
@@ -55,12 +52,8 @@
      */
     @Test
     public void testEncrypt() throws NoSuchAlgorithmException {
-<<<<<<< HEAD
+        context.setActiveServerKeySetType(Tls13KeySetType.HANDSHAKE_TRAFFIC_SECRETS);
         context.setConnection(new InboundConnection());
-=======
-        context.setConnectionEnd(new ServerConnectionEnd());
-        context.setActiveServerKeySetType(Tls13KeySetType.HANDSHAKE_TRAFFIC_SECRETS);
->>>>>>> ed0cd341
         this.cipher = new RecordAEADCipher(context, KeySetGenerator.generateKeySet(context));
         byte[] plaintext = ArrayConverter.hexStringToByteArray("08000002000016");
         byte[] ciphertext = cipher.encrypt(new EncryptionRequest(plaintext)).getCompleteEncryptedCipherText();
@@ -76,12 +69,8 @@
      */
     @Test
     public void testDecrypt() throws NoSuchAlgorithmException {
-<<<<<<< HEAD
+        context.setActiveClientKeySetType(Tls13KeySetType.HANDSHAKE_TRAFFIC_SECRETS);
         context.setConnection(new OutboundConnection());
-=======
-        context.setConnectionEnd(new ClientConnectionEnd());
-        context.setActiveClientKeySetType(Tls13KeySetType.HANDSHAKE_TRAFFIC_SECRETS);
->>>>>>> ed0cd341
         this.cipher = new RecordAEADCipher(context, KeySetGenerator.generateKeySet(context));
         byte[] ciphertext = ArrayConverter.hexStringToByteArray("1BB3293A919E0D66F145AE830488E8D89BE5EC16688229");
         byte[] plaintext = cipher.decrypt(ciphertext);
