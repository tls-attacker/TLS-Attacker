--- conflicted
+++ resolved
@@ -186,18 +186,6 @@
     }
 
     @Test
-<<<<<<< HEAD
-    public void testDecrypt() throws NoSuchAlgorithmException, CryptoException {
-        context.setActiveClientKeySetType(Tls13KeySetType.HANDSHAKE_TRAFFIC_SECRETS);
-        context.setConnection(new OutboundConnection());
-        this.cipher = new RecordAEADCipher(context, KeySetGenerator.generateKeySet(context));
-        byte[] ciphertext = ArrayConverter.hexStringToByteArray("1BB3293A919E0D66F145AE830488E8D89BE5EC16688229");
-        byte[] plaintext = cipher.decrypt(
-                new DecryptionRequest(null, ciphertext, context.getChooser().getConnectionEndType()))
-                .getDecryptedCipherText();
-        byte[] plaintext_correct = ArrayConverter.hexStringToByteArray("08000002000016");
-        assertArrayEquals(plaintext, plaintext_correct);
-=======
     public void testEncryptGcmClient() throws NoSuchAlgorithmException, CryptoException {
         context.setConnection(new InboundConnection());
         context.setSelectedCipherSuite(CipherSuite.TLS_RSA_WITH_AES_128_GCM_SHA256);
@@ -262,7 +250,6 @@
                 ArrayConverter
                         .hexStringToByteArray("000000000000000077D85417660273BBA5F220778CC117ECB7AAC7F46B0E07A8679215363031E912DA4494F0E8BEA216DEA10FBB5AF87DF49E75EA206892A1A0"),
                 record.getProtocolMessageBytes().getValue());
->>>>>>> 0e5c31d9
     }
 
     @Test
