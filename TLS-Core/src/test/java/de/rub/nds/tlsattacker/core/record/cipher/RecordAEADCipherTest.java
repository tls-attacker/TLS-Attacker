/**
 * TLS-Attacker - A Modular Penetration Testing Framework for TLS
 *
 * Copyright 2014-2021 Ruhr University Bochum, Paderborn University, Hackmanit GmbH
 *
 * Licensed under Apache License, Version 2.0
 * http://www.apache.org/licenses/LICENSE-2.0.txt
 */

package de.rub.nds.tlsattacker.core.record.cipher;

import de.rub.nds.modifiablevariable.util.ArrayConverter;
import de.rub.nds.tlsattacker.core.connection.InboundConnection;
import de.rub.nds.tlsattacker.core.connection.OutboundConnection;
import de.rub.nds.tlsattacker.core.constants.CipherSuite;
import de.rub.nds.tlsattacker.core.constants.ExtensionType;
import de.rub.nds.tlsattacker.core.constants.ProtocolMessageType;
import de.rub.nds.tlsattacker.core.constants.ProtocolVersion;
import de.rub.nds.tlsattacker.core.exceptions.CryptoException;
import de.rub.nds.tlsattacker.core.record.Record;
import de.rub.nds.tlsattacker.core.record.cipher.cryptohelper.KeySet;
import de.rub.nds.tlsattacker.core.state.TlsContext;
import de.rub.nds.tlsattacker.transport.ConnectionEndType;
import de.rub.nds.tlsattacker.util.UnlimitedStrengthEnabler;
import java.math.BigInteger;
import java.security.NoSuchAlgorithmException;
import java.security.Security;
import org.bouncycastle.jce.provider.BouncyCastleProvider;
import org.bouncycastle.util.test.TestRandomData;
import static org.junit.Assert.assertArrayEquals;
import static org.junit.Assert.assertNull;
import static org.junit.Assert.assertTrue;
import org.junit.Before;
import org.junit.Test;

public class RecordAEADCipherTest {

    private TlsContext context;
    private RecordAEADCipher cipher;

    public RecordAEADCipherTest() {
    }

    @Before
    public void setUp() {
        Security.addProvider(new BouncyCastleProvider());
        UnlimitedStrengthEnabler.enable();
        this.context = new TlsContext();
    }

    @Test
    public void testEncryptGcmServer() throws NoSuchAlgorithmException, CryptoException {
        context.setConnection(new OutboundConnection());
        context.setTalkingConnectionEndType(ConnectionEndType.SERVER);
        context.setSelectedCipherSuite(CipherSuite.TLS_RSA_WITH_AES_128_GCM_SHA256);
        context.setSelectedProtocolVersion(ProtocolVersion.TLS12);
        KeySet keySet = new KeySet();
        keySet
            .setClientWriteKey(ArrayConverter.hexStringToByteArray("65B7DA726864D4184D75A549BF5C06AB20867846AF4434CC"));
        keySet.setClientWriteMacSecret(new byte[0]);
        keySet.setClientWriteIv(ArrayConverter.hexStringToByteArray("11223344556677889900AABB"));
        // IV is not from key block
        keySet.setServerWriteIv(new byte[12]); // ServerSide is not used
        keySet.setServerWriteKey(new byte[16]); // ServerSide is not used
        keySet.setServerWriteMacSecret(new byte[0]); // ServerSide is not used
        context.setRandom(new TestRandomData(ArrayConverter.hexStringToByteArray("FFEEDDCC"))); // ExplicitIV
        byte[] data = ArrayConverter
            .hexStringToByteArray("1400000CCE92FBEC9131F48A63FED31F71573F726479AA9108FB86A4FA16BC1D5CB5753003030303");
<<<<<<< HEAD
        cipher = new RecordAEADCipher(context, context.getChooser().getSelectedProtocolVersion(),
            context.getChooser().getSelectedCipherSuite(), keySet);
=======
        cipher = new RecordAEADCipher(context,
            new CipherState(context.getChooser().getSelectedProtocolVersion(),
                context.getChooser().getSelectedCipherSuite(), keySet,
                context.isExtensionNegotiated(ExtensionType.ENCRYPT_THEN_MAC)));
>>>>>>> bbeac9c9
        Record record = new Record();
        record.setContentType(ProtocolMessageType.HANDSHAKE.getValue());
        record.prepareComputations();
        record.setSequenceNumber(new BigInteger("0"));
        record.setCleanProtocolMessageBytes(data);
        record.setProtocolVersion(ProtocolVersion.TLS12.getValue());
        cipher.encrypt(record);

        // These fields are not used within block ciphers
        assertNull(record.getComputations().getCbcInitialisationVector());
        assertNull(record.getComputations().getMacKey());
        assertNull(record.getComputations().getMac());
        assertNull(record.getComputations().getMacValid());
        assertNull(record.getComputations().getPaddingValid());
        assertNull(record.getComputations().getPadding());

        assertArrayEquals(ArrayConverter.hexStringToByteArray("0000000000000000"),
            record.getComputations().getExplicitNonce().getValue());
        assertArrayEquals(ArrayConverter.hexStringToByteArray("11223344556677889900AABB"),
            record.getComputations().getAeadSalt().getValue());
        assertArrayEquals(ArrayConverter.hexStringToByteArray("11223344556677889900AABB0000000000000000"),
            record.getComputations().getGcmNonce().getValue());
        assertArrayEquals(ArrayConverter.hexStringToByteArray("DEA10FBB5AF87DF49E75EA206892A1A0"),
            record.getComputations().getAuthenticationTag().getValue());
        assertTrue(record.getComputations().getAuthenticationTagValid());

        assertArrayEquals(ArrayConverter.hexStringToByteArray("00000000000000001603030028"),
            record.getComputations().getAuthenticatedMetaData().getValue());
        assertArrayEquals(
            ArrayConverter.hexStringToByteArray(
                "77D85417660273BBA5F220778CC117ECB7AAC7F46B0E07A8679215363031E912DA4494F0E8BEA216"),
            record.getComputations().getAuthenticatedNonMetaData().getValue());

        assertArrayEquals(ArrayConverter.hexStringToByteArray("65B7DA726864D4184D75A549BF5C06AB20867846AF4434CC"),
            record.getComputations().getCipherKey().getValue());
        assertArrayEquals(
            ArrayConverter.hexStringToByteArray(
                "1400000CCE92FBEC9131F48A63FED31F71573F726479AA9108FB86A4FA16BC1D5CB5753003030303"),
            record.getComputations().getPlainRecordBytes().getValue());
        assertArrayEquals(
            ArrayConverter.hexStringToByteArray(
                "77D85417660273BBA5F220778CC117ECB7AAC7F46B0E07A8679215363031E912DA4494F0E8BEA216"),
            record.getComputations().getCiphertext().getValue());
        assertArrayEquals(ArrayConverter.hexStringToByteArray(
            "000000000000000077D85417660273BBA5F220778CC117ECB7AAC7F46B0E07A8679215363031E912DA4494F0E8BEA216DEA10FBB5AF87DF49E75EA206892A1A0"),
            record.getProtocolMessageBytes().getValue());
    }

    @Test
    public void testDecryptGcmServer() throws NoSuchAlgorithmException, CryptoException {
        context.setConnection(new InboundConnection());
        context.setSelectedCipherSuite(CipherSuite.TLS_RSA_WITH_AES_128_GCM_SHA256);
        context.setSelectedProtocolVersion(ProtocolVersion.TLS12);
        KeySet keySet = new KeySet();
        keySet
            .setClientWriteKey(ArrayConverter.hexStringToByteArray("65B7DA726864D4184D75A549BF5C06AB20867846AF4434CC"));
        keySet.setClientWriteMacSecret(new byte[0]);
        keySet.setClientWriteIv(ArrayConverter.hexStringToByteArray("11223344556677889900AABB"));
        // IV is not from KeyBlock
        keySet.setServerWriteIv(new byte[12]); // ServerSide is not used
        keySet.setServerWriteKey(new byte[16]); // ServerSide is not used
        keySet.setServerWriteMacSecret(new byte[0]); // ServerSide is not used
        context.setRandom(new TestRandomData(ArrayConverter.hexStringToByteArray("FFEEDDCC"))); // ExplicitIV
        byte[] data = ArrayConverter.hexStringToByteArray(
            "000000000000000077D85417660273BBA5F220778CC117ECB7AAC7F46B0E07A8679215363031E912DA4494F0E8BEA216DEA10FBB5AF87DF49E75EA206892A1A0");
<<<<<<< HEAD
        cipher = new RecordAEADCipher(context, context.getChooser().getSelectedProtocolVersion(),
            context.getChooser().getSelectedCipherSuite(), keySet);
=======
        cipher = new RecordAEADCipher(context,
            new CipherState(context.getChooser().getSelectedProtocolVersion(),
                context.getChooser().getSelectedCipherSuite(), keySet,
                context.isExtensionNegotiated(ExtensionType.ENCRYPT_THEN_MAC)));
>>>>>>> bbeac9c9
        Record record = new Record();
        record.setContentType(ProtocolMessageType.HANDSHAKE.getValue());
        record.prepareComputations();
        record.setSequenceNumber(new BigInteger("0"));
        record.setProtocolMessageBytes(data);
        record.setProtocolVersion(ProtocolVersion.TLS12.getValue());
        cipher.decrypt(record);

        // These fields are not used within block ciphers
        assertNull(record.getComputations().getCbcInitialisationVector());
        assertNull(record.getComputations().getMacKey());
        assertNull(record.getComputations().getMac());
        assertNull(record.getComputations().getMacValid());
        assertNull(record.getComputations().getPaddingValid());
        assertNull(record.getComputations().getPadding());

        assertArrayEquals(ArrayConverter.hexStringToByteArray("0000000000000000"),
            record.getComputations().getExplicitNonce().getValue());
        assertArrayEquals(ArrayConverter.hexStringToByteArray("11223344556677889900AABB"),
            record.getComputations().getAeadSalt().getValue());
        assertArrayEquals(ArrayConverter.hexStringToByteArray("11223344556677889900AABB0000000000000000"),
            record.getComputations().getGcmNonce().getValue());
        assertArrayEquals(ArrayConverter.hexStringToByteArray("DEA10FBB5AF87DF49E75EA206892A1A0"),
            record.getComputations().getAuthenticationTag().getValue());
        assertTrue(record.getComputations().getAuthenticationTagValid());

        assertArrayEquals(ArrayConverter.hexStringToByteArray("00000000000000001603030028"),
            record.getComputations().getAuthenticatedMetaData().getValue());
        assertArrayEquals(
            ArrayConverter.hexStringToByteArray(
                "77D85417660273BBA5F220778CC117ECB7AAC7F46B0E07A8679215363031E912DA4494F0E8BEA216"),
            record.getComputations().getAuthenticatedNonMetaData().getValue());

        assertArrayEquals(ArrayConverter.hexStringToByteArray("65B7DA726864D4184D75A549BF5C06AB20867846AF4434CC"),
            record.getComputations().getCipherKey().getValue());
        assertArrayEquals(
            ArrayConverter.hexStringToByteArray(
                "1400000CCE92FBEC9131F48A63FED31F71573F726479AA9108FB86A4FA16BC1D5CB5753003030303"),
            record.getComputations().getPlainRecordBytes().getValue());
        assertArrayEquals(
            ArrayConverter.hexStringToByteArray(
                "77D85417660273BBA5F220778CC117ECB7AAC7F46B0E07A8679215363031E912DA4494F0E8BEA216"),
            record.getComputations().getCiphertext().getValue());
        assertArrayEquals(
            ArrayConverter.hexStringToByteArray(
                "1400000CCE92FBEC9131F48A63FED31F71573F726479AA9108FB86A4FA16BC1D5CB5753003030303"),
            record.getCleanProtocolMessageBytes().getValue());
    }

    @Test
    public void testEncryptGcmClient() throws NoSuchAlgorithmException, CryptoException {
        context.setConnection(new InboundConnection());
        context.setSelectedCipherSuite(CipherSuite.TLS_RSA_WITH_AES_128_GCM_SHA256);
        context.setSelectedProtocolVersion(ProtocolVersion.TLS12);
        KeySet keySet = new KeySet();
        keySet
            .setServerWriteKey(ArrayConverter.hexStringToByteArray("65B7DA726864D4184D75A549BF5C06AB20867846AF4434CC"));
        keySet.setServerWriteMacSecret(new byte[0]);
        keySet.setServerWriteIv(ArrayConverter.hexStringToByteArray("11223344556677889900AABB"));
        // IV is not from key block
        keySet.setClientWriteIv(new byte[12]); // ClientSide is not used
        keySet.setClientWriteKey(new byte[16]); // ClientSide is not used
        keySet.setClientWriteMacSecret(new byte[0]); // ClientSide is not used
        context.setRandom(new TestRandomData(ArrayConverter.hexStringToByteArray("FFEEDDCC"))); // ExplicitIV
        byte[] data = ArrayConverter
            .hexStringToByteArray("1400000CCE92FBEC9131F48A63FED31F71573F726479AA9108FB86A4FA16BC1D5CB5753003030303");
<<<<<<< HEAD
        cipher = new RecordAEADCipher(context, context.getChooser().getSelectedProtocolVersion(),
            context.getChooser().getSelectedCipherSuite(), keySet);
=======
        cipher = new RecordAEADCipher(context,
            new CipherState(context.getChooser().getSelectedProtocolVersion(),
                context.getChooser().getSelectedCipherSuite(), keySet,
                context.isExtensionNegotiated(ExtensionType.ENCRYPT_THEN_MAC)));
>>>>>>> bbeac9c9
        Record record = new Record();
        record.setContentType(ProtocolMessageType.HANDSHAKE.getValue());
        record.prepareComputations();
        record.setSequenceNumber(new BigInteger("0"));
        record.setCleanProtocolMessageBytes(data);
        record.setProtocolVersion(ProtocolVersion.TLS12.getValue());
        cipher.encrypt(record);

        // These fields are not used within block ciphers
        assertNull(record.getComputations().getCbcInitialisationVector());
        assertNull(record.getComputations().getMacKey());
        assertNull(record.getComputations().getMac());
        assertNull(record.getComputations().getMacValid());
        assertNull(record.getComputations().getPaddingValid());
        assertNull(record.getComputations().getPadding());

        assertArrayEquals(ArrayConverter.hexStringToByteArray("0000000000000000"),
            record.getComputations().getExplicitNonce().getValue());
        assertArrayEquals(ArrayConverter.hexStringToByteArray("11223344556677889900AABB"),
            record.getComputations().getAeadSalt().getValue());
        assertArrayEquals(ArrayConverter.hexStringToByteArray("11223344556677889900AABB0000000000000000"),
            record.getComputations().getGcmNonce().getValue());
        assertArrayEquals(ArrayConverter.hexStringToByteArray("DEA10FBB5AF87DF49E75EA206892A1A0"),
            record.getComputations().getAuthenticationTag().getValue());
        assertTrue(record.getComputations().getAuthenticationTagValid());

        assertArrayEquals(ArrayConverter.hexStringToByteArray("00000000000000001603030028"),
            record.getComputations().getAuthenticatedMetaData().getValue());
        assertArrayEquals(
            ArrayConverter.hexStringToByteArray(
                "77D85417660273BBA5F220778CC117ECB7AAC7F46B0E07A8679215363031E912DA4494F0E8BEA216"),
            record.getComputations().getAuthenticatedNonMetaData().getValue());

        assertArrayEquals(ArrayConverter.hexStringToByteArray("65B7DA726864D4184D75A549BF5C06AB20867846AF4434CC"),
            record.getComputations().getCipherKey().getValue());
        assertArrayEquals(
            ArrayConverter.hexStringToByteArray(
                "1400000CCE92FBEC9131F48A63FED31F71573F726479AA9108FB86A4FA16BC1D5CB5753003030303"),
            record.getComputations().getPlainRecordBytes().getValue());
        assertArrayEquals(
            ArrayConverter.hexStringToByteArray(
                "77D85417660273BBA5F220778CC117ECB7AAC7F46B0E07A8679215363031E912DA4494F0E8BEA216"),
            record.getComputations().getCiphertext().getValue());
        assertArrayEquals(ArrayConverter.hexStringToByteArray(
            "000000000000000077D85417660273BBA5F220778CC117ECB7AAC7F46B0E07A8679215363031E912DA4494F0E8BEA216DEA10FBB5AF87DF49E75EA206892A1A0"),
            record.getProtocolMessageBytes().getValue());
    }

    @Test
    public void testDecryptGcmClient() throws NoSuchAlgorithmException, CryptoException {
        context.setConnection(new OutboundConnection());
        context.setSelectedCipherSuite(CipherSuite.TLS_RSA_WITH_AES_128_GCM_SHA256);
        context.setSelectedProtocolVersion(ProtocolVersion.TLS12);
        KeySet keySet = new KeySet();
        keySet
            .setServerWriteKey(ArrayConverter.hexStringToByteArray("65B7DA726864D4184D75A549BF5C06AB20867846AF4434CC"));
        keySet.setServerWriteMacSecret(new byte[0]);
        keySet.setServerWriteIv(ArrayConverter.hexStringToByteArray("11223344556677889900AABB"));
        // IV is not from KeyBlock
        keySet.setClientWriteIv(new byte[12]); // ClientSide is not used
        keySet.setClientWriteKey(new byte[16]); // ClientSide is not used
        keySet.setClientWriteMacSecret(new byte[0]); // ClientSide is not used
        context.setRandom(new TestRandomData(ArrayConverter.hexStringToByteArray("FFEEDDCC"))); // ExplicitIV
        byte[] data = ArrayConverter.hexStringToByteArray(
            "000000000000000077D85417660273BBA5F220778CC117ECB7AAC7F46B0E07A8679215363031E912DA4494F0E8BEA216DEA10FBB5AF87DF49E75EA206892A1A0");
<<<<<<< HEAD
        cipher = new RecordAEADCipher(context, context.getChooser().getSelectedProtocolVersion(),
            context.getChooser().getSelectedCipherSuite(), keySet);
=======
        cipher = new RecordAEADCipher(context,
            new CipherState(context.getChooser().getSelectedProtocolVersion(),
                context.getChooser().getSelectedCipherSuite(), keySet,
                context.isExtensionNegotiated(ExtensionType.ENCRYPT_THEN_MAC)));
>>>>>>> bbeac9c9
        Record record = new Record();
        record.setContentType(ProtocolMessageType.HANDSHAKE.getValue());
        record.prepareComputations();
        record.setSequenceNumber(new BigInteger("0"));
        record.setProtocolMessageBytes(data);
        record.setProtocolVersion(ProtocolVersion.TLS12.getValue());
        cipher.decrypt(record);

        // These fields are not used within block ciphers
        assertNull(record.getComputations().getCbcInitialisationVector());
        assertNull(record.getComputations().getMacKey());
        assertNull(record.getComputations().getMac());
        assertNull(record.getComputations().getMacValid());
        assertNull(record.getComputations().getPaddingValid());
        assertNull(record.getComputations().getPadding());

        assertArrayEquals(ArrayConverter.hexStringToByteArray("0000000000000000"),
            record.getComputations().getExplicitNonce().getValue());
        assertArrayEquals(ArrayConverter.hexStringToByteArray("11223344556677889900AABB"),
            record.getComputations().getAeadSalt().getValue());
        assertArrayEquals(ArrayConverter.hexStringToByteArray("11223344556677889900AABB0000000000000000"),
            record.getComputations().getGcmNonce().getValue());
        assertArrayEquals(ArrayConverter.hexStringToByteArray("DEA10FBB5AF87DF49E75EA206892A1A0"),
            record.getComputations().getAuthenticationTag().getValue());
        assertTrue(record.getComputations().getAuthenticationTagValid());

        assertArrayEquals(ArrayConverter.hexStringToByteArray("00000000000000001603030028"),
            record.getComputations().getAuthenticatedMetaData().getValue());
        assertArrayEquals(
            ArrayConverter.hexStringToByteArray(
                "77D85417660273BBA5F220778CC117ECB7AAC7F46B0E07A8679215363031E912DA4494F0E8BEA216"),
            record.getComputations().getAuthenticatedNonMetaData().getValue());

        assertArrayEquals(ArrayConverter.hexStringToByteArray("65B7DA726864D4184D75A549BF5C06AB20867846AF4434CC"),
            record.getComputations().getCipherKey().getValue());
        assertArrayEquals(
            ArrayConverter.hexStringToByteArray(
                "1400000CCE92FBEC9131F48A63FED31F71573F726479AA9108FB86A4FA16BC1D5CB5753003030303"),
            record.getComputations().getPlainRecordBytes().getValue());
        assertArrayEquals(
            ArrayConverter.hexStringToByteArray(
                "77D85417660273BBA5F220778CC117ECB7AAC7F46B0E07A8679215363031E912DA4494F0E8BEA216"),
            record.getComputations().getCiphertext().getValue());
        assertArrayEquals(
            ArrayConverter.hexStringToByteArray(
                "1400000CCE92FBEC9131F48A63FED31F71573F726479AA9108FB86A4FA16BC1D5CB5753003030303"),
            record.getCleanProtocolMessageBytes().getValue());
    }
}<|MERGE_RESOLUTION|>--- conflicted
+++ resolved
@@ -66,15 +66,10 @@
         context.setRandom(new TestRandomData(ArrayConverter.hexStringToByteArray("FFEEDDCC"))); // ExplicitIV
         byte[] data = ArrayConverter
             .hexStringToByteArray("1400000CCE92FBEC9131F48A63FED31F71573F726479AA9108FB86A4FA16BC1D5CB5753003030303");
-<<<<<<< HEAD
-        cipher = new RecordAEADCipher(context, context.getChooser().getSelectedProtocolVersion(),
-            context.getChooser().getSelectedCipherSuite(), keySet);
-=======
         cipher = new RecordAEADCipher(context,
             new CipherState(context.getChooser().getSelectedProtocolVersion(),
                 context.getChooser().getSelectedCipherSuite(), keySet,
                 context.isExtensionNegotiated(ExtensionType.ENCRYPT_THEN_MAC)));
->>>>>>> bbeac9c9
         Record record = new Record();
         record.setContentType(ProtocolMessageType.HANDSHAKE.getValue());
         record.prepareComputations();
@@ -140,15 +135,10 @@
         context.setRandom(new TestRandomData(ArrayConverter.hexStringToByteArray("FFEEDDCC"))); // ExplicitIV
         byte[] data = ArrayConverter.hexStringToByteArray(
             "000000000000000077D85417660273BBA5F220778CC117ECB7AAC7F46B0E07A8679215363031E912DA4494F0E8BEA216DEA10FBB5AF87DF49E75EA206892A1A0");
-<<<<<<< HEAD
-        cipher = new RecordAEADCipher(context, context.getChooser().getSelectedProtocolVersion(),
-            context.getChooser().getSelectedCipherSuite(), keySet);
-=======
         cipher = new RecordAEADCipher(context,
             new CipherState(context.getChooser().getSelectedProtocolVersion(),
                 context.getChooser().getSelectedCipherSuite(), keySet,
                 context.isExtensionNegotiated(ExtensionType.ENCRYPT_THEN_MAC)));
->>>>>>> bbeac9c9
         Record record = new Record();
         record.setContentType(ProtocolMessageType.HANDSHAKE.getValue());
         record.prepareComputations();
@@ -215,15 +205,10 @@
         context.setRandom(new TestRandomData(ArrayConverter.hexStringToByteArray("FFEEDDCC"))); // ExplicitIV
         byte[] data = ArrayConverter
             .hexStringToByteArray("1400000CCE92FBEC9131F48A63FED31F71573F726479AA9108FB86A4FA16BC1D5CB5753003030303");
-<<<<<<< HEAD
-        cipher = new RecordAEADCipher(context, context.getChooser().getSelectedProtocolVersion(),
-            context.getChooser().getSelectedCipherSuite(), keySet);
-=======
         cipher = new RecordAEADCipher(context,
             new CipherState(context.getChooser().getSelectedProtocolVersion(),
                 context.getChooser().getSelectedCipherSuite(), keySet,
                 context.isExtensionNegotiated(ExtensionType.ENCRYPT_THEN_MAC)));
->>>>>>> bbeac9c9
         Record record = new Record();
         record.setContentType(ProtocolMessageType.HANDSHAKE.getValue());
         record.prepareComputations();
@@ -289,15 +274,10 @@
         context.setRandom(new TestRandomData(ArrayConverter.hexStringToByteArray("FFEEDDCC"))); // ExplicitIV
         byte[] data = ArrayConverter.hexStringToByteArray(
             "000000000000000077D85417660273BBA5F220778CC117ECB7AAC7F46B0E07A8679215363031E912DA4494F0E8BEA216DEA10FBB5AF87DF49E75EA206892A1A0");
-<<<<<<< HEAD
-        cipher = new RecordAEADCipher(context, context.getChooser().getSelectedProtocolVersion(),
-            context.getChooser().getSelectedCipherSuite(), keySet);
-=======
         cipher = new RecordAEADCipher(context,
             new CipherState(context.getChooser().getSelectedProtocolVersion(),
                 context.getChooser().getSelectedCipherSuite(), keySet,
                 context.isExtensionNegotiated(ExtensionType.ENCRYPT_THEN_MAC)));
->>>>>>> bbeac9c9
         Record record = new Record();
         record.setContentType(ProtocolMessageType.HANDSHAKE.getValue());
         record.prepareComputations();
