/**
 * TLS-Attacker - A Modular Penetration Testing Framework for TLS
 *
 * Copyright 2014-2022 Ruhr University Bochum, Paderborn University, Hackmanit GmbH
 *
 * Licensed under Apache License, Version 2.0
 * http://www.apache.org/licenses/LICENSE-2.0.txt
 */

package de.rub.nds.tlsattacker.core.protocol.handler;

import static org.junit.jupiter.api.Assertions.assertArrayEquals;

import de.rub.nds.modifiablevariable.util.ArrayConverter;
import de.rub.nds.tlsattacker.core.constants.CipherSuite;
import de.rub.nds.tlsattacker.core.constants.ProtocolVersion;
import de.rub.nds.tlsattacker.core.protocol.message.RSAClientKeyExchangeMessage;
<<<<<<< HEAD
import de.rub.nds.tlsattacker.core.layer.context.TlsContext;
import org.junit.After;
import static org.junit.Assert.assertArrayEquals;
import org.junit.Before;
import org.junit.Test;

public class RSAClientKeyExchangeHandlerTest {

    private RSAClientKeyExchangeHandler handler;
    private TlsContext context;

    @Before
    public void setUp() {
        context = new TlsContext();
        handler = new RSAClientKeyExchangeHandler(context);
    }
=======
import de.rub.nds.tlsattacker.core.record.layer.TlsRecordLayer;
import org.junit.jupiter.api.Test;
>>>>>>> b1069fa4

public class RSAClientKeyExchangeHandlerTest extends AbstractTlsMessageHandlerTest<RSAClientKeyExchangeMessage,
    RSAClientKeyExchangeHandler<RSAClientKeyExchangeMessage>> {

<<<<<<< HEAD
    /**
     * Test of adjustContext method, of class RSAClientKeyExchangeHandler.
     */
    @Test
    public void testadjustContext() {
=======
    public RSAClientKeyExchangeHandlerTest() {
        super(RSAClientKeyExchangeMessage::new, RSAClientKeyExchangeHandler::new);
    }

    /**
     * Test of adjustTLSContext method, of class RSAClientKeyExchangeHandler.
     */
    @Test
    @Override
    public void testAdjustTLSContext() {
>>>>>>> b1069fa4
        RSAClientKeyExchangeMessage message = new RSAClientKeyExchangeMessage();
        context.setSelectedCipherSuite(CipherSuite.TLS_RSA_WITH_AES_128_CBC_SHA);
        message.prepareComputations();
        context.setSelectedProtocolVersion(ProtocolVersion.TLS12);
        message.getComputations().setPremasterSecret(ArrayConverter.hexStringToByteArray(
            "0303d3fad5b20109834717bac4e7762e217add183d0c4852ab054f65ba6e93b1ed83ca5c5fa614cd3b810f4766c66feb"));
        message.getComputations().setClientServerRandom(ArrayConverter.hexStringToByteArray(
            "a449532975d478abeefcfafa7522b9312bdbd0bb294fe460c4d52bab13a425b7594d0e9508874a67db6d9b8e91db4f38600e88f006bbe58f2b41deb6811c74cc"));

        context.setSelectedCipherSuite(CipherSuite.TLS_RSA_WITH_AES_128_CBC_SHA);

        handler.adjustContext(message);
        assertArrayEquals(
            ArrayConverter.hexStringToByteArray(
                "0303d3fad5b20109834717bac4e7762e217add183d0c4852ab054f65ba6e93b1ed83ca5c5fa614cd3b810f4766c66feb"),
            context.getPreMasterSecret());
        assertArrayEquals(
            ArrayConverter.hexStringToByteArray(
                "FA1D499E795E936751AD43355C26857728E78ABE1C4BCAFA6EF3C90F6D9B9E49DF1ADE262F127EB2A23BB73E142EE122"),
            context.getMasterSecret());
    }
}<|MERGE_RESOLUTION|>--- conflicted
+++ resolved
@@ -15,49 +15,21 @@
 import de.rub.nds.tlsattacker.core.constants.CipherSuite;
 import de.rub.nds.tlsattacker.core.constants.ProtocolVersion;
 import de.rub.nds.tlsattacker.core.protocol.message.RSAClientKeyExchangeMessage;
-<<<<<<< HEAD
-import de.rub.nds.tlsattacker.core.layer.context.TlsContext;
-import org.junit.After;
-import static org.junit.Assert.assertArrayEquals;
-import org.junit.Before;
-import org.junit.Test;
-
-public class RSAClientKeyExchangeHandlerTest {
-
-    private RSAClientKeyExchangeHandler handler;
-    private TlsContext context;
-
-    @Before
-    public void setUp() {
-        context = new TlsContext();
-        handler = new RSAClientKeyExchangeHandler(context);
-    }
-=======
-import de.rub.nds.tlsattacker.core.record.layer.TlsRecordLayer;
 import org.junit.jupiter.api.Test;
->>>>>>> b1069fa4
 
 public class RSAClientKeyExchangeHandlerTest extends AbstractTlsMessageHandlerTest<RSAClientKeyExchangeMessage,
     RSAClientKeyExchangeHandler<RSAClientKeyExchangeMessage>> {
 
-<<<<<<< HEAD
-    /**
-     * Test of adjustContext method, of class RSAClientKeyExchangeHandler.
-     */
-    @Test
-    public void testadjustContext() {
-=======
     public RSAClientKeyExchangeHandlerTest() {
         super(RSAClientKeyExchangeMessage::new, RSAClientKeyExchangeHandler::new);
     }
 
     /**
-     * Test of adjustTLSContext method, of class RSAClientKeyExchangeHandler.
+     * Test of adjustContext method, of class RSAClientKeyExchangeHandler.
      */
     @Test
     @Override
-    public void testAdjustTLSContext() {
->>>>>>> b1069fa4
+    public void testadjustContext() {
         RSAClientKeyExchangeMessage message = new RSAClientKeyExchangeMessage();
         context.setSelectedCipherSuite(CipherSuite.TLS_RSA_WITH_AES_128_CBC_SHA);
         message.prepareComputations();
