/**
 * TLS-Attacker - A Modular Penetration Testing Framework for TLS
 *
 * Copyright 2014-2022 Ruhr University Bochum, Paderborn University, Hackmanit GmbH
 *
 * Licensed under Apache License, Version 2.0
 * http://www.apache.org/licenses/LICENSE-2.0.txt
 */

package de.rub.nds.tlsattacker.core.protocol.preparator.extension;

import static org.junit.jupiter.api.Assertions.*;

import de.rub.nds.tlsattacker.core.protocol.message.extension.CachedInfoExtensionMessage;
import de.rub.nds.tlsattacker.core.protocol.message.extension.cachedinfo.CachedObject;
import de.rub.nds.tlsattacker.core.protocol.serializer.extension.CachedInfoExtensionSerializer;
<<<<<<< HEAD
import de.rub.nds.tlsattacker.core.layer.context.TlsContext;
import java.util.Arrays;
import java.util.List;
import static org.junit.Assert.*;
import org.junit.Before;
import org.junit.Test;
=======
import org.junit.jupiter.api.Test;
>>>>>>> b1069fa4

import java.util.List;

public class CachedInfoExtensionPreparatorTest extends AbstractExtensionMessagePreparatorTest<
    CachedInfoExtensionMessage, CachedInfoExtensionSerializer, CachedInfoExtensionPreparator> {

<<<<<<< HEAD
    @Before
    public void setUp() {
        context = new TlsContext();
        msg = new CachedInfoExtensionMessage();
        preparator = new CachedInfoExtensionPreparator(context.getChooser(), msg);
=======
    public CachedInfoExtensionPreparatorTest() {
        super(CachedInfoExtensionMessage::new, CachedInfoExtensionMessage::new, CachedInfoExtensionSerializer::new,
            CachedInfoExtensionPreparator::new);
>>>>>>> b1069fa4
    }

    @Test
    @Override
    public void testPrepare() {
        List<CachedObject> cachedObjectsClient = List.of(new CachedObject((byte) 1, 2, new byte[] { 0x01, 0x02 }));
        List<CachedObject> cachedObjectsServer = List.of(new CachedObject((byte) 0x02, null, null));

        message.setCachedInfo(cachedObjectsClient);
        preparator.prepare();
        assertEquals(4, message.getCachedInfoLength().getValue());
        assertCachedObjectList(cachedObjectsClient, message.getCachedInfo());
        message.setCachedInfo(cachedObjectsServer);
        preparator.prepare();
        assertEquals(1, message.getCachedInfoLength().getValue());
        assertCachedObjectList(cachedObjectsServer, message.getCachedInfo());

    }

    public void assertCachedObjectList(List<CachedObject> expected, List<CachedObject> actual) {
        for (int i = 0; i < expected.size(); i++) {
            CachedObject expectedObject = expected.get(i);
            CachedObject actualObject = actual.get(i);

            assertEquals(expectedObject.getCachedInformationType().getValue(),
                actualObject.getCachedInformationType().getValue());
            if (expectedObject.getHashValueLength() != null && expectedObject.getHashValueLength().getValue() != null) {
                assertEquals(expectedObject.getHashValueLength().getValue(),
                    actualObject.getHashValueLength().getValue());
            } else {
                assertNull(actualObject.getHashValueLength());
            }
            if (expectedObject.getHashValue() != null && expectedObject.getHashValue().getValue() != null) {
                assertArrayEquals(expectedObject.getHashValue().getValue(), actualObject.getHashValue().getValue());
            } else {
                assertNull(actualObject.getHashValue());
            }
        }
    }
}<|MERGE_RESOLUTION|>--- conflicted
+++ resolved
@@ -14,33 +14,15 @@
 import de.rub.nds.tlsattacker.core.protocol.message.extension.CachedInfoExtensionMessage;
 import de.rub.nds.tlsattacker.core.protocol.message.extension.cachedinfo.CachedObject;
 import de.rub.nds.tlsattacker.core.protocol.serializer.extension.CachedInfoExtensionSerializer;
-<<<<<<< HEAD
-import de.rub.nds.tlsattacker.core.layer.context.TlsContext;
-import java.util.Arrays;
-import java.util.List;
-import static org.junit.Assert.*;
-import org.junit.Before;
-import org.junit.Test;
-=======
 import org.junit.jupiter.api.Test;
->>>>>>> b1069fa4
 
 import java.util.List;
 
 public class CachedInfoExtensionPreparatorTest extends AbstractExtensionMessagePreparatorTest<
     CachedInfoExtensionMessage, CachedInfoExtensionSerializer, CachedInfoExtensionPreparator> {
 
-<<<<<<< HEAD
-    @Before
-    public void setUp() {
-        context = new TlsContext();
-        msg = new CachedInfoExtensionMessage();
-        preparator = new CachedInfoExtensionPreparator(context.getChooser(), msg);
-=======
     public CachedInfoExtensionPreparatorTest() {
-        super(CachedInfoExtensionMessage::new, CachedInfoExtensionMessage::new, CachedInfoExtensionSerializer::new,
-            CachedInfoExtensionPreparator::new);
->>>>>>> b1069fa4
+        super(CachedInfoExtensionMessage::new, CachedInfoExtensionSerializer::new, CachedInfoExtensionPreparator::new);
     }
 
     @Test
