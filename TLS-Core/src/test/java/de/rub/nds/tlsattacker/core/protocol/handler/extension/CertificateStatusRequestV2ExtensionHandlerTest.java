--- conflicted
+++ resolved
@@ -14,16 +14,9 @@
 import de.rub.nds.tlsattacker.core.protocol.message.extension.statusrequestv2.RequestItemV2;
 import de.rub.nds.tlsattacker.core.protocol.message.extension.statusrequestv2.ResponderId;
 import de.rub.nds.tlsattacker.core.protocol.parser.extension.CertificateStatusRequestV2ExtensionParserTest;
-<<<<<<< HEAD
-import java.util.Arrays;
-import java.util.List;
-import org.junit.Before;
-import org.junit.Test;
-=======
 import org.junit.jupiter.api.Test;
 
 import java.util.List;
->>>>>>> b1069fa4
 
 public class CertificateStatusRequestV2ExtensionHandlerTest extends AbstractExtensionMessageHandlerTest<
     CertificateStatusRequestV2ExtensionMessage, CertificateStatusRequestV2ExtensionHandler> {
@@ -35,12 +28,8 @@
     }
 
     @Test
-<<<<<<< HEAD
-    public void testadjustContext() {
-=======
     @Override
-    public void testAdjustTLSContext() {
->>>>>>> b1069fa4
+    public void testadjustTLSExtensionContext() {
         itemList.get(0).setResponderIdList(idList);
         CertificateStatusRequestV2ExtensionMessage msg = new CertificateStatusRequestV2ExtensionMessage();
         msg.setStatusRequestList(itemList);
