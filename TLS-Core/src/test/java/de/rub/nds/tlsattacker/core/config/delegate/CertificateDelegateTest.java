--- conflicted
+++ resolved
@@ -140,18 +140,10 @@
         assertTrue("Keystore parameter gets not parsed correctly", delegate.getKeystore().equals(args[1]));
         assertTrue("Password parameter gets not parsed correctly", delegate.getPassword().equals(args[3]));
         assertTrue("Alias parameter gets not parsed correctly", delegate.getAlias().equals(args[5]));
-<<<<<<< HEAD
-        TlsConfig config = TlsConfig.createConfig();
+        Config config = Config.createConfig();
         config.setDefaultRsaCertificate(null);
         config.setDefaultDsaCertificate(null);
         config.setDefaultEcCertificate(null);
-=======
-        Config config = Config.createConfig();
-        config.setKeyStore(null);
-        config.setAlias(null);
-        config.setPassword(null);
-        config.setOurCertificate(null);
->>>>>>> 2c2ef92d
         delegate.applyDelegate(config);
         assertNotNull("Ceritifcate could not be loaded", config.getDefaultRsaCertificate());
     }
@@ -166,17 +158,8 @@
         jcommander.parse(args);
         assertTrue("Password parameter gets not parsed correctly", delegate.getPassword().equals(args[1]));
         assertTrue("Alias parameter gets not parsed correctly", delegate.getAlias().equals(args[3]));
-<<<<<<< HEAD
-        TlsConfig config = TlsConfig.createConfig();
+        Config config = Config.createConfig();
         config.setDefaultRsaCertificate(null);
-=======
-        Config config = Config.createConfig();
-        config.setAlias(null);
-        config.setPassword(null);
-        config.setOurCertificate(null);
-        assertNotNull("Default keystore should be loaded", config.getKeyStore());
-        config.setKeyStore(null);
->>>>>>> 2c2ef92d
         delegate.applyDelegate(config);
         assertNull("Certificate should not get loaded if not specified", config.getDefaultRsaCertificate());
     }
