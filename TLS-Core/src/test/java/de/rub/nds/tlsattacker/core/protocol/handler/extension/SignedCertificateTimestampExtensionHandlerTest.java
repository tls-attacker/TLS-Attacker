/**
 * TLS-Attacker - A Modular Penetration Testing Framework for TLS
 *
 * Copyright 2014-2022 Ruhr University Bochum, Paderborn University, Hackmanit GmbH
 *
 * Licensed under Apache License, Version 2.0
 * http://www.apache.org/licenses/LICENSE-2.0.txt
 */

package de.rub.nds.tlsattacker.core.protocol.handler.extension;

import static org.junit.jupiter.api.Assertions.assertArrayEquals;

import de.rub.nds.modifiablevariable.util.ArrayConverter;
import de.rub.nds.tlsattacker.core.protocol.message.extension.SignedCertificateTimestampExtensionMessage;
<<<<<<< HEAD
import de.rub.nds.tlsattacker.core.layer.context.TlsContext;
import static org.junit.Assert.assertArrayEquals;
import org.junit.Before;
import org.junit.Test;
=======
import org.junit.jupiter.api.Test;
>>>>>>> b1069fa4

public class SignedCertificateTimestampExtensionHandlerTest extends AbstractExtensionMessageHandlerTest<
    SignedCertificateTimestampExtensionMessage, SignedCertificateTimestampExtensionHandler> {

    private final int lengthFirstPackage = 0;
    private final byte[] firstTimestamp = new byte[0];
    private final byte[] firstExpectedBytes = ArrayConverter.hexStringToByteArray("00120000");
    private final byte[] secondTimestamp = ArrayConverter.hexStringToByteArray("00ef007500ee4bbdb775ce60"
        + "bae142691fabe19e66a30f7e5fb072d8" + "8300c47b897aa8fdcb0000015b8fdb11" + "14000004030046304402210089716b43"
        + "ce66822358196424ebae1182ead83b7c" + "126c664528ce222aa2b6e54d021f2377" + "d1be9703495ed3ea3c3e60438381fa08"
        + "e07713b168ff86091bfec8876d007600" + "ddeb1d2b7a0d4fa6208b81ad8168707e" + "2e8e9d01d55c888d3d11c4cdb6ecbecc"
        + "0000015b8fdb0fa30000040300473045" + "02210093ede0f0c9b7b1bed787c3a865" + "e35829ab2c9d2cb748afe4181406a689"
        + "897b4d0220593100bd6728a322a8d440" + "40f2a950c7b99ed4f866ce847bc52606" + "7ef710d303");
    private final int lengthSecondPackage = 241;

    public SignedCertificateTimestampExtensionHandlerTest() {
        super(SignedCertificateTimestampExtensionMessage::new, SignedCertificateTimestampExtensionHandler::new);
    }

    @Test
<<<<<<< HEAD
    public void testadjustContext() {
=======
    @Override
    public void testAdjustTLSContext() {
>>>>>>> b1069fa4
        SignedCertificateTimestampExtensionMessage messageOne = new SignedCertificateTimestampExtensionMessage();
        messageOne.setSignedTimestamp(firstTimestamp);
        messageOne.setExtensionLength(lengthFirstPackage);

        handler.adjustContext(messageOne);
        assertArrayEquals(firstTimestamp, context.getSignedCertificateTimestamp());

        SignedCertificateTimestampExtensionMessage messageTwo = new SignedCertificateTimestampExtensionMessage();
        messageTwo.setSignedTimestamp(secondTimestamp);
        messageTwo.setExtensionLength(lengthSecondPackage);
        handler.adjustContext(messageTwo);

        assertArrayEquals(secondTimestamp, context.getSignedCertificateTimestamp());
    }
}<|MERGE_RESOLUTION|>--- conflicted
+++ resolved
@@ -13,14 +13,7 @@
 
 import de.rub.nds.modifiablevariable.util.ArrayConverter;
 import de.rub.nds.tlsattacker.core.protocol.message.extension.SignedCertificateTimestampExtensionMessage;
-<<<<<<< HEAD
-import de.rub.nds.tlsattacker.core.layer.context.TlsContext;
-import static org.junit.Assert.assertArrayEquals;
-import org.junit.Before;
-import org.junit.Test;
-=======
 import org.junit.jupiter.api.Test;
->>>>>>> b1069fa4
 
 public class SignedCertificateTimestampExtensionHandlerTest extends AbstractExtensionMessageHandlerTest<
     SignedCertificateTimestampExtensionMessage, SignedCertificateTimestampExtensionHandler> {
@@ -41,12 +34,8 @@
     }
 
     @Test
-<<<<<<< HEAD
-    public void testadjustContext() {
-=======
     @Override
-    public void testAdjustTLSContext() {
->>>>>>> b1069fa4
+    public void testadjustTLSExtensionContext() {
         SignedCertificateTimestampExtensionMessage messageOne = new SignedCertificateTimestampExtensionMessage();
         messageOne.setSignedTimestamp(firstTimestamp);
         messageOne.setExtensionLength(lengthFirstPackage);
