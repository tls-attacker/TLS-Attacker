/**
 * TLS-Attacker - A Modular Penetration Testing Framework for TLS
 *
 * Copyright 2014-2022 Ruhr University Bochum, Paderborn University, Hackmanit GmbH
 *
 * Licensed under Apache License, Version 2.0
 * http://www.apache.org/licenses/LICENSE-2.0.txt
 */

package de.rub.nds.tlsattacker.core.protocol.preparator.extension;

import static org.junit.jupiter.api.Assertions.assertArrayEquals;
import static org.junit.jupiter.api.Assertions.assertEquals;

import de.rub.nds.modifiablevariable.util.ArrayConverter;
import de.rub.nds.tlsattacker.core.constants.CipherSuite;
import de.rub.nds.tlsattacker.core.constants.NamedGroup;
import de.rub.nds.tlsattacker.core.constants.ProtocolVersion;
import de.rub.nds.tlsattacker.core.protocol.message.extension.KeyShareExtensionMessage;
import de.rub.nds.tlsattacker.core.protocol.message.extension.keyshare.KeyShareEntry;
import de.rub.nds.tlsattacker.core.protocol.serializer.extension.KeyShareExtensionSerializer;
<<<<<<< HEAD
import de.rub.nds.tlsattacker.core.layer.context.TlsContext;
=======
>>>>>>> b1069fa4
import de.rub.nds.tlsattacker.transport.ConnectionEndType;
import org.junit.jupiter.api.Test;

import java.math.BigInteger;
import java.util.LinkedList;
import java.util.List;

public class KeyShareExtensionPreparatorTest extends AbstractExtensionMessagePreparatorTest<KeyShareExtensionMessage,
    KeyShareExtensionSerializer, KeyShareExtensionPreparator> {

    public KeyShareExtensionPreparatorTest() {
        super(KeyShareExtensionMessage::new, KeyShareExtensionMessage::new,
            msg -> new KeyShareExtensionSerializer(msg, ConnectionEndType.CLIENT), KeyShareExtensionPreparator::new);
    }

    /**
     * Test of prepare method, of class KeyShareExtensionPreparator.
     */
    @Test
    @Override
    public void testPrepare() {
        List<KeyShareEntry> keyShareList = new LinkedList<>();
        KeyShareEntry entry = new KeyShareEntry(NamedGroup.ECDH_X25519,
            new BigInteger("03BD8BCA70C19F657E897E366DBE21A466E4924AF6082DBDF573827BCDDE5DEF", 16));
        keyShareList.add(entry);
        message.setKeyShareList(keyShareList);
        preparator.prepare();
        assertArrayEquals(message.getKeyShareListBytes().getValue(), ArrayConverter
            .hexStringToByteArray("001D00202a981db6cdd02a06c1763102c9e741365ac4e6f72b3176a6bd6a3523d3ec0f4c"));
        assertEquals(36, (int) message.getKeyShareListLength().getValue());
    }

    /**
     * Test of prepare method, of class KeyShareExtensionPreparator.
     */
    @Test
    public void testPreparePWD() {
        context.setSelectedCipherSuite(CipherSuite.TLS_ECCPWD_WITH_AES_128_GCM_SHA256);
        context.setSelectedProtocolVersion(ProtocolVersion.TLS13);
        List<KeyShareEntry> keyShareList = new LinkedList<>();
        KeyShareEntry entry = new KeyShareEntry(NamedGroup.BRAINPOOLP256R1, BigInteger.ZERO);
        keyShareList.add(entry);
        message.setKeyShareList(keyShareList);
        preparator.prepare();
        assertEquals(101, (long) message.getKeyShareListLength().getValue());
        assertArrayEquals(
            ArrayConverter.hexStringToByteArray(("00 1A 00 61 9E E1 7F 2E  CF 74 02 8F 6C 1F D7 0D\n"
                + "A1 D0 5A 4A 85 97 5D 7D  27 0C AA 6B 86 05 F1 C6\n"
                + "EB B8 75 BA 87 57 91 67  40 8F 7C 9E 77 84 2C 2B\n"
                + "3F 33 68 A2 5F D1 65 63  7E 9B 5D 57 76 0B 0B 70\n"
                + "46 59 B8 74 20 66 92 44  AA 67 CB 00 EA 72 C0 9B\n"
                + "84 A9 DB 5B B8 24 FC 39  82 42 8F CD 40 69 63 AE\n" + "08 0E 67 7A 48").replaceAll("\\s+", "")),
            message.getKeyShareListBytes().getValue());
    }
}<|MERGE_RESOLUTION|>--- conflicted
+++ resolved
@@ -19,10 +19,6 @@
 import de.rub.nds.tlsattacker.core.protocol.message.extension.KeyShareExtensionMessage;
 import de.rub.nds.tlsattacker.core.protocol.message.extension.keyshare.KeyShareEntry;
 import de.rub.nds.tlsattacker.core.protocol.serializer.extension.KeyShareExtensionSerializer;
-<<<<<<< HEAD
-import de.rub.nds.tlsattacker.core.layer.context.TlsContext;
-=======
->>>>>>> b1069fa4
 import de.rub.nds.tlsattacker.transport.ConnectionEndType;
 import org.junit.jupiter.api.Test;
 
@@ -34,8 +30,8 @@
     KeyShareExtensionSerializer, KeyShareExtensionPreparator> {
 
     public KeyShareExtensionPreparatorTest() {
-        super(KeyShareExtensionMessage::new, KeyShareExtensionMessage::new,
-            msg -> new KeyShareExtensionSerializer(msg, ConnectionEndType.CLIENT), KeyShareExtensionPreparator::new);
+        super(KeyShareExtensionMessage::new, msg -> new KeyShareExtensionSerializer(msg, ConnectionEndType.CLIENT),
+            KeyShareExtensionPreparator::new);
     }
 
     /**
