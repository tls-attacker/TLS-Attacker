--- conflicted
+++ resolved
@@ -47,12 +47,8 @@
      * Test of parse method, of class SignatureAndHashAlgorithmsExtensionParser.
      */
     @Test
-<<<<<<< HEAD
     public void testParse() {
-=======
-    public void testParseExtensionMessageContent() {
         TlsContext tlsContext = new TlsContext(config);
->>>>>>> e98d238a
         SignatureAndHashAlgorithmsExtensionParser parser =
             new SignatureAndHashAlgorithmsExtensionParser(new ByteArrayInputStream(extension), tlsContext);
         SignatureAndHashAlgorithmsExtensionMessage msg = new SignatureAndHashAlgorithmsExtensionMessage();
