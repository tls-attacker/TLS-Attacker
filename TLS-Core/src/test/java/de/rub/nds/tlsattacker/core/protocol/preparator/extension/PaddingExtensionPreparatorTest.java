/**
 * TLS-Attacker - A Modular Penetration Testing Framework for TLS
 *
 * Copyright 2014-2022 Ruhr University Bochum, Paderborn University, Hackmanit GmbH
 *
 * Licensed under Apache License, Version 2.0
 * http://www.apache.org/licenses/LICENSE-2.0.txt
 */

package de.rub.nds.tlsattacker.core.protocol.preparator.extension;

import static org.junit.jupiter.api.Assertions.assertArrayEquals;
import static org.junit.jupiter.api.Assertions.assertEquals;

import de.rub.nds.tlsattacker.core.constants.ExtensionType;
import de.rub.nds.tlsattacker.core.protocol.message.extension.PaddingExtensionMessage;
import de.rub.nds.tlsattacker.core.protocol.serializer.extension.PaddingExtensionSerializer;
<<<<<<< HEAD
import de.rub.nds.tlsattacker.core.layer.context.TlsContext;
import static org.junit.Assert.assertArrayEquals;
import static org.junit.Assert.assertEquals;
import org.junit.Before;
import org.junit.Test;

public class PaddingExtensionPreparatorTest {
=======
import org.junit.jupiter.api.Test;
>>>>>>> b1069fa4

public class PaddingExtensionPreparatorTest extends AbstractExtensionMessagePreparatorTest<PaddingExtensionMessage,
    PaddingExtensionSerializer, PaddingExtensionPreparator> {

<<<<<<< HEAD
    /**
     * Some initial set up.
     */
    @Before
    public void setUp() {
        context = new TlsContext();
        message = new PaddingExtensionMessage();
        preparator = new PaddingExtensionPreparator(context.getChooser(), message);
=======
    public PaddingExtensionPreparatorTest() {
        super(PaddingExtensionMessage::new, PaddingExtensionMessage::new, PaddingExtensionSerializer::new,
            PaddingExtensionPreparator::new);
>>>>>>> b1069fa4
    }

    /**
     * Tests the preparator of the padding extension message.
     */
    @Test
    @Override
    public void testPrepare() {
        byte[] extensionPayload = new byte[] { 0, 0, 0, 0, 0, 0 };
        context.getConfig().setDefaultPaddingExtensionBytes(extensionPayload);
        preparator.prepare();

        assertArrayEquals(ExtensionType.PADDING.getValue(), message.getExtensionType().getValue());
        assertEquals(6, message.getExtensionLength().getValue());
        assertArrayEquals(extensionPayload, message.getPaddingBytes().getValue());

    }
}<|MERGE_RESOLUTION|>--- conflicted
+++ resolved
@@ -15,35 +15,13 @@
 import de.rub.nds.tlsattacker.core.constants.ExtensionType;
 import de.rub.nds.tlsattacker.core.protocol.message.extension.PaddingExtensionMessage;
 import de.rub.nds.tlsattacker.core.protocol.serializer.extension.PaddingExtensionSerializer;
-<<<<<<< HEAD
-import de.rub.nds.tlsattacker.core.layer.context.TlsContext;
-import static org.junit.Assert.assertArrayEquals;
-import static org.junit.Assert.assertEquals;
-import org.junit.Before;
-import org.junit.Test;
-
-public class PaddingExtensionPreparatorTest {
-=======
 import org.junit.jupiter.api.Test;
->>>>>>> b1069fa4
 
 public class PaddingExtensionPreparatorTest extends AbstractExtensionMessagePreparatorTest<PaddingExtensionMessage,
     PaddingExtensionSerializer, PaddingExtensionPreparator> {
 
-<<<<<<< HEAD
-    /**
-     * Some initial set up.
-     */
-    @Before
-    public void setUp() {
-        context = new TlsContext();
-        message = new PaddingExtensionMessage();
-        preparator = new PaddingExtensionPreparator(context.getChooser(), message);
-=======
     public PaddingExtensionPreparatorTest() {
-        super(PaddingExtensionMessage::new, PaddingExtensionMessage::new, PaddingExtensionSerializer::new,
-            PaddingExtensionPreparator::new);
->>>>>>> b1069fa4
+        super(PaddingExtensionMessage::new, PaddingExtensionSerializer::new, PaddingExtensionPreparator::new);
     }
 
     /**
