/**
 * TLS-Attacker - A Modular Penetration Testing Framework for TLS
 *
 * Copyright 2014-2017 Ruhr University Bochum / Hackmanit GmbH
 *
 * Licensed under Apache License 2.0
 * http://www.apache.org/licenses/LICENSE-2.0
 */
package de.rub.nds.tlsattacker.core.protocol.preparator.extension;

import de.rub.nds.tlsattacker.core.constants.ExtensionType;
import de.rub.nds.tlsattacker.core.protocol.message.extension.PaddingExtensionMessage;
import de.rub.nds.tlsattacker.core.workflow.TlsContext;
import de.rub.nds.tlsattacker.core.workflow.chooser.DefaultChooser;
import static org.junit.Assert.assertArrayEquals;
import static org.junit.Assert.assertEquals;
import org.junit.Before;
import org.junit.Test;

/**
 *
 * @author Matthias Terlinde <matthias.terlinde@rub.de>
 */
public class PaddingExtensionPreparatorTest {

    private final int extensionLength = 6;
    private final byte[] extensionPayload = new byte[] { 0, 0, 0, 0, 0, 0 };
    private TlsContext context;
    private PaddingExtensionMessage message;
    private PaddingExtensionPreparator preparator;

    /**
     * Some initial set up.
     */
    @Before
    public void setUp() {
        context = new TlsContext();
        message = new PaddingExtensionMessage();
<<<<<<< HEAD
        preparator = new PaddingExtensionPreparator(new DefaultChooser(context, context.getConfig()),
                (PaddingExtensionMessage) message);
=======
        preparator = new PaddingExtensionPreparator(context, message);
>>>>>>> 7072ebcc
    }

    /**
     * Tests the preparator of the padding extension message.
     */

    @Test
    public void testPreparator() {
        context.getConfig().setDefaultPaddingExtensionBytes(extensionPayload);
        preparator.prepare();

        assertArrayEquals(ExtensionType.PADDING.getValue(), message.getExtensionType().getValue());
        assertEquals(extensionLength, (long) message.getExtensionLength().getValue());
        assertArrayEquals(extensionPayload, message.getPaddingBytes().getValue());

    }

}<|MERGE_RESOLUTION|>--- conflicted
+++ resolved
@@ -36,12 +36,8 @@
     public void setUp() {
         context = new TlsContext();
         message = new PaddingExtensionMessage();
-<<<<<<< HEAD
         preparator = new PaddingExtensionPreparator(new DefaultChooser(context, context.getConfig()),
                 (PaddingExtensionMessage) message);
-=======
-        preparator = new PaddingExtensionPreparator(context, message);
->>>>>>> 7072ebcc
     }
 
     /**
