/**
 * TLS-Attacker - A Modular Penetration Testing Framework for TLS
 *
 * Copyright 2014-2017 Ruhr University Bochum / Hackmanit GmbH
 *
 * Licensed under Apache License 2.0
 * http://www.apache.org/licenses/LICENSE-2.0
 */
package de.rub.nds.tlsattacker.core.config.delegate;

import com.beust.jcommander.JCommander;
import com.beust.jcommander.ParameterException;
import de.rub.nds.tlsattacker.core.config.Config;
import de.rub.nds.tlsattacker.core.constants.CompressionMethod;
import java.util.LinkedList;
import org.apache.commons.lang3.builder.EqualsBuilder;
import static org.junit.Assert.*;
import org.junit.Before;
import org.junit.Test;

/**
 *
 * @author Robert Merget - robert.merget@rub.de
 */
public class CompressionDelegateTest {

    private CompressionDelegate delegate;
    private JCommander jcommander;
    private String[] args;

    @Before
    public void setUp() {
        this.delegate = new CompressionDelegate();
        this.jcommander = new JCommander(delegate);
    }

    /**
     * Test of getCompressionMethods method, of class CompressionDelegate.
     */
    @Test
    public void testGetCompressionMethods() {
        args = new String[2];
        args[0] = "-compression";
        args[1] = "NULL,DEFLATE";
        jcommander.parse(args);
        assertTrue("NULL should get parsed correctly", delegate.getCompressionMethods()
                .contains(CompressionMethod.NULL));
        assertTrue("DEFLATE should get parsed correctly",
                delegate.getCompressionMethods().contains(CompressionMethod.DEFLATE));
    }

    @Test(expected = ParameterException.class)
    public void testGetInvalidCompression() {
        args = new String[2];
        args[0] = "-compression";
        args[1] = "DEFNOTACOMPRESSION"; // Not a correct CompressionMethod
        jcommander.parse(args);
    }

    /**
     * Test of setCompressionMethods method, of class CompressionDelegate.
     */
    @Test
    public void testSetCompressionMethods() {
        LinkedList<CompressionMethod> supportedCompressions = new LinkedList<>();
        supportedCompressions.add(CompressionMethod.LZS);
        delegate.setCompressionMethods(supportedCompressions);
        assertTrue("CompressionMethods setter is not working correctly",
                delegate.getCompressionMethods().equals(supportedCompressions));
    }

    /**
     * Test of applyDelegate method, of class CompressionDelegate.
     */
    @Test
    public void testApplyDelegate() {
        args = new String[2];
        args[0] = "-compression";
        args[1] = "NULL,DEFLATE";
        jcommander.parse(args);
        Config config = Config.createConfig();
<<<<<<< HEAD
        config.setSupportedCompressionMethods(new CompressionMethod[0]);
=======
        config.setDefaultClientSupportedCompressionMethods(null);
        config.setDefaultServerSupportedCompressionMethods(null);
>>>>>>> 606308bc
        delegate.applyDelegate(config);
        assertTrue("NULL should get parsed correctly",
                config.getDefaultClientSupportedCompressionMethods().contains(CompressionMethod.NULL));
        assertTrue("DEFLATE should get parsed correctly", config.getDefaultClientSupportedCompressionMethods()
                .contains(CompressionMethod.DEFLATE));
        assertTrue("NULL should get parsed correctly",
                config.getDefaultServerSupportedCompressionMethods().contains(CompressionMethod.NULL));
        assertTrue("DEFLATE should get parsed correctly", config.getDefaultServerSupportedCompressionMethods()
                .contains(CompressionMethod.DEFLATE));

    }

    @Test
    public void testNothingSetNothingChanges() {
        Config config = Config.createConfig();
        Config config2 = Config.createConfig();
        delegate.applyDelegate(config);
        assertTrue(EqualsBuilder.reflectionEquals(config, config2, "keyStore", "ourCertificate"));// little
        // ugly
    }
}<|MERGE_RESOLUTION|>--- conflicted
+++ resolved
@@ -79,12 +79,8 @@
         args[1] = "NULL,DEFLATE";
         jcommander.parse(args);
         Config config = Config.createConfig();
-<<<<<<< HEAD
-        config.setSupportedCompressionMethods(new CompressionMethod[0]);
-=======
-        config.setDefaultClientSupportedCompressionMethods(null);
-        config.setDefaultServerSupportedCompressionMethods(null);
->>>>>>> 606308bc
+        config.setDefaultClientSupportedCompressionMethods(new CompressionMethod[0]);
+        config.setDefaultServerSupportedCompressionMethods(new CompressionMethod[0]);
         delegate.applyDelegate(config);
         assertTrue("NULL should get parsed correctly",
                 config.getDefaultClientSupportedCompressionMethods().contains(CompressionMethod.NULL));
