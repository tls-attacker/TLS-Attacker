--- conflicted
+++ resolved
@@ -16,12 +16,8 @@
 import de.rub.nds.tlsattacker.core.constants.ExtensionType;
 import de.rub.nds.tlsattacker.core.protocol.message.extension.ServerAuthzExtensionMessage;
 import de.rub.nds.tlsattacker.core.protocol.serializer.extension.ServerAuthzExtensionSerializer;
-<<<<<<< HEAD
-import de.rub.nds.tlsattacker.core.layer.context.TlsContext;
-=======
 import org.junit.jupiter.api.Test;
 
->>>>>>> b1069fa4
 import java.util.Arrays;
 import java.util.List;
 
@@ -34,7 +30,7 @@
     private final int authzFormatListLength = 4;
 
     public ServerAuthzExtensionPreparatorTest() {
-        super(ServerAuthzExtensionMessage::new, ServerAuthzExtensionMessage::new, ServerAuthzExtensionSerializer::new,
+        super(ServerAuthzExtensionMessage::new, ServerAuthzExtensionSerializer::new,
             ServerAuthzExtensionPreparator::new);
     }
 
@@ -43,12 +39,6 @@
     public void testPrepare() {
         context.getConfig().setServerAuthzExtensionDataFormat(authzFormatList);
 
-<<<<<<< HEAD
-        msg = new ServerAuthzExtensionMessage();
-        preparator = new ServerAuthzExtensionPreparator(context.getChooser(), msg);
-
-=======
->>>>>>> b1069fa4
         preparator.prepare();
 
         assertArrayEquals(ExtensionType.SERVER_AUTHZ.getValue(), message.getExtensionType().getValue());
