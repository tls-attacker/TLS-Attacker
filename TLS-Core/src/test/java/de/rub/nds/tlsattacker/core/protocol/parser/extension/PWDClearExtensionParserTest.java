/**
 * TLS-Attacker - A Modular Penetration Testing Framework for TLS
 *
 * Copyright 2014-2022 Ruhr University Bochum, Paderborn University, Hackmanit GmbH
 *
 * Licensed under Apache License, Version 2.0
 * http://www.apache.org/licenses/LICENSE-2.0.txt
 */

package de.rub.nds.tlsattacker.core.protocol.parser.extension;

import de.rub.nds.modifiablevariable.util.ArrayConverter;
import de.rub.nds.tlsattacker.core.config.Config;
import de.rub.nds.tlsattacker.core.protocol.message.extension.PWDClearExtensionMessage;
import de.rub.nds.tlsattacker.core.layer.context.TlsContext;
import java.io.ByteArrayInputStream;
import java.util.Arrays;
import java.util.Collection;
import static org.junit.Assert.assertEquals;
import org.junit.Test;
import org.junit.runner.RunWith;
import org.junit.runners.Parameterized;

@RunWith(Parameterized.class)
public class PWDClearExtensionParserTest {

    @Parameterized.Parameters
    public static Collection<Object[]> generateData() {
        return Arrays.asList(new Object[][] { { ArrayConverter.hexStringToByteArray("0466726564"), 4, "fred" } });
    }

    private final byte[] expectedBytes;
    private final int usernameLength;
    private final String username;
    private final Config config = Config.createConfig();

    public PWDClearExtensionParserTest(byte[] expectedBytes, int usernameLength, String username) {
        this.expectedBytes = expectedBytes;
        this.usernameLength = usernameLength;
        this.username = username;
    }

    @Test
<<<<<<< HEAD
    public void testParse() {
=======
    public void testParseExtensionMessageContent() {
        TlsContext tlsContext = new TlsContext(config);
>>>>>>> e98d238a
        PWDClearExtensionParser parser =
            new PWDClearExtensionParser(new ByteArrayInputStream(expectedBytes), tlsContext);
        PWDClearExtensionMessage msg = new PWDClearExtensionMessage();
        parser.parse(msg);
        assertEquals(usernameLength, (long) msg.getUsernameLength().getValue());
        assertEquals(username, msg.getUsername().getValue());
    }
}<|MERGE_RESOLUTION|>--- conflicted
+++ resolved
@@ -41,12 +41,8 @@
     }
 
     @Test
-<<<<<<< HEAD
     public void testParse() {
-=======
-    public void testParseExtensionMessageContent() {
         TlsContext tlsContext = new TlsContext(config);
->>>>>>> e98d238a
         PWDClearExtensionParser parser =
             new PWDClearExtensionParser(new ByteArrayInputStream(expectedBytes), tlsContext);
         PWDClearExtensionMessage msg = new PWDClearExtensionMessage();
