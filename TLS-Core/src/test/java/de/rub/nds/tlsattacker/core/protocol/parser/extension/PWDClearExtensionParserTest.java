/**
 * TLS-Attacker - A Modular Penetration Testing Framework for TLS
 *
 * Copyright 2014-2022 Ruhr University Bochum, Paderborn University, Hackmanit GmbH
 *
 * Licensed under Apache License, Version 2.0
 * http://www.apache.org/licenses/LICENSE-2.0.txt
 */

package de.rub.nds.tlsattacker.core.protocol.parser.extension;

import de.rub.nds.modifiablevariable.util.ArrayConverter;
<<<<<<< HEAD
import de.rub.nds.tlsattacker.core.config.Config;
import de.rub.nds.tlsattacker.core.protocol.message.extension.PWDClearExtensionMessage;
import de.rub.nds.tlsattacker.core.layer.context.TlsContext;
import java.io.ByteArrayInputStream;
import java.util.Arrays;
import java.util.Collection;
import static org.junit.Assert.assertEquals;
import org.junit.Test;
import org.junit.runner.RunWith;
import org.junit.runners.Parameterized;
=======
import de.rub.nds.tlsattacker.core.constants.ExtensionType;
import de.rub.nds.tlsattacker.core.protocol.message.extension.PWDClearExtensionMessage;
import org.junit.jupiter.api.Named;
import org.junit.jupiter.params.provider.Arguments;
>>>>>>> b1069fa4

import java.util.List;
import java.util.stream.Stream;

<<<<<<< HEAD
    @Parameterized.Parameters
    public static Collection<Object[]> generateData() {
        return Arrays.asList(new Object[][] { { ArrayConverter.hexStringToByteArray("0466726564"), 4, "fred" } });
    }

    private final byte[] expectedBytes;
    private final int usernameLength;
    private final String username;
    private final Config config = Config.createConfig();

    public PWDClearExtensionParserTest(byte[] expectedBytes, int usernameLength, String username) {
        this.expectedBytes = expectedBytes;
        this.usernameLength = usernameLength;
        this.username = username;
    }

    @Test
    public void testParse() {
        TlsContext tlsContext = new TlsContext(config);
        PWDClearExtensionParser parser =
            new PWDClearExtensionParser(new ByteArrayInputStream(expectedBytes), tlsContext);
        PWDClearExtensionMessage msg = new PWDClearExtensionMessage();
        parser.parse(msg);
        assertEquals(usernameLength, (long) msg.getUsernameLength().getValue());
        assertEquals(username, msg.getUsername().getValue());
=======
public class PWDClearExtensionParserTest
    extends AbstractExtensionParserTest<PWDClearExtensionMessage, PWDClearExtensionParser> {

    public PWDClearExtensionParserTest() {
        super(PWDClearExtensionParser::new,
            List.of(
                Named.of("PWDClearExtensionMessage::getUsernameLength", PWDClearExtensionMessage::getUsernameLength),
                Named.of("PWDClearExtensionMessage::getUsername", PWDClearExtensionMessage::getUsername)));
    }

    public static Stream<Arguments> provideTestVectors() {
        return Stream.of(Arguments.of(ArrayConverter.hexStringToByteArray("001e00050466726564"), List.of(),
            ExtensionType.PWD_CLEAR, 5, List.of(4, "fred")));
>>>>>>> b1069fa4
    }
}<|MERGE_RESOLUTION|>--- conflicted
+++ resolved
@@ -10,59 +10,19 @@
 package de.rub.nds.tlsattacker.core.protocol.parser.extension;
 
 import de.rub.nds.modifiablevariable.util.ArrayConverter;
-<<<<<<< HEAD
-import de.rub.nds.tlsattacker.core.config.Config;
-import de.rub.nds.tlsattacker.core.protocol.message.extension.PWDClearExtensionMessage;
-import de.rub.nds.tlsattacker.core.layer.context.TlsContext;
-import java.io.ByteArrayInputStream;
-import java.util.Arrays;
-import java.util.Collection;
-import static org.junit.Assert.assertEquals;
-import org.junit.Test;
-import org.junit.runner.RunWith;
-import org.junit.runners.Parameterized;
-=======
 import de.rub.nds.tlsattacker.core.constants.ExtensionType;
 import de.rub.nds.tlsattacker.core.protocol.message.extension.PWDClearExtensionMessage;
 import org.junit.jupiter.api.Named;
 import org.junit.jupiter.params.provider.Arguments;
->>>>>>> b1069fa4
 
 import java.util.List;
 import java.util.stream.Stream;
 
-<<<<<<< HEAD
-    @Parameterized.Parameters
-    public static Collection<Object[]> generateData() {
-        return Arrays.asList(new Object[][] { { ArrayConverter.hexStringToByteArray("0466726564"), 4, "fred" } });
-    }
-
-    private final byte[] expectedBytes;
-    private final int usernameLength;
-    private final String username;
-    private final Config config = Config.createConfig();
-
-    public PWDClearExtensionParserTest(byte[] expectedBytes, int usernameLength, String username) {
-        this.expectedBytes = expectedBytes;
-        this.usernameLength = usernameLength;
-        this.username = username;
-    }
-
-    @Test
-    public void testParse() {
-        TlsContext tlsContext = new TlsContext(config);
-        PWDClearExtensionParser parser =
-            new PWDClearExtensionParser(new ByteArrayInputStream(expectedBytes), tlsContext);
-        PWDClearExtensionMessage msg = new PWDClearExtensionMessage();
-        parser.parse(msg);
-        assertEquals(usernameLength, (long) msg.getUsernameLength().getValue());
-        assertEquals(username, msg.getUsername().getValue());
-=======
 public class PWDClearExtensionParserTest
     extends AbstractExtensionParserTest<PWDClearExtensionMessage, PWDClearExtensionParser> {
 
     public PWDClearExtensionParserTest() {
-        super(PWDClearExtensionParser::new,
+        super(PWDClearExtensionMessage.class, PWDClearExtensionParser::new,
             List.of(
                 Named.of("PWDClearExtensionMessage::getUsernameLength", PWDClearExtensionMessage::getUsernameLength),
                 Named.of("PWDClearExtensionMessage::getUsername", PWDClearExtensionMessage::getUsername)));
@@ -71,6 +31,5 @@
     public static Stream<Arguments> provideTestVectors() {
         return Stream.of(Arguments.of(ArrayConverter.hexStringToByteArray("001e00050466726564"), List.of(),
             ExtensionType.PWD_CLEAR, 5, List.of(4, "fred")));
->>>>>>> b1069fa4
     }
 }