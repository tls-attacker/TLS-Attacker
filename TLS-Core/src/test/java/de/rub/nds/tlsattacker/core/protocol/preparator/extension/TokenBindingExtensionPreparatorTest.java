/**
 * TLS-Attacker - A Modular Penetration Testing Framework for TLS
 *
 * Copyright 2014-2017 Ruhr University Bochum / Hackmanit GmbH
 *
 * Licensed under Apache License 2.0
 * http://www.apache.org/licenses/LICENSE-2.0
 */
package de.rub.nds.tlsattacker.core.protocol.preparator.extension;

import de.rub.nds.tlsattacker.core.constants.ExtensionType;
import de.rub.nds.tlsattacker.core.constants.TokenBindingKeyParameters;
import de.rub.nds.tlsattacker.core.constants.TokenBindingVersion;
import de.rub.nds.tlsattacker.core.protocol.message.extension.TokenBindingExtensionMessage;
import de.rub.nds.tlsattacker.core.protocol.serializer.extension.TokenBindingExtensionSerializer;
import de.rub.nds.tlsattacker.core.state.TlsContext;
import java.util.LinkedList;
import java.util.List;
import static org.junit.Assert.assertArrayEquals;
import org.junit.Before;
import org.junit.Test;

/**
 *
 * @author Matthias Terlinde <matthias.terlinde@rub.de>
 */
public class TokenBindingExtensionPreparatorTest {

    private final TokenBindingVersion tokenbindingVersion = TokenBindingVersion.DRAFT_13;
    private List<TokenBindingKeyParameters> keyParameters;
    private final byte[] keyParameterAsByteArray = new byte[] { TokenBindingKeyParameters.ECDSAP256.getValue() };
    private TlsContext context;
    private TokenBindingExtensionMessage message;
    private TokenBindingExtensionPreparator preparator;

    @Before
    public void setUp() {
        context = new TlsContext();
        message = new TokenBindingExtensionMessage();
<<<<<<< HEAD
        preparator = new TokenBindingExtensionPreparator(context.getChooser(), (TokenBindingExtensionMessage) message);
        keyParameters = new LinkedList<>();
        keyParameters.add(TokenBindingKeyParameters.ECDSAP256);
=======
        preparator = new TokenBindingExtensionPreparator(context, message, new TokenBindingExtensionSerializer(message));
>>>>>>> 5feb5a03
    }

    @Test
    public void testPreparator() {
        context.getConfig().setDefaultTokenBindingVersion(tokenbindingVersion);
        context.getConfig().setDefaultTokenBindingKeyParameters(keyParameters);

        preparator.prepare();

        assertArrayEquals(ExtensionType.TOKEN_BINDING.getValue(), message.getExtensionType().getValue());
        assertArrayEquals(tokenbindingVersion.getByteValue(), message.getTokenbindingVersion().getValue());
        assertArrayEquals(keyParameterAsByteArray, message.getTokenbindingKeyParameters().getValue());
    }

}<|MERGE_RESOLUTION|>--- conflicted
+++ resolved
@@ -37,13 +37,10 @@
     public void setUp() {
         context = new TlsContext();
         message = new TokenBindingExtensionMessage();
-<<<<<<< HEAD
-        preparator = new TokenBindingExtensionPreparator(context.getChooser(), (TokenBindingExtensionMessage) message);
+        preparator = new TokenBindingExtensionPreparator(context.getChooser(), message,
+                new TokenBindingExtensionSerializer(message));
         keyParameters = new LinkedList<>();
         keyParameters.add(TokenBindingKeyParameters.ECDSAP256);
-=======
-        preparator = new TokenBindingExtensionPreparator(context, message, new TokenBindingExtensionSerializer(message));
->>>>>>> 5feb5a03
     }
 
     @Test
