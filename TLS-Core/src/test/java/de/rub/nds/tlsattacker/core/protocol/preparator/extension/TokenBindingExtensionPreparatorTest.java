/**
 * TLS-Attacker - A Modular Penetration Testing Framework for TLS
 *
 * Copyright 2014-2022 Ruhr University Bochum, Paderborn University, Hackmanit GmbH
 *
 * Licensed under Apache License, Version 2.0
 * http://www.apache.org/licenses/LICENSE-2.0.txt
 */

package de.rub.nds.tlsattacker.core.protocol.preparator.extension;

import static org.junit.jupiter.api.Assertions.assertArrayEquals;

import de.rub.nds.tlsattacker.core.constants.ExtensionType;
import de.rub.nds.tlsattacker.core.constants.TokenBindingKeyParameters;
import de.rub.nds.tlsattacker.core.constants.TokenBindingVersion;
import de.rub.nds.tlsattacker.core.protocol.message.extension.TokenBindingExtensionMessage;
import de.rub.nds.tlsattacker.core.protocol.serializer.extension.TokenBindingExtensionSerializer;
<<<<<<< HEAD
import de.rub.nds.tlsattacker.core.layer.context.TlsContext;
import java.util.LinkedList;
import java.util.List;
import static org.junit.Assert.assertArrayEquals;
import org.junit.Before;
import org.junit.Test;

public class TokenBindingExtensionPreparatorTest {

    private final TokenBindingVersion tokenbindingVersion = TokenBindingVersion.DRAFT_13;
    private List<TokenBindingKeyParameters> keyParameters;
    private final byte[] keyParameterAsByteArray = new byte[] { TokenBindingKeyParameters.ECDSAP256.getValue() };

    private TlsContext context;
    private TokenBindingExtensionMessage message;
    private TokenBindingExtensionPreparator preparator;

    @Before
    public void setUp() {
        context = new TlsContext();
        message = new TokenBindingExtensionMessage();
        preparator = new TokenBindingExtensionPreparator(context.getChooser(), message);
        keyParameters = new LinkedList<>();
        keyParameters.add(TokenBindingKeyParameters.ECDSAP256);
=======
import org.junit.jupiter.api.Test;

import java.util.List;

public class TokenBindingExtensionPreparatorTest extends AbstractExtensionMessagePreparatorTest<
    TokenBindingExtensionMessage, TokenBindingExtensionSerializer, TokenBindingExtensionPreparator> {

    public TokenBindingExtensionPreparatorTest() {
        super(TokenBindingExtensionMessage::new, TokenBindingExtensionMessage::new,
            TokenBindingExtensionSerializer::new, TokenBindingExtensionPreparator::new);
>>>>>>> b1069fa4
    }

    @Test
    public void testPrepare() {
        context.getConfig().setDefaultTokenBindingVersion(TokenBindingVersion.DRAFT_13);
        context.getConfig().setDefaultTokenBindingKeyParameters(List.of(TokenBindingKeyParameters.ECDSAP256));

        preparator.prepare();

        assertArrayEquals(ExtensionType.TOKEN_BINDING.getValue(), message.getExtensionType().getValue());
        assertArrayEquals(TokenBindingVersion.DRAFT_13.getByteValue(), message.getTokenBindingVersion().getValue());
        assertArrayEquals(new byte[] { TokenBindingKeyParameters.ECDSAP256.getValue() },
            message.getTokenBindingKeyParameters().getValue());
    }
}<|MERGE_RESOLUTION|>--- conflicted
+++ resolved
@@ -16,32 +16,6 @@
 import de.rub.nds.tlsattacker.core.constants.TokenBindingVersion;
 import de.rub.nds.tlsattacker.core.protocol.message.extension.TokenBindingExtensionMessage;
 import de.rub.nds.tlsattacker.core.protocol.serializer.extension.TokenBindingExtensionSerializer;
-<<<<<<< HEAD
-import de.rub.nds.tlsattacker.core.layer.context.TlsContext;
-import java.util.LinkedList;
-import java.util.List;
-import static org.junit.Assert.assertArrayEquals;
-import org.junit.Before;
-import org.junit.Test;
-
-public class TokenBindingExtensionPreparatorTest {
-
-    private final TokenBindingVersion tokenbindingVersion = TokenBindingVersion.DRAFT_13;
-    private List<TokenBindingKeyParameters> keyParameters;
-    private final byte[] keyParameterAsByteArray = new byte[] { TokenBindingKeyParameters.ECDSAP256.getValue() };
-
-    private TlsContext context;
-    private TokenBindingExtensionMessage message;
-    private TokenBindingExtensionPreparator preparator;
-
-    @Before
-    public void setUp() {
-        context = new TlsContext();
-        message = new TokenBindingExtensionMessage();
-        preparator = new TokenBindingExtensionPreparator(context.getChooser(), message);
-        keyParameters = new LinkedList<>();
-        keyParameters.add(TokenBindingKeyParameters.ECDSAP256);
-=======
 import org.junit.jupiter.api.Test;
 
 import java.util.List;
@@ -50,9 +24,8 @@
     TokenBindingExtensionMessage, TokenBindingExtensionSerializer, TokenBindingExtensionPreparator> {
 
     public TokenBindingExtensionPreparatorTest() {
-        super(TokenBindingExtensionMessage::new, TokenBindingExtensionMessage::new,
-            TokenBindingExtensionSerializer::new, TokenBindingExtensionPreparator::new);
->>>>>>> b1069fa4
+        super(TokenBindingExtensionMessage::new, TokenBindingExtensionSerializer::new,
+            TokenBindingExtensionPreparator::new);
     }
 
     @Test
