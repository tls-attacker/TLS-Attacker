--- conflicted
+++ resolved
@@ -42,12 +42,8 @@
     public void setUp() {
         context = new TlsContext();
         message = new SignedCertificateTimestampExtensionMessage();
-<<<<<<< HEAD
         preparator = new SignedCertificateTimestampExtensionPreparator(
                 new DefaultChooser(context, context.getConfig()), (SignedCertificateTimestampExtensionMessage) message);
-=======
-        preparator = new SignedCertificateTimestampExtensionPreparator(context, message);
->>>>>>> 7072ebcc
     }
 
     @Test
