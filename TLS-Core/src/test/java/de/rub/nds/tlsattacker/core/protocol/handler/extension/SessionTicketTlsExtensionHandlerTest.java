--- conflicted
+++ resolved
@@ -16,21 +16,15 @@
 import de.rub.nds.tlsattacker.core.protocol.handler.NewSessionTicketHandler;
 import de.rub.nds.tlsattacker.core.protocol.message.NewSessionTicketMessage;
 import de.rub.nds.tlsattacker.core.protocol.message.extension.SessionTicketTLSExtensionMessage;
-<<<<<<< HEAD
-=======
 import de.rub.nds.tlsattacker.core.protocol.parser.extension.SessionTicketTLSExtensionParser;
 import de.rub.nds.tlsattacker.core.protocol.preparator.extension.SessionTicketTLSExtensionPreparator;
 import de.rub.nds.tlsattacker.core.protocol.serializer.extension.SessionTicketTLSExtensionSerializer;
 import de.rub.nds.tlsattacker.core.state.SessionTicket;
->>>>>>> 908d4d54
 import de.rub.nds.tlsattacker.core.state.TlsContext;
 
 import static org.junit.Assert.assertArrayEquals;
-<<<<<<< HEAD
-=======
 import static org.junit.Assert.assertTrue;
 import de.rub.nds.tlsattacker.transport.ConnectionEndType;
->>>>>>> 908d4d54
 import org.junit.Before;
 import org.junit.Test;
 
@@ -45,11 +39,6 @@
      * Some initial set up.
      */
     @Before
-<<<<<<< HEAD
-    public void setUp() {
-        context = new TlsContext();
-        handler = new SessionTicketTLSExtensionHandler(context);
-=======
     public void setUp() throws CryptoException {
         Config config = Config.createConfig();
         config.setDefaultRunningMode(RunningModeType.SERVER);
@@ -58,35 +47,24 @@
         context.setTalkingConnectionEndType(ConnectionEndType.CLIENT);
 
         handler = new SessionTicketTlsExtensionHandler(context);
->>>>>>> 908d4d54
     }
 
     /**
      * Tests the adjustContext of the SessionTicketTlsExtensionHandler class
      */
     @Test
-<<<<<<< HEAD
-    public void testadjustContext() {
-=======
     public void testAdjustTLSContext() {
         NewSessionTicketMessage newSessionTicketMessage = new NewSessionTicketMessage();
         newSessionTicketMessage.getHandler(context).getPreparator(newSessionTicketMessage).prepare();
         SessionTicket ticket = newSessionTicketMessage.getTicket();
 
->>>>>>> 908d4d54
         SessionTicketTLSExtensionMessage message = new SessionTicketTLSExtensionMessage();
         handler.getPreparator(message).prepare();
         message.setSessionTicket(ticket);
         message.setExtensionLength(handler.getSerializer(message).serialize().length);
         context.setClientSessionId(context.getConfig().getDefaultClientTicketResumptionSessionId());
 
-<<<<<<< HEAD
-        handler.adjustContext(message);
-
-        assertArrayEquals(SESSION_TICKET, context.getSessionTicketTLS());
-=======
         handler.adjustTLSContext(message);
         assertArrayEquals(context.getMasterSecret(), context.getChooser().getMasterSecret());
->>>>>>> 908d4d54
     }
 }