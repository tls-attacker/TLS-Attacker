/**
 * TLS-Attacker - A Modular Penetration Testing Framework for TLS
 *
 * Copyright 2014-2021 Ruhr University Bochum, Paderborn University, Hackmanit GmbH
 *
 * Licensed under Apache License, Version 2.0
 * http://www.apache.org/licenses/LICENSE-2.0.txt
 */

package de.rub.nds.tlsattacker.core.record.crypto;

import de.rub.nds.modifiablevariable.util.ArrayConverter;
import de.rub.nds.tlsattacker.core.connection.InboundConnection;
import de.rub.nds.tlsattacker.core.constants.CipherSuite;
import de.rub.nds.tlsattacker.core.constants.ExtensionType;
import de.rub.nds.tlsattacker.core.constants.ProtocolMessageType;
import de.rub.nds.tlsattacker.core.constants.ProtocolVersion;
import de.rub.nds.tlsattacker.core.constants.Tls13KeySetType;
import de.rub.nds.tlsattacker.core.exceptions.CryptoException;
import de.rub.nds.tlsattacker.core.record.Record;
import de.rub.nds.tlsattacker.core.record.cipher.CipherState;
import de.rub.nds.tlsattacker.core.record.cipher.RecordAEADCipher;
import de.rub.nds.tlsattacker.core.record.cipher.RecordBlockCipher;
import de.rub.nds.tlsattacker.core.record.cipher.RecordCipher;
import de.rub.nds.tlsattacker.core.record.cipher.RecordStreamCipher;
import de.rub.nds.tlsattacker.core.record.cipher.cryptohelper.KeySetGenerator;
import de.rub.nds.tlsattacker.core.state.TlsContext;
import java.security.NoSuchAlgorithmException;
import java.security.Security;
import org.bouncycastle.jce.provider.BouncyCastleProvider;
import org.bouncycastle.util.test.TestRandomData;
import org.junit.Before;
import org.junit.Test;

import static org.junit.Assert.*;

public class RecordDecryptorTest {

    private RecordCipher recordCipher;
    private TlsContext context;
    private Record record;
    public RecordDecryptor decryptor;

    public RecordDecryptorTest() {
    }

    @Before
    public void setUp() {
        Security.addProvider(new BouncyCastleProvider());
        context = new TlsContext();
        record = new Record();
        record.setContentType(ProtocolMessageType.HANDSHAKE.getValue());
        record.setProtocolVersion(ProtocolVersion.TLS10.getValue());
    }

    @Test
    public void testDecryptTLS12Block() throws CryptoException, NoSuchAlgorithmException {
        context.setSelectedProtocolVersion(ProtocolVersion.TLS12);
        context.setSelectedCipherSuite(CipherSuite.TLS_RSA_WITH_AES_128_CBC_SHA);
        record.setContentMessageType(ProtocolMessageType.HANDSHAKE);

        context.setMasterSecret(ArrayConverter.hexStringToByteArray(
            "131627113d23f777e8213670e029eec8756e5647680ec07941225b439b141b182a0c9933d7d15325e3ef08f5cb303ca1"));
        context.setClientRandom(
            ArrayConverter.hexStringToByteArray("6d7a0d859e1066056592e50ad856af84ffbc92a27d918a07422ec735ca9c4612"));
        context.setServerRandom(
            ArrayConverter.hexStringToByteArray("9c6f8ad46b0245426d583999550192e982d339144c1b6bbfa672c4374e3e4b31"));
        context.setConnection(new InboundConnection());
        record.setProtocolVersion(ProtocolVersion.TLS12.getValue());
        record.setProtocolMessageBytes(ArrayConverter.hexStringToByteArray(
            "04cc7a7f777567ccda7d45233d8180929b89dc55a67d8a5783b229610756b9cd0b5d7b96b7b533da0e5f21634b170c6561fc649c007bf5b02398eec7d6b68a55"));

<<<<<<< HEAD
        recordCipher = new RecordBlockCipher(context, context.getChooser().getSelectedProtocolVersion(),
            context.getChooser().getSelectedCipherSuite(), KeySetGenerator.generateKeySet(context));
=======
        recordCipher = new RecordBlockCipher(context,
            new CipherState(context.getChooser().getSelectedProtocolVersion(),
                context.getChooser().getSelectedCipherSuite(), KeySetGenerator.generateKeySet(context),
                context.isExtensionNegotiated(ExtensionType.ENCRYPT_THEN_MAC)));
>>>>>>> bbeac9c9
        decryptor = new RecordDecryptor(recordCipher, context);
        decryptor.decrypt(record);

        assertArrayEquals(ArrayConverter.hexStringToByteArray("0CFA0129A250B604B2835881C24E3539"),
            record.getComputations().getCipherKey().getValue());
        assertArrayEquals(ArrayConverter.hexStringToByteArray("04cc7a7f777567ccda7d45233d818092"),
            record.getComputations().getCbcInitialisationVector().getValue());
        assertArrayEquals(ArrayConverter.hexStringToByteArray("00000000000000001603030010"),
            record.getComputations().getAuthenticatedMetaData().getValue());
        assertArrayEquals(ArrayConverter.hexStringToByteArray("1400000C0F10DC614D5CF06560FCA887"),
            record.getComputations().getAuthenticatedNonMetaData().getValue());
        assertArrayEquals(ArrayConverter.hexStringToByteArray("B1CF94C307D377CCC79E30A9EA46DF7F9ED48870"),
            record.getComputations().getMac().getValue());
        assertArrayEquals(
            ArrayConverter.hexStringToByteArray(
                "1400000C0F10DC614D5CF06560FCA887B1CF94C307D377CCC79E30A9EA46DF7F9ED488700B0B0B0B0B0B0B0B0B0B0B0B"),
            record.getComputations().getPlainRecordBytes().getValue());

    }

    @Test
    public void testDecryptTLS12Camellia() throws NoSuchAlgorithmException, CryptoException {
        context.setRandom(new TestRandomData(
            ArrayConverter.hexStringToByteArray("16B406CF7A489CA985883AEDA28D34E34ED3256F1B380C692B962DF892180C5A")));
        context.setSelectedProtocolVersion(ProtocolVersion.TLS12);
        context.setSelectedCipherSuite(CipherSuite.TLS_RSA_WITH_CAMELLIA_128_CBC_SHA);
        context.setMasterSecret(ArrayConverter.hexStringToByteArray(
            "EC28993D8B3F3D81D626C3B419C34547373C5EA49C4A727790C59892AACFF4FEF0945725996013C65581110889D019DE"));
        context.setClientRandom(
            ArrayConverter.hexStringToByteArray("DA5BA97EAC47D864C1041B542885F0CD20F05F7F3E0929FBE38D2A72497D5A53"));
        context.setServerRandom(
            ArrayConverter.hexStringToByteArray("2488DFEE45765EEF369F30AFE356B9463624C6D617503AAB6B592B8CBDB55AB2"));
        context.setConnection(new InboundConnection());

        record.setContentMessageType(ProtocolMessageType.HANDSHAKE);
        record.setProtocolVersion(ProtocolVersion.TLS12.getValue());
        record.setProtocolMessageBytes(ArrayConverter.hexStringToByteArray(
            "16B406CF7A489CA985883AEDA28D34E3AB1B66A1C376C1F354607CFDA1739D9B60D30776152207B1988604FBCF75E6BC370ADE1EE684CAE9B0801AAE50CC2EFA"));

<<<<<<< HEAD
        recordCipher = new RecordBlockCipher(context, context.getChooser().getSelectedProtocolVersion(),
            context.getChooser().getSelectedCipherSuite(), KeySetGenerator.generateKeySet(context));
=======
        recordCipher = new RecordBlockCipher(context,
            new CipherState(context.getChooser().getSelectedProtocolVersion(),
                context.getChooser().getSelectedCipherSuite(), KeySetGenerator.generateKeySet(context),
                context.isExtensionNegotiated(ExtensionType.ENCRYPT_THEN_MAC)));
>>>>>>> bbeac9c9
        decryptor = new RecordDecryptor(recordCipher, context);
        decryptor.decrypt(record);

        assertArrayEquals(ArrayConverter.hexStringToByteArray("16B406CF7A489CA985883AEDA28D34E3"),
            record.getComputations().getCbcInitialisationVector().getValue());
        assertArrayEquals(ArrayConverter.hexStringToByteArray("00000000000000001603030010"),
            record.getComputations().getAuthenticatedMetaData().getValue());
        assertArrayEquals(ArrayConverter.hexStringToByteArray("27BE1FB155ACFBF9E78D0C259E693123"),
            record.getComputations().getAuthenticatedNonMetaData().getValue());
        assertArrayEquals(ArrayConverter.hexStringToByteArray("11EBB8BC910709D40FA3612679F0CE5DB12575FD"),
            record.getComputations().getMac().getValue());
        assertArrayEquals(ArrayConverter.hexStringToByteArray("0B0B0B0B0B0B0B0B0B0B0B0B"),
            record.getComputations().getPadding().getValue());
        assertArrayEquals(
            ArrayConverter.hexStringToByteArray(
                "27BE1FB155ACFBF9E78D0C259E69312311EBB8BC910709D40FA3612679F0CE5DB12575FD0B0B0B0B0B0B0B0B0B0B0B0B"),
            record.getComputations().getPlainRecordBytes().getValue());
    }

    @Test
    public void testDecryptTLS12Stream() throws CryptoException, NoSuchAlgorithmException {
        context.setSelectedProtocolVersion(ProtocolVersion.TLS12);
        context.setSelectedCipherSuite(CipherSuite.TLS_RSA_WITH_RC4_128_SHA);
        record.setContentMessageType(ProtocolMessageType.HANDSHAKE);
        context.setMasterSecret(ArrayConverter.hexStringToByteArray(
            "69a9fb0d9ee8e84ad7fd2b3f580d0ca99290d9cc9f6fe725f5baf12c732c1f3ea2ba7eec402313bb532428a5527f248b"));
        context.setClientRandom(
            ArrayConverter.hexStringToByteArray("3e01231046d4b84aef9b300616d971130abf22d04cbc665c2895a5fe0f99bdad"));
        context.setServerRandom(
            ArrayConverter.hexStringToByteArray("f0284f8ca99f6c0e7344a339ec30707b74d3a4bc94bddc48169e132dbe5f05fd"));
        context.setConnection(new InboundConnection());

        record.setContentMessageType(ProtocolMessageType.HANDSHAKE);
        record.setProtocolVersion(ProtocolVersion.TLS12.getValue());
        record.setProtocolMessageBytes(ArrayConverter
            .hexStringToByteArray("2142ec1d8a2b0bff9866bd07682a3c1b3e1a6cd253763586edc5849bf53d17037f2578cf"));

<<<<<<< HEAD
        recordCipher = new RecordStreamCipher(context, context.getChooser().getSelectedProtocolVersion(),
            context.getChooser().getSelectedCipherSuite(), KeySetGenerator.generateKeySet(context));
=======
        recordCipher = new RecordStreamCipher(context,
            new CipherState(context.getChooser().getSelectedProtocolVersion(),
                context.getChooser().getSelectedCipherSuite(), KeySetGenerator.generateKeySet(context),
                context.isExtensionNegotiated(ExtensionType.ENCRYPT_THEN_MAC)));
>>>>>>> bbeac9c9
        decryptor = new RecordDecryptor(recordCipher, context);
        decryptor.decrypt(record);

        assertTrue(record.getComputations().getMacValid());
        assertArrayEquals(ArrayConverter.hexStringToByteArray("1400000C8B8D449BFDE419B122162DF7"),
            record.getComputations().getAuthenticatedNonMetaData().getValue());
        assertArrayEquals(ArrayConverter.hexStringToByteArray("00000000000000001603030010"),
            record.getComputations().getAuthenticatedMetaData().getValue());
        assertArrayEquals(ArrayConverter.hexStringToByteArray("9E12D9D0FED1B0D456F3D7D612F1709CE7748B6F"),
            record.getComputations().getMac().getValue());
        assertArrayEquals(ArrayConverter.hexStringToByteArray("799A4D36AA96F5E889D445F50BB59873"),
            record.getComputations().getCipherKey().getValue());
        assertArrayEquals(ArrayConverter.hexStringToByteArray("1221BB2E19D8C955A3B78FF8C8F2EE9DA6CC4F71"),
            record.getComputations().getMacKey().getValue());
        assertArrayEquals(
            ArrayConverter
                .hexStringToByteArray("1400000C8B8D449BFDE419B122162DF79E12D9D0FED1B0D456F3D7D612F1709CE7748B6F"),
            record.getComputations().getPlainRecordBytes().getValue());

    }

    @Test
    public void testDecryptTLS12AEAD() throws CryptoException, NoSuchAlgorithmException {
        context.setSelectedProtocolVersion(ProtocolVersion.TLS12);
        context.setSelectedCipherSuite(CipherSuite.TLS_RSA_WITH_AES_128_GCM_SHA256);
        record.setCleanProtocolMessageBytes(ArrayConverter.hexStringToByteArray("080000020000"));
        record.setContentMessageType(ProtocolMessageType.HANDSHAKE);

        context.setMasterSecret(ArrayConverter.hexStringToByteArray(
            "1D7565701019745C4546DD1A5D680EDCD0B9E0143ADAD741F111454DF6D4F77E9CFBA09473AFF84B4AFBB6D3782CD9B5"));
        context.setClientRandom(
            ArrayConverter.hexStringToByteArray("7ADDFA2D9C0560EC4B24018368600A1C100FFE5276F66A4802408CE94CD9DC07"));
        context.setServerRandom(
            ArrayConverter.hexStringToByteArray("30652D7EE1E67E5D716E713BB70059172EE36FA621DEBFC3444F574E47524401"));
        context.setConnection(new InboundConnection());
        record.setProtocolVersion(ProtocolVersion.TLS12.getValue());
        record.setProtocolMessageBytes(ArrayConverter
            .hexStringToByteArray("A26A2D97CE709B530E53BF60E39AE84D58A167C2431ACF356B9C674265A14BAA6DBDF4BAFEF87F5F"));

<<<<<<< HEAD
        recordCipher = new RecordAEADCipher(context, context.getChooser().getSelectedProtocolVersion(),
            context.getChooser().getSelectedCipherSuite(), KeySetGenerator.generateKeySet(context));
=======
        recordCipher = new RecordAEADCipher(context,
            new CipherState(context.getChooser().getSelectedProtocolVersion(),
                context.getChooser().getSelectedCipherSuite(), KeySetGenerator.generateKeySet(context),
                context.isExtensionNegotiated(ExtensionType.ENCRYPT_THEN_MAC)));
>>>>>>> bbeac9c9
        decryptor = new RecordDecryptor(recordCipher, context);
        decryptor.decrypt(record);

        assertTrue(record.getComputations().getAuthenticationTagValid());
        assertArrayEquals(ArrayConverter.hexStringToByteArray("90D7D8A9379E3186015E7B71BEEF7E3E"),
            record.getComputations().getCipherKey().getValue());
        assertArrayEquals(ArrayConverter.hexStringToByteArray("55AF867D"),
            record.getComputations().getAeadSalt().getValue());
        assertArrayEquals(ArrayConverter.hexStringToByteArray("A26A2D97CE709B53"),
            record.getComputations().getExplicitNonce().getValue());
        assertArrayEquals(ArrayConverter.hexStringToByteArray("00000000000000001603030010"),
            record.getComputations().getAuthenticatedMetaData().getValue());
        assertArrayEquals(ArrayConverter.hexStringToByteArray("0E53BF60E39AE84D58A167C2431ACF35"),
            record.getComputations().getAuthenticatedNonMetaData().getValue());
        assertArrayEquals(ArrayConverter.hexStringToByteArray("1400000CC5EC1A1363D0E7063263E1C2"),
            record.getComputations().getPlainRecordBytes().getValue());
    }

    @Test
    public void testDecryptTLS10Block() throws CryptoException, NoSuchAlgorithmException {
        context.setSelectedProtocolVersion(ProtocolVersion.TLS10);
        context.setSelectedCipherSuite(CipherSuite.TLS_RSA_WITH_AES_128_CBC_SHA);

        record.setCleanProtocolMessageBytes(ArrayConverter.hexStringToByteArray("080000020000"));
        record.setContentMessageType(ProtocolMessageType.HANDSHAKE);
        context.setMasterSecret(ArrayConverter.hexStringToByteArray(
            "a079dee527fb963d65ae25bd7c919e4fac999ddbcfd46fe485f6138d6804d4688119c438132e651f2c82ab067378b162"));
        context.setClientRandom(
            ArrayConverter.hexStringToByteArray("51d994112bf1be7def9219a995a94cee7149e2a2ed3e19ef65994f912d66eb03"));
        context.setServerRandom(
            ArrayConverter.hexStringToByteArray("8ecf60fd3eb104aab5c72068742c29989f62fb7d84c7af41a7a8c0c39be21d34"));

        context.setConnection(new InboundConnection());
        record.setProtocolVersion(ProtocolVersion.TLS10.getValue());
        record.setProtocolMessageBytes(ArrayConverter.hexStringToByteArray(
            "1d42081019ffbdedc5e155e1dc3faab3e522bc764a2f476a57246bf59fc37f68463023f27e7f0fb64488ced496048124"));
<<<<<<< HEAD
        recordCipher = new RecordBlockCipher(context, context.getChooser().getSelectedProtocolVersion(),
            context.getChooser().getSelectedCipherSuite(), KeySetGenerator.generateKeySet(context));
=======
        recordCipher = new RecordBlockCipher(context,
            new CipherState(context.getChooser().getSelectedProtocolVersion(),
                context.getChooser().getSelectedCipherSuite(), KeySetGenerator.generateKeySet(context),
                context.isExtensionNegotiated(ExtensionType.ENCRYPT_THEN_MAC)));
>>>>>>> bbeac9c9
        decryptor = new RecordDecryptor(recordCipher, context);
        decryptor.decrypt(record);

        assertTrue(record.getComputations().getMacValid());
        assertArrayEquals(ArrayConverter.hexStringToByteArray("1400000C679DC5EB7BD2A0DAA4202C59"),
            record.getComputations().getAuthenticatedNonMetaData().getValue());
        assertArrayEquals(ArrayConverter.hexStringToByteArray("00000000000000001603010010"),
            record.getComputations().getAuthenticatedMetaData().getValue());
        assertArrayEquals(ArrayConverter.hexStringToByteArray("CC3617A0335CFB03734BF8AA0F69F1EB"),
            record.getComputations().getCbcInitialisationVector().getValue());
        assertArrayEquals(ArrayConverter.hexStringToByteArray("5E64EE204833E7738BA4FD1CCF57317E"),
            record.getComputations().getCipherKey().getValue());
        assertArrayEquals(ArrayConverter.hexStringToByteArray("80F1C23DC0ADF6E1773AB9ADF6E56E77CCD071F1"),
            record.getComputations().getMacKey().getValue());
        assertArrayEquals(ArrayConverter.hexStringToByteArray("0B0B0B0B0B0B0B0B0B0B0B0B"),
            record.getComputations().getPadding().getValue());
        assertArrayEquals(
            ArrayConverter.hexStringToByteArray(
                "1400000C679DC5EB7BD2A0DAA4202C59F5AB5EC0FFCBBAF831A25B8FD4C8B2965CBB528F0B0B0B0B0B0B0B0B0B0B0B0B"),
            record.getComputations().getPlainRecordBytes().getValue());
    }

    @Test
    public void testDecryptTLS10Stream() throws CryptoException, NoSuchAlgorithmException {
        context.setSelectedProtocolVersion(ProtocolVersion.TLS10);
        context.setSelectedCipherSuite(CipherSuite.TLS_RSA_WITH_RC4_128_SHA);
        context.setMasterSecret(ArrayConverter.hexStringToByteArray(""));

        context.setMasterSecret(ArrayConverter.hexStringToByteArray(
            "01d5e27d3c693b7bfe22556f796c4151f4c498df292fa8e3c13e55d93ac41ca12806a1c5805d3007d0476af437b0f3da"));
        context.setClientRandom(
            ArrayConverter.hexStringToByteArray("1e909eeac8422512c4e74709179c515a6c58b313ead5e13e5dd1301a83e3b1d7"));
        context.setServerRandom(
            ArrayConverter.hexStringToByteArray("c3eafafa8b06600aa0b93e75abf84785b207610fbf29bf33e732e149970c15eb"));
        context.setConnection(new InboundConnection());

        record.setContentMessageType(ProtocolMessageType.HANDSHAKE);
        record.setProtocolVersion(ProtocolVersion.TLS10.getValue());
        record.setProtocolMessageBytes(ArrayConverter
            .hexStringToByteArray("c98ff632fb3abf9f584c81dd196ecb38ea79383741c481b932022bee2bb3473792ad38a1"));

<<<<<<< HEAD
        recordCipher = new RecordStreamCipher(context, context.getChooser().getSelectedProtocolVersion(),
            context.getChooser().getSelectedCipherSuite(), KeySetGenerator.generateKeySet(context));
=======
        recordCipher = new RecordStreamCipher(context,
            new CipherState(context.getChooser().getSelectedProtocolVersion(),
                context.getChooser().getSelectedCipherSuite(), KeySetGenerator.generateKeySet(context),
                context.isExtensionNegotiated(ExtensionType.ENCRYPT_THEN_MAC)));
>>>>>>> bbeac9c9
        decryptor = new RecordDecryptor(recordCipher, context);
        decryptor.decrypt(record);

        assertTrue(record.getComputations().getMacValid());
        assertArrayEquals(ArrayConverter.hexStringToByteArray("1400000C5063356364F28B8EA8BB349C"),
            record.getComputations().getAuthenticatedNonMetaData().getValue());
        assertArrayEquals(ArrayConverter.hexStringToByteArray("00000000000000001603010010"),
            record.getComputations().getAuthenticatedMetaData().getValue());
        assertArrayEquals(ArrayConverter.hexStringToByteArray("D14B2533E07B6691A902E7A9122D70990D055A90"),
            record.getComputations().getMac().getValue());
        assertArrayEquals(ArrayConverter.hexStringToByteArray("98220F1634C791C674860E689D419227"),
            record.getComputations().getCipherKey().getValue());
        assertArrayEquals(ArrayConverter.hexStringToByteArray("08AE37FFE3A199DC060E07E92034D0A5CEB75BDC"),
            record.getComputations().getMacKey().getValue());
        assertArrayEquals(
            ArrayConverter
                .hexStringToByteArray("1400000C5063356364F28B8EA8BB349CD14B2533E07B6691A902E7A9122D70990D055A90"),
            record.getComputations().getPlainRecordBytes().getValue());
    }

    @Test
    public void testDecryptTLS12BlockEncryptThenMac() throws CryptoException, NoSuchAlgorithmException {

        context.setSelectedProtocolVersion(ProtocolVersion.TLS12);
        context.setSelectedCipherSuite(CipherSuite.TLS_RSA_WITH_AES_128_CBC_SHA);
        context.addNegotiatedExtension(ExtensionType.ENCRYPT_THEN_MAC);
        context.setMasterSecret(ArrayConverter.hexStringToByteArray(
            "A3B2E520EB4D835FE65420BBF1D0B40BDDBCF736E1E4D039818B8D2C0771A0C74B65DE06053BE942A12D6D5FD03F1F63"));
        context.setClientRandom(
            ArrayConverter.hexStringToByteArray("F2A7717805D27A704365ED11799FE1BB96F3C268A8DABDEBEB0AE7678EF89A4C"));
        context.setServerRandom(
            ArrayConverter.hexStringToByteArray("34E24F708AE545760E2137C746ECA02C3C706F22AA837A06BECB14CB04D0C016"));

        context.setConnection(new InboundConnection());
        record.setContentMessageType(ProtocolMessageType.HANDSHAKE);
        record.setProtocolVersion(ProtocolVersion.TLS12.getValue());
        record.setProtocolMessageBytes(ArrayConverter.hexStringToByteArray(
            "09FF0714A189621595B6D0FB3F478E0AFD3BE7A6F40688505483433AAF6748EE634F8F837976DAFB8BAEDC2355298FC0D6B9D3CC28AD37E3FEAA4E533AF5375839C3866D"));

<<<<<<< HEAD
        recordCipher = new RecordBlockCipher(context, context.getChooser().getSelectedProtocolVersion(),
            context.getChooser().getSelectedCipherSuite(), KeySetGenerator.generateKeySet(context));
=======
        recordCipher = new RecordBlockCipher(context,
            new CipherState(context.getChooser().getSelectedProtocolVersion(),
                context.getChooser().getSelectedCipherSuite(), KeySetGenerator.generateKeySet(context),
                context.isExtensionNegotiated(ExtensionType.ENCRYPT_THEN_MAC)));
>>>>>>> bbeac9c9
        decryptor = new RecordDecryptor(recordCipher, context);
        decryptor.decrypt(record);

        assertTrue(record.getComputations().getMacValid());
        assertArrayEquals(
            ArrayConverter.hexStringToByteArray(
                "09FF0714A189621595B6D0FB3F478E0AFD3BE7A6F40688505483433AAF6748EE634F8F837976DAFB8BAEDC2355298FC0"),
            record.getComputations().getAuthenticatedNonMetaData().getValue());
        assertArrayEquals(ArrayConverter.hexStringToByteArray("09FF0714A189621595B6D0FB3F478E0A"),
            record.getComputations().getCbcInitialisationVector().getValue());
        assertArrayEquals(ArrayConverter.hexStringToByteArray("04D9CB8C3ABCA4954295AF7F2E6FC3F4"),
            record.getComputations().getCipherKey().getValue());
        assertArrayEquals(ArrayConverter.hexStringToByteArray("0F0F0F0F0F0F0F0F0F0F0F0F0F0F0F0F"),
            record.getComputations().getPadding().getValue());
        assertArrayEquals(ArrayConverter.hexStringToByteArray("00000000000000001603030030"),
            record.getComputations().getAuthenticatedMetaData().getValue());
        assertArrayEquals(
            ArrayConverter.hexStringToByteArray(
                "09FF0714A189621595B6D0FB3F478E0AFD3BE7A6F40688505483433AAF6748EE634F8F837976DAFB8BAEDC2355298FC0"),
            record.getComputations().getAuthenticatedNonMetaData().getValue());
        assertArrayEquals(ArrayConverter.hexStringToByteArray("D6B9D3CC28AD37E3FEAA4E533AF5375839C3866D"),
            record.getComputations().getMac().getValue());

        assertArrayEquals(
            ArrayConverter.hexStringToByteArray("1400000CFEAD2DFC053F6FF99BA22C5C0F0F0F0F0F0F0F0F0F0F0F0F0F0F0F0F"),
            record.getComputations().getPlainRecordBytes().getValue());

    }

    @Test
    public void testDecryptTLS13AEADStream() throws CryptoException, NoSuchAlgorithmException {
        context.setSelectedProtocolVersion(ProtocolVersion.TLS13);
        context.setSelectedCipherSuite(CipherSuite.TLS_CHACHA20_POLY1305_SHA256);
        context.setClientHandshakeTrafficSecret(
            ArrayConverter.hexStringToByteArray("9ee198e67ea9cf1621a3cec7afce9d83303fcda210c8fbbb286c179bf7be1cab"));
        context.setServerHandshakeTrafficSecret(
            ArrayConverter.hexStringToByteArray("d5caf18dcc2f06c57d5469dd0b46efaa03d674424c04cad6492397b99e43486b"));
        context.setClientApplicationTrafficSecret(
            ArrayConverter.hexStringToByteArray("5c51d7e6640a1c54db17fbf797c9e82d7c2cba33b7dad1f6db74f5de8a82b9e0"));
        context.setServerApplicationTrafficSecret(
            ArrayConverter.hexStringToByteArray("e257bd1e4cd2623144b37eca9cdd94f098868027ad7cb9bffa441e825b1fcd9c"));
        context.setClientRandom(
            ArrayConverter.hexStringToByteArray("41b133e84bd3d20207af00f9c72c05c74e0c75e1001ea02a270a52b7ab11f1f6"));
        context.setServerRandom(
            ArrayConverter.hexStringToByteArray("f31868408aa947f68121c093fb43ad5159a1dd40dafd9ece6b98ac64cf65eefe"));

        context.setConnection(new InboundConnection());
        context.setActiveClientKeySetType(Tls13KeySetType.HANDSHAKE_TRAFFIC_SECRETS);
        context.setActiveServerKeySetType(Tls13KeySetType.HANDSHAKE_TRAFFIC_SECRETS);

        record.setContentMessageType(ProtocolMessageType.HANDSHAKE);
        record.setProtocolVersion(ProtocolVersion.TLS12.getValue());
        record.setContentType(ProtocolMessageType.APPLICATION_DATA.getValue());
        record.setLength(0x35);
        record.setProtocolMessageBytes(ArrayConverter.hexStringToByteArray(
            "2d2b71ffcdefbe88cfbc16973f2c3ef8f1e754dcd75712b4e0e2d2ce4bf58a8c55c1af006943cd3ab7c837c2d55331bee9ad9fd143"));

<<<<<<< HEAD
        recordCipher = new RecordAEADCipher(context, context.getChooser().getSelectedProtocolVersion(),
            context.getChooser().getSelectedCipherSuite(), KeySetGenerator.generateKeySet(context));
=======
        recordCipher = new RecordAEADCipher(context,
            new CipherState(context.getChooser().getSelectedProtocolVersion(),
                context.getChooser().getSelectedCipherSuite(), KeySetGenerator.generateKeySet(context),
                context.isExtensionNegotiated(ExtensionType.ENCRYPT_THEN_MAC)));
>>>>>>> bbeac9c9
        decryptor = new RecordDecryptor(recordCipher, context);
        decryptor.decrypt(record);

        // Testing the Authtag/Mac would be nice here but there is currently no
        // way of knowing if the mac computation has failed.
        assertArrayEquals(ArrayConverter.hexStringToByteArray(""), record.getComputations().getPadding().getValue());
        assertArrayEquals(
            ArrayConverter
                .hexStringToByteArray("2D2B71FFCDEFBE88CFBC16973F2C3EF8F1E754DCD75712B4E0E2D2CE4BF58A8C55C1AF0069"),
            record.getComputations().getAuthenticatedNonMetaData().getValue());
        assertArrayEquals(ArrayConverter.hexStringToByteArray("1703030035"),
            record.getComputations().getAuthenticatedMetaData().getValue());
        assertArrayEquals(
            ArrayConverter.hexStringToByteArray("C65B0E20F167F282E68DCE9BCDDB951FA3F8123EF93BF2DBA23B35031C273B93"),
            record.getComputations().getCipherKey().getValue());
        assertArrayEquals(ArrayConverter.hexStringToByteArray("C3089A2EADAAC0D9BB8564EC"),
            record.getComputations().getGcmNonce().getValue());

        assertArrayEquals(
            ArrayConverter
                .hexStringToByteArray("14000020a7a0c5d20549e6deb7b1dff6e429dc0875b3ef55d328448385aaa182cc986ef316"),
            record.getComputations().getPlainRecordBytes().getValue());
    }

    @Test
    public void testDecryptTLS13AEADBlock() throws CryptoException, NoSuchAlgorithmException {
        context.setSelectedProtocolVersion(ProtocolVersion.TLS13);
        context.setSelectedCipherSuite(CipherSuite.TLS_AES_256_GCM_SHA384);
        context.setClientHandshakeTrafficSecret(ArrayConverter.hexStringToByteArray(
            "e19c1c1e5761eff589d41b8009fc7fe52b9a2ac0fa93f07e4b7091f79c9ce9f992d0a3b7f6f121dfd6ce2539a7e2fb0f"));
        context.setServerHandshakeTrafficSecret(ArrayConverter.hexStringToByteArray(
            "ae2f018826cad84d086e93bd4ba8b6205864a676e312545b9cf255d51ca8c7ed70a128fcefe510bf3830cb984e6cbc7b"));
        context.setClientApplicationTrafficSecret(ArrayConverter.hexStringToByteArray(
            "b12a8280f7a499a61a721361adbd3e560f719fd5b179c4346e88f99d2068bab9f76cb5ae89354fbdd02331b6685d5e81"));
        context.setServerApplicationTrafficSecret(ArrayConverter.hexStringToByteArray(
            "c5233161c3e98ca9adb6799572e1288663966c0b72ef3a0c17220b576edcd0adba2f6da483a1c63a1fe76a5d486826c4"));
        context.setClientRandom(
            ArrayConverter.hexStringToByteArray("220d0cb249adf771399d92f2d4b45b109658b1a600b9bc1ad7f54f3d6f00547c"));
        context.setServerRandom(
            ArrayConverter.hexStringToByteArray("f443fd3d638b94a0ecb0cf432860969967fde9a86693522120e33695a29dc4f3"));

        context.setConnection(new InboundConnection());
        context.setActiveClientKeySetType(Tls13KeySetType.APPLICATION_TRAFFIC_SECRETS);
        context.setActiveServerKeySetType(Tls13KeySetType.APPLICATION_TRAFFIC_SECRETS);

        record.setContentMessageType(ProtocolMessageType.APPLICATION_DATA);
        record.setContentType(ProtocolMessageType.APPLICATION_DATA.getValue());
        record.setProtocolVersion(ProtocolVersion.TLS12.getValue());

        record
            .setProtocolMessageBytes(ArrayConverter.hexStringToByteArray("619f8c33dc44e80a7399ff70e10af19466be2085cf"));
        record.setLength(record.getProtocolMessageBytes().getValue().length);
<<<<<<< HEAD
        recordCipher = new RecordAEADCipher(context, context.getChooser().getSelectedProtocolVersion(),
            context.getChooser().getSelectedCipherSuite(), KeySetGenerator.generateKeySet(context));
=======
        recordCipher = new RecordAEADCipher(context,
            new CipherState(context.getChooser().getSelectedProtocolVersion(),
                context.getChooser().getSelectedCipherSuite(), KeySetGenerator.generateKeySet(context),
                context.isExtensionNegotiated(ExtensionType.ENCRYPT_THEN_MAC)));
>>>>>>> bbeac9c9
        decryptor = new RecordDecryptor(recordCipher, context);
        decryptor.decrypt(record);

        assertArrayEquals(ArrayConverter.hexStringToByteArray(""), record.getComputations().getPadding().getValue());
        assertArrayEquals(ArrayConverter.hexStringToByteArray("1703030015"),
            record.getComputations().getAuthenticatedMetaData().getValue());
        assertArrayEquals(ArrayConverter.hexStringToByteArray("619F8C33DC"),
            record.getComputations().getAuthenticatedNonMetaData().getValue());
        assertArrayEquals(ArrayConverter.hexStringToByteArray("44e80a7399ff70e10af19466be2085cf"),
            record.getComputations().getAuthenticationTag().getValue());
        assertArrayEquals(
            ArrayConverter.hexStringToByteArray("af954245169b81e3da5bec540e4e2c48d1af0aa93b4fcc3fa1607075d0db70b4"),
            record.getComputations().getCipherKey().getValue());
        assertArrayEquals(ArrayConverter.hexStringToByteArray("9e7ef2bc05c19ebc2a90e600"),
            record.getComputations().getGcmNonce().getValue());
        assertArrayEquals(ArrayConverter.hexStringToByteArray("6173640a17"),
            record.getComputations().getPlainRecordBytes().getValue());
    }

}<|MERGE_RESOLUTION|>--- conflicted
+++ resolved
@@ -70,15 +70,10 @@
         record.setProtocolMessageBytes(ArrayConverter.hexStringToByteArray(
             "04cc7a7f777567ccda7d45233d8180929b89dc55a67d8a5783b229610756b9cd0b5d7b96b7b533da0e5f21634b170c6561fc649c007bf5b02398eec7d6b68a55"));
 
-<<<<<<< HEAD
-        recordCipher = new RecordBlockCipher(context, context.getChooser().getSelectedProtocolVersion(),
-            context.getChooser().getSelectedCipherSuite(), KeySetGenerator.generateKeySet(context));
-=======
         recordCipher = new RecordBlockCipher(context,
             new CipherState(context.getChooser().getSelectedProtocolVersion(),
                 context.getChooser().getSelectedCipherSuite(), KeySetGenerator.generateKeySet(context),
                 context.isExtensionNegotiated(ExtensionType.ENCRYPT_THEN_MAC)));
->>>>>>> bbeac9c9
         decryptor = new RecordDecryptor(recordCipher, context);
         decryptor.decrypt(record);
 
@@ -118,15 +113,10 @@
         record.setProtocolMessageBytes(ArrayConverter.hexStringToByteArray(
             "16B406CF7A489CA985883AEDA28D34E3AB1B66A1C376C1F354607CFDA1739D9B60D30776152207B1988604FBCF75E6BC370ADE1EE684CAE9B0801AAE50CC2EFA"));
 
-<<<<<<< HEAD
-        recordCipher = new RecordBlockCipher(context, context.getChooser().getSelectedProtocolVersion(),
-            context.getChooser().getSelectedCipherSuite(), KeySetGenerator.generateKeySet(context));
-=======
         recordCipher = new RecordBlockCipher(context,
             new CipherState(context.getChooser().getSelectedProtocolVersion(),
                 context.getChooser().getSelectedCipherSuite(), KeySetGenerator.generateKeySet(context),
                 context.isExtensionNegotiated(ExtensionType.ENCRYPT_THEN_MAC)));
->>>>>>> bbeac9c9
         decryptor = new RecordDecryptor(recordCipher, context);
         decryptor.decrypt(record);
 
@@ -164,15 +154,10 @@
         record.setProtocolMessageBytes(ArrayConverter
             .hexStringToByteArray("2142ec1d8a2b0bff9866bd07682a3c1b3e1a6cd253763586edc5849bf53d17037f2578cf"));
 
-<<<<<<< HEAD
-        recordCipher = new RecordStreamCipher(context, context.getChooser().getSelectedProtocolVersion(),
-            context.getChooser().getSelectedCipherSuite(), KeySetGenerator.generateKeySet(context));
-=======
         recordCipher = new RecordStreamCipher(context,
             new CipherState(context.getChooser().getSelectedProtocolVersion(),
                 context.getChooser().getSelectedCipherSuite(), KeySetGenerator.generateKeySet(context),
                 context.isExtensionNegotiated(ExtensionType.ENCRYPT_THEN_MAC)));
->>>>>>> bbeac9c9
         decryptor = new RecordDecryptor(recordCipher, context);
         decryptor.decrypt(record);
 
@@ -212,15 +197,10 @@
         record.setProtocolMessageBytes(ArrayConverter
             .hexStringToByteArray("A26A2D97CE709B530E53BF60E39AE84D58A167C2431ACF356B9C674265A14BAA6DBDF4BAFEF87F5F"));
 
-<<<<<<< HEAD
-        recordCipher = new RecordAEADCipher(context, context.getChooser().getSelectedProtocolVersion(),
-            context.getChooser().getSelectedCipherSuite(), KeySetGenerator.generateKeySet(context));
-=======
         recordCipher = new RecordAEADCipher(context,
             new CipherState(context.getChooser().getSelectedProtocolVersion(),
                 context.getChooser().getSelectedCipherSuite(), KeySetGenerator.generateKeySet(context),
                 context.isExtensionNegotiated(ExtensionType.ENCRYPT_THEN_MAC)));
->>>>>>> bbeac9c9
         decryptor = new RecordDecryptor(recordCipher, context);
         decryptor.decrypt(record);
 
@@ -257,15 +237,10 @@
         record.setProtocolVersion(ProtocolVersion.TLS10.getValue());
         record.setProtocolMessageBytes(ArrayConverter.hexStringToByteArray(
             "1d42081019ffbdedc5e155e1dc3faab3e522bc764a2f476a57246bf59fc37f68463023f27e7f0fb64488ced496048124"));
-<<<<<<< HEAD
-        recordCipher = new RecordBlockCipher(context, context.getChooser().getSelectedProtocolVersion(),
-            context.getChooser().getSelectedCipherSuite(), KeySetGenerator.generateKeySet(context));
-=======
         recordCipher = new RecordBlockCipher(context,
             new CipherState(context.getChooser().getSelectedProtocolVersion(),
                 context.getChooser().getSelectedCipherSuite(), KeySetGenerator.generateKeySet(context),
                 context.isExtensionNegotiated(ExtensionType.ENCRYPT_THEN_MAC)));
->>>>>>> bbeac9c9
         decryptor = new RecordDecryptor(recordCipher, context);
         decryptor.decrypt(record);
 
@@ -307,15 +282,10 @@
         record.setProtocolMessageBytes(ArrayConverter
             .hexStringToByteArray("c98ff632fb3abf9f584c81dd196ecb38ea79383741c481b932022bee2bb3473792ad38a1"));
 
-<<<<<<< HEAD
-        recordCipher = new RecordStreamCipher(context, context.getChooser().getSelectedProtocolVersion(),
-            context.getChooser().getSelectedCipherSuite(), KeySetGenerator.generateKeySet(context));
-=======
         recordCipher = new RecordStreamCipher(context,
             new CipherState(context.getChooser().getSelectedProtocolVersion(),
                 context.getChooser().getSelectedCipherSuite(), KeySetGenerator.generateKeySet(context),
                 context.isExtensionNegotiated(ExtensionType.ENCRYPT_THEN_MAC)));
->>>>>>> bbeac9c9
         decryptor = new RecordDecryptor(recordCipher, context);
         decryptor.decrypt(record);
 
@@ -355,15 +325,10 @@
         record.setProtocolMessageBytes(ArrayConverter.hexStringToByteArray(
             "09FF0714A189621595B6D0FB3F478E0AFD3BE7A6F40688505483433AAF6748EE634F8F837976DAFB8BAEDC2355298FC0D6B9D3CC28AD37E3FEAA4E533AF5375839C3866D"));
 
-<<<<<<< HEAD
-        recordCipher = new RecordBlockCipher(context, context.getChooser().getSelectedProtocolVersion(),
-            context.getChooser().getSelectedCipherSuite(), KeySetGenerator.generateKeySet(context));
-=======
         recordCipher = new RecordBlockCipher(context,
             new CipherState(context.getChooser().getSelectedProtocolVersion(),
                 context.getChooser().getSelectedCipherSuite(), KeySetGenerator.generateKeySet(context),
                 context.isExtensionNegotiated(ExtensionType.ENCRYPT_THEN_MAC)));
->>>>>>> bbeac9c9
         decryptor = new RecordDecryptor(recordCipher, context);
         decryptor.decrypt(record);
 
@@ -421,15 +386,10 @@
         record.setProtocolMessageBytes(ArrayConverter.hexStringToByteArray(
             "2d2b71ffcdefbe88cfbc16973f2c3ef8f1e754dcd75712b4e0e2d2ce4bf58a8c55c1af006943cd3ab7c837c2d55331bee9ad9fd143"));
 
-<<<<<<< HEAD
-        recordCipher = new RecordAEADCipher(context, context.getChooser().getSelectedProtocolVersion(),
-            context.getChooser().getSelectedCipherSuite(), KeySetGenerator.generateKeySet(context));
-=======
         recordCipher = new RecordAEADCipher(context,
             new CipherState(context.getChooser().getSelectedProtocolVersion(),
                 context.getChooser().getSelectedCipherSuite(), KeySetGenerator.generateKeySet(context),
                 context.isExtensionNegotiated(ExtensionType.ENCRYPT_THEN_MAC)));
->>>>>>> bbeac9c9
         decryptor = new RecordDecryptor(recordCipher, context);
         decryptor.decrypt(record);
 
@@ -482,15 +442,10 @@
         record
             .setProtocolMessageBytes(ArrayConverter.hexStringToByteArray("619f8c33dc44e80a7399ff70e10af19466be2085cf"));
         record.setLength(record.getProtocolMessageBytes().getValue().length);
-<<<<<<< HEAD
-        recordCipher = new RecordAEADCipher(context, context.getChooser().getSelectedProtocolVersion(),
-            context.getChooser().getSelectedCipherSuite(), KeySetGenerator.generateKeySet(context));
-=======
         recordCipher = new RecordAEADCipher(context,
             new CipherState(context.getChooser().getSelectedProtocolVersion(),
                 context.getChooser().getSelectedCipherSuite(), KeySetGenerator.generateKeySet(context),
                 context.isExtensionNegotiated(ExtensionType.ENCRYPT_THEN_MAC)));
->>>>>>> bbeac9c9
         decryptor = new RecordDecryptor(recordCipher, context);
         decryptor.decrypt(record);
 
