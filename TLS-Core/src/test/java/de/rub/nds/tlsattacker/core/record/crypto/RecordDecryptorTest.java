/**
 * TLS-Attacker - A Modular Penetration Testing Framework for TLS
 *
 * Copyright 2014-2022 Ruhr University Bochum, Paderborn University, Hackmanit GmbH
 *
 * Licensed under Apache License, Version 2.0
 * http://www.apache.org/licenses/LICENSE-2.0.txt
 */

package de.rub.nds.tlsattacker.core.record.crypto;

import static org.junit.jupiter.api.Assertions.assertArrayEquals;
import static org.junit.jupiter.api.Assertions.assertTrue;

import de.rub.nds.modifiablevariable.util.ArrayConverter;
import de.rub.nds.tlsattacker.core.config.Config;
import de.rub.nds.tlsattacker.core.connection.InboundConnection;
import de.rub.nds.tlsattacker.core.constants.*;
import de.rub.nds.tlsattacker.core.exceptions.CryptoException;
import de.rub.nds.tlsattacker.core.record.Record;
import de.rub.nds.tlsattacker.core.record.cipher.*;
import de.rub.nds.tlsattacker.core.record.cipher.cryptohelper.KeySetGenerator;
<<<<<<< HEAD
import de.rub.nds.tlsattacker.core.layer.context.TlsContext;
import java.security.NoSuchAlgorithmException;
import java.security.Security;

import de.rub.nds.tlsattacker.core.state.Context;
import org.bouncycastle.jce.provider.BouncyCastleProvider;
import org.bouncycastle.util.test.TestRandomData;
import static org.junit.Assert.assertArrayEquals;
import static org.junit.Assert.assertTrue;
import org.junit.Before;
import org.junit.Test;

=======
import de.rub.nds.tlsattacker.core.state.TlsContext;
import org.bouncycastle.jce.provider.BouncyCastleProvider;
import org.bouncycastle.util.test.TestRandomData;
import org.junit.jupiter.api.BeforeAll;
import org.junit.jupiter.api.BeforeEach;
import org.junit.jupiter.api.Test;

import java.security.NoSuchAlgorithmException;
import java.security.Security;

>>>>>>> b1069fa4
public class RecordDecryptorTest {

    private RecordCipher recordCipher;
    private TlsContext context;
    private Record record;
    public RecordDecryptor decryptor;

    @BeforeAll
    public static void setUpClass() {
        Security.addProvider(new BouncyCastleProvider());
    }

    @BeforeEach
    public void setUp() {
<<<<<<< HEAD
        Security.addProvider(new BouncyCastleProvider());
        Context outerContext = new Context(new Config());
        context = new TlsContext(outerContext);
=======
        context = new TlsContext();
>>>>>>> b1069fa4
        record = new Record();
        record.setContentType(ProtocolMessageType.HANDSHAKE.getValue());
        record.setProtocolVersion(ProtocolVersion.TLS10.getValue());
    }

    @Test
    public void testDecryptTLS12Block() throws CryptoException, NoSuchAlgorithmException {
        context.setSelectedProtocolVersion(ProtocolVersion.TLS12);
        context.setSelectedCipherSuite(CipherSuite.TLS_RSA_WITH_AES_128_CBC_SHA);
        record.setContentMessageType(ProtocolMessageType.HANDSHAKE);

        context.setMasterSecret(ArrayConverter.hexStringToByteArray(
            "131627113d23f777e8213670e029eec8756e5647680ec07941225b439b141b182a0c9933d7d15325e3ef08f5cb303ca1"));
        context.setClientRandom(
            ArrayConverter.hexStringToByteArray("6d7a0d859e1066056592e50ad856af84ffbc92a27d918a07422ec735ca9c4612"));
        context.setServerRandom(
            ArrayConverter.hexStringToByteArray("9c6f8ad46b0245426d583999550192e982d339144c1b6bbfa672c4374e3e4b31"));
        context.setConnection(new InboundConnection());
        record.setProtocolVersion(ProtocolVersion.TLS12.getValue());
        record.setProtocolMessageBytes(ArrayConverter.hexStringToByteArray(
            "04cc7a7f777567ccda7d45233d8180929b89dc55a67d8a5783b229610756b9cd0b5d7b96b7b533da0e5f21634b170c6561fc649c007bf5b02398eec7d6b68a55"));

        recordCipher = new RecordBlockCipher(context,
            new CipherState(context.getChooser().getSelectedProtocolVersion(),
                context.getChooser().getSelectedCipherSuite(), KeySetGenerator.generateKeySet(context),
                context.isExtensionNegotiated(ExtensionType.ENCRYPT_THEN_MAC)));
        decryptor = new RecordDecryptor(recordCipher, context);
        decryptor.decrypt(record);

        assertArrayEquals(ArrayConverter.hexStringToByteArray("0CFA0129A250B604B2835881C24E3539"),
            record.getComputations().getCipherKey().getValue());
        assertArrayEquals(ArrayConverter.hexStringToByteArray("04cc7a7f777567ccda7d45233d818092"),
            record.getComputations().getCbcInitialisationVector().getValue());
        assertArrayEquals(ArrayConverter.hexStringToByteArray("00000000000000001603030010"),
            record.getComputations().getAuthenticatedMetaData().getValue());
        assertArrayEquals(ArrayConverter.hexStringToByteArray("1400000C0F10DC614D5CF06560FCA887"),
            record.getComputations().getAuthenticatedNonMetaData().getValue());
        assertArrayEquals(ArrayConverter.hexStringToByteArray("B1CF94C307D377CCC79E30A9EA46DF7F9ED48870"),
            record.getComputations().getMac().getValue());
        assertArrayEquals(
            ArrayConverter.hexStringToByteArray(
                "1400000C0F10DC614D5CF06560FCA887B1CF94C307D377CCC79E30A9EA46DF7F9ED488700B0B0B0B0B0B0B0B0B0B0B0B"),
            record.getComputations().getPlainRecordBytes().getValue());

    }

    @Test
    public void testDecryptTLS12Camellia() throws NoSuchAlgorithmException, CryptoException {
        context.setRandom(new TestRandomData(
            ArrayConverter.hexStringToByteArray("16B406CF7A489CA985883AEDA28D34E34ED3256F1B380C692B962DF892180C5A")));
        context.setSelectedProtocolVersion(ProtocolVersion.TLS12);
        context.setSelectedCipherSuite(CipherSuite.TLS_RSA_WITH_CAMELLIA_128_CBC_SHA);
        context.setMasterSecret(ArrayConverter.hexStringToByteArray(
            "EC28993D8B3F3D81D626C3B419C34547373C5EA49C4A727790C59892AACFF4FEF0945725996013C65581110889D019DE"));
        context.setClientRandom(
            ArrayConverter.hexStringToByteArray("DA5BA97EAC47D864C1041B542885F0CD20F05F7F3E0929FBE38D2A72497D5A53"));
        context.setServerRandom(
            ArrayConverter.hexStringToByteArray("2488DFEE45765EEF369F30AFE356B9463624C6D617503AAB6B592B8CBDB55AB2"));
        context.setConnection(new InboundConnection());

        record.setContentMessageType(ProtocolMessageType.HANDSHAKE);
        record.setProtocolVersion(ProtocolVersion.TLS12.getValue());
        record.setProtocolMessageBytes(ArrayConverter.hexStringToByteArray(
            "16B406CF7A489CA985883AEDA28D34E3AB1B66A1C376C1F354607CFDA1739D9B60D30776152207B1988604FBCF75E6BC370ADE1EE684CAE9B0801AAE50CC2EFA"));

        recordCipher = new RecordBlockCipher(context,
            new CipherState(context.getChooser().getSelectedProtocolVersion(),
                context.getChooser().getSelectedCipherSuite(), KeySetGenerator.generateKeySet(context),
                context.isExtensionNegotiated(ExtensionType.ENCRYPT_THEN_MAC)));
        decryptor = new RecordDecryptor(recordCipher, context);
        decryptor.decrypt(record);

        assertArrayEquals(ArrayConverter.hexStringToByteArray("16B406CF7A489CA985883AEDA28D34E3"),
            record.getComputations().getCbcInitialisationVector().getValue());
        assertArrayEquals(ArrayConverter.hexStringToByteArray("00000000000000001603030010"),
            record.getComputations().getAuthenticatedMetaData().getValue());
        assertArrayEquals(ArrayConverter.hexStringToByteArray("27BE1FB155ACFBF9E78D0C259E693123"),
            record.getComputations().getAuthenticatedNonMetaData().getValue());
        assertArrayEquals(ArrayConverter.hexStringToByteArray("11EBB8BC910709D40FA3612679F0CE5DB12575FD"),
            record.getComputations().getMac().getValue());
        assertArrayEquals(ArrayConverter.hexStringToByteArray("0B0B0B0B0B0B0B0B0B0B0B0B"),
            record.getComputations().getPadding().getValue());
        assertArrayEquals(
            ArrayConverter.hexStringToByteArray(
                "27BE1FB155ACFBF9E78D0C259E69312311EBB8BC910709D40FA3612679F0CE5DB12575FD0B0B0B0B0B0B0B0B0B0B0B0B"),
            record.getComputations().getPlainRecordBytes().getValue());
    }

    @Test
    public void testDecryptTLS12Stream() throws CryptoException, NoSuchAlgorithmException {
        context.setSelectedProtocolVersion(ProtocolVersion.TLS12);
        context.setSelectedCipherSuite(CipherSuite.TLS_RSA_WITH_RC4_128_SHA);
        record.setContentMessageType(ProtocolMessageType.HANDSHAKE);
        context.setMasterSecret(ArrayConverter.hexStringToByteArray(
            "69a9fb0d9ee8e84ad7fd2b3f580d0ca99290d9cc9f6fe725f5baf12c732c1f3ea2ba7eec402313bb532428a5527f248b"));
        context.setClientRandom(
            ArrayConverter.hexStringToByteArray("3e01231046d4b84aef9b300616d971130abf22d04cbc665c2895a5fe0f99bdad"));
        context.setServerRandom(
            ArrayConverter.hexStringToByteArray("f0284f8ca99f6c0e7344a339ec30707b74d3a4bc94bddc48169e132dbe5f05fd"));
        context.setConnection(new InboundConnection());

        record.setContentMessageType(ProtocolMessageType.HANDSHAKE);
        record.setProtocolVersion(ProtocolVersion.TLS12.getValue());
        record.setProtocolMessageBytes(ArrayConverter
            .hexStringToByteArray("2142ec1d8a2b0bff9866bd07682a3c1b3e1a6cd253763586edc5849bf53d17037f2578cf"));

        recordCipher = new RecordStreamCipher(context,
            new CipherState(context.getChooser().getSelectedProtocolVersion(),
                context.getChooser().getSelectedCipherSuite(), KeySetGenerator.generateKeySet(context),
                context.isExtensionNegotiated(ExtensionType.ENCRYPT_THEN_MAC)));
        decryptor = new RecordDecryptor(recordCipher, context);
        decryptor.decrypt(record);

        assertTrue(record.getComputations().getMacValid());
        assertArrayEquals(ArrayConverter.hexStringToByteArray("1400000C8B8D449BFDE419B122162DF7"),
            record.getComputations().getAuthenticatedNonMetaData().getValue());
        assertArrayEquals(ArrayConverter.hexStringToByteArray("00000000000000001603030010"),
            record.getComputations().getAuthenticatedMetaData().getValue());
        assertArrayEquals(ArrayConverter.hexStringToByteArray("9E12D9D0FED1B0D456F3D7D612F1709CE7748B6F"),
            record.getComputations().getMac().getValue());
        assertArrayEquals(ArrayConverter.hexStringToByteArray("799A4D36AA96F5E889D445F50BB59873"),
            record.getComputations().getCipherKey().getValue());
        assertArrayEquals(ArrayConverter.hexStringToByteArray("1221BB2E19D8C955A3B78FF8C8F2EE9DA6CC4F71"),
            record.getComputations().getMacKey().getValue());
        assertArrayEquals(
            ArrayConverter
                .hexStringToByteArray("1400000C8B8D449BFDE419B122162DF79E12D9D0FED1B0D456F3D7D612F1709CE7748B6F"),
            record.getComputations().getPlainRecordBytes().getValue());

    }

    @Test
    public void testDecryptTLS12AEAD() throws CryptoException, NoSuchAlgorithmException {
        context.setSelectedProtocolVersion(ProtocolVersion.TLS12);
        context.setSelectedCipherSuite(CipherSuite.TLS_RSA_WITH_AES_128_GCM_SHA256);
        record.setCleanProtocolMessageBytes(ArrayConverter.hexStringToByteArray("080000020000"));
        record.setContentMessageType(ProtocolMessageType.HANDSHAKE);

        context.setMasterSecret(ArrayConverter.hexStringToByteArray(
            "1D7565701019745C4546DD1A5D680EDCD0B9E0143ADAD741F111454DF6D4F77E9CFBA09473AFF84B4AFBB6D3782CD9B5"));
        context.setClientRandom(
            ArrayConverter.hexStringToByteArray("7ADDFA2D9C0560EC4B24018368600A1C100FFE5276F66A4802408CE94CD9DC07"));
        context.setServerRandom(
            ArrayConverter.hexStringToByteArray("30652D7EE1E67E5D716E713BB70059172EE36FA621DEBFC3444F574E47524401"));
        context.setConnection(new InboundConnection());
        record.setProtocolVersion(ProtocolVersion.TLS12.getValue());
        record.setProtocolMessageBytes(ArrayConverter
            .hexStringToByteArray("A26A2D97CE709B530E53BF60E39AE84D58A167C2431ACF356B9C674265A14BAA6DBDF4BAFEF87F5F"));

        recordCipher = new RecordAEADCipher(context,
            new CipherState(context.getChooser().getSelectedProtocolVersion(),
                context.getChooser().getSelectedCipherSuite(), KeySetGenerator.generateKeySet(context),
                context.isExtensionNegotiated(ExtensionType.ENCRYPT_THEN_MAC)));
        decryptor = new RecordDecryptor(recordCipher, context);
        decryptor.decrypt(record);

        assertTrue(record.getComputations().getAuthenticationTagValid());
        assertArrayEquals(ArrayConverter.hexStringToByteArray("90D7D8A9379E3186015E7B71BEEF7E3E"),
            record.getComputations().getCipherKey().getValue());
        assertArrayEquals(ArrayConverter.hexStringToByteArray("55AF867D"),
            record.getComputations().getAeadSalt().getValue());
        assertArrayEquals(ArrayConverter.hexStringToByteArray("A26A2D97CE709B53"),
            record.getComputations().getExplicitNonce().getValue());
        assertArrayEquals(ArrayConverter.hexStringToByteArray("00000000000000001603030010"),
            record.getComputations().getAuthenticatedMetaData().getValue());
        assertArrayEquals(ArrayConverter.hexStringToByteArray("0E53BF60E39AE84D58A167C2431ACF35"),
            record.getComputations().getAuthenticatedNonMetaData().getValue());
        assertArrayEquals(ArrayConverter.hexStringToByteArray("1400000CC5EC1A1363D0E7063263E1C2"),
            record.getComputations().getPlainRecordBytes().getValue());
    }

    @Test
    public void testDecryptTLS10Block() throws CryptoException, NoSuchAlgorithmException {
        context.setSelectedProtocolVersion(ProtocolVersion.TLS10);
        context.setSelectedCipherSuite(CipherSuite.TLS_RSA_WITH_AES_128_CBC_SHA);

        record.setCleanProtocolMessageBytes(ArrayConverter.hexStringToByteArray("080000020000"));
        record.setContentMessageType(ProtocolMessageType.HANDSHAKE);
        context.setMasterSecret(ArrayConverter.hexStringToByteArray(
            "a079dee527fb963d65ae25bd7c919e4fac999ddbcfd46fe485f6138d6804d4688119c438132e651f2c82ab067378b162"));
        context.setClientRandom(
            ArrayConverter.hexStringToByteArray("51d994112bf1be7def9219a995a94cee7149e2a2ed3e19ef65994f912d66eb03"));
        context.setServerRandom(
            ArrayConverter.hexStringToByteArray("8ecf60fd3eb104aab5c72068742c29989f62fb7d84c7af41a7a8c0c39be21d34"));

        context.setConnection(new InboundConnection());
        record.setProtocolVersion(ProtocolVersion.TLS10.getValue());
        record.setProtocolMessageBytes(ArrayConverter.hexStringToByteArray(
            "1d42081019ffbdedc5e155e1dc3faab3e522bc764a2f476a57246bf59fc37f68463023f27e7f0fb64488ced496048124"));
        recordCipher = new RecordBlockCipher(context,
            new CipherState(context.getChooser().getSelectedProtocolVersion(),
                context.getChooser().getSelectedCipherSuite(), KeySetGenerator.generateKeySet(context),
                context.isExtensionNegotiated(ExtensionType.ENCRYPT_THEN_MAC)));
        decryptor = new RecordDecryptor(recordCipher, context);
        decryptor.decrypt(record);

        assertTrue(record.getComputations().getMacValid());
        assertArrayEquals(ArrayConverter.hexStringToByteArray("1400000C679DC5EB7BD2A0DAA4202C59"),
            record.getComputations().getAuthenticatedNonMetaData().getValue());
        assertArrayEquals(ArrayConverter.hexStringToByteArray("00000000000000001603010010"),
            record.getComputations().getAuthenticatedMetaData().getValue());
        assertArrayEquals(ArrayConverter.hexStringToByteArray("CC3617A0335CFB03734BF8AA0F69F1EB"),
            record.getComputations().getCbcInitialisationVector().getValue());
        assertArrayEquals(ArrayConverter.hexStringToByteArray("5E64EE204833E7738BA4FD1CCF57317E"),
            record.getComputations().getCipherKey().getValue());
        assertArrayEquals(ArrayConverter.hexStringToByteArray("80F1C23DC0ADF6E1773AB9ADF6E56E77CCD071F1"),
            record.getComputations().getMacKey().getValue());
        assertArrayEquals(ArrayConverter.hexStringToByteArray("0B0B0B0B0B0B0B0B0B0B0B0B"),
            record.getComputations().getPadding().getValue());
        assertArrayEquals(
            ArrayConverter.hexStringToByteArray(
                "1400000C679DC5EB7BD2A0DAA4202C59F5AB5EC0FFCBBAF831A25B8FD4C8B2965CBB528F0B0B0B0B0B0B0B0B0B0B0B0B"),
            record.getComputations().getPlainRecordBytes().getValue());
    }

    @Test
    public void testDecryptTLS10Stream() throws CryptoException, NoSuchAlgorithmException {
        context.setSelectedProtocolVersion(ProtocolVersion.TLS10);
        context.setSelectedCipherSuite(CipherSuite.TLS_RSA_WITH_RC4_128_SHA);
        context.setMasterSecret(ArrayConverter.hexStringToByteArray(""));

        context.setMasterSecret(ArrayConverter.hexStringToByteArray(
            "01d5e27d3c693b7bfe22556f796c4151f4c498df292fa8e3c13e55d93ac41ca12806a1c5805d3007d0476af437b0f3da"));
        context.setClientRandom(
            ArrayConverter.hexStringToByteArray("1e909eeac8422512c4e74709179c515a6c58b313ead5e13e5dd1301a83e3b1d7"));
        context.setServerRandom(
            ArrayConverter.hexStringToByteArray("c3eafafa8b06600aa0b93e75abf84785b207610fbf29bf33e732e149970c15eb"));
        context.setConnection(new InboundConnection());

        record.setContentMessageType(ProtocolMessageType.HANDSHAKE);
        record.setProtocolVersion(ProtocolVersion.TLS10.getValue());
        record.setProtocolMessageBytes(ArrayConverter
            .hexStringToByteArray("c98ff632fb3abf9f584c81dd196ecb38ea79383741c481b932022bee2bb3473792ad38a1"));

        recordCipher = new RecordStreamCipher(context,
            new CipherState(context.getChooser().getSelectedProtocolVersion(),
                context.getChooser().getSelectedCipherSuite(), KeySetGenerator.generateKeySet(context),
                context.isExtensionNegotiated(ExtensionType.ENCRYPT_THEN_MAC)));
        decryptor = new RecordDecryptor(recordCipher, context);
        decryptor.decrypt(record);

        assertTrue(record.getComputations().getMacValid());
        assertArrayEquals(ArrayConverter.hexStringToByteArray("1400000C5063356364F28B8EA8BB349C"),
            record.getComputations().getAuthenticatedNonMetaData().getValue());
        assertArrayEquals(ArrayConverter.hexStringToByteArray("00000000000000001603010010"),
            record.getComputations().getAuthenticatedMetaData().getValue());
        assertArrayEquals(ArrayConverter.hexStringToByteArray("D14B2533E07B6691A902E7A9122D70990D055A90"),
            record.getComputations().getMac().getValue());
        assertArrayEquals(ArrayConverter.hexStringToByteArray("98220F1634C791C674860E689D419227"),
            record.getComputations().getCipherKey().getValue());
        assertArrayEquals(ArrayConverter.hexStringToByteArray("08AE37FFE3A199DC060E07E92034D0A5CEB75BDC"),
            record.getComputations().getMacKey().getValue());
        assertArrayEquals(
            ArrayConverter
                .hexStringToByteArray("1400000C5063356364F28B8EA8BB349CD14B2533E07B6691A902E7A9122D70990D055A90"),
            record.getComputations().getPlainRecordBytes().getValue());
    }

    @Test
    public void testDecryptTLS12BlockEncryptThenMac() throws CryptoException, NoSuchAlgorithmException {

        context.setSelectedProtocolVersion(ProtocolVersion.TLS12);
        context.setSelectedCipherSuite(CipherSuite.TLS_RSA_WITH_AES_128_CBC_SHA);
        context.addNegotiatedExtension(ExtensionType.ENCRYPT_THEN_MAC);
        context.setMasterSecret(ArrayConverter.hexStringToByteArray(
            "A3B2E520EB4D835FE65420BBF1D0B40BDDBCF736E1E4D039818B8D2C0771A0C74B65DE06053BE942A12D6D5FD03F1F63"));
        context.setClientRandom(
            ArrayConverter.hexStringToByteArray("F2A7717805D27A704365ED11799FE1BB96F3C268A8DABDEBEB0AE7678EF89A4C"));
        context.setServerRandom(
            ArrayConverter.hexStringToByteArray("34E24F708AE545760E2137C746ECA02C3C706F22AA837A06BECB14CB04D0C016"));

        context.setConnection(new InboundConnection());
        record.setContentMessageType(ProtocolMessageType.HANDSHAKE);
        record.setProtocolVersion(ProtocolVersion.TLS12.getValue());
        record.setProtocolMessageBytes(ArrayConverter.hexStringToByteArray(
            "09FF0714A189621595B6D0FB3F478E0AFD3BE7A6F40688505483433AAF6748EE634F8F837976DAFB8BAEDC2355298FC0D6B9D3CC28AD37E3FEAA4E533AF5375839C3866D"));

        recordCipher = new RecordBlockCipher(context,
            new CipherState(context.getChooser().getSelectedProtocolVersion(),
                context.getChooser().getSelectedCipherSuite(), KeySetGenerator.generateKeySet(context),
                context.isExtensionNegotiated(ExtensionType.ENCRYPT_THEN_MAC)));
        decryptor = new RecordDecryptor(recordCipher, context);
        decryptor.decrypt(record);

        assertTrue(record.getComputations().getMacValid());
        assertArrayEquals(
            ArrayConverter.hexStringToByteArray(
                "09FF0714A189621595B6D0FB3F478E0AFD3BE7A6F40688505483433AAF6748EE634F8F837976DAFB8BAEDC2355298FC0"),
            record.getComputations().getAuthenticatedNonMetaData().getValue());
        assertArrayEquals(ArrayConverter.hexStringToByteArray("09FF0714A189621595B6D0FB3F478E0A"),
            record.getComputations().getCbcInitialisationVector().getValue());
        assertArrayEquals(ArrayConverter.hexStringToByteArray("04D9CB8C3ABCA4954295AF7F2E6FC3F4"),
            record.getComputations().getCipherKey().getValue());
        assertArrayEquals(ArrayConverter.hexStringToByteArray("0F0F0F0F0F0F0F0F0F0F0F0F0F0F0F0F"),
            record.getComputations().getPadding().getValue());
        assertArrayEquals(ArrayConverter.hexStringToByteArray("00000000000000001603030030"),
            record.getComputations().getAuthenticatedMetaData().getValue());
        assertArrayEquals(
            ArrayConverter.hexStringToByteArray(
                "09FF0714A189621595B6D0FB3F478E0AFD3BE7A6F40688505483433AAF6748EE634F8F837976DAFB8BAEDC2355298FC0"),
            record.getComputations().getAuthenticatedNonMetaData().getValue());
        assertArrayEquals(ArrayConverter.hexStringToByteArray("D6B9D3CC28AD37E3FEAA4E533AF5375839C3866D"),
            record.getComputations().getMac().getValue());

        assertArrayEquals(
            ArrayConverter.hexStringToByteArray("1400000CFEAD2DFC053F6FF99BA22C5C0F0F0F0F0F0F0F0F0F0F0F0F0F0F0F0F"),
            record.getComputations().getPlainRecordBytes().getValue());

    }

    @Test
    public void testDecryptTLS13AEADStream() throws CryptoException, NoSuchAlgorithmException {
        context.setSelectedProtocolVersion(ProtocolVersion.TLS13);
        context.setSelectedCipherSuite(CipherSuite.TLS_CHACHA20_POLY1305_SHA256);
        context.setClientHandshakeTrafficSecret(
            ArrayConverter.hexStringToByteArray("9ee198e67ea9cf1621a3cec7afce9d83303fcda210c8fbbb286c179bf7be1cab"));
        context.setServerHandshakeTrafficSecret(
            ArrayConverter.hexStringToByteArray("d5caf18dcc2f06c57d5469dd0b46efaa03d674424c04cad6492397b99e43486b"));
        context.setClientApplicationTrafficSecret(
            ArrayConverter.hexStringToByteArray("5c51d7e6640a1c54db17fbf797c9e82d7c2cba33b7dad1f6db74f5de8a82b9e0"));
        context.setServerApplicationTrafficSecret(
            ArrayConverter.hexStringToByteArray("e257bd1e4cd2623144b37eca9cdd94f098868027ad7cb9bffa441e825b1fcd9c"));
        context.setClientRandom(
            ArrayConverter.hexStringToByteArray("41b133e84bd3d20207af00f9c72c05c74e0c75e1001ea02a270a52b7ab11f1f6"));
        context.setServerRandom(
            ArrayConverter.hexStringToByteArray("f31868408aa947f68121c093fb43ad5159a1dd40dafd9ece6b98ac64cf65eefe"));

        context.setConnection(new InboundConnection());
        context.setActiveClientKeySetType(Tls13KeySetType.HANDSHAKE_TRAFFIC_SECRETS);
        context.setActiveServerKeySetType(Tls13KeySetType.HANDSHAKE_TRAFFIC_SECRETS);

        record.setContentMessageType(ProtocolMessageType.HANDSHAKE);
        record.setProtocolVersion(ProtocolVersion.TLS12.getValue());
        record.setContentType(ProtocolMessageType.APPLICATION_DATA.getValue());
        record.setLength(0x35);
        record.setProtocolMessageBytes(ArrayConverter.hexStringToByteArray(
            "2d2b71ffcdefbe88cfbc16973f2c3ef8f1e754dcd75712b4e0e2d2ce4bf58a8c55c1af006943cd3ab7c837c2d55331bee9ad9fd143"));

        recordCipher = new RecordAEADCipher(context,
            new CipherState(context.getChooser().getSelectedProtocolVersion(),
                context.getChooser().getSelectedCipherSuite(), KeySetGenerator.generateKeySet(context),
                context.isExtensionNegotiated(ExtensionType.ENCRYPT_THEN_MAC)));
        decryptor = new RecordDecryptor(recordCipher, context);
        decryptor.decrypt(record);

        // Testing the Authtag/Mac would be nice here but there is currently no
        // way of knowing if the mac computation has failed.
        assertArrayEquals(ArrayConverter.hexStringToByteArray(""), record.getComputations().getPadding().getValue());
        assertArrayEquals(
            ArrayConverter
                .hexStringToByteArray("2D2B71FFCDEFBE88CFBC16973F2C3EF8F1E754DCD75712B4E0E2D2CE4BF58A8C55C1AF0069"),
            record.getComputations().getAuthenticatedNonMetaData().getValue());
        assertArrayEquals(ArrayConverter.hexStringToByteArray("1703030035"),
            record.getComputations().getAuthenticatedMetaData().getValue());
        assertArrayEquals(
            ArrayConverter.hexStringToByteArray("C65B0E20F167F282E68DCE9BCDDB951FA3F8123EF93BF2DBA23B35031C273B93"),
            record.getComputations().getCipherKey().getValue());
        assertArrayEquals(ArrayConverter.hexStringToByteArray("C3089A2EADAAC0D9BB8564EC"),
            record.getComputations().getGcmNonce().getValue());

        assertArrayEquals(
            ArrayConverter
                .hexStringToByteArray("14000020a7a0c5d20549e6deb7b1dff6e429dc0875b3ef55d328448385aaa182cc986ef316"),
            record.getComputations().getPlainRecordBytes().getValue());
    }

    @Test
    public void testDecryptTLS13AEADBlock() throws CryptoException, NoSuchAlgorithmException {
        context.setSelectedProtocolVersion(ProtocolVersion.TLS13);
        context.setSelectedCipherSuite(CipherSuite.TLS_AES_256_GCM_SHA384);
        context.setClientHandshakeTrafficSecret(ArrayConverter.hexStringToByteArray(
            "e19c1c1e5761eff589d41b8009fc7fe52b9a2ac0fa93f07e4b7091f79c9ce9f992d0a3b7f6f121dfd6ce2539a7e2fb0f"));
        context.setServerHandshakeTrafficSecret(ArrayConverter.hexStringToByteArray(
            "ae2f018826cad84d086e93bd4ba8b6205864a676e312545b9cf255d51ca8c7ed70a128fcefe510bf3830cb984e6cbc7b"));
        context.setClientApplicationTrafficSecret(ArrayConverter.hexStringToByteArray(
            "b12a8280f7a499a61a721361adbd3e560f719fd5b179c4346e88f99d2068bab9f76cb5ae89354fbdd02331b6685d5e81"));
        context.setServerApplicationTrafficSecret(ArrayConverter.hexStringToByteArray(
            "c5233161c3e98ca9adb6799572e1288663966c0b72ef3a0c17220b576edcd0adba2f6da483a1c63a1fe76a5d486826c4"));
        context.setClientRandom(
            ArrayConverter.hexStringToByteArray("220d0cb249adf771399d92f2d4b45b109658b1a600b9bc1ad7f54f3d6f00547c"));
        context.setServerRandom(
            ArrayConverter.hexStringToByteArray("f443fd3d638b94a0ecb0cf432860969967fde9a86693522120e33695a29dc4f3"));

        context.setConnection(new InboundConnection());
        context.setActiveClientKeySetType(Tls13KeySetType.APPLICATION_TRAFFIC_SECRETS);
        context.setActiveServerKeySetType(Tls13KeySetType.APPLICATION_TRAFFIC_SECRETS);

        record.setContentMessageType(ProtocolMessageType.APPLICATION_DATA);
        record.setContentType(ProtocolMessageType.APPLICATION_DATA.getValue());
        record.setProtocolVersion(ProtocolVersion.TLS12.getValue());

        record
            .setProtocolMessageBytes(ArrayConverter.hexStringToByteArray("619f8c33dc44e80a7399ff70e10af19466be2085cf"));
        record.setLength(record.getProtocolMessageBytes().getValue().length);
        recordCipher = new RecordAEADCipher(context,
            new CipherState(context.getChooser().getSelectedProtocolVersion(),
                context.getChooser().getSelectedCipherSuite(), KeySetGenerator.generateKeySet(context),
                context.isExtensionNegotiated(ExtensionType.ENCRYPT_THEN_MAC)));
        decryptor = new RecordDecryptor(recordCipher, context);
        decryptor.decrypt(record);

        assertArrayEquals(ArrayConverter.hexStringToByteArray(""), record.getComputations().getPadding().getValue());
        assertArrayEquals(ArrayConverter.hexStringToByteArray("1703030015"),
            record.getComputations().getAuthenticatedMetaData().getValue());
        assertArrayEquals(ArrayConverter.hexStringToByteArray("619F8C33DC"),
            record.getComputations().getAuthenticatedNonMetaData().getValue());
        assertArrayEquals(ArrayConverter.hexStringToByteArray("44e80a7399ff70e10af19466be2085cf"),
            record.getComputations().getAuthenticationTag().getValue());
        assertArrayEquals(
            ArrayConverter.hexStringToByteArray("af954245169b81e3da5bec540e4e2c48d1af0aa93b4fcc3fa1607075d0db70b4"),
            record.getComputations().getCipherKey().getValue());
        assertArrayEquals(ArrayConverter.hexStringToByteArray("9e7ef2bc05c19ebc2a90e600"),
            record.getComputations().getGcmNonce().getValue());
        assertArrayEquals(ArrayConverter.hexStringToByteArray("6173640a17"),
            record.getComputations().getPlainRecordBytes().getValue());
    }

}<|MERGE_RESOLUTION|>--- conflicted
+++ resolved
@@ -20,21 +20,7 @@
 import de.rub.nds.tlsattacker.core.record.Record;
 import de.rub.nds.tlsattacker.core.record.cipher.*;
 import de.rub.nds.tlsattacker.core.record.cipher.cryptohelper.KeySetGenerator;
-<<<<<<< HEAD
 import de.rub.nds.tlsattacker.core.layer.context.TlsContext;
-import java.security.NoSuchAlgorithmException;
-import java.security.Security;
-
-import de.rub.nds.tlsattacker.core.state.Context;
-import org.bouncycastle.jce.provider.BouncyCastleProvider;
-import org.bouncycastle.util.test.TestRandomData;
-import static org.junit.Assert.assertArrayEquals;
-import static org.junit.Assert.assertTrue;
-import org.junit.Before;
-import org.junit.Test;
-
-=======
-import de.rub.nds.tlsattacker.core.state.TlsContext;
 import org.bouncycastle.jce.provider.BouncyCastleProvider;
 import org.bouncycastle.util.test.TestRandomData;
 import org.junit.jupiter.api.BeforeAll;
@@ -44,7 +30,6 @@
 import java.security.NoSuchAlgorithmException;
 import java.security.Security;
 
->>>>>>> b1069fa4
 public class RecordDecryptorTest {
 
     private RecordCipher recordCipher;
@@ -59,13 +44,7 @@
 
     @BeforeEach
     public void setUp() {
-<<<<<<< HEAD
-        Security.addProvider(new BouncyCastleProvider());
-        Context outerContext = new Context(new Config());
-        context = new TlsContext(outerContext);
-=======
         context = new TlsContext();
->>>>>>> b1069fa4
         record = new Record();
         record.setContentType(ProtocolMessageType.HANDSHAKE.getValue());
         record.setProtocolVersion(ProtocolVersion.TLS10.getValue());
