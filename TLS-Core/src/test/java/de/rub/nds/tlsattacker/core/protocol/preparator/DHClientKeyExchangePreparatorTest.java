--- conflicted
+++ resolved
@@ -14,9 +14,7 @@
 import de.rub.nds.tlsattacker.core.constants.ProtocolVersion;
 import de.rub.nds.tlsattacker.core.protocol.message.DHClientKeyExchangeMessage;
 import de.rub.nds.tlsattacker.core.workflow.TlsContext;
-<<<<<<< HEAD
 import de.rub.nds.tlsattacker.core.workflow.chooser.DefaultChooser;
-=======
 import java.math.BigInteger;
 import java.util.Random;
 import org.bouncycastle.crypto.params.DHParameters;
@@ -24,7 +22,6 @@
 import org.bouncycastle.crypto.tls.ServerDHParams;
 import static org.junit.Assert.assertArrayEquals;
 import static org.junit.Assert.assertNotNull;
->>>>>>> 7072ebcc
 import org.junit.Before;
 import org.junit.Test;
 
@@ -41,9 +38,9 @@
     private final static BigInteger SERVER_PUBLIC_KEY = new BigInteger(
             "49437715717798893754105488735114516682455843745607681454511055039168584592490468625265408270895845434581657576902999182876198939742286450124559319006108449708689975897919447736149482114339733412256412716053305356946744588719383899737036630001856916051516306568909530334115858523077759833807187583559767008031");
     private final static byte[] PREMASTERSECRET = ArrayConverter
-            .hexStringToByteArray("28ecc3fc89b1975d2e6568a04b059645bf5c618d18084993c43309cf8059ec6c9c306ef7440fb796671c695932fda39c8af073bd6540ba1f38fdc8d492b92babb9f0997e46115215a80fc74581aa2f9d74f1cb545989310af303a01ca62cd2207cd3ebdeb282c6dfedbed5390cbacfb4cf3ce330f044b260180740e973dfb347");
+            .hexStringToByteArray("3CDCE99BB99CCE256355C696A39E4B5BE3726FCC5F104EE36DD05CB68EA1102DAAEA515EB51F519E656EA8E2B4E2604CC9D4E017EE44B3854D133F5418688AC251D88196651611E5D91F5297B1C68989A208641F8C54AECBF4F360F2222FF692936F74803696E7627D7B2710A08CC21220042649277049ABA23FEA6422C3BE1C");
     private final static byte[] MASTERSECRET = ArrayConverter
-            .hexStringToByteArray("7d21f8106301d895e43892f12bccb709d93939886b1d8f29b71bb8879aa55d19db0fc63fedb2fda91f6c544b09d88713");
+            .hexStringToByteArray("B8193AA242EB7978F2849DF4F4038F266514E8146BDE43E6E41688E4E9A670655D835C4F03561312CF1E56F95DB91363");
     private TlsContext context;
     private DHClientKeyExchangeMessage message;
     private DHClientKeyExchangePreparator preparator;
@@ -52,12 +49,8 @@
     public void setUp() {
         context = new TlsContext();
         message = new DHClientKeyExchangeMessage();
-<<<<<<< HEAD
         preparator = new DHClientKeyExchangePreparator(new DefaultChooser(context, context.getConfig()), message);
-=======
-        preparator = new DHClientKeyExchangePreparator(context, message);
         RandomHelper.setRandom(new Random(0));
->>>>>>> 7072ebcc
     }
 
     /**
@@ -72,18 +65,17 @@
         context.setClientRandom(ArrayConverter.hexStringToByteArray(RANDOM));
         context.setServerRandom(ArrayConverter.hexStringToByteArray(RANDOM));
         // set server DH-parameters
-        context.setServerDHParameters(new ServerDHParams(new DHPublicKeyParameters(SERVER_PUBLIC_KEY, new DHParameters(
-                new BigInteger(DH_M, 16), new BigInteger(DH_G, 16)))));
+        context.setDhModulus(new BigInteger(DH_M, 16));
+        context.setDhGenerator(new BigInteger(DH_G, 16));
+        context.setServerDhPublicKey(SERVER_PUBLIC_KEY);
 
         preparator.prepareHandshakeMessageContents();
 
         // Tests
-        assertArrayEquals(ArrayConverter.hexStringToByteArray(DH_G), message.getG().getByteArray());
-        assertArrayEquals(ArrayConverter.hexStringToByteArray(DH_M), message.getP().getByteArray());
         assertArrayEquals(PREMASTERSECRET, message.getComputations().getPremasterSecret().getValue());
         assertArrayEquals(MASTERSECRET, message.getComputations().getMasterSecret().getValue());
-        assertNotNull(message.getSerializedPublicKeyLength().getValue());
-        assertNotNull(message.getSerializedPublicKey());
+        assertNotNull(message.getPublicKeyLength().getValue());
+        assertNotNull(message.getPublicKey());
         assertNotNull(message.getComputations().getClientRandom());
         assertArrayEquals(
                 ArrayConverter.concatenate(ArrayConverter.hexStringToByteArray(RANDOM),
