--- conflicted
+++ resolved
@@ -10,77 +10,8 @@
 package de.rub.nds.tlsattacker.core.protocol.parser.extension;
 
 import de.rub.nds.modifiablevariable.util.ArrayConverter;
-<<<<<<< HEAD
-import de.rub.nds.tlsattacker.core.config.Config;
+import de.rub.nds.tlsattacker.core.constants.ExtensionType;
 import de.rub.nds.tlsattacker.core.constants.ProtocolVersion;
-import de.rub.nds.tlsattacker.core.protocol.message.extension.CertificateStatusRequestExtensionMessage;
-import de.rub.nds.tlsattacker.core.layer.context.TlsContext;
-import java.io.ByteArrayInputStream;
-import java.util.Arrays;
-import java.util.Collection;
-import static org.junit.Assert.assertArrayEquals;
-import static org.junit.Assert.assertEquals;
-import org.junit.Before;
-import org.junit.Test;
-import org.junit.runner.RunWith;
-import org.junit.runners.Parameterized;
-
-@RunWith(Parameterized.class)
-public class CertificateStatusRequestExtensionParserTest {
-    /**
-     * Parameterized set up of the test vector.
-     *
-     * @return test vector (extensionType, extensionLength, extensionPayload, expectedBytes)
-     */
-    @Parameterized.Parameters
-    public static Collection<Object[]> generateData() {
-        return Arrays.asList(
-            new Object[][] { { ArrayConverter.hexStringToByteArray("0100000000"), 1, 0, new byte[0], 0, new byte[0] },
-                { ArrayConverter.hexStringToByteArray("01000102000103"), 1, 1, new byte[] { 0x02 }, 1,
-                    new byte[] { 0x03 } } });
-    }
-
-    private final byte[] expectedBytes;
-    private final int certificateStatusRequestType;
-    private final int responderIDListLength;
-    private final byte[] responderIDList;
-    private final int requestExtensionLength;
-    private final byte[] requestExtension;
-    private CertificateStatusRequestExtensionParser parser;
-    private CertificateStatusRequestExtensionMessage message;
-    private final Config config = Config.createConfig();
-
-    public CertificateStatusRequestExtensionParserTest(byte[] expectedBytes, int certificateStatusRequestType,
-        int responderIDListLength, byte[] responderIDList, int requestExtensionLength, byte[] requestExtension) {
-        this.expectedBytes = expectedBytes;
-        this.certificateStatusRequestType = certificateStatusRequestType;
-        this.responderIDListLength = responderIDListLength;
-        this.responderIDList = responderIDList;
-        this.requestExtensionLength = requestExtensionLength;
-        this.requestExtension = requestExtension;
-    }
-
-    @Before
-    public void setUp() {
-        TlsContext tlsContext = new TlsContext(config);
-        parser = new CertificateStatusRequestExtensionParser(new ByteArrayInputStream(expectedBytes),
-            ProtocolVersion.TLS12, tlsContext);
-    }
-
-    @Test
-    public void testParse() {
-        message = new CertificateStatusRequestExtensionMessage();
-        parser.parse(message);
-
-        assertEquals(certificateStatusRequestType, (long) message.getCertificateStatusRequestType().getValue());
-
-        assertEquals(responderIDListLength, (long) message.getResponderIDListLength().getValue());
-        assertArrayEquals(responderIDList, message.getResponderIDList().getValue());
-
-        assertEquals(requestExtensionLength, (long) message.getRequestExtensionLength().getValue());
-        assertArrayEquals(requestExtension, message.getRequestExtension().getValue());
-=======
-import de.rub.nds.tlsattacker.core.constants.ExtensionType;
 import de.rub.nds.tlsattacker.core.protocol.message.extension.CertificateStatusRequestExtensionMessage;
 import org.junit.jupiter.api.Named;
 import org.junit.jupiter.params.provider.Arguments;
@@ -92,7 +23,8 @@
     AbstractExtensionParserTest<CertificateStatusRequestExtensionMessage, CertificateStatusRequestExtensionParser> {
 
     public CertificateStatusRequestExtensionParserTest() {
-        super(CertificateStatusRequestExtensionParser::new,
+        super(CertificateStatusRequestExtensionMessage.class,
+            (stream, context) -> new CertificateStatusRequestExtensionParser(stream, ProtocolVersion.TLS12, context),
             List.of(
                 Named.of("CertificateStatusRequestExtensionMessage::getCertificateStatusRequestType",
                     CertificateStatusRequestExtensionMessage::getCertificateStatusRequestType),
@@ -112,6 +44,5 @@
                 ExtensionType.STATUS_REQUEST, 5, List.of(1, 0, new byte[0], 0, new byte[0])),
             Arguments.of(ArrayConverter.hexStringToByteArray("0005000701000102000103"), List.of(),
                 ExtensionType.STATUS_REQUEST, 7, List.of(1, 1, new byte[] { 0x02 }, 1, new byte[] { 0x03 })));
->>>>>>> b1069fa4
     }
 }