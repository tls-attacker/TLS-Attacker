/**
 * TLS-Attacker - A Modular Penetration Testing Framework for TLS
 *
 * Copyright 2014-2022 Ruhr University Bochum, Paderborn University, Hackmanit GmbH
 *
 * Licensed under Apache License, Version 2.0
 * http://www.apache.org/licenses/LICENSE-2.0.txt
 */

package de.rub.nds.tlsattacker.core.protocol.handler;

import static org.junit.jupiter.api.Assertions.assertNull;

import de.rub.nds.modifiablevariable.util.ArrayConverter;
import de.rub.nds.tlsattacker.core.constants.EllipticCurveType;
import de.rub.nds.tlsattacker.core.constants.NamedGroup;
import de.rub.nds.tlsattacker.core.protocol.message.PskEcDheServerKeyExchangeMessage;
<<<<<<< HEAD
import de.rub.nds.tlsattacker.core.layer.context.TlsContext;
import java.math.BigInteger;
import org.junit.After;
import static org.junit.Assert.assertNull;
import org.junit.Before;
import org.junit.Test;

public class PskEcDheServerKeyExchangeHandlerTest {

    private PskEcDheServerKeyExchangeHandler handler;
    private TlsContext context;

    @Before
    public void setUp() {
        context = new TlsContext();
        handler = new PskEcDheServerKeyExchangeHandler(context);

    }

    @After
    public void tearDown() {
    }

    /**
     * Test of adjustContext method, of class PskEcDheServerKeyExchangeHandler.
     */
    @Test
    public void testadjustContext() {
=======
import org.junit.jupiter.api.Test;

import java.math.BigInteger;

public class PskEcDheServerKeyExchangeHandlerTest
    extends AbstractTlsMessageHandlerTest<PskEcDheServerKeyExchangeMessage, PskEcDheServerKeyExchangeHandler> {

    public PskEcDheServerKeyExchangeHandlerTest() {
        super(PskEcDheServerKeyExchangeMessage::new, PskEcDheServerKeyExchangeHandler::new);
    }

    /**
     * Test of adjustTLSContext method, of class PskEcDheServerKeyExchangeHandler.
     */
    @Test
    @Override
    public void testAdjustTLSContext() {
>>>>>>> b1069fa4
        PskEcDheServerKeyExchangeMessage message = new PskEcDheServerKeyExchangeMessage();
        message.setCurveType(EllipticCurveType.NAMED_CURVE.getValue());
        message.setNamedGroup(NamedGroup.SECP256R1.getValue());
        message.setPublicKey(ArrayConverter.hexStringToByteArray(
            "04f660a88e9dae015684be56c25610f9c62cf120cb075eea60c560e5e6dd5d10ef6e391d7213a298985470dc2268949317ce24940d474a0c8386ab13b312ffc104"));
        message.setPublicKeyLength(65);
        message.prepareComputations();
        message.getComputations().setPremasterSecret(new byte[] { 0, 1, 2, 3 });
        message.getComputations().setPrivateKey(new BigInteger("12345"));
        handler.adjustContext(message);
        assertNull(context.getPreMasterSecret());
    }

    @Test
    public void testadjustContextWithoutComputations() {
        PskEcDheServerKeyExchangeMessage message = new PskEcDheServerKeyExchangeMessage();
        message.setCurveType(EllipticCurveType.NAMED_CURVE.getValue());
        message.setNamedGroup(NamedGroup.SECP256R1.getValue());
        message.setPublicKey(ArrayConverter.hexStringToByteArray(
            "04f660a88e9dae015684be56c25610f9c62cf120cb075eea60c560e5e6dd5d10ef6e391d7213a298985470dc2268949317ce24940d474a0c8386ab13b312ffc104"));
        message.setPublicKeyLength(65);
        handler.adjustContext(message);
        assertNull(context.getPreMasterSecret());
        assertNull(context.getMasterSecret());
    }
}<|MERGE_RESOLUTION|>--- conflicted
+++ resolved
@@ -15,36 +15,6 @@
 import de.rub.nds.tlsattacker.core.constants.EllipticCurveType;
 import de.rub.nds.tlsattacker.core.constants.NamedGroup;
 import de.rub.nds.tlsattacker.core.protocol.message.PskEcDheServerKeyExchangeMessage;
-<<<<<<< HEAD
-import de.rub.nds.tlsattacker.core.layer.context.TlsContext;
-import java.math.BigInteger;
-import org.junit.After;
-import static org.junit.Assert.assertNull;
-import org.junit.Before;
-import org.junit.Test;
-
-public class PskEcDheServerKeyExchangeHandlerTest {
-
-    private PskEcDheServerKeyExchangeHandler handler;
-    private TlsContext context;
-
-    @Before
-    public void setUp() {
-        context = new TlsContext();
-        handler = new PskEcDheServerKeyExchangeHandler(context);
-
-    }
-
-    @After
-    public void tearDown() {
-    }
-
-    /**
-     * Test of adjustContext method, of class PskEcDheServerKeyExchangeHandler.
-     */
-    @Test
-    public void testadjustContext() {
-=======
 import org.junit.jupiter.api.Test;
 
 import java.math.BigInteger;
@@ -57,12 +27,11 @@
     }
 
     /**
-     * Test of adjustTLSContext method, of class PskEcDheServerKeyExchangeHandler.
+     * Test of adjustContext method, of class PskEcDheServerKeyExchangeHandler.
      */
     @Test
     @Override
-    public void testAdjustTLSContext() {
->>>>>>> b1069fa4
+    public void testadjustContext() {
         PskEcDheServerKeyExchangeMessage message = new PskEcDheServerKeyExchangeMessage();
         message.setCurveType(EllipticCurveType.NAMED_CURVE.getValue());
         message.setNamedGroup(NamedGroup.SECP256R1.getValue());
