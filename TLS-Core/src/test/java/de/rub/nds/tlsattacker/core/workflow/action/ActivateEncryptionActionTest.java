--- conflicted
+++ resolved
@@ -13,56 +13,25 @@
 
 import de.rub.nds.tlsattacker.core.constants.CipherSuite;
 import de.rub.nds.tlsattacker.core.record.cipher.RecordNullCipher;
-<<<<<<< HEAD
-import de.rub.nds.tlsattacker.core.state.State;
 import de.rub.nds.tlsattacker.core.layer.context.TlsContext;
-import de.rub.nds.tlsattacker.core.workflow.WorkflowTrace;
-import de.rub.nds.tlsattacker.util.tests.SlowTests;
-import static org.junit.Assert.assertFalse;
-import static org.junit.Assert.assertTrue;
-import org.junit.Before;
-import org.junit.Test;
-import org.junit.experimental.categories.Category;
-=======
-import de.rub.nds.tlsattacker.core.record.layer.TlsRecordLayer;
-import de.rub.nds.tlsattacker.core.state.TlsContext;
+import de.rub.nds.tlsattacker.core.layer.impl.RecordLayer;
 import org.junit.jupiter.api.Test;
->>>>>>> b1069fa4
 
 public class ActivateEncryptionActionTest extends AbstractActionTest<ActivateEncryptionAction> {
 
     private final TlsContext context;
 
-<<<<<<< HEAD
-    @Before
-    public void setUp() {
-        Config config = Config.createConfig();
-        action = new ActivateEncryptionAction();
-        WorkflowTrace trace = new WorkflowTrace();
-        trace.addTlsAction(action);
-        state = new State(config, trace);
-        tlsContext = state.getTlsContext();
-        tlsContext.setSelectedCipherSuite(CipherSuite.TLS_DHE_DSS_WITH_AES_128_CBC_SHA);
-=======
     public ActivateEncryptionActionTest() {
         super(new ActivateEncryptionAction(), ActivateEncryptionAction.class);
         context = state.getTlsContext();
         context.setSelectedCipherSuite(CipherSuite.TLS_DHE_DSS_WITH_AES_128_CBC_SHA);
-        context.setRecordLayer(new TlsRecordLayer(context));
->>>>>>> b1069fa4
     }
 
     @Test
     @Override
     public void testExecute() throws Exception {
-<<<<<<< HEAD
-        action.execute(state);
-        assertTrue(action.isExecuted());
-        assertFalse(tlsContext.getRecordLayer().getEncryptorCipher() instanceof RecordNullCipher);
-=======
         super.testExecute();
-        TlsRecordLayer layer = (TlsRecordLayer) context.getRecordLayer();
+        RecordLayer layer = context.getRecordLayer();
         assertFalse(layer.getEncryptorCipher() instanceof RecordNullCipher);
->>>>>>> b1069fa4
     }
 }