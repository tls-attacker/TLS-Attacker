/**
 * TLS-Attacker - A Modular Penetration Testing Framework for TLS
 *
 * Copyright 2014-2022 Ruhr University Bochum, Paderborn University, Hackmanit GmbH
 *
 * Licensed under Apache License, Version 2.0
 * http://www.apache.org/licenses/LICENSE-2.0.txt
 */

package de.rub.nds.tlsattacker.core.protocol.serializer.extension;

import de.rub.nds.tlsattacker.core.protocol.message.extension.EncryptThenMacExtensionMessage;
import de.rub.nds.tlsattacker.core.protocol.parser.extension.EncryptThenMacExtensionParserTest;
import org.junit.jupiter.params.provider.Arguments;

<<<<<<< HEAD
public class EncryptThenMacExtensionSerializerTest {
    private final byte[] expectedBytes = new byte[0];
    private EncryptThenMacExtensionMessage message;
    private EncryptThenMacExtensionSerializer serializer;
=======
import java.util.stream.Stream;
>>>>>>> b1069fa4

public class EncryptThenMacExtensionSerializerTest
    extends AbstractExtensionMessageSerializerTest<EncryptThenMacExtensionMessage, EncryptThenMacExtensionSerializer> {

<<<<<<< HEAD
    @Test
    public void testSerializeExtensionContent() {
        assertArrayEquals(expectedBytes, serializer.serializeExtensionContent());
=======
    public EncryptThenMacExtensionSerializerTest() {
        super(EncryptThenMacExtensionMessage::new, EncryptThenMacExtensionSerializer::new);
    }

    public static Stream<Arguments> provideTestVectors() {
        return EncryptThenMacExtensionParserTest.provideTestVectors();
>>>>>>> b1069fa4
    }
}<|MERGE_RESOLUTION|>--- conflicted
+++ resolved
@@ -13,29 +13,16 @@
 import de.rub.nds.tlsattacker.core.protocol.parser.extension.EncryptThenMacExtensionParserTest;
 import org.junit.jupiter.params.provider.Arguments;
 
-<<<<<<< HEAD
-public class EncryptThenMacExtensionSerializerTest {
-    private final byte[] expectedBytes = new byte[0];
-    private EncryptThenMacExtensionMessage message;
-    private EncryptThenMacExtensionSerializer serializer;
-=======
 import java.util.stream.Stream;
->>>>>>> b1069fa4
 
 public class EncryptThenMacExtensionSerializerTest
     extends AbstractExtensionMessageSerializerTest<EncryptThenMacExtensionMessage, EncryptThenMacExtensionSerializer> {
 
-<<<<<<< HEAD
-    @Test
-    public void testSerializeExtensionContent() {
-        assertArrayEquals(expectedBytes, serializer.serializeExtensionContent());
-=======
     public EncryptThenMacExtensionSerializerTest() {
         super(EncryptThenMacExtensionMessage::new, EncryptThenMacExtensionSerializer::new);
     }
 
     public static Stream<Arguments> provideTestVectors() {
         return EncryptThenMacExtensionParserTest.provideTestVectors();
->>>>>>> b1069fa4
     }
 }