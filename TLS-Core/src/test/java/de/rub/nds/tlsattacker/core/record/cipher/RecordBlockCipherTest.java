--- conflicted
+++ resolved
@@ -24,32 +24,18 @@
 import de.rub.nds.tlsattacker.core.state.Context;
 import de.rub.nds.tlsattacker.core.state.State;
 import de.rub.nds.tlsattacker.transport.ConnectionEndType;
-<<<<<<< HEAD
-import de.rub.nds.tlsattacker.util.UnlimitedStrengthEnabler;
-import org.bouncycastle.jce.provider.BouncyCastleProvider;
-import org.bouncycastle.util.test.TestRandomData;
-import org.junit.Before;
-import org.junit.Test;
-
-=======
 import de.rub.nds.tlsattacker.util.tests.TestCategories;
->>>>>>> 7b4a09ab
 import java.math.BigInteger;
 import java.security.NoSuchAlgorithmException;
 import java.security.Security;
 import java.util.ArrayList;
 import java.util.List;
-<<<<<<< HEAD
-
-import static org.junit.Assert.*;
-=======
 import org.bouncycastle.jce.provider.BouncyCastleProvider;
 import org.bouncycastle.util.test.TestRandomData;
 import org.junit.jupiter.api.BeforeAll;
 import org.junit.jupiter.api.BeforeEach;
 import org.junit.jupiter.api.Tag;
 import org.junit.jupiter.api.Test;
->>>>>>> 7b4a09ab
 
 public class RecordBlockCipherTest {
 
@@ -271,27 +257,34 @@
     }
 
     @Test
-<<<<<<< HEAD
-    public void testDecryptTls10ClientOptionalPadding() throws NoSuchAlgorithmException, CryptoException {
+    public void testDecryptTls10ClientOptionalPadding()
+            throws NoSuchAlgorithmException, CryptoException {
         // This is effectively the testEncryptTls10() test in reverse
         context.setConnection(new InboundConnection());
         context.setSelectedCipherSuite(CipherSuite.TLS_RSA_WITH_3DES_EDE_CBC_SHA);
         context.setSelectedProtocolVersion(ProtocolVersion.TLS10);
-        byte[] data = ArrayConverter.hexStringToByteArray(
-            "C34B06D54CDE2A5ACCA58B3E4C6281AE3908AC88E21912AE7362CE4E0E16BDA5EFBBE8AB2997E6E2B5D4C9A66EF170E14F44648197BA16C0F50320D354A6AB830B89E7958967C207C64D6C4F16EBFEE9A7F1FC8B604F7890230C99F74C68DB414AF08F224C7D414B6E4697DB155564DAAE3E0AFC579909D73C702643B5AFD7E1D75F92EEBC8BBBCF71C4FA008EAFDA365AE87A3D77DE7DFBBA34CCF74C265C9B4B9B507A458AC9FE37D627F617AB8BFD49763FE896BEE835A229B389303320F7C0C5782E869C678925DA8A0B167E74DF21F9E024785C6D69E3E2C8D14FEB8EAC6BFC6B03851F12FA1D0F2D13B7BDCA9CBB554637B3077F14BB5063A53DC2DF8D4F69125929370FBA4BCE08A43D7D529EA59C1651D308B42F889A043445FF671C");
-        KeySet keySet = new KeySet();
-        keySet
-            .setClientWriteKey(ArrayConverter.hexStringToByteArray("65B7DA726864D4184D75A549BF5C06AB20867846AF4434CC"));
-        keySet.setClientWriteMacSecret(ArrayConverter.hexStringToByteArray("183612323C5507EDAA5BF0DE71272A2EA87B1165"));
+        byte[] data =
+                ArrayConverter.hexStringToByteArray(
+                        "C34B06D54CDE2A5ACCA58B3E4C6281AE3908AC88E21912AE7362CE4E0E16BDA5EFBBE8AB2997E6E2B5D4C9A66EF170E14F44648197BA16C0F50320D354A6AB830B89E7958967C207C64D6C4F16EBFEE9A7F1FC8B604F7890230C99F74C68DB414AF08F224C7D414B6E4697DB155564DAAE3E0AFC579909D73C702643B5AFD7E1D75F92EEBC8BBBCF71C4FA008EAFDA365AE87A3D77DE7DFBBA34CCF74C265C9B4B9B507A458AC9FE37D627F617AB8BFD49763FE896BEE835A229B389303320F7C0C5782E869C678925DA8A0B167E74DF21F9E024785C6D69E3E2C8D14FEB8EAC6BFC6B03851F12FA1D0F2D13B7BDCA9CBB554637B3077F14BB5063A53DC2DF8D4F69125929370FBA4BCE08A43D7D529EA59C1651D308B42F889A043445FF671C");
+        KeySet keySet = new KeySet();
+        keySet.setClientWriteKey(
+                ArrayConverter.hexStringToByteArray(
+                        "65B7DA726864D4184D75A549BF5C06AB20867846AF4434CC"));
+        keySet.setClientWriteMacSecret(
+                ArrayConverter.hexStringToByteArray("183612323C5507EDAA5BF0DE71272A2EA87B1165"));
         keySet.setClientWriteIv(ArrayConverter.hexStringToByteArray("1ACF314DA7208EB8"));
         keySet.setServerWriteIv(new byte[8]); // ServerSide is not used
         keySet.setServerWriteKey(new byte[24]); // ServerSide is not used
         keySet.setServerWriteMacSecret(new byte[20]); // ServerSide is not used
 
-        cipher = new RecordBlockCipher(context,
-            new CipherState(context.getChooser().getSelectedProtocolVersion(),
-                context.getChooser().getSelectedCipherSuite(), keySet,
-                context.isExtensionNegotiated(ExtensionType.ENCRYPT_THEN_MAC)));
+        cipher =
+                new RecordBlockCipher(
+                        context,
+                        new CipherState(
+                                context.getChooser().getSelectedProtocolVersion(),
+                                context.getChooser().getSelectedCipherSuite(),
+                                keySet,
+                                context.isExtensionNegotiated(ExtensionType.ENCRYPT_THEN_MAC)));
         Record record = new Record();
         record.setContentType(ProtocolMessageType.HANDSHAKE.getValue());
         record.prepareComputations();
@@ -307,42 +300,138 @@
         assertNull(record.getComputations().getAuthenticationTag());
         assertNull(record.getComputations().getAuthenticationTagValid());
 
-        assertArrayEquals(ArrayConverter.hexStringToByteArray("0000000000000000160301000C"),
-            record.getComputations().getAuthenticatedMetaData().getValue());
-        assertArrayEquals(ArrayConverter.hexStringToByteArray("1400000CCE92FBEC9131F48A"),
-            record.getComputations().getAuthenticatedNonMetaData().getValue());
-        assertArrayEquals(ArrayConverter.hexStringToByteArray("1ACF314DA7208EB8"),
-            record.getComputations().getCbcInitialisationVector().getValue());
-        assertArrayEquals(ArrayConverter.hexStringToByteArray("65B7DA726864D4184D75A549BF5C06AB20867846AF4434CC"),
-            record.getComputations().getCipherKey().getValue());
-        assertArrayEquals(ArrayConverter.hexStringToByteArray("183612323C5507EDAA5BF0DE71272A2EA87B1165"),
-            record.getComputations().getMacKey().getValue());
-        assertArrayEquals(ArrayConverter.hexStringToByteArray("FD73CE51759C5E49089D4A6874CF4C7CFC578B90"),
-            record.getComputations().getMac().getValue());
-        assertArrayEquals(ArrayConverter.hexStringToByteArray(
-            "FFFFFFFFFFFFFFFFFFFFFFFFFFFFFFFFFFFFFFFFFFFFFFFFFFFFFFFFFFFFFFFFFFFFFFFFFFFFFFFFFFFFFFFFFFFFFFFFFFFFFFFFFFFFFFFFFFFFFFFFFFFFFFFFFFFFFFFFFFFFFFFFFFFFFFFFFFFFFFFFFFFFFFFFFFFFFFFFFFFFFFFFFFFFFFFFFFFFFFFFFFFFFFFFFFFFFFFFFFFFFFFFFFFFFFFFFFFFFFFFFFFFFFFFFFFFFFFFFFFFFFFFFFFFFFFFFFFFFFFFFFFFFFFFFFFFFFFFFFFFFFFFFFFFFFFFFFFFFFFFFFFFFFFFFFFFFFFFFFFFFFFFFFFFFFFFFFFFFFFFFFFFFFFFFFFFFFFFFFFFFFFFFFFFFFFFFFFFFFFFFFFFFFFFFFFFFFFFFFFFFFFFFFFFFFFFFFFFFFFFFFFFFFFFFFFFFFFFFFFFFFFFFFFFFFFFFFFFFFFFFFFFFFFFFFFFFFFFFFFFFFFFFFFFFFFF"),
-            record.getComputations().getPadding().getValue());
-        assertArrayEquals(ArrayConverter.hexStringToByteArray(
-            "1400000CCE92FBEC9131F48AFD73CE51759C5E49089D4A6874CF4C7CFC578B90FFFFFFFFFFFFFFFFFFFFFFFFFFFFFFFFFFFFFFFFFFFFFFFFFFFFFFFFFFFFFFFFFFFFFFFFFFFFFFFFFFFFFFFFFFFFFFFFFFFFFFFFFFFFFFFFFFFFFFFFFFFFFFFFFFFFFFFFFFFFFFFFFFFFFFFFFFFFFFFFFFFFFFFFFFFFFFFFFFFFFFFFFFFFFFFFFFFFFFFFFFFFFFFFFFFFFFFFFFFFFFFFFFFFFFFFFFFFFFFFFFFFFFFFFFFFFFFFFFFFFFFFFFFFFFFFFFFFFFFFFFFFFFFFFFFFFFFFFFFFFFFFFFFFFFFFFFFFFFFFFFFFFFFFFFFFFFFFFFFFFFFFFFFFFFFFFFFFFFFFFFFFFFFFFFFFFFFFFFFFFFFFFFFFFFFFFFFFFFFFFFFFFFFFFFFFFFFFFFFFFFFFFFFFFFFFFFFFFFFFFFFFFFFFFFFFFFFFFFFFFFFFFFFFFFFFFFFFFFFFFFFFFFFFFFFFFFFFFFFFFFFFFFFFFFFF"),
-            record.getComputations().getPlainRecordBytes().getValue());
-        assertArrayEquals(ArrayConverter.hexStringToByteArray(
-            "C34B06D54CDE2A5ACCA58B3E4C6281AE3908AC88E21912AE7362CE4E0E16BDA5EFBBE8AB2997E6E2B5D4C9A66EF170E14F44648197BA16C0F50320D354A6AB830B89E7958967C207C64D6C4F16EBFEE9A7F1FC8B604F7890230C99F74C68DB414AF08F224C7D414B6E4697DB155564DAAE3E0AFC579909D73C702643B5AFD7E1D75F92EEBC8BBBCF71C4FA008EAFDA365AE87A3D77DE7DFBBA34CCF74C265C9B4B9B507A458AC9FE37D627F617AB8BFD49763FE896BEE835A229B389303320F7C0C5782E869C678925DA8A0B167E74DF21F9E024785C6D69E3E2C8D14FEB8EAC6BFC6B03851F12FA1D0F2D13B7BDCA9CBB554637B3077F14BB5063A53DC2DF8D4F69125929370FBA4BCE08A43D7D529EA59C1651D308B42F889A043445FF671C"),
-            record.getComputations().getCiphertext().getValue());
-        assertArrayEquals(ArrayConverter.hexStringToByteArray(
-            "C34B06D54CDE2A5ACCA58B3E4C6281AE3908AC88E21912AE7362CE4E0E16BDA5EFBBE8AB2997E6E2B5D4C9A66EF170E14F44648197BA16C0F50320D354A6AB830B89E7958967C207C64D6C4F16EBFEE9A7F1FC8B604F7890230C99F74C68DB414AF08F224C7D414B6E4697DB155564DAAE3E0AFC579909D73C702643B5AFD7E1D75F92EEBC8BBBCF71C4FA008EAFDA365AE87A3D77DE7DFBBA34CCF74C265C9B4B9B507A458AC9FE37D627F617AB8BFD49763FE896BEE835A229B389303320F7C0C5782E869C678925DA8A0B167E74DF21F9E024785C6D69E3E2C8D14FEB8EAC6BFC6B03851F12FA1D0F2D13B7BDCA9CBB554637B3077F14BB5063A53DC2DF8D4F69125929370FBA4BCE08A43D7D529EA59C1651D308B42F889A043445FF671C"),
-            record.getProtocolMessageBytes().getValue());
-        assertArrayEquals(ArrayConverter.hexStringToByteArray("1400000CCE92FBEC9131F48A"),
-            record.getCleanProtocolMessageBytes().getValue());
-
-        assertTrue(record.getComputations().getMacValid());
-        assertTrue(record.getComputations().getPaddingValid());
-    }
-
-    @Test
-    public void testEncryptTls11Client() throws NoSuchAlgorithmException, CryptoException {
-=======
+        assertArrayEquals(
+                ArrayConverter.hexStringToByteArray("0000000000000000160301000C"),
+                record.getComputations().getAuthenticatedMetaData().getValue());
+        assertArrayEquals(
+                ArrayConverter.hexStringToByteArray("1400000CCE92FBEC9131F48A"),
+                record.getComputations().getAuthenticatedNonMetaData().getValue());
+        assertArrayEquals(
+                ArrayConverter.hexStringToByteArray("1ACF314DA7208EB8"),
+                record.getComputations().getCbcInitialisationVector().getValue());
+        assertArrayEquals(
+                ArrayConverter.hexStringToByteArray(
+                        "65B7DA726864D4184D75A549BF5C06AB20867846AF4434CC"),
+                record.getComputations().getCipherKey().getValue());
+        assertArrayEquals(
+                ArrayConverter.hexStringToByteArray("183612323C5507EDAA5BF0DE71272A2EA87B1165"),
+                record.getComputations().getMacKey().getValue());
+        assertArrayEquals(
+                ArrayConverter.hexStringToByteArray("FD73CE51759C5E49089D4A6874CF4C7CFC578B90"),
+                record.getComputations().getMac().getValue());
+        assertArrayEquals(
+                ArrayConverter.hexStringToByteArray(
+                        "FFFFFFFFFFFFFFFFFFFFFFFFFFFFFFFFFFFFFFFFFFFFFFFFFFFFFFFFFFFFFFFFFFFFFFFFFFFFFFFFFFFFFFFFFFFFFFFFFFFFFFFFFFFFFFFFFFFFFFFFFFFFFFFFFFFFFFFFFFFFFFFFFFFFFFFFFFFFFFFFFFFFFFFFFFFFFFFFFFFFFFFFFFFFFFFFFFFFFFFFFFFFFFFFFFFFFFFFFFFFFFFFFFFFFFFFFFFFFFFFFFFFFFFFFFFFFFFFFFFFFFFFFFFFFFFFFFFFFFFFFFFFFFFFFFFFFFFFFFFFFFFFFFFFFFFFFFFFFFFFFFFFFFFFFFFFFFFFFFFFFFFFFFFFFFFFFFFFFFFFFFFFFFFFFFFFFFFFFFFFFFFFFFFFFFFFFFFFFFFFFFFFFFFFFFFFFFFFFFFFFFFFFFFFFFFFFFFFFFFFFFFFFFFFFFFFFFFFFFFFFFFFFFFFFFFFFFFFFFFFFFFFFFFFFFFFFFFFFFFFFFFFFFFFFFFF"),
+                record.getComputations().getPadding().getValue());
+        assertArrayEquals(
+                ArrayConverter.hexStringToByteArray(
+                        "1400000CCE92FBEC9131F48AFD73CE51759C5E49089D4A6874CF4C7CFC578B90FFFFFFFFFFFFFFFFFFFFFFFFFFFFFFFFFFFFFFFFFFFFFFFFFFFFFFFFFFFFFFFFFFFFFFFFFFFFFFFFFFFFFFFFFFFFFFFFFFFFFFFFFFFFFFFFFFFFFFFFFFFFFFFFFFFFFFFFFFFFFFFFFFFFFFFFFFFFFFFFFFFFFFFFFFFFFFFFFFFFFFFFFFFFFFFFFFFFFFFFFFFFFFFFFFFFFFFFFFFFFFFFFFFFFFFFFFFFFFFFFFFFFFFFFFFFFFFFFFFFFFFFFFFFFFFFFFFFFFFFFFFFFFFFFFFFFFFFFFFFFFFFFFFFFFFFFFFFFFFFFFFFFFFFFFFFFFFFFFFFFFFFFFFFFFFFFFFFFFFFFFFFFFFFFFFFFFFFFFFFFFFFFFFFFFFFFFFFFFFFFFFFFFFFFFFFFFFFFFFFFFFFFFFFFFFFFFFFFFFFFFFFFFFFFFFFFFFFFFFFFFFFFFFFFFFFFFFFFFFFFFFFFFFFFFFFFFFFFFFFFFFFFFFFFFFF"),
+                record.getComputations().getPlainRecordBytes().getValue());
+        assertArrayEquals(
+                ArrayConverter.hexStringToByteArray(
+                        "C34B06D54CDE2A5ACCA58B3E4C6281AE3908AC88E21912AE7362CE4E0E16BDA5EFBBE8AB2997E6E2B5D4C9A66EF170E14F44648197BA16C0F50320D354A6AB830B89E7958967C207C64D6C4F16EBFEE9A7F1FC8B604F7890230C99F74C68DB414AF08F224C7D414B6E4697DB155564DAAE3E0AFC579909D73C702643B5AFD7E1D75F92EEBC8BBBCF71C4FA008EAFDA365AE87A3D77DE7DFBBA34CCF74C265C9B4B9B507A458AC9FE37D627F617AB8BFD49763FE896BEE835A229B389303320F7C0C5782E869C678925DA8A0B167E74DF21F9E024785C6D69E3E2C8D14FEB8EAC6BFC6B03851F12FA1D0F2D13B7BDCA9CBB554637B3077F14BB5063A53DC2DF8D4F69125929370FBA4BCE08A43D7D529EA59C1651D308B42F889A043445FF671C"),
+                record.getComputations().getCiphertext().getValue());
+        assertArrayEquals(
+                ArrayConverter.hexStringToByteArray(
+                        "C34B06D54CDE2A5ACCA58B3E4C6281AE3908AC88E21912AE7362CE4E0E16BDA5EFBBE8AB2997E6E2B5D4C9A66EF170E14F44648197BA16C0F50320D354A6AB830B89E7958967C207C64D6C4F16EBFEE9A7F1FC8B604F7890230C99F74C68DB414AF08F224C7D414B6E4697DB155564DAAE3E0AFC579909D73C702643B5AFD7E1D75F92EEBC8BBBCF71C4FA008EAFDA365AE87A3D77DE7DFBBA34CCF74C265C9B4B9B507A458AC9FE37D627F617AB8BFD49763FE896BEE835A229B389303320F7C0C5782E869C678925DA8A0B167E74DF21F9E024785C6D69E3E2C8D14FEB8EAC6BFC6B03851F12FA1D0F2D13B7BDCA9CBB554637B3077F14BB5063A53DC2DF8D4F69125929370FBA4BCE08A43D7D529EA59C1651D308B42F889A043445FF671C"),
+                record.getProtocolMessageBytes().getValue());
+        assertArrayEquals(
+                ArrayConverter.hexStringToByteArray("1400000CCE92FBEC9131F48A"),
+                record.getCleanProtocolMessageBytes().getValue());
+
+        assertTrue(record.getComputations().getMacValid());
+        assertTrue(record.getComputations().getPaddingValid());
+    }
+
+    @Test
+    public void testDecryptTls10ClientOptionalPadding()
+            throws NoSuchAlgorithmException, CryptoException {
+        // This is effectively the testEncryptTls10() test in reverse
+        context.setConnection(new InboundConnection());
+        context.setSelectedCipherSuite(CipherSuite.TLS_RSA_WITH_3DES_EDE_CBC_SHA);
+        context.setSelectedProtocolVersion(ProtocolVersion.TLS10);
+        byte[] data =
+                ArrayConverter.hexStringToByteArray(
+                        "C34B06D54CDE2A5ACCA58B3E4C6281AE3908AC88E21912AE7362CE4E0E16BDA5EFBBE8AB2997E6E2B5D4C9A66EF170E14F44648197BA16C0F50320D354A6AB830B89E7958967C207C64D6C4F16EBFEE9A7F1FC8B604F7890230C99F74C68DB414AF08F224C7D414B6E4697DB155564DAAE3E0AFC579909D73C702643B5AFD7E1D75F92EEBC8BBBCF71C4FA008EAFDA365AE87A3D77DE7DFBBA34CCF74C265C9B4B9B507A458AC9FE37D627F617AB8BFD49763FE896BEE835A229B389303320F7C0C5782E869C678925DA8A0B167E74DF21F9E024785C6D69E3E2C8D14FEB8EAC6BFC6B03851F12FA1D0F2D13B7BDCA9CBB554637B3077F14BB5063A53DC2DF8D4F69125929370FBA4BCE08A43D7D529EA59C1651D308B42F889A043445FF671C");
+        KeySet keySet = new KeySet();
+        keySet.setClientWriteKey(
+                ArrayConverter.hexStringToByteArray(
+                        "65B7DA726864D4184D75A549BF5C06AB20867846AF4434CC"));
+        keySet.setClientWriteMacSecret(
+                ArrayConverter.hexStringToByteArray("183612323C5507EDAA5BF0DE71272A2EA87B1165"));
+        keySet.setClientWriteIv(ArrayConverter.hexStringToByteArray("1ACF314DA7208EB8"));
+        keySet.setServerWriteIv(new byte[8]); // ServerSide is not used
+        keySet.setServerWriteKey(new byte[24]); // ServerSide is not used
+        keySet.setServerWriteMacSecret(new byte[20]); // ServerSide is not used
+
+        cipher =
+                new RecordBlockCipher(
+                        context,
+                        new CipherState(
+                                context.getChooser().getSelectedProtocolVersion(),
+                                context.getChooser().getSelectedCipherSuite(),
+                                keySet,
+                                context.isExtensionNegotiated(ExtensionType.ENCRYPT_THEN_MAC)));
+        Record record = new Record();
+        record.setContentType(ProtocolMessageType.HANDSHAKE.getValue());
+        record.prepareComputations();
+        record.setSequenceNumber(new BigInteger("0"));
+        record.setProtocolMessageBytes(data);
+        record.setProtocolVersion(ProtocolVersion.TLS10.getValue());
+        cipher.decrypt(record);
+
+        // These fields are not used within block ciphers
+        assertNull(record.getComputations().getExplicitNonce());
+        assertNull(record.getComputations().getAeadSalt());
+        assertNull(record.getComputations().getGcmNonce());
+        assertNull(record.getComputations().getAuthenticationTag());
+        assertNull(record.getComputations().getAuthenticationTagValid());
+
+        assertArrayEquals(
+                ArrayConverter.hexStringToByteArray("0000000000000000160301000C"),
+                record.getComputations().getAuthenticatedMetaData().getValue());
+        assertArrayEquals(
+                ArrayConverter.hexStringToByteArray("1400000CCE92FBEC9131F48A"),
+                record.getComputations().getAuthenticatedNonMetaData().getValue());
+        assertArrayEquals(
+                ArrayConverter.hexStringToByteArray("1ACF314DA7208EB8"),
+                record.getComputations().getCbcInitialisationVector().getValue());
+        assertArrayEquals(
+                ArrayConverter.hexStringToByteArray(
+                        "65B7DA726864D4184D75A549BF5C06AB20867846AF4434CC"),
+                record.getComputations().getCipherKey().getValue());
+        assertArrayEquals(
+                ArrayConverter.hexStringToByteArray("183612323C5507EDAA5BF0DE71272A2EA87B1165"),
+                record.getComputations().getMacKey().getValue());
+        assertArrayEquals(
+                ArrayConverter.hexStringToByteArray("FD73CE51759C5E49089D4A6874CF4C7CFC578B90"),
+                record.getComputations().getMac().getValue());
+        assertArrayEquals(
+                ArrayConverter.hexStringToByteArray(
+                        "FFFFFFFFFFFFFFFFFFFFFFFFFFFFFFFFFFFFFFFFFFFFFFFFFFFFFFFFFFFFFFFFFFFFFFFFFFFFFFFFFFFFFFFFFFFFFFFFFFFFFFFFFFFFFFFFFFFFFFFFFFFFFFFFFFFFFFFFFFFFFFFFFFFFFFFFFFFFFFFFFFFFFFFFFFFFFFFFFFFFFFFFFFFFFFFFFFFFFFFFFFFFFFFFFFFFFFFFFFFFFFFFFFFFFFFFFFFFFFFFFFFFFFFFFFFFFFFFFFFFFFFFFFFFFFFFFFFFFFFFFFFFFFFFFFFFFFFFFFFFFFFFFFFFFFFFFFFFFFFFFFFFFFFFFFFFFFFFFFFFFFFFFFFFFFFFFFFFFFFFFFFFFFFFFFFFFFFFFFFFFFFFFFFFFFFFFFFFFFFFFFFFFFFFFFFFFFFFFFFFFFFFFFFFFFFFFFFFFFFFFFFFFFFFFFFFFFFFFFFFFFFFFFFFFFFFFFFFFFFFFFFFFFFFFFFFFFFFFFFFFFFFFFFFFFFF"),
+                record.getComputations().getPadding().getValue());
+        assertArrayEquals(
+                ArrayConverter.hexStringToByteArray(
+                        "1400000CCE92FBEC9131F48AFD73CE51759C5E49089D4A6874CF4C7CFC578B90FFFFFFFFFFFFFFFFFFFFFFFFFFFFFFFFFFFFFFFFFFFFFFFFFFFFFFFFFFFFFFFFFFFFFFFFFFFFFFFFFFFFFFFFFFFFFFFFFFFFFFFFFFFFFFFFFFFFFFFFFFFFFFFFFFFFFFFFFFFFFFFFFFFFFFFFFFFFFFFFFFFFFFFFFFFFFFFFFFFFFFFFFFFFFFFFFFFFFFFFFFFFFFFFFFFFFFFFFFFFFFFFFFFFFFFFFFFFFFFFFFFFFFFFFFFFFFFFFFFFFFFFFFFFFFFFFFFFFFFFFFFFFFFFFFFFFFFFFFFFFFFFFFFFFFFFFFFFFFFFFFFFFFFFFFFFFFFFFFFFFFFFFFFFFFFFFFFFFFFFFFFFFFFFFFFFFFFFFFFFFFFFFFFFFFFFFFFFFFFFFFFFFFFFFFFFFFFFFFFFFFFFFFFFFFFFFFFFFFFFFFFFFFFFFFFFFFFFFFFFFFFFFFFFFFFFFFFFFFFFFFFFFFFFFFFFFFFFFFFFFFFFFFFFFFFF"),
+                record.getComputations().getPlainRecordBytes().getValue());
+        assertArrayEquals(
+                ArrayConverter.hexStringToByteArray(
+                        "C34B06D54CDE2A5ACCA58B3E4C6281AE3908AC88E21912AE7362CE4E0E16BDA5EFBBE8AB2997E6E2B5D4C9A66EF170E14F44648197BA16C0F50320D354A6AB830B89E7958967C207C64D6C4F16EBFEE9A7F1FC8B604F7890230C99F74C68DB414AF08F224C7D414B6E4697DB155564DAAE3E0AFC579909D73C702643B5AFD7E1D75F92EEBC8BBBCF71C4FA008EAFDA365AE87A3D77DE7DFBBA34CCF74C265C9B4B9B507A458AC9FE37D627F617AB8BFD49763FE896BEE835A229B389303320F7C0C5782E869C678925DA8A0B167E74DF21F9E024785C6D69E3E2C8D14FEB8EAC6BFC6B03851F12FA1D0F2D13B7BDCA9CBB554637B3077F14BB5063A53DC2DF8D4F69125929370FBA4BCE08A43D7D529EA59C1651D308B42F889A043445FF671C"),
+                record.getComputations().getCiphertext().getValue());
+        assertArrayEquals(
+                ArrayConverter.hexStringToByteArray(
+                        "C34B06D54CDE2A5ACCA58B3E4C6281AE3908AC88E21912AE7362CE4E0E16BDA5EFBBE8AB2997E6E2B5D4C9A66EF170E14F44648197BA16C0F50320D354A6AB830B89E7958967C207C64D6C4F16EBFEE9A7F1FC8B604F7890230C99F74C68DB414AF08F224C7D414B6E4697DB155564DAAE3E0AFC579909D73C702643B5AFD7E1D75F92EEBC8BBBCF71C4FA008EAFDA365AE87A3D77DE7DFBBA34CCF74C265C9B4B9B507A458AC9FE37D627F617AB8BFD49763FE896BEE835A229B389303320F7C0C5782E869C678925DA8A0B167E74DF21F9E024785C6D69E3E2C8D14FEB8EAC6BFC6B03851F12FA1D0F2D13B7BDCA9CBB554637B3077F14BB5063A53DC2DF8D4F69125929370FBA4BCE08A43D7D529EA59C1651D308B42F889A043445FF671C"),
+                record.getProtocolMessageBytes().getValue());
+        assertArrayEquals(
+                ArrayConverter.hexStringToByteArray("1400000CCE92FBEC9131F48A"),
+                record.getCleanProtocolMessageBytes().getValue());
+
+        assertTrue(record.getComputations().getMacValid());
+        assertTrue(record.getComputations().getPaddingValid());
+    }
+
+    @Test
     public void testEncryptTls11Client() throws CryptoException {
->>>>>>> 7b4a09ab
         context.setConnection(new OutboundConnection());
         context.setSelectedCipherSuite(CipherSuite.TLS_RSA_WITH_3DES_EDE_CBC_SHA);
         context.setSelectedProtocolVersion(ProtocolVersion.TLS11);
@@ -509,27 +598,34 @@
     }
 
     @Test
-<<<<<<< HEAD
-    public void testDecryptTls11ClientOptionalPadding() throws NoSuchAlgorithmException, CryptoException {
+    public void testDecryptTls11ClientOptionalPadding()
+            throws NoSuchAlgorithmException, CryptoException {
         // This is effectively the testEncryptTls11() test in reverse
         context.setConnection(new InboundConnection());
         context.setSelectedCipherSuite(CipherSuite.TLS_RSA_WITH_3DES_EDE_CBC_SHA);
         context.setSelectedProtocolVersion(ProtocolVersion.TLS11);
         KeySet keySet = new KeySet();
-        keySet
-            .setClientWriteKey(ArrayConverter.hexStringToByteArray("65B7DA726864D4184D75A549BF5C06AB20867846AF4434CC"));
-        keySet.setClientWriteMacSecret(ArrayConverter.hexStringToByteArray("183612323C5507EDAA5BF0DE71272A2EA87B1165"));
+        keySet.setClientWriteKey(
+                ArrayConverter.hexStringToByteArray(
+                        "65B7DA726864D4184D75A549BF5C06AB20867846AF4434CC"));
+        keySet.setClientWriteMacSecret(
+                ArrayConverter.hexStringToByteArray("183612323C5507EDAA5BF0DE71272A2EA87B1165"));
         keySet.setClientWriteIv(new byte[8]); // IV is not from KeyBlock
         keySet.setServerWriteIv(new byte[8]); // ServerSide is not used
         keySet.setServerWriteKey(new byte[24]); // ServerSide is not used
         keySet.setServerWriteMacSecret(new byte[20]); // ServerSide is not used
 
-        byte[] data = ArrayConverter.hexStringToByteArray(
-            "1ACF314DA7208EB8C34B06D54CDE2A5AF25EE0AE1896F6F149720FA9EC205C6629B2C7F52A7F3A72931E351D4AD26E235FDF3AEC315FD8629559C31FDF6F88E34D7118CB3748357C79B51606C4B1ECEB");
-        cipher = new RecordBlockCipher(context,
-            new CipherState(context.getChooser().getSelectedProtocolVersion(),
-                context.getChooser().getSelectedCipherSuite(), keySet,
-                context.isExtensionNegotiated(ExtensionType.ENCRYPT_THEN_MAC)));
+        byte[] data =
+                ArrayConverter.hexStringToByteArray(
+                        "1ACF314DA7208EB8C34B06D54CDE2A5AF25EE0AE1896F6F149720FA9EC205C6629B2C7F52A7F3A72931E351D4AD26E235FDF3AEC315FD8629559C31FDF6F88E34D7118CB3748357C79B51606C4B1ECEB");
+        cipher =
+                new RecordBlockCipher(
+                        context,
+                        new CipherState(
+                                context.getChooser().getSelectedProtocolVersion(),
+                                context.getChooser().getSelectedCipherSuite(),
+                                keySet,
+                                context.isExtensionNegotiated(ExtensionType.ENCRYPT_THEN_MAC)));
         Record record = new Record();
         record.setContentType(ProtocolMessageType.HANDSHAKE.getValue());
         record.prepareComputations();
@@ -545,45 +641,52 @@
         assertNull(record.getComputations().getAuthenticationTag());
         assertNull(record.getComputations().getAuthenticationTagValid());
 
-        assertArrayEquals(ArrayConverter.hexStringToByteArray("00000000000000001603020028"),
-            record.getComputations().getAuthenticatedMetaData().getValue());
-        assertArrayEquals(
-            ArrayConverter.hexStringToByteArray(
-                "1400000CCE92FBEC9131F48A63FED31F71573F726479AA9108FB86A4FA16BC1D5CB5753003030303"),
-            record.getComputations().getAuthenticatedNonMetaData().getValue());
-        assertArrayEquals(ArrayConverter.hexStringToByteArray("1ACF314DA7208EB8"),
-            record.getComputations().getCbcInitialisationVector().getValue());
-        assertArrayEquals(ArrayConverter.hexStringToByteArray("65B7DA726864D4184D75A549BF5C06AB20867846AF4434CC"),
-            record.getComputations().getCipherKey().getValue());
-        assertArrayEquals(ArrayConverter.hexStringToByteArray("183612323C5507EDAA5BF0DE71272A2EA87B1165"),
-            record.getComputations().getMacKey().getValue());
-        assertArrayEquals(ArrayConverter.hexStringToByteArray("223E43EF3310C5801FD0219E41EF6972738E96C6"),
-            record.getComputations().getMac().getValue());
-        assertArrayEquals(ArrayConverter.hexStringToByteArray("0B0B0B0B0B0B0B0B0B0B0B0B"),
-            record.getComputations().getPadding().getValue());
-        assertArrayEquals(ArrayConverter.hexStringToByteArray(
-            "1400000CCE92FBEC9131F48A63FED31F71573F726479AA9108FB86A4FA16BC1D5CB5753003030303223E43EF3310C5801FD0219E41EF6972738E96C60B0B0B0B0B0B0B0B0B0B0B0B"),
-            record.getComputations().getPlainRecordBytes().getValue());
-        assertArrayEquals(ArrayConverter.hexStringToByteArray(
-            "C34B06D54CDE2A5AF25EE0AE1896F6F149720FA9EC205C6629B2C7F52A7F3A72931E351D4AD26E235FDF3AEC315FD8629559C31FDF6F88E34D7118CB3748357C79B51606C4B1ECEB"),
-            record.getComputations().getCiphertext().getValue());
-        assertArrayEquals(ArrayConverter.hexStringToByteArray(
-            "1ACF314DA7208EB8C34B06D54CDE2A5AF25EE0AE1896F6F149720FA9EC205C6629B2C7F52A7F3A72931E351D4AD26E235FDF3AEC315FD8629559C31FDF6F88E34D7118CB3748357C79B51606C4B1ECEB"),
-            record.getProtocolMessageBytes().getValue());
-        assertArrayEquals(
-            ArrayConverter.hexStringToByteArray(
-                "1400000CCE92FBEC9131F48A63FED31F71573F726479AA9108FB86A4FA16BC1D5CB5753003030303"),
-            record.getCleanProtocolMessageBytes().getValue());
-
-        assertTrue(record.getComputations().getMacValid());
-        assertTrue(record.getComputations().getPaddingValid());
-    }
-
-    @Test
-    public void testEncryptTls12Client() throws NoSuchAlgorithmException, CryptoException {
-=======
+        assertArrayEquals(
+                ArrayConverter.hexStringToByteArray("00000000000000001603020028"),
+                record.getComputations().getAuthenticatedMetaData().getValue());
+        assertArrayEquals(
+                ArrayConverter.hexStringToByteArray(
+                        "1400000CCE92FBEC9131F48A63FED31F71573F726479AA9108FB86A4FA16BC1D5CB5753003030303"),
+                record.getComputations().getAuthenticatedNonMetaData().getValue());
+        assertArrayEquals(
+                ArrayConverter.hexStringToByteArray("1ACF314DA7208EB8"),
+                record.getComputations().getCbcInitialisationVector().getValue());
+        assertArrayEquals(
+                ArrayConverter.hexStringToByteArray(
+                        "65B7DA726864D4184D75A549BF5C06AB20867846AF4434CC"),
+                record.getComputations().getCipherKey().getValue());
+        assertArrayEquals(
+                ArrayConverter.hexStringToByteArray("183612323C5507EDAA5BF0DE71272A2EA87B1165"),
+                record.getComputations().getMacKey().getValue());
+        assertArrayEquals(
+                ArrayConverter.hexStringToByteArray("223E43EF3310C5801FD0219E41EF6972738E96C6"),
+                record.getComputations().getMac().getValue());
+        assertArrayEquals(
+                ArrayConverter.hexStringToByteArray("0B0B0B0B0B0B0B0B0B0B0B0B"),
+                record.getComputations().getPadding().getValue());
+        assertArrayEquals(
+                ArrayConverter.hexStringToByteArray(
+                        "1400000CCE92FBEC9131F48A63FED31F71573F726479AA9108FB86A4FA16BC1D5CB5753003030303223E43EF3310C5801FD0219E41EF6972738E96C60B0B0B0B0B0B0B0B0B0B0B0B"),
+                record.getComputations().getPlainRecordBytes().getValue());
+        assertArrayEquals(
+                ArrayConverter.hexStringToByteArray(
+                        "C34B06D54CDE2A5AF25EE0AE1896F6F149720FA9EC205C6629B2C7F52A7F3A72931E351D4AD26E235FDF3AEC315FD8629559C31FDF6F88E34D7118CB3748357C79B51606C4B1ECEB"),
+                record.getComputations().getCiphertext().getValue());
+        assertArrayEquals(
+                ArrayConverter.hexStringToByteArray(
+                        "1ACF314DA7208EB8C34B06D54CDE2A5AF25EE0AE1896F6F149720FA9EC205C6629B2C7F52A7F3A72931E351D4AD26E235FDF3AEC315FD8629559C31FDF6F88E34D7118CB3748357C79B51606C4B1ECEB"),
+                record.getProtocolMessageBytes().getValue());
+        assertArrayEquals(
+                ArrayConverter.hexStringToByteArray(
+                        "1400000CCE92FBEC9131F48A63FED31F71573F726479AA9108FB86A4FA16BC1D5CB5753003030303"),
+                record.getCleanProtocolMessageBytes().getValue());
+
+        assertTrue(record.getComputations().getMacValid());
+        assertTrue(record.getComputations().getPaddingValid());
+    }
+
+    @Test
     public void testEncryptTls12Client() throws CryptoException {
->>>>>>> 7b4a09ab
         context.setConnection(new OutboundConnection());
         context.setSelectedCipherSuite(CipherSuite.TLS_RSA_WITH_3DES_EDE_CBC_SHA);
         context.setSelectedProtocolVersion(ProtocolVersion.TLS12);
@@ -793,81 +896,7 @@
     }
 
     @Test
-<<<<<<< HEAD
-    public void testDecryptTls12ClientOptionalPadding() throws NoSuchAlgorithmException, CryptoException {
-        // This is effectively the testEncryptTls11() test in reverse
-        context.setConnection(new InboundConnection());
-        context.setSelectedCipherSuite(CipherSuite.TLS_RSA_WITH_3DES_EDE_CBC_SHA);
-        context.setSelectedProtocolVersion(ProtocolVersion.TLS12);
-        KeySet keySet = new KeySet();
-        keySet
-                .setClientWriteKey(ArrayConverter.hexStringToByteArray("65B7DA726864D4184D75A549BF5C06AB20867846AF4434CC"));
-        keySet.setClientWriteMacSecret(ArrayConverter.hexStringToByteArray("183612323C5507EDAA5BF0DE71272A2EA87B1165"));
-        keySet.setClientWriteIv(new byte[8]); // IV is not from KeyBlock
-        keySet.setServerWriteIv(new byte[8]); // ServerSide is not used
-        keySet.setServerWriteKey(new byte[24]); // ServerSide is not used
-        keySet.setServerWriteMacSecret(new byte[20]); // ServerSide is not used
-
-        byte[] data = ArrayConverter.hexStringToByteArray(
-                "1ACF314DA7208EB8C34B06D54CDE2A5AF25EE0AE1896F6F149720FA9EC205C6629B2C7F52A7F3A72931E351D4AD26E23658D0028D806AD6DCFB4A1C95523EE328C31811DB00C9CBE6DE38CF0DC55B2C3");
-        cipher = new RecordBlockCipher(context,
-                new CipherState(context.getChooser().getSelectedProtocolVersion(),
-                        context.getChooser().getSelectedCipherSuite(), keySet,
-                        context.isExtensionNegotiated(ExtensionType.ENCRYPT_THEN_MAC)));
-        Record record = new Record();
-        record.setContentType(ProtocolMessageType.HANDSHAKE.getValue());
-        record.prepareComputations();
-        record.setSequenceNumber(new BigInteger("0"));
-        record.setProtocolMessageBytes(data);
-        record.setProtocolVersion(ProtocolVersion.TLS12.getValue());
-        cipher.decrypt(record);
-
-        // These fields are not used within block ciphers
-        assertNull(record.getComputations().getExplicitNonce());
-        assertNull(record.getComputations().getAeadSalt());
-        assertNull(record.getComputations().getGcmNonce());
-        assertNull(record.getComputations().getAuthenticationTag());
-        assertNull(record.getComputations().getAuthenticationTagValid());
-
-        assertArrayEquals(ArrayConverter.hexStringToByteArray("00000000000000001603030028"),
-                record.getComputations().getAuthenticatedMetaData().getValue());
-        assertArrayEquals(
-                ArrayConverter.hexStringToByteArray(
-                        "1400000CCE92FBEC9131F48A63FED31F71573F726479AA9108FB86A4FA16BC1D5CB5753003030303"),
-                record.getComputations().getAuthenticatedNonMetaData().getValue());
-        assertArrayEquals(ArrayConverter.hexStringToByteArray("1ACF314DA7208EB8"),
-                record.getComputations().getCbcInitialisationVector().getValue());
-        assertArrayEquals(ArrayConverter.hexStringToByteArray("65B7DA726864D4184D75A549BF5C06AB20867846AF4434CC"),
-                record.getComputations().getCipherKey().getValue());
-        assertArrayEquals(ArrayConverter.hexStringToByteArray("183612323C5507EDAA5BF0DE71272A2EA87B1165"),
-                record.getComputations().getMacKey().getValue());
-        assertArrayEquals(ArrayConverter.hexStringToByteArray("86878C26AA74D2576F5849AEF6CFED88BFD7FE7E"),
-                record.getComputations().getMac().getValue());
-        assertArrayEquals(ArrayConverter.hexStringToByteArray("0B0B0B0B0B0B0B0B0B0B0B0B"),
-                record.getComputations().getPadding().getValue());
-        assertArrayEquals(ArrayConverter.hexStringToByteArray(
-                        "1400000CCE92FBEC9131F48A63FED31F71573F726479AA9108FB86A4FA16BC1D5CB575300303030386878C26AA74D2576F5849AEF6CFED88BFD7FE7E0B0B0B0B0B0B0B0B0B0B0B0B"),
-                record.getComputations().getPlainRecordBytes().getValue());
-        assertArrayEquals(ArrayConverter.hexStringToByteArray(
-                        "C34B06D54CDE2A5AF25EE0AE1896F6F149720FA9EC205C6629B2C7F52A7F3A72931E351D4AD26E23658D0028D806AD6DCFB4A1C95523EE328C31811DB00C9CBE6DE38CF0DC55B2C3"),
-                record.getComputations().getCiphertext().getValue());
-        assertArrayEquals(ArrayConverter.hexStringToByteArray(
-                        "1ACF314DA7208EB8C34B06D54CDE2A5AF25EE0AE1896F6F149720FA9EC205C6629B2C7F52A7F3A72931E351D4AD26E23658D0028D806AD6DCFB4A1C95523EE328C31811DB00C9CBE6DE38CF0DC55B2C3"),
-                record.getProtocolMessageBytes().getValue());
-        assertArrayEquals(
-                ArrayConverter.hexStringToByteArray(
-                        "1400000CCE92FBEC9131F48A63FED31F71573F726479AA9108FB86A4FA16BC1D5CB5753003030303"),
-                record.getCleanProtocolMessageBytes().getValue());
-
-        assertTrue(record.getComputations().getMacValid());
-        assertTrue(record.getComputations().getPaddingValid());
-    }
-
-    @Test
-    public void testEncryptTls10Server() throws NoSuchAlgorithmException, CryptoException {
-=======
     public void testEncryptTls10Server() throws CryptoException {
->>>>>>> 7b4a09ab
         context.setConnection(new InboundConnection());
         context.setTalkingConnectionEndType(ConnectionEndType.SERVER);
         context.setSelectedCipherSuite(CipherSuite.TLS_RSA_WITH_3DES_EDE_CBC_SHA);
