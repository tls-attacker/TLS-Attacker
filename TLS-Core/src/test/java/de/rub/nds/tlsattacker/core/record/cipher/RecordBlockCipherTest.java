--- conflicted
+++ resolved
@@ -952,14 +952,6 @@
         assertNull(record.getComputations().getAuthenticationTag());
         assertNull(record.getComputations().getAuthenticationTagValid());
 
-<<<<<<< HEAD
-        cipher = new RecordBlockCipher(context, KeySetGenerator.generateKeySet(context));
-        byte[] plaintext = cipher.decrypt(new DecryptionRequest(null, data, ConnectionEndType.SERVER))
-                .getDecryptedCipherText();
-        byte[] correctPlaintext = ArrayConverter
-                .hexStringToByteArray("1400000CC84350158844FE559EC327B77F44B9791ECB11453B7FC40ED27C35DDDC7C250603030303");
-        assertArrayEquals(plaintext, correctPlaintext);
-=======
         assertArrayEquals(
                 ArrayConverter
                         .hexStringToByteArray("C34B06D54CDE2A5AF25EE0AE1896F6F149720FA9EC205C6629B2C7F52A7F3A72931E351D4AD26E23A5B8C98C4E2DE362"),
@@ -1061,7 +1053,6 @@
 
         assertTrue(record.getComputations().getMacValid());
         assertTrue(record.getComputations().getPaddingValid());
->>>>>>> 0e5c31d9
     }
 
     @Test
@@ -1362,14 +1353,6 @@
         record.setProtocolVersion(ProtocolVersion.TLS10.getValue());
         cipher.encrypt(record);
 
-<<<<<<< HEAD
-        cipher = new RecordBlockCipher(context, KeySetGenerator.generateKeySet(context));
-        byte[] plaintext = cipher.decrypt(new DecryptionRequest(null, data, ConnectionEndType.SERVER))
-                .getDecryptedCipherText();
-        byte[] correctPlaintext = ArrayConverter
-                .hexStringToByteArray("7F1F9E3AA2EAD435ED42143C54D81FEDAC85A400AF369CABFA1B77EBB3647B534FB8447306D14FE610F897EBE455A43ED47140370DB20BF3181067641D20E425");
-        assertArrayEquals(plaintext, correctPlaintext);
-=======
         // These fields are not used within blockciphers
         assertNull(record.getComputations().getExplicitNonce());
         assertNull(record.getComputations().getAeadSalt());
@@ -1410,7 +1393,6 @@
 
         assertTrue(record.getComputations().getMacValid());
         assertTrue(record.getComputations().getPaddingValid());
->>>>>>> 0e5c31d9
     }
 
     @Test
