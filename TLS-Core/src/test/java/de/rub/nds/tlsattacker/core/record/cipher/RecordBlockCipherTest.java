--- conflicted
+++ resolved
@@ -45,9 +45,9 @@
     @Test
     public void testConstructors() {
         // This test just checks that the init() method will not break
-        context.setClientRandom(new byte[]{0});
-        context.setServerRandom(new byte[]{0});
-        context.setMasterSecret(new byte[]{0});
+        context.setClientRandom(new byte[] { 0 });
+        context.setServerRandom(new byte[] { 0 });
+        context.setMasterSecret(new byte[] { 0 });
         for (CipherSuite suite : CipherSuite.values()) {
             if (!suite.equals(CipherSuite.TLS_UNKNOWN_CIPHER) && !suite.isSCSV()
                     && AlgorithmResolver.getCipherType(suite) == CipherType.BLOCK && !suite.name().contains("FORTEZZA")
@@ -72,17 +72,10 @@
     public void test() {
         context.setSelectedCipherSuite(CipherSuite.TLS_RSA_WITH_AES_128_CBC_SHA);
         context.setSelectedProtocolVersion(ProtocolVersion.TLS10);
-<<<<<<< HEAD
-        context.setClientRandom(new byte[]{0});
-        context.setServerRandom(new byte[]{0});
-        context.setMasterSecret(new byte[]{0});
-        context.getConfig().setConnectionEndType(ConnectionEndType.CLIENT);
-=======
         context.setClientRandom(new byte[] { 0 });
         context.setServerRandom(new byte[] { 0 });
         context.setMasterSecret(new byte[] { 0 });
         context.setConnectionEnd(new ClientConnectionEnd());
->>>>>>> 856cfd2e
         RecordBlockCipher cipher = new RecordBlockCipher(context);
     }
 
@@ -100,10 +93,10 @@
     public void testEncrypt() {
         context.setSelectedCipherSuite(CipherSuite.TLS_RSA_WITH_AES_128_CBC_SHA);
         context.setSelectedProtocolVersion(ProtocolVersion.TLS10);
-        context.setClientRandom(new byte[]{0});
-        context.setServerRandom(new byte[]{0});
-        context.setMasterSecret(new byte[]{0});
-        context.getConfig().setConnectionEndType(ConnectionEndType.CLIENT);
+        context.setClientRandom(new byte[] { 0 });
+        context.setServerRandom(new byte[] { 0 });
+        context.setMasterSecret(new byte[] { 0 });
+        context.getConfig().addConnectionEnd(new ClientConnectionEnd());
         RecordBlockCipher cipher = new RecordBlockCipher(context);
 
         for (int i = 0; i < 10000; i++) {
@@ -124,10 +117,10 @@
     public void testDecrypt() {
         context.setSelectedCipherSuite(CipherSuite.TLS_RSA_WITH_AES_128_CBC_SHA);
         context.setSelectedProtocolVersion(ProtocolVersion.TLS10);
-        context.setClientRandom(new byte[]{0});
-        context.setServerRandom(new byte[]{0});
-        context.setMasterSecret(new byte[]{0});
-        context.getConfig().setConnectionEndType(ConnectionEndType.CLIENT);
+        context.setClientRandom(new byte[] { 0 });
+        context.setServerRandom(new byte[] { 0 });
+        context.setMasterSecret(new byte[] { 0 });
+        context.getConfig().addConnectionEnd(new ClientConnectionEnd());
         RecordBlockCipher cipher = new RecordBlockCipher(context);
 
         for (int i = 0; i < 10000; i++) {
