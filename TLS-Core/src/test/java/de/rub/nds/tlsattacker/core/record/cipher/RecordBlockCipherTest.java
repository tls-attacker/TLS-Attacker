/**
 * TLS-Attacker - A Modular Penetration Testing Framework for TLS
 *
 * Copyright 2014-2017 Ruhr University Bochum / Hackmanit GmbH
 *
 * Licensed under Apache License 2.0
 * http://www.apache.org/licenses/LICENSE-2.0
 */
package de.rub.nds.tlsattacker.core.record.cipher;

import de.rub.nds.modifiablevariable.util.ArrayConverter;
import de.rub.nds.modifiablevariable.util.BadRandom;
import de.rub.nds.modifiablevariable.util.RandomHelper;
import de.rub.nds.tlsattacker.core.connection.AliasedConnection;
import de.rub.nds.tlsattacker.core.connection.InboundConnection;
import de.rub.nds.tlsattacker.core.connection.OutboundConnection;
import de.rub.nds.tlsattacker.core.constants.AlgorithmResolver;
import de.rub.nds.tlsattacker.core.constants.CipherSuite;
import de.rub.nds.tlsattacker.core.constants.CipherType;
import de.rub.nds.tlsattacker.core.constants.ProtocolVersion;
import de.rub.nds.tlsattacker.core.exceptions.CryptoException;
import de.rub.nds.tlsattacker.core.record.cipher.cryptohelper.DecryptionRequest;
import de.rub.nds.tlsattacker.core.record.cipher.cryptohelper.EncryptionRequest;
import de.rub.nds.tlsattacker.core.record.cipher.cryptohelper.EncryptionResult;
import de.rub.nds.tlsattacker.core.record.cipher.cryptohelper.KeySetGenerator;
import de.rub.nds.tlsattacker.core.state.TlsContext;
import de.rub.nds.tlsattacker.util.UnlimitedStrengthEnabler;
import java.security.NoSuchAlgorithmException;
import java.security.Security;
import java.util.ArrayList;
import java.util.List;
import java.util.Random;
import org.bouncycastle.jce.provider.BouncyCastleProvider;
import static org.junit.Assert.assertArrayEquals;
import org.junit.Before;
import org.junit.Test;

public class RecordBlockCipherTest {

    private TlsContext context;
    private RecordBlockCipher cipher;

    public RecordBlockCipherTest() {
    }

    @Before
    public void setUp() {
        context = new TlsContext();
        Security.addProvider(new BouncyCastleProvider());
        UnlimitedStrengthEnabler.enable();
    }

    @Test
    public void testConstructors() throws NoSuchAlgorithmException, CryptoException {
        // This test just checks that the init() method will not break
        List<AliasedConnection> mixedConnections = new ArrayList<>();
        mixedConnections.add(new InboundConnection());
        mixedConnections.add(new OutboundConnection());
        context.setClientRandom(new byte[] { 0 });
        context.setServerRandom(new byte[] { 0 });
        context.setMasterSecret(new byte[] { 0 });
        for (CipherSuite suite : CipherSuite.getImplemented()) {
            if (!suite.isSCSV() && AlgorithmResolver.getCipherType(suite) == CipherType.BLOCK
<<<<<<< HEAD
                    && !suite.name().contains("FORTEZZA")
                    && !suite.name().contains("ARIA")) {
=======
                    && !suite.name().contains("FORTEZZA") && !suite.name().contains("GOST")) {
>>>>>>> 498b2eda
                context.setSelectedCipherSuite(suite);
                for (AliasedConnection con : mixedConnections) {
                    context.setConnection(con);
                    for (ProtocolVersion version : ProtocolVersion.values()) {
                        if (version == ProtocolVersion.SSL2 || version.isTLS13()) {
                            continue;
                        }
                        if (!suite.isSupportedInProtocol(version)) {
                            continue;
                        }
                        context.setSelectedProtocolVersion(version);
                        cipher = new RecordBlockCipher(context, KeySetGenerator.generateKeySet(context));
                    }
                }
            }
        }
        // test FORTEZZA for SSLv3 ... Fortezza unterstützen wir "noch" garnicht
        // for (CipherSuite suite : CipherSuite.values()) {
        // if (!suite.equals(CipherSuite.TLS_UNKNOWN_CIPHER) && !suite.isSCSV()
        // && suite.name().contains("FORTEZZA")
        // && AlgorithmResolver.getCipherType(suite) == CipherType.BLOCK) {
        // context.setSelectedCipherSuite(suite);
        // context.setConnectionEnd(new GeneralConnectionEnd());
        // context.setSelectedProtocolVersion(ProtocolVersion.SSL3);
        // for (ConnectionEndType end : ConnectionEndType.values()) {
        // ((GeneralConnectionEnd)
        // context.getConnectionEnd()).setConnectionEndType(end);
        // RecordBlockCipher cipher = new RecordBlockCipher(context);
        // }
        // }
        // }
    }

    @SuppressWarnings("unused")
    @Test
    public void test() throws NoSuchAlgorithmException, CryptoException {
        context.setSelectedCipherSuite(CipherSuite.TLS_RSA_WITH_AES_128_CBC_SHA);
        context.setSelectedProtocolVersion(ProtocolVersion.TLS10);
        context.setClientRandom(new byte[] { 0 });
        context.setServerRandom(new byte[] { 0 });
        context.setMasterSecret(new byte[] { 0 });
        context.setConnection(new OutboundConnection());
        RecordBlockCipher cipher = new RecordBlockCipher(context, KeySetGenerator.generateKeySet(context));
    }

    /**
     * Test of calculateMac method, of class RecordBlockCipher.
     *
     * @throws java.security.NoSuchAlgorithmException
     * @throws de.rub.nds.tlsattacker.core.exceptions.CryptoException
     */
    @Test
    public void testCalculateMac() throws NoSuchAlgorithmException, CryptoException {
        context.setConnection(new OutboundConnection());
        context.setSelectedCipherSuite(CipherSuite.TLS_RSA_WITH_AES_128_CBC_SHA);
        context.setSelectedProtocolVersion(ProtocolVersion.TLS10);
        context.setClientRandom(ArrayConverter
                .hexStringToByteArray("03c08c3460b420bb3851d9d47acb933dbe70399bf6c92da33af01d4fb770e98c"));
        context.setServerRandom(ArrayConverter
                .hexStringToByteArray("78f0c84e04d3c23cad94aad61ccae23ce79bcd9d2d6953f8ccbe0e528c63a238"));
        context.setMasterSecret(ArrayConverter
                .hexStringToByteArray("F81015161244782B3541E6020140556E4FFEA98C57FCF6CEC172CD8B577DC73CCDE4B724E07DB8687DDF327CD8A68891"));
        byte[] data = ArrayConverter.hexStringToByteArray("000000000000000016030100101400000CCE92FBEC9131F48A63FED31F");

        cipher = new RecordBlockCipher(context, KeySetGenerator.generateKeySet(context));
        byte[] mac = cipher.calculateMac(data, context.getChooser().getConnectionEndType());
        byte[] correctMac = ArrayConverter.hexStringToByteArray("71573F726479AA9108FB86A4FA16BC1D5CB57530");
        assertArrayEquals(mac, correctMac);

    }

    /**
     * Test of encrypt method, of class RecordBlockCipher, for TLS10.
     *
     * @throws java.security.NoSuchAlgorithmException
     * @throws de.rub.nds.tlsattacker.core.exceptions.CryptoException
     */
    @Test
    public void testEncryptTls10() throws NoSuchAlgorithmException, CryptoException {
        context.setConnection(new OutboundConnection());
        context.setSelectedCipherSuite(CipherSuite.TLS_RSA_WITH_3DES_EDE_CBC_SHA);
        context.setSelectedProtocolVersion(ProtocolVersion.TLS10);
        context.setClientRandom(ArrayConverter
                .hexStringToByteArray("03c08c3460b420bb3851d9d47acb933dbe70399bf6c92da33af01d4fb770e98c"));
        context.setServerRandom(ArrayConverter
                .hexStringToByteArray("78f0c84e04d3c23cad94aad61ccae23ce79bcd9d2d6953f8ccbe0e528c63a238"));
        context.setMasterSecret(ArrayConverter
                .hexStringToByteArray("F81015161244782B3541E6020140556E4FFEA98C57FCF6CEC172CD8B577DC73CCDE4B724E07DB8687DDF327CD8A68891"));
        byte[] data = ArrayConverter
                .hexStringToByteArray("1400000CCE92FBEC9131F48A63FED31F71573F726479AA9108FB86A4FA16BC1D5CB5753003030303");

        cipher = new RecordBlockCipher(context, KeySetGenerator.generateKeySet(context));
        byte[] ciphertext = cipher.encrypt(new EncryptionRequest(data, cipher.getEncryptionIV(), null))
                .getCompleteEncryptedCipherText();
        byte[] correctCiphertext = ArrayConverter
                .hexStringToByteArray("C34B06D54CDE2A5AF25EE0AE1896F6F149720FA9EC205C6629B2C7F52A7F3A72931E351D4AD26E23");
        assertArrayEquals(correctCiphertext, ciphertext);
        data = ArrayConverter.hexStringToByteArray("54657374EDE63C0E2BDAB2875D35FFC30ED4C327F7B54CCB0707070707070707");
        System.out.println(ArrayConverter.bytesToHexString(cipher.getEncryptionIV()));
        ciphertext = cipher.encrypt(new EncryptionRequest(data, cipher.getEncryptionIV(), null))
                .getCompleteEncryptedCipherText();
        correctCiphertext = ArrayConverter
                .hexStringToByteArray("7829006A6B93FA6348E1074E58CCEFA9EBBEA3202ABA82F9A2B7BC26D187AF08");
        assertArrayEquals(correctCiphertext, ciphertext);
    }

    /**
     * Test of encrypt method, of class RecordBlockCipher, for TLS12.
     *
     * @throws java.security.NoSuchAlgorithmException
     * @throws de.rub.nds.tlsattacker.core.exceptions.CryptoException
     */
    @Test
    public void testEncryptTls12() throws NoSuchAlgorithmException, CryptoException {
        RandomHelper.setRandom(new BadRandom(new Random(0), null));
        context.setConnection(new OutboundConnection());
        context.setSelectedCipherSuite(CipherSuite.TLS_RSA_WITH_AES_128_CBC_SHA256);
        context.setSelectedProtocolVersion(ProtocolVersion.TLS12);
        context.setClientRandom(ArrayConverter
                .hexStringToByteArray("04324f7660b420bb3851d9d47acb933dbe70399bf6c92da33af01d4fb770e98c"));
        context.setServerRandom(ArrayConverter
                .hexStringToByteArray("60e4c0b6e3c608e9009b9ea6f3b363b2ffba6c68aae03e238906e1d39fc28ff2"));
        context.setMasterSecret(ArrayConverter
                .hexStringToByteArray("E2C53BF814820DBBDEE155136C3D1266366E15DF235C8409CEBA95F66B7F3471D093308CA889162888B1B2AF59C12E66"));
        byte[] iv = ArrayConverter.hexStringToByteArray("60B420BB3851D9D47ACB933DBE70399B");
        byte[] data = ArrayConverter
                .hexStringToByteArray("1400000C085BE7DCDCC455020E3B578A9812C4AAD8FDCA97E7B389632B6DD1F3D61A3878413B995C942EA842CE8B2E4B0F0F0F0F0F0F0F0F0F0F0F0F0F0F0F0F");
        cipher = new RecordBlockCipher(context, KeySetGenerator.generateKeySet(context));
        EncryptionResult encryptionResult = cipher.encrypt(new EncryptionRequest(data, iv, null));

        byte[] correctCiphertext = ArrayConverter
                .hexStringToByteArray("60B420BB3851D9D47ACB933DBE70399BB7556D6BBB782F6B13EF212326DEE109ED896514DD83AB9DDB7C9B8ACB79E738E0A928C05217E90DC98D6F3E326C2751A0B12C06E2C3D852E72075098F3387E1");
        assertArrayEquals(correctCiphertext, encryptionResult.getCompleteEncryptedCipherText());
        assertArrayEquals(iv, encryptionResult.getInitialisationVector());

        data = ArrayConverter.hexStringToByteArray("54657374EDE63C0E2BDAB2875D35FFC30ED4C327F7B54CCB0707070707070707");
        correctCiphertext = ArrayConverter
                .hexStringToByteArray("60B420BB3851D9D47ACB933DBE70399BE55651CF88774ED9990F91F4BD25C30881331F16DC8FBD609F0E7714CD4678EF");
        encryptionResult = cipher.encrypt(new EncryptionRequest(data, iv, null));
        assertArrayEquals(correctCiphertext, encryptionResult.getCompleteEncryptedCipherText());
        assertArrayEquals(iv, encryptionResult.getInitialisationVector());
    }

    /**
     * Test of decrypt method, of class RecordBlockCipher, for TLS10.
     *
     * @throws java.security.NoSuchAlgorithmException
     * @throws de.rub.nds.tlsattacker.core.exceptions.CryptoException
     */
    @Test
    public void testDecrypt10() throws NoSuchAlgorithmException, CryptoException {
        context.setConnection(new OutboundConnection());
        context.setSelectedCipherSuite(CipherSuite.TLS_RSA_WITH_3DES_EDE_CBC_SHA);
        context.setSelectedProtocolVersion(ProtocolVersion.TLS10);
        context.setClientRandom(ArrayConverter
                .hexStringToByteArray("03c08c3460b420bb3851d9d47acb933dbe70399bf6c92da33af01d4fb770e98c"));
        context.setServerRandom(ArrayConverter
                .hexStringToByteArray("78f0c84e04d3c23cad94aad61ccae23ce79bcd9d2d6953f8ccbe0e528c63a238"));
        context.setMasterSecret(ArrayConverter
                .hexStringToByteArray("F81015161244782B3541E6020140556E4FFEA98C57FCF6CEC172CD8B577DC73CCDE4B724E07DB8687DDF327CD8A68891"));
        byte[] data = ArrayConverter
                .hexStringToByteArray("BCD644DF7E82BF0097E1B0C16CDD53199733EE70629FA82DAC7B0B4F6100B602ACBA3B8EA6A7741B");

        cipher = new RecordBlockCipher(context, KeySetGenerator.generateKeySet(context));
        byte[] plaintext = cipher.decrypt(new DecryptionRequest(null, data)).getDecryptedCipherText();
        byte[] correctPlaintext = ArrayConverter
                .hexStringToByteArray("1400000CC84350158844FE559EC327B77F44B9791ECB11453B7FC40ED27C35DDDC7C250603030303");
        assertArrayEquals(plaintext, correctPlaintext);
    }

    /**
     * Test of decrypt method, of class RecordBlockCipher, for TLS12.
     *
     * @throws java.security.NoSuchAlgorithmException
     * @throws de.rub.nds.tlsattacker.core.exceptions.CryptoException
     */
    @Test
    public void testDecrypt12() throws NoSuchAlgorithmException, CryptoException {
        RandomHelper.setRandom(new BadRandom(new Random(0), null));
        context.setConnection(new OutboundConnection());
        context.setSelectedCipherSuite(CipherSuite.TLS_RSA_WITH_AES_128_CBC_SHA256);
        context.setSelectedProtocolVersion(ProtocolVersion.TLS12);
        context.setClientRandom(ArrayConverter
                .hexStringToByteArray("03c08c3460b420bb3851d9d47acb933dbe70399bf6c92da33af01d4fb770e98c"));
        context.setServerRandom(ArrayConverter
                .hexStringToByteArray("78f0c84e04d3c23cad94aad61ccae23ce79bcd9d2d6953f8ccbe0e528c63a238"));
        context.setMasterSecret(ArrayConverter
                .hexStringToByteArray("F81015161244782B3541E6020140556E4FFEA98C57FCF6CEC172CD8B577DC73CCDE4B724E07DB8687DDF327CD8A68891"));
        byte[] data = ArrayConverter
                .hexStringToByteArray("45DCB1853201C59037AFF4DFE3F442B7CDB4DB1348894AE76E251F4491A6F5F859B2DE12879C6D86D4BDC83CAB854E33EF5CC51B25942E64EC6730AB1DDB5806E900B7B0C32D9BFF59C0F01334C0F673");

        cipher = new RecordBlockCipher(context, KeySetGenerator.generateKeySet(context));
        byte[] plaintext = cipher.decrypt(new DecryptionRequest(null, data)).getDecryptedCipherText();
        byte[] correctPlaintext = ArrayConverter
                .hexStringToByteArray("7F1F9E3AA2EAD435ED42143C54D81FEDAC85A400AF369CABFA1B77EBB3647B534FB8447306D14FE610F897EBE455A43ED47140370DB20BF3181067641D20E425");
        assertArrayEquals(plaintext, correctPlaintext);
    }

    /**
     * Test of getMacLength method, of class RecordBlockCipher.
     */
    @Test
    public void testGetMacLength() {
    }

    /**
     * Test of calculatePadding method, of class RecordBlockCipher.
     */
    @Test
    public void testCalculatePadding() {
    }

    /**
     * Test of getPaddingLength method, of class RecordBlockCipher.
     */
    @Test
    public void testGetPaddingLength() {
    }

}<|MERGE_RESOLUTION|>--- conflicted
+++ resolved
@@ -61,12 +61,7 @@
         context.setMasterSecret(new byte[] { 0 });
         for (CipherSuite suite : CipherSuite.getImplemented()) {
             if (!suite.isSCSV() && AlgorithmResolver.getCipherType(suite) == CipherType.BLOCK
-<<<<<<< HEAD
-                    && !suite.name().contains("FORTEZZA")
-                    && !suite.name().contains("ARIA")) {
-=======
-                    && !suite.name().contains("FORTEZZA") && !suite.name().contains("GOST")) {
->>>>>>> 498b2eda
+                    && !suite.name().contains("FORTEZZA")) {
                 context.setSelectedCipherSuite(suite);
                 for (AliasedConnection con : mixedConnections) {
                     context.setConnection(con);
