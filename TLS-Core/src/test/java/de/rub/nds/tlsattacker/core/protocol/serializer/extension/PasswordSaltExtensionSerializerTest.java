--- conflicted
+++ resolved
@@ -13,48 +13,18 @@
 import de.rub.nds.tlsattacker.core.protocol.parser.extension.PasswordSaltExtensionParserTest;
 import org.junit.jupiter.params.provider.Arguments;
 
-<<<<<<< HEAD
-@RunWith(Parameterized.class)
-public class PasswordSaltExtensionSerializerTest {
-    @Parameterized.Parameters
-    public static Collection<Object[]> generateData() {
-        return PasswordSaltExtensionParserTest.generateData();
-    }
-
-    private final byte[] expectedBytes;
-    private final int saltLength;
-    private final byte[] salt;
-    private PasswordSaltExtensionSerializer serializer;
-    private PasswordSaltExtensionMessage msg;
-
-    public PasswordSaltExtensionSerializerTest(byte[] expectedBytes, int saltLength, byte[] salt) {
-        this.expectedBytes = expectedBytes;
-        this.saltLength = saltLength;
-        this.salt = salt;
-    }
-=======
 import java.util.List;
 import java.util.stream.Stream;
 
 public class PasswordSaltExtensionSerializerTest
     extends AbstractExtensionMessageSerializerTest<PasswordSaltExtensionMessage, PasswordSaltExtensionSerializer> {
->>>>>>> b1069fa4
 
     public PasswordSaltExtensionSerializerTest() {
         super(PasswordSaltExtensionMessage::new, PasswordSaltExtensionSerializer::new,
             List.of((msg, obj) -> msg.setSaltLength((Integer) obj), (msg, obj) -> msg.setSalt((byte[]) obj)));
     }
 
-<<<<<<< HEAD
-    @Test
-    public void testSerializeExtensionContent() {
-        msg.setSalt(salt);
-        msg.setSaltLength(saltLength);
-
-        assertArrayEquals(expectedBytes, serializer.serializeExtensionContent());
-=======
     public static Stream<Arguments> provideTestVectors() {
         return PasswordSaltExtensionParserTest.provideTestVectors();
->>>>>>> b1069fa4
     }
 }