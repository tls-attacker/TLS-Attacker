/**
 * TLS-Attacker - A Modular Penetration Testing Framework for TLS
 *
 * Copyright 2014-2022 Ruhr University Bochum, Paderborn University, Hackmanit GmbH
 *
 * Licensed under Apache License, Version 2.0
 * http://www.apache.org/licenses/LICENSE-2.0.txt
 */

package de.rub.nds.tlsattacker.core.protocol.serializer.extension;

<<<<<<< HEAD
import de.rub.nds.modifiablevariable.util.Modifiable;
import de.rub.nds.tlsattacker.core.constants.ExtensionType;
import de.rub.nds.tlsattacker.core.protocol.message.extension.SessionTicketTLSExtensionMessage;

import java.util.Collection;

import static org.junit.Assert.assertArrayEquals;
import org.junit.Test;
import org.junit.runner.RunWith;
import org.junit.runners.Parameterized;

@RunWith(Parameterized.class)
public class SessionTicketTLSExtensionSerializerTest {

    /**
     * Gets the test vectors of the SessionTicketTLSExtensionHandlerTest class.
     *
     * @return Collection of the parameters
     */
    @Parameterized.Parameters
    public static Collection<Object[]> generateData() {
        return java.util.Arrays
            .asList(new Object[][] { { ExtensionType.SESSION_TICKET, 0, new byte[0], new byte[0] } });
    }
=======
import de.rub.nds.tlsattacker.core.protocol.message.extension.SessionTicketTLSExtensionMessage;
import de.rub.nds.tlsattacker.core.protocol.parser.extension.SessionTicketTLSExtensionParserTest;
import org.junit.jupiter.params.provider.Arguments;

import java.util.List;
import java.util.stream.Stream;
>>>>>>> b1069fa4

public class SessionTicketTLSExtensionSerializerTest extends
    AbstractExtensionMessageSerializerTest<SessionTicketTLSExtensionMessage, SessionTicketTLSExtensionSerializer> {

<<<<<<< HEAD
    /**
     * Constructor for parameterized setup.
     *
     * @param extensionType
     * @param extensionLength
     * @param sessionTicket
     * @param expectedBytes
     */
    public SessionTicketTLSExtensionSerializerTest(ExtensionType extensionType, int extensionLength,
        byte[] sessionTicket, byte[] expectedBytes) {
        this.extensionType = extensionType;
        this.extensionLength = extensionLength;
        this.sessionTicket = sessionTicket;
        this.expectedBytes = expectedBytes;
    }

    /**
     * Tests the serializeExtensionContent method of the SessionTicketTLSExtensionSerializer class
     */
    @Test
    public void testSerializeExtensionContent() {
        message = new SessionTicketTLSExtensionMessage();
        message.setExtensionType(extensionType.getValue());
        message.setExtensionLength(extensionLength);
        message.getSessionTicket().setIdentity(Modifiable.explicit(sessionTicket));
        SessionTicketTLSExtensionSerializer serializer = new SessionTicketTLSExtensionSerializer(message);

        assertArrayEquals(expectedBytes, serializer.serializeExtensionContent());
=======
    public SessionTicketTLSExtensionSerializerTest() {
        super(SessionTicketTLSExtensionMessage::new, SessionTicketTLSExtensionSerializer::new,
            List.of((msg, obj) -> msg.getSessionTicket().setIdentity((byte[]) obj)));
    }

    public static Stream<Arguments> provideTestVectors() {
        return SessionTicketTLSExtensionParserTest.provideTestVectors();
>>>>>>> b1069fa4
    }
}<|MERGE_RESOLUTION|>--- conflicted
+++ resolved
@@ -9,80 +9,28 @@
 
 package de.rub.nds.tlsattacker.core.protocol.serializer.extension;
 
-<<<<<<< HEAD
-import de.rub.nds.modifiablevariable.util.Modifiable;
+import de.rub.nds.modifiablevariable.util.ArrayConverter;
 import de.rub.nds.tlsattacker.core.constants.ExtensionType;
 import de.rub.nds.tlsattacker.core.protocol.message.extension.SessionTicketTLSExtensionMessage;
-
-import java.util.Collection;
-
-import static org.junit.Assert.assertArrayEquals;
-import org.junit.Test;
-import org.junit.runner.RunWith;
-import org.junit.runners.Parameterized;
-
-@RunWith(Parameterized.class)
-public class SessionTicketTLSExtensionSerializerTest {
-
-    /**
-     * Gets the test vectors of the SessionTicketTLSExtensionHandlerTest class.
-     *
-     * @return Collection of the parameters
-     */
-    @Parameterized.Parameters
-    public static Collection<Object[]> generateData() {
-        return java.util.Arrays
-            .asList(new Object[][] { { ExtensionType.SESSION_TICKET, 0, new byte[0], new byte[0] } });
-    }
-=======
-import de.rub.nds.tlsattacker.core.protocol.message.extension.SessionTicketTLSExtensionMessage;
 import de.rub.nds.tlsattacker.core.protocol.parser.extension.SessionTicketTLSExtensionParserTest;
+import java.util.Arrays;
 import org.junit.jupiter.params.provider.Arguments;
 
 import java.util.List;
 import java.util.stream.Stream;
->>>>>>> b1069fa4
 
 public class SessionTicketTLSExtensionSerializerTest extends
     AbstractExtensionMessageSerializerTest<SessionTicketTLSExtensionMessage, SessionTicketTLSExtensionSerializer> {
 
-<<<<<<< HEAD
-    /**
-     * Constructor for parameterized setup.
-     *
-     * @param extensionType
-     * @param extensionLength
-     * @param sessionTicket
-     * @param expectedBytes
-     */
-    public SessionTicketTLSExtensionSerializerTest(ExtensionType extensionType, int extensionLength,
-        byte[] sessionTicket, byte[] expectedBytes) {
-        this.extensionType = extensionType;
-        this.extensionLength = extensionLength;
-        this.sessionTicket = sessionTicket;
-        this.expectedBytes = expectedBytes;
-    }
-
-    /**
-     * Tests the serializeExtensionContent method of the SessionTicketTLSExtensionSerializer class
-     */
-    @Test
-    public void testSerializeExtensionContent() {
-        message = new SessionTicketTLSExtensionMessage();
-        message.setExtensionType(extensionType.getValue());
-        message.setExtensionLength(extensionLength);
-        message.getSessionTicket().setIdentity(Modifiable.explicit(sessionTicket));
-        SessionTicketTLSExtensionSerializer serializer = new SessionTicketTLSExtensionSerializer(message);
-
-        assertArrayEquals(expectedBytes, serializer.serializeExtensionContent());
-=======
     public SessionTicketTLSExtensionSerializerTest() {
         super(SessionTicketTLSExtensionMessage::new, SessionTicketTLSExtensionSerializer::new,
             List.of((msg, obj) -> msg.getSessionTicket().setIdentity((byte[]) obj)));
     }
 
     public static Stream<Arguments> provideTestVectors() {
-        return SessionTicketTLSExtensionParserTest.provideTestVectors();
->>>>>>> b1069fa4
+        return Stream.of(Arguments.of(ArrayConverter.hexStringToByteArray(
+            "002300A07710f36a53b83f7b298b0cbf7863cfb14c26f9189edce8cf0ad181ddf706e2c358034c1d59c4c80e85ea2cda9de6f6373db1f7a95d4ce2941646a282de1b6ad9122605cf6579d04c1bd145192a0fecf9f617620d5c4c0fe00fdc9b7ae2a2350e1ca22a88b6233cef19c846c92349417e5a841d2d75b42767d1b589cd7509740a94c83b23a268ecc6ff526fc5b199a3784d7b1b800913aceea695c499fb238896"),
+            List.of(), ExtensionType.SESSION_TICKET, 160, Arrays.asList(ArrayConverter.hexStringToByteArray(
+                "7710f36a53b83f7b298b0cbf7863cfb14c26f9189edce8cf0ad181ddf706e2c358034c1d59c4c80e85ea2cda9de6f6373db1f7a95d4ce2941646a282de1b6ad9122605cf6579d04c1bd145192a0fecf9f617620d5c4c0fe00fdc9b7ae2a2350e1ca22a88b6233cef19c846c92349417e5a841d2d75b42767d1b589cd7509740a94c83b23a268ecc6ff526fc5b199a3784d7b1b800913aceea695c499fb238896"))));
     }
 }