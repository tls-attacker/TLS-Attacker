--- conflicted
+++ resolved
@@ -13,37 +13,6 @@
 import de.rub.nds.tlsattacker.core.protocol.parser.extension.ServerAuthzExtensionParserTest;
 import org.junit.jupiter.params.provider.Arguments;
 
-<<<<<<< HEAD
-@RunWith(Parameterized.class)
-public class ServerAuthzExtensionSerializerTest {
-
-    @Parameterized.Parameters
-    public static Collection<Object[]> generateData() {
-        return ClientAuthzExtensionParserTest.generateData();
-    }
-
-    private final byte[] expectedBytes;
-    private final int authzFormatListLength;
-    private final byte[] authzFormatList;
-    private ServerAuthzExtensionMessage msg;
-    private ServerAuthzExtensionSerializer serializer;
-
-    public ServerAuthzExtensionSerializerTest(byte[] expectedBytes, int authzFormatListLength, byte[] authzFormatList) {
-        this.expectedBytes = expectedBytes;
-        this.authzFormatListLength = authzFormatListLength;
-        this.authzFormatList = authzFormatList;
-    }
-
-    @Test
-    public void testSerializeExtensionContent() {
-        msg = new ServerAuthzExtensionMessage();
-        serializer = new ServerAuthzExtensionSerializer(msg);
-
-        msg.setAuthzFormatListLength(authzFormatListLength);
-        msg.setAuthzFormatList(authzFormatList);
-
-        assertArrayEquals(expectedBytes, serializer.serializeExtensionContent());
-=======
 import java.util.List;
 import java.util.stream.Stream;
 
@@ -58,6 +27,5 @@
 
     public static Stream<Arguments> provideTestVectors() {
         return ServerAuthzExtensionParserTest.provideTestVectors();
->>>>>>> b1069fa4
     }
 }