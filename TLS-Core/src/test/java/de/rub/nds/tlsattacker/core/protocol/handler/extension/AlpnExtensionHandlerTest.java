--- conflicted
+++ resolved
@@ -16,21 +16,11 @@
 import de.rub.nds.tlsattacker.core.layer.context.TlsContext;
 import de.rub.nds.tlsattacker.core.protocol.message.extension.AlpnExtensionMessage;
 import de.rub.nds.tlsattacker.core.protocol.message.extension.alpn.AlpnEntry;
-<<<<<<< HEAD
-import de.rub.nds.tlsattacker.core.state.Context;
-=======
->>>>>>> b1069fa4
 import de.rub.nds.tlsattacker.transport.ConnectionEndType;
 import org.junit.jupiter.api.Test;
 
 import java.util.LinkedList;
 import java.util.List;
-<<<<<<< HEAD
-import static org.junit.Assert.assertEquals;
-import org.junit.Before;
-import org.junit.Test;
-=======
->>>>>>> b1069fa4
 
 public class AlpnExtensionHandlerTest
     extends AbstractExtensionMessageHandlerTest<AlpnExtensionMessage, AlpnExtensionHandler> {
@@ -38,24 +28,13 @@
     private final byte[] announcedProtocols = ArrayConverter.hexStringToByteArray("02683208687474702f312e31");
     private final int announcedProtocolsLength = 12;
 
-<<<<<<< HEAD
-    @Before
-    public void setUp() {
-        context = new TlsContext(new Context(new Config()));
-        handler = new AlpnExtensionHandler(context);
-    }
-
-    @Test
-    public void testadjustContext() {
-=======
     public AlpnExtensionHandlerTest() {
         super(AlpnExtensionMessage::new, AlpnExtensionHandler::new);
     }
 
     @Test
     @Override
-    public void testAdjustTLSContext() {
->>>>>>> b1069fa4
+    public void testadjustTLSExtensionContext() {
         AlpnExtensionMessage msg = new AlpnExtensionMessage();
         msg.setProposedAlpnProtocolsLength(announcedProtocolsLength);
         msg.setProposedAlpnProtocols(announcedProtocols);
