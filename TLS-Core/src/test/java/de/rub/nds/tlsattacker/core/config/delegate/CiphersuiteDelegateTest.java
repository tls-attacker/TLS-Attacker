/**
 * TLS-Attacker - A Modular Penetration Testing Framework for TLS
 *
 * Copyright 2014-2017 Ruhr University Bochum / Hackmanit GmbH
 *
 * Licensed under Apache License 2.0
 * http://www.apache.org/licenses/LICENSE-2.0
 */
package de.rub.nds.tlsattacker.core.config.delegate;

import com.beust.jcommander.JCommander;
import com.beust.jcommander.ParameterException;
import de.rub.nds.tlsattacker.core.constants.CipherSuite;
import de.rub.nds.tlsattacker.core.config.Config;
import java.util.LinkedList;
import org.apache.commons.lang3.builder.EqualsBuilder;
import org.junit.Assert;
import static org.junit.Assert.assertEquals;
import static org.junit.Assert.assertTrue;
import org.junit.Before;
import org.junit.Test;

/**
 *
 * @author Robert Merget - robert.merget@rub.de
 */
public class CiphersuiteDelegateTest {

    private CiphersuiteDelegate delegate;
    private JCommander jcommander;
    private String args[];

    @Before
    public void setUp() {
        delegate = new CiphersuiteDelegate();
        jcommander = new JCommander(delegate);
    }

    /**
     * Test of getCipherSuites method, of class CiphersuiteDelegate.
     */
    @Test
    public void testGetCipherSuites() {
        args = new String[2];
        args[0] = "-cipher";
        args[1] = "TLS_RSA_WITH_AES_128_CBC_SHA,TLS_RSA_WITH_AES_256_CBC_SHA";
        jcommander.parse(args);
        assertTrue("TLS_RSA_WITH_AES_128_CBC_SHA should get parsed correctly",
                delegate.getCipherSuites().contains(CipherSuite.TLS_RSA_WITH_AES_128_CBC_SHA));
        assertTrue("TLS_RSA_WITH_AES_256_CBC_SHA should get parsed correctly",
                delegate.getCipherSuites().contains(CipherSuite.TLS_RSA_WITH_AES_256_CBC_SHA));
    }

    @Test(expected = ParameterException.class)
    public void testGetInvalidCiphersuite() {
        args = new String[2];
        args[0] = "-cipher";
        args[1] = "TLS_RSA_WITH_AES_128_S_256_CBC_SHA"; // Not a correct
                                                        // CipherSuite
        jcommander.parse(args);
    }

    /**
     * Test of setCipherSuites method, of class CiphersuiteDelegate.
     */
    @Test
    public void testSetCipherSuites() {
        LinkedList<CipherSuite> supportedCipherSuites = new LinkedList<>();
        supportedCipherSuites.add(CipherSuite.TLS_FALLBACK_SCSV);
        delegate.setCipherSuites(supportedCipherSuites);
        assertTrue("CipherSuites setter is not working correctly",
                delegate.getCipherSuites().equals(supportedCipherSuites));
    }

    /**
     * Test of applyDelegate method, of class CiphersuiteDelegate.
     */
    @Test
    public void testApplyDelegate() {
        args = new String[2];
        args[0] = "-cipher";
        args[1] = "TLS_RSA_WITH_AES_128_CBC_SHA,TLS_RSA_WITH_AES_256_CBC_SHA";
        jcommander.parse(args);
        assertTrue("TLS_RSA_WITH_AES_128_CBC_SHA should get parsed correctly",
                delegate.getCipherSuites().contains(CipherSuite.TLS_RSA_WITH_AES_128_CBC_SHA));
        assertTrue("TLS_RSA_WITH_AES_256_CBC_SHA should get parsed correctly",
                delegate.getCipherSuites().contains(CipherSuite.TLS_RSA_WITH_AES_256_CBC_SHA));
<<<<<<< HEAD
        TlsConfig config = TlsConfig.createConfig();
        config.setDefaultSelectedCipherSuite(CipherSuite.TLS_UNKNOWN_CIPHER);
        config.setDefaultClientSupportedCiphersuites(null);
=======
        Config config = Config.createConfig();
        config.setSupportedCiphersuites(null);
>>>>>>> 2c2ef92d
        delegate.applyDelegate(config);
        assertTrue("TLS_RSA_WITH_AES_128_CBC_SHA should get parsed correctly", config
                .getDefaultClientSupportedCiphersuites().contains(CipherSuite.TLS_RSA_WITH_AES_128_CBC_SHA));
        assertTrue("TLS_RSA_WITH_AES_256_CBC_SHA should get parsed correctly", config
                .getDefaultClientSupportedCiphersuites().contains(CipherSuite.TLS_RSA_WITH_AES_256_CBC_SHA));
        assertEquals(CipherSuite.TLS_RSA_WITH_AES_128_CBC_SHA, config.getDefaultSelectedCipherSuite());

    }

    @Test
    public void testNothingSetNothingChanges() {
        Config config = Config.createConfig();
        Config config2 = Config.createConfig();
        delegate.applyDelegate(config);
        assertTrue(EqualsBuilder.reflectionEquals(config, config2, "keyStore", "ourCertificate"));// little
        // ugly
    }
}<|MERGE_RESOLUTION|>--- conflicted
+++ resolved
@@ -85,14 +85,9 @@
                 delegate.getCipherSuites().contains(CipherSuite.TLS_RSA_WITH_AES_128_CBC_SHA));
         assertTrue("TLS_RSA_WITH_AES_256_CBC_SHA should get parsed correctly",
                 delegate.getCipherSuites().contains(CipherSuite.TLS_RSA_WITH_AES_256_CBC_SHA));
-<<<<<<< HEAD
-        TlsConfig config = TlsConfig.createConfig();
+        Config config = Config.createConfig();
         config.setDefaultSelectedCipherSuite(CipherSuite.TLS_UNKNOWN_CIPHER);
         config.setDefaultClientSupportedCiphersuites(null);
-=======
-        Config config = Config.createConfig();
-        config.setSupportedCiphersuites(null);
->>>>>>> 2c2ef92d
         delegate.applyDelegate(config);
         assertTrue("TLS_RSA_WITH_AES_128_CBC_SHA should get parsed correctly", config
                 .getDefaultClientSupportedCiphersuites().contains(CipherSuite.TLS_RSA_WITH_AES_128_CBC_SHA));
