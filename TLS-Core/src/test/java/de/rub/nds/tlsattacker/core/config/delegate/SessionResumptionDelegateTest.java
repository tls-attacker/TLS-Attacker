--- conflicted
+++ resolved
@@ -76,13 +76,8 @@
      */
     @Test
     public void testApplyDelegate() {
-<<<<<<< HEAD
-        TlsConfig config = TlsConfig.createConfig();
+        Config config = Config.createConfig();
         args = new String[2];
-=======
-        Config config = Config.createConfig();
-        args = new String[3];
->>>>>>> 2c2ef92d
         args[0] = "-session_id";
         args[1] = "00112233445566778899AABBCCDDEEFF";
         delegate.setSessionID(null);
