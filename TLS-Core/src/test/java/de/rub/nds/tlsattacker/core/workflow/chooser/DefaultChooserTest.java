/**
 * TLS-Attacker - A Modular Penetration Testing Framework for TLS
 *
 * Copyright 2014-2022 Ruhr University Bochum, Paderborn University, Hackmanit GmbH
 *
 * Licensed under Apache License, Version 2.0
 * http://www.apache.org/licenses/LICENSE-2.0.txt
 */

package de.rub.nds.tlsattacker.core.workflow.chooser;

import static org.junit.jupiter.api.Assertions.*;

import de.rub.nds.modifiablevariable.util.ArrayConverter;
import de.rub.nds.tlsattacker.core.config.Config;
import de.rub.nds.tlsattacker.core.constants.*;
import de.rub.nds.tlsattacker.core.crypto.ec.Point;
import de.rub.nds.tlsattacker.core.layer.context.TlsContext;
import de.rub.nds.tlsattacker.core.state.session.Session;
import de.rub.nds.tlsattacker.core.state.session.TicketSession;
import de.rub.nds.tlsattacker.transport.ConnectionEndType;
import de.rub.nds.tlsattacker.transport.TransportHandler;
import de.rub.nds.tlsattacker.transport.tcp.ClientTcpTransportHandler;
import org.junit.jupiter.api.BeforeEach;
import org.junit.jupiter.api.Test;

import java.math.BigInteger;
import java.util.LinkedList;
import java.util.List;
<<<<<<< HEAD
import java.util.Random;
import static org.junit.Assert.*;
import org.junit.Before;
import org.junit.Test;

@SuppressWarnings("SpellCheckingInspection")
=======

>>>>>>> b1069fa4
public class DefaultChooserTest {

    private Chooser chooser;
    private TlsContext context;
    private Config config;

    @BeforeEach
    public void setUp() {
        context = new TlsContext();
        chooser = context.getChooser();
        config = chooser.getConfig();
    }

    /**
     * Test of getClientSupportedPointFormats method, of class DefaultChooser.
     */
    @Test
    public void testGetClientSupportedPointFormats() {
        List<ECPointFormat> formatList = new LinkedList<>();
        formatList.add(ECPointFormat.UNCOMPRESSED);
        formatList.add(ECPointFormat.UNCOMPRESSED);
        formatList.add(ECPointFormat.UNCOMPRESSED);
        formatList.add(ECPointFormat.UNCOMPRESSED);
        formatList.add(ECPointFormat.UNCOMPRESSED);
        formatList.add(ECPointFormat.UNCOMPRESSED);
        formatList.add(ECPointFormat.UNCOMPRESSED);
        formatList.add(ECPointFormat.UNCOMPRESSED);
        config.setDefaultClientSupportedPointFormats(formatList);
        assertEquals(8, config.getDefaultClientSupportedPointFormats().size());
        assertEquals(8, chooser.getClientSupportedPointFormats().size());
        context.setClientPointFormatsList(new LinkedList<ECPointFormat>());
        assertTrue(chooser.getClientSupportedPointFormats().isEmpty());
    }

    /**
     * Test of getSelectedSigHashAlgorithm method, of class DefaultChooser.
     */
    @Test
    public void testGetSelectedSigHashAlgorithm() {
        config.setDefaultSelectedSignatureAndHashAlgorithm(SignatureAndHashAlgorithm.RSA_PSS_PSS_SHA256);
        assertEquals(config.getDefaultSelectedSignatureAndHashAlgorithm(),
            SignatureAndHashAlgorithm.RSA_PSS_PSS_SHA256);
        assertEquals(chooser.getSelectedSigHashAlgorithm(), SignatureAndHashAlgorithm.RSA_PSS_PSS_SHA256);
        context.setSelectedSignatureAndHashAlgorithm(SignatureAndHashAlgorithm.DSA_SHA1);
        assertEquals(chooser.getSelectedSigHashAlgorithm(), SignatureAndHashAlgorithm.DSA_SHA1);
    }

    /**
     * Test of getClientSupportedNamedGroups method, of class DefaultChooser.
     */
    @Test
    public void testGetClientSupportedNamedCurves() {
        List<NamedGroup> curveList = new LinkedList<>();
        curveList.add(NamedGroup.BRAINPOOLP256R1);
        curveList.add(NamedGroup.ECDH_X448);
        curveList.add(NamedGroup.SECP160K1);
        config.setDefaultClientNamedGroups(curveList);
        assertEquals(3, config.getDefaultClientNamedGroups().size());
        assertEquals(3, chooser.getClientSupportedNamedGroups().size());
        context.setClientNamedGroupsList(new LinkedList<NamedGroup>());
        assertTrue(chooser.getClientSupportedNamedGroups().isEmpty());

    }

    /**
     * Test of getServerSupportedPointFormats method, of class DefaultChooser.
     */
    @Test
    public void testGetServerSupportedPointFormats() {
        List<ECPointFormat> formatList = new LinkedList<>();
        formatList.add(ECPointFormat.UNCOMPRESSED);
        formatList.add(ECPointFormat.UNCOMPRESSED);
        formatList.add(ECPointFormat.UNCOMPRESSED);
        formatList.add(ECPointFormat.UNCOMPRESSED);
        formatList.add(ECPointFormat.UNCOMPRESSED);
        formatList.add(ECPointFormat.UNCOMPRESSED);
        formatList.add(ECPointFormat.UNCOMPRESSED);
        formatList.add(ECPointFormat.UNCOMPRESSED);
        config.setDefaultServerSupportedPointFormats(formatList);
        assertEquals(8, config.getDefaultServerSupportedPointFormats().size());
        assertEquals(8, chooser.getServerSupportedPointFormats().size());
        context.setServerPointFormatsList(new LinkedList<ECPointFormat>());
        assertTrue(chooser.getServerSupportedPointFormats().isEmpty());
    }

    /**
     * Test of getClientSupportedSignatureAndHashAlgorithms method, of class DefaultChooser.
     */
    @Test
    public void testGetClientSupportedSignatureAndHashAlgorithms() {
        List<SignatureAndHashAlgorithm> algoList = new LinkedList<>();
        algoList.add(SignatureAndHashAlgorithm.DSA_MD5);
        config.setDefaultClientSupportedSignatureAndHashAlgorithms(algoList);
        assertEquals(1, config.getDefaultClientSupportedSignatureAndHashAlgorithms().size());
        assertEquals(1, chooser.getClientSupportedSignatureAndHashAlgorithms().size());
        context.setClientSupportedSignatureAndHashAlgorithms(new LinkedList<SignatureAndHashAlgorithm>());
        assertTrue(chooser.getClientSupportedSignatureAndHashAlgorithms().isEmpty());
    }

    /**
     * Test of getLastRecordVersion method, of class DefaultChooser.
     */
    @Test
    public void testGetLastRecordVersion() {
        config.setDefaultLastRecordProtocolVersion(ProtocolVersion.TLS13_DRAFT20);
        assertEquals(ProtocolVersion.TLS13_DRAFT20, config.getDefaultLastRecordProtocolVersion());
        assertEquals(ProtocolVersion.TLS13_DRAFT20, chooser.getLastRecordVersion());
        context.setLastRecordVersion(ProtocolVersion.SSL2);
        assertEquals(ProtocolVersion.SSL2, context.getLastRecordVersion());
    }

    /**
     * Test of getDistinguishedNames method, of class DefaultChooser.
     */
    @Test
    public void testGetDistinguishedNames() {
        byte[] namelist = { (byte) 0, (byte) 1 };
        config.setDistinguishedNames(namelist);
        assertEquals(2, config.getDistinguishedNames().length);
        assertEquals(2, chooser.getDistinguishedNames().length);
        byte[] namelist2 = { (byte) 0, (byte) 1, (byte) 3 };
        context.setDistinguishedNames(namelist2);
        assertEquals(3, chooser.getDistinguishedNames().length);
    }

    /**
     * Test of getClientCertificateTypes method, of class DefaultChooser.
     */
    @Test
    public void testGetClientCertificateTypes() {
        List<ClientCertificateType> typeList = new LinkedList<>();
        typeList.add(ClientCertificateType.DSS_EPHEMERAL_DH_RESERVED);
        typeList.add(ClientCertificateType.DSS_FIXED_DH);
        typeList.add(ClientCertificateType.DSS_SIGN);
        typeList.add(ClientCertificateType.FORTEZZA_DMS_RESERVED);
        typeList.add(ClientCertificateType.RSA_EPHEMERAL_DH_RESERVED);
        typeList.add(ClientCertificateType.RSA_FIXED_DH);
        typeList.add(ClientCertificateType.RSA_SIGN);
        config.setClientCertificateTypes(typeList);
        assertEquals(7, config.getClientCertificateTypes().size());
        assertEquals(7, chooser.getClientCertificateTypes().size());
        context.setClientCertificateTypes(new LinkedList<ClientCertificateType>());
        assertTrue(chooser.getClientCertificateTypes().isEmpty());

    }

    /**
     * Test of getMaxFragmentLength method, of class DefaultChooser.
     */
    @Test
    public void testGetMaxFragmentLength() {
        config.setDefaultMaxFragmentLength(MaxFragmentLength.TWO_9);
        assertEquals(MaxFragmentLength.TWO_9, config.getDefaultMaxFragmentLength());
        assertEquals(MaxFragmentLength.TWO_9, chooser.getMaxFragmentLength());
        context.setMaxFragmentLength(MaxFragmentLength.TWO_11);
        assertEquals(MaxFragmentLength.TWO_11, chooser.getMaxFragmentLength());
    }

    /**
     * Test of getHeartbeatMode method, of class DefaultChooser.
     */
    @Test
    public void testGetHeartbeatMode() {
        config.setHeartbeatMode(HeartbeatMode.PEER_ALLOWED_TO_SEND);
        assertEquals(HeartbeatMode.PEER_ALLOWED_TO_SEND, config.getHeartbeatMode());
        assertEquals(HeartbeatMode.PEER_ALLOWED_TO_SEND, chooser.getHeartbeatMode());
        context.setHeartbeatMode(HeartbeatMode.PEER_NOT_ALLOWED_TO_SEND);
        assertEquals(HeartbeatMode.PEER_NOT_ALLOWED_TO_SEND, chooser.getHeartbeatMode());
    }

    /**
     * Test of isExtendedMasterSecretExtension method, of class DefaultChooser.
     */
    @Test
    public void testIsUseExtendedMasterSecret() {
        assertFalse(chooser.isUseExtendedMasterSecret());
        context.setUseExtendedMasterSecret(true);
        assertTrue(chooser.isUseExtendedMasterSecret());
    }

    /**
     * Test of getClientSupportedCompressions method, of class DefaultChooser.
     */
    @Test
    public void testGetClientSupportedCompressions() {
        LinkedList<CompressionMethod> clientSupportedCompressionMethods = new LinkedList<>();
        LinkedList<CompressionMethod> clientSupportedCompressionMethods2 = new LinkedList<>();
        clientSupportedCompressionMethods.add(CompressionMethod.LZS);
        clientSupportedCompressionMethods.add(CompressionMethod.NULL);
        clientSupportedCompressionMethods.add(CompressionMethod.DEFLATE);
        config.setDefaultClientSupportedCompressionMethods(clientSupportedCompressionMethods);
        assertEquals(clientSupportedCompressionMethods, config.getDefaultClientSupportedCompressionMethods());
        assertEquals(clientSupportedCompressionMethods, chooser.getClientSupportedCompressions());
        context.setClientSupportedCompressions(clientSupportedCompressionMethods2);
        assertEquals(clientSupportedCompressionMethods2, chooser.getClientSupportedCompressions());
    }

    /**
     * Test of getClientSupportedCiphersuites method, of class DefaultChooser.
     */
    @Test
    public void testGetClientSupportedCiphersuites() {
        LinkedList<CipherSuite> clientSupportedCiphersuites = new LinkedList<>();
        LinkedList<CipherSuite> clientSupportedCiphersuites2 = new LinkedList<>();
        clientSupportedCiphersuites.add(CipherSuite.TLS_FALLBACK_SCSV);
        clientSupportedCiphersuites.add(CipherSuite.TLS_AES_128_GCM_SHA256);
        clientSupportedCiphersuites.add(CipherSuite.TLS_DHE_DSS_EXPORT1024_WITH_RC4_56_SHA);
        clientSupportedCiphersuites.add(CipherSuite.SSL_FORTEZZA_KEA_WITH_NULL_SHA);
        clientSupportedCiphersuites.add(CipherSuite.TLS_DHE_PSK_WITH_AES_128_CBC_SHA256);
        clientSupportedCiphersuites.add(CipherSuite.TLS_DHE_DSS_WITH_ARIA_256_GCM_SHA384);
        config.setDefaultClientSupportedCipherSuites(clientSupportedCiphersuites);
        assertEquals(clientSupportedCiphersuites, config.getDefaultClientSupportedCipherSuites());
        assertEquals(clientSupportedCiphersuites, chooser.getClientSupportedCipherSuites());
        context.setClientSupportedCipherSuites(clientSupportedCiphersuites2);
        assertEquals(clientSupportedCiphersuites2, chooser.getClientSupportedCipherSuites());
    }

    /**
     * Test of getServerSupportedSignatureAndHashAlgorithms method, of class DefaultChooser.
     */
    @Test
    public void testGetServerSupportedSignatureAndHashAlgorithms() {
        LinkedList<SignatureAndHashAlgorithm> serverSupportedSignatureAndHashAlgorithms = new LinkedList<>();
        LinkedList<SignatureAndHashAlgorithm> serverSupportedSignatureAndHashAlgorithms2 = new LinkedList<>();
        serverSupportedSignatureAndHashAlgorithms.add(SignatureAndHashAlgorithm.DSA_MD5);
        serverSupportedSignatureAndHashAlgorithms.add(SignatureAndHashAlgorithm.DSA_SHA1);
        serverSupportedSignatureAndHashAlgorithms.add(SignatureAndHashAlgorithm.DSA_SHA256);
        serverSupportedSignatureAndHashAlgorithms.add(SignatureAndHashAlgorithm.DSA_SHA384);
        config.setDefaultServerSupportedSignatureAndHashAlgorithms(serverSupportedSignatureAndHashAlgorithms);
        assertEquals(serverSupportedSignatureAndHashAlgorithms,
            config.getDefaultServerSupportedSignatureAndHashAlgorithms());
        assertEquals(serverSupportedSignatureAndHashAlgorithms, chooser.getServerSupportedSignatureAndHashAlgorithms());
        context.setServerSupportedSignatureAndHashAlgorithms(serverSupportedSignatureAndHashAlgorithms2);
        assertEquals(serverSupportedSignatureAndHashAlgorithms2,
            chooser.getServerSupportedSignatureAndHashAlgorithms());
    }

    /**
     * Test of getSelectedProtocolVersion method, of class DefaultChooser.
     */
    @Test
    public void testGetSelectedProtocolVersion() {
        context.setSelectedProtocolVersion(null);
        config.setDefaultSelectedProtocolVersion(ProtocolVersion.TLS13_DRAFT20);
        assertEquals(ProtocolVersion.TLS13_DRAFT20, config.getDefaultSelectedProtocolVersion());
        assertEquals(ProtocolVersion.TLS13_DRAFT20, chooser.getSelectedProtocolVersion());
        context.setSelectedProtocolVersion(ProtocolVersion.TLS12);
        assertEquals(ProtocolVersion.TLS12, chooser.getSelectedProtocolVersion());
    }

    /**
     * Test of getHighestClientProtocolVersion method, of class DefaultChooser.
     */
    @Test
    public void testGetHighestClientProtocolVersion() {
        context.setHighestClientProtocolVersion(null);
        config.setDefaultHighestClientProtocolVersion(ProtocolVersion.TLS10);
        assertEquals(ProtocolVersion.TLS10, config.getDefaultHighestClientProtocolVersion());
        assertEquals(ProtocolVersion.TLS10, chooser.getHighestClientProtocolVersion());
        context.setHighestClientProtocolVersion(ProtocolVersion.TLS11);
        assertEquals(ProtocolVersion.TLS11, chooser.getHighestClientProtocolVersion());
    }

    /**
     * Test of getTalkingConnectionEnd method, of class DefaultChooser.
     */
    @Test
    public void testGetTalkingConnectionEnd() {
        context.setTalkingConnectionEndType(ConnectionEndType.CLIENT);
        assertEquals(ConnectionEndType.CLIENT, chooser.getTalkingConnectionEnd());
        context.setTalkingConnectionEndType(ConnectionEndType.SERVER);
        assertEquals(ConnectionEndType.SERVER, chooser.getTalkingConnectionEnd());
        context.setTalkingConnectionEndType(null);
        assertNull(chooser.getTalkingConnectionEnd());
    }

    /**
     * Test of getMasterSecret method, of class DefaultChooser.
     */
    @Test
    public void testGetMasterSecret() {
        byte[] masterSecret = ArrayConverter.hexStringToByteArray("ab18712378669892893619236899692136");
        config.setDefaultMasterSecret(masterSecret);
        assertArrayEquals(masterSecret, config.getDefaultMasterSecret());
        assertArrayEquals(masterSecret, chooser.getMasterSecret());
        context.setMasterSecret(masterSecret);
        assertArrayEquals(masterSecret, chooser.getMasterSecret());
    }

    /**
     * Test of getSelectedCipherSuite method, of class DefaultChooser.
     */
    @Test
    public void testGetSelectedCipherSuite() {
        context.setSelectedCipherSuite(null);
        config.setDefaultSelectedCipherSuite(CipherSuite.TLS_AES_128_CCM_SHA256);
        assertEquals(CipherSuite.TLS_AES_128_CCM_SHA256, config.getDefaultSelectedCipherSuite());
        assertEquals(CipherSuite.TLS_AES_128_CCM_SHA256, chooser.getSelectedCipherSuite());
        context.setSelectedCipherSuite(CipherSuite.TLS_DHE_DSS_WITH_CAMELLIA_128_CBC_SHA);
        assertEquals(CipherSuite.TLS_DHE_DSS_WITH_CAMELLIA_128_CBC_SHA, chooser.getSelectedCipherSuite());
    }

    /**
     * Test of getPreMasterSecret method, of class DefaultChooser.
     */
    @Test
    public void testGetPreMasterSecret() {
        byte[] preMasterSecret = ArrayConverter.hexStringToByteArray("ab18712378669892893619236899692136");
        config.setDefaultPreMasterSecret(preMasterSecret);
        assertArrayEquals(preMasterSecret, config.getDefaultPreMasterSecret());
        assertArrayEquals(preMasterSecret, chooser.getPreMasterSecret());
        context.setPreMasterSecret(preMasterSecret);
        assertArrayEquals(preMasterSecret, chooser.getPreMasterSecret());
    }

    /**
     * Test of getClientRandom method, of class DefaultChooser.
     */
    @Test
    public void testGetClientRandom() {
        byte[] clientRandom = ArrayConverter.hexStringToByteArray("ab18712378669892893619236899692136");
        config.setDefaultClientRandom(clientRandom);
        assertArrayEquals(clientRandom, config.getDefaultClientRandom());
        assertArrayEquals(clientRandom, chooser.getClientRandom());
        context.setClientRandom(clientRandom);
        assertArrayEquals(clientRandom, chooser.getClientRandom());
    }

    /**
     * Test of getServerRandom method, of class DefaultChooser.
     */
    @Test
    public void testGetServerRandom() {
        byte[] serverRandom = ArrayConverter.hexStringToByteArray("ab18712378669892893619236899692136");
        config.setDefaultServerRandom(serverRandom);
        assertArrayEquals(serverRandom, config.getDefaultServerRandom());
        assertArrayEquals(serverRandom, chooser.getServerRandom());
        context.setServerRandom(serverRandom);
        assertArrayEquals(serverRandom, chooser.getServerRandom());
    }

    /**
     * Test of getClientExtendedRandom method of class DefaultChooser.
     */
    @Test
    public void testGetClientExtendedRandom() {
        byte[] clientExtendedRandom = ArrayConverter.hexStringToByteArray("abcd");
        config.setDefaultClientExtendedRandom(clientExtendedRandom);
        assertArrayEquals(clientExtendedRandom, config.getDefaultClientExtendedRandom());
        assertArrayEquals(clientExtendedRandom, chooser.getClientExtendedRandom());
        context.setClientExtendedRandom(clientExtendedRandom);
        assertArrayEquals(clientExtendedRandom, chooser.getClientExtendedRandom());
    }

    /**
     * Test of getServerExtendedRandom of class DefaultChooser.
     */
    @Test
    public void testGetServerExtendedRandom() {
        byte[] serverExtendedRandom = ArrayConverter.hexStringToByteArray("abcd");
        config.setDefaultServerExtendedRandom(serverExtendedRandom);
        assertArrayEquals(serverExtendedRandom, config.getDefaultServerExtendedRandom());
        assertArrayEquals(serverExtendedRandom, chooser.getServerExtendedRandom());
        context.setServerExtendedRandom(serverExtendedRandom);
        assertArrayEquals(serverExtendedRandom, chooser.getServerExtendedRandom());
    }

    /**
     * Test of getSelectedCompressionMethod method, of class DefaultChooser.
     */
    @Test
    public void testGetSelectedCompressionMethod() {
        context.setSelectedCompressionMethod(null);
        config.setDefaultSelectedCompressionMethod(CompressionMethod.DEFLATE);
        assertEquals(CompressionMethod.DEFLATE, config.getDefaultSelectedCompressionMethod());
        assertEquals(CompressionMethod.DEFLATE, chooser.getSelectedCompressionMethod());
        context.setSelectedCompressionMethod(CompressionMethod.LZS);
        assertEquals(CompressionMethod.LZS, chooser.getSelectedCompressionMethod());
    }

    /**
     * Test of getClientSessionId method, of class DefaultChooser.
     */
    @Test
    public void testGetClientSessionId() {
        byte[] sessionID = new byte[0];
        config.setDefaultClientSessionId(sessionID);
        assertArrayEquals(sessionID, config.getDefaultClientSessionId());
        assertArrayEquals(sessionID, chooser.getClientSessionId());
        context.setClientSessionId(sessionID);
        assertArrayEquals(sessionID, chooser.getClientSessionId());
    }

    /**
     * Test of getServerSessionId method, of class DefaultChooser.
     */
    @Test
    public void testGetServerSessionId() {
        byte[] sessionID = new byte[0];
        config.setDefaultServerSessionId(sessionID);
        assertArrayEquals(sessionID, config.getDefaultServerSessionId());
        assertArrayEquals(sessionID, chooser.getServerSessionId());
        context.setServerSessionId(sessionID);
        assertArrayEquals(sessionID, chooser.getServerSessionId());
    }

    /**
     * Test of getDtlsCookie method, of class DefaultChooser.
     */
    @Test
    public void testGetDtlsCookie() {
        byte[] cookie = ArrayConverter.hexStringToByteArray("ab18712378669892893619236899692136");
        config.setDtlsDefaultCookie(cookie);
        assertArrayEquals(cookie, config.getDtlsDefaultCookie());
        assertArrayEquals(cookie, chooser.getDtlsCookie());
        context.setDtlsCookie(cookie);
        assertArrayEquals(cookie, chooser.getDtlsCookie());
    }

    /**
     * Test of getTransportHandler method, of class DefaultChooser.
     */
    @Test
    public void testGetTransportHandler() {
        TransportHandler transportHandler = new ClientTcpTransportHandler(0, 0, "abc", 0);
        context.getContext().getTcpContext().setTransportHandler(transportHandler);
        assertEquals(transportHandler, chooser.getTransportHandler());
    }

    /**
     * Test of getPRFAlgorithm method, of class DefaultChooser.
     */
    @Test
    public void testGetPRFAlgorithm() {
        context.setPrfAlgorithm(null);
        config.setDefaultPRFAlgorithm(PRFAlgorithm.TLS_PRF_SHA384);
        assertEquals(PRFAlgorithm.TLS_PRF_SHA384, config.getDefaultPRFAlgorithm());
        assertEquals(PRFAlgorithm.TLS_PRF_SHA384, chooser.getPRFAlgorithm());
        context.setPrfAlgorithm(PRFAlgorithm.TLS_PRF_SHA256);
        assertEquals(PRFAlgorithm.TLS_PRF_SHA256, chooser.getPRFAlgorithm());
    }

    /**
     * Test of getLatestSessionTicket method, of class DefaultChooser.
     */
    @Test
    public void testGetLatestSessionTicket() {
        List<Session> sessionList = new LinkedList<>();
        context.setSessionList(sessionList);
        byte[] sessionTicketTLS = ArrayConverter.hexStringToByteArray("122131123987891238098123");
        byte[] sessionTicketTLS2 = ArrayConverter.hexStringToByteArray("1221311239878912380981281294");
        config.setTlsSessionTicket(sessionTicketTLS);
        assertArrayEquals(sessionTicketTLS, config.getTlsSessionTicket());
        assertArrayEquals(sessionTicketTLS, chooser.getLatestSessionTicket());
        TicketSession session = new TicketSession(config.getDefaultMasterSecret(), sessionTicketTLS2);
        context.addNewSession(session);
        assertArrayEquals(sessionTicketTLS2, chooser.getLatestSessionTicket());
    }

    /**
     * Test of getSignedCertificateTimestamp method, of class DefaultChooser.
     */
    @Test
    public void testGetSignedCertificateTimestamp() {
        context.setSignedCertificateTimestamp(null);
        byte[] timestamp = ArrayConverter.hexStringToByteArray("122131123987891238098123");
        byte[] timestamp2 = ArrayConverter.hexStringToByteArray("1221311239878912380981281294");
        config.setDefaultSignedCertificateTimestamp(timestamp);
        assertArrayEquals(timestamp, config.getDefaultSignedCertificateTimestamp());
        assertArrayEquals(timestamp, chooser.getSignedCertificateTimestamp());
        context.setSignedCertificateTimestamp(timestamp2);
        assertArrayEquals(timestamp2, chooser.getSignedCertificateTimestamp());
    }

    /**
     * Test of getTokenBindingVersion method, of class DefaultChooser.
     */
    @Test
    public void testGetTokenBindingVersion() {
        context.setTokenBindingVersion(null);
        config.setDefaultTokenBindingVersion(TokenBindingVersion.DRAFT_13);
        assertEquals(TokenBindingVersion.DRAFT_13, config.getDefaultTokenBindingVersion());
        assertEquals(TokenBindingVersion.DRAFT_13, chooser.getTokenBindingVersion());
        context.setTokenBindingVersion(TokenBindingVersion.DRAFT_1);
        assertEquals(TokenBindingVersion.DRAFT_1, chooser.getTokenBindingVersion());
    }

    /**
     * Test of getTokenBindingKeyParameters method, of class DefaultChooser.
     */
    @Test
    public void testGetTokenBindingKeyParameters() {
        List<TokenBindingKeyParameters> paramList = new LinkedList<>();
        List<TokenBindingKeyParameters> paramList2 = new LinkedList<>();
        paramList.add(TokenBindingKeyParameters.ECDSAP256);
        paramList.add(TokenBindingKeyParameters.RSA2048_PKCS1_5);
        paramList.add(TokenBindingKeyParameters.RSA2048_PSS);
        config.setDefaultTokenBindingKeyParameters(paramList);
        assertEquals(paramList, config.getDefaultTokenBindingKeyParameters());
        assertEquals(paramList, chooser.getTokenBindingKeyParameters());
        context.setTokenBindingKeyParameters(paramList2);
        assertEquals(paramList2, chooser.getTokenBindingKeyParameters());
    }

    /**
     * Test of getServerDhModulus method, of class DefaultChooser.
     */
    @Test
    public void testGetDhModulus() {
        context.setServerDhModulus(null);
        config.setDefaultServerDhModulus(BigInteger.ONE);
        assertEquals(BigInteger.ONE, config.getDefaultServerDhModulus());
        assertEquals(BigInteger.ONE, chooser.getServerDhModulus());
        context.setServerDhModulus(BigInteger.TEN);
        assertEquals(BigInteger.TEN, chooser.getServerDhModulus());
    }

    /**
     * Test of getServerDhGenerator method, of class DefaultChooser.
     */
    @Test
    public void testGetDhGenerator() {
        context.setServerDhGenerator(null);
        config.setDefaultServerDhGenerator(BigInteger.ONE);
        assertEquals(BigInteger.ONE, config.getDefaultServerDhGenerator());
        assertEquals(BigInteger.ONE, chooser.getServerDhGenerator());
        context.setServerDhGenerator(BigInteger.TEN);
        assertEquals(BigInteger.TEN, chooser.getServerDhGenerator());
    }

    /**
     * Test of getDhServerPrivateKey method, of class DefaultChooser.
     */
    @Test
    public void testGetDhServerPrivateKey() {
        context.setServerDhPrivateKey(null);
        config.setDefaultServerDhPrivateKey(BigInteger.ONE);
        assertEquals(BigInteger.ONE, config.getDefaultServerDhPrivateKey());
        assertEquals(BigInteger.ONE, chooser.getServerDhPrivateKey());
        context.setServerDhPrivateKey(BigInteger.TEN);
        assertEquals(BigInteger.TEN, chooser.getServerDhPrivateKey());
    }

    /**
     * Test of getDhClientPrivateKey method, of class DefaultChooser.
     */
    @Test
    public void testGetDhClientPrivateKey() {
        context.setClientDhPrivateKey(null);
        config.setDefaultClientDhPrivateKey(BigInteger.ONE);
        assertEquals(BigInteger.ONE, config.getDefaultClientDhPrivateKey());
        assertEquals(BigInteger.ONE, chooser.getClientDhPrivateKey());
        context.setClientDhPrivateKey(BigInteger.TEN);
        assertEquals(BigInteger.TEN, chooser.getClientDhPrivateKey());
    }

    /**
     * Test of getDhServerPublicKey method, of class DefaultChooser.
     */
    @Test
    public void testGetDhServerPublicKey() {
        context.setServerDhPublicKey(null);
        config.setDefaultServerDhPublicKey(BigInteger.ONE);
        assertEquals(BigInteger.ONE, config.getDefaultServerDhPublicKey());
        assertEquals(BigInteger.ONE, chooser.getServerDhPublicKey());
        context.setServerDhPublicKey(BigInteger.TEN);
        assertEquals(BigInteger.TEN, chooser.getServerDhPublicKey());
    }

    /**
     * Test of getDhClientPublicKey method, of class DefaultChooser.
     */
    @Test
    public void testGetDhClientPublicKey() {
        context.setClientDhPublicKey(null);
        config.setDefaultClientDhPublicKey(BigInteger.ONE);
        assertEquals(BigInteger.ONE, config.getDefaultClientDhPublicKey());
        assertEquals(BigInteger.ONE, chooser.getClientDhPublicKey());
        context.setClientDhPublicKey(BigInteger.TEN);
        assertEquals(BigInteger.TEN, chooser.getClientDhPublicKey());
    }

    /**
     * Test of getServerEcPrivateKey method, of class DefaultChooser.
     */
    @Test
    public void testGetServerEcPrivateKey() {
        context.setServerEcPrivateKey(null);
        config.setDefaultServerEcPrivateKey(BigInteger.ONE);
        assertEquals(BigInteger.ONE, config.getDefaultServerEcPrivateKey());
        assertEquals(BigInteger.ONE, chooser.getServerEcPrivateKey());
        context.setServerEcPrivateKey(BigInteger.TEN);
        assertEquals(BigInteger.TEN, chooser.getServerEcPrivateKey());
    }

    /**
     * Test of getClientEcPrivateKey method, of class DefaultChooser.
     */
    @Test
    public void testGetClientEcPrivateKey() {
        context.setClientEcPrivateKey(null);
        config.setDefaultClientEcPrivateKey(BigInteger.ONE);
        assertEquals(BigInteger.ONE, config.getDefaultClientEcPrivateKey());
        assertEquals(BigInteger.ONE, chooser.getClientEcPrivateKey());
        context.setClientEcPrivateKey(BigInteger.TEN);
        assertEquals(BigInteger.TEN, chooser.getClientEcPrivateKey());
    }

    /**
     * Test of getSelectedNamedGroup method, of class DefaultChooser.
     */
    @Test
    public void testGetSelectedCurve() {
        context.setSelectedGroup(null);
        config.setDefaultSelectedNamedGroup(NamedGroup.FFDHE2048);
        assertEquals(NamedGroup.FFDHE2048, config.getDefaultSelectedNamedGroup());
        assertEquals(NamedGroup.FFDHE2048, chooser.getSelectedNamedGroup());
        context.setSelectedGroup(NamedGroup.SECT163R1);
        assertEquals(NamedGroup.SECT163R1, chooser.getSelectedNamedGroup());
    }

    /**
     * Test of getClientEcPublicKey method, of class DefaultChooser.
     */
    @Test
    public void testGetClientEcPublicKey() {
        context.setClientEcPublicKey(null);
        config.setDefaultClientEcPublicKey(Point.createPoint(BigInteger.ONE, BigInteger.TEN, NamedGroup.SECP256R1));
        assertEquals(Point.createPoint(BigInteger.ONE, BigInteger.TEN, NamedGroup.SECP256R1),
            config.getDefaultClientEcPublicKey());
        assertEquals(Point.createPoint(BigInteger.ONE, BigInteger.TEN, NamedGroup.SECP256R1),
            chooser.getClientEcPublicKey());
        context.setClientEcPublicKey(Point.createPoint(BigInteger.ZERO, BigInteger.TEN, NamedGroup.SECP256R1));
        assertEquals(Point.createPoint(BigInteger.ZERO, BigInteger.TEN, NamedGroup.SECP256R1),
            chooser.getClientEcPublicKey());
    }

    /**
     * Test of getServerEcPublicKey method, of class DefaultChooser.
     */
    @Test
    public void testGetServerEcPublicKey() {
        context.setServerEcPublicKey(null);
        config.setDefaultServerEcPublicKey(Point.createPoint(BigInteger.ONE, BigInteger.TEN, NamedGroup.SECP256R1));
        assertEquals(Point.createPoint(BigInteger.ONE, BigInteger.TEN, NamedGroup.SECP256R1),
            config.getDefaultServerEcPublicKey());
        assertEquals(Point.createPoint(BigInteger.ONE, BigInteger.TEN, NamedGroup.SECP256R1),
            chooser.getServerEcPublicKey());
        context.setServerEcPublicKey(Point.createPoint(BigInteger.ZERO, BigInteger.TEN, NamedGroup.SECP256R1));
        assertEquals(Point.createPoint(BigInteger.ZERO, BigInteger.TEN, NamedGroup.SECP256R1),
            chooser.getServerEcPublicKey());
    }

    /**
     * Test of getEcCurveType method, of class DefaultChooser.
     */
    @Test
    public void testGetEcCurveType() {
        assertEquals(EllipticCurveType.NAMED_CURVE, chooser.getEcCurveType());
    }

    /**
     * Test of getRsaModulus method, of class DefaultChooser.
     */
    @Test
    public void testGetRsaModulus() {
        context.setServerRSAModulus(null);
        config.setDefaultServerRSAModulus(BigInteger.ONE);
        assertEquals(BigInteger.ONE, config.getDefaultServerRSAModulus());
        assertEquals(BigInteger.ONE, chooser.getServerRsaModulus());
        context.setServerRSAModulus(BigInteger.TEN);
        assertEquals(BigInteger.TEN, chooser.getServerRsaModulus());
    }

    /**
     * Test of getServerRSAPublicKey method, of class DefaultChooser.
     */
    @Test
    public void testGetServerRSAPublicKey() {
        context.setServerRSAPublicKey(null);
        config.setDefaultServerRSAPublicKey(BigInteger.ONE);
        assertEquals(BigInteger.ONE, config.getDefaultServerRSAPublicKey());
        assertEquals(BigInteger.ONE, chooser.getServerRSAPublicKey());
        context.setServerRSAPublicKey(BigInteger.TEN);
        assertEquals(BigInteger.TEN, chooser.getServerRSAPublicKey());
    }

    /**
     * Test of getClientRSAPublicKey method, of class DefaultChooser.
     */
    @Test
    public void testGetClientRSAPublicKey() {
        context.setClientRSAPublicKey(null);
        config.setDefaultClientRSAPublicKey(BigInteger.ONE);
        assertEquals(BigInteger.ONE, config.getDefaultClientRSAPublicKey());
        assertEquals(BigInteger.ONE, chooser.getClientRSAPublicKey());
        context.setClientRSAPublicKey(BigInteger.TEN);
        assertEquals(BigInteger.TEN, chooser.getClientRSAPublicKey());
    }

    /**
     * Test of getCertificateRequestContext method, of class DefaultChooser.
     */
    @Test
    public void testGetCertificateRequestContext() {
        context.setCertificateRequestContext(null);
        byte[] requestContext = ArrayConverter.hexStringToByteArray("122131123987891238098123");
        byte[] requestContext2 = ArrayConverter.hexStringToByteArray("1221311239878912380981281294");
        config.setDefaultCertificateRequestContext(requestContext);
        assertArrayEquals(requestContext, config.getDefaultCertificateRequestContext());
        assertArrayEquals(requestContext, chooser.getCertificateRequestContext());
        context.setCertificateRequestContext(requestContext2);
        assertArrayEquals(requestContext2, chooser.getCertificateRequestContext());
    }

    /**
     * Test of getServerHandshakeTrafficSecret method, of class DefaultChooser.
     */
    @Test
    public void testGetServerHandshakeTrafficSecret() {
        context.setServerHandshakeTrafficSecret(null);
        byte[] secret = ArrayConverter.hexStringToByteArray("122131123987891238098123");
        byte[] secret2 = ArrayConverter.hexStringToByteArray("1221311239878912380981281294");
        config.setDefaultServerHandshakeTrafficSecret(secret);
        assertArrayEquals(secret, config.getDefaultServerHandshakeTrafficSecret());
        assertArrayEquals(secret, chooser.getServerHandshakeTrafficSecret());
        context.setServerHandshakeTrafficSecret(secret2);
        assertArrayEquals(secret2, chooser.getServerHandshakeTrafficSecret());
    }

    /**
     * Test of getClientHandshakeTrafficSecret method, of class DefaultChooser.
     */
    @Test
    public void testGetClientHandshakeTrafficSecret() {
        context.setClientHandshakeTrafficSecret(null);
        byte[] secret = ArrayConverter.hexStringToByteArray("122131123987891238098123");
        byte[] secret2 = ArrayConverter.hexStringToByteArray("1221311239878912380981281294");
        config.setDefaultClientHandshakeTrafficSecret(secret);
        assertArrayEquals(secret, config.getDefaultClientHandshakeTrafficSecret());
        assertArrayEquals(secret, chooser.getClientHandshakeTrafficSecret());
        context.setClientHandshakeTrafficSecret(secret2);
        assertArrayEquals(secret2, chooser.getClientHandshakeTrafficSecret());
    }

    /**
     * Test of getPWDClientUsername method, of class DefaultChooser.
     */
    @Test
    public void testGetPWDClientUsername() {
        context.setClientPWDUsername(null);
        config.setDefaultClientPWDUsername("Jake");
        assertEquals("Jake", config.getDefaultClientPWDUsername());
        assertEquals("Jake", chooser.getClientPWDUsername());
        context.setClientPWDUsername("Brian");
        assertEquals("Brian", chooser.getClientPWDUsername());
    }

    /**
     * Test of getServerPWDSalt method, of class DefaultChooser.
     */
    @Test
    public void testGetServerPWDSalt() {
        byte[] salt = ArrayConverter.hexStringToByteArray("12");
        byte[] salt2 = ArrayConverter.hexStringToByteArray("FF");
        context.setServerPWDSalt(null);
        config.setDefaultServerPWDSalt(salt);
        assertArrayEquals(salt, config.getDefaultServerPWDSalt());
        assertArrayEquals(salt, chooser.getServerPWDSalt());
        context.setServerPWDSalt(salt2);
        assertArrayEquals(salt2, chooser.getServerPWDSalt());
    }

    /**
     * Test of getPWDPassword method, of class DefaultChooser.
     */
    @Test
    public void testGetPWDPassword() {
        config.setDefaultPWDPassword("Jake");
        assertEquals("Jake", chooser.getPWDPassword());
    }

    /**
     * Test of getInboundRecordSizeLimit method, of class DefaultChooser.
     */
    @Test
    public void testGetInboundRecordSizeLimit() {
        config.setDefaultMaxRecordData(1337);
        config.setInboundRecordSizeLimit(null);
        assertEquals(1337, config.getDefaultMaxRecordData());
        assertNull(config.getInboundRecordSizeLimit());
        assertEquals(1337, (int) chooser.getInboundRecordSizeLimit());
        config.setInboundRecordSizeLimit(42);
        assertEquals(42, (int) chooser.getInboundRecordSizeLimit());
    }

    /**
     * Test of getOutboundRecordSizeLimit method, of class DefaultChooser.
     */
    @Test
    public void testGetOutboundRecordSizeLimit() {
        config.setDefaultMaxRecordData(1337);
        assertEquals(1337, config.getDefaultMaxRecordData());
        assertNull(context.getOutboundRecordSizeLimit());
        assertEquals(1337, (int) chooser.getOutboundRecordSizeLimit());
        context.setOutboundRecordSizeLimit(1234);
        assertEquals(1234, (int) chooser.getOutboundRecordSizeLimit());
    }
}<|MERGE_RESOLUTION|>--- conflicted
+++ resolved
@@ -27,16 +27,7 @@
 import java.math.BigInteger;
 import java.util.LinkedList;
 import java.util.List;
-<<<<<<< HEAD
-import java.util.Random;
-import static org.junit.Assert.*;
-import org.junit.Before;
-import org.junit.Test;
-
-@SuppressWarnings("SpellCheckingInspection")
-=======
-
->>>>>>> b1069fa4
+
 public class DefaultChooserTest {
 
     private Chooser chooser;
