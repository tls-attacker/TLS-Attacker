--- conflicted
+++ resolved
@@ -75,21 +75,13 @@
         msg.setLength(length);
         msg.setType(type.getValue());
         msg.setNamedCurve(namedCurve);
-<<<<<<< HEAD
         msg.setPublicKey(pubKey);
         msg.setPublicKeyLength(pubKeyLength);
-        if (hashAlgorithm != null) {
-            msg.setHashAlgorithm(hashAlgorithm);
-        }
-        if (signatureAlgorithm != null) {
-            msg.setSignatureAlgorithm(signatureAlgorithm);
-=======
-        msg.setSerializedPublicKey(pubKey);
-        msg.setSerializedPublicKeyLength(pubKeyLength);
         if (signatureAndHashAlgo != null) {
             msg.setSignatureAndHashAlgorithm(signatureAndHashAlgo);
->>>>>>> 0492cfdd
         }
+        msg.setPublicKey(pubKey);
+        msg.setPublicKeyLength(pubKeyLength);
         msg.setSignatureLength(sigLength);
         msg.setSignature(signature);
         ECDHEServerKeyExchangeSerializer serializer = new ECDHEServerKeyExchangeSerializer(msg, version);
