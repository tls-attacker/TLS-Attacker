/**
 * TLS-Attacker - A Modular Penetration Testing Framework for TLS
 *
 * Copyright 2014-2022 Ruhr University Bochum, Paderborn University, Hackmanit GmbH
 *
 * Licensed under Apache License, Version 2.0
 * http://www.apache.org/licenses/LICENSE-2.0.txt
 */

package de.rub.nds.tlsattacker.core.protocol.serializer;

import de.rub.nds.tlsattacker.core.protocol.message.AlertMessage;
import de.rub.nds.tlsattacker.core.protocol.parser.AlertParserTest;
<<<<<<< HEAD
import java.util.Collection;
import static org.junit.Assert.assertArrayEquals;
import org.junit.Test;
import org.junit.runner.RunWith;
import org.junit.runners.Parameterized;
=======
import org.junit.jupiter.params.provider.Arguments;
>>>>>>> b1069fa4

import java.util.List;
import java.util.stream.Stream;

public class AlertSerializerTest extends AbstractTlsMessageSerializerTest<AlertMessage, AlertSerializer> {

<<<<<<< HEAD
    public AlertSerializerTest(byte[] message, byte level, byte description) {
        this.expectedPart = message;
        this.level = level;
        this.description = description;
    }

    /**
     * Test of serializeBytes method, of class AlertSerializer.
     */
    @Test
    public void testSerializeBytes() {
        AlertMessage message = new AlertMessage();
        message.setLevel(level);
        message.setDescription(description);
        message.setCompleteResultingMessage(expectedPart);
        AlertSerializer serializer = new AlertSerializer(message);
        assertArrayEquals(expectedPart, serializer.serialize());
=======
    public AlertSerializerTest() {
        super(AlertMessage::new, AlertSerializer::new,
            List.of((msg, obj) -> msg.setLevel((Byte) obj), (msg, obj) -> msg.setDescription((Byte) obj)));
    }

    public static Stream<Arguments> provideTestVectors() {
        return AlertParserTest.provideTestVectors();
>>>>>>> b1069fa4
    }
}<|MERGE_RESOLUTION|>--- conflicted
+++ resolved
@@ -11,40 +11,13 @@
 
 import de.rub.nds.tlsattacker.core.protocol.message.AlertMessage;
 import de.rub.nds.tlsattacker.core.protocol.parser.AlertParserTest;
-<<<<<<< HEAD
-import java.util.Collection;
-import static org.junit.Assert.assertArrayEquals;
-import org.junit.Test;
-import org.junit.runner.RunWith;
-import org.junit.runners.Parameterized;
-=======
 import org.junit.jupiter.params.provider.Arguments;
->>>>>>> b1069fa4
 
 import java.util.List;
 import java.util.stream.Stream;
 
 public class AlertSerializerTest extends AbstractTlsMessageSerializerTest<AlertMessage, AlertSerializer> {
 
-<<<<<<< HEAD
-    public AlertSerializerTest(byte[] message, byte level, byte description) {
-        this.expectedPart = message;
-        this.level = level;
-        this.description = description;
-    }
-
-    /**
-     * Test of serializeBytes method, of class AlertSerializer.
-     */
-    @Test
-    public void testSerializeBytes() {
-        AlertMessage message = new AlertMessage();
-        message.setLevel(level);
-        message.setDescription(description);
-        message.setCompleteResultingMessage(expectedPart);
-        AlertSerializer serializer = new AlertSerializer(message);
-        assertArrayEquals(expectedPart, serializer.serialize());
-=======
     public AlertSerializerTest() {
         super(AlertMessage::new, AlertSerializer::new,
             List.of((msg, obj) -> msg.setLevel((Byte) obj), (msg, obj) -> msg.setDescription((Byte) obj)));
@@ -52,6 +25,5 @@
 
     public static Stream<Arguments> provideTestVectors() {
         return AlertParserTest.provideTestVectors();
->>>>>>> b1069fa4
     }
 }