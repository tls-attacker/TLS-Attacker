/**
 * TLS-Attacker - A Modular Penetration Testing Framework for TLS
 *
 * Copyright 2014-2022 Ruhr University Bochum, Paderborn University, Hackmanit GmbH
 *
 * Licensed under Apache License, Version 2.0
 * http://www.apache.org/licenses/LICENSE-2.0.txt
 */

package de.rub.nds.tlsattacker.core.protocol.parser.extension;

<<<<<<< HEAD
import de.rub.nds.modifiablevariable.util.ArrayConverter;
import de.rub.nds.tlsattacker.core.config.Config;
import de.rub.nds.tlsattacker.core.constants.*;
import de.rub.nds.tlsattacker.core.protocol.message.extension.EncryptedServerNameIndicationExtensionMessage;
import de.rub.nds.tlsattacker.core.protocol.message.extension.EsniKeyRecord;
import de.rub.nds.tlsattacker.core.protocol.message.extension.keyshare.KeyShareStoreEntry;
import de.rub.nds.tlsattacker.core.layer.context.TlsContext;
import java.io.ByteArrayInputStream;
import java.util.LinkedList;
import java.util.List;
import static org.junit.Assert.assertArrayEquals;
import static org.junit.Assert.assertEquals;
import org.junit.Test;

public class EsniKeyRecordParserTest {

    private Config config = Config.createConfig();

    @Test
    public void test1() {

        byte[] recordBytes = ArrayConverter.hexStringToByteArray(
            "ff0100124b2a0024001d0020fa572d03e21e15f9ca1aa7fb85f61b9fc78458a78050ac581811863325944412000213010104000000005dcc3a45000000005dda12050000");
        EsniKeyRecordParser parser =
            new EsniKeyRecordParser(new ByteArrayInputStream(recordBytes), new TlsContext(config));
        EsniKeyRecord esniKeyRecord = new EsniKeyRecord();
        parser.parse(esniKeyRecord);

        byte[] expectedVersion = EsniVersion.DRAFT_2.getDnsKeyRecordVersion().getByteValue();
        byte[] resultVersion = esniKeyRecord.getVersion().getByteValue();

        byte[] expectedChecksum = ArrayConverter.hexStringToByteArray("00124b2a");
        byte[] resultChecksum = esniKeyRecord.getChecksum();

        KeyShareStoreEntry keyShareStoreEntry = new KeyShareStoreEntry();
        keyShareStoreEntry.setGroup(NamedGroup.ECDH_X25519);
        keyShareStoreEntry.setPublicKey(
            ArrayConverter.hexStringToByteArray("fa572d03e21e15f9ca1aa7fb85f61b9fc78458a78050ac581811863325944412"));
        List<KeyShareStoreEntry> expectedKeyList = new LinkedList();
        expectedKeyList.add(keyShareStoreEntry);
        List<KeyShareStoreEntry> resultKeyList = esniKeyRecord.getKeys();

        List<CipherSuite> expectedCipherSuiteList = new LinkedList();
        expectedCipherSuiteList.add(CipherSuite.TLS_AES_128_GCM_SHA256);
        List<CipherSuite> resultCipherSuiteList = esniKeyRecord.getCipherSuites();

        int expectedPaddedLength = 260;
        int resultPaddedLength = esniKeyRecord.getPaddedLength();

        byte[] expectedNotBefore = ArrayConverter.hexStringToByteArray("000000005dcc3a45");
        byte[] resultNotBefore =
            ArrayConverter.longToBytes(esniKeyRecord.getNotBefore(), ExtensionByteLength.ESNI_RECORD_NOT_BEFORE);

        byte[] expectedNotAfter = ArrayConverter.hexStringToByteArray("000000005dda1205");
        byte[] resultNotAfter =
            ArrayConverter.longToBytes(esniKeyRecord.getNotAfter(), ExtensionByteLength.ESNI_RECORD_NOT_AFTER);

        int expectedExtensionsLength = 0;
        int resultExtensionsLength = esniKeyRecord.getExtensions().size();

        assertArrayEquals(expectedVersion, resultVersion);
        assertArrayEquals(expectedChecksum, resultChecksum);
=======
import static org.junit.jupiter.api.Assertions.assertArrayEquals;
import static org.junit.jupiter.api.Assertions.assertEquals;

import de.rub.nds.modifiablevariable.util.ArrayConverter;
import de.rub.nds.tlsattacker.core.config.Config;
import de.rub.nds.tlsattacker.core.constants.CipherSuite;
import de.rub.nds.tlsattacker.core.constants.EsniVersion;
import de.rub.nds.tlsattacker.core.constants.ExtensionByteLength;
import de.rub.nds.tlsattacker.core.constants.NamedGroup;
import de.rub.nds.tlsattacker.core.protocol.message.extension.EncryptedServerNameIndicationExtensionMessage;
import de.rub.nds.tlsattacker.core.protocol.message.extension.EsniKeyRecord;
import de.rub.nds.tlsattacker.core.protocol.message.extension.keyshare.KeyShareStoreEntry;
import org.junit.jupiter.api.BeforeEach;
import org.junit.jupiter.params.ParameterizedTest;
import org.junit.jupiter.params.provider.Arguments;
import org.junit.jupiter.params.provider.MethodSource;

import java.util.List;
import java.util.stream.Stream;
>>>>>>> b1069fa4

public class EsniKeyRecordParserTest {

    private Config config;

    @BeforeEach
    public void setUp() {
        this.config = Config.createConfig();
    }

<<<<<<< HEAD
    @Test
    public void test2() {

        byte[] recordBytes = ArrayConverter.hexStringToByteArray(
            "ff0100124b2a0024001d0020fa572d03e21e15f9ca1aa7fb85f61b9fc78458a78050ac5818118633259444120004130113020104000000005dcc3a45000000005dda12050000");
        EsniKeyRecordParser parser =
            new EsniKeyRecordParser(new ByteArrayInputStream(recordBytes), new TlsContext(config));
        EsniKeyRecord esniKeyRecord = new EsniKeyRecord();
        parser.parse(esniKeyRecord);

        byte[] expectedVersion = EsniVersion.DRAFT_2.getDnsKeyRecordVersion().getByteValue();
        byte[] resultVersion = esniKeyRecord.getVersion().getByteValue();

        byte[] expectedChecksum = ArrayConverter.hexStringToByteArray("00124b2a");
        byte[] resultChecksum = esniKeyRecord.getChecksum();

        KeyShareStoreEntry keyShareStoreEntry = new KeyShareStoreEntry();
        keyShareStoreEntry.setGroup(NamedGroup.ECDH_X25519);
        keyShareStoreEntry.setPublicKey(
            ArrayConverter.hexStringToByteArray("fa572d03e21e15f9ca1aa7fb85f61b9fc78458a78050ac581811863325944412"));
        List<KeyShareStoreEntry> expectedKeyList = new LinkedList();
        expectedKeyList.add(keyShareStoreEntry);
        List<KeyShareStoreEntry> resultKeyList = esniKeyRecord.getKeys();

        List<CipherSuite> expectedCipherSuiteList = new LinkedList();
        expectedCipherSuiteList.add(CipherSuite.TLS_AES_128_GCM_SHA256);
        expectedCipherSuiteList.add(CipherSuite.TLS_AES_256_GCM_SHA384);

        List<CipherSuite> resultCipherSuiteList = esniKeyRecord.getCipherSuites();

        int expectedPaddedLength = 260;
        int resultPaddedLength = esniKeyRecord.getPaddedLength();

        byte[] expectedNotBefore = ArrayConverter.hexStringToByteArray("000000005dcc3a45");
        byte[] resultNotBefore =
            ArrayConverter.longToBytes(esniKeyRecord.getNotBefore(), ExtensionByteLength.ESNI_RECORD_NOT_BEFORE);

        byte[] expectedNotAfter = ArrayConverter.hexStringToByteArray("000000005dda1205");
        byte[] resultNotAfter =
            ArrayConverter.longToBytes(esniKeyRecord.getNotAfter(), ExtensionByteLength.ESNI_RECORD_NOT_AFTER);

        int expectedExtensionsLength = 0;
        int resultExtensionsLength = esniKeyRecord.getExtensions().size();

        assertArrayEquals(expectedVersion, resultVersion);
        assertArrayEquals(expectedChecksum, resultChecksum);

        assertEquals(expectedKeyList.size(), resultKeyList.size());
        byte[] expectedKey;
        byte[] resultKey;
        NamedGroup expectedGroup;
        NamedGroup resultGroup;
        for (int i = 0; i < expectedKeyList.size(); i++) {
            expectedGroup = expectedKeyList.get(i).getGroup();
            resultGroup = resultKeyList.get(i).getGroup();
            expectedKey = expectedKeyList.get(i).getPublicKey();
            resultKey = resultKeyList.get(i).getPublicKey();
            assertEquals(expectedGroup, resultGroup);
            assertArrayEquals(expectedKey, resultKey);
        }

        assertEquals(expectedCipherSuiteList.size(), resultCipherSuiteList.size());
        CipherSuite expectedCipherSuite;
        CipherSuite resultCipherSuite;
        for (int i = 0; i < expectedCipherSuiteList.size(); i++) {
            expectedCipherSuite = expectedCipherSuiteList.get(i);
            resultCipherSuite = resultCipherSuiteList.get(i);
            assertEquals(expectedCipherSuite, resultCipherSuite);
        }

        assertEquals(expectedPaddedLength, resultPaddedLength);
        assertArrayEquals(expectedNotBefore, resultNotBefore);
        assertArrayEquals(expectedNotAfter, resultNotAfter);
        assertEquals(expectedExtensionsLength, resultExtensionsLength);
    }

    @Test
    public void test3() {
        byte[] recordBytes = ArrayConverter.hexStringToByteArray(
            "ff0100124b2a0046001d0020fa572d03e21e15f9ca1aa7fb85f61b9fc78458a78050ac581811863325944412001E001Efa572d03e21e15f9ca1aa7fb85f61b9fc78458a78050ac581811863325940004130113020104000000005dcc3a45000000005dda12050000");

        EsniKeyRecordParser parser =
            new EsniKeyRecordParser(new ByteArrayInputStream(recordBytes), new TlsContext(config));
        EsniKeyRecord esniKeyRecord = new EsniKeyRecord();
        parser.parse(esniKeyRecord);
=======
    public static Stream<Arguments> provideTestVectors() {
        return Stream.of(Arguments.of(ArrayConverter.hexStringToByteArray(
            "ff0100124b2a0024001d0020fa572d03e21e15f9ca1aa7fb85f61b9fc78458a78050ac581811863325944412000213010104000000005dcc3a45000000005dda12050000"),
            EsniVersion.DRAFT_2, ArrayConverter.hexStringToByteArray("00124b2a"),
            List.of(new KeyShareStoreEntry(NamedGroup.ECDH_X25519,
                ArrayConverter
                    .hexStringToByteArray("fa572d03e21e15f9ca1aa7fb85f61b9fc78458a78050ac581811863325944412"))),
            List.of(CipherSuite.TLS_AES_128_GCM_SHA256), 260, ArrayConverter.hexStringToByteArray("000000005dcc3a45"),
            ArrayConverter.hexStringToByteArray("000000005dda1205"), 0, null),
            Arguments.of(ArrayConverter.hexStringToByteArray(
                "ff0100124b2a0024001d0020fa572d03e21e15f9ca1aa7fb85f61b9fc78458a78050ac5818118633259444120004130113020104000000005dcc3a45000000005dda12050000"),
                EsniVersion.DRAFT_2, ArrayConverter.hexStringToByteArray("00124b2a"),
                List.of(new KeyShareStoreEntry(NamedGroup.ECDH_X25519,
                    ArrayConverter
                        .hexStringToByteArray("fa572d03e21e15f9ca1aa7fb85f61b9fc78458a78050ac581811863325944412"))),
                List.of(CipherSuite.TLS_AES_128_GCM_SHA256, CipherSuite.TLS_AES_256_GCM_SHA384), 260,
                ArrayConverter.hexStringToByteArray("000000005dcc3a45"),
                ArrayConverter.hexStringToByteArray("000000005dda1205"), 0, null),
            Arguments.of(ArrayConverter.hexStringToByteArray(
                "ff0100124b2a0046001d0020fa572d03e21e15f9ca1aa7fb85f61b9fc78458a78050ac581811863325944412001E001Efa572d03e21e15f9ca1aa7fb85f61b9fc78458a78050ac581811863325940004130113020104000000005dcc3a45000000005dda12050000"),
                EsniVersion.DRAFT_2, ArrayConverter.hexStringToByteArray("00124b2a"),
                List.of(
                    new KeyShareStoreEntry(NamedGroup.ECDH_X25519,
                        ArrayConverter
                            .hexStringToByteArray("fa572d03e21e15f9ca1aa7fb85f61b9fc78458a78050ac581811863325944412")),
                    new KeyShareStoreEntry(NamedGroup.ECDH_X448,
                        ArrayConverter
                            .hexStringToByteArray("fa572d03e21e15f9ca1aa7fb85f61b9fc78458a78050ac58181186332594"))),
                List.of(CipherSuite.TLS_AES_128_GCM_SHA256, CipherSuite.TLS_AES_256_GCM_SHA384), 260,
                ArrayConverter.hexStringToByteArray("000000005dcc3a45"),
                ArrayConverter.hexStringToByteArray("000000005dda1205"), 0, null),
            Arguments.of(ArrayConverter.hexStringToByteArray(
                "ff0100124b2a0024001d0020fa572d03e21e15f9ca1aa7fb85f61b9fc78458a78050ac581811863325944412000213010104000000005dcc3a45000000005dda12050014ffce0010a7284c9a52f15c13644b947261774657"),
                EsniVersion.DRAFT_2, ArrayConverter.hexStringToByteArray("00124b2a"),
                List.of(new KeyShareStoreEntry(NamedGroup.ECDH_X25519,
                    ArrayConverter
                        .hexStringToByteArray("fa572d03e21e15f9ca1aa7fb85f61b9fc78458a78050ac581811863325944412"))),
                List.of(CipherSuite.TLS_AES_128_GCM_SHA256), 260,
                ArrayConverter.hexStringToByteArray("000000005dcc3a45"),
                ArrayConverter.hexStringToByteArray("000000005dda1205"), 1,
                ArrayConverter.hexStringToByteArray("a7284c9a52f15c13644b947261774657")));
    }

    @ParameterizedTest
    @MethodSource("provideTestVectors")
    public void testParse(byte[] providedRecordBytes, EsniVersion expectedEsniVersion, byte[] expectedChecksum,
        List<KeyShareStoreEntry> expectedKeys, List<CipherSuite> expectedCipherSuites, int expectedPaddedLength,
        byte[] expectedNotBefore, byte[] expectedNotAfter, int expectedExtensionsLength,
        byte[] expectedExtensionNonce) {
        EsniKeyRecordParser parser = new EsniKeyRecordParser(0, providedRecordBytes, config);
        EsniKeyRecord esniKeyRecord = parser.parse();
>>>>>>> b1069fa4

        assertArrayEquals(expectedEsniVersion.getDnsKeyRecordVersion().getByteValue(),
            esniKeyRecord.getVersion().getByteValue());
        assertArrayEquals(expectedChecksum, esniKeyRecord.getChecksum());
        assertEquals(expectedKeys.size(), esniKeyRecord.getKeys().size());
        for (int i = 0; i < expectedKeys.size(); i++) {
            assertEquals(expectedKeys.get(i).getGroup(), esniKeyRecord.getKeys().get(i).getGroup());
            assertArrayEquals(expectedKeys.get(i).getPublicKey(), esniKeyRecord.getKeys().get(i).getPublicKey());
        }
<<<<<<< HEAD

        assertEquals(expectedPaddedLength, resultPaddedLength);
        assertArrayEquals(expectedNotBefore, resultNotBefore);
        assertArrayEquals(expectedNotAfter, resultNotAfter);
        assertEquals(expectedExtensionsLength, resultExtensionsLength);

    }

    @Test
    public void test4() {

        byte[] recordBytes = ArrayConverter.hexStringToByteArray(
            "ff0100124b2a0024001d0020fa572d03e21e15f9ca1aa7fb85f61b9fc78458a78050ac581811863325944412000213010104000000005dcc3a45000000005dda12050014ffce0010a7284c9a52f15c13644b947261774657");
        EsniKeyRecordParser parser =
            new EsniKeyRecordParser(new ByteArrayInputStream(recordBytes), new TlsContext(config));
        EsniKeyRecord esniKeyRecord = new EsniKeyRecord();
        parser.parse(esniKeyRecord);

        byte[] expectedVersion = EsniVersion.DRAFT_2.getDnsKeyRecordVersion().getByteValue();
        byte[] resultVersion = esniKeyRecord.getVersion().getByteValue();

        byte[] expectedChecksum = ArrayConverter.hexStringToByteArray("00124b2a");
        byte[] resultChecksum = esniKeyRecord.getChecksum();

        KeyShareStoreEntry keyShareStoreEntry = new KeyShareStoreEntry();
        keyShareStoreEntry.setGroup(NamedGroup.ECDH_X25519);
        keyShareStoreEntry.setPublicKey(
            ArrayConverter.hexStringToByteArray("fa572d03e21e15f9ca1aa7fb85f61b9fc78458a78050ac581811863325944412"));
        List<KeyShareStoreEntry> expectedKeyList = new LinkedList();
        expectedKeyList.add(keyShareStoreEntry);
        List<KeyShareStoreEntry> resultKeyList = esniKeyRecord.getKeys();

        List<CipherSuite> expectedCipherSuiteList = new LinkedList();
        expectedCipherSuiteList.add(CipherSuite.TLS_AES_128_GCM_SHA256);
        List<CipherSuite> resultCipherSuiteList = esniKeyRecord.getCipherSuites();

        int expectedPaddedLength = 260;
        int resultPaddedLength = esniKeyRecord.getPaddedLength();

        byte[] expectedNotBefore = ArrayConverter.hexStringToByteArray("000000005dcc3a45");
        byte[] resultNotBefore =
            ArrayConverter.longToBytes(esniKeyRecord.getNotBefore(), ExtensionByteLength.ESNI_RECORD_NOT_BEFORE);

        byte[] expectedNotAfter = ArrayConverter.hexStringToByteArray("000000005dda1205");
        byte[] resultNotAfter =
            ArrayConverter.longToBytes(esniKeyRecord.getNotAfter(), ExtensionByteLength.ESNI_RECORD_NOT_AFTER);

        byte[] expectedExtensionNonce = ArrayConverter.hexStringToByteArray("a7284c9a52f15c13644b947261774657");
        EncryptedServerNameIndicationExtensionMessage resultExtension =
            (EncryptedServerNameIndicationExtensionMessage) esniKeyRecord.getExtensions().get(0);
        byte[] resultExtensionNonce = resultExtension.getServerNonce().getValue();

        int expectedExtensionsLength = 1;
        int resultExtensionsLength = esniKeyRecord.getExtensions().size();

        assertArrayEquals(expectedVersion, resultVersion);
        assertArrayEquals(expectedChecksum, resultChecksum);

        assertEquals(expectedKeyList.size(), resultKeyList.size());
        byte[] expectedKey;
        byte[] resultKey;
        NamedGroup expectedGroup;
        NamedGroup resultGroup;
        for (int i = 0; i < expectedKeyList.size(); i++) {
            expectedGroup = expectedKeyList.get(i).getGroup();
            resultGroup = resultKeyList.get(i).getGroup();
            expectedKey = expectedKeyList.get(i).getPublicKey();
            resultKey = resultKeyList.get(i).getPublicKey();
            assertEquals(expectedGroup, resultGroup);
            assertArrayEquals(expectedKey, resultKey);
=======
        assertEquals(expectedCipherSuites.size(), esniKeyRecord.getCipherSuites().size());
        for (int i = 0; i < expectedCipherSuites.size(); i++) {
            assertEquals(expectedCipherSuites.get(i), esniKeyRecord.getCipherSuites().get(i));
>>>>>>> b1069fa4
        }
        assertEquals(expectedPaddedLength, esniKeyRecord.getPaddedLength());
        assertArrayEquals(expectedNotBefore,
            ArrayConverter.longToBytes(esniKeyRecord.getNotBefore(), ExtensionByteLength.ESNI_RECORD_NOT_BEFORE));
        assertArrayEquals(expectedNotAfter,
            ArrayConverter.longToBytes(esniKeyRecord.getNotAfter(), ExtensionByteLength.ESNI_RECORD_NOT_AFTER));
        assertEquals(expectedExtensionsLength, esniKeyRecord.getExtensions().size());
        if (expectedExtensionsLength > 0) {
            // TODO: Find a more generic way to assert ESNI key record extensions
            EncryptedServerNameIndicationExtensionMessage resultExtension =
                (EncryptedServerNameIndicationExtensionMessage) esniKeyRecord.getExtensions().get(0);
            assertArrayEquals(expectedExtensionNonce, resultExtension.getServerNonce().getValue());
        }
    }
}<|MERGE_RESOLUTION|>--- conflicted
+++ resolved
@@ -9,70 +9,6 @@
 
 package de.rub.nds.tlsattacker.core.protocol.parser.extension;
 
-<<<<<<< HEAD
-import de.rub.nds.modifiablevariable.util.ArrayConverter;
-import de.rub.nds.tlsattacker.core.config.Config;
-import de.rub.nds.tlsattacker.core.constants.*;
-import de.rub.nds.tlsattacker.core.protocol.message.extension.EncryptedServerNameIndicationExtensionMessage;
-import de.rub.nds.tlsattacker.core.protocol.message.extension.EsniKeyRecord;
-import de.rub.nds.tlsattacker.core.protocol.message.extension.keyshare.KeyShareStoreEntry;
-import de.rub.nds.tlsattacker.core.layer.context.TlsContext;
-import java.io.ByteArrayInputStream;
-import java.util.LinkedList;
-import java.util.List;
-import static org.junit.Assert.assertArrayEquals;
-import static org.junit.Assert.assertEquals;
-import org.junit.Test;
-
-public class EsniKeyRecordParserTest {
-
-    private Config config = Config.createConfig();
-
-    @Test
-    public void test1() {
-
-        byte[] recordBytes = ArrayConverter.hexStringToByteArray(
-            "ff0100124b2a0024001d0020fa572d03e21e15f9ca1aa7fb85f61b9fc78458a78050ac581811863325944412000213010104000000005dcc3a45000000005dda12050000");
-        EsniKeyRecordParser parser =
-            new EsniKeyRecordParser(new ByteArrayInputStream(recordBytes), new TlsContext(config));
-        EsniKeyRecord esniKeyRecord = new EsniKeyRecord();
-        parser.parse(esniKeyRecord);
-
-        byte[] expectedVersion = EsniVersion.DRAFT_2.getDnsKeyRecordVersion().getByteValue();
-        byte[] resultVersion = esniKeyRecord.getVersion().getByteValue();
-
-        byte[] expectedChecksum = ArrayConverter.hexStringToByteArray("00124b2a");
-        byte[] resultChecksum = esniKeyRecord.getChecksum();
-
-        KeyShareStoreEntry keyShareStoreEntry = new KeyShareStoreEntry();
-        keyShareStoreEntry.setGroup(NamedGroup.ECDH_X25519);
-        keyShareStoreEntry.setPublicKey(
-            ArrayConverter.hexStringToByteArray("fa572d03e21e15f9ca1aa7fb85f61b9fc78458a78050ac581811863325944412"));
-        List<KeyShareStoreEntry> expectedKeyList = new LinkedList();
-        expectedKeyList.add(keyShareStoreEntry);
-        List<KeyShareStoreEntry> resultKeyList = esniKeyRecord.getKeys();
-
-        List<CipherSuite> expectedCipherSuiteList = new LinkedList();
-        expectedCipherSuiteList.add(CipherSuite.TLS_AES_128_GCM_SHA256);
-        List<CipherSuite> resultCipherSuiteList = esniKeyRecord.getCipherSuites();
-
-        int expectedPaddedLength = 260;
-        int resultPaddedLength = esniKeyRecord.getPaddedLength();
-
-        byte[] expectedNotBefore = ArrayConverter.hexStringToByteArray("000000005dcc3a45");
-        byte[] resultNotBefore =
-            ArrayConverter.longToBytes(esniKeyRecord.getNotBefore(), ExtensionByteLength.ESNI_RECORD_NOT_BEFORE);
-
-        byte[] expectedNotAfter = ArrayConverter.hexStringToByteArray("000000005dda1205");
-        byte[] resultNotAfter =
-            ArrayConverter.longToBytes(esniKeyRecord.getNotAfter(), ExtensionByteLength.ESNI_RECORD_NOT_AFTER);
-
-        int expectedExtensionsLength = 0;
-        int resultExtensionsLength = esniKeyRecord.getExtensions().size();
-
-        assertArrayEquals(expectedVersion, resultVersion);
-        assertArrayEquals(expectedChecksum, resultChecksum);
-=======
 import static org.junit.jupiter.api.Assertions.assertArrayEquals;
 import static org.junit.jupiter.api.Assertions.assertEquals;
 
@@ -82,9 +18,11 @@
 import de.rub.nds.tlsattacker.core.constants.EsniVersion;
 import de.rub.nds.tlsattacker.core.constants.ExtensionByteLength;
 import de.rub.nds.tlsattacker.core.constants.NamedGroup;
+import de.rub.nds.tlsattacker.core.layer.context.TlsContext;
 import de.rub.nds.tlsattacker.core.protocol.message.extension.EncryptedServerNameIndicationExtensionMessage;
 import de.rub.nds.tlsattacker.core.protocol.message.extension.EsniKeyRecord;
 import de.rub.nds.tlsattacker.core.protocol.message.extension.keyshare.KeyShareStoreEntry;
+import java.io.ByteArrayInputStream;
 import org.junit.jupiter.api.BeforeEach;
 import org.junit.jupiter.params.ParameterizedTest;
 import org.junit.jupiter.params.provider.Arguments;
@@ -92,7 +30,6 @@
 
 import java.util.List;
 import java.util.stream.Stream;
->>>>>>> b1069fa4
 
 public class EsniKeyRecordParserTest {
 
@@ -103,93 +40,6 @@
         this.config = Config.createConfig();
     }
 
-<<<<<<< HEAD
-    @Test
-    public void test2() {
-
-        byte[] recordBytes = ArrayConverter.hexStringToByteArray(
-            "ff0100124b2a0024001d0020fa572d03e21e15f9ca1aa7fb85f61b9fc78458a78050ac5818118633259444120004130113020104000000005dcc3a45000000005dda12050000");
-        EsniKeyRecordParser parser =
-            new EsniKeyRecordParser(new ByteArrayInputStream(recordBytes), new TlsContext(config));
-        EsniKeyRecord esniKeyRecord = new EsniKeyRecord();
-        parser.parse(esniKeyRecord);
-
-        byte[] expectedVersion = EsniVersion.DRAFT_2.getDnsKeyRecordVersion().getByteValue();
-        byte[] resultVersion = esniKeyRecord.getVersion().getByteValue();
-
-        byte[] expectedChecksum = ArrayConverter.hexStringToByteArray("00124b2a");
-        byte[] resultChecksum = esniKeyRecord.getChecksum();
-
-        KeyShareStoreEntry keyShareStoreEntry = new KeyShareStoreEntry();
-        keyShareStoreEntry.setGroup(NamedGroup.ECDH_X25519);
-        keyShareStoreEntry.setPublicKey(
-            ArrayConverter.hexStringToByteArray("fa572d03e21e15f9ca1aa7fb85f61b9fc78458a78050ac581811863325944412"));
-        List<KeyShareStoreEntry> expectedKeyList = new LinkedList();
-        expectedKeyList.add(keyShareStoreEntry);
-        List<KeyShareStoreEntry> resultKeyList = esniKeyRecord.getKeys();
-
-        List<CipherSuite> expectedCipherSuiteList = new LinkedList();
-        expectedCipherSuiteList.add(CipherSuite.TLS_AES_128_GCM_SHA256);
-        expectedCipherSuiteList.add(CipherSuite.TLS_AES_256_GCM_SHA384);
-
-        List<CipherSuite> resultCipherSuiteList = esniKeyRecord.getCipherSuites();
-
-        int expectedPaddedLength = 260;
-        int resultPaddedLength = esniKeyRecord.getPaddedLength();
-
-        byte[] expectedNotBefore = ArrayConverter.hexStringToByteArray("000000005dcc3a45");
-        byte[] resultNotBefore =
-            ArrayConverter.longToBytes(esniKeyRecord.getNotBefore(), ExtensionByteLength.ESNI_RECORD_NOT_BEFORE);
-
-        byte[] expectedNotAfter = ArrayConverter.hexStringToByteArray("000000005dda1205");
-        byte[] resultNotAfter =
-            ArrayConverter.longToBytes(esniKeyRecord.getNotAfter(), ExtensionByteLength.ESNI_RECORD_NOT_AFTER);
-
-        int expectedExtensionsLength = 0;
-        int resultExtensionsLength = esniKeyRecord.getExtensions().size();
-
-        assertArrayEquals(expectedVersion, resultVersion);
-        assertArrayEquals(expectedChecksum, resultChecksum);
-
-        assertEquals(expectedKeyList.size(), resultKeyList.size());
-        byte[] expectedKey;
-        byte[] resultKey;
-        NamedGroup expectedGroup;
-        NamedGroup resultGroup;
-        for (int i = 0; i < expectedKeyList.size(); i++) {
-            expectedGroup = expectedKeyList.get(i).getGroup();
-            resultGroup = resultKeyList.get(i).getGroup();
-            expectedKey = expectedKeyList.get(i).getPublicKey();
-            resultKey = resultKeyList.get(i).getPublicKey();
-            assertEquals(expectedGroup, resultGroup);
-            assertArrayEquals(expectedKey, resultKey);
-        }
-
-        assertEquals(expectedCipherSuiteList.size(), resultCipherSuiteList.size());
-        CipherSuite expectedCipherSuite;
-        CipherSuite resultCipherSuite;
-        for (int i = 0; i < expectedCipherSuiteList.size(); i++) {
-            expectedCipherSuite = expectedCipherSuiteList.get(i);
-            resultCipherSuite = resultCipherSuiteList.get(i);
-            assertEquals(expectedCipherSuite, resultCipherSuite);
-        }
-
-        assertEquals(expectedPaddedLength, resultPaddedLength);
-        assertArrayEquals(expectedNotBefore, resultNotBefore);
-        assertArrayEquals(expectedNotAfter, resultNotAfter);
-        assertEquals(expectedExtensionsLength, resultExtensionsLength);
-    }
-
-    @Test
-    public void test3() {
-        byte[] recordBytes = ArrayConverter.hexStringToByteArray(
-            "ff0100124b2a0046001d0020fa572d03e21e15f9ca1aa7fb85f61b9fc78458a78050ac581811863325944412001E001Efa572d03e21e15f9ca1aa7fb85f61b9fc78458a78050ac581811863325940004130113020104000000005dcc3a45000000005dda12050000");
-
-        EsniKeyRecordParser parser =
-            new EsniKeyRecordParser(new ByteArrayInputStream(recordBytes), new TlsContext(config));
-        EsniKeyRecord esniKeyRecord = new EsniKeyRecord();
-        parser.parse(esniKeyRecord);
-=======
     public static Stream<Arguments> provideTestVectors() {
         return Stream.of(Arguments.of(ArrayConverter.hexStringToByteArray(
             "ff0100124b2a0024001d0020fa572d03e21e15f9ca1aa7fb85f61b9fc78458a78050ac581811863325944412000213010104000000005dcc3a45000000005dda12050000"),
@@ -239,9 +89,10 @@
         List<KeyShareStoreEntry> expectedKeys, List<CipherSuite> expectedCipherSuites, int expectedPaddedLength,
         byte[] expectedNotBefore, byte[] expectedNotAfter, int expectedExtensionsLength,
         byte[] expectedExtensionNonce) {
-        EsniKeyRecordParser parser = new EsniKeyRecordParser(0, providedRecordBytes, config);
-        EsniKeyRecord esniKeyRecord = parser.parse();
->>>>>>> b1069fa4
+        EsniKeyRecordParser parser =
+            new EsniKeyRecordParser(new ByteArrayInputStream(providedRecordBytes), new TlsContext());
+        EsniKeyRecord esniKeyRecord = new EsniKeyRecord();
+        parser.parse(esniKeyRecord);
 
         assertArrayEquals(expectedEsniVersion.getDnsKeyRecordVersion().getByteValue(),
             esniKeyRecord.getVersion().getByteValue());
@@ -251,82 +102,9 @@
             assertEquals(expectedKeys.get(i).getGroup(), esniKeyRecord.getKeys().get(i).getGroup());
             assertArrayEquals(expectedKeys.get(i).getPublicKey(), esniKeyRecord.getKeys().get(i).getPublicKey());
         }
-<<<<<<< HEAD
-
-        assertEquals(expectedPaddedLength, resultPaddedLength);
-        assertArrayEquals(expectedNotBefore, resultNotBefore);
-        assertArrayEquals(expectedNotAfter, resultNotAfter);
-        assertEquals(expectedExtensionsLength, resultExtensionsLength);
-
-    }
-
-    @Test
-    public void test4() {
-
-        byte[] recordBytes = ArrayConverter.hexStringToByteArray(
-            "ff0100124b2a0024001d0020fa572d03e21e15f9ca1aa7fb85f61b9fc78458a78050ac581811863325944412000213010104000000005dcc3a45000000005dda12050014ffce0010a7284c9a52f15c13644b947261774657");
-        EsniKeyRecordParser parser =
-            new EsniKeyRecordParser(new ByteArrayInputStream(recordBytes), new TlsContext(config));
-        EsniKeyRecord esniKeyRecord = new EsniKeyRecord();
-        parser.parse(esniKeyRecord);
-
-        byte[] expectedVersion = EsniVersion.DRAFT_2.getDnsKeyRecordVersion().getByteValue();
-        byte[] resultVersion = esniKeyRecord.getVersion().getByteValue();
-
-        byte[] expectedChecksum = ArrayConverter.hexStringToByteArray("00124b2a");
-        byte[] resultChecksum = esniKeyRecord.getChecksum();
-
-        KeyShareStoreEntry keyShareStoreEntry = new KeyShareStoreEntry();
-        keyShareStoreEntry.setGroup(NamedGroup.ECDH_X25519);
-        keyShareStoreEntry.setPublicKey(
-            ArrayConverter.hexStringToByteArray("fa572d03e21e15f9ca1aa7fb85f61b9fc78458a78050ac581811863325944412"));
-        List<KeyShareStoreEntry> expectedKeyList = new LinkedList();
-        expectedKeyList.add(keyShareStoreEntry);
-        List<KeyShareStoreEntry> resultKeyList = esniKeyRecord.getKeys();
-
-        List<CipherSuite> expectedCipherSuiteList = new LinkedList();
-        expectedCipherSuiteList.add(CipherSuite.TLS_AES_128_GCM_SHA256);
-        List<CipherSuite> resultCipherSuiteList = esniKeyRecord.getCipherSuites();
-
-        int expectedPaddedLength = 260;
-        int resultPaddedLength = esniKeyRecord.getPaddedLength();
-
-        byte[] expectedNotBefore = ArrayConverter.hexStringToByteArray("000000005dcc3a45");
-        byte[] resultNotBefore =
-            ArrayConverter.longToBytes(esniKeyRecord.getNotBefore(), ExtensionByteLength.ESNI_RECORD_NOT_BEFORE);
-
-        byte[] expectedNotAfter = ArrayConverter.hexStringToByteArray("000000005dda1205");
-        byte[] resultNotAfter =
-            ArrayConverter.longToBytes(esniKeyRecord.getNotAfter(), ExtensionByteLength.ESNI_RECORD_NOT_AFTER);
-
-        byte[] expectedExtensionNonce = ArrayConverter.hexStringToByteArray("a7284c9a52f15c13644b947261774657");
-        EncryptedServerNameIndicationExtensionMessage resultExtension =
-            (EncryptedServerNameIndicationExtensionMessage) esniKeyRecord.getExtensions().get(0);
-        byte[] resultExtensionNonce = resultExtension.getServerNonce().getValue();
-
-        int expectedExtensionsLength = 1;
-        int resultExtensionsLength = esniKeyRecord.getExtensions().size();
-
-        assertArrayEquals(expectedVersion, resultVersion);
-        assertArrayEquals(expectedChecksum, resultChecksum);
-
-        assertEquals(expectedKeyList.size(), resultKeyList.size());
-        byte[] expectedKey;
-        byte[] resultKey;
-        NamedGroup expectedGroup;
-        NamedGroup resultGroup;
-        for (int i = 0; i < expectedKeyList.size(); i++) {
-            expectedGroup = expectedKeyList.get(i).getGroup();
-            resultGroup = resultKeyList.get(i).getGroup();
-            expectedKey = expectedKeyList.get(i).getPublicKey();
-            resultKey = resultKeyList.get(i).getPublicKey();
-            assertEquals(expectedGroup, resultGroup);
-            assertArrayEquals(expectedKey, resultKey);
-=======
         assertEquals(expectedCipherSuites.size(), esniKeyRecord.getCipherSuites().size());
         for (int i = 0; i < expectedCipherSuites.size(); i++) {
             assertEquals(expectedCipherSuites.get(i), esniKeyRecord.getCipherSuites().get(i));
->>>>>>> b1069fa4
         }
         assertEquals(expectedPaddedLength, esniKeyRecord.getPaddedLength());
         assertArrayEquals(expectedNotBefore,
