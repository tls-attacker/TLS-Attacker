--- conflicted
+++ resolved
@@ -51,17 +51,6 @@
         config = new Config();
         trace = new WorkflowTrace();
 
-<<<<<<< HEAD
-        rcvHeartbeat = new ReceiveAction(new HeartbeatMessage());
-        rcvAlertMessage = new ReceiveAction(new AlertMessage());
-        rcvServerHello = new ReceiveAction(new ServerHelloMessage());
-        rcvFinishedMessage = new ReceiveAction(new FinishedMessage());
-
-        sHeartbeat = new SendAction(new HeartbeatMessage());
-        sAlertMessage = new SendAction(new AlertMessage());
-        sClientHello = new SendAction(new ClientHelloMessage());
-        sFinishedMessage = new SendAction(new FinishedMessage());
-=======
         receiveHeartbeatAction = new ReceiveAction();
         receiveAlertAction = new ReceiveAction();
         receiveServerHelloAction = new ReceiveAction();
@@ -73,20 +62,14 @@
         receiveFinishedAction.setExpectedMessages(new FinishedMessage());
 
         sendClientHelloAction = new SendAction(new ClientHelloMessage());
->>>>>>> 4e5ec4e2
     }
 
     @Test
     public void testReplaceSendingMessageProtocolMessage() {
         trace.addTlsAction(sendClientHelloAction);
 
-<<<<<<< HEAD
-        ProtocolMessage<?> replaceMsg = new FinishedMessage();
-        WorkflowTraceMutator.replaceSendingMessage(
-=======
         ProtocolMessage replaceMsg = new FinishedMessage();
         WorkflowTraceMutator.replaceStaticSendingMessage(
->>>>>>> 4e5ec4e2
                 trace, ProtocolMessageType.HANDSHAKE, replaceMsg);
 
         assertEquals(
