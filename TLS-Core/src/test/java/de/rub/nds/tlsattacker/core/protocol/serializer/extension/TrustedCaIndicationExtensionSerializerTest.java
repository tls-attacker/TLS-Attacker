--- conflicted
+++ resolved
@@ -13,52 +13,12 @@
 import de.rub.nds.tlsattacker.core.protocol.message.extension.trustedauthority.TrustedAuthority;
 import de.rub.nds.tlsattacker.core.protocol.parser.extension.TrustedCaIndicationExtensionParserTest;
 import de.rub.nds.tlsattacker.core.protocol.preparator.extension.TrustedAuthorityPreparator;
-<<<<<<< HEAD
 import de.rub.nds.tlsattacker.core.layer.context.TlsContext;
-import java.util.Collection;
-=======
-import de.rub.nds.tlsattacker.core.state.TlsContext;
 import org.junit.jupiter.params.provider.Arguments;
 
->>>>>>> b1069fa4
 import java.util.List;
 import java.util.stream.Stream;
 
-<<<<<<< HEAD
-@RunWith(Parameterized.class)
-public class TrustedCaIndicationExtensionSerializerTest {
-
-    @Parameterized.Parameters
-    public static Collection<Object[]> generateData() {
-        return TrustedCaIndicationExtensionParserTest.generateData();
-    }
-
-    private final byte[] extensionBytes;
-    private final List<TrustedAuthority> trustedAuthoritiesList;
-    private final int trustedAuthoritiesLength;
-
-    public TrustedCaIndicationExtensionSerializerTest(byte[] extensionBytes,
-        List<TrustedAuthority> trustedAuthoritiesList, int trustedAuthoritiesLength) {
-        this.extensionBytes = extensionBytes;
-        this.trustedAuthoritiesList = trustedAuthoritiesList;
-        this.trustedAuthoritiesLength = trustedAuthoritiesLength;
-    }
-
-    @Test
-    public void testSerializeBytes() {
-        TrustedCaIndicationExtensionMessage msg = new TrustedCaIndicationExtensionMessage();
-        for (TrustedAuthority item : trustedAuthoritiesList) {
-            TrustedAuthorityPreparator preparator = new TrustedAuthorityPreparator(new TlsContext().getChooser(), item);
-            preparator.prepare();
-        }
-
-        msg.setTrustedAuthoritiesLength(trustedAuthoritiesLength);
-        msg.setTrustedAuthorities(trustedAuthoritiesList);
-
-        TrustedCaIndicationExtensionSerializer serializer = new TrustedCaIndicationExtensionSerializer(msg);
-        byte[] test = serializer.serializeExtensionContent();
-        assertArrayEquals(extensionBytes, test);
-=======
 public class TrustedCaIndicationExtensionSerializerTest extends AbstractExtensionMessageSerializerTest<
     TrustedCaIndicationExtensionMessage, TrustedCaIndicationExtensionSerializer> {
 
@@ -74,7 +34,6 @@
 
     public static Stream<Arguments> provideTestVectors() {
         return TrustedCaIndicationExtensionParserTest.provideTestVectors();
->>>>>>> b1069fa4
     }
 
     @Override
