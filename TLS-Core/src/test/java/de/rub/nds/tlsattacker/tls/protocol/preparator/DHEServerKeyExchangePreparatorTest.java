/**
 * TLS-Attacker - A Modular Penetration Testing Framework for TLS
 *
 * Copyright 2014-2016 Ruhr University Bochum / Hackmanit GmbH
 *
 * Licensed under Apache License 2.0
 * http://www.apache.org/licenses/LICENSE-2.0
 */
package de.rub.nds.tlsattacker.tls.protocol.preparator;

import de.rub.nds.tlsattacker.tls.config.delegate.GeneralDelegate;
import de.rub.nds.tlsattacker.tls.constants.HashAlgorithm;
import de.rub.nds.tlsattacker.tls.constants.SignatureAlgorithm;
import de.rub.nds.tlsattacker.tls.constants.SignatureAndHashAlgorithm;
import de.rub.nds.tlsattacker.tls.exceptions.PreparationException;
import de.rub.nds.tlsattacker.tls.protocol.message.DHEServerKeyExchangeMessage;
import de.rub.nds.tlsattacker.tls.workflow.TlsConfig;
import de.rub.nds.tlsattacker.tls.workflow.TlsContext;
<<<<<<< HEAD
import java.security.Security;
import org.bouncycastle.jce.provider.BouncyCastleProvider;
=======
import de.rub.nds.tlsattacker.util.ArrayConverter;

>>>>>>> 350c5c3d
import org.junit.Before;
import org.junit.Test;

import java.security.KeyPairGenerator;
import java.security.NoSuchAlgorithmException;
import java.security.NoSuchProviderException;
import java.util.LinkedList;
import java.util.List;

/**
 *
 * @author Robert Merget - robert.merget@rub.de
 */
public class DHEServerKeyExchangePreparatorTest {

    private TlsContext context;
    private DHEServerKeyExchangePreparator preparator;
    private DHEServerKeyExchangeMessage message;

    public DHEServerKeyExchangePreparatorTest() {
    }

    @Before
    public void setUp() {
        context = new TlsContext();
        message = new DHEServerKeyExchangeMessage();
        preparator = new DHEServerKeyExchangePreparator(context, message);
<<<<<<< HEAD
        Security.addProvider(new BouncyCastleProvider());
=======
        new GeneralDelegate().applyDelegate(new TlsConfig()); // Load security
                                                              // providers

>>>>>>> 350c5c3d
    }

    /**
     * Test of prepareHandshakeMessageContents method, of class
     * DHEServerKeyExchangePreparator.
     */
    @Test
    public void testPrepare() {
        context.getConfig()
                .setFixedDHg(
                        ArrayConverter
                                .hexStringToByteArray("a51883e9ac0539859df3d25c716437008bb4bd8ec4786eb4bc643299daef5e3e5af5863a6ac40a597b83a27583f6a658d408825105b16d31b6ed088fc623f648fd6d95e9cefcb0745763cddf564c87bcf4ba7928e74fd6a3080481f588d535e4c026b58a21e1e5ec412ff241b436043e29173f1dc6cb943c09742de989547288"));
        context.getConfig()
                .setFixedDHModulus(
                        ArrayConverter
                                .hexStringToByteArray("da3a8085d372437805de95b88b675122f575df976610c6a844de99f1df82a06848bf7a42f18895c97402e81118e01a00d0855d51922f434c022350861d58ddf60d65bc6941fc6064b147071a4c30426d82fc90d888f94990267c64beef8c304a4b2b26fb93724d6a9472fa16bc50c5b9b8b59afb62cfe9ea3ba042c73a6ade35"));
        context.setClientRandom(ArrayConverter.hexStringToByteArray("AABBCCDD"));
        context.setServerRandom(ArrayConverter.hexStringToByteArray("AABBCCDD"));
        // Set Signature and Hash Algorithm
        List<SignatureAndHashAlgorithm> SigAndHashList = new LinkedList<>();
        SigAndHashList.add(new SignatureAndHashAlgorithm(SignatureAlgorithm.RSA, HashAlgorithm.SHA1));
        SigAndHashList.add(new SignatureAndHashAlgorithm(SignatureAlgorithm.DSA, HashAlgorithm.MD5));
        context.getConfig().setSupportedSignatureAndHashAlgorithms(SigAndHashList);
        // Generate RSA key pair
        KeyPairGenerator keyGen = null;
        try {
            keyGen = KeyPairGenerator.getInstance("RSA", "BC");
        } catch (NoSuchAlgorithmException | NoSuchProviderException ex) {
            throw new PreparationException("Could not generate a new Key", ex);
        }
        context.getConfig().setPrivateKey(keyGen.genKeyPair().getPrivate());
        // Test
        preparator.prepareHandshakeMessageContents();
        System.out.println("" + ArrayConverter.bytesToHexString(message.getG().getValue(), false));
        System.out.println("" + ArrayConverter.bytesToHexString(message.getP().getValue(), false));

        assertArrayEquals(
                ArrayConverter
                        .hexStringToByteArray("a51883e9ac0539859df3d25c716437008bb4bd8ec4786eb4bc643299daef5e3e5af5863a6ac40a597b83a27583f6a658d408825105b16d31b6ed088fc623f648fd6d95e9cefcb0745763cddf564c87bcf4ba7928e74fd6a3080481f588d535e4c026b58a21e1e5ec412ff241b436043e29173f1dc6cb943c09742de989547288"),
                message.getG().getValue());
        assertArrayEquals(
                ArrayConverter
                        .hexStringToByteArray("da3a8085d372437805de95b88b675122f575df976610c6a844de99f1df82a06848bf7a42f18895c97402e81118e01a00d0855d51922f434c022350861d58ddf60d65bc6941fc6064b147071a4c30426d82fc90d888f94990267c64beef8c304a4b2b26fb93724d6a9472fa16bc50c5b9b8b59afb62cfe9ea3ba042c73a6ade35"),
                message.getP().getValue());
        assertArrayEquals(ArrayConverter.hexStringToByteArray("AABBCCDD"), message.getComputations().getClientRandom()
                .getValue());
        assertArrayEquals(ArrayConverter.hexStringToByteArray("AABBCCDD"), message.getComputations().getServerRandom()
                .getValue());
        assertTrue(SignatureAlgorithm.RSA.getValue() == message.getSignatureAlgorithm().getValue());
        assertTrue(HashAlgorithm.SHA1.getValue() == message.getHashAlgorithm().getValue());
        assertNotNull(message.getSignature().getValue());
        assertNotNull(message.getSignatureLength().getValue());
    }
}<|MERGE_RESOLUTION|>--- conflicted
+++ resolved
@@ -8,23 +8,18 @@
  */
 package de.rub.nds.tlsattacker.tls.protocol.preparator;
 
-import de.rub.nds.tlsattacker.tls.config.delegate.GeneralDelegate;
 import de.rub.nds.tlsattacker.tls.constants.HashAlgorithm;
 import de.rub.nds.tlsattacker.tls.constants.SignatureAlgorithm;
 import de.rub.nds.tlsattacker.tls.constants.SignatureAndHashAlgorithm;
 import de.rub.nds.tlsattacker.tls.exceptions.PreparationException;
 import de.rub.nds.tlsattacker.tls.protocol.message.DHEServerKeyExchangeMessage;
-import de.rub.nds.tlsattacker.tls.workflow.TlsConfig;
 import de.rub.nds.tlsattacker.tls.workflow.TlsContext;
-<<<<<<< HEAD
+import de.rub.nds.tlsattacker.util.ArrayConverter;
 import java.security.Security;
 import org.bouncycastle.jce.provider.BouncyCastleProvider;
-=======
-import de.rub.nds.tlsattacker.util.ArrayConverter;
-
->>>>>>> 350c5c3d
 import org.junit.Before;
 import org.junit.Test;
+import static org.junit.Assert.*;
 
 import java.security.KeyPairGenerator;
 import java.security.NoSuchAlgorithmException;
@@ -50,13 +45,7 @@
         context = new TlsContext();
         message = new DHEServerKeyExchangeMessage();
         preparator = new DHEServerKeyExchangePreparator(context, message);
-<<<<<<< HEAD
         Security.addProvider(new BouncyCastleProvider());
-=======
-        new GeneralDelegate().applyDelegate(new TlsConfig()); // Load security
-                                                              // providers
-
->>>>>>> 350c5c3d
     }
 
     /**
