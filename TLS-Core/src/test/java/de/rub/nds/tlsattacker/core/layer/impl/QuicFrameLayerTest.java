--- conflicted
+++ resolved
@@ -54,6 +54,7 @@
         Security.addProvider(new BouncyCastleProvider());
     }
 
+    @Override
     public void setUpLayerSpecific() {
         QuicDelegate delegate = new QuicDelegate(true);
         delegate.applyDelegate(config);
@@ -61,15 +62,6 @@
         tlsContext.setTransportHandler(udpTransportHandler);
         transportHandler = udpTransportHandler;
         quicContext = context.getQuicContext();
-<<<<<<< HEAD
-        context.setLayerStack(
-                new LayerStack(context, new QuicFrameLayer(context), new UdpLayer(context)));
-
-        transportHandler = new FakeUdpTransportHandler(null);
-        tlsContext.setTransportHandler(transportHandler);
-
-=======
->>>>>>> 58209857
         quicContext.setSourceConnectionId(sourceConnectionId);
         quicContext.setFirstDestinationConnectionId(destinationConnectionId);
         quicContext.setDestinationConnectionId(destinationConnectionId);
