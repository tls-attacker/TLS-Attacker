--- conflicted
+++ resolved
@@ -13,24 +13,9 @@
 import de.rub.nds.tlsattacker.core.constants.HandshakeMessageType;
 import de.rub.nds.tlsattacker.core.constants.ProtocolVersion;
 import de.rub.nds.tlsattacker.core.protocol.message.SSL2ClientHelloMessage;
-<<<<<<< HEAD
-import de.rub.nds.tlsattacker.core.layer.context.TlsContext;
-import java.io.ByteArrayInputStream;
-import java.util.Arrays;
-import java.util.Collection;
-import static org.junit.Assert.assertArrayEquals;
-import static org.junit.Assert.assertTrue;
-import org.junit.Test;
-import org.junit.runner.RunWith;
-import org.junit.runners.Parameterized;
-
-@RunWith(Parameterized.class)
-public class SSL2ClientHelloParserTest {
-=======
 import de.rub.nds.tlsattacker.core.protocol.message.SSL2HandshakeMessage;
 import org.junit.jupiter.api.Named;
 import org.junit.jupiter.params.provider.Arguments;
->>>>>>> b1069fa4
 
 import java.util.Arrays;
 import java.util.List;
@@ -40,7 +25,7 @@
     extends AbstractHandshakeMessageParserTest<SSL2ClientHelloMessage, SSL2ClientHelloParser> {
 
     public SSL2ClientHelloParserTest() {
-        super(SSL2ClientHelloParser::new,
+        super(SSL2ClientHelloMessage.class, SSL2ClientHelloParser::new,
             List.of(Named.of("SSL2HandshakeMessage::getMessageLength", SSL2HandshakeMessage::getMessageLength),
                 Named.of("SSL2ClientHelloMessage::getProtocolVersion", SSL2ClientHelloMessage::getProtocolVersion),
                 Named.of("SSL2ClientHelloMessage::getCipherSuiteLength", SSL2ClientHelloMessage::getCipherSuiteLength),
@@ -51,27 +36,6 @@
                 Named.of("SSL2ClientHelloMessage::getChallenge", SSL2ClientHelloMessage::getChallenge)));
     }
 
-<<<<<<< HEAD
-    /**
-     * Test of parse method, of class SSL2ClientHelloParser.
-     */
-    @Test
-    public void testParse() {
-        TlsContext tlsContext = new TlsContext(config);
-        tlsContext.setSelectedProtocolVersion(version);
-        SSL2ClientHelloParser parser = new SSL2ClientHelloParser(new ByteArrayInputStream(message), tlsContext);
-        SSL2ClientHelloMessage msg = new SSL2ClientHelloMessage();
-        parser.parse(msg);
-        assertTrue(msg.getMessageLength().getValue() == messageLength);
-        assertTrue(msg.getType().getValue() == type.getValue());
-        assertArrayEquals(protocolVersion, msg.getProtocolVersion().getValue());
-        assertTrue(msg.getCipherSuiteLength().getValue() == cipherSuiteLength);
-        assertTrue(msg.getSessionIdLength().getValue() == sessionIdLength);
-        assertTrue(msg.getChallengeLength().getValue() == challengeLength);
-        assertArrayEquals(cipherSuites, msg.getCipherSuites().getValue());
-        assertArrayEquals(sessionId, msg.getSessionId().getValue());
-        assertArrayEquals(challenge, msg.getChallenge().getValue());
-=======
     public static Stream<Arguments> provideTestVectors() {
         return Stream.of(Arguments.of(ProtocolVersion.SSL2,
             ArrayConverter.hexStringToByteArray(
@@ -79,6 +43,5 @@
             Arrays.asList(HandshakeMessageType.CLIENT_HELLO.getValue(), null, 43, ProtocolVersion.SSL2.getValue(), 18,
                 0, 16, ArrayConverter.hexStringToByteArray("0100800700c0030080060040020080040080"), new byte[0],
                 ArrayConverter.hexStringToByteArray("bc4c7de14f6fc8bff4428f159fb24f2b"))));
->>>>>>> b1069fa4
     }
 }