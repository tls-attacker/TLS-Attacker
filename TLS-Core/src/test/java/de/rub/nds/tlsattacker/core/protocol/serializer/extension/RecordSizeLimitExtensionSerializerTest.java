/**
 * TLS-Attacker - A Modular Penetration Testing Framework for TLS
 *
 * Copyright 2014-2022 Ruhr University Bochum, Paderborn University, Hackmanit GmbH
 *
 * Licensed under Apache License, Version 2.0
 * http://www.apache.org/licenses/LICENSE-2.0.txt
 */

package de.rub.nds.tlsattacker.core.protocol.serializer.extension;

<<<<<<< HEAD
import de.rub.nds.modifiablevariable.util.ArrayConverter;
import de.rub.nds.tlsattacker.core.protocol.message.extension.RecordSizeLimitExtensionMessage;
import static org.junit.Assert.assertArrayEquals;
import org.junit.Before;
import org.junit.Test;
=======
import de.rub.nds.tlsattacker.core.protocol.message.extension.RecordSizeLimitExtensionMessage;
import de.rub.nds.tlsattacker.core.protocol.parser.extension.RecordSizeLimitExtensionParserTest;
import org.junit.jupiter.params.provider.Arguments;
>>>>>>> b1069fa4

import java.util.List;
import java.util.stream.Stream;

public class RecordSizeLimitExtensionSerializerTest extends
    AbstractExtensionMessageSerializerTest<RecordSizeLimitExtensionMessage, RecordSizeLimitExtensionSerializer> {

    public RecordSizeLimitExtensionSerializerTest() {
        super(RecordSizeLimitExtensionMessage::new, RecordSizeLimitExtensionSerializer::new,
            List.of((msg, obj) -> msg.setRecordSizeLimit((byte[]) obj)));
    }

<<<<<<< HEAD
    /**
     * Test of serializeExtensionContent method of class RecordSizeLimitExtensionSerializer.
     */
    @Test
    public void testSerializeBytes() {
        message = new RecordSizeLimitExtensionMessage();
        message.setRecordSizeLimit(new byte[] { 0x20, 0x00 });
        serializer = new RecordSizeLimitExtensionSerializer(message);
        byte[] result = serializer.serializeExtensionContent();
        assertArrayEquals(ArrayConverter.hexStringToByteArray("2000"), result);
=======
    public static Stream<Arguments> provideTestVectors() {
        return RecordSizeLimitExtensionParserTest.provideTestVectors();
>>>>>>> b1069fa4
    }
}<|MERGE_RESOLUTION|>--- conflicted
+++ resolved
@@ -9,17 +9,9 @@
 
 package de.rub.nds.tlsattacker.core.protocol.serializer.extension;
 
-<<<<<<< HEAD
-import de.rub.nds.modifiablevariable.util.ArrayConverter;
-import de.rub.nds.tlsattacker.core.protocol.message.extension.RecordSizeLimitExtensionMessage;
-import static org.junit.Assert.assertArrayEquals;
-import org.junit.Before;
-import org.junit.Test;
-=======
 import de.rub.nds.tlsattacker.core.protocol.message.extension.RecordSizeLimitExtensionMessage;
 import de.rub.nds.tlsattacker.core.protocol.parser.extension.RecordSizeLimitExtensionParserTest;
 import org.junit.jupiter.params.provider.Arguments;
->>>>>>> b1069fa4
 
 import java.util.List;
 import java.util.stream.Stream;
@@ -32,20 +24,7 @@
             List.of((msg, obj) -> msg.setRecordSizeLimit((byte[]) obj)));
     }
 
-<<<<<<< HEAD
-    /**
-     * Test of serializeExtensionContent method of class RecordSizeLimitExtensionSerializer.
-     */
-    @Test
-    public void testSerializeBytes() {
-        message = new RecordSizeLimitExtensionMessage();
-        message.setRecordSizeLimit(new byte[] { 0x20, 0x00 });
-        serializer = new RecordSizeLimitExtensionSerializer(message);
-        byte[] result = serializer.serializeExtensionContent();
-        assertArrayEquals(ArrayConverter.hexStringToByteArray("2000"), result);
-=======
     public static Stream<Arguments> provideTestVectors() {
         return RecordSizeLimitExtensionParserTest.provideTestVectors();
->>>>>>> b1069fa4
     }
 }