<?xml version="1.0" standalone="yes"?>
<xs:schema version="1.0" xmlns:xs="http://www.w3.org/2001/XMLSchema">

  <xs:element name="Alert" type="alertMessage"/>

  <xs:element name="AlpnExtension" type="alpnExtensionMessage"/>

  <xs:element name="Application" type="applicationMessage"/>

  <xs:element name="CachedInfoExtension" type="cachedInfoExtensionMessage"/>

  <xs:element name="Certificate" type="certificateMessage"/>

  <xs:element name="CertificateRequest" type="certificateRequestMessage"/>

  <xs:element name="CertificateStatus" type="certificateStatusMessage"/>

  <xs:element name="CertificateStatusRequestExtension" type="certificateStatusRequestExtensionMessage"/>

  <xs:element name="CertificateStatusRequestV2Extension" type="certificateStatusRequestV2ExtensionMessage"/>

  <xs:element name="CertificateTypeExtension" type="certificateTypeExtensionMessage"/>

  <xs:element name="CertificateVerify" type="certificateVerifyMessage"/>

  <xs:element name="ChangeCipherSpec" type="changeCipherSpecMessage"/>

  <xs:element name="ClientAuthorizationExtension" type="clientAuthzExtensionMessage"/>

  <xs:element name="ClientCertificateTypeExtension" type="clientCertificateTypeExtensionMessage"/>

  <xs:element name="ClientCertificateUrlExtension" type="clientCertificateUrlExtensionMessage"/>

  <xs:element name="ClientHello" type="clientHelloMessage"/>

  <xs:element name="ConnectionIdExtension" type="connectionIdExtensionMessage"/>

  <xs:element name="CookieExtension" type="cookieExtensionMessage"/>

  <xs:element name="DHClientKeyExchange" type="dhClientKeyExchangeMessage"/>

  <xs:element name="DHEServerKeyExchange" type="dheServerKeyExchangeMessage"/>

  <xs:element name="DtlsHandshakeMessageFragment" type="dtlsHandshakeMessageFragment"/>

  <xs:element name="ECDHClientKeyExchange" type="ecdhClientKeyExchangeMessage"/>

  <xs:element name="ECDHEServerKeyExchange" type="ecdheServerKeyExchangeMessage"/>

  <xs:element name="ECPointFormat" type="ecPointFormatExtensionMessage"/>

  <xs:element name="EarlyDataExtension" type="earlyDataExtensionMessage"/>

  <xs:element name="EllipticCurves" type="ellipticCurvesExtensionMessage"/>

  <xs:element name="EmptyClientKeyExchange" type="emptyClientKeyExchangeMessage"/>

  <xs:element name="EncryptThenMacExtension" type="encryptThenMacExtensionMessage"/>

  <xs:element name="EncryptedClientHello" type="encryptedClientHelloMessage"/>

  <xs:element name="EncryptedClientHelloExtension" type="encryptedClientHelloExtensionMessage"/>

  <xs:element name="EncryptedExtensions" type="encryptedExtensionsMessage"/>

  <xs:element name="EncryptedServerNameIndicationExtension" type="encryptedServerNameIndicationExtensionMessage"/>

  <xs:element name="EndOfEarlyData" type="endOfEarlyDataMessage"/>

  <xs:element name="ExtendedMasterSecretExtension" type="extendedMasterSecretExtensionMessage"/>

  <xs:element name="ExtendedRandomExtension" type="extendedRandomExtensionMessage"/>

  <xs:element name="Finished" type="finishedMessage"/>

  <xs:element name="GOSTClientKeyExchange" type="gostClientKeyExchangeMessage"/>

  <xs:element name="GreaseExtension" type="greaseExtensionMessage"/>

  <xs:element name="Heartbeat" type="heartbeatMessage"/>

  <xs:element name="HeartbeatExtension" type="heartbeatExtensionMessage"/>

  <xs:element name="HelloRequest" type="helloRequestMessage"/>

  <xs:element name="HelloVerifyRequest" type="helloVerifyRequestMessage"/>

  <xs:element name="KeyShareExtension" type="keyShareExtensionMessage"/>

  <xs:element name="KeyUpdate" type="keyUpdateMessage"/>

  <xs:element name="MaxFragmentLengthExtension" type="maxFragmentLengthExtensionMessage"/>

  <xs:element name="NewSessionTicket" type="newSessionTicketMessage"/>

  <xs:element name="PSKKeyExchangeModesExtension" type="pskKeyExchangeModesExtensionMessage"/>

  <xs:element name="PWDClearExtension" type="pwdClearExtensionMessage"/>

  <xs:element name="PWDClientKeyExchange" type="pwdClientKeyExchangeMessage"/>

  <xs:element name="PWDProtectExtension" type="pwdProtectExtensionMessage"/>

  <xs:element name="PWDServerKeyExchange" type="pwdServerKeyExchangeMessage"/>

  <xs:element name="PaddingExtension" type="paddingExtensionMessage"/>

  <xs:element name="PasswordSaltExtension" type="passwordSaltExtensionMessage"/>

  <xs:element name="PreSharedKeyExtension" type="preSharedKeyExtensionMessage"/>

  <xs:element name="PskClientKeyExchange" type="pskClientKeyExchangeMessage"/>

  <xs:element name="PskDhClientKeyExchange" type="pskDhClientKeyExchangeMessage"/>

  <xs:element name="PskDheServerKeyExchange" type="pskDheServerKeyExchangeMessage"/>

  <xs:element name="PskEcDhClientKeyExchange" type="pskEcDhClientKeyExchangeMessage"/>

  <xs:element name="PskEcDheServerKeyExchange" type="pskEcDheServerKeyExchangeMessage"/>

  <xs:element name="PskRsaClientKeyExchange" type="pskRsaClientKeyExchangeMessage"/>

  <xs:element name="PskServerKeyExchange" type="pskServerKeyExchangeMessage"/>

  <xs:element name="RSAClientKeyExchange" type="rsaClientKeyExchangeMessage"/>

  <xs:element name="RSAServerKeyExchange" type="rsaServerKeyExchangeMessage"/>

  <xs:element name="RecordSizeLimitExtension" type="recordSizeLimitExtensionMessage"/>

  <xs:element name="RenegotiationInfoExtension" type="renegotiationInfoExtensionMessage"/>

  <xs:element name="SRPExtension" type="srpExtensionMessage"/>

  <xs:element name="SSL2ClientHello" type="ssl2ClientHelloMessage"/>

  <xs:element name="SSL2ClientMasterKey" type="ssl2ClientMasterKeyMessage"/>

  <xs:element name="SSL2ServerHello" type="ssl2ServerHelloMessage"/>

  <xs:element name="SSL2ServerVerify" type="ssl2ServerVerifyMessage"/>

  <xs:element name="ServerAuthorizationExtension" type="serverAuthzExtensionMessage"/>

  <xs:element name="ServerCertificateTypeExtension" type="serverCertificateTypeExtensionMessage"/>

  <xs:element name="ServerHello" type="serverHelloMessage"/>

  <xs:element name="ServerHelloDone" type="serverHelloDoneMessage"/>

  <xs:element name="ServerNameIndicationExtension" type="serverNameIndicationExtensionMessage"/>

  <xs:element name="SessionTicketTLSExtension" type="sessionTicketTLSExtensionMessage"/>

  <xs:element name="SignatureAlgorithmsCertExtension" type="signatureAlgorithmsCertExtensionMessage"/>

  <xs:element name="SignatureAndHashAlgorithmsExtension" type="signatureAndHashAlgorithmsExtensionMessage"/>

  <xs:element name="SignedCertificateTimestampExtension" type="signedCertificateTimestampExtensionMessage"/>

  <xs:element name="SrpClientKeyExchange" type="srpClientKeyExchangeMessage"/>

  <xs:element name="SrpServerKeyExchange" type="srpServerKeyExchangeMessage"/>

  <xs:element name="SrtpExtension" type="srtpExtensionMessage"/>

  <xs:element name="SupplementalData" type="supplementalDataMessage"/>

  <xs:element name="SupportedVersions" type="supportedVersionsExtensionMessage"/>

  <xs:element name="TokenBindingExtension" type="tokenBindingExtensionMessage"/>

  <xs:element name="TruncatedHmacExtension" type="truncatedHmacExtensionMessage"/>

  <xs:element name="TrustedCaIndicationExtension" type="trustedCaIndicationExtensionMessage"/>

  <xs:element name="UnknownExtension" type="unknownExtensionMessage"/>

  <xs:element name="UnknownHandshakeMessage" type="unknownHandshakeMessage"/>

  <xs:element name="UnknownMessage" type="unknownMessage"/>

  <xs:element name="UnknownSSL2Message" type="unknownSSL2Message"/>

  <xs:element name="accessModificationFilter" type="accessModificationFilter"/>

  <xs:element name="algorithmIdentifier" type="algorithmIdentifier"/>

  <xs:element name="asn1BitString" type="asn1BitString"/>

  <xs:element name="asn1Container" type="asn1Container"/>

  <xs:element name="asn1Field" type="asn1Field"/>

  <xs:element name="asn1Integer" type="asn1Integer"/>

  <xs:element name="asn1ObjectIdentifier" type="asn1ObjectIdentifier"/>

  <xs:element name="asn1Sequence" type="asn1Sequence"/>

  <xs:element name="asn1Set" type="asn1Set"/>

  <xs:element name="attributeTypeAndValue" type="attributeTypeAndValue"/>

  <xs:element name="bigIntegerAddModification" type="bigIntegerAddModification"/>

  <xs:element name="bigIntegerExplicitValueModification" type="bigIntegerExplicitValueModification"/>

  <xs:element name="bigIntegerInteractiveModification" type="bigIntegerInteractiveModification"/>

  <xs:element name="bigIntegerMultiplyModification" type="bigIntegerMultiplyModification"/>

  <xs:element name="bigIntegerShiftLeftModification" type="bigIntegerShiftLeftModification"/>

  <xs:element name="bigIntegerShiftRightModification" type="bigIntegerShiftRightModification"/>

  <xs:element name="bigIntegerSubtractModification" type="bigIntegerSubtractModification"/>

  <xs:element name="bigIntegerXorModification" type="bigIntegerXorModification"/>

  <xs:element name="booleanExplicitValueModification" type="booleanExplicitValueModification"/>

  <xs:element name="booleanToggleModification" type="booleanToggleModification"/>

  <xs:element name="byteAddModification" type="byteAddModification"/>

  <xs:element name="byteArrayDeleteModification" type="byteArrayDeleteModification"/>

  <xs:element name="byteArrayDuplicateModification" type="byteArrayDuplicateModification"/>

  <xs:element name="byteArrayExplicitValueModification" type="byteArrayExplicitValueModification"/>

  <xs:element name="byteArrayInsertModification" type="byteArrayInsertModification"/>

  <xs:element name="byteArrayPayloadModification" type="byteArrayPayloadModification"/>

  <xs:element name="byteArrayShuffleModification" type="byteArrayShuffleModification"/>

  <xs:element name="byteArrayXorModification" type="byteArrayXorModification"/>

  <xs:element name="byteExplicitValueModification" type="byteExplicitValueModification"/>

  <xs:element name="byteSubtractModification" type="byteSubtractModification"/>

  <xs:element name="byteXorModification" type="byteXorModification"/>

  <xs:element name="certificateBytes" type="certificateBytes"/>

  <xs:element name="certificateSignatureAlgorithmIdentifier" type="certificateSignatureAlgorithmIdentifier"/>

  <xs:element name="config" type="config"/>

  <xs:element name="echConfig" type="echConfig"/>

  <xs:element name="hpkeCipherSuite" type="hpkeCipherSuite"/>

  <xs:element name="httpRequestMessage" type="httpRequestMessage"/>

  <xs:element name="httpResponseMessage" type="httpResponseMessage"/>

  <xs:element name="integerAddModification" type="integerAddModification"/>

  <xs:element name="integerExplicitValueModification" type="integerExplicitValueModification"/>

  <xs:element name="integerShiftLeftModification" type="integerShiftLeftModification"/>

  <xs:element name="integerShiftRightModification" type="integerShiftRightModification"/>

  <xs:element name="integerSubtractModification" type="integerSubtractModification"/>

  <xs:element name="integerXorModification" type="integerXorModification"/>

  <xs:element name="keyShareStoreEntry" type="keyShareStoreEntry"/>

  <xs:element name="longAddModification" type="longAddModification"/>

  <xs:element name="longExplicitValueModification" type="longExplicitValueModification"/>

  <xs:element name="longSubtractModification" type="longSubtractModification"/>

  <xs:element name="longXorModification" type="longXorModification"/>

  <xs:element name="modifiableBigInteger" type="modifiableBigInteger"/>

  <xs:element name="modifiableBoolean" type="modifiableBoolean"/>

  <xs:element name="modifiableByte" type="modifiableByte"/>

  <xs:element name="modifiableByteArray" type="modifiableByteArray"/>

  <xs:element name="modifiableInteger" type="modifiableInteger"/>

  <xs:element name="modifiableLong" type="modifiableLong"/>

  <xs:element name="modifiableString" type="modifiableString"/>

  <xs:element name="name" type="name"/>

  <xs:element name="pair" type="pair"/>

  <xs:element name="point" type="point"/>

  <xs:element name="publicKeyBitString" type="publicKeyBitString"/>

  <xs:element name="relativeDistinguishedName" type="relativeDistinguishedName"/>

  <xs:element name="stringAppendValueModification" type="stringAppendValueModification"/>

  <xs:element name="stringExplicitValueModification" type="stringExplicitValueModification"/>

  <xs:element name="stringPrependValueModification" type="stringPrependValueModification"/>

  <xs:element name="subjectPublicKeyAlgorithmIdentifier" type="subjectPublicKeyAlgorithmIdentifier"/>

  <xs:element name="subjectPublicKeyInfo" type="subjectPublicKeyInfo"/>

  <xs:element name="tbsCertificate" type="tbsCertificate"/>

  <xs:element name="userMappingExtensionMessage" type="userMappingExtensionMessage"/>

  <xs:element name="validity" type="validity"/>

  <xs:element name="x509Certificate" type="x509Certificate"/>

  <xs:element name="x509CertificateConfig" type="x509CertificateConfig"/>

  <xs:element name="x509Explicit" type="x509Explicit"/>

  <xs:complexType name="config">
    <xs:all>
      <xs:element name="respectPeerRecordSizeLimitations" type="xs:boolean" minOccurs="0"/>
      <xs:element name="defaultLayerConfiguration" type="layerConfiguration" minOccurs="0"/>
      <xs:element name="defaultHandshakeSecret" type="xs:string" minOccurs="0"/>
      <xs:element name="defaultExplicitCertificateChain" minOccurs="0">
        <xs:complexType>
          <xs:sequence>
            <xs:element ref="certificateBytes" minOccurs="0" maxOccurs="unbounded"/>
          </xs:sequence>
        </xs:complexType>
      </xs:element>
      <xs:element name="autoAdjustCertificate" type="xs:boolean" minOccurs="0"/>
      <xs:element name="autoAdjustSignatureAndHashAlgorithm" type="xs:boolean" minOccurs="0"/>
      <xs:element name="certificateChainConfig" minOccurs="0">
        <xs:complexType>
          <xs:sequence>
            <xs:element name="certificateConfig" type="x509CertificateConfig" minOccurs="0" maxOccurs="unbounded"/>
          </xs:sequence>
        </xs:complexType>
      </xs:element>
      <xs:element name="outputFilters" minOccurs="0">
        <xs:complexType>
          <xs:sequence>
            <xs:element name="outputFilter" type="filterType" minOccurs="0" maxOccurs="unbounded"/>
          </xs:sequence>
        </xs:complexType>
      </xs:element>
      <xs:element name="applyFiltersInPlace" type="xs:boolean" minOccurs="0"/>
      <xs:element name="filtersKeepUserSettings" type="xs:boolean" minOccurs="0"/>
      <xs:element name="reorderReceivedDtlsRecords" type="xs:boolean" minOccurs="0"/>
      <xs:element name="highestProtocolVersion" type="protocolVersion" minOccurs="0"/>
      <xs:element name="defaultClientConnection" type="outboundConnection" minOccurs="0"/>
      <xs:element name="receiveFinalTcpSocketStateWithTimeout" type="xs:boolean" minOccurs="0"/>
      <xs:element name="retryFailedClientTcpSocketInitialization" type="xs:boolean" minOccurs="0"/>
      <xs:element name="resetClientSourcePort" type="xs:boolean" minOccurs="0"/>
      <xs:element name="defaultServerConnection" type="inboundConnection" minOccurs="0"/>
      <xs:element name="defaultRunningMode" type="runningModeType" minOccurs="0"/>
      <xs:element name="dtlsCookieExchange" type="xs:boolean" minOccurs="0"/>
      <xs:element name="clientAuthentication" type="xs:boolean" minOccurs="0"/>
      <xs:element name="defaultClientSupportedSignatureAndHashAlgorithms" minOccurs="0">
        <xs:complexType>
          <xs:sequence>
            <xs:element name="defaultClientSupportedSignatureAndHashAlgorithm" type="signatureAndHashAlgorithm" minOccurs="0" maxOccurs="unbounded"/>
          </xs:sequence>
        </xs:complexType>
      </xs:element>
      <xs:element name="defaultClientSupportedCertificateSignAlgorithms" minOccurs="0">
        <xs:complexType>
          <xs:sequence>
            <xs:element name="defaultClientSupportedCertificateSignAlgorithms" type="signatureAndHashAlgorithm" minOccurs="0" maxOccurs="unbounded"/>
          </xs:sequence>
        </xs:complexType>
      </xs:element>
      <xs:element name="defaultClientSupportedCipherSuites" minOccurs="0">
        <xs:complexType>
          <xs:sequence>
            <xs:element name="defaultClientSupportedCipherSuite" type="cipherSuite" minOccurs="0" maxOccurs="unbounded"/>
          </xs:sequence>
        </xs:complexType>
      </xs:element>
      <xs:element name="defaultServerSupportedCipherSuites" minOccurs="0">
        <xs:complexType>
          <xs:sequence>
            <xs:element name="defaultServerSupportedCipherSuite" type="cipherSuite" minOccurs="0" maxOccurs="unbounded"/>
          </xs:sequence>
        </xs:complexType>
      </xs:element>
      <xs:element name="defaultServerSupportedSSL2CipherSuites" minOccurs="0">
        <xs:complexType>
          <xs:sequence>
            <xs:element name="defaultServerSupportedSSL2CipherSuite" type="ssl2CipherSuite" minOccurs="0" maxOccurs="unbounded"/>
          </xs:sequence>
        </xs:complexType>
      </xs:element>
      <xs:element name="defaultClientNamedGroups" minOccurs="0">
        <xs:complexType>
          <xs:sequence>
            <xs:element name="defaultClientNamedGroup" type="namedGroup" minOccurs="0" maxOccurs="unbounded"/>
          </xs:sequence>
        </xs:complexType>
      </xs:element>
      <xs:element name="defaultServerNamedGroups" minOccurs="0">
        <xs:complexType>
          <xs:sequence>
            <xs:element name="defaultServerNamedGroup" type="namedGroup" minOccurs="0" maxOccurs="unbounded"/>
          </xs:sequence>
        </xs:complexType>
      </xs:element>
      <xs:element name="supportedVersions" minOccurs="0">
        <xs:complexType>
          <xs:sequence>
            <xs:element name="supportedVersion" type="protocolVersion" minOccurs="0" maxOccurs="unbounded"/>
          </xs:sequence>
        </xs:complexType>
      </xs:element>
      <xs:element name="heartbeatMode" type="heartbeatMode" minOccurs="0"/>
      <xs:element name="defaultAdditionalPadding" type="xs:int" minOccurs="0"/>
      <xs:element name="defaultSniHostnames" minOccurs="0">
        <xs:complexType>
          <xs:sequence>
            <xs:element name="defaultSniHostname" type="serverNamePair" minOccurs="0" maxOccurs="unbounded"/>
          </xs:sequence>
        </xs:complexType>
      </xs:element>
      <xs:element name="defaultSelectedNamedGroup" type="namedGroup" minOccurs="0"/>
      <xs:element name="defaultKeySharePrivateMap" type="mapElementsArray" nillable="true" minOccurs="0"/>
      <xs:element name="defaultClientKeyShareNamedGroups" minOccurs="0">
        <xs:complexType>
          <xs:sequence>
            <xs:element name="defaultClientKeyShareNamedGroup" type="namedGroup" minOccurs="0" maxOccurs="unbounded"/>
          </xs:sequence>
        </xs:complexType>
      </xs:element>
      <xs:element name="defaultClientKeyStoreEntries" minOccurs="0">
        <xs:complexType>
          <xs:sequence>
            <xs:element name="defaultClientKeyStoreEntry" type="keyShareStoreEntry" minOccurs="0" maxOccurs="unbounded"/>
          </xs:sequence>
        </xs:complexType>
      </xs:element>
      <xs:element name="defaultServerKeyShareEntry" type="keyShareStoreEntry" minOccurs="0"/>
      <xs:element name="sniType" type="sniType" minOccurs="0"/>
      <xs:element name="preferredCertRsaKeySize" type="xs:int" minOccurs="0"/>
      <xs:element name="preferredCertDssKeySize" type="xs:int" minOccurs="0"/>
      <xs:element name="defaultKeyUpdateRequestMode" type="keyUpdateRequest" minOccurs="0"/>
      <xs:element name="encryptChangeCipherSpecTls13" type="xs:boolean" minOccurs="0"/>
      <xs:element name="tlsSessionTicket" type="xs:string" minOccurs="0"/>
      <xs:element name="defaultClientRenegotiationInfo" type="xs:string" minOccurs="0"/>
      <xs:element name="defaultServerRenegotiationInfo" type="xs:string" minOccurs="0"/>
      <xs:element name="defaultSignedCertificateTimestamp" type="xs:string" minOccurs="0"/>
      <xs:element name="defaultTokenBindingVersion" type="tokenBindingVersion" minOccurs="0"/>
      <xs:element name="defaultTokenBindingKeyParameters" minOccurs="0">
        <xs:complexType>
          <xs:sequence>
            <xs:element name="defaultTokenBindingKeyParameter" type="tokenBindingKeyParameters" minOccurs="0" maxOccurs="unbounded"/>
          </xs:sequence>
        </xs:complexType>
      </xs:element>
      <xs:element name="certificateStatusRequestExtensionRequestType" type="certificateStatusRequestType" minOccurs="0"/>
      <xs:element name="certificateStatusRequestExtensionResponderIDList" type="xs:string" minOccurs="0"/>
      <xs:element name="certificateStatusRequestExtensionRequestExtension" type="xs:string" minOccurs="0"/>
      <xs:element name="defaultProposedAlpnProtocols" minOccurs="0">
        <xs:complexType>
          <xs:sequence>
            <xs:element name="defaultProposedAlpnProtocol" type="xs:string" minOccurs="0" maxOccurs="unbounded"/>
          </xs:sequence>
        </xs:complexType>
      </xs:element>
      <xs:element name="defaultSelectedAlpnProtocol" type="xs:string" minOccurs="0"/>
      <xs:element name="secureRemotePasswordExtensionIdentifier" type="xs:string" minOccurs="0"/>
      <xs:element name="clientSupportedSrtpProtectionProfiles" minOccurs="0">
        <xs:complexType>
          <xs:sequence>
            <xs:element name="clientSupportedSrtpProtectionProfiles" type="srtpProtectionProfile" minOccurs="0" maxOccurs="unbounded"/>
          </xs:sequence>
        </xs:complexType>
      </xs:element>
      <xs:element name="serverSupportedSrtpProtectionProfiles" minOccurs="0">
        <xs:complexType>
          <xs:sequence>
            <xs:element name="serverSupportedSrtpProtectionProfiles" type="srtpProtectionProfile" minOccurs="0" maxOccurs="unbounded"/>
          </xs:sequence>
        </xs:complexType>
      </xs:element>
      <xs:element name="defaultSelectedSrtpProtectionProfile" type="srtpProtectionProfile" minOccurs="0"/>
      <xs:element name="secureRealTimeTransportProtocolMasterKeyIdentifier" type="xs:string" minOccurs="0"/>
      <xs:element name="userMappingExtensionHintType" type="userMappingExtensionHintType" minOccurs="0"/>
      <xs:element name="certificateTypeDesiredTypes" minOccurs="0">
        <xs:complexType>
          <xs:sequence>
            <xs:element name="certificateTypeDesiredType" type="certificateType" minOccurs="0" maxOccurs="unbounded"/>
          </xs:sequence>
        </xs:complexType>
      </xs:element>
      <xs:element name="clientCertificateTypeDesiredTypes" minOccurs="0">
        <xs:complexType>
          <xs:sequence>
            <xs:element name="clientCertificateTypeDesiredType" type="certificateType" minOccurs="0" maxOccurs="unbounded"/>
          </xs:sequence>
        </xs:complexType>
      </xs:element>
      <xs:element name="serverCertificateTypeDesiredTypes" minOccurs="0">
        <xs:complexType>
          <xs:sequence>
            <xs:element name="serverCertificateTypeDesiredType" type="certificateType" minOccurs="0" maxOccurs="unbounded"/>
          </xs:sequence>
        </xs:complexType>
      </xs:element>
      <xs:element name="clientAuthzExtensionDataFormat" minOccurs="0">
        <xs:complexType>
          <xs:sequence>
            <xs:element name="clientAuthzExtensionDataFormat" type="authzDataFormat" minOccurs="0" maxOccurs="unbounded"/>
          </xs:sequence>
        </xs:complexType>
      </xs:element>
      <xs:element name="certificateTypeExtensionMessageState" type="xs:boolean" minOccurs="0"/>
      <xs:element name="serverAuthzExtensionDataFormat" minOccurs="0">
        <xs:complexType>
          <xs:sequence>
            <xs:element name="serverAuthzExtensionDataFormat" type="authzDataFormat" minOccurs="0" maxOccurs="unbounded"/>
          </xs:sequence>
        </xs:complexType>
      </xs:element>
      <xs:element name="trustedCaIndicationExtensionAuthorities" minOccurs="0">
        <xs:complexType>
          <xs:sequence>
            <xs:element name="trustedCaIndicationExtensionAuthority" type="trustedAuthority" minOccurs="0" maxOccurs="unbounded"/>
          </xs:sequence>
        </xs:complexType>
      </xs:element>
      <xs:element name="clientCertificateTypeExtensionMessageState" type="xs:boolean" minOccurs="0"/>
      <xs:element name="cachedInfoExtensionIsClientState" type="xs:boolean" minOccurs="0"/>
      <xs:element name="cachedObjectList" minOccurs="0">
        <xs:complexType>
          <xs:sequence>
            <xs:element name="cachedObject" type="cachedObject" minOccurs="0" maxOccurs="unbounded"/>
          </xs:sequence>
        </xs:complexType>
      </xs:element>
      <xs:element name="statusRequestV2RequestList" minOccurs="0">
        <xs:complexType>
          <xs:sequence>
            <xs:element name="statusRequestV2Request" type="requestItemV2" minOccurs="0" maxOccurs="unbounded"/>
          </xs:sequence>
        </xs:complexType>
      </xs:element>
      <xs:element name="workflowTraceType" type="workflowTraceType" minOccurs="0"/>
      <xs:element name="serverSendsApplicationData" type="xs:boolean" minOccurs="0"/>
      <xs:element name="addExtensionsInSSL" type="xs:boolean" minOccurs="0"/>
      <xs:element name="addECPointFormatExtension" type="xs:boolean" minOccurs="0"/>
      <xs:element name="addEllipticCurveExtension" type="xs:boolean" minOccurs="0"/>
      <xs:element name="addHeartbeatExtension" type="xs:boolean" minOccurs="0"/>
      <xs:element name="addMaxFragmentLengthExtension" type="xs:boolean" minOccurs="0"/>
      <xs:element name="addRecordSizeLimitExtension" type="xs:boolean" minOccurs="0"/>
      <xs:element name="addServerNameIndicationExtension" type="xs:boolean" minOccurs="0"/>
      <xs:element name="addSignatureAndHashAlgorithmsExtension" type="xs:boolean" minOccurs="0"/>
      <xs:element name="addSignatureAlgorithmsCertExtension" type="xs:boolean" minOccurs="0"/>
      <xs:element name="addSupportedVersionsExtension" type="xs:boolean" minOccurs="0"/>
      <xs:element name="addKeyShareExtension" type="xs:boolean" minOccurs="0"/>
      <xs:element name="addEarlyDataExtension" type="xs:boolean" minOccurs="0"/>
      <xs:element name="defaultMaxEarlyDataSize" type="xs:int" minOccurs="0"/>
      <xs:element name="addEncryptedServerNameIndicationExtension" type="xs:boolean" minOccurs="0"/>
      <xs:element name="addPWDClearExtension" type="xs:boolean" minOccurs="0"/>
      <xs:element name="addPWDProtectExtension" type="xs:boolean" minOccurs="0"/>
      <xs:element name="addPSKKeyExchangeModesExtension" type="xs:boolean" minOccurs="0"/>
      <xs:element name="addPreSharedKeyExtension" type="xs:boolean" minOccurs="0"/>
      <xs:element name="addPaddingExtension" type="xs:boolean" minOccurs="0"/>
      <xs:element name="addExtendedMasterSecretExtension" type="xs:boolean" minOccurs="0"/>
      <xs:element name="addSessionTicketTLSExtension" type="xs:boolean" minOccurs="0"/>
      <xs:element name="addExtendedRandomExtension" type="xs:boolean" minOccurs="0"/>
      <xs:element name="addSignedCertificateTimestampExtension" type="xs:boolean" minOccurs="0"/>
      <xs:element name="addRenegotiationInfoExtension" type="xs:boolean" minOccurs="0"/>
      <xs:element name="addTokenBindingExtension" type="xs:boolean" minOccurs="0"/>
      <xs:element name="addHttpCookie" type="xs:boolean" minOccurs="0"/>
      <xs:element name="defaultHttpCookieName" type="xs:string" minOccurs="0"/>
      <xs:element name="defaultHttpCookieValue" type="xs:string" minOccurs="0"/>
      <xs:element name="addCertificateStatusRequestExtension" type="xs:boolean" minOccurs="0"/>
      <xs:element name="addAlpnExtension" type="xs:boolean" minOccurs="0"/>
      <xs:element name="addSRPExtension" type="xs:boolean" minOccurs="0"/>
      <xs:element name="addSRTPExtension" type="xs:boolean" minOccurs="0"/>
      <xs:element name="addTruncatedHmacExtension" type="xs:boolean" minOccurs="0"/>
      <xs:element name="addUserMappingExtension" type="xs:boolean" minOccurs="0"/>
      <xs:element name="addCertificateTypeExtension" type="xs:boolean" minOccurs="0"/>
      <xs:element name="addClientAuthzExtension" type="xs:boolean" minOccurs="0"/>
      <xs:element name="addServerAuthzExtension" type="xs:boolean" minOccurs="0"/>
      <xs:element name="addClientCertificateTypeExtension" type="xs:boolean" minOccurs="0"/>
      <xs:element name="addServerCertificateTypeExtension" type="xs:boolean" minOccurs="0"/>
      <xs:element name="addEncryptThenMacExtension" type="xs:boolean" minOccurs="0"/>
      <xs:element name="addCachedInfoExtension" type="xs:boolean" minOccurs="0"/>
      <xs:element name="addClientCertificateUrlExtension" type="xs:boolean" minOccurs="0"/>
      <xs:element name="addTrustedCaIndicationExtension" type="xs:boolean" minOccurs="0"/>
      <xs:element name="addCertificateStatusRequestV2Extension" type="xs:boolean" minOccurs="0"/>
      <xs:element name="addCookieExtension" type="xs:boolean" minOccurs="0"/>
      <xs:element name="sendHandshakeMessagesWithinSingleRecord" type="xs:boolean" minOccurs="0"/>
      <xs:element name="defaultConnectionId" type="xs:string" minOccurs="0"/>
      <xs:element name="addConnectionIdExtension" type="xs:boolean" minOccurs="0"/>
      <xs:element name="pskKeyExchangeModes" minOccurs="0">
        <xs:complexType>
          <xs:sequence>
            <xs:element name="pskKeyExchangeMode" type="pskKeyExchangeMode" minOccurs="0" maxOccurs="unbounded"/>
          </xs:sequence>
        </xs:complexType>
      </xs:element>
      <xs:element name="psk" type="xs:string" minOccurs="0"/>
      <xs:element name="clientEarlyTrafficSecret" type="xs:string" minOccurs="0"/>
      <xs:element name="earlySecret" type="xs:string" minOccurs="0"/>
      <xs:element name="earlyDataCipherSuite" type="cipherSuite" minOccurs="0"/>
      <xs:element name="earlyDataPsk" type="xs:string" minOccurs="0"/>
      <xs:element name="defaultPskSets" minOccurs="0">
        <xs:complexType>
          <xs:sequence>
            <xs:element name="defaultPskSet" type="pskSet" minOccurs="0" maxOccurs="unbounded"/>
          </xs:sequence>
        </xs:complexType>
      </xs:element>
      <xs:element name="limitPsksToOne" type="xs:boolean" minOccurs="0"/>
      <xs:element name="preserveMessageRecordRelation" type="xs:boolean" minOccurs="0"/>
      <xs:element name="usePsk" type="xs:boolean" minOccurs="0"/>
      <xs:element name="earlyData" type="xs:string" minOccurs="0"/>
      <xs:element name="distinguishedNames" type="xs:string" minOccurs="0"/>
      <xs:element name="enforceSettings" type="xs:boolean" minOccurs="0"/>
      <xs:element name="receiveMaximumBytes" type="xs:int" minOccurs="0"/>
      <xs:element name="stealthMode" type="xs:boolean" minOccurs="0"/>
      <xs:element name="stopActionsAfterIOException" type="xs:boolean" minOccurs="0"/>
      <xs:element name="stopTraceAfterUnexpected" type="xs:boolean" minOccurs="0"/>
      <xs:element name="messageFactoryActionOptions" minOccurs="0">
        <xs:complexType>
          <xs:sequence>
            <xs:element name="messageFactoryActionOption" type="actionOption" minOccurs="0" maxOccurs="unbounded"/>
          </xs:sequence>
        </xs:complexType>
      </xs:element>
      <xs:element name="defaultServerEphemeralDhGenerator" type="xs:integer" minOccurs="0"/>
      <xs:element name="defaultServerEphemeralDhModulus" type="xs:integer" minOccurs="0"/>
      <xs:element name="defaultServerEphemeralDhPrivateKey" type="xs:integer" minOccurs="0"/>
      <xs:element name="defaultClientEphemeralDhPrivateKey" type="xs:integer" minOccurs="0"/>
      <xs:element name="defaultServerEphemeralDhPublicKey" type="xs:integer" minOccurs="0"/>
      <xs:element name="defaultClientEphemeralDhPublicKey" type="xs:integer" minOccurs="0"/>
      <xs:element name="defaultEcdsaNonce" type="xs:integer" minOccurs="0"/>
      <xs:element name="defaultSelectedGostCurve" type="gostCurve" minOccurs="0"/>
      <xs:element name="defaultApplicationMessageData" type="xs:string" minOccurs="0"/>
      <xs:element name="clientCertificateTypes" minOccurs="0">
        <xs:complexType>
          <xs:sequence>
            <xs:element name="clientCertificateType" type="clientCertificateType" minOccurs="0" maxOccurs="unbounded"/>
          </xs:sequence>
        </xs:complexType>
      </xs:element>
      <xs:element name="heartbeatPayloadLength" type="xs:int" minOccurs="0"/>
      <xs:element name="heartbeatPaddingLength" type="xs:int" minOccurs="0"/>
      <xs:element name="defaultPaddingExtensionBytes" type="xs:string" minOccurs="0"/>
      <xs:element name="dtlsDefaultCookieLength" type="xs:int" minOccurs="0"/>
      <xs:element name="dtlsMaximumFragmentLength" type="xs:int" minOccurs="0"/>
      <xs:element name="workflowExecutorType" type="workflowExecutorType" minOccurs="0"/>
      <xs:element name="flushOnMessageTypeChange" type="xs:boolean" minOccurs="0"/>
      <xs:element name="createFragmentsDynamically" type="xs:boolean" minOccurs="0"/>
      <xs:element name="createRecordsDynamically" type="xs:boolean" minOccurs="0"/>
      <xs:element name="individualTransportPacketsForFragments" type="xs:boolean" minOccurs="0"/>
      <xs:element name="individualTransportPacketCooldown" type="xs:int" minOccurs="0"/>
      <xs:element name="resetWorkflowTracesBeforeSaving" type="xs:boolean" minOccurs="0"/>
      <xs:element name="workflowExecutorShouldOpen" type="xs:boolean" minOccurs="0"/>
      <xs:element name="stopReceivingAfterFatal" type="xs:boolean" minOccurs="0"/>
      <xs:element name="workflowExecutorShouldClose" type="xs:boolean" minOccurs="0"/>
      <xs:element name="stopActionsAfterFatal" type="xs:boolean" minOccurs="0"/>
      <xs:element name="finishWithCloseNotify" type="xs:boolean" minOccurs="0"/>
      <xs:element name="ignoreRetransmittedCcsInDtls" type="xs:boolean" minOccurs="0"/>
      <xs:element name="addRetransmissionsToWorkflowTraceInDtls" type="xs:boolean" minOccurs="0"/>
      <xs:element name="maxDtlsRetransmissions" type="xs:int" minOccurs="0"/>
      <xs:element name="stopActionsAfterWarning" type="xs:boolean" minOccurs="0"/>
      <xs:element name="defaultSelectedCipherSuite" type="cipherSuite" minOccurs="0"/>
      <xs:element name="defaultSelectedServerCertificateType" type="certificateType" minOccurs="0"/>
      <xs:element name="defaultSelectedClientCertificateType" type="certificateType" minOccurs="0"/>
      <xs:element name="defaultSSL2CipherSuite" type="ssl2CipherSuite" minOccurs="0"/>
      <xs:element name="defaultServerSupportedPointFormats" minOccurs="0">
        <xs:complexType>
          <xs:sequence>
            <xs:element name="defaultServerSupportedPointFormat" type="ecPointFormat" minOccurs="0" maxOccurs="unbounded"/>
          </xs:sequence>
        </xs:complexType>
      </xs:element>
      <xs:element name="defaultClientSupportedPointFormats" minOccurs="0">
        <xs:complexType>
          <xs:sequence>
            <xs:element name="defaultClientSupportedPointFormat" type="ecPointFormat" minOccurs="0" maxOccurs="unbounded"/>
          </xs:sequence>
        </xs:complexType>
      </xs:element>
      <xs:element name="defaultServerSupportedSignatureAndHashAlgorithms" minOccurs="0">
        <xs:complexType>
          <xs:sequence>
            <xs:element name="defaultServerSupportedSignatureAndHashAlgorithm" type="signatureAndHashAlgorithm" minOccurs="0" maxOccurs="unbounded"/>
          </xs:sequence>
        </xs:complexType>
      </xs:element>
      <xs:element name="defaultServerSupportedCertificateSignAlgorithms" minOccurs="0">
        <xs:complexType>
          <xs:sequence>
            <xs:element name="defaultServerSupportedCertificateSignAlgorithms" type="signatureAndHashAlgorithm" minOccurs="0" maxOccurs="unbounded"/>
          </xs:sequence>
        </xs:complexType>
      </xs:element>
      <xs:element name="defaultSelectedSignatureAndHashAlgorithm" type="signatureAndHashAlgorithm" minOccurs="0"/>
      <xs:element name="defaultSelectedSignatureAlgorithmCert" type="signatureAndHashAlgorithm" minOccurs="0"/>
      <xs:element name="defaultLastRecordProtocolVersion" type="protocolVersion" minOccurs="0"/>
      <xs:element name="defaultSelectedProtocolVersion" type="protocolVersion" minOccurs="0"/>
      <xs:element name="defaultHighestClientProtocolVersion" type="protocolVersion" minOccurs="0"/>
      <xs:element name="defaultMaxFragmentLength" type="maxFragmentLength" minOccurs="0"/>
      <xs:element name="defaultAssumedMaxReceiveLimit" type="xs:int" minOccurs="0"/>
      <xs:element name="defaultMaxRecordData" type="xs:int" minOccurs="0"/>
      <xs:element name="inboundRecordSizeLimit" type="xs:int" minOccurs="0"/>
      <xs:element name="defaultHeartbeatMode" type="heartbeatMode" minOccurs="0"/>
      <xs:element name="defaultClientSupportedCompressionMethods" minOccurs="0">
        <xs:complexType>
          <xs:sequence>
            <xs:element name="defaultClientSupportedCompressionMethod" type="compressionMethod" minOccurs="0" maxOccurs="unbounded"/>
          </xs:sequence>
        </xs:complexType>
      </xs:element>
      <xs:element name="defaultServerSupportedCompressionMethods" minOccurs="0">
        <xs:complexType>
          <xs:sequence>
            <xs:element name="defaultServerSupportedCompressionMethod" type="compressionMethod" minOccurs="0" maxOccurs="unbounded"/>
          </xs:sequence>
        </xs:complexType>
      </xs:element>
      <xs:element name="defaultMasterSecret" type="xs:string" minOccurs="0"/>
      <xs:element name="defaultPreMasterSecret" type="xs:string" minOccurs="0"/>
      <xs:element name="defaultClientExtendedRandom" type="xs:string" minOccurs="0"/>
      <xs:element name="defaultServerExtendedRandom" type="xs:string" minOccurs="0"/>
      <xs:element name="defaultClientRandom" type="xs:string" minOccurs="0"/>
      <xs:element name="defaultServerRandom" type="xs:string" minOccurs="0"/>
      <xs:element name="defaultClientSessionId" type="xs:string" minOccurs="0"/>
      <xs:element name="defaultClientTicketResumptionSessionId" type="xs:string" minOccurs="0"/>
      <xs:element name="defaultServerSessionId" type="xs:string" minOccurs="0"/>
      <xs:element name="defaultSelectedCompressionMethod" type="compressionMethod" minOccurs="0"/>
      <xs:element name="dtlsDefaultCookie" type="xs:string" minOccurs="0"/>
      <xs:element name="defaultExtensionCookie" type="xs:string" minOccurs="0"/>
      <xs:element name="defaultCertificateRequestContext" type="xs:string" minOccurs="0"/>
      <xs:element name="defaultPRFAlgorithm" type="prfAlgorithm" minOccurs="0"/>
      <xs:element name="defaultAlertDescription" type="alertDescription" minOccurs="0"/>
      <xs:element name="defaultAlertLevel" type="alertLevel" minOccurs="0"/>
      <xs:element name="defaultEcCertificateCurve" type="namedGroup" minOccurs="0"/>
      <xs:element name="defaultClientEphemeralEcPublicKey" type="point" minOccurs="0"/>
      <xs:element name="defaultServerEphemeralEcPublicKey" type="point" minOccurs="0"/>
      <xs:element name="defaultServerEphemeralEcPrivateKey" type="xs:integer" minOccurs="0"/>
      <xs:element name="defaultClientEphemeralEcPrivateKey" type="xs:integer" minOccurs="0"/>
      <xs:element name="defaultServerEphemeralRsaExportModulus" type="xs:integer" minOccurs="0"/>
      <xs:element name="defaultServerEphemeralRsaExportPublicKey" type="xs:integer" minOccurs="0"/>
      <xs:element name="defaultServerEphemeralRsaExportPrivateKey" type="xs:integer" minOccurs="0"/>
      <xs:element name="defaultPSKKey" type="xs:string" minOccurs="0"/>
      <xs:element name="defaultPSKIdentity" type="xs:string" minOccurs="0"/>
      <xs:element name="defaultPSKIdentityHint" type="xs:string" minOccurs="0"/>
      <xs:element name="defaultSRPModulus" type="xs:integer" minOccurs="0"/>
      <xs:element name="defaultSRPGenerator" type="xs:integer" minOccurs="0"/>
      <xs:element name="defaultSRPServerPrivateKey" type="xs:integer" minOccurs="0"/>
      <xs:element name="defaultSRPClientPrivateKey" type="xs:integer" minOccurs="0"/>
      <xs:element name="defaultSRPServerPublicKey" type="xs:integer" minOccurs="0"/>
      <xs:element name="defaultSRPClientPublicKey" type="xs:integer" minOccurs="0"/>
      <xs:element name="defaultSRPServerSalt" type="xs:string" minOccurs="0"/>
      <xs:element name="defaultSRPIdentity" type="xs:string" minOccurs="0"/>
      <xs:element name="defaultSRPPassword" type="xs:string" minOccurs="0"/>
      <xs:element name="defaultClientHandshakeTrafficSecret" type="xs:string" minOccurs="0"/>
      <xs:element name="defaultServerHandshakeTrafficSecret" type="xs:string" minOccurs="0"/>
      <xs:element name="defaultClientApplicationTrafficSecret" type="xs:string" minOccurs="0"/>
      <xs:element name="defaultServerApplicationTrafficSecret" type="xs:string" minOccurs="0"/>
      <xs:element name="defaultServerExphemeralRsaExportModulus" type="xs:integer" minOccurs="0"/>
      <xs:element name="defaultServerEphemeralDhExportGenerator" type="xs:integer" minOccurs="0"/>
      <xs:element name="defaultServerEphemeralDhExportModulus" type="xs:integer" minOccurs="0"/>
      <xs:element name="defaultServerEphemeralDhExportPublicKey" type="xs:integer" minOccurs="0"/>
      <xs:element name="defaultServerEphemeralDhExportPrivateKey" type="xs:integer" minOccurs="0"/>
      <xs:element name="defaultTokenBindingType" type="tokenBindingType" minOccurs="0"/>
      <xs:element name="defaultTokenBindingECPublicKey" type="point" minOccurs="0"/>
      <xs:element name="defaultTokenBindingRsaPublicKey" type="xs:integer" minOccurs="0"/>
      <xs:element name="defaultTokenBindingRsaPrivateKey" type="xs:integer" minOccurs="0"/>
      <xs:element name="defaultTokenBindingEcPrivateKey" type="xs:integer" minOccurs="0"/>
      <xs:element name="defaultTokenBindingRsaModulus" type="xs:integer" minOccurs="0"/>
      <xs:element name="useFreshRandom" type="xs:boolean" minOccurs="0"/>
      <xs:element name="chooserType" type="chooserType" minOccurs="0"/>
      <xs:element name="useAllProvidedDtlsFragments" type="xs:boolean" minOccurs="0"/>
      <xs:element name="useAllProvidedRecords" type="xs:boolean" minOccurs="0"/>
      <xs:element name="defaultHttpsLocationPath" type="xs:string" minOccurs="0"/>
      <xs:element name="defaultHttpsRequestPath" type="xs:string" minOccurs="0"/>
      <xs:element name="starttlsType" type="starttlsType" minOccurs="0"/>
      <xs:element name="overrideSessionIdForTickets" type="xs:boolean" minOccurs="0"/>
      <xs:element name="sessionTicketLifetimeHint" type="xs:long" minOccurs="0"/>
      <xs:element name="sessionTicketEncryptionKey" type="xs:string" minOccurs="0"/>
      <xs:element name="sessionTicketKeyHMAC" type="xs:string" minOccurs="0"/>
      <xs:element name="sessionTicketKeyName" type="xs:string" minOccurs="0"/>
      <xs:element name="sessionTicketCipherAlgorithm" type="cipherAlgorithm" minOccurs="0"/>
      <xs:element name="sessionTicketMacAlgorithm" type="macAlgorithm" minOccurs="0"/>
      <xs:element name="defaultSessionTicketAgeAdd" type="xs:string" minOccurs="0"/>
      <xs:element name="defaultSessionTicketNonce" type="xs:string" minOccurs="0"/>
      <xs:element name="defaultSessionTicketIdentity" type="xs:string" minOccurs="0"/>
      <xs:element name="defaultLastClientHello" type="xs:string" minOccurs="0"/>
      <xs:element name="clientAuthenticationType" type="clientAuthenticationType" minOccurs="0"/>
      <xs:element name="tls13BackwardsCompatibilityMode" type="xs:boolean" minOccurs="0"/>
      <xs:element name="defaultClientPWDUsername" type="xs:string" minOccurs="0"/>
      <xs:element name="defaultPWDProtectGroup" type="namedGroup" minOccurs="0"/>
      <xs:element name="defaultServerPWDProtectPublicKey" type="point" minOccurs="0"/>
      <xs:element name="defaultServerPWDProtectPrivateKey" type="xs:integer" minOccurs="0"/>
      <xs:element name="defaultServerPWDProtectRandomSecret" type="xs:integer" minOccurs="0"/>
      <xs:element name="defaultPWDPassword" type="xs:string" minOccurs="0"/>
      <xs:element name="defaultPWDIterations" type="xs:int" minOccurs="0"/>
      <xs:element name="defaultServerPWDPrivate" type="xs:string" minOccurs="0"/>
      <xs:element name="defaultServerPWDMask" type="xs:string" minOccurs="0"/>
      <xs:element name="defaultClientPWDPrivate" type="xs:string" minOccurs="0"/>
      <xs:element name="defaultClientPWDMask" type="xs:string" minOccurs="0"/>
      <xs:element name="defaultServerPWDSalt" type="xs:string" minOccurs="0"/>
      <xs:element name="defaultSelectedPointFormat" type="ecPointFormat" minOccurs="0"/>
      <xs:element name="defaultDnsServer" type="xs:string" minOccurs="0"/>
      <xs:element name="defaultEsniClientPrivateKey" type="xs:integer" minOccurs="0"/>
      <xs:element name="clientSupportedEsniCipherSuites" minOccurs="0">
        <xs:complexType>
          <xs:sequence>
            <xs:element name="clientSupportedEsniCipherSuite" type="cipherSuite" minOccurs="0" maxOccurs="unbounded"/>
          </xs:sequence>
        </xs:complexType>
      </xs:element>
      <xs:element name="clientSupportedEsniNamedGroups" minOccurs="0">
        <xs:complexType>
          <xs:sequence>
            <xs:element name="clientSupportedEsniNamedGroup" type="namedGroup" minOccurs="0" maxOccurs="unbounded"/>
          </xs:sequence>
        </xs:complexType>
      </xs:element>
      <xs:element name="esniServerKeyPairs" minOccurs="0">
        <xs:complexType>
          <xs:sequence>
            <xs:element name="esniServerKeyPair" type="keyShareEntry" minOccurs="0" maxOccurs="unbounded"/>
          </xs:sequence>
        </xs:complexType>
      </xs:element>
      <xs:element name="defaultEsniClientNonce" type="xs:string" minOccurs="0"/>
      <xs:element name="defaultEsniServerNonce" type="xs:string" minOccurs="0"/>
      <xs:element name="defaultEsniRecordBytes" type="xs:string" minOccurs="0"/>
      <xs:element name="defaultEsniRecordVersion" type="esniDnsKeyRecordVersion" minOccurs="0"/>
      <xs:element name="defaultEsniRecordChecksum" type="xs:string" minOccurs="0"/>
      <xs:element name="defaultEsniServerKeyShareEntries" minOccurs="0">
        <xs:complexType>
          <xs:sequence>
            <xs:element name="defaultEsniServerKeyShareEntry" type="keyShareStoreEntry" minOccurs="0" maxOccurs="unbounded"/>
          </xs:sequence>
        </xs:complexType>
      </xs:element>
      <xs:element name="defaultEsniServerCipherSuites" minOccurs="0">
        <xs:complexType>
          <xs:sequence>
            <xs:element name="defaultEsniServerCipherSuite" type="cipherSuite" minOccurs="0" maxOccurs="unbounded"/>
          </xs:sequence>
        </xs:complexType>
      </xs:element>
      <xs:element name="defaultEsniPaddedLength" type="xs:int" minOccurs="0"/>
      <xs:element name="defaultEsniNotBefore" type="xs:long" minOccurs="0"/>
      <xs:element name="defaultEsniNotAfter" type="xs:long" minOccurs="0"/>
      <xs:element name="defaultEsniExtensions" minOccurs="0">
        <xs:complexType>
          <xs:sequence>
            <xs:element name="defaultEsniExtension" type="extensionType" minOccurs="0" maxOccurs="unbounded"/>
          </xs:sequence>
        </xs:complexType>
      </xs:element>
      <xs:element name="defaultEchClientPrivateKey" type="xs:integer" minOccurs="0"/>
      <xs:element name="defaultEchServerPrivateKey" type="xs:integer" minOccurs="0"/>
      <xs:element name="defaultEchConfig" type="echConfig" minOccurs="0"/>
      <xs:element name="addEncryptedClientHelloExtension" type="xs:boolean" minOccurs="0"/>
      <xs:element name="defaultMaxEchAlpnPadding" type="xs:int" minOccurs="0"/>
      <xs:element name="acceptOnlyFittingDtlsFragments" type="xs:boolean" minOccurs="0"/>
      <xs:element name="acceptContentRewritingDtlsFragments" type="xs:boolean" minOccurs="0"/>
      <xs:element name="writeKeylogFile" type="xs:boolean" minOccurs="0"/>
      <xs:element name="keylogFilePath" type="xs:string" minOccurs="0"/>
    </xs:all>
  </xs:complexType>

  <xs:complexType name="certificateBytes">
    <xs:sequence>
      <xs:element name="bytes" type="xs:string" minOccurs="0"/>
    </xs:sequence>
  </xs:complexType>

  <xs:complexType name="x509CertificateConfig">
    <xs:sequence>
      <xs:element name="signatureAlgorithm" type="x509SignatureAlgorithm" minOccurs="0"/>
      <xs:element name="version" type="x509Version" minOccurs="0"/>
      <xs:element name="serialNumber" type="xs:integer" minOccurs="0"/>
      <xs:element name="defaultIssuer" minOccurs="0">
        <xs:complexType>
          <xs:sequence>
            <xs:element name="attributeField" type="pair" minOccurs="0" maxOccurs="unbounded"/>
          </xs:sequence>
        </xs:complexType>
      </xs:element>
      <xs:element name="subject" minOccurs="0">
        <xs:complexType>
          <xs:sequence>
            <xs:element name="attributeField" type="pair" minOccurs="0" maxOccurs="unbounded"/>
          </xs:sequence>
        </xs:complexType>
      </xs:element>
      <xs:element name="notBefore" type="dateTime" minOccurs="0"/>
      <xs:element name="notBeforeAccurracy" type="timeAccurracy" minOccurs="0"/>
      <xs:element name="defaultNotBeforeEncoding" type="validityEncoding" minOccurs="0"/>
      <xs:element name="notAfter" type="dateTime" minOccurs="0"/>
      <xs:element name="notAfterAccurracy" type="timeAccurracy" minOccurs="0"/>
      <xs:element name="defaultNotAfterEncoding" type="validityEncoding" minOccurs="0"/>
      <xs:element name="timezoneOffsetInMinutes" type="xs:int"/>
      <xs:element name="defaultIssuerUniqueId" type="xs:string" minOccurs="0"/>
      <xs:element name="subjectUniqueId" type="xs:string" minOccurs="0"/>
      <xs:element name="includeIssuerUniqueId" type="xs:boolean"/>
      <xs:element name="includeSubjectUniqueId" type="xs:boolean"/>
      <xs:element name="includeExtensions" type="xs:boolean"/>
      <xs:element name="publicKeyType" type="x509PublicKeyType" minOccurs="0"/>
      <xs:element name="defaultIssuerPublicKeyType" type="x509PublicKeyType" minOccurs="0"/>
      <xs:element name="rsaModulus" type="xs:integer" minOccurs="0"/>
      <xs:element name="defaultIssuerRsaModulus" type="xs:integer" minOccurs="0"/>
      <xs:element name="rsaPrivateKey" type="xs:integer" minOccurs="0"/>
      <xs:element name="rsaPublicKey" type="xs:integer" minOccurs="0"/>
      <xs:element name="defaultIssuerRsaPublicKey" type="xs:integer" minOccurs="0"/>
      <xs:element name="dsaPublicKeyY" type="xs:integer" minOccurs="0"/>
      <xs:element name="defaultIssuerDsaPublicKeyY" type="xs:integer" minOccurs="0"/>
      <xs:element name="dsaPrivateKey" type="xs:integer" minOccurs="0"/>
      <xs:element name="ecPrivateKey" type="xs:integer" minOccurs="0"/>
      <xs:element name="ecPublicKey" type="point" minOccurs="0"/>
      <xs:element name="dhPublicKey" type="xs:integer" minOccurs="0"/>
      <xs:element name="dhPrivateKey" type="xs:integer" minOccurs="0"/>
      <xs:element name="dhModulus" type="xs:integer" minOccurs="0"/>
      <xs:element name="dhGenerator" type="xs:integer" minOccurs="0"/>
      <xs:element name="dsaPrimeP" type="xs:integer" minOccurs="0"/>
      <xs:element name="dsaPrimeQ" type="xs:integer" minOccurs="0"/>
      <xs:element name="dsaGenerator" type="xs:integer" minOccurs="0"/>
      <xs:element name="defaultIssuerRsaPrivateKey" type="xs:integer" minOccurs="0"/>
      <xs:element name="defaultIssuerDsaPrivateKey" type="xs:integer" minOccurs="0"/>
      <xs:element name="defaultIssuerEcPrivateKey" type="xs:integer" minOccurs="0"/>
      <xs:element name="includeDhValidationParameters" type="xs:boolean" minOccurs="0"/>
      <xs:element name="defaultSubjectNamedCurve" type="x509NamedCurve" minOccurs="0"/>
      <xs:element name="dhValidationParameterPgenCounter" type="xs:integer" minOccurs="0"/>
      <xs:element name="dhValidationParameterSeed" type="xs:base64Binary" minOccurs="0"/>
    </xs:sequence>
  </xs:complexType>

  <xs:complexType name="pair">
    <xs:sequence>
      <xs:element name="leftElement" type="xs:anyType" minOccurs="0"/>
      <xs:element name="rightElement" type="xs:anyType" minOccurs="0"/>
    </xs:sequence>
  </xs:complexType>

  <xs:complexType name="dateTime" final="extension restriction">
    <xs:complexContent>
      <xs:extension base="baseDateTime">
        <xs:sequence/>
      </xs:extension>
    </xs:complexContent>
  </xs:complexType>

  <xs:complexType name="baseDateTime" abstract="true">
    <xs:complexContent>
      <xs:extension base="abstractDateTime">
        <xs:sequence/>
      </xs:extension>
    </xs:complexContent>
  </xs:complexType>

  <xs:complexType name="abstractDateTime" abstract="true">
    <xs:complexContent>
      <xs:extension base="abstractInstant">
        <xs:sequence/>
      </xs:extension>
    </xs:complexContent>
  </xs:complexType>

  <xs:complexType name="abstractInstant" abstract="true">
    <xs:sequence/>
  </xs:complexType>

  <xs:complexType name="point">
    <xs:sequence>
      <xs:choice minOccurs="0">
        <xs:element name="xFieldElementF2m" type="fieldElementF2M"/>
        <xs:element name="xFieldElementFp" type="fieldElementFp"/>
      </xs:choice>
      <xs:choice minOccurs="0">
        <xs:element name="yFieldElementF2m" type="fieldElementF2M"/>
        <xs:element name="yFieldElementFp" type="fieldElementFp"/>
      </xs:choice>
      <xs:element name="infinity" type="xs:boolean"/>
    </xs:sequence>
  </xs:complexType>

  <xs:complexType name="fieldElementF2M">
    <xs:complexContent>
      <xs:extension base="fieldElement">
        <xs:sequence/>
      </xs:extension>
    </xs:complexContent>
  </xs:complexType>

  <xs:complexType name="fieldElement" abstract="true">
    <xs:sequence>
      <xs:element name="data" type="xs:integer" minOccurs="0"/>
      <xs:element name="modulus" type="xs:integer" minOccurs="0"/>
    </xs:sequence>
  </xs:complexType>

  <xs:complexType name="fieldElementFp">
    <xs:complexContent>
      <xs:extension base="fieldElement">
        <xs:sequence/>
      </xs:extension>
    </xs:complexContent>
  </xs:complexType>

  <xs:complexType name="outboundConnection">
    <xs:complexContent>
      <xs:extension base="aliasedConnection">
        <xs:sequence/>
      </xs:extension>
    </xs:complexContent>
  </xs:complexType>

  <xs:complexType name="aliasedConnection" abstract="true">
    <xs:sequence>
      <xs:element name="alias" type="xs:string" minOccurs="0"/>
      <xs:element name="ip" type="xs:string" minOccurs="0"/>
      <xs:element name="port" type="xs:int" minOccurs="0"/>
      <xs:element name="hostname" type="xs:string" minOccurs="0"/>
      <xs:element name="proxyDataPort" type="xs:int" minOccurs="0"/>
      <xs:element name="proxyDataHostname" type="xs:string" minOccurs="0"/>
      <xs:element name="proxyControlPort" type="xs:int" minOccurs="0"/>
      <xs:element name="proxyControlHostname" type="xs:string" minOccurs="0"/>
      <xs:element name="timeout" type="xs:int" minOccurs="0"/>
      <xs:element name="firstTimeout" type="xs:int" minOccurs="0"/>
      <xs:element name="connectionTimeout" type="xs:int" minOccurs="0"/>
      <xs:element name="transportHandlerType" type="transportHandlerType" minOccurs="0"/>
      <xs:element name="sourcePort" type="xs:int" minOccurs="0"/>
    </xs:sequence>
  </xs:complexType>

  <xs:complexType name="inboundConnection">
    <xs:complexContent>
      <xs:extension base="aliasedConnection">
        <xs:sequence/>
      </xs:extension>
    </xs:complexContent>
  </xs:complexType>

  <xs:complexType name="serverNamePair">
    <xs:complexContent>
      <xs:extension base="modifiableVariableHolder">
        <xs:sequence>
          <xs:element name="serverName" type="modifiableByteArray" minOccurs="0"/>
          <xs:element name="serverNameConfig" type="xs:base64Binary" minOccurs="0"/>
          <xs:element name="serverNameLength" type="modifiableInteger" minOccurs="0"/>
          <xs:element name="serverNameType" type="modifiableByte" minOccurs="0"/>
          <xs:element name="serverNameTypeConfig" type="xs:byte"/>
        </xs:sequence>
      </xs:extension>
    </xs:complexContent>
  </xs:complexType>

  <xs:complexType name="modifiableVariableHolder" abstract="true">
    <xs:sequence/>
  </xs:complexType>

  <xs:complexType name="modifiableByteArray">
    <xs:sequence>
      <xs:choice minOccurs="0">
        <xs:element name="BigIntegerXorModification" type="bigIntegerXorModification"/>
        <xs:element name="BigIntegerSubtractModification" type="bigIntegerSubtractModification"/>
        <xs:element name="BigIntegerShiftRightModification" type="bigIntegerShiftRightModification"/>
        <xs:element name="BigIntegerShiftLeftModification" type="bigIntegerShiftLeftModification"/>
        <xs:element name="BigIntegerExplicitValueModification" type="bigIntegerExplicitValueModification"/>
        <xs:element name="BigIntegerAddModification" type="bigIntegerAddModification"/>
        <xs:element name="BigIntegerInteractiveModification" type="bigIntegerInteractiveModification"/>
        <xs:element name="BigIntegerMultiplyModification" type="bigIntegerMultiplyModification"/>
        <xs:element name="BooleanToggleModification" type="booleanToggleModification"/>
        <xs:element name="BooleanExplicitValueModification" type="booleanExplicitValueModification"/>
        <xs:element name="ByteArrayXorModification" type="byteArrayXorModification"/>
        <xs:element name="ByteArrayShuffleModification" type="byteArrayShuffleModification"/>
        <xs:element name="ByteArrayPayloadModification" type="byteArrayPayloadModification"/>
        <xs:element name="ByteArrayInsertModification" type="byteArrayInsertModification"/>
        <xs:element name="ByteArrayExplicitValueModification" type="byteArrayExplicitValueModification"/>
        <xs:element name="ByteArrayDuplicateModification" type="byteArrayDuplicateModification"/>
        <xs:element name="ByteArrayDeleteModification" type="byteArrayDeleteModification"/>
        <xs:element name="IntegerXorModification" type="integerXorModification"/>
        <xs:element name="IntegerSubtractModification" type="integerSubtractModification"/>
        <xs:element name="IntegerShiftRightModification" type="integerShiftRightModification"/>
        <xs:element name="IntegerShiftLeftModification" type="integerShiftLeftModification"/>
        <xs:element name="IntegerExplicitValueModification" type="integerExplicitValueModification"/>
        <xs:element name="IntegerAddModification" type="integerAddModification"/>
        <xs:element name="LongXorModification" type="longXorModification"/>
        <xs:element name="LongSubtractModification" type="longSubtractModification"/>
        <xs:element name="LongExplicitValueModification" type="longExplicitValueModification"/>
        <xs:element name="LongAddModification" type="longAddModification"/>
        <xs:element name="ByteXorModification" type="byteXorModification"/>
        <xs:element name="ByteSubtractModification" type="byteSubtractModification"/>
        <xs:element name="ByteAddModification" type="byteAddModification"/>
        <xs:element name="ByteExplicitValueModification" type="byteExplicitValueModification"/>
        <xs:element name="StringPrependValueModification" type="stringPrependValueModification"/>
        <xs:element name="StringAppendValueModification" type="stringAppendValueModification"/>
        <xs:element name="StringExplicitValueModification" type="stringExplicitValueModification"/>
      </xs:choice>
      <xs:element name="assertEquals" type="xs:string" minOccurs="0"/>
      <xs:element name="originalValue" type="xs:string" minOccurs="0"/>
    </xs:sequence>
  </xs:complexType>

  <xs:complexType name="bigIntegerXorModification">
    <xs:sequence>
      <xs:element name="xor" type="xs:integer" minOccurs="0"/>
      <xs:element name="AccessModificationFilter" type="accessModificationFilter" minOccurs="0"/>
    </xs:sequence>
  </xs:complexType>

  <xs:complexType name="accessModificationFilter">
    <xs:complexContent>
      <xs:extension base="modificationFilter">
        <xs:sequence>
          <xs:element name="accessCounter" type="xs:int"/>
          <xs:element name="accessNumbers" type="xs:int" nillable="true" minOccurs="0" maxOccurs="unbounded"/>
        </xs:sequence>
      </xs:extension>
    </xs:complexContent>
  </xs:complexType>

  <xs:complexType name="modificationFilter" abstract="true">
    <xs:sequence/>
  </xs:complexType>

  <xs:complexType name="bigIntegerSubtractModification">
    <xs:sequence>
      <xs:element name="subtrahend" type="xs:integer" minOccurs="0"/>
      <xs:element name="AccessModificationFilter" type="accessModificationFilter" minOccurs="0"/>
    </xs:sequence>
  </xs:complexType>

  <xs:complexType name="bigIntegerShiftRightModification">
    <xs:sequence>
      <xs:element name="shift" type="xs:int"/>
      <xs:element name="AccessModificationFilter" type="accessModificationFilter" minOccurs="0"/>
    </xs:sequence>
  </xs:complexType>

  <xs:complexType name="bigIntegerShiftLeftModification">
    <xs:sequence>
      <xs:element name="shift" type="xs:int"/>
      <xs:element name="AccessModificationFilter" type="accessModificationFilter" minOccurs="0"/>
    </xs:sequence>
  </xs:complexType>

  <xs:complexType name="bigIntegerExplicitValueModification">
    <xs:sequence>
      <xs:element name="explicitValue" type="xs:integer" minOccurs="0"/>
      <xs:element name="AccessModificationFilter" type="accessModificationFilter" minOccurs="0"/>
    </xs:sequence>
  </xs:complexType>

  <xs:complexType name="bigIntegerAddModification">
    <xs:sequence>
      <xs:element name="summand" type="xs:integer" minOccurs="0"/>
      <xs:element name="AccessModificationFilter" type="accessModificationFilter" minOccurs="0"/>
    </xs:sequence>
  </xs:complexType>

  <xs:complexType name="bigIntegerInteractiveModification">
    <xs:sequence>
      <xs:element name="AccessModificationFilter" type="accessModificationFilter" minOccurs="0"/>
    </xs:sequence>
  </xs:complexType>

  <xs:complexType name="bigIntegerMultiplyModification">
    <xs:sequence>
      <xs:element name="factor" type="xs:integer" minOccurs="0"/>
      <xs:element name="AccessModificationFilter" type="accessModificationFilter" minOccurs="0"/>
    </xs:sequence>
  </xs:complexType>

  <xs:complexType name="booleanToggleModification">
    <xs:sequence>
      <xs:element name="AccessModificationFilter" type="accessModificationFilter" minOccurs="0"/>
    </xs:sequence>
  </xs:complexType>

  <xs:complexType name="booleanExplicitValueModification">
    <xs:sequence>
      <xs:element name="explicitValue" type="xs:boolean"/>
      <xs:element name="AccessModificationFilter" type="accessModificationFilter" minOccurs="0"/>
    </xs:sequence>
  </xs:complexType>

  <xs:complexType name="byteArrayXorModification">
    <xs:sequence>
      <xs:element name="xor" type="xs:string" minOccurs="0"/>
      <xs:element name="startPosition" type="xs:int"/>
      <xs:element name="AccessModificationFilter" type="accessModificationFilter" minOccurs="0"/>
    </xs:sequence>
  </xs:complexType>

  <xs:complexType name="byteArrayShuffleModification">
    <xs:sequence>
      <xs:element name="shuffle" type="xs:string" minOccurs="0"/>
      <xs:element name="AccessModificationFilter" type="accessModificationFilter" minOccurs="0"/>
    </xs:sequence>
  </xs:complexType>

  <xs:complexType name="byteArrayPayloadModification">
    <xs:sequence>
      <xs:element name="prependPayload" type="xs:string" minOccurs="0"/>
      <xs:element name="payload" type="xs:string" minOccurs="0"/>
      <xs:element name="appendPayload" type="xs:string" minOccurs="0"/>
      <xs:element name="insert" type="xs:boolean"/>
      <xs:element name="insertPosition" type="xs:int"/>
      <xs:element name="AccessModificationFilter" type="accessModificationFilter" minOccurs="0"/>
    </xs:sequence>
  </xs:complexType>

  <xs:complexType name="byteArrayInsertModification">
    <xs:sequence>
      <xs:element name="bytesToInsert" type="xs:string" minOccurs="0"/>
      <xs:element name="startPosition" type="xs:int"/>
      <xs:element name="AccessModificationFilter" type="accessModificationFilter" minOccurs="0"/>
    </xs:sequence>
  </xs:complexType>

  <xs:complexType name="byteArrayExplicitValueModification">
    <xs:sequence>
      <xs:element name="explicitValue" type="xs:string" minOccurs="0"/>
      <xs:element name="AccessModificationFilter" type="accessModificationFilter" minOccurs="0"/>
    </xs:sequence>
  </xs:complexType>

  <xs:complexType name="byteArrayDuplicateModification">
    <xs:sequence>
      <xs:element name="AccessModificationFilter" type="accessModificationFilter" minOccurs="0"/>
    </xs:sequence>
  </xs:complexType>

  <xs:complexType name="byteArrayDeleteModification">
    <xs:sequence>
      <xs:element name="count" type="xs:int"/>
      <xs:element name="startPosition" type="xs:int"/>
      <xs:element name="AccessModificationFilter" type="accessModificationFilter" minOccurs="0"/>
    </xs:sequence>
  </xs:complexType>

  <xs:complexType name="integerXorModification">
    <xs:sequence>
      <xs:element name="xor" type="xs:int" minOccurs="0"/>
      <xs:element name="AccessModificationFilter" type="accessModificationFilter" minOccurs="0"/>
    </xs:sequence>
  </xs:complexType>

  <xs:complexType name="integerSubtractModification">
    <xs:sequence>
      <xs:element name="subtrahend" type="xs:int" minOccurs="0"/>
      <xs:element name="AccessModificationFilter" type="accessModificationFilter" minOccurs="0"/>
    </xs:sequence>
  </xs:complexType>

  <xs:complexType name="integerShiftRightModification">
    <xs:sequence>
      <xs:element name="shift" type="xs:int"/>
      <xs:element name="AccessModificationFilter" type="accessModificationFilter" minOccurs="0"/>
    </xs:sequence>
  </xs:complexType>

  <xs:complexType name="integerShiftLeftModification">
    <xs:sequence>
      <xs:element name="shift" type="xs:int"/>
      <xs:element name="AccessModificationFilter" type="accessModificationFilter" minOccurs="0"/>
    </xs:sequence>
  </xs:complexType>

  <xs:complexType name="integerExplicitValueModification">
    <xs:sequence>
      <xs:element name="explicitValue" type="xs:int" minOccurs="0"/>
      <xs:element name="AccessModificationFilter" type="accessModificationFilter" minOccurs="0"/>
    </xs:sequence>
  </xs:complexType>

  <xs:complexType name="integerAddModification">
    <xs:sequence>
      <xs:element name="summand" type="xs:int" minOccurs="0"/>
      <xs:element name="AccessModificationFilter" type="accessModificationFilter" minOccurs="0"/>
    </xs:sequence>
  </xs:complexType>

  <xs:complexType name="longXorModification">
    <xs:sequence>
      <xs:element name="xor" type="xs:long" minOccurs="0"/>
      <xs:element name="AccessModificationFilter" type="accessModificationFilter" minOccurs="0"/>
    </xs:sequence>
  </xs:complexType>

  <xs:complexType name="longSubtractModification">
    <xs:sequence>
      <xs:element name="subtrahend" type="xs:long" minOccurs="0"/>
      <xs:element name="AccessModificationFilter" type="accessModificationFilter" minOccurs="0"/>
    </xs:sequence>
  </xs:complexType>

  <xs:complexType name="longExplicitValueModification">
    <xs:sequence>
      <xs:element name="explicitValue" type="xs:long" minOccurs="0"/>
      <xs:element name="AccessModificationFilter" type="accessModificationFilter" minOccurs="0"/>
    </xs:sequence>
  </xs:complexType>

  <xs:complexType name="longAddModification">
    <xs:sequence>
      <xs:element name="summand" type="xs:long" minOccurs="0"/>
      <xs:element name="AccessModificationFilter" type="accessModificationFilter" minOccurs="0"/>
    </xs:sequence>
  </xs:complexType>

  <xs:complexType name="byteXorModification">
    <xs:sequence>
      <xs:element name="AccessModificationFilter" type="accessModificationFilter" minOccurs="0"/>
      <xs:element name="xor" type="xs:byte" minOccurs="0"/>
    </xs:sequence>
  </xs:complexType>

  <xs:complexType name="byteSubtractModification">
    <xs:sequence>
      <xs:element name="subtrahend" type="xs:byte" minOccurs="0"/>
      <xs:element name="AccessModificationFilter" type="accessModificationFilter" minOccurs="0"/>
    </xs:sequence>
  </xs:complexType>

  <xs:complexType name="byteAddModification">
    <xs:sequence>
      <xs:element name="summand" type="xs:byte" minOccurs="0"/>
      <xs:element name="AccessModificationFilter" type="accessModificationFilter" minOccurs="0"/>
    </xs:sequence>
  </xs:complexType>

  <xs:complexType name="byteExplicitValueModification">
    <xs:sequence>
      <xs:element name="explicitValue" type="xs:byte" minOccurs="0"/>
      <xs:element name="AccessModificationFilter" type="accessModificationFilter" minOccurs="0"/>
    </xs:sequence>
  </xs:complexType>

  <xs:complexType name="stringPrependValueModification">
    <xs:sequence>
      <xs:element name="prependValue" type="xs:string" minOccurs="0"/>
      <xs:element name="AccessModificationFilter" type="accessModificationFilter" minOccurs="0"/>
    </xs:sequence>
  </xs:complexType>

  <xs:complexType name="stringAppendValueModification">
    <xs:sequence>
      <xs:element name="appendValue" type="xs:string" minOccurs="0"/>
      <xs:element name="AccessModificationFilter" type="accessModificationFilter" minOccurs="0"/>
    </xs:sequence>
  </xs:complexType>

  <xs:complexType name="stringExplicitValueModification">
    <xs:sequence>
      <xs:element name="explicitValue" type="xs:string" minOccurs="0"/>
      <xs:element name="AccessModificationFilter" type="accessModificationFilter" minOccurs="0"/>
    </xs:sequence>
  </xs:complexType>

  <xs:complexType name="modifiableInteger">
    <xs:sequence>
      <xs:choice minOccurs="0">
        <xs:element name="BigIntegerXorModification" type="bigIntegerXorModification"/>
        <xs:element name="BigIntegerSubtractModification" type="bigIntegerSubtractModification"/>
        <xs:element name="BigIntegerShiftRightModification" type="bigIntegerShiftRightModification"/>
        <xs:element name="BigIntegerShiftLeftModification" type="bigIntegerShiftLeftModification"/>
        <xs:element name="BigIntegerExplicitValueModification" type="bigIntegerExplicitValueModification"/>
        <xs:element name="BigIntegerAddModification" type="bigIntegerAddModification"/>
        <xs:element name="BigIntegerInteractiveModification" type="bigIntegerInteractiveModification"/>
        <xs:element name="BigIntegerMultiplyModification" type="bigIntegerMultiplyModification"/>
        <xs:element name="BooleanToggleModification" type="booleanToggleModification"/>
        <xs:element name="BooleanExplicitValueModification" type="booleanExplicitValueModification"/>
        <xs:element name="ByteArrayXorModification" type="byteArrayXorModification"/>
        <xs:element name="ByteArrayShuffleModification" type="byteArrayShuffleModification"/>
        <xs:element name="ByteArrayPayloadModification" type="byteArrayPayloadModification"/>
        <xs:element name="ByteArrayInsertModification" type="byteArrayInsertModification"/>
        <xs:element name="ByteArrayExplicitValueModification" type="byteArrayExplicitValueModification"/>
        <xs:element name="ByteArrayDuplicateModification" type="byteArrayDuplicateModification"/>
        <xs:element name="ByteArrayDeleteModification" type="byteArrayDeleteModification"/>
        <xs:element name="IntegerXorModification" type="integerXorModification"/>
        <xs:element name="IntegerSubtractModification" type="integerSubtractModification"/>
        <xs:element name="IntegerShiftRightModification" type="integerShiftRightModification"/>
        <xs:element name="IntegerShiftLeftModification" type="integerShiftLeftModification"/>
        <xs:element name="IntegerExplicitValueModification" type="integerExplicitValueModification"/>
        <xs:element name="IntegerAddModification" type="integerAddModification"/>
        <xs:element name="LongXorModification" type="longXorModification"/>
        <xs:element name="LongSubtractModification" type="longSubtractModification"/>
        <xs:element name="LongExplicitValueModification" type="longExplicitValueModification"/>
        <xs:element name="LongAddModification" type="longAddModification"/>
        <xs:element name="ByteXorModification" type="byteXorModification"/>
        <xs:element name="ByteSubtractModification" type="byteSubtractModification"/>
        <xs:element name="ByteAddModification" type="byteAddModification"/>
        <xs:element name="ByteExplicitValueModification" type="byteExplicitValueModification"/>
        <xs:element name="StringPrependValueModification" type="stringPrependValueModification"/>
        <xs:element name="StringAppendValueModification" type="stringAppendValueModification"/>
        <xs:element name="StringExplicitValueModification" type="stringExplicitValueModification"/>
      </xs:choice>
      <xs:element name="createRandomModification" type="xs:boolean" minOccurs="0"/>
      <xs:element name="assertEquals" type="xs:anyType" minOccurs="0"/>
      <xs:element name="originalValue" type="xs:int" minOccurs="0"/>
    </xs:sequence>
  </xs:complexType>

  <xs:complexType name="modifiableByte">
    <xs:sequence>
      <xs:choice minOccurs="0">
        <xs:element name="BigIntegerXorModification" type="bigIntegerXorModification"/>
        <xs:element name="BigIntegerSubtractModification" type="bigIntegerSubtractModification"/>
        <xs:element name="BigIntegerShiftRightModification" type="bigIntegerShiftRightModification"/>
        <xs:element name="BigIntegerShiftLeftModification" type="bigIntegerShiftLeftModification"/>
        <xs:element name="BigIntegerExplicitValueModification" type="bigIntegerExplicitValueModification"/>
        <xs:element name="BigIntegerAddModification" type="bigIntegerAddModification"/>
        <xs:element name="BigIntegerInteractiveModification" type="bigIntegerInteractiveModification"/>
        <xs:element name="BigIntegerMultiplyModification" type="bigIntegerMultiplyModification"/>
        <xs:element name="BooleanToggleModification" type="booleanToggleModification"/>
        <xs:element name="BooleanExplicitValueModification" type="booleanExplicitValueModification"/>
        <xs:element name="ByteArrayXorModification" type="byteArrayXorModification"/>
        <xs:element name="ByteArrayShuffleModification" type="byteArrayShuffleModification"/>
        <xs:element name="ByteArrayPayloadModification" type="byteArrayPayloadModification"/>
        <xs:element name="ByteArrayInsertModification" type="byteArrayInsertModification"/>
        <xs:element name="ByteArrayExplicitValueModification" type="byteArrayExplicitValueModification"/>
        <xs:element name="ByteArrayDuplicateModification" type="byteArrayDuplicateModification"/>
        <xs:element name="ByteArrayDeleteModification" type="byteArrayDeleteModification"/>
        <xs:element name="IntegerXorModification" type="integerXorModification"/>
        <xs:element name="IntegerSubtractModification" type="integerSubtractModification"/>
        <xs:element name="IntegerShiftRightModification" type="integerShiftRightModification"/>
        <xs:element name="IntegerShiftLeftModification" type="integerShiftLeftModification"/>
        <xs:element name="IntegerExplicitValueModification" type="integerExplicitValueModification"/>
        <xs:element name="IntegerAddModification" type="integerAddModification"/>
        <xs:element name="LongXorModification" type="longXorModification"/>
        <xs:element name="LongSubtractModification" type="longSubtractModification"/>
        <xs:element name="LongExplicitValueModification" type="longExplicitValueModification"/>
        <xs:element name="LongAddModification" type="longAddModification"/>
        <xs:element name="ByteXorModification" type="byteXorModification"/>
        <xs:element name="ByteSubtractModification" type="byteSubtractModification"/>
        <xs:element name="ByteAddModification" type="byteAddModification"/>
        <xs:element name="ByteExplicitValueModification" type="byteExplicitValueModification"/>
        <xs:element name="StringPrependValueModification" type="stringPrependValueModification"/>
        <xs:element name="StringAppendValueModification" type="stringAppendValueModification"/>
        <xs:element name="StringExplicitValueModification" type="stringExplicitValueModification"/>
      </xs:choice>
      <xs:element name="createRandomModification" type="xs:boolean" minOccurs="0"/>
      <xs:element name="assertEquals" type="xs:anyType" minOccurs="0"/>
      <xs:element name="originalValue" type="xs:byte" minOccurs="0"/>
    </xs:sequence>
  </xs:complexType>

  <xs:complexType name="mapElements">
    <xs:sequence/>
    <xs:attribute name="key" type="namedGroup"/>
    <xs:attribute name="value" type="xs:integer"/>
  </xs:complexType>

  <xs:complexType name="keyShareStoreEntry">
    <xs:sequence>
      <xs:element name="group" type="namedGroup" minOccurs="0"/>
      <xs:element name="publicKey" type="xs:string" minOccurs="0"/>
    </xs:sequence>
  </xs:complexType>

  <xs:complexType name="trustedAuthority">
    <xs:complexContent>
      <xs:extension base="modifiableVariableHolder">
        <xs:sequence>
          <xs:element name="identifierType" type="modifiableByte" minOccurs="0"/>
          <xs:element name="sha1Hash" type="modifiableByteArray" minOccurs="0"/>
          <xs:element name="distinguishedNameLength" type="modifiableInteger" minOccurs="0"/>
          <xs:element name="distinguishedName" type="modifiableByteArray" minOccurs="0"/>
          <xs:element name="identifierTypeConfig" type="xs:byte"/>
          <xs:element name="sha1HashConfig" type="xs:string" minOccurs="0"/>
          <xs:element name="distinguishedNameLengthConfig" type="xs:int" minOccurs="0"/>
          <xs:element name="distinguishedNameConfig" type="xs:string" minOccurs="0"/>
        </xs:sequence>
      </xs:extension>
    </xs:complexContent>
  </xs:complexType>

  <xs:complexType name="cachedObject">
    <xs:complexContent>
      <xs:extension base="modifiableVariableHolder">
        <xs:sequence>
          <xs:element name="cachedInformationType" type="modifiableByte" minOccurs="0"/>
          <xs:element name="cachedInformationTypeConfig" type="xs:byte"/>
          <xs:element name="hashValue" type="modifiableByteArray" minOccurs="0"/>
          <xs:element name="hashValueConfig" type="xs:base64Binary" minOccurs="0"/>
          <xs:element name="hashValueLength" type="modifiableInteger" minOccurs="0"/>
        </xs:sequence>
      </xs:extension>
    </xs:complexContent>
  </xs:complexType>

  <xs:complexType name="requestItemV2">
    <xs:complexContent>
      <xs:extension base="modifiableVariableHolder">
        <xs:sequence>
          <xs:element name="requestExtensionLengthConfig" type="xs:int" minOccurs="0"/>
          <xs:element name="requestExtensions" type="modifiableByteArray" minOccurs="0"/>
          <xs:element name="requestExtensionsConfig" type="xs:base64Binary" minOccurs="0"/>
          <xs:element name="requestExtensionsLength" type="modifiableInteger" minOccurs="0"/>
          <xs:element name="requestLength" type="modifiableInteger" minOccurs="0"/>
          <xs:element name="requestLengthConfig" type="xs:int" minOccurs="0"/>
          <xs:element name="requestType" type="modifiableInteger" minOccurs="0"/>
          <xs:element name="requestTypeConfig" type="xs:int" minOccurs="0"/>
          <xs:element name="responderIdList" type="responderId" nillable="true" minOccurs="0" maxOccurs="unbounded"/>
          <xs:element name="responderIdListBytes" type="modifiableByteArray" minOccurs="0"/>
          <xs:element name="responderIdListLength" type="modifiableInteger" minOccurs="0"/>
          <xs:element name="responderIdListLengthConfig" type="xs:int" minOccurs="0"/>
        </xs:sequence>
      </xs:extension>
    </xs:complexContent>
  </xs:complexType>

  <xs:complexType name="responderId">
    <xs:complexContent>
      <xs:extension base="modifiableVariableHolder">
        <xs:sequence>
          <xs:element name="id" type="modifiableByteArray" minOccurs="0"/>
          <xs:element name="idConfig" type="xs:base64Binary" minOccurs="0"/>
          <xs:element name="idLength" type="modifiableInteger" minOccurs="0"/>
          <xs:element name="idLengthConfig" type="xs:int" minOccurs="0"/>
        </xs:sequence>
      </xs:extension>
    </xs:complexContent>
  </xs:complexType>

  <xs:complexType name="pskSet">
    <xs:sequence>
      <xs:element name="preSharedKeyIdentity" type="xs:string" minOccurs="0"/>
      <xs:element name="preSharedKey" type="xs:string" minOccurs="0"/>
      <xs:element name="ticketAge" type="xs:string" minOccurs="0"/>
      <xs:element name="ticketAgeAdd" type="xs:string" minOccurs="0"/>
      <xs:element name="ticketNonce" type="xs:string" minOccurs="0"/>
      <xs:element name="cipherSuite" type="cipherSuite" minOccurs="0"/>
    </xs:sequence>
  </xs:complexType>

  <xs:complexType name="keyShareEntry">
    <xs:complexContent>
      <xs:extension base="modifiableVariableHolder">
        <xs:sequence>
          <xs:element name="group" type="modifiableByteArray" minOccurs="0"/>
          <xs:element name="groupConfig" type="namedGroup" minOccurs="0"/>
          <xs:element name="privateKey" type="xs:integer" minOccurs="0"/>
          <xs:element name="publicKey" type="modifiableByteArray" minOccurs="0"/>
          <xs:element name="publicKeyLength" type="modifiableInteger" minOccurs="0"/>
        </xs:sequence>
      </xs:extension>
    </xs:complexContent>
  </xs:complexType>

  <xs:complexType name="echConfig">
    <xs:sequence>
      <xs:element name="echConfigBytes" type="xs:string" minOccurs="0"/>
      <xs:element name="configVersion" type="echConfigVersion" minOccurs="0"/>
      <xs:element name="length" type="xs:int"/>
      <xs:element name="maximumNameLength" type="xs:int"/>
      <xs:element name="publicDomainName" type="xs:string" minOccurs="0"/>
      <xs:element name="extensions" minOccurs="0">
        <xs:complexType>
          <xs:sequence>
            <xs:element name="extension" type="extensionMessage" minOccurs="0" maxOccurs="unbounded"/>
          </xs:sequence>
        </xs:complexType>
      </xs:element>
      <xs:element name="configId" type="xs:int"/>
      <xs:element name="kem" type="hpkeKeyEncapsulationMechanism" minOccurs="0"/>
      <xs:element name="hpkePublicKey" type="xs:string" minOccurs="0"/>
      <xs:element name="hpkeCipherSuites" minOccurs="0">
        <xs:complexType>
          <xs:sequence>
            <xs:element ref="hpkeCipherSuite" minOccurs="0" maxOccurs="unbounded"/>
          </xs:sequence>
        </xs:complexType>
      </xs:element>
      <xs:element name="cipherSuites" minOccurs="0">
        <xs:complexType>
          <xs:sequence>
            <xs:element name="cipherSuite" type="cipherSuite" minOccurs="0" maxOccurs="unbounded"/>
          </xs:sequence>
        </xs:complexType>
      </xs:element>
    </xs:sequence>
  </xs:complexType>

  <xs:complexType name="extensionMessage" abstract="true">
    <xs:complexContent>
      <xs:extension base="modifiableVariableHolder">
        <xs:sequence>
          <xs:element name="extensionBytes" type="modifiableByteArray" minOccurs="0"/>
          <xs:element name="extensionContent" type="modifiableByteArray" minOccurs="0"/>
          <xs:element name="extensionLength" type="modifiableInteger" minOccurs="0"/>
          <xs:element name="extensionType" type="modifiableByteArray" minOccurs="0"/>
        </xs:sequence>
      </xs:extension>
    </xs:complexContent>
  </xs:complexType>

  <xs:complexType name="encryptedServerNameIndicationExtensionMessage">
    <xs:complexContent>
      <xs:extension base="extensionMessage">
        <xs:sequence>
          <xs:element name="cipherSuite" type="modifiableByteArray" minOccurs="0"/>
          <xs:element name="clientEsniInner" type="clientEsniInner" minOccurs="0"/>
          <xs:element name="clientEsniInnerBytes" type="modifiableByteArray" minOccurs="0"/>
          <xs:element name="encryptedSni" type="modifiableByteArray" minOccurs="0"/>
          <xs:element name="encryptedSniComputation" type="encryptedSniComputation" minOccurs="0"/>
          <xs:element name="encryptedSniLength" type="modifiableInteger" minOccurs="0"/>
          <xs:element name="esniMessageTypeConfig" type="esniMessageType" minOccurs="0"/>
          <xs:element name="keyShareEntry" type="keyShareEntry" minOccurs="0"/>
          <xs:element name="recordDigest" type="modifiableByteArray" minOccurs="0"/>
          <xs:element name="recordDigestLength" type="modifiableInteger" minOccurs="0"/>
          <xs:element name="serverNonce" type="modifiableByteArray" minOccurs="0"/>
        </xs:sequence>
      </xs:extension>
    </xs:complexContent>
  </xs:complexType>

  <xs:complexType name="clientEsniInner">
    <xs:complexContent>
      <xs:extension base="modifiableVariableHolder">
        <xs:sequence>
          <xs:element name="clientNonce" type="modifiableByteArray" minOccurs="0"/>
          <xs:element name="padding" type="modifiableByteArray" minOccurs="0"/>
          <xs:element name="serverNameList" type="serverNamePair" nillable="true" minOccurs="0" maxOccurs="unbounded"/>
          <xs:element name="serverNameListBytes" type="modifiableByteArray" minOccurs="0"/>
          <xs:element name="serverNameListLength" type="modifiableInteger" minOccurs="0"/>
        </xs:sequence>
      </xs:extension>
    </xs:complexContent>
  </xs:complexType>

  <xs:complexType name="encryptedSniComputation">
    <xs:complexContent>
      <xs:extension base="modifiableVariableHolder">
        <xs:sequence>
          <xs:element name="clientHelloKeyShare" type="modifiableByteArray" minOccurs="0"/>
          <xs:element name="clientHelloRandom" type="modifiableByteArray" minOccurs="0"/>
          <xs:element name="esniContents" type="modifiableByteArray" minOccurs="0"/>
          <xs:element name="esniContentsHash" type="modifiableByteArray" minOccurs="0"/>
          <xs:element name="esniIv" type="modifiableByteArray" minOccurs="0"/>
          <xs:element name="esniKey" type="modifiableByteArray" minOccurs="0"/>
          <xs:element name="esniMasterSecret" type="modifiableByteArray" minOccurs="0"/>
          <xs:element name="esniRecordBytes" type="modifiableByteArray" minOccurs="0"/>
          <xs:element name="esniServerPublicKey" type="modifiableByteArray" minOccurs="0"/>
          <xs:element name="esniSharedSecret" type="modifiableByteArray" minOccurs="0"/>
        </xs:sequence>
      </xs:extension>
    </xs:complexContent>
  </xs:complexType>

  <xs:complexType name="ecPointFormatExtensionMessage">
    <xs:complexContent>
      <xs:extension base="extensionMessage">
        <xs:sequence>
          <xs:element name="pointFormats" type="modifiableByteArray" minOccurs="0"/>
          <xs:element name="pointFormatsLength" type="modifiableInteger" minOccurs="0"/>
        </xs:sequence>
      </xs:extension>
    </xs:complexContent>
  </xs:complexType>

  <xs:complexType name="ellipticCurvesExtensionMessage">
    <xs:complexContent>
      <xs:extension base="extensionMessage">
        <xs:sequence>
          <xs:element name="supportedGroups" type="modifiableByteArray" minOccurs="0"/>
          <xs:element name="supportedGroupsLength" type="modifiableInteger" minOccurs="0"/>
        </xs:sequence>
      </xs:extension>
    </xs:complexContent>
  </xs:complexType>

  <xs:complexType name="extendedMasterSecretExtensionMessage">
    <xs:complexContent>
      <xs:extension base="extensionMessage">
        <xs:sequence/>
      </xs:extension>
    </xs:complexContent>
  </xs:complexType>

  <xs:complexType name="greaseExtensionMessage">
    <xs:complexContent>
      <xs:extension base="extensionMessage">
        <xs:sequence>
          <xs:element name="data" type="xs:base64Binary" minOccurs="0"/>
          <xs:element name="randomData" type="modifiableByteArray" minOccurs="0"/>
        </xs:sequence>
      </xs:extension>
    </xs:complexContent>
  </xs:complexType>

  <xs:complexType name="heartbeatExtensionMessage">
    <xs:complexContent>
      <xs:extension base="extensionMessage">
        <xs:sequence>
          <xs:element name="heartbeatMode" type="modifiableByteArray" minOccurs="0"/>
          <xs:element name="heartbeatModeConfig" type="heartbeatMode" minOccurs="0"/>
        </xs:sequence>
      </xs:extension>
    </xs:complexContent>
  </xs:complexType>

  <xs:complexType name="maxFragmentLengthExtensionMessage">
    <xs:complexContent>
      <xs:extension base="extensionMessage">
        <xs:sequence>
          <xs:element name="maxFragmentLength" type="modifiableByteArray" minOccurs="0"/>
        </xs:sequence>
      </xs:extension>
    </xs:complexContent>
  </xs:complexType>

  <xs:complexType name="recordSizeLimitExtensionMessage">
    <xs:complexContent>
      <xs:extension base="extensionMessage">
        <xs:sequence>
          <xs:element name="recordSizeLimit" type="modifiableByteArray" minOccurs="0"/>
        </xs:sequence>
      </xs:extension>
    </xs:complexContent>
  </xs:complexType>

  <xs:complexType name="paddingExtensionMessage">
    <xs:complexContent>
      <xs:extension base="extensionMessage">
        <xs:sequence>
          <xs:element name="paddingBytes" type="modifiableByteArray" minOccurs="0"/>
        </xs:sequence>
      </xs:extension>
    </xs:complexContent>
  </xs:complexType>

  <xs:complexType name="renegotiationInfoExtensionMessage">
    <xs:complexContent>
      <xs:extension base="extensionMessage">
        <xs:sequence>
          <xs:element name="renegotiationInfo" type="modifiableByteArray" minOccurs="0"/>
          <xs:element name="renegotiationInfoLength" type="modifiableInteger" minOccurs="0"/>
        </xs:sequence>
      </xs:extension>
    </xs:complexContent>
  </xs:complexType>

  <xs:complexType name="serverNameIndicationExtensionMessage">
    <xs:complexContent>
      <xs:extension base="extensionMessage">
        <xs:sequence>
          <xs:element name="serverNameList" type="serverNamePair" nillable="true" minOccurs="0" maxOccurs="unbounded"/>
          <xs:element name="serverNameListBytes" type="modifiableByteArray" minOccurs="0"/>
          <xs:element name="serverNameListLength" type="modifiableInteger" minOccurs="0"/>
        </xs:sequence>
      </xs:extension>
    </xs:complexContent>
  </xs:complexType>

  <xs:complexType name="sessionTicketTLSExtensionMessage">
    <xs:complexContent>
      <xs:extension base="extensionMessage">
        <xs:sequence>
          <xs:element name="sessionTicket" type="sessionTicket" minOccurs="0"/>
        </xs:sequence>
      </xs:extension>
    </xs:complexContent>
  </xs:complexType>

  <xs:complexType name="sessionTicket">
    <xs:complexContent>
      <xs:extension base="modifiableVariableHolder">
        <xs:sequence>
          <xs:element name="encryptedState" type="modifiableByteArray" minOccurs="0"/>
          <xs:element name="encryptedStateLength" type="modifiableInteger" minOccurs="0"/>
          <xs:element name="IV" type="modifiableByteArray" minOccurs="0"/>
          <xs:element name="identity" type="modifiableByteArray" minOccurs="0"/>
          <xs:element name="identityLength" type="modifiableInteger" minOccurs="0"/>
          <xs:element name="keyName" type="modifiableByteArray" minOccurs="0"/>
          <xs:element name="MAC" type="modifiableByteArray" minOccurs="0"/>
          <xs:element name="ticketAgeAdd" type="modifiableByteArray" minOccurs="0"/>
          <xs:element name="ticketNonce" type="modifiableByteArray" minOccurs="0"/>
          <xs:element name="ticketNonceLength" type="modifiableInteger" minOccurs="0"/>
        </xs:sequence>
      </xs:extension>
    </xs:complexContent>
  </xs:complexType>

  <xs:complexType name="signatureAndHashAlgorithmsExtensionMessage">
    <xs:complexContent>
      <xs:extension base="extensionMessage">
        <xs:sequence>
          <xs:element name="signatureAndHashAlgorithms" type="modifiableByteArray" minOccurs="0"/>
          <xs:element name="signatureAndHashAlgorithmsLength" type="modifiableInteger" minOccurs="0"/>
        </xs:sequence>
      </xs:extension>
    </xs:complexContent>
  </xs:complexType>

  <xs:complexType name="signatureAlgorithmsCertExtensionMessage">
    <xs:complexContent>
      <xs:extension base="extensionMessage">
        <xs:sequence>
          <xs:element name="signatureAndHashAlgorithms" type="modifiableByteArray" minOccurs="0"/>
          <xs:element name="signatureAndHashAlgorithmsLength" type="modifiableInteger" minOccurs="0"/>
        </xs:sequence>
      </xs:extension>
    </xs:complexContent>
  </xs:complexType>

  <xs:complexType name="signedCertificateTimestampExtensionMessage">
    <xs:complexContent>
      <xs:extension base="extensionMessage">
        <xs:sequence>
          <xs:element name="signedTimestamp" type="modifiableByteArray" minOccurs="0"/>
        </xs:sequence>
      </xs:extension>
    </xs:complexContent>
  </xs:complexType>

  <xs:complexType name="extendedRandomExtensionMessage">
    <xs:complexContent>
      <xs:extension base="extensionMessage">
        <xs:sequence>
          <xs:element name="extendedRandom" type="modifiableByteArray" minOccurs="0"/>
          <xs:element name="extendedRandomLength" type="modifiableInteger" minOccurs="0"/>
        </xs:sequence>
      </xs:extension>
    </xs:complexContent>
  </xs:complexType>

  <xs:complexType name="tokenBindingExtensionMessage">
    <xs:complexContent>
      <xs:extension base="extensionMessage">
        <xs:sequence>
          <xs:element name="parameterListLength" type="modifiableInteger" minOccurs="0"/>
          <xs:element name="tokenBindingKeyParameters" type="modifiableByteArray" minOccurs="0"/>
          <xs:element name="tokenBindingVersion" type="modifiableByteArray" minOccurs="0"/>
        </xs:sequence>
      </xs:extension>
    </xs:complexContent>
  </xs:complexType>

  <xs:complexType name="keyShareExtensionMessage">
    <xs:complexContent>
      <xs:extension base="extensionMessage">
        <xs:sequence>
          <xs:element name="keyShareListLength" type="modifiableInteger" minOccurs="0"/>
          <xs:element name="keyShareListBytes" type="modifiableByteArray" minOccurs="0"/>
          <xs:element name="keyShareList" type="keyShareEntry" nillable="true" minOccurs="0" maxOccurs="unbounded"/>
          <xs:element name="retryRequestMode" type="modifiableBoolean" minOccurs="0"/>
        </xs:sequence>
      </xs:extension>
    </xs:complexContent>
  </xs:complexType>

  <xs:complexType name="modifiableBoolean">
    <xs:sequence>
      <xs:choice minOccurs="0">
        <xs:element name="BigIntegerXorModification" type="bigIntegerXorModification"/>
        <xs:element name="BigIntegerSubtractModification" type="bigIntegerSubtractModification"/>
        <xs:element name="BigIntegerShiftRightModification" type="bigIntegerShiftRightModification"/>
        <xs:element name="BigIntegerShiftLeftModification" type="bigIntegerShiftLeftModification"/>
        <xs:element name="BigIntegerExplicitValueModification" type="bigIntegerExplicitValueModification"/>
        <xs:element name="BigIntegerAddModification" type="bigIntegerAddModification"/>
        <xs:element name="BigIntegerInteractiveModification" type="bigIntegerInteractiveModification"/>
        <xs:element name="BigIntegerMultiplyModification" type="bigIntegerMultiplyModification"/>
        <xs:element name="BooleanToggleModification" type="booleanToggleModification"/>
        <xs:element name="BooleanExplicitValueModification" type="booleanExplicitValueModification"/>
        <xs:element name="ByteArrayXorModification" type="byteArrayXorModification"/>
        <xs:element name="ByteArrayShuffleModification" type="byteArrayShuffleModification"/>
        <xs:element name="ByteArrayPayloadModification" type="byteArrayPayloadModification"/>
        <xs:element name="ByteArrayInsertModification" type="byteArrayInsertModification"/>
        <xs:element name="ByteArrayExplicitValueModification" type="byteArrayExplicitValueModification"/>
        <xs:element name="ByteArrayDuplicateModification" type="byteArrayDuplicateModification"/>
        <xs:element name="ByteArrayDeleteModification" type="byteArrayDeleteModification"/>
        <xs:element name="IntegerXorModification" type="integerXorModification"/>
        <xs:element name="IntegerSubtractModification" type="integerSubtractModification"/>
        <xs:element name="IntegerShiftRightModification" type="integerShiftRightModification"/>
        <xs:element name="IntegerShiftLeftModification" type="integerShiftLeftModification"/>
        <xs:element name="IntegerExplicitValueModification" type="integerExplicitValueModification"/>
        <xs:element name="IntegerAddModification" type="integerAddModification"/>
        <xs:element name="LongXorModification" type="longXorModification"/>
        <xs:element name="LongSubtractModification" type="longSubtractModification"/>
        <xs:element name="LongExplicitValueModification" type="longExplicitValueModification"/>
        <xs:element name="LongAddModification" type="longAddModification"/>
        <xs:element name="ByteXorModification" type="byteXorModification"/>
        <xs:element name="ByteSubtractModification" type="byteSubtractModification"/>
        <xs:element name="ByteAddModification" type="byteAddModification"/>
        <xs:element name="ByteExplicitValueModification" type="byteExplicitValueModification"/>
        <xs:element name="StringPrependValueModification" type="stringPrependValueModification"/>
        <xs:element name="StringAppendValueModification" type="stringAppendValueModification"/>
        <xs:element name="StringExplicitValueModification" type="stringExplicitValueModification"/>
      </xs:choice>
      <xs:element name="createRandomModification" type="xs:boolean" minOccurs="0"/>
      <xs:element name="assertEquals" type="xs:anyType" minOccurs="0"/>
      <xs:element name="originalValue" type="xs:boolean" minOccurs="0"/>
    </xs:sequence>
  </xs:complexType>

  <xs:complexType name="supportedVersionsExtensionMessage">
    <xs:complexContent>
      <xs:extension base="extensionMessage">
        <xs:sequence>
          <xs:element name="supportedVersions" type="modifiableByteArray" minOccurs="0"/>
          <xs:element name="supportedVersionsLength" type="modifiableInteger" minOccurs="0"/>
        </xs:sequence>
      </xs:extension>
    </xs:complexContent>
  </xs:complexType>

  <xs:complexType name="alpnExtensionMessage">
    <xs:complexContent>
      <xs:extension base="extensionMessage">
        <xs:sequence>
          <xs:element name="alpnEntryList" type="alpnEntry" nillable="true" minOccurs="0" maxOccurs="unbounded"/>
          <xs:element name="proposedAlpnProtocols" type="modifiableByteArray" minOccurs="0"/>
          <xs:element name="proposedAlpnProtocolsLength" type="modifiableInteger" minOccurs="0"/>
        </xs:sequence>
      </xs:extension>
    </xs:complexContent>
  </xs:complexType>

  <xs:complexType name="alpnEntry">
    <xs:complexContent>
      <xs:extension base="modifiableVariableHolder">
        <xs:sequence>
          <xs:element name="alpnEntryLength" type="modifiableInteger" minOccurs="0"/>
          <xs:element name="alpnEntry" type="modifiableString" minOccurs="0"/>
          <xs:element name="alpnEntryConfig" type="xs:string" minOccurs="0"/>
        </xs:sequence>
      </xs:extension>
    </xs:complexContent>
  </xs:complexType>

  <xs:complexType name="modifiableString">
    <xs:sequence>
      <xs:choice minOccurs="0">
        <xs:element name="BigIntegerXorModification" type="bigIntegerXorModification"/>
        <xs:element name="BigIntegerSubtractModification" type="bigIntegerSubtractModification"/>
        <xs:element name="BigIntegerShiftRightModification" type="bigIntegerShiftRightModification"/>
        <xs:element name="BigIntegerShiftLeftModification" type="bigIntegerShiftLeftModification"/>
        <xs:element name="BigIntegerExplicitValueModification" type="bigIntegerExplicitValueModification"/>
        <xs:element name="BigIntegerAddModification" type="bigIntegerAddModification"/>
        <xs:element name="BigIntegerInteractiveModification" type="bigIntegerInteractiveModification"/>
        <xs:element name="BigIntegerMultiplyModification" type="bigIntegerMultiplyModification"/>
        <xs:element name="BooleanToggleModification" type="booleanToggleModification"/>
        <xs:element name="BooleanExplicitValueModification" type="booleanExplicitValueModification"/>
        <xs:element name="ByteArrayXorModification" type="byteArrayXorModification"/>
        <xs:element name="ByteArrayShuffleModification" type="byteArrayShuffleModification"/>
        <xs:element name="ByteArrayPayloadModification" type="byteArrayPayloadModification"/>
        <xs:element name="ByteArrayInsertModification" type="byteArrayInsertModification"/>
        <xs:element name="ByteArrayExplicitValueModification" type="byteArrayExplicitValueModification"/>
        <xs:element name="ByteArrayDuplicateModification" type="byteArrayDuplicateModification"/>
        <xs:element name="ByteArrayDeleteModification" type="byteArrayDeleteModification"/>
        <xs:element name="IntegerXorModification" type="integerXorModification"/>
        <xs:element name="IntegerSubtractModification" type="integerSubtractModification"/>
        <xs:element name="IntegerShiftRightModification" type="integerShiftRightModification"/>
        <xs:element name="IntegerShiftLeftModification" type="integerShiftLeftModification"/>
        <xs:element name="IntegerExplicitValueModification" type="integerExplicitValueModification"/>
        <xs:element name="IntegerAddModification" type="integerAddModification"/>
        <xs:element name="LongXorModification" type="longXorModification"/>
        <xs:element name="LongSubtractModification" type="longSubtractModification"/>
        <xs:element name="LongExplicitValueModification" type="longExplicitValueModification"/>
        <xs:element name="LongAddModification" type="longAddModification"/>
        <xs:element name="ByteXorModification" type="byteXorModification"/>
        <xs:element name="ByteSubtractModification" type="byteSubtractModification"/>
        <xs:element name="ByteAddModification" type="byteAddModification"/>
        <xs:element name="ByteExplicitValueModification" type="byteExplicitValueModification"/>
        <xs:element name="StringPrependValueModification" type="stringPrependValueModification"/>
        <xs:element name="StringAppendValueModification" type="stringAppendValueModification"/>
        <xs:element name="StringExplicitValueModification" type="stringExplicitValueModification"/>
      </xs:choice>
      <xs:element name="createRandomModification" type="xs:boolean" minOccurs="0"/>
      <xs:element name="assertEquals" type="xs:anyType" minOccurs="0"/>
      <xs:element name="originalValue" type="xs:string" minOccurs="0"/>
    </xs:sequence>
  </xs:complexType>

  <xs:complexType name="certificateStatusRequestExtensionMessage">
    <xs:complexContent>
      <xs:extension base="extensionMessage">
        <xs:sequence>
          <xs:element name="certificateStatusRequestType" type="modifiableInteger" minOccurs="0"/>
          <xs:element name="certificateStatusType" type="modifiableInteger" minOccurs="0"/>
          <xs:element name="ocspResponseBytes" type="modifiableByteArray" minOccurs="0"/>
          <xs:element name="ocspResponseLength" type="modifiableInteger" minOccurs="0"/>
          <xs:element name="requestExtension" type="modifiableByteArray" minOccurs="0"/>
          <xs:element name="requestExtensionLength" type="modifiableInteger" minOccurs="0"/>
          <xs:element name="responderIDList" type="modifiableByteArray" minOccurs="0"/>
          <xs:element name="responderIDListLength" type="modifiableInteger" minOccurs="0"/>
        </xs:sequence>
      </xs:extension>
    </xs:complexContent>
  </xs:complexType>

  <xs:complexType name="certificateStatusRequestV2ExtensionMessage">
    <xs:complexContent>
      <xs:extension base="extensionMessage">
        <xs:sequence>
          <xs:element name="statusRequestBytes" type="modifiableByteArray" minOccurs="0"/>
          <xs:element name="statusRequestList" type="requestItemV2" nillable="true" minOccurs="0" maxOccurs="unbounded"/>
          <xs:element name="statusRequestListLength" type="modifiableInteger" minOccurs="0"/>
        </xs:sequence>
      </xs:extension>
    </xs:complexContent>
  </xs:complexType>

  <xs:complexType name="certificateTypeExtensionMessage">
    <xs:complexContent>
      <xs:extension base="extensionMessage">
        <xs:sequence>
          <xs:element name="certificateTypes" type="modifiableByteArray" minOccurs="0"/>
          <xs:element name="certificateTypesLength" type="modifiableInteger" minOccurs="0"/>
          <xs:element name="isClientMessage" type="modifiableBoolean" minOccurs="0"/>
        </xs:sequence>
      </xs:extension>
    </xs:complexContent>
  </xs:complexType>

  <xs:complexType name="clientCertificateUrlExtensionMessage">
    <xs:complexContent>
      <xs:extension base="extensionMessage">
        <xs:sequence/>
      </xs:extension>
    </xs:complexContent>
  </xs:complexType>

  <xs:complexType name="clientCertificateTypeExtensionMessage">
    <xs:complexContent>
      <xs:extension base="extensionMessage">
        <xs:sequence>
          <xs:element name="certificateTypes" type="modifiableByteArray" minOccurs="0"/>
          <xs:element name="certificateTypesLength" type="modifiableInteger" minOccurs="0"/>
          <xs:element name="isClientMessage" type="modifiableBoolean" minOccurs="0"/>
        </xs:sequence>
      </xs:extension>
    </xs:complexContent>
  </xs:complexType>

  <xs:complexType name="clientAuthzExtensionMessage">
    <xs:complexContent>
      <xs:extension base="extensionMessage">
        <xs:sequence>
          <xs:element name="authzFormatList" type="modifiableByteArray" minOccurs="0"/>
          <xs:element name="authzFormatListLength" type="modifiableInteger" minOccurs="0"/>
        </xs:sequence>
      </xs:extension>
    </xs:complexContent>
  </xs:complexType>

  <xs:complexType name="encryptThenMacExtensionMessage">
    <xs:complexContent>
      <xs:extension base="extensionMessage">
        <xs:sequence/>
      </xs:extension>
    </xs:complexContent>
  </xs:complexType>

  <xs:complexType name="serverAuthzExtensionMessage">
    <xs:complexContent>
      <xs:extension base="extensionMessage">
        <xs:sequence>
          <xs:element name="authzFormatList" type="modifiableByteArray" minOccurs="0"/>
          <xs:element name="authzFormatListLength" type="modifiableInteger" minOccurs="0"/>
        </xs:sequence>
      </xs:extension>
    </xs:complexContent>
  </xs:complexType>

  <xs:complexType name="serverCertificateTypeExtensionMessage">
    <xs:complexContent>
      <xs:extension base="extensionMessage">
        <xs:sequence>
          <xs:element name="certificateTypes" type="modifiableByteArray" minOccurs="0"/>
          <xs:element name="certificateTypesLength" type="modifiableInteger" minOccurs="0"/>
          <xs:element name="isClientMessage" type="modifiableBoolean" minOccurs="0"/>
        </xs:sequence>
      </xs:extension>
    </xs:complexContent>
  </xs:complexType>

  <xs:complexType name="srtpExtensionMessage">
    <xs:complexContent>
      <xs:extension base="extensionMessage">
        <xs:sequence>
          <xs:element name="srtpMki" type="modifiableByteArray" minOccurs="0"/>
          <xs:element name="srtpMkiLength" type="modifiableInteger" minOccurs="0"/>
          <xs:element name="srtpProtectionProfiles" type="modifiableByteArray" minOccurs="0"/>
          <xs:element name="srtpProtectionProfilesLength" type="modifiableInteger" minOccurs="0"/>
        </xs:sequence>
      </xs:extension>
    </xs:complexContent>
  </xs:complexType>

  <xs:complexType name="trustedCaIndicationExtensionMessage">
    <xs:complexContent>
      <xs:extension base="extensionMessage">
        <xs:sequence>
          <xs:element name="trustedAuthorities" type="trustedAuthority" nillable="true" minOccurs="0" maxOccurs="unbounded"/>
          <xs:element name="trustedAuthoritiesBytes" type="modifiableByteArray" minOccurs="0"/>
          <xs:element name="trustedAuthoritiesLength" type="modifiableInteger" minOccurs="0"/>
        </xs:sequence>
      </xs:extension>
    </xs:complexContent>
  </xs:complexType>

  <xs:complexType name="truncatedHmacExtensionMessage">
    <xs:complexContent>
      <xs:extension base="extensionMessage">
        <xs:sequence/>
      </xs:extension>
    </xs:complexContent>
  </xs:complexType>

  <xs:complexType name="earlyDataExtensionMessage">
    <xs:complexContent>
      <xs:extension base="extensionMessage">
        <xs:sequence>
          <xs:element name="maxEarlyDataSize" type="modifiableInteger" minOccurs="0"/>
          <xs:element name="newSessionTicketExtension" type="xs:boolean"/>
        </xs:sequence>
      </xs:extension>
    </xs:complexContent>
  </xs:complexType>

  <xs:complexType name="pskKeyExchangeModesExtensionMessage">
    <xs:complexContent>
      <xs:extension base="extensionMessage">
        <xs:sequence>
          <xs:element name="keyExchangeModesConfig" type="xs:string" minOccurs="0"/>
          <xs:element name="keyExchangeModesListLength" type="modifiableInteger" minOccurs="0"/>
          <xs:element name="keyExchangeModesListBytes" type="modifiableByteArray" minOccurs="0"/>
        </xs:sequence>
      </xs:extension>
    </xs:complexContent>
  </xs:complexType>

  <xs:complexType name="preSharedKeyExtensionMessage">
    <xs:complexContent>
      <xs:extension base="extensionMessage">
        <xs:sequence>
          <xs:element name="binderListBytes" type="modifiableByteArray" minOccurs="0"/>
          <xs:element name="binderListLength" type="modifiableInteger" minOccurs="0"/>
          <xs:element name="binders" type="pskBinder" nillable="true" minOccurs="0" maxOccurs="unbounded"/>
          <xs:element name="identities" type="pskIdentity" nillable="true" minOccurs="0" maxOccurs="unbounded"/>
          <xs:element name="identityListBytes" type="modifiableByteArray" minOccurs="0"/>
          <xs:element name="identityListLength" type="modifiableInteger" minOccurs="0"/>
          <xs:element name="selectedIdentity" type="modifiableInteger" minOccurs="0"/>
        </xs:sequence>
      </xs:extension>
    </xs:complexContent>
  </xs:complexType>

  <xs:complexType name="pskBinder">
    <xs:complexContent>
      <xs:extension base="modifiableVariableHolder">
        <xs:sequence>
          <xs:element name="binderCipherConfig" type="cipherSuite" minOccurs="0"/>
          <xs:element name="binderEntry" type="modifiableByteArray" minOccurs="0"/>
          <xs:element name="binderEntryLength" type="modifiableInteger" minOccurs="0"/>
        </xs:sequence>
      </xs:extension>
    </xs:complexContent>
  </xs:complexType>

  <xs:complexType name="pskIdentity">
    <xs:complexContent>
      <xs:extension base="modifiableVariableHolder">
        <xs:sequence>
          <xs:element name="identityConfig" type="xs:string" minOccurs="0"/>
          <xs:element name="ticketAgeConfig" type="xs:string" minOccurs="0"/>
          <xs:element name="ticketAgeAddConfig" type="xs:string" minOccurs="0"/>
          <xs:element name="identityLength" type="modifiableInteger" minOccurs="0"/>
          <xs:element name="identity" type="modifiableByteArray" minOccurs="0"/>
          <xs:element name="obfuscatedTicketAge" type="modifiableByteArray" minOccurs="0"/>
        </xs:sequence>
      </xs:extension>
    </xs:complexContent>
  </xs:complexType>

  <xs:complexType name="unknownExtensionMessage">
    <xs:complexContent>
      <xs:extension base="extensionMessage">
        <xs:sequence>
          <xs:element name="dataConfig" type="xs:string" minOccurs="0"/>
          <xs:element name="extensionData" type="modifiableByteArray" minOccurs="0"/>
          <xs:element name="typeConfig" type="xs:string" minOccurs="0"/>
        </xs:sequence>
      </xs:extension>
    </xs:complexContent>
  </xs:complexType>

  <xs:complexType name="pwdClearExtensionMessage">
    <xs:complexContent>
      <xs:extension base="extensionMessage">
        <xs:sequence>
          <xs:element name="username" type="modifiableString" minOccurs="0"/>
          <xs:element name="usernameLength" type="modifiableInteger" minOccurs="0"/>
        </xs:sequence>
      </xs:extension>
    </xs:complexContent>
  </xs:complexType>

  <xs:complexType name="pwdProtectExtensionMessage">
    <xs:complexContent>
      <xs:extension base="extensionMessage">
        <xs:sequence>
          <xs:element name="username" type="modifiableByteArray" minOccurs="0"/>
          <xs:element name="usernameLength" type="modifiableInteger" minOccurs="0"/>
        </xs:sequence>
      </xs:extension>
    </xs:complexContent>
  </xs:complexType>

  <xs:complexType name="passwordSaltExtensionMessage">
    <xs:complexContent>
      <xs:extension base="extensionMessage">
        <xs:sequence>
          <xs:element name="salt" type="modifiableByteArray" minOccurs="0"/>
          <xs:element name="saltLength" type="modifiableInteger" minOccurs="0"/>
        </xs:sequence>
      </xs:extension>
    </xs:complexContent>
  </xs:complexType>

  <xs:complexType name="cachedInfoExtensionMessage">
    <xs:complexContent>
      <xs:extension base="extensionMessage">
        <xs:sequence>
          <xs:element name="cachedInfo" type="cachedObject" nillable="true" minOccurs="0" maxOccurs="unbounded"/>
          <xs:element name="cachedInfoBytes" type="modifiableByteArray" minOccurs="0"/>
          <xs:element name="cachedInfoLength" type="modifiableInteger" minOccurs="0"/>
        </xs:sequence>
      </xs:extension>
    </xs:complexContent>
  </xs:complexType>

  <xs:complexType name="cookieExtensionMessage">
    <xs:complexContent>
      <xs:extension base="extensionMessage">
        <xs:sequence>
          <xs:element name="cookie" type="modifiableByteArray" minOccurs="0"/>
          <xs:element name="cookieLength" type="modifiableInteger" minOccurs="0"/>
        </xs:sequence>
      </xs:extension>
    </xs:complexContent>
  </xs:complexType>

  <xs:complexType name="dtlsHandshakeMessageFragment">
    <xs:complexContent>
      <xs:extension base="handshakeMessage">
        <xs:sequence>
          <xs:element name="fragmentOffset" type="modifiableInteger" minOccurs="0"/>
          <xs:element name="fragmentLength" type="modifiableInteger" minOccurs="0"/>
          <xs:element name="epoch" type="modifiableInteger" minOccurs="0"/>
          <xs:element name="fragmentContentConfig" type="xs:base64Binary" minOccurs="0"/>
          <xs:element name="messageSequenceConfig" type="xs:int"/>
          <xs:element name="offsetConfig" type="xs:int"/>
          <xs:element name="handshakeMessageLengthConfig" type="xs:int"/>
          <xs:element name="handshakeMessageTypeConfig" type="handshakeMessageType" minOccurs="0"/>
          <xs:element name="maxFragmentLengthConfig" type="xs:int"/>
        </xs:sequence>
      </xs:extension>
    </xs:complexContent>
  </xs:complexType>

  <xs:complexType name="handshakeMessage" abstract="true">
    <xs:complexContent>
      <xs:extension base="protocolMessage">
        <xs:sequence>
          <xs:element name="type" type="modifiableByte" minOccurs="0"/>
          <xs:element name="length" type="modifiableInteger" minOccurs="0"/>
          <xs:element name="includeInDigest" type="modifiableBoolean" minOccurs="0"/>
          <xs:element name="retransmission" type="modifiableBoolean" minOccurs="0"/>
          <xs:element name="messageContent" type="modifiableByteArray" minOccurs="0"/>
          <xs:element name="extensions" minOccurs="0">
            <xs:complexType>
              <xs:sequence>
                <xs:choice minOccurs="0" maxOccurs="unbounded">
                  <xs:element ref="EncryptedServerNameIndicationExtension"/>
                  <xs:element ref="ECPointFormat"/>
                  <xs:element ref="EllipticCurves"/>
                  <xs:element ref="ExtendedMasterSecretExtension"/>
                  <xs:element ref="GreaseExtension"/>
                  <xs:element ref="HeartbeatExtension"/>
                  <xs:element ref="MaxFragmentLengthExtension"/>
                  <xs:element ref="RecordSizeLimitExtension"/>
                  <xs:element ref="PaddingExtension"/>
                  <xs:element ref="RenegotiationInfoExtension"/>
                  <xs:element ref="ServerNameIndicationExtension"/>
                  <xs:element ref="SessionTicketTLSExtension"/>
                  <xs:element ref="SignatureAndHashAlgorithmsExtension"/>
                  <xs:element ref="SignatureAlgorithmsCertExtension"/>
                  <xs:element ref="SignedCertificateTimestampExtension"/>
                  <xs:element ref="ExtendedRandomExtension"/>
                  <xs:element ref="TokenBindingExtension"/>
                  <xs:element ref="KeyShareExtension"/>
                  <xs:element ref="SupportedVersions"/>
                  <xs:element ref="AlpnExtension"/>
                  <xs:element ref="CertificateStatusRequestExtension"/>
                  <xs:element ref="CertificateStatusRequestV2Extension"/>
                  <xs:element ref="CertificateTypeExtension"/>
                  <xs:element ref="ClientCertificateUrlExtension"/>
                  <xs:element ref="ClientCertificateTypeExtension"/>
                  <xs:element ref="ClientAuthorizationExtension"/>
                  <xs:element ref="EncryptThenMacExtension"/>
                  <xs:element ref="ServerAuthorizationExtension"/>
                  <xs:element ref="ServerCertificateTypeExtension"/>
                  <xs:element ref="SrtpExtension"/>
                  <xs:element ref="TrustedCaIndicationExtension"/>
                  <xs:element ref="TruncatedHmacExtension"/>
                  <xs:element ref="EarlyDataExtension"/>
                  <xs:element ref="PSKKeyExchangeModesExtension"/>
                  <xs:element ref="PreSharedKeyExtension"/>
                  <xs:element ref="UnknownExtension"/>
                  <xs:element ref="PWDClearExtension"/>
                  <xs:element ref="PWDProtectExtension"/>
                  <xs:element ref="PasswordSaltExtension"/>
                  <xs:element ref="CachedInfoExtension"/>
                  <xs:element ref="CookieExtension"/>
                  <xs:element ref="userMappingExtensionMessage"/>
                  <xs:element ref="SRPExtension"/>
                  <xs:element ref="ConnectionIdExtension"/>
                  <xs:element ref="EncryptedClientHelloExtension"/>
                </xs:choice>
              </xs:sequence>
            </xs:complexType>
          </xs:element>
          <xs:element name="extensionBytes" type="modifiableByteArray" minOccurs="0"/>
          <xs:element name="extensionsLength" type="modifiableInteger" minOccurs="0"/>
          <xs:element name="messageSequence" type="modifiableInteger" minOccurs="0"/>
        </xs:sequence>
      </xs:extension>
    </xs:complexContent>
  </xs:complexType>

  <xs:complexType name="protocolMessage" abstract="true">
    <xs:complexContent>
      <xs:extension base="message">
        <xs:sequence>
          <xs:element name="completeResultingMessage" type="modifiableByteArray" minOccurs="0"/>
          <xs:element name="required" type="modifiableBoolean" minOccurs="0"/>
          <xs:element name="goingToBeSent" type="modifiableBoolean" minOccurs="0"/>
          <xs:element name="adjustContext" type="modifiableBoolean" minOccurs="0"/>
        </xs:sequence>
      </xs:extension>
    </xs:complexContent>
  </xs:complexType>

  <xs:complexType name="message" abstract="true">
    <xs:complexContent>
      <xs:extension base="modifiableVariableHolder">
        <xs:sequence/>
      </xs:extension>
    </xs:complexContent>
  </xs:complexType>

  <xs:complexType name="httpMessage" abstract="true">
    <xs:complexContent>
      <xs:extension base="message">
        <xs:sequence/>
      </xs:extension>
    </xs:complexContent>
  </xs:complexType>

  <xs:complexType name="httpRequestMessage">
    <xs:complexContent>
      <xs:extension base="httpMessage">
        <xs:sequence>
          <xs:element name="header" minOccurs="0">
            <xs:complexType>
              <xs:sequence>
                <xs:choice minOccurs="0" maxOccurs="unbounded">
                  <xs:element name="HttpHeader" type="genericHttpHeader"/>
                  <xs:element name="ContentLengthHeader" type="contentLengthHeader"/>
                  <xs:element name="DateHeader" type="dateHeader"/>
                  <xs:element name="ExpiresHeader" type="expiresHeader"/>
                  <xs:element name="LocationHeader" type="locationHeader"/>
                  <xs:element name="HostHeader" type="hostHeader"/>
                  <xs:element name="TokenBindingHeader" type="tokenBindingHeader"/>
                  <xs:element name="CookieHeader" type="tokenBindingHeader"/>
                </xs:choice>
              </xs:sequence>
            </xs:complexType>
          </xs:element>
          <xs:element name="requestType" type="modifiableString" minOccurs="0"/>
          <xs:element name="requestPath" type="modifiableString" minOccurs="0"/>
          <xs:element name="requestProtocol" type="modifiableString" minOccurs="0"/>
        </xs:sequence>
      </xs:extension>
    </xs:complexContent>
  </xs:complexType>

  <xs:complexType name="genericHttpHeader">
    <xs:complexContent>
      <xs:extension base="httpHeader">
        <xs:sequence>
          <xs:element name="headerNameConfig" type="xs:string" minOccurs="0"/>
          <xs:element name="headerValueConfig" type="xs:string" minOccurs="0"/>
        </xs:sequence>
      </xs:extension>
    </xs:complexContent>
  </xs:complexType>

  <xs:complexType name="httpHeader" abstract="true">
    <xs:complexContent>
      <xs:extension base="modifiableVariableHolder">
        <xs:sequence>
          <xs:element name="headerName" type="modifiableString" minOccurs="0"/>
          <xs:element name="headerValue" type="modifiableString" minOccurs="0"/>
        </xs:sequence>
      </xs:extension>
    </xs:complexContent>
  </xs:complexType>

  <xs:complexType name="contentLengthHeader">
    <xs:complexContent>
      <xs:extension base="httpHeader">
        <xs:sequence>
          <xs:element name="configLength" type="xs:int"/>
          <xs:element name="length" type="modifiableInteger" minOccurs="0"/>
        </xs:sequence>
      </xs:extension>
    </xs:complexContent>
  </xs:complexType>

  <xs:complexType name="dateHeader">
    <xs:complexContent>
      <xs:extension base="httpHeader">
        <xs:sequence/>
      </xs:extension>
    </xs:complexContent>
  </xs:complexType>

  <xs:complexType name="expiresHeader">
    <xs:complexContent>
      <xs:extension base="httpHeader">
        <xs:sequence/>
      </xs:extension>
    </xs:complexContent>
  </xs:complexType>

  <xs:complexType name="locationHeader">
    <xs:complexContent>
      <xs:extension base="httpHeader">
        <xs:sequence/>
      </xs:extension>
    </xs:complexContent>
  </xs:complexType>

  <xs:complexType name="hostHeader">
    <xs:complexContent>
      <xs:extension base="httpHeader">
        <xs:sequence/>
      </xs:extension>
    </xs:complexContent>
  </xs:complexType>

  <xs:complexType name="tokenBindingHeader">
    <xs:complexContent>
      <xs:extension base="httpHeader">
        <xs:sequence>
          <xs:element name="message" type="tokenBindingMessage" minOccurs="0"/>
        </xs:sequence>
      </xs:extension>
    </xs:complexContent>
  </xs:complexType>

  <xs:complexType name="tokenBindingMessage">
    <xs:complexContent>
      <xs:extension base="protocolMessage">
        <xs:sequence>
          <xs:element name="tokenbindingsLength" type="modifiableInteger" minOccurs="0"/>
          <xs:element name="tokenbindingType" type="modifiableByte" minOccurs="0"/>
          <xs:element name="keyParameter" type="modifiableByte" minOccurs="0"/>
          <xs:element name="keyLength" type="modifiableInteger" minOccurs="0"/>
          <xs:element name="modulusLength" type="modifiableInteger" minOccurs="0"/>
          <xs:element name="modulus" type="modifiableByteArray" minOccurs="0"/>
          <xs:element name="publicExponentLength" type="modifiableInteger" minOccurs="0"/>
          <xs:element name="publicExponent" type="modifiableByteArray" minOccurs="0"/>
          <xs:element name="pointLength" type="modifiableInteger" minOccurs="0"/>
          <xs:element name="point" type="modifiableByteArray" minOccurs="0"/>
          <xs:element name="signatureLength" type="modifiableInteger" minOccurs="0"/>
          <xs:element name="signature" type="modifiableByteArray" minOccurs="0"/>
          <xs:element name="extensionLength" type="modifiableInteger" minOccurs="0"/>
          <xs:element name="extensionBytes" type="modifiableByteArray" minOccurs="0"/>
          <xs:element name="signatureComputations" type="signatureComputations" minOccurs="0"/>
        </xs:sequence>
      </xs:extension>
    </xs:complexContent>
  </xs:complexType>

  <xs:complexType name="signatureComputations" abstract="true">
    <xs:sequence>
      <xs:element name="digestBytes" type="modifiableByteArray" minOccurs="0"/>
      <xs:element name="signatureBytes" type="modifiableByteArray" minOccurs="0"/>
      <xs:element name="signatureValid" type="xs:boolean" minOccurs="0"/>
      <xs:element name="toBeSignedBytes" type="modifiableByteArray" minOccurs="0"/>
    </xs:sequence>
  </xs:complexType>

  <xs:complexType name="httpResponseMessage">
    <xs:complexContent>
      <xs:extension base="httpMessage">
        <xs:sequence>
          <xs:element name="responseProtocol" type="modifiableString" minOccurs="0"/>
          <xs:element name="responseStatusCode" type="modifiableString" minOccurs="0"/>
          <xs:element name="responseContent" type="modifiableString" minOccurs="0"/>
          <xs:element name="header" minOccurs="0">
            <xs:complexType>
              <xs:sequence>
                <xs:choice minOccurs="0" maxOccurs="unbounded">
                  <xs:element name="HttpHeader" type="genericHttpHeader"/>
                  <xs:element name="ContentLengthHeader" type="contentLengthHeader"/>
                  <xs:element name="DateHeader" type="dateHeader"/>
                  <xs:element name="ExpiresHeader" type="expiresHeader"/>
                  <xs:element name="LocationHeader" type="locationHeader"/>
                  <xs:element name="HostHeader" type="hostHeader"/>
                  <xs:element name="TokenBindingHeader" type="tokenBindingHeader"/>
                </xs:choice>
              </xs:sequence>
            </xs:complexType>
          </xs:element>
        </xs:sequence>
      </xs:extension>
    </xs:complexContent>
  </xs:complexType>

  <xs:complexType name="certificateMessage">
    <xs:complexContent>
      <xs:extension base="handshakeMessage">
        <xs:sequence>
          <xs:element name="requestContextLength" type="modifiableInteger" minOccurs="0"/>
          <xs:element name="requestContext" type="modifiableByteArray" minOccurs="0"/>
          <xs:element name="certificatesListLength" type="modifiableInteger" minOccurs="0"/>
          <xs:element name="certificatesListBytes" type="modifiableByteArray" minOccurs="0"/>
          <xs:element name="certificateEntryList" minOccurs="0">
            <xs:complexType>
              <xs:sequence>
                <xs:element name="certificatesList" type="certificateEntry" minOccurs="0" maxOccurs="unbounded"/>
              </xs:sequence>
            </xs:complexType>
          </xs:element>
        </xs:sequence>
      </xs:extension>
    </xs:complexContent>
  </xs:complexType>

  <xs:complexType name="certificateEntry">
    <xs:complexContent>
      <xs:extension base="modifiableVariableHolder">
        <xs:sequence>
          <xs:element name="extensionList" type="extensionMessage" nillable="true" minOccurs="0" maxOccurs="unbounded"/>
          <xs:element name="certificateBytes" type="modifiableByteArray" minOccurs="0"/>
          <xs:element name="certificateLength" type="modifiableInteger" minOccurs="0"/>
          <xs:element name="extensionBytes" type="modifiableByteArray" minOccurs="0"/>
          <xs:element name="extensionsLength" type="modifiableInteger" minOccurs="0"/>
          <xs:element name="x509certificate" type="x509Certificate" minOccurs="0"/>
          <xs:element name="x509CerticiateConfig" type="xs:base64Binary" minOccurs="0"/>
        </xs:sequence>
      </xs:extension>
    </xs:complexContent>
  </xs:complexType>

  <xs:complexType name="x509Certificate">
    <xs:complexContent>
      <xs:extension base="asn1Sequence">
        <xs:sequence>
          <xs:element ref="tbsCertificate" minOccurs="0"/>
          <xs:element name="signatureAlgorithmIdentifier" type="certificateSignatureAlgorithmIdentifier" minOccurs="0"/>
          <xs:element name="signature" type="asn1BitString" minOccurs="0"/>
          <xs:element name="signatureComputations" type="signatureComputations" minOccurs="0"/>
        </xs:sequence>
      </xs:extension>
    </xs:complexContent>
  </xs:complexType>

  <xs:complexType name="asn1Sequence" abstract="true">
    <xs:complexContent>
      <xs:extension base="asn1Container">
        <xs:sequence/>
      </xs:extension>
    </xs:complexContent>
  </xs:complexType>

  <xs:complexType name="asn1Container" abstract="true">
    <xs:complexContent>
      <xs:extension base="asn1Field">
        <xs:sequence>
          <xs:element name="encodedChildren" type="modifiableByteArray" minOccurs="0"/>
        </xs:sequence>
      </xs:extension>
    </xs:complexContent>
  </xs:complexType>

  <xs:complexType name="asn1Field" abstract="true">
    <xs:sequence>
      <xs:element name="tagClass" type="modifiableInteger" minOccurs="0"/>
      <xs:element name="tagConstructed" type="modifiableBoolean" minOccurs="0"/>
      <xs:element name="tagNumber" type="modifiableInteger" minOccurs="0"/>
      <xs:element name="length" type="modifiableBigInteger" minOccurs="0"/>
      <xs:element name="content" type="modifiableByteArray" minOccurs="0"/>
      <xs:element name="tagOctets" type="modifiableByteArray" minOccurs="0"/>
      <xs:element name="lengthOctets" type="modifiableByteArray" minOccurs="0"/>
      <xs:element name="tagNumberConfig" type="xs:int" minOccurs="0"/>
    </xs:sequence>
    <xs:attribute name="identifier" type="xs:string"/>
  </xs:complexType>

  <xs:complexType name="tbsCertificate">
    <xs:complexContent>
      <xs:extension base="asn1Sequence">
        <xs:sequence>
          <xs:element name="version" type="x509Explicit" minOccurs="0"/>
          <xs:element name="serialNumber" type="asn1Integer" minOccurs="0"/>
          <xs:element name="signature" type="certificateSignatureAlgorithmIdentifier" minOccurs="0"/>
          <xs:element name="issuer" type="name" minOccurs="0"/>
          <xs:element ref="validity" minOccurs="0"/>
          <xs:element name="subject" type="name" minOccurs="0"/>
          <xs:element ref="subjectPublicKeyInfo" minOccurs="0"/>
          <xs:element name="issuerUniqueId" type="asn1BitString" minOccurs="0"/>
          <xs:element name="subjectUniqueId" type="asn1BitString" minOccurs="0"/>
          <xs:element name="explicitExtensions" type="x509Explicit" minOccurs="0"/>
        </xs:sequence>
      </xs:extension>
    </xs:complexContent>
  </xs:complexType>

  <xs:complexType name="x509Explicit">
    <xs:complexContent>
      <xs:extension base="asn1Explicit">
        <xs:sequence/>
      </xs:extension>
    </xs:complexContent>
  </xs:complexType>

  <xs:complexType name="asn1Explicit" abstract="true">
    <xs:complexContent>
      <xs:extension base="asn1Field">
        <xs:sequence>
          <xs:any processContents="lax" namespace="##other"/>
        </xs:sequence>
      </xs:extension>
    </xs:complexContent>
  </xs:complexType>

  <xs:complexType name="modifiableBigInteger">
    <xs:sequence>
      <xs:choice minOccurs="0">
        <xs:element name="BigIntegerXorModification" type="bigIntegerXorModification"/>
        <xs:element name="BigIntegerSubtractModification" type="bigIntegerSubtractModification"/>
        <xs:element name="BigIntegerShiftRightModification" type="bigIntegerShiftRightModification"/>
        <xs:element name="BigIntegerShiftLeftModification" type="bigIntegerShiftLeftModification"/>
        <xs:element name="BigIntegerExplicitValueModification" type="bigIntegerExplicitValueModification"/>
        <xs:element name="BigIntegerAddModification" type="bigIntegerAddModification"/>
        <xs:element name="BigIntegerInteractiveModification" type="bigIntegerInteractiveModification"/>
        <xs:element name="BigIntegerMultiplyModification" type="bigIntegerMultiplyModification"/>
        <xs:element name="BooleanToggleModification" type="booleanToggleModification"/>
        <xs:element name="BooleanExplicitValueModification" type="booleanExplicitValueModification"/>
        <xs:element name="ByteArrayXorModification" type="byteArrayXorModification"/>
        <xs:element name="ByteArrayShuffleModification" type="byteArrayShuffleModification"/>
        <xs:element name="ByteArrayPayloadModification" type="byteArrayPayloadModification"/>
        <xs:element name="ByteArrayInsertModification" type="byteArrayInsertModification"/>
        <xs:element name="ByteArrayExplicitValueModification" type="byteArrayExplicitValueModification"/>
        <xs:element name="ByteArrayDuplicateModification" type="byteArrayDuplicateModification"/>
        <xs:element name="ByteArrayDeleteModification" type="byteArrayDeleteModification"/>
        <xs:element name="IntegerXorModification" type="integerXorModification"/>
        <xs:element name="IntegerSubtractModification" type="integerSubtractModification"/>
        <xs:element name="IntegerShiftRightModification" type="integerShiftRightModification"/>
        <xs:element name="IntegerShiftLeftModification" type="integerShiftLeftModification"/>
        <xs:element name="IntegerExplicitValueModification" type="integerExplicitValueModification"/>
        <xs:element name="IntegerAddModification" type="integerAddModification"/>
        <xs:element name="LongXorModification" type="longXorModification"/>
        <xs:element name="LongSubtractModification" type="longSubtractModification"/>
        <xs:element name="LongExplicitValueModification" type="longExplicitValueModification"/>
        <xs:element name="LongAddModification" type="longAddModification"/>
        <xs:element name="ByteXorModification" type="byteXorModification"/>
        <xs:element name="ByteSubtractModification" type="byteSubtractModification"/>
        <xs:element name="ByteAddModification" type="byteAddModification"/>
        <xs:element name="ByteExplicitValueModification" type="byteExplicitValueModification"/>
        <xs:element name="StringPrependValueModification" type="stringPrependValueModification"/>
        <xs:element name="StringAppendValueModification" type="stringAppendValueModification"/>
        <xs:element name="StringExplicitValueModification" type="stringExplicitValueModification"/>
      </xs:choice>
      <xs:element name="createRandomModification" type="xs:boolean" minOccurs="0"/>
      <xs:element name="assertEquals" type="xs:anyType" minOccurs="0"/>
      <xs:element name="originalValue" type="xs:integer" minOccurs="0"/>
    </xs:sequence>
  </xs:complexType>

  <xs:complexType name="asn1Integer">
    <xs:complexContent>
      <xs:extension base="asn1Field">
        <xs:sequence>
          <xs:element name="value" type="modifiableBigInteger" minOccurs="0"/>
        </xs:sequence>
      </xs:extension>
    </xs:complexContent>
  </xs:complexType>

  <xs:complexType name="certificateSignatureAlgorithmIdentifier">
    <xs:complexContent>
      <xs:extension base="algorithmIdentifier">
        <xs:sequence/>
      </xs:extension>
    </xs:complexContent>
  </xs:complexType>

  <xs:complexType name="algorithmIdentifier" abstract="true">
    <xs:complexContent>
      <xs:extension base="asn1Sequence">
        <xs:sequence>
          <xs:element name="algorithm" type="asn1ObjectIdentifier" minOccurs="0"/>
          <xs:any processContents="lax" namespace="##other"/>
        </xs:sequence>
      </xs:extension>
    </xs:complexContent>
  </xs:complexType>

  <xs:complexType name="asn1ObjectIdentifier">
    <xs:complexContent>
      <xs:extension base="asn1Field">
        <xs:sequence>
          <xs:element name="value" type="modifiableString" minOccurs="0"/>
        </xs:sequence>
      </xs:extension>
    </xs:complexContent>
  </xs:complexType>

  <xs:complexType name="name">
    <xs:complexContent>
      <xs:extension base="asn1Sequence">
        <xs:sequence>
          <xs:element name="relativeDistinguishedNames" type="relativeDistinguishedName" nillable="true" minOccurs="0" maxOccurs="unbounded"/>
          <xs:element name="type" type="nameType" minOccurs="0"/>
        </xs:sequence>
      </xs:extension>
    </xs:complexContent>
  </xs:complexType>

  <xs:complexType name="relativeDistinguishedName">
    <xs:complexContent>
      <xs:extension base="asn1Set">
        <xs:sequence>
          <xs:element name="attributeTypeAndValueList" type="attributeTypeAndValue" nillable="true" minOccurs="0" maxOccurs="unbounded"/>
        </xs:sequence>
      </xs:extension>
    </xs:complexContent>
  </xs:complexType>

  <xs:complexType name="asn1Set" abstract="true">
    <xs:complexContent>
      <xs:extension base="asn1Container">
        <xs:sequence/>
      </xs:extension>
    </xs:complexContent>
  </xs:complexType>

  <xs:complexType name="attributeTypeAndValue">
    <xs:complexContent>
      <xs:extension base="asn1Sequence">
        <xs:sequence>
          <xs:element name="type" type="asn1ObjectIdentifier" minOccurs="0"/>
          <xs:any processContents="lax" namespace="##other"/>
          <xs:element name="attributeTypeConfig" type="x500AttributeType" minOccurs="0"/>
          <xs:element name="valueConfig" type="xs:string" minOccurs="0"/>
        </xs:sequence>
      </xs:extension>
    </xs:complexContent>
  </xs:complexType>

  <xs:complexType name="validity">
    <xs:complexContent>
      <xs:extension base="asn1Sequence">
        <xs:sequence>
          <xs:element name="notBefore" type="time" minOccurs="0"/>
          <xs:element name="notAfter" type="time" minOccurs="0"/>
        </xs:sequence>
      </xs:extension>
    </xs:complexContent>
  </xs:complexType>

  <xs:complexType name="time">
    <xs:complexContent>
      <xs:extension base="asn1Choice">
        <xs:sequence/>
      </xs:extension>
    </xs:complexContent>
  </xs:complexType>

  <xs:complexType name="asn1Choice" abstract="true">
    <xs:sequence>
      <xs:element name="identifier" type="xs:string" minOccurs="0"/>
      <xs:element name="optional" type="xs:boolean"/>
    </xs:sequence>
  </xs:complexType>

  <xs:complexType name="subjectPublicKeyInfo">
    <xs:complexContent>
      <xs:extension base="asn1Sequence">
        <xs:sequence>
          <xs:element name="algorithm" type="subjectPublicKeyAlgorithmIdentifier" minOccurs="0"/>
          <xs:element name="subjectPublicKeyBitString" type="publicKeyBitString" minOccurs="0"/>
        </xs:sequence>
      </xs:extension>
    </xs:complexContent>
  </xs:complexType>

  <xs:complexType name="subjectPublicKeyAlgorithmIdentifier">
    <xs:complexContent>
      <xs:extension base="algorithmIdentifier">
        <xs:sequence/>
      </xs:extension>
    </xs:complexContent>
  </xs:complexType>

  <xs:complexType name="publicKeyBitString">
    <xs:complexContent>
      <xs:extension base="asn1BitString">
        <xs:sequence>
          <xs:any processContents="lax" namespace="##other"/>
        </xs:sequence>
      </xs:extension>
    </xs:complexContent>
  </xs:complexType>

  <xs:complexType name="asn1BitString">
    <xs:complexContent>
      <xs:extension base="asn1Field">
        <xs:sequence>
          <xs:element name="unusedBits" type="modifiableByte" minOccurs="0"/>
          <xs:element name="usedBits" type="modifiableByteArray" minOccurs="0"/>
          <xs:element name="padding" type="modifiableByte" minOccurs="0"/>
        </xs:sequence>
      </xs:extension>
    </xs:complexContent>
  </xs:complexType>

  <xs:complexType name="certificateVerifyMessage">
    <xs:complexContent>
      <xs:extension base="handshakeMessage">
        <xs:sequence>
          <xs:element name="signatureHashAlgorithm" type="modifiableByteArray" minOccurs="0"/>
          <xs:element name="signatureLength" type="modifiableInteger" minOccurs="0"/>
          <xs:element name="signature" type="modifiableByteArray" minOccurs="0"/>
          <xs:element name="signatureComputations" type="signatureComputations" minOccurs="0"/>
        </xs:sequence>
      </xs:extension>
    </xs:complexContent>
  </xs:complexType>

  <xs:complexType name="certificateRequestMessage">
    <xs:complexContent>
      <xs:extension base="handshakeMessage">
        <xs:sequence>
          <xs:element name="clientCertificateTypesCount" type="modifiableInteger" minOccurs="0"/>
          <xs:element name="clientCertificateTypes" type="modifiableByteArray" minOccurs="0"/>
          <xs:element name="signatureHashAlgorithmsLength" type="modifiableInteger" minOccurs="0"/>
          <xs:element name="signatureHashAlgorithms" type="modifiableByteArray" minOccurs="0"/>
          <xs:element name="distinguishedNamesLength" type="modifiableInteger" minOccurs="0"/>
          <xs:element name="distinguishedNames" type="modifiableByteArray" minOccurs="0"/>
          <xs:element name="certificateRequestContextLength" type="modifiableInteger" minOccurs="0"/>
          <xs:element name="certificateRequestContext" type="modifiableByteArray" minOccurs="0"/>
        </xs:sequence>
      </xs:extension>
    </xs:complexContent>
  </xs:complexType>

  <xs:complexType name="clientHelloMessage">
    <xs:complexContent>
      <xs:extension base="coreClientHelloMessage">
        <xs:sequence/>
      </xs:extension>
    </xs:complexContent>
  </xs:complexType>

  <xs:complexType name="coreClientHelloMessage" abstract="true">
    <xs:complexContent>
      <xs:extension base="helloMessage">
        <xs:sequence>
          <xs:element name="compressionLength" type="modifiableInteger" minOccurs="0"/>
          <xs:element name="cipherSuiteLength" type="modifiableInteger" minOccurs="0"/>
          <xs:element name="cipherSuites" type="modifiableByteArray" minOccurs="0"/>
          <xs:element name="compressions" type="modifiableByteArray" minOccurs="0"/>
          <xs:element name="cookie" type="modifiableByteArray" minOccurs="0"/>
          <xs:element name="cookieLength" type="modifiableInteger" minOccurs="0"/>
        </xs:sequence>
      </xs:extension>
    </xs:complexContent>
  </xs:complexType>

  <xs:complexType name="helloMessage" abstract="true">
    <xs:complexContent>
      <xs:extension base="handshakeMessage">
        <xs:sequence>
          <xs:element name="protocolVersion" type="modifiableByteArray" minOccurs="0"/>
          <xs:element name="unixTime" type="modifiableByteArray" minOccurs="0"/>
          <xs:element name="random" type="modifiableByteArray" minOccurs="0"/>
          <xs:element name="sessionIdLength" type="modifiableInteger" minOccurs="0"/>
          <xs:element name="sessionId" type="modifiableByteArray" minOccurs="0"/>
        </xs:sequence>
      </xs:extension>
    </xs:complexContent>
  </xs:complexType>

  <xs:complexType name="helloVerifyRequestMessage">
    <xs:complexContent>
      <xs:extension base="handshakeMessage">
        <xs:sequence>
          <xs:element name="protocolVersion" type="modifiableByteArray" minOccurs="0"/>
          <xs:element name="cookieLength" type="modifiableByte" minOccurs="0"/>
          <xs:element name="cookie" type="modifiableByteArray" minOccurs="0"/>
        </xs:sequence>
      </xs:extension>
    </xs:complexContent>
  </xs:complexType>

  <xs:complexType name="dhClientKeyExchangeMessage">
    <xs:complexContent>
      <xs:extension base="clientKeyExchangeMessage">
        <xs:sequence>
          <xs:element name="computations" type="dhClientComputations" minOccurs="0"/>
        </xs:sequence>
      </xs:extension>
    </xs:complexContent>
  </xs:complexType>

  <xs:complexType name="clientKeyExchangeMessage" abstract="true">
    <xs:complexContent>
      <xs:extension base="handshakeMessage">
        <xs:sequence>
          <xs:element name="publicKeyLength" type="modifiableInteger" minOccurs="0"/>
          <xs:element name="publicKey" type="modifiableByteArray" minOccurs="0"/>
        </xs:sequence>
      </xs:extension>
    </xs:complexContent>
  </xs:complexType>

  <xs:complexType name="dhClientComputations">
    <xs:complexContent>
      <xs:extension base="keyExchangeComputations">
        <xs:sequence>
          <xs:element name="generator" type="modifiableBigInteger" minOccurs="0"/>
          <xs:element name="modulus" type="modifiableBigInteger" minOccurs="0"/>
          <xs:element name="publicKey" type="modifiableBigInteger" minOccurs="0"/>
        </xs:sequence>
      </xs:extension>
    </xs:complexContent>
  </xs:complexType>

  <xs:complexType name="keyExchangeComputations" abstract="true">
    <xs:complexContent>
      <xs:extension base="modifiableVariableHolder">
        <xs:sequence>
          <xs:element name="clientServerRandom" type="modifiableByteArray" minOccurs="0"/>
          <xs:element name="premasterSecret" type="modifiableByteArray" minOccurs="0"/>
          <xs:element name="privateKey" type="modifiableBigInteger" minOccurs="0"/>
        </xs:sequence>
      </xs:extension>
    </xs:complexContent>
  </xs:complexType>

  <xs:complexType name="dheServerKeyExchangeMessage">
    <xs:complexContent>
      <xs:extension base="serverKeyExchangeMessage">
        <xs:sequence>
          <xs:element name="modulus" type="modifiableByteArray" minOccurs="0"/>
          <xs:element name="modulusLength" type="modifiableInteger" minOccurs="0"/>
          <xs:element name="generator" type="modifiableByteArray" minOccurs="0"/>
          <xs:element name="generatorLength" type="modifiableInteger" minOccurs="0"/>
          <xs:element name="computations" type="dheServerComputations" minOccurs="0"/>
        </xs:sequence>
      </xs:extension>
    </xs:complexContent>
  </xs:complexType>

  <xs:complexType name="serverKeyExchangeMessage" abstract="true">
    <xs:complexContent>
      <xs:extension base="handshakeMessage">
        <xs:sequence>
          <xs:element name="signatureAndHashAlgorithm" type="modifiableByteArray" minOccurs="0"/>
          <xs:element name="signatureLength" type="modifiableInteger" minOccurs="0"/>
          <xs:element name="signature" type="modifiableByteArray" minOccurs="0"/>
          <xs:element name="publicKeyLength" type="modifiableInteger" minOccurs="0"/>
          <xs:element name="publicKey" type="modifiableByteArray" minOccurs="0"/>
          <xs:element name="signatureComputations" type="signatureComputations" minOccurs="0"/>
        </xs:sequence>
      </xs:extension>
    </xs:complexContent>
  </xs:complexType>

  <xs:complexType name="dheServerComputations">
    <xs:complexContent>
      <xs:extension base="keyExchangeComputations">
        <xs:sequence>
          <xs:element name="generator" type="modifiableBigInteger" minOccurs="0"/>
          <xs:element name="modulus" type="modifiableBigInteger" minOccurs="0"/>
        </xs:sequence>
      </xs:extension>
    </xs:complexContent>
  </xs:complexType>

  <xs:complexType name="ecdhClientKeyExchangeMessage">
    <xs:complexContent>
      <xs:extension base="clientKeyExchangeMessage">
        <xs:sequence>
          <xs:element name="computations" type="ecdhClientComputations" minOccurs="0"/>
        </xs:sequence>
      </xs:extension>
    </xs:complexContent>
  </xs:complexType>

  <xs:complexType name="ecdhClientComputations">
    <xs:complexContent>
      <xs:extension base="keyExchangeComputations">
        <xs:sequence>
          <xs:element name="publicKeyX" type="modifiableBigInteger" minOccurs="0"/>
          <xs:element name="publicKeyY" type="modifiableBigInteger" minOccurs="0"/>
        </xs:sequence>
      </xs:extension>
    </xs:complexContent>
  </xs:complexType>

  <xs:complexType name="ecdheServerKeyExchangeMessage">
    <xs:complexContent>
      <xs:extension base="serverKeyExchangeMessage">
        <xs:sequence>
          <xs:element name="curveType" type="modifiableByte" minOccurs="0"/>
          <xs:element name="namedGroup" type="modifiableByteArray" minOccurs="0"/>
          <xs:element name="computations" type="ecdheServerComputations" minOccurs="0"/>
        </xs:sequence>
      </xs:extension>
    </xs:complexContent>
  </xs:complexType>

  <xs:complexType name="ecdheServerComputations">
    <xs:complexContent>
      <xs:extension base="keyExchangeComputations">
        <xs:sequence>
          <xs:element name="ecPointFormat" type="modifiableByte" minOccurs="0"/>
          <xs:element name="namedGroup" type="modifiableByteArray" minOccurs="0"/>
        </xs:sequence>
      </xs:extension>
    </xs:complexContent>
  </xs:complexType>

  <xs:complexType name="pskClientKeyExchangeMessage">
    <xs:complexContent>
      <xs:extension base="clientKeyExchangeMessage">
        <xs:sequence>
          <xs:element name="computations" type="pskPremasterComputations" minOccurs="0"/>
          <xs:element name="identity" type="modifiableByteArray" minOccurs="0"/>
          <xs:element name="identityLength" type="modifiableInteger" minOccurs="0"/>
        </xs:sequence>
      </xs:extension>
    </xs:complexContent>
  </xs:complexType>

  <xs:complexType name="pskPremasterComputations">
    <xs:complexContent>
      <xs:extension base="keyExchangeComputations">
        <xs:sequence/>
      </xs:extension>
    </xs:complexContent>
  </xs:complexType>

  <xs:complexType name="finishedMessage">
    <xs:complexContent>
      <xs:extension base="handshakeMessage">
        <xs:sequence>
          <xs:element name="verifyData" type="modifiableByteArray" minOccurs="0"/>
        </xs:sequence>
      </xs:extension>
    </xs:complexContent>
  </xs:complexType>

  <xs:complexType name="rsaClientKeyExchangeMessage">
    <xs:complexContent>
      <xs:extension base="clientKeyExchangeMessage">
        <xs:sequence>
          <xs:element name="computations" type="rsaClientComputations" minOccurs="0"/>
        </xs:sequence>
      </xs:extension>
    </xs:complexContent>
  </xs:complexType>

  <xs:complexType name="rsaClientComputations">
    <xs:complexContent>
      <xs:extension base="keyExchangeComputations">
        <xs:sequence>
          <xs:element name="modulus" type="modifiableBigInteger" minOccurs="0"/>
          <xs:element name="padding" type="modifiableByteArray" minOccurs="0"/>
          <xs:element name="plainPaddedPremasterSecret" type="modifiableByteArray" minOccurs="0"/>
          <xs:element name="premasterSecretProtocolVersion" type="modifiableByteArray" minOccurs="0"/>
          <xs:element name="publicExponent" type="modifiableBigInteger" minOccurs="0"/>
        </xs:sequence>
      </xs:extension>
    </xs:complexContent>
  </xs:complexType>

  <xs:complexType name="gostClientKeyExchangeMessage">
    <xs:complexContent>
      <xs:extension base="clientKeyExchangeMessage">
        <xs:sequence>
          <xs:element name="computations" type="gostClientComputations" minOccurs="0"/>
          <xs:element name="keyTransportBlob" type="modifiableByteArray" minOccurs="0"/>
        </xs:sequence>
      </xs:extension>
    </xs:complexContent>
  </xs:complexType>

  <xs:complexType name="gostClientComputations">
    <xs:complexContent>
      <xs:extension base="keyExchangeComputations">
        <xs:sequence>
          <xs:element name="clientPublicKeyX" type="modifiableBigInteger" minOccurs="0"/>
          <xs:element name="clientPublicKeyY" type="modifiableBigInteger" minOccurs="0"/>
          <xs:element name="maskKey" type="modifiableByteArray" minOccurs="0"/>
          <xs:element name="proxyKeyBlobs" type="modifiableByteArray" minOccurs="0"/>
          <xs:element name="ukm" type="modifiableByteArray" minOccurs="0"/>
        </xs:sequence>
      </xs:extension>
    </xs:complexContent>
  </xs:complexType>

  <xs:complexType name="serverHelloDoneMessage">
    <xs:complexContent>
      <xs:extension base="handshakeMessage">
        <xs:sequence/>
      </xs:extension>
    </xs:complexContent>
  </xs:complexType>

  <xs:complexType name="serverHelloMessage">
    <xs:complexContent>
      <xs:extension base="helloMessage">
        <xs:sequence>
          <xs:element name="selectedCipherSuite" type="modifiableByteArray" minOccurs="0"/>
          <xs:element name="selectedCompressionMethod" type="modifiableByte" minOccurs="0"/>
          <xs:element name="autoSetHelloRetryModeInKeyShare" type="xs:boolean" minOccurs="0"/>
        </xs:sequence>
      </xs:extension>
    </xs:complexContent>
  </xs:complexType>

  <xs:complexType name="alertMessage">
    <xs:complexContent>
      <xs:extension base="protocolMessage">
        <xs:sequence>
          <xs:element name="config" type="xs:string" minOccurs="0"/>
          <xs:element name="level" type="modifiableByte" minOccurs="0"/>
          <xs:element name="description" type="modifiableByte" minOccurs="0"/>
        </xs:sequence>
      </xs:extension>
    </xs:complexContent>
  </xs:complexType>

  <xs:complexType name="newSessionTicketMessage">
    <xs:complexContent>
      <xs:extension base="handshakeMessage">
        <xs:sequence>
          <xs:element name="ticketLifetimeHint" type="modifiableLong" minOccurs="0"/>
          <xs:element name="ticket" type="sessionTicket" minOccurs="0"/>
        </xs:sequence>
      </xs:extension>
    </xs:complexContent>
  </xs:complexType>

  <xs:complexType name="modifiableLong">
    <xs:sequence>
      <xs:choice minOccurs="0">
        <xs:element name="BigIntegerXorModification" type="bigIntegerXorModification"/>
        <xs:element name="BigIntegerSubtractModification" type="bigIntegerSubtractModification"/>
        <xs:element name="BigIntegerShiftRightModification" type="bigIntegerShiftRightModification"/>
        <xs:element name="BigIntegerShiftLeftModification" type="bigIntegerShiftLeftModification"/>
        <xs:element name="BigIntegerExplicitValueModification" type="bigIntegerExplicitValueModification"/>
        <xs:element name="BigIntegerAddModification" type="bigIntegerAddModification"/>
        <xs:element name="BigIntegerInteractiveModification" type="bigIntegerInteractiveModification"/>
        <xs:element name="BigIntegerMultiplyModification" type="bigIntegerMultiplyModification"/>
        <xs:element name="BooleanToggleModification" type="booleanToggleModification"/>
        <xs:element name="BooleanExplicitValueModification" type="booleanExplicitValueModification"/>
        <xs:element name="ByteArrayXorModification" type="byteArrayXorModification"/>
        <xs:element name="ByteArrayShuffleModification" type="byteArrayShuffleModification"/>
        <xs:element name="ByteArrayPayloadModification" type="byteArrayPayloadModification"/>
        <xs:element name="ByteArrayInsertModification" type="byteArrayInsertModification"/>
        <xs:element name="ByteArrayExplicitValueModification" type="byteArrayExplicitValueModification"/>
        <xs:element name="ByteArrayDuplicateModification" type="byteArrayDuplicateModification"/>
        <xs:element name="ByteArrayDeleteModification" type="byteArrayDeleteModification"/>
        <xs:element name="IntegerXorModification" type="integerXorModification"/>
        <xs:element name="IntegerSubtractModification" type="integerSubtractModification"/>
        <xs:element name="IntegerShiftRightModification" type="integerShiftRightModification"/>
        <xs:element name="IntegerShiftLeftModification" type="integerShiftLeftModification"/>
        <xs:element name="IntegerExplicitValueModification" type="integerExplicitValueModification"/>
        <xs:element name="IntegerAddModification" type="integerAddModification"/>
        <xs:element name="LongXorModification" type="longXorModification"/>
        <xs:element name="LongSubtractModification" type="longSubtractModification"/>
        <xs:element name="LongExplicitValueModification" type="longExplicitValueModification"/>
        <xs:element name="LongAddModification" type="longAddModification"/>
        <xs:element name="ByteXorModification" type="byteXorModification"/>
        <xs:element name="ByteSubtractModification" type="byteSubtractModification"/>
        <xs:element name="ByteAddModification" type="byteAddModification"/>
        <xs:element name="ByteExplicitValueModification" type="byteExplicitValueModification"/>
        <xs:element name="StringPrependValueModification" type="stringPrependValueModification"/>
        <xs:element name="StringAppendValueModification" type="stringAppendValueModification"/>
        <xs:element name="StringExplicitValueModification" type="stringExplicitValueModification"/>
      </xs:choice>
      <xs:element name="createRandomModification" type="xs:boolean" minOccurs="0"/>
      <xs:element name="assertEquals" type="xs:anyType" minOccurs="0"/>
      <xs:element name="originalValue" type="xs:long" minOccurs="0"/>
    </xs:sequence>
  </xs:complexType>

  <xs:complexType name="keyUpdateMessage">
    <xs:complexContent>
      <xs:extension base="handshakeMessage">
        <xs:sequence>
          <xs:element name="requestMode" type="modifiableByte" minOccurs="0"/>
        </xs:sequence>
      </xs:extension>
    </xs:complexContent>
  </xs:complexType>

  <xs:complexType name="applicationMessage">
    <xs:complexContent>
      <xs:extension base="protocolMessage">
        <xs:sequence>
          <xs:element name="dataConfig" type="xs:string" minOccurs="0"/>
          <xs:element name="data" type="modifiableByteArray" minOccurs="0"/>
        </xs:sequence>
      </xs:extension>
    </xs:complexContent>
  </xs:complexType>

  <xs:complexType name="changeCipherSpecMessage">
    <xs:complexContent>
      <xs:extension base="protocolMessage">
        <xs:sequence>
          <xs:element name="ccsProtocolType" type="modifiableByteArray" minOccurs="0"/>
        </xs:sequence>
      </xs:extension>
    </xs:complexContent>
  </xs:complexType>

  <xs:complexType name="ssl2ClientHelloMessage">
    <xs:complexContent>
      <xs:extension base="ssl2Message">
        <xs:sequence>
          <xs:element name="protocolVersion" type="modifiableByteArray" minOccurs="0"/>
          <xs:element name="cipherSuiteLength" type="modifiableInteger" minOccurs="0"/>
          <xs:element name="sessionIdLength" type="modifiableInteger" minOccurs="0"/>
          <xs:element name="challengeLength" type="modifiableInteger" minOccurs="0"/>
          <xs:element name="cipherSuites" type="modifiableByteArray" minOccurs="0"/>
          <xs:element name="sessionId" type="modifiableByteArray" minOccurs="0"/>
          <xs:element name="challenge" type="modifiableByteArray" minOccurs="0"/>
        </xs:sequence>
      </xs:extension>
    </xs:complexContent>
  </xs:complexType>

  <xs:complexType name="ssl2Message" abstract="true">
    <xs:complexContent>
      <xs:extension base="protocolMessage">
        <xs:sequence>
          <xs:element name="messageLength" type="modifiableInteger" minOccurs="0"/>
          <xs:element name="paddingLength" type="modifiableInteger" minOccurs="0"/>
          <xs:element name="type" type="modifiableByte" minOccurs="0"/>
        </xs:sequence>
      </xs:extension>
    </xs:complexContent>
  </xs:complexType>

  <xs:complexType name="ssl2ClientMasterKeyMessage">
    <xs:complexContent>
      <xs:extension base="ssl2Message">
        <xs:sequence>
          <xs:element name="cipherKind" type="modifiableByteArray" minOccurs="0"/>
          <xs:element name="clearKeyLength" type="modifiableInteger" minOccurs="0"/>
          <xs:element name="encryptedKeyLength" type="modifiableInteger" minOccurs="0"/>
          <xs:element name="keyArgLength" type="modifiableInteger" minOccurs="0"/>
          <xs:element name="clearKeyData" type="modifiableByteArray" minOccurs="0"/>
          <xs:element name="encryptedKeyData" type="modifiableByteArray" minOccurs="0"/>
          <xs:element name="keyArgData" type="modifiableByteArray" minOccurs="0"/>
          <xs:element name="computations" type="rsaClientComputations" minOccurs="0"/>
        </xs:sequence>
      </xs:extension>
    </xs:complexContent>
  </xs:complexType>

  <xs:complexType name="ssl2ServerHelloMessage">
    <xs:complexContent>
      <xs:extension base="ssl2Message">
        <xs:sequence>
          <xs:element name="sessionIdHit" type="modifiableByte" minOccurs="0"/>
          <xs:element name="certificateType" type="modifiableByte" minOccurs="0"/>
          <xs:element name="protocolVersion" type="modifiableByteArray" minOccurs="0"/>
          <xs:element name="certificateLength" type="modifiableInteger" minOccurs="0"/>
          <xs:element name="cipherSuitesLength" type="modifiableInteger" minOccurs="0"/>
          <xs:element name="sessionIdLength" type="modifiableInteger" minOccurs="0"/>
          <xs:element name="certificate" type="modifiableByteArray" minOccurs="0"/>
          <xs:element name="cipherSuites" type="modifiableByteArray" minOccurs="0"/>
          <xs:element name="sessionId" type="modifiableByteArray" minOccurs="0"/>
        </xs:sequence>
      </xs:extension>
    </xs:complexContent>
  </xs:complexType>

  <xs:complexType name="ssl2ServerVerifyMessage">
    <xs:complexContent>
      <xs:extension base="ssl2Message">
        <xs:sequence>
          <xs:element name="encryptedPart" type="modifiableByteArray" minOccurs="0"/>
        </xs:sequence>
      </xs:extension>
    </xs:complexContent>
  </xs:complexType>

  <xs:complexType name="unknownSSL2Message">
    <xs:complexContent>
      <xs:extension base="ssl2Message">
        <xs:sequence/>
      </xs:extension>
    </xs:complexContent>
  </xs:complexType>

  <xs:complexType name="unknownMessage">
    <xs:complexContent>
      <xs:extension base="protocolMessage">
        <xs:sequence>
          <xs:element name="dataConfig" type="xs:base64Binary" minOccurs="0"/>
          <xs:element name="recordContentMessageType" type="protocolMessageType" minOccurs="0"/>
        </xs:sequence>
      </xs:extension>
    </xs:complexContent>
  </xs:complexType>

  <xs:complexType name="unknownHandshakeMessage">
    <xs:complexContent>
      <xs:extension base="handshakeMessage">
        <xs:sequence>
          <xs:element name="dataConfig" type="xs:base64Binary" minOccurs="0"/>
          <xs:element name="data" type="modifiableByteArray" minOccurs="0"/>
        </xs:sequence>
      </xs:extension>
    </xs:complexContent>
  </xs:complexType>

  <xs:complexType name="helloRequestMessage">
    <xs:complexContent>
      <xs:extension base="handshakeMessage">
        <xs:sequence/>
      </xs:extension>
    </xs:complexContent>
  </xs:complexType>

  <xs:complexType name="heartbeatMessage">
    <xs:complexContent>
      <xs:extension base="protocolMessage">
        <xs:sequence>
          <xs:element name="heartbeatMessageType" type="modifiableByte" minOccurs="0"/>
          <xs:element name="payloadLength" type="modifiableInteger" minOccurs="0"/>
          <xs:element name="payload" type="modifiableByteArray" minOccurs="0"/>
          <xs:element name="padding" type="modifiableByteArray" minOccurs="0"/>
        </xs:sequence>
      </xs:extension>
    </xs:complexContent>
  </xs:complexType>

  <xs:complexType name="supplementalDataMessage">
    <xs:complexContent>
      <xs:extension base="handshakeMessage">
        <xs:sequence>
          <xs:element name="entries" type="supplementalDataEntry" nillable="true" minOccurs="0" maxOccurs="unbounded"/>
          <xs:element name="supplementalDataLength" type="modifiableInteger" minOccurs="0"/>
          <xs:element name="supplementalDataBytes" type="modifiableByteArray" minOccurs="0"/>
        </xs:sequence>
      </xs:extension>
    </xs:complexContent>
  </xs:complexType>

  <xs:complexType name="supplementalDataEntry">
    <xs:complexContent>
      <xs:extension base="modifiableVariableHolder">
        <xs:sequence>
          <xs:element name="supplementalDataEntry" type="modifiableByteArray" minOccurs="0"/>
          <xs:element name="supplementalDataEntryLength" type="modifiableInteger" minOccurs="0"/>
          <xs:element name="supplementalDataEntryType" type="modifiableInteger" minOccurs="0"/>
        </xs:sequence>
      </xs:extension>
    </xs:complexContent>
  </xs:complexType>

  <xs:complexType name="encryptedExtensionsMessage">
    <xs:complexContent>
      <xs:extension base="handshakeMessage">
        <xs:sequence/>
      </xs:extension>
    </xs:complexContent>
  </xs:complexType>

  <xs:complexType name="pskDhClientKeyExchangeMessage">
    <xs:complexContent>
      <xs:extension base="dhClientKeyExchangeMessage">
        <xs:sequence>
          <xs:element name="identity" type="modifiableByteArray" minOccurs="0"/>
          <xs:element name="identityLength" type="modifiableInteger" minOccurs="0"/>
        </xs:sequence>
      </xs:extension>
    </xs:complexContent>
  </xs:complexType>

  <xs:complexType name="pskDheServerKeyExchangeMessage">
    <xs:complexContent>
      <xs:extension base="dheServerKeyExchangeMessage">
        <xs:sequence>
          <xs:element name="identityHint" type="modifiableByteArray" minOccurs="0"/>
          <xs:element name="identityHintLength" type="modifiableInteger" minOccurs="0"/>
        </xs:sequence>
      </xs:extension>
    </xs:complexContent>
  </xs:complexType>

  <xs:complexType name="pskEcDhClientKeyExchangeMessage">
    <xs:complexContent>
      <xs:extension base="ecdhClientKeyExchangeMessage">
        <xs:sequence>
          <xs:element name="identity" type="modifiableByteArray" minOccurs="0"/>
          <xs:element name="identityLength" type="modifiableInteger" minOccurs="0"/>
        </xs:sequence>
      </xs:extension>
    </xs:complexContent>
  </xs:complexType>

  <xs:complexType name="pskEcDheServerKeyExchangeMessage">
    <xs:complexContent>
      <xs:extension base="ecdheServerKeyExchangeMessage">
        <xs:sequence>
          <xs:element name="identityHint" type="modifiableByteArray" minOccurs="0"/>
          <xs:element name="identityHintLength" type="modifiableInteger" minOccurs="0"/>
        </xs:sequence>
      </xs:extension>
    </xs:complexContent>
  </xs:complexType>

  <xs:complexType name="pskRsaClientKeyExchangeMessage">
    <xs:complexContent>
      <xs:extension base="rsaClientKeyExchangeMessage">
        <xs:sequence>
          <xs:element name="identity" type="modifiableByteArray" minOccurs="0"/>
          <xs:element name="identityLength" type="modifiableInteger" minOccurs="0"/>
        </xs:sequence>
      </xs:extension>
    </xs:complexContent>
  </xs:complexType>

  <xs:complexType name="srpClientKeyExchangeMessage">
    <xs:complexContent>
      <xs:extension base="clientKeyExchangeMessage">
        <xs:sequence>
          <xs:element name="modulus" type="modifiableByteArray" minOccurs="0"/>
          <xs:element name="modulusLength" type="modifiableInteger" minOccurs="0"/>
          <xs:element name="generator" type="modifiableByteArray" minOccurs="0"/>
          <xs:element name="generatorLength" type="modifiableInteger" minOccurs="0"/>
          <xs:element name="computations" type="srpClientComputations" minOccurs="0"/>
          <xs:element name="salt" type="modifiableByteArray" minOccurs="0"/>
          <xs:element name="saltLength" type="modifiableInteger" minOccurs="0"/>
        </xs:sequence>
      </xs:extension>
    </xs:complexContent>
  </xs:complexType>

  <xs:complexType name="srpClientComputations">
    <xs:complexContent>
      <xs:extension base="keyExchangeComputations">
        <xs:sequence>
          <xs:element name="generator" type="modifiableBigInteger" minOccurs="0"/>
          <xs:element name="modulus" type="modifiableBigInteger" minOccurs="0"/>
          <xs:element name="SRPIdentity" type="modifiableByteArray" minOccurs="0"/>
          <xs:element name="SRPPassword" type="modifiableByteArray" minOccurs="0"/>
          <xs:element name="salt" type="modifiableByteArray" minOccurs="0"/>
          <xs:element name="serverPublicKey" type="modifiableBigInteger" minOccurs="0"/>
        </xs:sequence>
      </xs:extension>
    </xs:complexContent>
  </xs:complexType>

  <xs:complexType name="srpServerKeyExchangeMessage">
    <xs:complexContent>
      <xs:extension base="serverKeyExchangeMessage">
        <xs:sequence>
          <xs:element name="modulus" type="modifiableByteArray" minOccurs="0"/>
          <xs:element name="modulusLength" type="modifiableInteger" minOccurs="0"/>
          <xs:element name="generator" type="modifiableByteArray" minOccurs="0"/>
          <xs:element name="generatorLength" type="modifiableInteger" minOccurs="0"/>
          <xs:element name="salt" type="modifiableByteArray" minOccurs="0"/>
          <xs:element name="saltLength" type="modifiableInteger" minOccurs="0"/>
          <xs:element name="computations" type="srpServerComputations" minOccurs="0"/>
        </xs:sequence>
      </xs:extension>
    </xs:complexContent>
  </xs:complexType>

  <xs:complexType name="srpServerComputations">
    <xs:complexContent>
      <xs:extension base="keyExchangeComputations">
        <xs:sequence>
          <xs:element name="generator" type="modifiableBigInteger" minOccurs="0"/>
          <xs:element name="modulus" type="modifiableBigInteger" minOccurs="0"/>
          <xs:element name="SRPIdentity" type="modifiableByteArray" minOccurs="0"/>
          <xs:element name="SRPPassword" type="modifiableByteArray" minOccurs="0"/>
          <xs:element name="salt" type="modifiableByteArray" minOccurs="0"/>
        </xs:sequence>
      </xs:extension>
    </xs:complexContent>
  </xs:complexType>

  <xs:complexType name="endOfEarlyDataMessage">
    <xs:complexContent>
      <xs:extension base="handshakeMessage">
        <xs:sequence/>
      </xs:extension>
    </xs:complexContent>
  </xs:complexType>

  <xs:complexType name="pwdServerKeyExchangeMessage">
    <xs:complexContent>
      <xs:extension base="serverKeyExchangeMessage">
        <xs:sequence>
          <xs:element name="saltLength" type="modifiableInteger" minOccurs="0"/>
          <xs:element name="salt" type="modifiableByteArray" minOccurs="0"/>
          <xs:element name="curveType" type="modifiableByte" minOccurs="0"/>
          <xs:element name="namedGroup" type="modifiableByteArray" minOccurs="0"/>
          <xs:element name="elementLength" type="modifiableInteger" minOccurs="0"/>
          <xs:element name="element" type="modifiableByteArray" minOccurs="0"/>
          <xs:element name="scalarLength" type="modifiableInteger" minOccurs="0"/>
          <xs:element name="scalar" type="modifiableByteArray" minOccurs="0"/>
          <xs:element name="computations" type="pwdComputations" minOccurs="0"/>
        </xs:sequence>
      </xs:extension>
    </xs:complexContent>
  </xs:complexType>

  <xs:complexType name="pwdComputations">
    <xs:complexContent>
      <xs:extension base="keyExchangeComputations">
        <xs:sequence>
          <xs:element name="passwordElement" type="point" minOccurs="0"/>
          <xs:element name="privateKeyScalar" type="xs:integer" minOccurs="0"/>
        </xs:sequence>
      </xs:extension>
    </xs:complexContent>
  </xs:complexType>

  <xs:complexType name="rsaServerKeyExchangeMessage">
    <xs:complexContent>
      <xs:extension base="serverKeyExchangeMessage">
        <xs:sequence>
          <xs:element name="modulus" type="modifiableByteArray" minOccurs="0"/>
          <xs:element name="modulusLength" type="modifiableInteger" minOccurs="0"/>
          <xs:element name="computations" type="rsaServerComputations" minOccurs="0"/>
        </xs:sequence>
      </xs:extension>
    </xs:complexContent>
  </xs:complexType>

  <xs:complexType name="rsaServerComputations">
    <xs:complexContent>
      <xs:extension base="keyExchangeComputations">
        <xs:sequence/>
      </xs:extension>
    </xs:complexContent>
  </xs:complexType>

  <xs:complexType name="pwdClientKeyExchangeMessage">
    <xs:complexContent>
      <xs:extension base="clientKeyExchangeMessage">
        <xs:sequence>
          <xs:element name="elementLength" type="modifiableInteger" minOccurs="0"/>
          <xs:element name="element" type="modifiableByteArray" minOccurs="0"/>
          <xs:element name="scalarLength" type="modifiableInteger" minOccurs="0"/>
          <xs:element name="scalar" type="modifiableByteArray" minOccurs="0"/>
          <xs:element name="computations" type="pwdComputations" minOccurs="0"/>
        </xs:sequence>
      </xs:extension>
    </xs:complexContent>
  </xs:complexType>

  <xs:complexType name="pskServerKeyExchangeMessage">
    <xs:complexContent>
      <xs:extension base="serverKeyExchangeMessage">
        <xs:sequence>
          <xs:element name="computations" type="pskPremasterComputations" minOccurs="0"/>
          <xs:element name="identityHint" type="modifiableByteArray" minOccurs="0"/>
          <xs:element name="identityHintLength" type="modifiableInteger" minOccurs="0"/>
        </xs:sequence>
      </xs:extension>
    </xs:complexContent>
  </xs:complexType>

  <xs:complexType name="certificateStatusMessage">
    <xs:complexContent>
      <xs:extension base="handshakeMessage">
        <xs:sequence>
          <xs:element name="certificateStatusType" type="modifiableInteger" minOccurs="0"/>
          <xs:element name="ocspResponseLength" type="modifiableInteger" minOccurs="0"/>
          <xs:element name="ocspResponseBytes" type="modifiableByteArray" minOccurs="0"/>
        </xs:sequence>
      </xs:extension>
    </xs:complexContent>
  </xs:complexType>

  <xs:complexType name="emptyClientKeyExchangeMessage">
    <xs:complexContent>
      <xs:extension base="clientKeyExchangeMessage">
        <xs:sequence>
          <xs:element name="computations" type="emptyClientComputations" minOccurs="0"/>
        </xs:sequence>
      </xs:extension>
    </xs:complexContent>
  </xs:complexType>

  <xs:complexType name="emptyClientComputations">
    <xs:complexContent>
      <xs:extension base="keyExchangeComputations">
        <xs:sequence>
          <xs:element name="dhGenerator" type="modifiableBigInteger" minOccurs="0"/>
          <xs:element name="dhModulus" type="modifiableBigInteger" minOccurs="0"/>
          <xs:element name="dhPeerPublicKey" type="modifiableBigInteger" minOccurs="0"/>
          <xs:element name="ecPublicKeyX" type="modifiableBigInteger" minOccurs="0"/>
          <xs:element name="ecPublicKeyY" type="modifiableBigInteger" minOccurs="0"/>
        </xs:sequence>
      </xs:extension>
    </xs:complexContent>
  </xs:complexType>

  <xs:complexType name="encryptedClientHelloMessage">
    <xs:complexContent>
      <xs:extension base="coreClientHelloMessage">
        <xs:sequence>
          <xs:element name="clientHelloInner" type="clientHelloMessage" minOccurs="0"/>
          <xs:element name="encodedClientHelloInnerPadding" type="modifiableByteArray" minOccurs="0"/>
        </xs:sequence>
      </xs:extension>
    </xs:complexContent>
  </xs:complexType>

  <xs:complexType name="userMappingExtensionMessage">
    <xs:complexContent>
      <xs:extension base="extensionMessage">
        <xs:sequence>
          <xs:element name="userMappingType" type="modifiableByte" minOccurs="0"/>
        </xs:sequence>
      </xs:extension>
    </xs:complexContent>
  </xs:complexType>

  <xs:complexType name="srpExtensionMessage">
    <xs:complexContent>
      <xs:extension base="extensionMessage">
        <xs:sequence>
          <xs:element name="srpIdentifier" type="modifiableByteArray" minOccurs="0"/>
          <xs:element name="srpIdentifierLength" type="modifiableInteger" minOccurs="0"/>
        </xs:sequence>
      </xs:extension>
    </xs:complexContent>
  </xs:complexType>

  <xs:complexType name="connectionIdExtensionMessage">
    <xs:complexContent>
      <xs:extension base="extensionMessage">
        <xs:sequence>
          <xs:element name="connectionId" type="modifiableByteArray" minOccurs="0"/>
          <xs:element name="connectionIdLength" type="modifiableInteger" minOccurs="0"/>
        </xs:sequence>
      </xs:extension>
    </xs:complexContent>
  </xs:complexType>

  <xs:complexType name="encryptedClientHelloExtensionMessage">
    <xs:complexContent>
      <xs:extension base="extensionMessage">
        <xs:sequence>
          <xs:element name="acceptConfirmation" type="modifiableByteArray" minOccurs="0"/>
          <xs:element name="configId" type="modifiableInteger" minOccurs="0"/>
          <xs:element name="echClientHelloType" type="echClientHelloType" minOccurs="0"/>
          <xs:element name="enc" type="modifiableByteArray" minOccurs="0"/>
          <xs:element name="encLength" type="modifiableInteger" minOccurs="0"/>
          <xs:element ref="hpkeCipherSuite" minOccurs="0"/>
          <xs:element name="payload" type="modifiableByteArray" minOccurs="0"/>
          <xs:element name="payloadLength" type="modifiableInteger" minOccurs="0"/>
        </xs:sequence>
      </xs:extension>
    </xs:complexContent>
  </xs:complexType>

  <xs:complexType name="hpkeCipherSuite">
    <xs:sequence>
      <xs:element name="hpkeKeyDerivationFunction" type="hpkeKeyDerivationFunction" minOccurs="0"/>
      <xs:element name="hpkeAeadFunction" type="hpkeAeadFunction" minOccurs="0"/>
    </xs:sequence>
  </xs:complexType>

  <xs:simpleType name="layerConfiguration">
    <xs:restriction base="xs:string">
      <xs:enumeration value="TLS"/>
      <xs:enumeration value="DTLS"/>
      <xs:enumeration value="QUIC"/>
      <xs:enumeration value="OPEN_VPN"/>
      <xs:enumeration value="STARTTLS"/>
      <xs:enumeration value="HTTPS"/>
      <xs:enumeration value="SSL2"/>
    </xs:restriction>
  </xs:simpleType>

  <xs:simpleType name="x509SignatureAlgorithm">
    <xs:restriction base="xs:string">
<<<<<<< HEAD
      <xs:enumeration value="MD2_WITH_RSA_ENCRYPTION"/>
      <xs:enumeration value="MD4_WITH_RSA_ENCRYPTION"/>
      <xs:enumeration value="MD5_WITH_RSA_ENCRYPTION"/>
      <xs:enumeration value="SHA1_WITH_RSA_ENCRYPTION"/>
      <xs:enumeration value="SHA256_WITH_RSA_ENCRYPTION"/>
      <xs:enumeration value="SHA384_WITH_RSA_ENCRYPTION"/>
      <xs:enumeration value="SHA512_WITH_RSA_ENCRYPTION"/>
      <xs:enumeration value="SHA224_WITH_RSA_ENCRYPTION"/>
      <xs:enumeration value="DSA_WITH_SHA1"/>
      <xs:enumeration value="DSA_WITH_SHA224"/>
      <xs:enumeration value="DSA_WITH_SHA256"/>
      <xs:enumeration value="DSA_WITH_SHA384"/>
      <xs:enumeration value="DSA_WITH_SHA512"/>
      <xs:enumeration value="ECDSA_WITH_SHA1"/>
      <xs:enumeration value="ECDSA_WITH_SHA224"/>
      <xs:enumeration value="ECDSA_WITH_SHA256"/>
      <xs:enumeration value="ECDSA_WITH_SHA384"/>
      <xs:enumeration value="ECDSA_WITH_SHA512"/>
    </xs:restriction>
  </xs:simpleType>

  <xs:simpleType name="x509Version">
    <xs:restriction base="xs:string">
      <xs:enumeration value="V1"/>
      <xs:enumeration value="V2"/>
      <xs:enumeration value="V3"/>
    </xs:restriction>
  </xs:simpleType>

  <xs:simpleType name="timeAccurracy">
    <xs:restriction base="xs:string">
      <xs:enumeration value="HOURS"/>
      <xs:enumeration value="MINUTES"/>
      <xs:enumeration value="SECONDS"/>
      <xs:enumeration value="MILLISECONDS"/>
    </xs:restriction>
  </xs:simpleType>

  <xs:simpleType name="validityEncoding">
    <xs:restriction base="xs:string">
      <xs:enumeration value="UTC"/>
      <xs:enumeration value="UTC_DIFFERENTIAL"/>
      <xs:enumeration value="GENERALIZED_TIME_LOCAL"/>
      <xs:enumeration value="GENERALIZED_TIME_UTC"/>
      <xs:enumeration value="GENERALIZED_TIME_DIFFERENTIAL"/>
    </xs:restriction>
  </xs:simpleType>

  <xs:simpleType name="x509PublicKeyType">
    <xs:restriction base="xs:string">
      <xs:enumeration value="RSA"/>
      <xs:enumeration value="DSA"/>
      <xs:enumeration value="DH"/>
      <xs:enumeration value="KEA"/>
      <xs:enumeration value="ECDH_ECDSA"/>
      <xs:enumeration value="RSASSA_PSS"/>
      <xs:enumeration value="RSAES_OAEP"/>
      <xs:enumeration value="GOST_R3411_94"/>
      <xs:enumeration value="GOST_R3411_2001"/>
      <xs:enumeration value="GOST_R3411_2012"/>
      <xs:enumeration value="ECDH_ONLY"/>
      <xs:enumeration value="ECMQV"/>
      <xs:enumeration value="X25519"/>
      <xs:enumeration value="X448"/>
      <xs:enumeration value="ED25519"/>
      <xs:enumeration value="ED448"/>
=======
      <xs:enumeration value="ANONYMOUS_NONE"/>
      <xs:enumeration value="ANONYMOUS_MD5"/>
      <xs:enumeration value="ANONYMOUS_SHA1"/>
      <xs:enumeration value="ANONYMOUS_SHA224"/>
      <xs:enumeration value="ANONYMOUS_SHA256"/>
      <xs:enumeration value="ANONYMOUS_SHA384"/>
      <xs:enumeration value="ANONYMOUS_SHA512"/>
      <xs:enumeration value="RSA_NONE"/>
      <xs:enumeration value="RSA_MD5"/>
      <xs:enumeration value="RSA_SHA1"/>
      <xs:enumeration value="RSA_SHA224"/>
      <xs:enumeration value="RSA_SHA256"/>
      <xs:enumeration value="RSA_SHA384"/>
      <xs:enumeration value="RSA_SHA512"/>
      <xs:enumeration value="DSA_NONE"/>
      <xs:enumeration value="DSA_MD5"/>
      <xs:enumeration value="DSA_SHA1"/>
      <xs:enumeration value="DSA_SHA224"/>
      <xs:enumeration value="DSA_SHA256"/>
      <xs:enumeration value="DSA_SHA384"/>
      <xs:enumeration value="DSA_SHA512"/>
      <xs:enumeration value="ECDSA_NONE"/>
      <xs:enumeration value="ECDSA_MD5"/>
      <xs:enumeration value="ECDSA_SHA1"/>
      <xs:enumeration value="ECDSA_SHA224"/>
      <xs:enumeration value="ECDSA_SHA256"/>
      <xs:enumeration value="ECDSA_SHA384"/>
      <xs:enumeration value="ECDSA_SHA512"/>
      <xs:enumeration value="ED25519"/>
      <xs:enumeration value="ED448"/>
      <xs:enumeration value="RSA_PSS_RSAE_SHA256"/>
      <xs:enumeration value="RSA_PSS_RSAE_SHA384"/>
      <xs:enumeration value="RSA_PSS_RSAE_SHA512"/>
      <xs:enumeration value="RSA_PSS_PSS_SHA256"/>
      <xs:enumeration value="RSA_PSS_PSS_SHA384"/>
      <xs:enumeration value="RSA_PSS_PSS_SHA512"/>
      <xs:enumeration value="ECDSA_BRAINPOOL_P256R1_TLS13_SHA256"/>
      <xs:enumeration value="ECDSA_BRAINPOOL_P384R1_TLS13_SHA384"/>
      <xs:enumeration value="ECDSA_BRAINPOOL_P512R1_TLS13_SHA512"/>
      <xs:enumeration value="GOSTR34102001_GOSTR3411"/>
      <xs:enumeration value="GOSTR34102012_256_GOSTR34112012_256"/>
      <xs:enumeration value="GOSTR34102012_512_GOSTR34112012_512"/>
      <xs:enumeration value="GREASE_00"/>
      <xs:enumeration value="GREASE_01"/>
      <xs:enumeration value="GREASE_02"/>
      <xs:enumeration value="GREASE_03"/>
      <xs:enumeration value="GREASE_04"/>
      <xs:enumeration value="GREASE_05"/>
      <xs:enumeration value="GREASE_06"/>
      <xs:enumeration value="GREASE_07"/>
      <xs:enumeration value="GREASE_08"/>
      <xs:enumeration value="GREASE_09"/>
      <xs:enumeration value="GREASE_10"/>
      <xs:enumeration value="GREASE_11"/>
      <xs:enumeration value="GREASE_12"/>
      <xs:enumeration value="GREASE_13"/>
      <xs:enumeration value="GREASE_14"/>
      <xs:enumeration value="GREASE_15"/>
>>>>>>> 9654fc35
    </xs:restriction>
  </xs:simpleType>

  <xs:simpleType name="x509NamedCurve">
    <xs:restriction base="xs:string">
      <xs:enumeration value="SECP112R1"/>
      <xs:enumeration value="SECP112R2"/>
      <xs:enumeration value="SECP128R1"/>
      <xs:enumeration value="SECP128R2"/>
      <xs:enumeration value="SECP160K1"/>
      <xs:enumeration value="SECP160R1"/>
      <xs:enumeration value="SECP160R2"/>
      <xs:enumeration value="SECP192R1"/>
      <xs:enumeration value="SECP192K1"/>
      <xs:enumeration value="SECP224K1"/>
      <xs:enumeration value="SECP224R1"/>
      <xs:enumeration value="SECP256R1"/>
      <xs:enumeration value="SECP256K1"/>
      <xs:enumeration value="SECP384R1"/>
      <xs:enumeration value="SECP521R1"/>
      <xs:enumeration value="SECT113R1"/>
      <xs:enumeration value="SECT113R2"/>
      <xs:enumeration value="SECT131R1"/>
      <xs:enumeration value="SECT131R2"/>
      <xs:enumeration value="SECT163K1"/>
      <xs:enumeration value="SECT163R1"/>
      <xs:enumeration value="SECT163R2"/>
      <xs:enumeration value="SECT193R1"/>
      <xs:enumeration value="SECT193R2"/>
      <xs:enumeration value="SECT233K1"/>
      <xs:enumeration value="SECT233R1"/>
      <xs:enumeration value="SECT239K1"/>
      <xs:enumeration value="SECT283K1"/>
      <xs:enumeration value="SECT283R1"/>
      <xs:enumeration value="SECT409K1"/>
      <xs:enumeration value="SECT409R1"/>
      <xs:enumeration value="SECT571K1"/>
      <xs:enumeration value="SECT571R1"/>
      <xs:enumeration value="BRAINPOOLP160R1"/>
      <xs:enumeration value="BRAINPOOLP160T1"/>
      <xs:enumeration value="BRAINPOOLP192R1"/>
      <xs:enumeration value="BRAINPOOLP192T1"/>
      <xs:enumeration value="BRAINPOOLP224R1"/>
      <xs:enumeration value="BRAINPOOLP224T1"/>
      <xs:enumeration value="BRAINPOOLP256R1"/>
      <xs:enumeration value="BRAINPOOLP256T1"/>
      <xs:enumeration value="BRAINPOOLP320R1"/>
      <xs:enumeration value="BRAINPOOLP320T1"/>
      <xs:enumeration value="BRAINPOOLP384R1"/>
      <xs:enumeration value="BRAINPOOLP384T1"/>
      <xs:enumeration value="BRAINPOOLP512R1"/>
      <xs:enumeration value="BRAINPOOLP512T1"/>
    </xs:restriction>
  </xs:simpleType>

  <xs:simpleType name="x500AttributeType">
    <xs:restriction base="xs:string">
      <xs:enumeration value="COMMON_NAME"/>
      <xs:enumeration value="COUNTRY_NAME"/>
      <xs:enumeration value="LOCALITY"/>
      <xs:enumeration value="STATE_OR_PROVINCE_NAME"/>
      <xs:enumeration value="ORGANISATION_NAME"/>
      <xs:enumeration value="ORGANISATION_UNIT_NAME"/>
    </xs:restriction>
  </xs:simpleType>

  <xs:simpleType name="filterType">
    <xs:restriction base="xs:string">
      <xs:enumeration value="DEFAULT"/>
      <xs:enumeration value="DISCARD_RECORDS"/>
    </xs:restriction>
  </xs:simpleType>

  <xs:simpleType name="protocolVersion">
    <xs:restriction base="xs:string">
      <xs:enumeration value="SSL2"/>
      <xs:enumeration value="SSL3"/>
      <xs:enumeration value="TLS10"/>
      <xs:enumeration value="TLS11"/>
      <xs:enumeration value="TLS12"/>
      <xs:enumeration value="TLS13"/>
      <xs:enumeration value="TLS13_DRAFT14"/>
      <xs:enumeration value="TLS13_DRAFT15"/>
      <xs:enumeration value="TLS13_DRAFT16"/>
      <xs:enumeration value="TLS13_DRAFT17"/>
      <xs:enumeration value="TLS13_DRAFT18"/>
      <xs:enumeration value="TLS13_DRAFT19"/>
      <xs:enumeration value="TLS13_DRAFT20"/>
      <xs:enumeration value="TLS13_DRAFT21"/>
      <xs:enumeration value="TLS13_DRAFT22"/>
      <xs:enumeration value="TLS13_DRAFT23"/>
      <xs:enumeration value="TLS13_DRAFT24"/>
      <xs:enumeration value="TLS13_DRAFT25"/>
      <xs:enumeration value="TLS13_DRAFT26"/>
      <xs:enumeration value="TLS13_DRAFT27"/>
      <xs:enumeration value="TLS13_DRAFT28"/>
      <xs:enumeration value="DTLS10_DRAFT"/>
      <xs:enumeration value="DTLS10"/>
      <xs:enumeration value="DTLS12"/>
      <xs:enumeration value="GREASE_00"/>
      <xs:enumeration value="GREASE_01"/>
      <xs:enumeration value="GREASE_02"/>
      <xs:enumeration value="GREASE_03"/>
      <xs:enumeration value="GREASE_04"/>
      <xs:enumeration value="GREASE_05"/>
      <xs:enumeration value="GREASE_06"/>
      <xs:enumeration value="GREASE_07"/>
      <xs:enumeration value="GREASE_08"/>
      <xs:enumeration value="GREASE_09"/>
      <xs:enumeration value="GREASE_10"/>
      <xs:enumeration value="GREASE_11"/>
      <xs:enumeration value="GREASE_12"/>
      <xs:enumeration value="GREASE_13"/>
      <xs:enumeration value="GREASE_14"/>
      <xs:enumeration value="GREASE_15"/>
    </xs:restriction>
  </xs:simpleType>

  <xs:simpleType name="transportHandlerType">
    <xs:restriction base="xs:string">
      <xs:enumeration value="TCP"/>
      <xs:enumeration value="EAP_TLS"/>
      <xs:enumeration value="UDP"/>
      <xs:enumeration value="STREAM"/>
      <xs:enumeration value="TCP_TIMING"/>
      <xs:enumeration value="UDP_TIMING"/>
      <xs:enumeration value="UDP_PROXY"/>
      <xs:enumeration value="TCP_PROXY_TIMING"/>
      <xs:enumeration value="TCP_NO_DELAY"/>
      <xs:enumeration value="TCP_FRAGMENTATION"/>
    </xs:restriction>
  </xs:simpleType>

  <xs:simpleType name="runningModeType">
    <xs:restriction base="xs:string">
      <xs:enumeration value="CLIENT"/>
      <xs:enumeration value="SERVER"/>
      <xs:enumeration value="MITM"/>
    </xs:restriction>
  </xs:simpleType>

  <xs:simpleType name="signatureAndHashAlgorithm">
    <xs:restriction base="xs:string">
      <xs:enumeration value="ANONYMOUS_NONE"/>
      <xs:enumeration value="ANONYMOUS_MD5"/>
      <xs:enumeration value="ANONYMOUS_SHA1"/>
      <xs:enumeration value="ANONYMOUS_SHA224"/>
      <xs:enumeration value="ANONYMOUS_SHA256"/>
      <xs:enumeration value="ANONYMOUS_SHA384"/>
      <xs:enumeration value="ANONYMOUS_SHA512"/>
      <xs:enumeration value="RSA_NONE"/>
      <xs:enumeration value="RSA_MD5"/>
      <xs:enumeration value="RSA_SHA1"/>
      <xs:enumeration value="RSA_SHA224"/>
      <xs:enumeration value="RSA_SHA256"/>
      <xs:enumeration value="RSA_SHA384"/>
      <xs:enumeration value="RSA_SHA512"/>
      <xs:enumeration value="DSA_NONE"/>
      <xs:enumeration value="DSA_MD5"/>
      <xs:enumeration value="DSA_SHA1"/>
      <xs:enumeration value="DSA_SHA224"/>
      <xs:enumeration value="DSA_SHA256"/>
      <xs:enumeration value="DSA_SHA384"/>
      <xs:enumeration value="DSA_SHA512"/>
      <xs:enumeration value="ECDSA_NONE"/>
      <xs:enumeration value="ECDSA_MD5"/>
      <xs:enumeration value="ECDSA_SHA1"/>
      <xs:enumeration value="ECDSA_SHA224"/>
      <xs:enumeration value="ECDSA_SHA256"/>
      <xs:enumeration value="ECDSA_SHA384"/>
      <xs:enumeration value="ECDSA_SHA512"/>
      <xs:enumeration value="ED25519"/>
      <xs:enumeration value="ED448"/>
      <xs:enumeration value="RSA_PSS_RSAE_SHA256"/>
      <xs:enumeration value="RSA_PSS_RSAE_SHA384"/>
      <xs:enumeration value="RSA_PSS_RSAE_SHA512"/>
      <xs:enumeration value="RSA_PSS_PSS_SHA256"/>
      <xs:enumeration value="RSA_PSS_PSS_SHA384"/>
      <xs:enumeration value="RSA_PSS_PSS_SHA512"/>
      <xs:enumeration value="GOSTR34102001_GOSTR3411"/>
      <xs:enumeration value="GOSTR34102012_256_GOSTR34112012_256"/>
      <xs:enumeration value="GOSTR34102012_512_GOSTR34112012_512"/>
      <xs:enumeration value="GREASE_00"/>
      <xs:enumeration value="GREASE_01"/>
      <xs:enumeration value="GREASE_02"/>
      <xs:enumeration value="GREASE_03"/>
      <xs:enumeration value="GREASE_04"/>
      <xs:enumeration value="GREASE_05"/>
      <xs:enumeration value="GREASE_06"/>
      <xs:enumeration value="GREASE_07"/>
      <xs:enumeration value="GREASE_08"/>
      <xs:enumeration value="GREASE_09"/>
      <xs:enumeration value="GREASE_10"/>
      <xs:enumeration value="GREASE_11"/>
      <xs:enumeration value="GREASE_12"/>
      <xs:enumeration value="GREASE_13"/>
      <xs:enumeration value="GREASE_14"/>
      <xs:enumeration value="GREASE_15"/>
    </xs:restriction>
  </xs:simpleType>

  <xs:simpleType name="cipherSuite">
    <xs:restriction base="xs:string">
      <xs:enumeration value="TLS_NULL_WITH_NULL_NULL"/>
      <xs:enumeration value="TLS_RSA_WITH_NULL_MD5"/>
      <xs:enumeration value="TLS_RSA_WITH_NULL_SHA"/>
      <xs:enumeration value="TLS_RSA_EXPORT_WITH_RC4_40_MD5"/>
      <xs:enumeration value="TLS_RSA_WITH_RC4_128_MD5"/>
      <xs:enumeration value="TLS_RSA_WITH_RC4_128_SHA"/>
      <xs:enumeration value="TLS_RSA_EXPORT_WITH_RC2_CBC_40_MD5"/>
      <xs:enumeration value="TLS_RSA_WITH_IDEA_CBC_SHA"/>
      <xs:enumeration value="TLS_RSA_EXPORT_WITH_DES40_CBC_SHA"/>
      <xs:enumeration value="TLS_RSA_WITH_DES_CBC_SHA"/>
      <xs:enumeration value="TLS_RSA_WITH_3DES_EDE_CBC_SHA"/>
      <xs:enumeration value="TLS_DH_DSS_EXPORT_WITH_DES40_CBC_SHA"/>
      <xs:enumeration value="TLS_DH_DSS_WITH_DES_CBC_SHA"/>
      <xs:enumeration value="TLS_DH_DSS_WITH_3DES_EDE_CBC_SHA"/>
      <xs:enumeration value="TLS_DH_RSA_EXPORT_WITH_DES40_CBC_SHA"/>
      <xs:enumeration value="TLS_DH_RSA_WITH_DES_CBC_SHA"/>
      <xs:enumeration value="TLS_DH_RSA_WITH_3DES_EDE_CBC_SHA"/>
      <xs:enumeration value="TLS_DHE_DSS_EXPORT_WITH_DES40_CBC_SHA"/>
      <xs:enumeration value="TLS_DHE_DSS_WITH_DES_CBC_SHA"/>
      <xs:enumeration value="TLS_DHE_DSS_WITH_3DES_EDE_CBC_SHA"/>
      <xs:enumeration value="TLS_DHE_RSA_EXPORT_WITH_DES40_CBC_SHA"/>
      <xs:enumeration value="TLS_DHE_RSA_WITH_DES_CBC_SHA"/>
      <xs:enumeration value="TLS_DHE_RSA_WITH_3DES_EDE_CBC_SHA"/>
      <xs:enumeration value="TLS_DH_anon_EXPORT_WITH_RC4_40_MD5"/>
      <xs:enumeration value="TLS_DH_anon_WITH_RC4_128_MD5"/>
      <xs:enumeration value="TLS_DH_anon_EXPORT_WITH_DES40_CBC_SHA"/>
      <xs:enumeration value="TLS_DH_anon_WITH_DES_CBC_SHA"/>
      <xs:enumeration value="TLS_DH_anon_WITH_3DES_EDE_CBC_SHA"/>
      <xs:enumeration value="SSL_FORTEZZA_KEA_WITH_NULL_SHA"/>
      <xs:enumeration value="SSL_FORTEZZA_KEA_WITH_FORTEZZA_CBC_SHA"/>
      <xs:enumeration value="TLS_KRB5_WITH_DES_CBC_SHA"/>
      <xs:enumeration value="TLS_KRB5_WITH_3DES_EDE_CBC_SHA"/>
      <xs:enumeration value="TLS_KRB5_WITH_RC4_128_SHA"/>
      <xs:enumeration value="TLS_KRB5_WITH_IDEA_CBC_SHA"/>
      <xs:enumeration value="TLS_KRB5_WITH_DES_CBC_MD5"/>
      <xs:enumeration value="TLS_KRB5_WITH_3DES_EDE_CBC_MD5"/>
      <xs:enumeration value="TLS_KRB5_WITH_RC4_128_MD5"/>
      <xs:enumeration value="TLS_KRB5_WITH_IDEA_CBC_MD5"/>
      <xs:enumeration value="TLS_KRB5_EXPORT_WITH_DES_CBC_40_SHA"/>
      <xs:enumeration value="TLS_KRB5_EXPORT_WITH_RC2_CBC_40_SHA"/>
      <xs:enumeration value="TLS_KRB5_EXPORT_WITH_RC4_40_SHA"/>
      <xs:enumeration value="TLS_KRB5_EXPORT_WITH_DES_CBC_40_MD5"/>
      <xs:enumeration value="TLS_KRB5_EXPORT_WITH_RC2_CBC_40_MD5"/>
      <xs:enumeration value="TLS_KRB5_EXPORT_WITH_RC4_40_MD5"/>
      <xs:enumeration value="TLS_PSK_WITH_NULL_SHA"/>
      <xs:enumeration value="TLS_DHE_PSK_WITH_NULL_SHA"/>
      <xs:enumeration value="TLS_RSA_PSK_WITH_NULL_SHA"/>
      <xs:enumeration value="TLS_RSA_WITH_AES_128_CBC_SHA"/>
      <xs:enumeration value="TLS_DH_DSS_WITH_AES_128_CBC_SHA"/>
      <xs:enumeration value="TLS_DH_RSA_WITH_AES_128_CBC_SHA"/>
      <xs:enumeration value="TLS_DHE_DSS_WITH_AES_128_CBC_SHA"/>
      <xs:enumeration value="TLS_DHE_RSA_WITH_AES_128_CBC_SHA"/>
      <xs:enumeration value="TLS_DH_anon_WITH_AES_128_CBC_SHA"/>
      <xs:enumeration value="TLS_RSA_WITH_AES_256_CBC_SHA"/>
      <xs:enumeration value="TLS_DH_DSS_WITH_AES_256_CBC_SHA"/>
      <xs:enumeration value="TLS_DH_RSA_WITH_AES_256_CBC_SHA"/>
      <xs:enumeration value="TLS_DHE_DSS_WITH_AES_256_CBC_SHA"/>
      <xs:enumeration value="TLS_DHE_RSA_WITH_AES_256_CBC_SHA"/>
      <xs:enumeration value="TLS_DH_anon_WITH_AES_256_CBC_SHA"/>
      <xs:enumeration value="TLS_RSA_WITH_NULL_SHA256"/>
      <xs:enumeration value="TLS_RSA_WITH_AES_128_CBC_SHA256"/>
      <xs:enumeration value="TLS_RSA_WITH_AES_256_CBC_SHA256"/>
      <xs:enumeration value="TLS_DH_DSS_WITH_AES_128_CBC_SHA256"/>
      <xs:enumeration value="TLS_DH_RSA_WITH_AES_128_CBC_SHA256"/>
      <xs:enumeration value="TLS_DHE_DSS_WITH_AES_128_CBC_SHA256"/>
      <xs:enumeration value="TLS_RSA_WITH_CAMELLIA_128_CBC_SHA"/>
      <xs:enumeration value="TLS_DH_DSS_WITH_CAMELLIA_128_CBC_SHA"/>
      <xs:enumeration value="TLS_DH_RSA_WITH_CAMELLIA_128_CBC_SHA"/>
      <xs:enumeration value="TLS_DHE_DSS_WITH_CAMELLIA_128_CBC_SHA"/>
      <xs:enumeration value="TLS_DHE_RSA_WITH_CAMELLIA_128_CBC_SHA"/>
      <xs:enumeration value="TLS_DH_anon_WITH_CAMELLIA_128_CBC_SHA"/>
      <xs:enumeration value="UNOFFICIAL_TLS_ECDH_ECDSA_WITH_NULL_SHA"/>
      <xs:enumeration value="UNOFFICIAL_TLS_ECDH_ECDSA_WITH_RC4_128_SHA"/>
      <xs:enumeration value="UNOFFICIAL_TLS_ECDH_ECDSA_WITH_DES_CBC_SHA"/>
      <xs:enumeration value="UNOFFICIAL_TLS_ECDH_ECDSA_WITH_AES_128_CBC_SHA"/>
      <xs:enumeration value="UNOFFICIAL_TLS_ECDH_ECNRA_WITH_NULL_SHA"/>
      <xs:enumeration value="UNOFFICIAL_TLS_ECDH_ECNRA_WITH_RC4_128_SHA"/>
      <xs:enumeration value="UNOFFICIAL_TLS_ECDH_ECNRA_WITH_DES_CBC_SHA"/>
      <xs:enumeration value="UNOFFICIAL_TLS_ECDH_ECNRA_WITH_3DES_EDE_CBC_SHA"/>
      <xs:enumeration value="UNOFFICIAL_TLS_ECMQV_ECDSA_WITH_NULL_SHA"/>
      <xs:enumeration value="UNOFFICIAL_TLS_ECMQV_ECDSA_WITH_RC4_128_SHA"/>
      <xs:enumeration value="UNOFFICIAL_TLS_ECMQV_ECDSA_WITH_DES_CBC_SHA"/>
      <xs:enumeration value="UNOFFICIAL_TLS_ECMQV_ECDSA_WITH_3DES_EDE_CBC_SHA"/>
      <xs:enumeration value="UNOFFICIAL_TLS_ECMQV_ECNRA_WITH_NULL_SHA"/>
      <xs:enumeration value="UNOFFICIAL_TLS_ECMQV_ECNRA_WITH_RC4_128_SHA"/>
      <xs:enumeration value="UNOFFICIAL_TLS_ECMQV_ECNRA_WITH_DES_CBC_SHA"/>
      <xs:enumeration value="UNOFFICIAL_TLS_ECMQV_ECNRA_WITH_3DES_EDE_CBC_SHA"/>
      <xs:enumeration value="UNOFFICIAL_TLS_ECDH_anon_WITH_NULL_SHA"/>
      <xs:enumeration value="UNOFFICIAL_TLS_ECDH_anon_WITH_RC4_128_SHA"/>
      <xs:enumeration value="UNOFFICIAL_TLS_ECDH_anon_WITH_DES_CBC_SHA"/>
      <xs:enumeration value="UNOFFICIAL_TLS_ECDH_anon_WITH_3DES_EDE_CBC_SHA"/>
      <xs:enumeration value="UNOFFICIAL_TLS_ECDH_anon_EXPORT_WITH_DES40_CBC_SHA"/>
      <xs:enumeration value="UNOFFICIAL_TLS_ECDH_anon_EXPORT_WITH_RC4_40_SHA"/>
      <xs:enumeration value="TLS_RSA_EXPORT1024_WITH_RC4_56_MD5"/>
      <xs:enumeration value="TLS_RSA_EXPORT1024_WITH_RC2_56_MD5"/>
      <xs:enumeration value="TLS_RSA_EXPORT1024_WITH_DES_CBC_SHA"/>
      <xs:enumeration value="TLS_DHE_DSS_EXPORT1024_WITH_DES_CBC_SHA"/>
      <xs:enumeration value="TLS_RSA_EXPORT1024_WITH_RC4_56_SHA"/>
      <xs:enumeration value="TLS_DHE_DSS_EXPORT1024_WITH_RC4_56_SHA"/>
      <xs:enumeration value="TLS_DHE_DSS_WITH_RC4_128_SHA"/>
      <xs:enumeration value="TLS_DHE_RSA_WITH_AES_128_CBC_SHA256"/>
      <xs:enumeration value="TLS_DH_DSS_WITH_AES_256_CBC_SHA256"/>
      <xs:enumeration value="TLS_DH_RSA_WITH_AES_256_CBC_SHA256"/>
      <xs:enumeration value="TLS_DHE_DSS_WITH_AES_256_CBC_SHA256"/>
      <xs:enumeration value="TLS_DHE_RSA_WITH_AES_256_CBC_SHA256"/>
      <xs:enumeration value="TLS_DH_anon_WITH_AES_128_CBC_SHA256"/>
      <xs:enumeration value="TLS_DH_anon_WITH_AES_256_CBC_SHA256"/>
      <xs:enumeration value="TLS_GOSTR341094_WITH_28147_CNT_IMIT"/>
      <xs:enumeration value="TLS_GOSTR341001_WITH_28147_CNT_IMIT"/>
      <xs:enumeration value="TLS_GOSTR341094_WITH_NULL_GOSTR3411"/>
      <xs:enumeration value="TLS_GOSTR341001_WITH_NULL_GOSTR3411"/>
      <xs:enumeration value="TLS_RSA_WITH_CAMELLIA_256_CBC_SHA"/>
      <xs:enumeration value="TLS_DH_DSS_WITH_CAMELLIA_256_CBC_SHA"/>
      <xs:enumeration value="TLS_DH_RSA_WITH_CAMELLIA_256_CBC_SHA"/>
      <xs:enumeration value="TLS_DHE_DSS_WITH_CAMELLIA_256_CBC_SHA"/>
      <xs:enumeration value="TLS_DHE_RSA_WITH_CAMELLIA_256_CBC_SHA"/>
      <xs:enumeration value="TLS_DH_anon_WITH_CAMELLIA_256_CBC_SHA"/>
      <xs:enumeration value="TLS_PSK_WITH_RC4_128_SHA"/>
      <xs:enumeration value="TLS_PSK_WITH_3DES_EDE_CBC_SHA"/>
      <xs:enumeration value="TLS_PSK_WITH_AES_128_CBC_SHA"/>
      <xs:enumeration value="TLS_PSK_WITH_AES_256_CBC_SHA"/>
      <xs:enumeration value="TLS_DHE_PSK_WITH_RC4_128_SHA"/>
      <xs:enumeration value="TLS_DHE_PSK_WITH_3DES_EDE_CBC_SHA"/>
      <xs:enumeration value="TLS_DHE_PSK_WITH_AES_128_CBC_SHA"/>
      <xs:enumeration value="TLS_DHE_PSK_WITH_AES_256_CBC_SHA"/>
      <xs:enumeration value="TLS_RSA_PSK_WITH_RC4_128_SHA"/>
      <xs:enumeration value="TLS_RSA_PSK_WITH_3DES_EDE_CBC_SHA"/>
      <xs:enumeration value="TLS_RSA_PSK_WITH_AES_128_CBC_SHA"/>
      <xs:enumeration value="TLS_RSA_PSK_WITH_AES_256_CBC_SHA"/>
      <xs:enumeration value="TLS_RSA_WITH_SEED_CBC_SHA"/>
      <xs:enumeration value="TLS_DH_DSS_WITH_SEED_CBC_SHA"/>
      <xs:enumeration value="TLS_DH_RSA_WITH_SEED_CBC_SHA"/>
      <xs:enumeration value="TLS_DHE_DSS_WITH_SEED_CBC_SHA"/>
      <xs:enumeration value="TLS_DHE_RSA_WITH_SEED_CBC_SHA"/>
      <xs:enumeration value="TLS_DH_anon_WITH_SEED_CBC_SHA"/>
      <xs:enumeration value="TLS_RSA_WITH_AES_128_GCM_SHA256"/>
      <xs:enumeration value="TLS_RSA_WITH_AES_256_GCM_SHA384"/>
      <xs:enumeration value="TLS_DHE_RSA_WITH_AES_128_GCM_SHA256"/>
      <xs:enumeration value="TLS_DHE_RSA_WITH_AES_256_GCM_SHA384"/>
      <xs:enumeration value="TLS_DH_RSA_WITH_AES_128_GCM_SHA256"/>
      <xs:enumeration value="TLS_DH_RSA_WITH_AES_256_GCM_SHA384"/>
      <xs:enumeration value="TLS_DHE_DSS_WITH_AES_128_GCM_SHA256"/>
      <xs:enumeration value="TLS_DHE_DSS_WITH_AES_256_GCM_SHA384"/>
      <xs:enumeration value="TLS_DH_DSS_WITH_AES_128_GCM_SHA256"/>
      <xs:enumeration value="TLS_DH_DSS_WITH_AES_256_GCM_SHA384"/>
      <xs:enumeration value="TLS_DH_anon_WITH_AES_128_GCM_SHA256"/>
      <xs:enumeration value="TLS_DH_anon_WITH_AES_256_GCM_SHA384"/>
      <xs:enumeration value="TLS_PSK_WITH_AES_128_GCM_SHA256"/>
      <xs:enumeration value="TLS_PSK_WITH_AES_256_GCM_SHA384"/>
      <xs:enumeration value="TLS_DHE_PSK_WITH_AES_128_GCM_SHA256"/>
      <xs:enumeration value="TLS_DHE_PSK_WITH_AES_256_GCM_SHA384"/>
      <xs:enumeration value="TLS_RSA_PSK_WITH_AES_128_GCM_SHA256"/>
      <xs:enumeration value="TLS_RSA_PSK_WITH_AES_256_GCM_SHA384"/>
      <xs:enumeration value="TLS_PSK_WITH_AES_128_CBC_SHA256"/>
      <xs:enumeration value="TLS_PSK_WITH_AES_256_CBC_SHA384"/>
      <xs:enumeration value="TLS_PSK_WITH_NULL_SHA256"/>
      <xs:enumeration value="TLS_PSK_WITH_NULL_SHA384"/>
      <xs:enumeration value="TLS_DHE_PSK_WITH_AES_128_CBC_SHA256"/>
      <xs:enumeration value="TLS_DHE_PSK_WITH_AES_256_CBC_SHA384"/>
      <xs:enumeration value="TLS_DHE_PSK_WITH_NULL_SHA256"/>
      <xs:enumeration value="TLS_DHE_PSK_WITH_NULL_SHA384"/>
      <xs:enumeration value="TLS_RSA_PSK_WITH_AES_128_CBC_SHA256"/>
      <xs:enumeration value="TLS_RSA_PSK_WITH_AES_256_CBC_SHA384"/>
      <xs:enumeration value="TLS_RSA_PSK_WITH_NULL_SHA256"/>
      <xs:enumeration value="TLS_RSA_PSK_WITH_NULL_SHA384"/>
      <xs:enumeration value="TLS_RSA_WITH_CAMELLIA_128_CBC_SHA256"/>
      <xs:enumeration value="TLS_DH_DSS_WITH_CAMELLIA_128_CBC_SHA256"/>
      <xs:enumeration value="TLS_DH_RSA_WITH_CAMELLIA_128_CBC_SHA256"/>
      <xs:enumeration value="TLS_DHE_DSS_WITH_CAMELLIA_128_CBC_SHA256"/>
      <xs:enumeration value="TLS_DHE_RSA_WITH_CAMELLIA_128_CBC_SHA256"/>
      <xs:enumeration value="TLS_DH_anon_WITH_CAMELLIA_128_CBC_SHA256"/>
      <xs:enumeration value="TLS_RSA_WITH_CAMELLIA_256_CBC_SHA256"/>
      <xs:enumeration value="TLS_DH_DSS_WITH_CAMELLIA_256_CBC_SHA256"/>
      <xs:enumeration value="TLS_DH_RSA_WITH_CAMELLIA_256_CBC_SHA256"/>
      <xs:enumeration value="TLS_DHE_DSS_WITH_CAMELLIA_256_CBC_SHA256"/>
      <xs:enumeration value="TLS_DHE_RSA_WITH_CAMELLIA_256_CBC_SHA256"/>
      <xs:enumeration value="TLS_DH_anon_WITH_CAMELLIA_256_CBC_SHA256"/>
      <xs:enumeration value="TLS_EMPTY_RENEGOTIATION_INFO_SCSV"/>
      <xs:enumeration value="TLS_AES_128_GCM_SHA256"/>
      <xs:enumeration value="TLS_AES_256_GCM_SHA384"/>
      <xs:enumeration value="TLS_CHACHA20_POLY1305_SHA256"/>
      <xs:enumeration value="TLS_AES_128_CCM_SHA256"/>
      <xs:enumeration value="TLS_AES_128_CCM_8_SHA256"/>
      <xs:enumeration value="TLS_FALLBACK_SCSV"/>
      <xs:enumeration value="TLS_ECDH_ECDSA_WITH_NULL_SHA"/>
      <xs:enumeration value="TLS_ECDH_ECDSA_WITH_RC4_128_SHA"/>
      <xs:enumeration value="TLS_ECDH_ECDSA_WITH_3DES_EDE_CBC_SHA"/>
      <xs:enumeration value="TLS_ECDH_ECDSA_WITH_AES_128_CBC_SHA"/>
      <xs:enumeration value="TLS_ECDH_ECDSA_WITH_AES_256_CBC_SHA"/>
      <xs:enumeration value="TLS_ECDHE_ECDSA_WITH_NULL_SHA"/>
      <xs:enumeration value="TLS_ECDHE_ECDSA_WITH_RC4_128_SHA"/>
      <xs:enumeration value="TLS_ECDHE_ECDSA_WITH_3DES_EDE_CBC_SHA"/>
      <xs:enumeration value="TLS_ECDHE_ECDSA_WITH_AES_128_CBC_SHA"/>
      <xs:enumeration value="TLS_ECDHE_ECDSA_WITH_AES_256_CBC_SHA"/>
      <xs:enumeration value="TLS_ECDH_RSA_WITH_NULL_SHA"/>
      <xs:enumeration value="TLS_ECDH_RSA_WITH_RC4_128_SHA"/>
      <xs:enumeration value="TLS_ECDH_RSA_WITH_3DES_EDE_CBC_SHA"/>
      <xs:enumeration value="TLS_ECDH_RSA_WITH_AES_128_CBC_SHA"/>
      <xs:enumeration value="TLS_ECDH_RSA_WITH_AES_256_CBC_SHA"/>
      <xs:enumeration value="TLS_ECDHE_RSA_WITH_NULL_SHA"/>
      <xs:enumeration value="TLS_ECDHE_RSA_WITH_RC4_128_SHA"/>
      <xs:enumeration value="TLS_ECDHE_RSA_WITH_3DES_EDE_CBC_SHA"/>
      <xs:enumeration value="TLS_ECDHE_RSA_WITH_AES_128_CBC_SHA"/>
      <xs:enumeration value="TLS_ECDHE_RSA_WITH_AES_256_CBC_SHA"/>
      <xs:enumeration value="TLS_ECDH_anon_WITH_NULL_SHA"/>
      <xs:enumeration value="TLS_ECDH_anon_WITH_RC4_128_SHA"/>
      <xs:enumeration value="TLS_ECDH_anon_WITH_3DES_EDE_CBC_SHA"/>
      <xs:enumeration value="TLS_ECDH_anon_WITH_AES_128_CBC_SHA"/>
      <xs:enumeration value="TLS_ECDH_anon_WITH_AES_256_CBC_SHA"/>
      <xs:enumeration value="TLS_SRP_SHA_WITH_3DES_EDE_CBC_SHA"/>
      <xs:enumeration value="TLS_SRP_SHA_RSA_WITH_3DES_EDE_CBC_SHA"/>
      <xs:enumeration value="TLS_SRP_SHA_DSS_WITH_3DES_EDE_CBC_SHA"/>
      <xs:enumeration value="TLS_SRP_SHA_WITH_AES_128_CBC_SHA"/>
      <xs:enumeration value="TLS_SRP_SHA_RSA_WITH_AES_128_CBC_SHA"/>
      <xs:enumeration value="TLS_SRP_SHA_DSS_WITH_AES_128_CBC_SHA"/>
      <xs:enumeration value="TLS_SRP_SHA_WITH_AES_256_CBC_SHA"/>
      <xs:enumeration value="TLS_SRP_SHA_RSA_WITH_AES_256_CBC_SHA"/>
      <xs:enumeration value="TLS_SRP_SHA_DSS_WITH_AES_256_CBC_SHA"/>
      <xs:enumeration value="TLS_ECDHE_ECDSA_WITH_AES_128_CBC_SHA256"/>
      <xs:enumeration value="TLS_ECDHE_ECDSA_WITH_AES_256_CBC_SHA384"/>
      <xs:enumeration value="TLS_ECDH_ECDSA_WITH_AES_128_CBC_SHA256"/>
      <xs:enumeration value="TLS_ECDH_ECDSA_WITH_AES_256_CBC_SHA384"/>
      <xs:enumeration value="TLS_ECDHE_RSA_WITH_AES_128_CBC_SHA256"/>
      <xs:enumeration value="TLS_ECDHE_RSA_WITH_AES_256_CBC_SHA384"/>
      <xs:enumeration value="TLS_ECDH_RSA_WITH_AES_128_CBC_SHA256"/>
      <xs:enumeration value="TLS_ECDH_RSA_WITH_AES_256_CBC_SHA384"/>
      <xs:enumeration value="TLS_ECDHE_ECDSA_WITH_AES_128_GCM_SHA256"/>
      <xs:enumeration value="TLS_ECDHE_ECDSA_WITH_AES_256_GCM_SHA384"/>
      <xs:enumeration value="TLS_ECDH_ECDSA_WITH_AES_128_GCM_SHA256"/>
      <xs:enumeration value="TLS_ECDH_ECDSA_WITH_AES_256_GCM_SHA384"/>
      <xs:enumeration value="TLS_ECDHE_RSA_WITH_AES_128_GCM_SHA256"/>
      <xs:enumeration value="TLS_ECDHE_RSA_WITH_AES_256_GCM_SHA384"/>
      <xs:enumeration value="TLS_ECDH_RSA_WITH_AES_128_GCM_SHA256"/>
      <xs:enumeration value="TLS_ECDH_RSA_WITH_AES_256_GCM_SHA384"/>
      <xs:enumeration value="TLS_ECDHE_PSK_WITH_RC4_128_SHA"/>
      <xs:enumeration value="TLS_ECDHE_PSK_WITH_3DES_EDE_CBC_SHA"/>
      <xs:enumeration value="TLS_ECDHE_PSK_WITH_AES_128_CBC_SHA"/>
      <xs:enumeration value="TLS_ECDHE_PSK_WITH_AES_256_CBC_SHA"/>
      <xs:enumeration value="TLS_ECDHE_PSK_WITH_AES_128_CBC_SHA256"/>
      <xs:enumeration value="TLS_ECDHE_PSK_WITH_AES_256_CBC_SHA384"/>
      <xs:enumeration value="TLS_ECDHE_PSK_WITH_NULL_SHA"/>
      <xs:enumeration value="TLS_ECDHE_PSK_WITH_NULL_SHA256"/>
      <xs:enumeration value="TLS_ECDHE_PSK_WITH_NULL_SHA384"/>
      <xs:enumeration value="TLS_RSA_WITH_ARIA_128_CBC_SHA256"/>
      <xs:enumeration value="TLS_RSA_WITH_ARIA_256_CBC_SHA384"/>
      <xs:enumeration value="TLS_DH_DSS_WITH_ARIA_128_CBC_SHA256"/>
      <xs:enumeration value="TLS_DH_DSS_WITH_ARIA_256_CBC_SHA384"/>
      <xs:enumeration value="TLS_DH_RSA_WITH_ARIA_128_CBC_SHA256"/>
      <xs:enumeration value="TLS_DH_RSA_WITH_ARIA_256_CBC_SHA384"/>
      <xs:enumeration value="TLS_DHE_DSS_WITH_ARIA_128_CBC_SHA256"/>
      <xs:enumeration value="TLS_DHE_DSS_WITH_ARIA_256_CBC_SHA384"/>
      <xs:enumeration value="TLS_DHE_RSA_WITH_ARIA_128_CBC_SHA256"/>
      <xs:enumeration value="TLS_DHE_RSA_WITH_ARIA_256_CBC_SHA384"/>
      <xs:enumeration value="TLS_DH_anon_WITH_ARIA_128_CBC_SHA256"/>
      <xs:enumeration value="TLS_DH_anon_WITH_ARIA_256_CBC_SHA384"/>
      <xs:enumeration value="TLS_ECDHE_ECDSA_WITH_ARIA_128_CBC_SHA256"/>
      <xs:enumeration value="TLS_ECDHE_ECDSA_WITH_ARIA_256_CBC_SHA384"/>
      <xs:enumeration value="TLS_ECDH_ECDSA_WITH_ARIA_128_CBC_SHA256"/>
      <xs:enumeration value="TLS_ECDH_ECDSA_WITH_ARIA_256_CBC_SHA384"/>
      <xs:enumeration value="TLS_ECDHE_RSA_WITH_ARIA_128_CBC_SHA256"/>
      <xs:enumeration value="TLS_ECDHE_RSA_WITH_ARIA_256_CBC_SHA384"/>
      <xs:enumeration value="TLS_ECDH_RSA_WITH_ARIA_128_CBC_SHA256"/>
      <xs:enumeration value="TLS_ECDH_RSA_WITH_ARIA_256_CBC_SHA384"/>
      <xs:enumeration value="TLS_RSA_WITH_ARIA_128_GCM_SHA256"/>
      <xs:enumeration value="TLS_RSA_WITH_ARIA_256_GCM_SHA384"/>
      <xs:enumeration value="TLS_DHE_RSA_WITH_ARIA_128_GCM_SHA256"/>
      <xs:enumeration value="TLS_DHE_RSA_WITH_ARIA_256_GCM_SHA384"/>
      <xs:enumeration value="TLS_DH_RSA_WITH_ARIA_128_GCM_SHA256"/>
      <xs:enumeration value="TLS_DH_RSA_WITH_ARIA_256_GCM_SHA384"/>
      <xs:enumeration value="TLS_DHE_DSS_WITH_ARIA_128_GCM_SHA256"/>
      <xs:enumeration value="TLS_DHE_DSS_WITH_ARIA_256_GCM_SHA384"/>
      <xs:enumeration value="TLS_DH_DSS_WITH_ARIA_128_GCM_SHA256"/>
      <xs:enumeration value="TLS_DH_DSS_WITH_ARIA_256_GCM_SHA384"/>
      <xs:enumeration value="TLS_DH_anon_WITH_ARIA_128_GCM_SHA256"/>
      <xs:enumeration value="TLS_DH_anon_WITH_ARIA_256_GCM_SHA384"/>
      <xs:enumeration value="TLS_ECDHE_ECDSA_WITH_ARIA_128_GCM_SHA256"/>
      <xs:enumeration value="TLS_ECDHE_ECDSA_WITH_ARIA_256_GCM_SHA384"/>
      <xs:enumeration value="TLS_ECDH_ECDSA_WITH_ARIA_128_GCM_SHA256"/>
      <xs:enumeration value="TLS_ECDH_ECDSA_WITH_ARIA_256_GCM_SHA384"/>
      <xs:enumeration value="TLS_ECDHE_RSA_WITH_ARIA_128_GCM_SHA256"/>
      <xs:enumeration value="TLS_ECDHE_RSA_WITH_ARIA_256_GCM_SHA384"/>
      <xs:enumeration value="TLS_ECDH_RSA_WITH_ARIA_128_GCM_SHA256"/>
      <xs:enumeration value="TLS_ECDH_RSA_WITH_ARIA_256_GCM_SHA384"/>
      <xs:enumeration value="TLS_PSK_WITH_ARIA_128_CBC_SHA256"/>
      <xs:enumeration value="TLS_PSK_WITH_ARIA_256_CBC_SHA384"/>
      <xs:enumeration value="TLS_DHE_PSK_WITH_ARIA_128_CBC_SHA256"/>
      <xs:enumeration value="TLS_DHE_PSK_WITH_ARIA_256_CBC_SHA384"/>
      <xs:enumeration value="TLS_RSA_PSK_WITH_ARIA_128_CBC_SHA256"/>
      <xs:enumeration value="TLS_RSA_PSK_WITH_ARIA_256_CBC_SHA384"/>
      <xs:enumeration value="TLS_PSK_WITH_ARIA_128_GCM_SHA256"/>
      <xs:enumeration value="TLS_PSK_WITH_ARIA_256_GCM_SHA384"/>
      <xs:enumeration value="TLS_DHE_PSK_WITH_ARIA_128_GCM_SHA256"/>
      <xs:enumeration value="TLS_DHE_PSK_WITH_ARIA_256_GCM_SHA384"/>
      <xs:enumeration value="TLS_RSA_PSK_WITH_ARIA_128_GCM_SHA256"/>
      <xs:enumeration value="TLS_RSA_PSK_WITH_ARIA_256_GCM_SHA384"/>
      <xs:enumeration value="TLS_ECDHE_PSK_WITH_ARIA_128_CBC_SHA256"/>
      <xs:enumeration value="TLS_ECDHE_PSK_WITH_ARIA_256_CBC_SHA384"/>
      <xs:enumeration value="TLS_ECDHE_ECDSA_WITH_CAMELLIA_128_CBC_SHA256"/>
      <xs:enumeration value="TLS_ECDHE_ECDSA_WITH_CAMELLIA_256_CBC_SHA384"/>
      <xs:enumeration value="TLS_ECDH_ECDSA_WITH_CAMELLIA_128_CBC_SHA256"/>
      <xs:enumeration value="TLS_ECDH_ECDSA_WITH_CAMELLIA_256_CBC_SHA384"/>
      <xs:enumeration value="TLS_ECDHE_RSA_WITH_CAMELLIA_128_CBC_SHA256"/>
      <xs:enumeration value="TLS_ECDHE_RSA_WITH_CAMELLIA_256_CBC_SHA384"/>
      <xs:enumeration value="TLS_ECDH_RSA_WITH_CAMELLIA_128_CBC_SHA256"/>
      <xs:enumeration value="TLS_ECDH_RSA_WITH_CAMELLIA_256_CBC_SHA384"/>
      <xs:enumeration value="TLS_RSA_WITH_CAMELLIA_128_GCM_SHA256"/>
      <xs:enumeration value="TLS_RSA_WITH_CAMELLIA_256_GCM_SHA384"/>
      <xs:enumeration value="TLS_DHE_RSA_WITH_CAMELLIA_128_GCM_SHA256"/>
      <xs:enumeration value="TLS_DHE_RSA_WITH_CAMELLIA_256_GCM_SHA384"/>
      <xs:enumeration value="TLS_DH_RSA_WITH_CAMELLIA_128_GCM_SHA256"/>
      <xs:enumeration value="TLS_DH_RSA_WITH_CAMELLIA_256_GCM_SHA384"/>
      <xs:enumeration value="TLS_DHE_DSS_WITH_CAMELLIA_128_GCM_SHA256"/>
      <xs:enumeration value="TLS_DHE_DSS_WITH_CAMELLIA_256_GCM_SHA384"/>
      <xs:enumeration value="TLS_DH_DSS_WITH_CAMELLIA_128_GCM_SHA256"/>
      <xs:enumeration value="TLS_DH_DSS_WITH_CAMELLIA_256_GCM_SHA384"/>
      <xs:enumeration value="TLS_DH_anon_WITH_CAMELLIA_128_GCM_SHA256"/>
      <xs:enumeration value="TLS_DH_anon_WITH_CAMELLIA_256_GCM_SHA384"/>
      <xs:enumeration value="TLS_ECDHE_ECDSA_WITH_CAMELLIA_128_GCM_SHA256"/>
      <xs:enumeration value="TLS_ECDHE_ECDSA_WITH_CAMELLIA_256_GCM_SHA384"/>
      <xs:enumeration value="TLS_ECDH_ECDSA_WITH_CAMELLIA_128_GCM_SHA256"/>
      <xs:enumeration value="TLS_ECDH_ECDSA_WITH_CAMELLIA_256_GCM_SHA384"/>
      <xs:enumeration value="TLS_ECDHE_RSA_WITH_CAMELLIA_128_GCM_SHA256"/>
      <xs:enumeration value="TLS_ECDHE_RSA_WITH_CAMELLIA_256_GCM_SHA384"/>
      <xs:enumeration value="TLS_ECDH_RSA_WITH_CAMELLIA_128_GCM_SHA256"/>
      <xs:enumeration value="TLS_ECDH_RSA_WITH_CAMELLIA_256_GCM_SHA384"/>
      <xs:enumeration value="TLS_PSK_WITH_CAMELLIA_128_GCM_SHA256"/>
      <xs:enumeration value="TLS_PSK_WITH_CAMELLIA_256_GCM_SHA384"/>
      <xs:enumeration value="TLS_DHE_PSK_WITH_CAMELLIA_128_GCM_SHA256"/>
      <xs:enumeration value="TLS_DHE_PSK_WITH_CAMELLIA_256_GCM_SHA384"/>
      <xs:enumeration value="TLS_RSA_PSK_WITH_CAMELLIA_128_GCM_SHA256"/>
      <xs:enumeration value="TLS_RSA_PSK_WITH_CAMELLIA_256_GCM_SHA384"/>
      <xs:enumeration value="TLS_PSK_WITH_CAMELLIA_128_CBC_SHA256"/>
      <xs:enumeration value="TLS_PSK_WITH_CAMELLIA_256_CBC_SHA384"/>
      <xs:enumeration value="TLS_DHE_PSK_WITH_CAMELLIA_128_CBC_SHA256"/>
      <xs:enumeration value="TLS_DHE_PSK_WITH_CAMELLIA_256_CBC_SHA384"/>
      <xs:enumeration value="TLS_RSA_PSK_WITH_CAMELLIA_128_CBC_SHA256"/>
      <xs:enumeration value="TLS_RSA_PSK_WITH_CAMELLIA_256_CBC_SHA384"/>
      <xs:enumeration value="TLS_ECDHE_PSK_WITH_CAMELLIA_128_CBC_SHA256"/>
      <xs:enumeration value="TLS_ECDHE_PSK_WITH_CAMELLIA_256_CBC_SHA384"/>
      <xs:enumeration value="TLS_RSA_WITH_AES_128_CCM"/>
      <xs:enumeration value="TLS_RSA_WITH_AES_256_CCM"/>
      <xs:enumeration value="TLS_DHE_RSA_WITH_AES_128_CCM"/>
      <xs:enumeration value="TLS_DHE_RSA_WITH_AES_256_CCM"/>
      <xs:enumeration value="TLS_RSA_WITH_AES_128_CCM_8"/>
      <xs:enumeration value="TLS_RSA_WITH_AES_256_CCM_8"/>
      <xs:enumeration value="TLS_DHE_RSA_WITH_AES_128_CCM_8"/>
      <xs:enumeration value="TLS_DHE_RSA_WITH_AES_256_CCM_8"/>
      <xs:enumeration value="TLS_PSK_WITH_AES_128_CCM"/>
      <xs:enumeration value="TLS_PSK_WITH_AES_256_CCM"/>
      <xs:enumeration value="TLS_DHE_PSK_WITH_AES_128_CCM"/>
      <xs:enumeration value="TLS_DHE_PSK_WITH_AES_256_CCM"/>
      <xs:enumeration value="TLS_PSK_WITH_AES_128_CCM_8"/>
      <xs:enumeration value="TLS_PSK_WITH_AES_256_CCM_8"/>
      <xs:enumeration value="TLS_PSK_DHE_WITH_AES_128_CCM_8"/>
      <xs:enumeration value="TLS_PSK_DHE_WITH_AES_256_CCM_8"/>
      <xs:enumeration value="TLS_PSK_DHE_WITH_AES_256_CCM_80"/>
      <xs:enumeration value="TLS_ECDHE_ECDSA_WITH_AES_128_CCM"/>
      <xs:enumeration value="TLS_ECDHE_ECDSA_WITH_AES_256_CCM"/>
      <xs:enumeration value="TLS_ECDHE_ECDSA_WITH_AES_128_CCM_8"/>
      <xs:enumeration value="TLS_ECDHE_ECDSA_WITH_AES_256_CCM_8"/>
      <xs:enumeration value="TLS_ECCPWD_WITH_AES_128_GCM_SHA256"/>
      <xs:enumeration value="TLS_ECCPWD_WITH_AES_256_GCM_SHA384"/>
      <xs:enumeration value="TLS_ECCPWD_WITH_AES_128_CCM_SHA256"/>
      <xs:enumeration value="TLS_ECCPWD_WITH_AES_256_CCM_SHA384"/>
      <xs:enumeration value="UNOFFICIAL_TLS_RSA_WITH_CHACHA20_POLY1305"/>
      <xs:enumeration value="UNOFFICIAL_TLS_ECDHE_RSA_WITH_CHACHA20_POLY1305_SHA256"/>
      <xs:enumeration value="UNOFFICIAL_TLS_ECDHE_ECDSA_WITH_CHACHA20_POLY1305_SHA256"/>
      <xs:enumeration value="UNOFFICIAL_TLS_DHE_RSA_WITH_CHACHA20_POLY1305_SHA256"/>
      <xs:enumeration value="UNOFFICIAL_TLS_DHE_PSK_WITH_CHACHA20_POLY1305_OLD"/>
      <xs:enumeration value="UNOFFICIAL_TLS_PSK_WITH_CHACHA20_POLY1305_OLD"/>
      <xs:enumeration value="UNOFFICIAL_TLS_ECDHE_PSK_WITH_CHACHA20_POLY1305_OLD"/>
      <xs:enumeration value="UNOFFICIAL_TLS_RSA_PSK_WITH_CHACHA20_POLY1305_OLD"/>
      <xs:enumeration value="TLS_ECDHE_RSA_WITH_CHACHA20_POLY1305_SHA256"/>
      <xs:enumeration value="TLS_ECDHE_ECDSA_WITH_CHACHA20_POLY1305_SHA256"/>
      <xs:enumeration value="TLS_DHE_RSA_WITH_CHACHA20_POLY1305_SHA256"/>
      <xs:enumeration value="TLS_PSK_WITH_CHACHA20_POLY1305_SHA256"/>
      <xs:enumeration value="TLS_ECDHE_PSK_WITH_CHACHA20_POLY1305_SHA256"/>
      <xs:enumeration value="TLS_DHE_PSK_WITH_CHACHA20_POLY1305_SHA256"/>
      <xs:enumeration value="TLS_RSA_PSK_WITH_CHACHA20_POLY1305_SHA256"/>
      <xs:enumeration value="TLS_CECPQ1_RSA_WITH_CHACHA20_POLY1305_SHA256"/>
      <xs:enumeration value="TLS_CECPQ1_ECDSA_WITH_CHACHA20_POLY1305_SHA256"/>
      <xs:enumeration value="TLS_CECPQ1_RSA_WITH_AES_256_GCM_SHA384"/>
      <xs:enumeration value="TLS_CECPQ1_ECDSA_WITH_AES_256_GCM_SHA384"/>
      <xs:enumeration value="TLS_RSA_WITH_RABBIT_CBC_SHA"/>
      <xs:enumeration value="GREASE_00"/>
      <xs:enumeration value="GREASE_01"/>
      <xs:enumeration value="GREASE_02"/>
      <xs:enumeration value="GREASE_03"/>
      <xs:enumeration value="GREASE_04"/>
      <xs:enumeration value="GREASE_05"/>
      <xs:enumeration value="GREASE_06"/>
      <xs:enumeration value="GREASE_07"/>
      <xs:enumeration value="GREASE_08"/>
      <xs:enumeration value="GREASE_09"/>
      <xs:enumeration value="GREASE_10"/>
      <xs:enumeration value="GREASE_11"/>
      <xs:enumeration value="GREASE_12"/>
      <xs:enumeration value="GREASE_13"/>
      <xs:enumeration value="GREASE_14"/>
      <xs:enumeration value="GREASE_15"/>
      <xs:enumeration value="TLS_GOSTR341112_256_WITH_28147_CNT_IMIT"/>
      <xs:enumeration value="TLS_GOSTR341112_256_WITH_NULL_GOSTR3411"/>
    </xs:restriction>
  </xs:simpleType>

  <xs:simpleType name="ssl2CipherSuite">
    <xs:restriction base="xs:string">
      <xs:enumeration value="SSL_CK_RC4_128_WITH_MD5"/>
      <xs:enumeration value="SSL_CK_RC4_128_EXPORT40_WITH_MD5"/>
      <xs:enumeration value="SSL_CK_RC2_128_CBC_WITH_MD5"/>
      <xs:enumeration value="SSL_CK_RC2_128_CBC_EXPORT40_WITH_MD5"/>
      <xs:enumeration value="SSL_CK_IDEA_128_CBC_WITH_MD5"/>
      <xs:enumeration value="SSL_CK_DES_64_CBC_WITH_MD5"/>
      <xs:enumeration value="SSL_CK_DES_192_EDE3_CBC_WITH_MD5"/>
      <xs:enumeration value="SSL_UNKNOWN_CIPHER"/>
    </xs:restriction>
  </xs:simpleType>

  <xs:simpleType name="namedGroup">
    <xs:restriction base="xs:string">
      <xs:enumeration value="SECT163K1"/>
      <xs:enumeration value="SECT163R1"/>
      <xs:enumeration value="SECT163R2"/>
      <xs:enumeration value="SECT193R1"/>
      <xs:enumeration value="SECT193R2"/>
      <xs:enumeration value="SECT233K1"/>
      <xs:enumeration value="SECT233R1"/>
      <xs:enumeration value="SECT239K1"/>
      <xs:enumeration value="SECT283K1"/>
      <xs:enumeration value="SECT283R1"/>
      <xs:enumeration value="SECT409K1"/>
      <xs:enumeration value="SECT409R1"/>
      <xs:enumeration value="SECT571K1"/>
      <xs:enumeration value="SECT571R1"/>
      <xs:enumeration value="SECP160K1"/>
      <xs:enumeration value="SECP160R1"/>
      <xs:enumeration value="SECP160R2"/>
      <xs:enumeration value="SECP192K1"/>
      <xs:enumeration value="SECP192R1"/>
      <xs:enumeration value="SECP224K1"/>
      <xs:enumeration value="SECP224R1"/>
      <xs:enumeration value="SECP256K1"/>
      <xs:enumeration value="SECP256R1"/>
      <xs:enumeration value="SECP384R1"/>
      <xs:enumeration value="SECP521R1"/>
      <xs:enumeration value="BRAINPOOLP256R1"/>
      <xs:enumeration value="BRAINPOOLP384R1"/>
      <xs:enumeration value="BRAINPOOLP512R1"/>
      <xs:enumeration value="ECDH_X25519"/>
      <xs:enumeration value="ECDH_X448"/>
      <xs:enumeration value="FFDHE2048"/>
      <xs:enumeration value="FFDHE3072"/>
      <xs:enumeration value="FFDHE4096"/>
      <xs:enumeration value="FFDHE6144"/>
      <xs:enumeration value="FFDHE8192"/>
      <xs:enumeration value="EXPLICIT_PRIME"/>
      <xs:enumeration value="EXPLICIT_CHAR2"/>
      <xs:enumeration value="GREASE_00"/>
      <xs:enumeration value="GREASE_01"/>
      <xs:enumeration value="GREASE_02"/>
      <xs:enumeration value="GREASE_03"/>
      <xs:enumeration value="GREASE_04"/>
      <xs:enumeration value="GREASE_05"/>
      <xs:enumeration value="GREASE_06"/>
      <xs:enumeration value="GREASE_07"/>
      <xs:enumeration value="GREASE_08"/>
      <xs:enumeration value="GREASE_09"/>
      <xs:enumeration value="GREASE_10"/>
      <xs:enumeration value="GREASE_11"/>
      <xs:enumeration value="GREASE_12"/>
      <xs:enumeration value="GREASE_13"/>
      <xs:enumeration value="GREASE_14"/>
      <xs:enumeration value="GREASE_15"/>
    </xs:restriction>
  </xs:simpleType>

  <xs:simpleType name="heartbeatMode">
    <xs:restriction base="xs:string">
      <xs:enumeration value="PEER_ALLOWED_TO_SEND"/>
      <xs:enumeration value="PEER_NOT_ALLOWED_TO_SEND"/>
    </xs:restriction>
  </xs:simpleType>

  <xs:simpleType name="sniType">
    <xs:restriction base="xs:string">
      <xs:enumeration value="HOST_NAME"/>
    </xs:restriction>
  </xs:simpleType>

  <xs:simpleType name="keyUpdateRequest">
    <xs:restriction base="xs:string">
      <xs:enumeration value="UPDATE_NOT_REQUESTED"/>
      <xs:enumeration value="UPDATE_REQUESTED"/>
    </xs:restriction>
  </xs:simpleType>

  <xs:simpleType name="tokenBindingVersion">
    <xs:restriction base="xs:string">
      <xs:enumeration value="DRAFT_1"/>
      <xs:enumeration value="DRAFT_2"/>
      <xs:enumeration value="DRAFT_3"/>
      <xs:enumeration value="DRAFT_4"/>
      <xs:enumeration value="DRAFT_5"/>
      <xs:enumeration value="DRAFT_6"/>
      <xs:enumeration value="DRAFT_7"/>
      <xs:enumeration value="DRAFT_8"/>
      <xs:enumeration value="DRAFT_9"/>
      <xs:enumeration value="DRAFT_10"/>
      <xs:enumeration value="DRAFT_11"/>
      <xs:enumeration value="DRAFT_12"/>
      <xs:enumeration value="DRAFT_13"/>
      <xs:enumeration value="DRAFT_14"/>
      <xs:enumeration value="DRAFT_15"/>
      <xs:enumeration value="DRAFT_16"/>
      <xs:enumeration value="DRAFT_17"/>
      <xs:enumeration value="DRAFT_18"/>
    </xs:restriction>
  </xs:simpleType>

  <xs:simpleType name="tokenBindingKeyParameters">
    <xs:restriction base="xs:string">
      <xs:enumeration value="RSA2048_PKCS1_5"/>
      <xs:enumeration value="RSA2048_PSS"/>
      <xs:enumeration value="ECDSAP256"/>
    </xs:restriction>
  </xs:simpleType>

  <xs:simpleType name="certificateStatusRequestType">
    <xs:restriction base="xs:string">
      <xs:enumeration value="OCSP"/>
      <xs:enumeration value="OCSP_multi"/>
    </xs:restriction>
  </xs:simpleType>

  <xs:simpleType name="srtpProtectionProfile">
    <xs:restriction base="xs:string">
      <xs:enumeration value="SRTP_AES128_CM_HMAC_SHA1_80"/>
      <xs:enumeration value="SRTP_AES128_CM_HMAC_SHA1_32"/>
      <xs:enumeration value="SRTP_NULL_HMAC_SHA1_80"/>
      <xs:enumeration value="SRTP_NULL_HMAC_SHA1_32"/>
    </xs:restriction>
  </xs:simpleType>

  <xs:simpleType name="userMappingExtensionHintType">
    <xs:restriction base="xs:string">
      <xs:enumeration value="UPN_DOMAIN_HINT"/>
    </xs:restriction>
  </xs:simpleType>

  <xs:simpleType name="certificateType">
    <xs:restriction base="xs:string">
      <xs:enumeration value="X509"/>
      <xs:enumeration value="OPEN_PGP"/>
      <xs:enumeration value="RAW_PUBLIC_KEY"/>
    </xs:restriction>
  </xs:simpleType>

  <xs:simpleType name="authzDataFormat">
    <xs:restriction base="xs:string">
      <xs:enumeration value="X509_ATTR_CERT"/>
      <xs:enumeration value="SAML_ASSERTION"/>
      <xs:enumeration value="X509_ATTR_CERT_URL"/>
      <xs:enumeration value="SAML_ASSERTION_URL"/>
    </xs:restriction>
  </xs:simpleType>

  <xs:simpleType name="workflowTraceType">
    <xs:restriction base="xs:string">
      <xs:enumeration value="FULL"/>
      <xs:enumeration value="HANDSHAKE"/>
      <xs:enumeration value="DYNAMIC_HANDSHAKE"/>
      <xs:enumeration value="DYNAMIC_HELLO"/>
      <xs:enumeration value="HELLO"/>
      <xs:enumeration value="SHORT_HELLO"/>
      <xs:enumeration value="RESUMPTION"/>
      <xs:enumeration value="FULL_RESUMPTION"/>
      <xs:enumeration value="CLIENT_RENEGOTIATION_WITHOUT_RESUMPTION"/>
      <xs:enumeration value="CLIENT_RENEGOTIATION"/>
      <xs:enumeration value="SERVER_RENEGOTIATION"/>
      <xs:enumeration value="DYNAMIC_CLIENT_RENEGOTIATION_WITHOUT_RESUMPTION"/>
      <xs:enumeration value="HTTPS"/>
      <xs:enumeration value="DYNAMIC_HTTPS"/>
      <xs:enumeration value="SSL2_HELLO"/>
      <xs:enumeration value="SIMPLE_MITM_PROXY"/>
      <xs:enumeration value="SIMPLE_FORWARDING_MITM_PROXY"/>
      <xs:enumeration value="TLS13_PSK"/>
      <xs:enumeration value="FULL_TLS13_PSK"/>
      <xs:enumeration value="ZERO_RTT"/>
      <xs:enumeration value="FULL_ZERO_RTT"/>
      <xs:enumeration value="FALSE_START"/>
      <xs:enumeration value="RSA_SYNC_PROXY"/>
    </xs:restriction>
  </xs:simpleType>

  <xs:simpleType name="pskKeyExchangeMode">
    <xs:restriction base="xs:string">
      <xs:enumeration value="PSK_KE"/>
      <xs:enumeration value="PSK_DHE_KE"/>
    </xs:restriction>
  </xs:simpleType>

  <xs:simpleType name="actionOption">
    <xs:restriction base="xs:string">
      <xs:enumeration value="IGNORE_UNEXPECTED_NEW_SESSION_TICKETS"/>
      <xs:enumeration value="IGNORE_UNEXPECTED_WARNINGS"/>
      <xs:enumeration value="IGNORE_UNEXPECTED_KEY_UPDATE_MESSAGES"/>
      <xs:enumeration value="IGNORE_UNEXPECTED_APP_DATA"/>
      <xs:enumeration value="IGNORE_UNEXPECTED_HTTPS_MESSAGES"/>
      <xs:enumeration value="MAY_FAIL"/>
      <xs:enumeration value="CHECK_ONLY_EXPECTED"/>
    </xs:restriction>
  </xs:simpleType>

  <xs:simpleType name="gostCurve">
    <xs:restriction base="xs:string">
      <xs:enumeration value="GostR3410_2001_CryptoPro_A"/>
      <xs:enumeration value="GostR3410_2001_CryptoPro_B"/>
      <xs:enumeration value="GostR3410_2001_CryptoPro_C"/>
      <xs:enumeration value="GostR3410_2001_CryptoPro_XchA"/>
      <xs:enumeration value="GostR3410_2001_CryptoPro_XchB"/>
      <xs:enumeration value="Tc26_Gost_3410_12_256_paramSetA"/>
      <xs:enumeration value="Tc26_Gost_3410_12_512_paramSetA"/>
      <xs:enumeration value="Tc26_Gost_3410_12_512_paramSetB"/>
      <xs:enumeration value="Tc26_Gost_3410_12_512_paramSetC"/>
    </xs:restriction>
  </xs:simpleType>

  <xs:simpleType name="clientCertificateType">
    <xs:restriction base="xs:string">
      <xs:enumeration value="RSA_SIGN"/>
      <xs:enumeration value="DSS_SIGN"/>
      <xs:enumeration value="RSA_FIXED_DH"/>
      <xs:enumeration value="DSS_FIXED_DH"/>
      <xs:enumeration value="RSA_EPHEMERAL_DH_RESERVED"/>
      <xs:enumeration value="DSS_EPHEMERAL_DH_RESERVED"/>
      <xs:enumeration value="FORTEZZA_DMS_RESERVED"/>
      <xs:enumeration value="GOSTR34101994"/>
      <xs:enumeration value="GOSTR34102001"/>
      <xs:enumeration value="ECDSA_SIGN"/>
      <xs:enumeration value="RSA_FIXED_ECDH"/>
      <xs:enumeration value="ECDSA_FIXED_ECDH"/>
      <xs:enumeration value="GOST_SIGN256"/>
      <xs:enumeration value="GOST_SIGN512"/>
      <xs:enumeration value="GOSTR34102012_256"/>
      <xs:enumeration value="GOSTR34102012_512"/>
    </xs:restriction>
  </xs:simpleType>

  <xs:simpleType name="workflowExecutorType">
    <xs:restriction base="xs:string">
      <xs:enumeration value="DEFAULT"/>
      <xs:enumeration value="THREADED_SERVER"/>
      <xs:enumeration value="DTLS"/>
    </xs:restriction>
  </xs:simpleType>

  <xs:simpleType name="ecPointFormat">
    <xs:restriction base="xs:string">
      <xs:enumeration value="UNCOMPRESSED"/>
      <xs:enumeration value="ANSIX962_COMPRESSED_PRIME"/>
      <xs:enumeration value="ANSIX962_COMPRESSED_CHAR2"/>
    </xs:restriction>
  </xs:simpleType>

  <xs:simpleType name="maxFragmentLength">
    <xs:restriction base="xs:string">
      <xs:enumeration value="TWO_9"/>
      <xs:enumeration value="TWO_10"/>
      <xs:enumeration value="TWO_11"/>
      <xs:enumeration value="TWO_12"/>
    </xs:restriction>
  </xs:simpleType>

  <xs:simpleType name="compressionMethod">
    <xs:restriction base="xs:string">
      <xs:enumeration value="NULL"/>
      <xs:enumeration value="DEFLATE"/>
      <xs:enumeration value="LZS"/>
    </xs:restriction>
  </xs:simpleType>

  <xs:simpleType name="prfAlgorithm">
    <xs:restriction base="xs:string">
      <xs:enumeration value="TLS_PRF_LEGACY"/>
      <xs:enumeration value="TLS_PRF_SHA256"/>
      <xs:enumeration value="TLS_PRF_SHA384"/>
      <xs:enumeration value="TLS_PRF_GOSTR3411"/>
      <xs:enumeration value="TLS_PRF_GOSTR3411_2012_256"/>
    </xs:restriction>
  </xs:simpleType>

  <xs:simpleType name="alertDescription">
    <xs:restriction base="xs:string">
      <xs:enumeration value="CLOSE_NOTIFY"/>
      <xs:enumeration value="UNEXPECTED_MESSAGE"/>
      <xs:enumeration value="BAD_RECORD_MAC"/>
      <xs:enumeration value="DECRYPTION_FAILED_RESERVED"/>
      <xs:enumeration value="RECORD_OVERFLOW"/>
      <xs:enumeration value="DECOMPRESSION_FAILURE"/>
      <xs:enumeration value="HANDSHAKE_FAILURE"/>
      <xs:enumeration value="NO_CERTIFICATE_RESERVED"/>
      <xs:enumeration value="BAD_CERTIFICATE"/>
      <xs:enumeration value="UNSUPPORTED_CERTIFICATE"/>
      <xs:enumeration value="CERTIFICATE_REVOKED"/>
      <xs:enumeration value="CERTIFICATE_EXPIRED"/>
      <xs:enumeration value="CERTIFICATE_UNKNOWN"/>
      <xs:enumeration value="ILLEGAL_PARAMETER"/>
      <xs:enumeration value="UNKNOWN_CA"/>
      <xs:enumeration value="ACCESS_DENIED"/>
      <xs:enumeration value="DECODE_ERROR"/>
      <xs:enumeration value="DECRYPT_ERROR"/>
      <xs:enumeration value="EXPORT_RESTRICTION_RESERVED"/>
      <xs:enumeration value="PROTOCOL_VERSION"/>
      <xs:enumeration value="INSUFFICIENT_SECURITY"/>
      <xs:enumeration value="INTERNAL_ERROR"/>
      <xs:enumeration value="INAPPROPRIATE_FALLBACK"/>
      <xs:enumeration value="USER_CANCELED"/>
      <xs:enumeration value="NO_RENEGOTIATION"/>
      <xs:enumeration value="MISSING_EXTENSION"/>
      <xs:enumeration value="UNSUPPORTED_EXTENSION"/>
      <xs:enumeration value="CERTIFICATE_UNOBTAINABLE"/>
      <xs:enumeration value="UNRECOGNIZED_NAME"/>
      <xs:enumeration value="BAD_CERTIFICATE_STATUS_RESPONSE"/>
      <xs:enumeration value="BAD_CERTIFICATE_HASH_VALUE"/>
      <xs:enumeration value="UNKNOWN_PSK_IDENTITY"/>
      <xs:enumeration value="CERTIFICATE_REQUIRED"/>
      <xs:enumeration value="NO_APPLICATION_PROTOCOL"/>
    </xs:restriction>
  </xs:simpleType>

  <xs:simpleType name="alertLevel">
    <xs:restriction base="xs:string">
      <xs:enumeration value="UNDEFINED"/>
      <xs:enumeration value="WARNING"/>
      <xs:enumeration value="FATAL"/>
    </xs:restriction>
  </xs:simpleType>

  <xs:simpleType name="tokenBindingType">
    <xs:restriction base="xs:string">
      <xs:enumeration value="PROVIDED_TOKEN_BINDING"/>
      <xs:enumeration value="REFERRED_TOKEN_BINDING"/>
    </xs:restriction>
  </xs:simpleType>

  <xs:simpleType name="chooserType">
    <xs:restriction base="xs:string">
      <xs:enumeration value="DEFAULT"/>
    </xs:restriction>
  </xs:simpleType>

  <xs:simpleType name="starttlsType">
    <xs:restriction base="xs:string">
      <xs:enumeration value="NONE"/>
      <xs:enumeration value="FTP"/>
      <xs:enumeration value="IMAP"/>
      <xs:enumeration value="POP3"/>
      <xs:enumeration value="SMTP"/>
    </xs:restriction>
  </xs:simpleType>

  <xs:simpleType name="cipherAlgorithm">
    <xs:restriction base="xs:string">
      <xs:enumeration value="NULL"/>
      <xs:enumeration value="RC2_128"/>
      <xs:enumeration value="RC4_128"/>
      <xs:enumeration value="DES_CBC"/>
      <xs:enumeration value="DES_EDE_CBC"/>
      <xs:enumeration value="AES_128_CBC"/>
      <xs:enumeration value="AES_256_CBC"/>
      <xs:enumeration value="AES_128_GCM"/>
      <xs:enumeration value="AES_256_GCM"/>
      <xs:enumeration value="CAMELLIA_128_CBC"/>
      <xs:enumeration value="CAMELLIA_256_CBC"/>
      <xs:enumeration value="CAMELLIA_128_GCM"/>
      <xs:enumeration value="CAMELLIA_256_GCM"/>
      <xs:enumeration value="IDEA_128"/>
      <xs:enumeration value="SEED_CBC"/>
      <xs:enumeration value="AES_128_CCM"/>
      <xs:enumeration value="AES_256_CCM"/>
      <xs:enumeration value="CHACHA20_POLY1305"/>
      <xs:enumeration value="UNOFFICIAL_CHACHA20_POLY1305"/>
      <xs:enumeration value="DES40_CBC"/>
      <xs:enumeration value="ARIA_128_CBC"/>
      <xs:enumeration value="ARIA_256_CBC"/>
      <xs:enumeration value="ARIA_128_GCM"/>
      <xs:enumeration value="ARIA_256_GCM"/>
      <xs:enumeration value="GOST_28147_CNT"/>
      <xs:enumeration value="FORTEZZA_CBC"/>
      <xs:enumeration value="AES_128_CTR"/>
      <xs:enumeration value="AES_256_CTR"/>
    </xs:restriction>
  </xs:simpleType>

  <xs:simpleType name="macAlgorithm">
    <xs:restriction base="xs:string">
      <xs:enumeration value="NULL"/>
      <xs:enumeration value="AEAD"/>
      <xs:enumeration value="SSLMAC_MD5"/>
      <xs:enumeration value="SSLMAC_SHA1"/>
      <xs:enumeration value="HMAC_MD5"/>
      <xs:enumeration value="HMAC_SHA1"/>
      <xs:enumeration value="HMAC_SHA256"/>
      <xs:enumeration value="HMAC_SHA384"/>
      <xs:enumeration value="HMAC_SHA512"/>
      <xs:enumeration value="IMIT_GOST28147"/>
      <xs:enumeration value="HMAC_GOSTR3411"/>
      <xs:enumeration value="HMAC_GOSTR3411_2012_256"/>
    </xs:restriction>
  </xs:simpleType>

  <xs:simpleType name="clientAuthenticationType">
    <xs:restriction base="xs:string">
      <xs:enumeration value="ANONYMOUS"/>
      <xs:enumeration value="CERTIFICATE_BASED"/>
      <xs:enumeration value="PSK"/>
    </xs:restriction>
  </xs:simpleType>

  <xs:simpleType name="esniDnsKeyRecordVersion">
    <xs:restriction base="xs:string">
      <xs:enumeration value="NULL"/>
      <xs:enumeration value="FF01"/>
      <xs:enumeration value="FF02"/>
      <xs:enumeration value="FF03"/>
    </xs:restriction>
  </xs:simpleType>

  <xs:simpleType name="extensionType">
    <xs:restriction base="xs:string">
      <xs:enumeration value="SERVER_NAME_INDICATION"/>
      <xs:enumeration value="MAX_FRAGMENT_LENGTH"/>
      <xs:enumeration value="CLIENT_CERTIFICATE_URL"/>
      <xs:enumeration value="TRUSTED_CA_KEYS"/>
      <xs:enumeration value="TRUNCATED_HMAC"/>
      <xs:enumeration value="STATUS_REQUEST"/>
      <xs:enumeration value="USER_MAPPING"/>
      <xs:enumeration value="CLIENT_AUTHZ"/>
      <xs:enumeration value="SERVER_AUTHZ"/>
      <xs:enumeration value="CERT_TYPE"/>
      <xs:enumeration value="ELLIPTIC_CURVES"/>
      <xs:enumeration value="EC_POINT_FORMATS"/>
      <xs:enumeration value="SRP"/>
      <xs:enumeration value="SIGNATURE_AND_HASH_ALGORITHMS"/>
      <xs:enumeration value="USE_SRTP"/>
      <xs:enumeration value="HEARTBEAT"/>
      <xs:enumeration value="ALPN"/>
      <xs:enumeration value="STATUS_REQUEST_V2"/>
      <xs:enumeration value="SIGNED_CERTIFICATE_TIMESTAMP"/>
      <xs:enumeration value="CLIENT_CERTIFICATE_TYPE"/>
      <xs:enumeration value="SERVER_CERTIFICATE_TYPE"/>
      <xs:enumeration value="PADDING"/>
      <xs:enumeration value="ENCRYPT_THEN_MAC"/>
      <xs:enumeration value="EXTENDED_MASTER_SECRET"/>
      <xs:enumeration value="TOKEN_BINDING"/>
      <xs:enumeration value="CACHED_INFO"/>
      <xs:enumeration value="RECORD_SIZE_LIMIT"/>
      <xs:enumeration value="PWD_PROTECT"/>
      <xs:enumeration value="PWD_CLEAR"/>
      <xs:enumeration value="PASSWORD_SALT"/>
      <xs:enumeration value="SESSION_TICKET"/>
      <xs:enumeration value="EXTENDED_RANDOM"/>
      <xs:enumeration value="PRE_SHARED_KEY"/>
      <xs:enumeration value="EARLY_DATA"/>
      <xs:enumeration value="SUPPORTED_VERSIONS"/>
      <xs:enumeration value="COOKIE"/>
      <xs:enumeration value="PSK_KEY_EXCHANGE_MODES"/>
      <xs:enumeration value="CERTIFICATE_AUTHORITIES"/>
      <xs:enumeration value="OID_FILTERS"/>
      <xs:enumeration value="POST_HANDSHAKE_AUTH"/>
      <xs:enumeration value="SIGNATURE_ALGORITHMS_CERT"/>
      <xs:enumeration value="KEY_SHARE"/>
      <xs:enumeration value="CONNECTION_ID"/>
      <xs:enumeration value="RENEGOTIATION_INFO"/>
      <xs:enumeration value="ENCRYPTED_SERVER_NAME_INDICATION"/>
      <xs:enumeration value="ENCRYPTED_CLIENT_HELLO_DRAFT_07"/>
      <xs:enumeration value="ENCRYPTED_CLIENT_HELLO_DRAFT_08"/>
      <xs:enumeration value="ENCRYPTED_CLIENT_HELLO_DRAFT_09"/>
      <xs:enumeration value="ENCRYPTED_CLIENT_HELLO_DRAFT_10"/>
      <xs:enumeration value="ENCRYPTED_CLIENT_HELLO_DRAFT_11"/>
      <xs:enumeration value="ENCRYPTED_CLIENT_HELLO_DRAFT_12"/>
      <xs:enumeration value="ENCRYPTED_CLIENT_HELLO"/>
      <xs:enumeration value="GREASE_00"/>
      <xs:enumeration value="GREASE_01"/>
      <xs:enumeration value="GREASE_02"/>
      <xs:enumeration value="GREASE_03"/>
      <xs:enumeration value="GREASE_04"/>
      <xs:enumeration value="GREASE_05"/>
      <xs:enumeration value="GREASE_06"/>
      <xs:enumeration value="GREASE_07"/>
      <xs:enumeration value="GREASE_08"/>
      <xs:enumeration value="GREASE_09"/>
      <xs:enumeration value="GREASE_10"/>
      <xs:enumeration value="GREASE_11"/>
      <xs:enumeration value="GREASE_12"/>
      <xs:enumeration value="GREASE_13"/>
      <xs:enumeration value="GREASE_14"/>
      <xs:enumeration value="GREASE_15"/>
      <xs:enumeration value="UNKNOWN"/>
    </xs:restriction>
  </xs:simpleType>

  <xs:simpleType name="echConfigVersion">
    <xs:restriction base="xs:string">
      <xs:enumeration value="DRAFT_FF03"/>
      <xs:enumeration value="DRAFT_FF07"/>
      <xs:enumeration value="DRAFT_FF08"/>
      <xs:enumeration value="DRAFT_FF09"/>
      <xs:enumeration value="DRAFT_FF0A"/>
      <xs:enumeration value="DRAFT_FF0B"/>
      <xs:enumeration value="DRAFT_FF0C"/>
      <xs:enumeration value="DRAFT_FF0D"/>
    </xs:restriction>
  </xs:simpleType>

  <xs:simpleType name="esniMessageType">
    <xs:restriction base="xs:string">
      <xs:enumeration value="CLIENT"/>
      <xs:enumeration value="SERVER"/>
    </xs:restriction>
  </xs:simpleType>

  <xs:simpleType name="handshakeMessageType">
    <xs:restriction base="xs:string">
      <xs:enumeration value="UNKNOWN"/>
      <xs:enumeration value="HELLO_REQUEST"/>
      <xs:enumeration value="CLIENT_HELLO"/>
      <xs:enumeration value="SERVER_HELLO"/>
      <xs:enumeration value="HELLO_VERIFY_REQUEST"/>
      <xs:enumeration value="NEW_SESSION_TICKET"/>
      <xs:enumeration value="END_OF_EARLY_DATA"/>
      <xs:enumeration value="ENCRYPTED_EXTENSIONS"/>
      <xs:enumeration value="CERTIFICATE"/>
      <xs:enumeration value="SERVER_KEY_EXCHANGE"/>
      <xs:enumeration value="CERTIFICATE_REQUEST"/>
      <xs:enumeration value="SERVER_HELLO_DONE"/>
      <xs:enumeration value="CERTIFICATE_VERIFY"/>
      <xs:enumeration value="CLIENT_KEY_EXCHANGE"/>
      <xs:enumeration value="FINISHED"/>
      <xs:enumeration value="KEY_UPDATE"/>
      <xs:enumeration value="CERTIFICATE_STATUS"/>
      <xs:enumeration value="SUPPLEMENTAL_DATA"/>
      <xs:enumeration value="MESSAGE_HASH"/>
    </xs:restriction>
  </xs:simpleType>

  <xs:simpleType name="nameType">
    <xs:restriction base="xs:string">
      <xs:enumeration value="SUBJECT"/>
      <xs:enumeration value="ISSUER"/>
      <xs:enumeration value="GENERAL_NAME"/>
    </xs:restriction>
  </xs:simpleType>

  <xs:simpleType name="protocolMessageType">
    <xs:restriction base="xs:string">
      <xs:enumeration value="UNKNOWN"/>
      <xs:enumeration value="CHANGE_CIPHER_SPEC"/>
      <xs:enumeration value="ALERT"/>
      <xs:enumeration value="HANDSHAKE"/>
      <xs:enumeration value="APPLICATION_DATA"/>
      <xs:enumeration value="HEARTBEAT"/>
      <xs:enumeration value="TLS12_CID"/>
    </xs:restriction>
  </xs:simpleType>

  <xs:simpleType name="echClientHelloType">
    <xs:restriction base="xs:string">
      <xs:enumeration value="OUTER"/>
      <xs:enumeration value="INNER"/>
    </xs:restriction>
  </xs:simpleType>

  <xs:simpleType name="hpkeKeyDerivationFunction">
    <xs:restriction base="xs:string">
      <xs:enumeration value="RESERVED"/>
      <xs:enumeration value="HKDF_SHA256"/>
      <xs:enumeration value="HKDF_SHA384"/>
      <xs:enumeration value="HKDF_SHA512"/>
    </xs:restriction>
  </xs:simpleType>

  <xs:simpleType name="hpkeAeadFunction">
    <xs:restriction base="xs:string">
      <xs:enumeration value="RESERVED"/>
      <xs:enumeration value="AES_128_GCM"/>
      <xs:enumeration value="AES_256_GCM"/>
      <xs:enumeration value="CHACHA20_POLY1305"/>
      <xs:enumeration value="EXPORT_ONLY"/>
    </xs:restriction>
  </xs:simpleType>

  <xs:simpleType name="hpkeKeyEncapsulationMechanism">
    <xs:restriction base="xs:string">
      <xs:enumeration value="RESERVED"/>
      <xs:enumeration value="DHKEM_P256_HKDF_SHA256"/>
      <xs:enumeration value="DHKEM_P384_HKDF_SHA384"/>
      <xs:enumeration value="DHKEM_P521_HKDF_SHA512"/>
      <xs:enumeration value="DHKEM_X25519_HKDF_SHA256"/>
      <xs:enumeration value="DHKEM_X448_HKDF_SHA521"/>
    </xs:restriction>
  </xs:simpleType>

  <xs:complexType name="mapElementsArray" final="#all">
    <xs:sequence>
      <xs:element name="item" type="mapElements" minOccurs="0" maxOccurs="unbounded" nillable="true"/>
    </xs:sequence>
  </xs:complexType>
</xs:schema>
<|MERGE_RESOLUTION|>--- conflicted
+++ resolved
@@ -3724,7 +3724,6 @@
 
   <xs:simpleType name="x509SignatureAlgorithm">
     <xs:restriction base="xs:string">
-<<<<<<< HEAD
       <xs:enumeration value="MD2_WITH_RSA_ENCRYPTION"/>
       <xs:enumeration value="MD4_WITH_RSA_ENCRYPTION"/>
       <xs:enumeration value="MD5_WITH_RSA_ENCRYPTION"/>
@@ -3791,66 +3790,6 @@
       <xs:enumeration value="X448"/>
       <xs:enumeration value="ED25519"/>
       <xs:enumeration value="ED448"/>
-=======
-      <xs:enumeration value="ANONYMOUS_NONE"/>
-      <xs:enumeration value="ANONYMOUS_MD5"/>
-      <xs:enumeration value="ANONYMOUS_SHA1"/>
-      <xs:enumeration value="ANONYMOUS_SHA224"/>
-      <xs:enumeration value="ANONYMOUS_SHA256"/>
-      <xs:enumeration value="ANONYMOUS_SHA384"/>
-      <xs:enumeration value="ANONYMOUS_SHA512"/>
-      <xs:enumeration value="RSA_NONE"/>
-      <xs:enumeration value="RSA_MD5"/>
-      <xs:enumeration value="RSA_SHA1"/>
-      <xs:enumeration value="RSA_SHA224"/>
-      <xs:enumeration value="RSA_SHA256"/>
-      <xs:enumeration value="RSA_SHA384"/>
-      <xs:enumeration value="RSA_SHA512"/>
-      <xs:enumeration value="DSA_NONE"/>
-      <xs:enumeration value="DSA_MD5"/>
-      <xs:enumeration value="DSA_SHA1"/>
-      <xs:enumeration value="DSA_SHA224"/>
-      <xs:enumeration value="DSA_SHA256"/>
-      <xs:enumeration value="DSA_SHA384"/>
-      <xs:enumeration value="DSA_SHA512"/>
-      <xs:enumeration value="ECDSA_NONE"/>
-      <xs:enumeration value="ECDSA_MD5"/>
-      <xs:enumeration value="ECDSA_SHA1"/>
-      <xs:enumeration value="ECDSA_SHA224"/>
-      <xs:enumeration value="ECDSA_SHA256"/>
-      <xs:enumeration value="ECDSA_SHA384"/>
-      <xs:enumeration value="ECDSA_SHA512"/>
-      <xs:enumeration value="ED25519"/>
-      <xs:enumeration value="ED448"/>
-      <xs:enumeration value="RSA_PSS_RSAE_SHA256"/>
-      <xs:enumeration value="RSA_PSS_RSAE_SHA384"/>
-      <xs:enumeration value="RSA_PSS_RSAE_SHA512"/>
-      <xs:enumeration value="RSA_PSS_PSS_SHA256"/>
-      <xs:enumeration value="RSA_PSS_PSS_SHA384"/>
-      <xs:enumeration value="RSA_PSS_PSS_SHA512"/>
-      <xs:enumeration value="ECDSA_BRAINPOOL_P256R1_TLS13_SHA256"/>
-      <xs:enumeration value="ECDSA_BRAINPOOL_P384R1_TLS13_SHA384"/>
-      <xs:enumeration value="ECDSA_BRAINPOOL_P512R1_TLS13_SHA512"/>
-      <xs:enumeration value="GOSTR34102001_GOSTR3411"/>
-      <xs:enumeration value="GOSTR34102012_256_GOSTR34112012_256"/>
-      <xs:enumeration value="GOSTR34102012_512_GOSTR34112012_512"/>
-      <xs:enumeration value="GREASE_00"/>
-      <xs:enumeration value="GREASE_01"/>
-      <xs:enumeration value="GREASE_02"/>
-      <xs:enumeration value="GREASE_03"/>
-      <xs:enumeration value="GREASE_04"/>
-      <xs:enumeration value="GREASE_05"/>
-      <xs:enumeration value="GREASE_06"/>
-      <xs:enumeration value="GREASE_07"/>
-      <xs:enumeration value="GREASE_08"/>
-      <xs:enumeration value="GREASE_09"/>
-      <xs:enumeration value="GREASE_10"/>
-      <xs:enumeration value="GREASE_11"/>
-      <xs:enumeration value="GREASE_12"/>
-      <xs:enumeration value="GREASE_13"/>
-      <xs:enumeration value="GREASE_14"/>
-      <xs:enumeration value="GREASE_15"/>
->>>>>>> 9654fc35
     </xs:restriction>
   </xs:simpleType>
 
@@ -5062,4 +5001,4 @@
       <xs:element name="item" type="mapElements" minOccurs="0" maxOccurs="unbounded" nillable="true"/>
     </xs:sequence>
   </xs:complexType>
-</xs:schema>
+</xs:schema>