<?xml version="1.0" standalone="yes"?>
<xs:schema version="1.0" xmlns:xs="http://www.w3.org/2001/XMLSchema">

  <xs:element name="Alert" type="alertMessage"/>

  <xs:element name="AlpnExtension" type="alpnExtensionMessage"/>

  <xs:element name="Application" type="applicationMessage"/>

  <xs:element name="CachedInfoExtension" type="cachedInfoExtensionMessage"/>

  <xs:element name="Certificate" type="certificateMessage"/>

  <xs:element name="CertificateRequest" type="certificateRequestMessage"/>

  <xs:element name="CertificateStatus" type="certificateStatusMessage"/>

  <xs:element name="CertificateStatusRequestExtension" type="certificateStatusRequestExtensionMessage"/>

  <xs:element name="CertificateStatusRequestV2Extension" type="certificateStatusRequestV2ExtensionMessage"/>

  <xs:element name="CertificateTypeExtension" type="certificateTypeExtensionMessage"/>

  <xs:element name="CertificateVerify" type="certificateVerifyMessage"/>

  <xs:element name="ChangeCipherSpec" type="changeCipherSpecMessage"/>

  <xs:element name="ClientAuthorizationExtension" type="clientAuthzExtensionMessage"/>

  <xs:element name="ClientCertificateTypeExtension" type="clientCertificateTypeExtensionMessage"/>

  <xs:element name="ClientCertificateUrlExtension" type="clientCertificateUrlExtensionMessage"/>

  <xs:element name="ClientHello" type="clientHelloMessage"/>

  <xs:element name="CookieExtension" type="cookieExtensionMessage"/>

  <xs:element name="DHClientKeyExchange" type="dhClientKeyExchangeMessage"/>

  <xs:element name="DHEClientKeyExchange" type="dheServerKeyExchangeMessage"/>

  <xs:element name="DtlsHandshakeMessageFragment" type="dtlsHandshakeMessageFragment"/>

  <xs:element name="ECDHClientKeyExchange" type="ecdhClientKeyExchangeMessage"/>

  <xs:element name="ECDHEServerKeyExchange" type="ecdheServerKeyExchangeMessage"/>

  <xs:element name="ECPointFormat" type="ecPointFormatExtensionMessage"/>

  <xs:element name="EarlyDataExtension" type="earlyDataExtensionMessage"/>

  <xs:element name="EllipticCurves" type="ellipticCurvesExtensionMessage"/>

  <xs:element name="EmptyClientKeyExchange" type="emptyClientKeyExchangeMessage"/>

  <xs:element name="EncryptThenMacExtension" type="encryptThenMacExtensionMessage"/>

  <xs:element name="EncryptedExtensions" type="encryptedExtensionsMessage"/>

  <xs:element name="EncryptedServerNameIndicationExtension" type="encryptedServerNameIndicationExtensionMessage"/>

  <xs:element name="EndOfEarlyData" type="endOfEarlyDataMessage"/>

  <xs:element name="ExtendedMasterSecretExtension" type="extendedMasterSecretExtensionMessage"/>

  <xs:element name="ExtendedRandomExtension" type="extendedRandomExtensionMessage"/>

  <xs:element name="Finished" type="finishedMessage"/>

  <xs:element name="GOSTClientKeyExchange" type="gostClientKeyExchangeMessage"/>

  <xs:element name="GreaseExtension" type="greaseExtensionMessage"/>

  <xs:element name="Heartbeat" type="heartbeatMessage"/>

  <xs:element name="HeartbeatExtension" type="heartbeatExtensionMessage"/>

  <xs:element name="HelloRequest" type="helloRequestMessage"/>

  <xs:element name="HelloVerifyRequest" type="helloVerifyRequestMessage"/>

  <xs:element name="KeyShareExtension" type="keyShareExtensionMessage"/>

  <xs:element name="KeyUpdate" type="keyUpdateMessage"/>

  <xs:element name="MaxFragmentLengthExtension" type="maxFragmentLengthExtensionMessage"/>

  <xs:element name="NewSessionTicket" type="newSessionTicketMessage"/>

  <xs:element name="PSKKeyExchangeModesExtension" type="pskKeyExchangeModesExtensionMessage"/>

  <xs:element name="PWDClearExtension" type="pwdClearExtensionMessage"/>

  <xs:element name="PWDClientKeyExchange" type="pwdClientKeyExchangeMessage"/>

  <xs:element name="PWDProtectExtension" type="pwdProtectExtensionMessage"/>

  <xs:element name="PWDServerKeyExchange" type="pwdServerKeyExchangeMessage"/>

  <xs:element name="PaddingExtension" type="paddingExtensionMessage"/>

  <xs:element name="PasswordSaltExtension" type="passwordSaltExtensionMessage"/>

  <xs:element name="PreSharedKeyExtension" type="preSharedKeyExtensionMessage"/>

  <xs:element name="PskClientKeyExchange" type="pskClientKeyExchangeMessage"/>

  <xs:element name="PskDhClientKeyExchange" type="pskDhClientKeyExchangeMessage"/>

  <xs:element name="PskDheServerKeyExchange" type="pskDheServerKeyExchangeMessage"/>

  <xs:element name="PskEcDhClientKeyExchange" type="pskEcDhClientKeyExchangeMessage"/>

  <xs:element name="PskEcDheServerKeyExchange" type="pskEcDheServerKeyExchangeMessage"/>

  <xs:element name="PskRsaClientKeyExchange" type="pskRsaClientKeyExchangeMessage"/>

  <xs:element name="PskServerKeyExchange" type="pskServerKeyExchangeMessage"/>

  <xs:element name="RSAClientKeyExchange" type="rsaClientKeyExchangeMessage"/>

  <xs:element name="RSAServerKeyExchange" type="rsaServerKeyExchangeMessage"/>

  <xs:element name="RecordSizeLimitExtension" type="recordSizeLimitExtensionMessage"/>

  <xs:element name="RenegotiationInfoExtension" type="renegotiationInfoExtensionMessage"/>

  <xs:element name="SRPExtension" type="srpExtensionMessage"/>

  <xs:element name="SSL2ClientHello" type="ssl2ClientHelloMessage"/>

  <xs:element name="SSL2ClientMasterKey" type="ssl2ClientMasterKeyMessage"/>

  <xs:element name="SSL2ServerHello" type="ssl2ServerHelloMessage"/>

  <xs:element name="SSL2ServerVerify" type="ssl2ServerVerifyMessage"/>

  <xs:element name="ServerAuthorizationExtension" type="serverAuthzExtensionMessage"/>

  <xs:element name="ServerCertificateTypeExtension" type="serverCertificateTypeExtensionMessage"/>

  <xs:element name="ServerHello" type="serverHelloMessage"/>

  <xs:element name="ServerHelloDone" type="serverHelloDoneMessage"/>

  <xs:element name="ServerNameIndicationExtension" type="serverNameIndicationExtensionMessage"/>

  <xs:element name="SessionTicketTLSExtension" type="sessionTicketTLSExtensionMessage"/>

  <xs:element name="SignatureAlgorithmsCertExtension" type="signatureAlgorithmsCertExtensionMessage"/>

  <xs:element name="SignatureAndHashAlgorithmsExtension" type="signatureAndHashAlgorithmsExtensionMessage"/>

  <xs:element name="SignedCertificateTimestampExtension" type="signedCertificateTimestampExtensionMessage"/>

  <xs:element name="SrpClientKeyExchange" type="srpClientKeyExchangeMessage"/>

  <xs:element name="SrpServerKeyExchange" type="srpServerKeyExchangeMessage"/>

  <xs:element name="SrtpExtension" type="srtpExtensionMessage"/>

  <xs:element name="SupplementalData" type="supplementalDataMessage"/>

  <xs:element name="SupportedVersions" type="supportedVersionsExtensionMessage"/>

  <xs:element name="TokenBindingExtension" type="tokenBindingExtensionMessage"/>

  <xs:element name="TruncatedHmacExtension" type="truncatedHmacExtensionMessage"/>

  <xs:element name="TrustedCaIndicationExtension" type="trustedCaIndicationExtensionMessage"/>

  <xs:element name="UnknownExtension" type="unknownExtensionMessage"/>

  <xs:element name="UnknownHandshakeMessage" type="unknownHandshakeMessage"/>

  <xs:element name="UnknownMessage" type="unknownMessage"/>

  <xs:element name="accessModificationFilter" type="accessModificationFilter"/>

  <xs:element name="activateDecryptionAction" type="activateDecryptionAction"/>

  <xs:element name="activateEncryptionAction" type="activateEncryptionAction"/>

  <xs:element name="applyBufferedMessagesAction" type="applyBufferedMessagesAction"/>

  <xs:element name="bigIntegerAddModification" type="bigIntegerAddModification"/>

  <xs:element name="bigIntegerExplicitValueModification" type="bigIntegerExplicitValueModification"/>

  <xs:element name="bigIntegerInteractiveModification" type="bigIntegerInteractiveModification"/>

  <xs:element name="bigIntegerMultiplyModification" type="bigIntegerMultiplyModification"/>

  <xs:element name="bigIntegerShiftLeftModification" type="bigIntegerShiftLeftModification"/>

  <xs:element name="bigIntegerShiftRightModification" type="bigIntegerShiftRightModification"/>

  <xs:element name="bigIntegerSubtractModification" type="bigIntegerSubtractModification"/>

  <xs:element name="bigIntegerXorModification" type="bigIntegerXorModification"/>

  <xs:element name="booleanExplicitValueModification" type="booleanExplicitValueModification"/>

  <xs:element name="booleanToggleModification" type="booleanToggleModification"/>

  <xs:element name="bufferedGenericReceiveAction" type="bufferedGenericReceiveAction"/>

  <xs:element name="bufferedSendAction" type="bufferedSendAction"/>

  <xs:element name="byteAddModification" type="byteAddModification"/>

  <xs:element name="byteArrayDeleteModification" type="byteArrayDeleteModification"/>

  <xs:element name="byteArrayDuplicateModification" type="byteArrayDuplicateModification"/>

  <xs:element name="byteArrayExplicitValueModification" type="byteArrayExplicitValueModification"/>

  <xs:element name="byteArrayInsertModification" type="byteArrayInsertModification"/>

  <xs:element name="byteArrayPayloadModification" type="byteArrayPayloadModification"/>

  <xs:element name="byteArrayShuffleModification" type="byteArrayShuffleModification"/>

  <xs:element name="byteArrayXorModification" type="byteArrayXorModification"/>

  <xs:element name="byteExplicitValueModification" type="byteExplicitValueModification"/>

  <xs:element name="byteSubtractModification" type="byteSubtractModification"/>

  <xs:element name="byteXorModification" type="byteXorModification"/>

  <xs:element name="changeCipherSuiteAction" type="changeCipherSuiteAction"/>

  <xs:element name="changeClientRandomAction" type="changeClientRandomAction"/>

  <xs:element name="changeCompressionAction" type="changeCompressionAction"/>

  <xs:element name="changeConnectionTimeoutAction" type="changeConnectionTimeoutAction"/>

  <xs:element name="changeContextValueAction" type="changeContextValueAction"/>

  <xs:element name="changeDefaultPreMasterSecretAction" type="changeDefaultPreMasterSecretAction"/>

  <xs:element name="changeMasterSecretAction" type="changeMasterSecretAction"/>

  <xs:element name="changePreMasterSecretAction" type="changePreMasterSecretAction"/>

  <xs:element name="changeProtocolVersionAction" type="changeProtocolVersionAction"/>

  <xs:element name="changeReadEpochAction" type="changeReadEpochAction"/>

  <xs:element name="changeReadSequenceNumberAction" type="changeReadSequenceNumberAction"/>

  <xs:element name="changeServerRandomAction" type="changeServerRandomAction"/>

  <xs:element name="changeWriteEpochAction" type="changeWriteEpochAction"/>

  <xs:element name="changeWriteSequenceNumberAction" type="changeWriteSequenceNumberAction"/>

  <xs:element name="clearBuffersAction" type="clearBuffersAction"/>

  <xs:element name="config" type="config"/>

  <xs:element name="copyBufferedMessagesAction" type="copyBufferedMessagesAction"/>

  <xs:element name="copyBufferedRecordsAction" type="copyBufferedRecordsAction"/>

  <xs:element name="copyBuffersAction" type="copyBuffersAction"/>

  <xs:element name="copyClientRandomAction" type="copyClientRandomAction"/>

  <xs:element name="copyPreMasterSecretAction" type="copyPreMasterSecretAction"/>

  <xs:element name="copyServerRandomAction" type="copyServerRandomAction"/>

  <xs:element name="deactivateDecryptionAction" type="deactivateDecryptionAction"/>

  <xs:element name="deactivateEncryptionAction" type="deactivateEncryptionAction"/>

  <xs:element name="deepCopyBufferedMessagesAction" type="deepCopyBufferedMessagesAction"/>

  <xs:element name="deepCopyBufferedRecordsAction" type="deepCopyBufferedRecordsAction"/>

  <xs:element name="deepCopyBuffersAction" type="deepCopyBuffersAction"/>

  <xs:element name="esniKeyDnsRequestAction" type="esniKeyDnsRequestAction"/>

  <xs:element name="findReceivedProtocolMessageAction" type="findReceivedProtocolMessageAction"/>

  <xs:element name="flushSessionCacheAction" type="flushSessionCacheAction"/>

  <xs:element name="forwardDataAction" type="forwardDataAction"/>

  <xs:element name="forwardMessagesAction" type="forwardMessagesAction"/>

  <xs:element name="forwardMessagesWithPrepareAction" type="forwardMessagesWithPrepareAction"/>

  <xs:element name="genericReceiveAction" type="genericReceiveAction"/>

  <xs:element name="integerAddModification" type="integerAddModification"/>

  <xs:element name="integerExplicitValueModification" type="integerExplicitValueModification"/>

  <xs:element name="integerShiftLeftModification" type="integerShiftLeftModification"/>

  <xs:element name="integerShiftRightModification" type="integerShiftRightModification"/>

  <xs:element name="integerSubtractModification" type="integerSubtractModification"/>

  <xs:element name="integerXorModification" type="integerXorModification"/>

  <xs:element name="keyShareStoreEntry" type="keyShareStoreEntry"/>

  <xs:element name="longAddModification" type="longAddModification"/>

  <xs:element name="longExplicitValueModification" type="longExplicitValueModification"/>

  <xs:element name="longSubtractModification" type="longSubtractModification"/>

  <xs:element name="longXorModification" type="longXorModification"/>

  <xs:element name="modifiableBigInteger" type="modifiableBigInteger"/>

  <xs:element name="modifiableBoolean" type="modifiableBoolean"/>

  <xs:element name="modifiableByte" type="modifiableByte"/>

  <xs:element name="modifiableByteArray" type="modifiableByteArray"/>

  <xs:element name="modifiableInteger" type="modifiableInteger"/>

  <xs:element name="modifiableLong" type="modifiableLong"/>

  <xs:element name="modifiableString" type="modifiableString"/>

  <xs:element name="multiReceiveAction" type="multiReceiveAction"/>

  <xs:element name="point" type="point"/>

  <xs:element name="popAndSendAction" type="popAndSendAction"/>

  <xs:element name="popAndSendMessageAction" type="popAndSendMessageAction"/>

  <xs:element name="popAndSendRecordAction" type="popAndSendRecordAction"/>

  <xs:element name="popBufferedMessageAction" type="popBufferedMessageAction"/>

  <xs:element name="popBufferedRecordAction" type="popBufferedRecordAction"/>

  <xs:element name="popBuffersAction" type="popBuffersAction"/>

  <xs:element name="printLastHandledApplicationDataAction" type="printLastHandledApplicationDataAction"/>

  <xs:element name="printProposedExtensionsAction" type="printProposedExtensionsAction"/>

  <xs:element name="printSecretsAction" type="printSecretsAction"/>

  <xs:element name="receiveAction" type="receiveAction"/>

  <xs:element name="receiveTillAction" type="receiveTillAction"/>

  <xs:element name="remBufferedChCiphersAction" type="remBufferedChCiphersAction"/>

  <xs:element name="remBufferedChExtensionsAction" type="remBufferedChExtensionsAction"/>

  <xs:element name="renegotiationAction" type="renegotiationAction"/>

  <xs:element name="resetConnectionAction" type="resetConnectionAction"/>

  <xs:element name="sendAction" type="sendAction"/>

  <xs:element name="sendDynamicClientKeyExchangeAction" type="sendDynamicClientKeyExchangeAction"/>

  <xs:element name="sendDynamicServerCertificateAction" type="sendDynamicServerCertificateAction"/>

  <xs:element name="sendDynamicServerKeyExchangeAction" type="sendDynamicServerKeyExchangeAction"/>

  <xs:element name="sendRaccoonCkeAction" type="sendRaccoonCkeAction"/>

  <xs:element name="stringExplicitValueModification" type="stringExplicitValueModification"/>

  <xs:element name="tightReceiveAction" type="tightReceiveAction"/>

  <xs:element name="userMappingExtensionMessage" type="userMappingExtensionMessage"/>

  <xs:element name="waitAction" type="waitAction"/>

  <xs:element name="workflowTrace" type="workflowTrace"/>

  <xs:complexType name="workflowTrace">
    <xs:sequence>
      <xs:choice minOccurs="0" maxOccurs="unbounded">
        <xs:element name="AliasedConnection" type="aliasedConnection"/>
        <xs:element name="InboundConnection" type="inboundConnection"/>
        <xs:element name="OutboundConnection" type="outboundConnection"/>
      </xs:choice>
      <xs:choice minOccurs="0" maxOccurs="unbounded">
        <xs:element name="ActivateDecryption" type="activateDecryptionAction"/>
        <xs:element name="ActivateEncryption" type="activateEncryptionAction"/>
        <xs:element name="ApplyBufferedMessages" type="applyBufferedMessagesAction"/>
        <xs:element name="BufferedGenericReceive" type="bufferedGenericReceiveAction"/>
        <xs:element name="BufferedSend" type="bufferedSendAction"/>
        <xs:element name="ChangeCipherSuite" type="changeCipherSuiteAction"/>
        <xs:element name="ChangeClientRandom" type="changeClientRandomAction"/>
        <xs:element name="ChangeCompression" type="changeCompressionAction"/>
        <xs:element name="ChangeContextValue" type="changeContextValueAction"/>
        <xs:element name="ChangeMasterSecret" type="changeMasterSecretAction"/>
        <xs:element name="ChangePreMasterSecret" type="changePreMasterSecretAction"/>
        <xs:element name="ChangeServerRsaParameters" type="changeServerRsaParametersAction"/>
        <xs:element name="ChangeDefaultPreMasterSecret" type="changeDefaultPreMasterSecretAction"/>
        <xs:element name="ChangeProtocolVersion" type="changeProtocolVersionAction"/>
        <xs:element name="ChangeServerRandom" type="changeServerRandomAction"/>
        <xs:element name="ChangeConnectionTimeout" type="changeConnectionTimeoutAction"/>
        <xs:element name="ChangeReadEpoch" type="changeReadEpochAction"/>
        <xs:element name="ChangeReadSequenceNumber" type="changeReadSequenceNumberAction"/>
        <xs:element name="ChangeWriteEpoch" type="changeWriteEpochAction"/>
        <xs:element name="ChangeWriteSequenceNumber" type="changeWriteSequenceNumberAction"/>
        <xs:element name="ClearBuffers" type="clearBuffersAction"/>
        <xs:element name="ClearDigest" type="clearDigestAction"/>
        <xs:element name="ConnectionBound" type="connectionBoundAction"/>
        <xs:element name="CopyBufferedMessages" type="copyBufferedMessagesAction"/>
        <xs:element name="CopyBufferedRecords" type="copyBufferedRecordsAction"/>
        <xs:element name="CopyBuffers" type="copyBuffersAction"/>
        <xs:element name="CopyClientRandom" type="copyClientRandomAction"/>
        <xs:element name="CopyContextField" type="copyContextFieldAction"/>
        <xs:element name="CopyPreMasterSecret" type="copyPreMasterSecretAction"/>
        <xs:element name="CopyServerRandom" type="copyServerRandomAction"/>
        <xs:element name="DeactivateDecryption" type="deactivateDecryptionAction"/>
        <xs:element name="DeactivateEncryption" type="deactivateEncryptionAction"/>
        <xs:element name="DeepCopyBufferedMessages" type="deepCopyBufferedMessagesAction"/>
        <xs:element name="DeepCopyBufferedRecords" type="deepCopyBufferedRecordsAction"/>
        <xs:element name="DeepCopyBuffers" type="deepCopyBuffersAction"/>
        <xs:element name="EsniKeyDnsRequest" type="esniKeyDnsRequestAction"/>
        <xs:element name="FindReceivedProtocolMessage" type="findReceivedProtocolMessageAction"/>
        <xs:element name="ForwardMessages" type="forwardMessagesAction"/>
        <xs:element name="ForwardMessagesWithPrepare" type="forwardMessagesWithPrepareAction"/>
        <xs:element name="ForwardData" type="forwardDataAction"/>
        <xs:element name="GenericReceive" type="genericReceiveAction"/>
        <xs:element name="ReceiveTill" type="receiveTillAction"/>
        <xs:element name="TightReceive" type="tightReceiveAction"/>
        <xs:element name="MultiReceive" type="multiReceiveAction"/>
        <xs:element name="PopAndSend" type="popAndSendAction"/>
        <xs:element name="PopAndSendMessage" type="popAndSendMessageAction"/>
        <xs:element name="PopAndSendRecord" type="popAndSendRecordAction"/>
        <xs:element name="PopBuffers" type="popBuffersAction"/>
        <xs:element name="PopBufferedMessage" type="popBufferedMessageAction"/>
        <xs:element name="PopBufferedRecord" type="popBufferedRecordAction"/>
        <xs:element name="PrintLastHandledApplicationData" type="printLastHandledApplicationDataAction"/>
        <xs:element name="PrintProposedExtensions" type="printProposedExtensionsAction"/>
        <xs:element name="PrintSecrets" type="printSecretsAction"/>
        <xs:element name="Receive" type="receiveAction"/>
        <xs:element name="RemBufferedChCiphers" type="remBufferedChCiphersAction"/>
        <xs:element name="RemBufferedChExtensions" type="remBufferedChExtensionsAction"/>
        <xs:element name="Renegotiation" type="renegotiationAction"/>
        <xs:element name="ResetRecordCipherLists" type="resetRecordCipherListsAction"/>
        <xs:element name="ResetConnection" type="resetConnectionAction"/>
        <xs:element name="Send" type="sendAction"/>
        <xs:element name="SendDynamicClientKeyExchange" type="sendDynamicClientKeyExchangeAction"/>
        <xs:element name="SendDynamicServerKeyExchange" type="sendDynamicServerKeyExchangeAction"/>
        <xs:element name="SendDynamicCertificate" type="sendDynamicServerCertificateAction"/>
        <xs:element name="SendRaccoonCke" type="sendRaccoonCkeAction"/>
        <xs:element name="SendMessagesFromLastFlight" type="sendMessagesFromLastFlightAction"/>
        <xs:element name="SendRecordsFromLastFlight" type="sendRecordsFromLastFlightAction"/>
        <xs:element name="SetEncryptChangeCipherSpecConfig" type="setEncryptChangeCipherSpecConfigAction"/>
        <xs:element name="Wait" type="waitAction"/>
        <xs:element name="FlushSessionCache" type="flushSessionCacheAction"/>
      </xs:choice>
      <xs:element name="name" type="xs:string" minOccurs="0"/>
      <xs:element name="description" type="xs:string" minOccurs="0"/>
    </xs:sequence>
  </xs:complexType>

  <xs:complexType name="aliasedConnection" abstract="true">
    <xs:sequence>
      <xs:element name="alias" type="xs:string" minOccurs="0"/>
      <xs:element name="ip" type="xs:string" minOccurs="0"/>
      <xs:element name="port" type="xs:int" minOccurs="0"/>
      <xs:element name="hostname" type="xs:string" minOccurs="0"/>
      <xs:element name="proxyDataPort" type="xs:int" minOccurs="0"/>
      <xs:element name="proxyDataHostname" type="xs:string" minOccurs="0"/>
      <xs:element name="proxyControlPort" type="xs:int" minOccurs="0"/>
      <xs:element name="proxyControlHostname" type="xs:string" minOccurs="0"/>
      <xs:element name="timeout" type="xs:int" minOccurs="0"/>
      <xs:element name="firstTimeout" type="xs:int" minOccurs="0"/>
      <xs:element name="connectionTimeout" type="xs:int" minOccurs="0"/>
      <xs:element name="transportHandlerType" type="transportHandlerType" minOccurs="0"/>
      <xs:element name="sourcePort" type="xs:int" minOccurs="0"/>
    </xs:sequence>
  </xs:complexType>

  <xs:complexType name="inboundConnection">
    <xs:complexContent>
      <xs:extension base="aliasedConnection">
        <xs:sequence/>
      </xs:extension>
    </xs:complexContent>
  </xs:complexType>

  <xs:complexType name="outboundConnection">
    <xs:complexContent>
      <xs:extension base="aliasedConnection">
        <xs:sequence/>
      </xs:extension>
    </xs:complexContent>
  </xs:complexType>

  <xs:complexType name="activateDecryptionAction">
    <xs:complexContent>
      <xs:extension base="activateCryptoAction">
        <xs:sequence/>
      </xs:extension>
    </xs:complexContent>
  </xs:complexType>

  <xs:complexType name="activateCryptoAction" abstract="true">
    <xs:complexContent>
      <xs:extension base="connectionBoundAction">
        <xs:sequence/>
      </xs:extension>
    </xs:complexContent>
  </xs:complexType>

  <xs:complexType name="connectionBoundAction" abstract="true">
    <xs:complexContent>
      <xs:extension base="tlsAction">
        <xs:sequence>
          <xs:element name="connectionAlias" type="xs:string" minOccurs="0"/>
        </xs:sequence>
      </xs:extension>
    </xs:complexContent>
  </xs:complexType>

  <xs:complexType name="tlsAction" abstract="true">
    <xs:sequence>
      <xs:element name="executed" type="xs:boolean" minOccurs="0"/>
      <xs:element name="actionOptions" minOccurs="0">
        <xs:complexType>
          <xs:sequence>
            <xs:element name="ActionOption" type="actionOption" minOccurs="0" maxOccurs="unbounded"/>
          </xs:sequence>
        </xs:complexType>
      </xs:element>
    </xs:sequence>
  </xs:complexType>

  <xs:complexType name="activateEncryptionAction">
    <xs:complexContent>
      <xs:extension base="activateCryptoAction">
        <xs:sequence/>
      </xs:extension>
    </xs:complexContent>
  </xs:complexType>

  <xs:complexType name="applyBufferedMessagesAction">
    <xs:complexContent>
      <xs:extension base="connectionBoundAction">
        <xs:sequence/>
      </xs:extension>
    </xs:complexContent>
  </xs:complexType>

  <xs:complexType name="bufferedGenericReceiveAction">
    <xs:complexContent>
      <xs:extension base="genericReceiveAction">
        <xs:sequence/>
      </xs:extension>
    </xs:complexContent>
  </xs:complexType>

  <xs:complexType name="genericReceiveAction">
    <xs:complexContent>
      <xs:extension base="messageAction">
        <xs:sequence/>
      </xs:extension>
    </xs:complexContent>
  </xs:complexType>

  <xs:complexType name="messageAction" abstract="true">
    <xs:complexContent>
      <xs:extension base="connectionBoundAction">
        <xs:sequence>
          <xs:element name="messages" minOccurs="0">
            <xs:complexType>
              <xs:sequence>
                <xs:choice minOccurs="0" maxOccurs="unbounded">
                  <xs:element ref="Certificate"/>
                  <xs:element ref="DtlsHandshakeMessageFragment"/>
                  <xs:element ref="CertificateVerify"/>
                  <xs:element ref="CertificateRequest"/>
                  <xs:element ref="ClientHello"/>
                  <xs:element ref="HelloVerifyRequest"/>
                  <xs:element ref="DHClientKeyExchange"/>
                  <xs:element ref="DHEClientKeyExchange"/>
                  <xs:element ref="ECDHClientKeyExchange"/>
                  <xs:element ref="ECDHEServerKeyExchange"/>
                  <xs:element ref="PskClientKeyExchange"/>
                  <xs:element ref="Finished"/>
                  <xs:element ref="RSAClientKeyExchange"/>
                  <xs:element ref="GOSTClientKeyExchange"/>
                  <xs:element ref="ServerHelloDone"/>
                  <xs:element ref="ServerHello"/>
                  <xs:element ref="Alert"/>
                  <xs:element ref="NewSessionTicket"/>
                  <xs:element ref="KeyUpdate"/>
                  <xs:element ref="Application"/>
                  <xs:element ref="ChangeCipherSpec"/>
                  <xs:element ref="SSL2ClientHello"/>
                  <xs:element ref="SSL2ClientMasterKey"/>
                  <xs:element ref="SSL2ServerHello"/>
                  <xs:element ref="SSL2ServerVerify"/>
                  <xs:element ref="UnknownMessage"/>
                  <xs:element ref="UnknownHandshakeMessage"/>
                  <xs:element ref="HelloRequest"/>
                  <xs:element ref="Heartbeat"/>
                  <xs:element ref="SupplementalData"/>
                  <xs:element ref="EncryptedExtensions"/>
                  <xs:element ref="PskDhClientKeyExchange"/>
                  <xs:element ref="PskDheServerKeyExchange"/>
                  <xs:element ref="PskEcDhClientKeyExchange"/>
                  <xs:element ref="PskEcDheServerKeyExchange"/>
                  <xs:element ref="PskRsaClientKeyExchange"/>
                  <xs:element ref="SrpClientKeyExchange"/>
                  <xs:element ref="SrpServerKeyExchange"/>
                  <xs:element ref="EndOfEarlyData"/>
                  <xs:element ref="PWDServerKeyExchange"/>
                  <xs:element ref="RSAServerKeyExchange"/>
                  <xs:element ref="PWDClientKeyExchange"/>
                  <xs:element ref="PskServerKeyExchange"/>
                  <xs:element ref="CertificateStatus"/>
                  <xs:element ref="EmptyClientKeyExchange"/>
                </xs:choice>
              </xs:sequence>
            </xs:complexType>
          </xs:element>
          <xs:element name="records" minOccurs="0">
            <xs:complexType>
              <xs:sequence>
                <xs:element name="Record" type="record" minOccurs="0" maxOccurs="unbounded"/>
              </xs:sequence>
            </xs:complexType>
          </xs:element>
          <xs:element name="fragments" minOccurs="0">
            <xs:complexType>
              <xs:sequence>
                <xs:element name="DtlsFragment" type="dtlsHandshakeMessageFragment" minOccurs="0" maxOccurs="unbounded"/>
              </xs:sequence>
            </xs:complexType>
          </xs:element>
          <xs:element name="layerStackProcessingResult" type="layerStackProcessingResult" minOccurs="0"/>
        </xs:sequence>
      </xs:extension>
    </xs:complexContent>
  </xs:complexType>

  <xs:complexType name="protocolMessage" abstract="true">
    <xs:complexContent>
      <xs:extension base="message">
        <xs:sequence>
          <xs:element name="completeResultingMessage" type="modifiableByteArray" minOccurs="0"/>
          <xs:element name="required" type="modifiableBoolean" minOccurs="0"/>
          <xs:element name="goingToBeSent" type="modifiableBoolean" minOccurs="0"/>
          <xs:element name="adjustContext" type="modifiableBoolean" minOccurs="0"/>
        </xs:sequence>
      </xs:extension>
    </xs:complexContent>
  </xs:complexType>

  <xs:complexType name="message" abstract="true">
    <xs:complexContent>
      <xs:extension base="modifiableVariableHolder">
        <xs:sequence/>
      </xs:extension>
    </xs:complexContent>
  </xs:complexType>

  <xs:complexType name="modifiableVariableHolder" abstract="true">
    <xs:sequence/>
  </xs:complexType>

  <xs:complexType name="modifiableByteArray">
    <xs:sequence>
      <xs:choice minOccurs="0">
        <xs:element name="BigIntegerXorModification" type="bigIntegerXorModification"/>
        <xs:element name="BigIntegerSubtractModification" type="bigIntegerSubtractModification"/>
        <xs:element name="BigIntegerShiftRightModification" type="bigIntegerShiftRightModification"/>
        <xs:element name="BigIntegerShiftLeftModification" type="bigIntegerShiftLeftModification"/>
        <xs:element name="BigIntegerExplicitValueModification" type="bigIntegerExplicitValueModification"/>
        <xs:element name="BigIntegerAddModification" type="bigIntegerAddModification"/>
        <xs:element name="BigIntegerInteractiveModification" type="bigIntegerInteractiveModification"/>
        <xs:element name="BigIntegerMultiplyModification" type="bigIntegerMultiplyModification"/>
        <xs:element name="BooleanToggleModification" type="booleanToggleModification"/>
        <xs:element name="BooleanExplicitValueModification" type="booleanExplicitValueModification"/>
        <xs:element name="ByteArrayXorModification" type="byteArrayXorModification"/>
        <xs:element name="ByteArrayShuffleModification" type="byteArrayShuffleModification"/>
        <xs:element name="ByteArrayPayloadModification" type="byteArrayPayloadModification"/>
        <xs:element name="ByteArrayInsertModification" type="byteArrayInsertModification"/>
        <xs:element name="ByteArrayExplicitValueModification" type="byteArrayExplicitValueModification"/>
        <xs:element name="ByteArrayDuplicateModification" type="byteArrayDuplicateModification"/>
        <xs:element name="ByteArrayDeleteModification" type="byteArrayDeleteModification"/>
        <xs:element name="IntegerXorModification" type="integerXorModification"/>
        <xs:element name="IntegerSubtractModification" type="integerSubtractModification"/>
        <xs:element name="IntegerShiftRightModification" type="integerShiftRightModification"/>
        <xs:element name="IntegerShiftLeftModification" type="integerShiftLeftModification"/>
        <xs:element name="IntegerExplicitValueModification" type="integerExplicitValueModification"/>
        <xs:element name="IntegerAddModification" type="integerAddModification"/>
        <xs:element name="LongXorModification" type="longXorModification"/>
        <xs:element name="LongSubtractModification" type="longSubtractModification"/>
        <xs:element name="LongExplicitValueModification" type="longExplicitValueModification"/>
        <xs:element name="LongAddModification" type="longAddModification"/>
        <xs:element name="ByteXorModification" type="byteXorModification"/>
        <xs:element name="ByteSubtractModification" type="byteSubtractModification"/>
        <xs:element name="ByteAddModification" type="byteAddModification"/>
        <xs:element name="ByteExplicitValueModification" type="byteExplicitValueModification"/>
        <xs:element name="StringExplicitValueModification" type="stringExplicitValueModification"/>
      </xs:choice>
      <xs:element name="assertEquals" type="xs:string" minOccurs="0"/>
      <xs:element name="originalValue" type="xs:string" minOccurs="0"/>
    </xs:sequence>
  </xs:complexType>

  <xs:complexType name="bigIntegerXorModification">
    <xs:sequence>
      <xs:element name="xor" type="xs:integer" minOccurs="0"/>
      <xs:element name="AccessModificationFilter" type="accessModificationFilter" minOccurs="0"/>
    </xs:sequence>
  </xs:complexType>

  <xs:complexType name="accessModificationFilter">
    <xs:complexContent>
      <xs:extension base="modificationFilter">
        <xs:sequence>
          <xs:element name="accessCounter" type="xs:int"/>
          <xs:element name="accessNumbers" type="xs:int" nillable="true" minOccurs="0" maxOccurs="unbounded"/>
        </xs:sequence>
      </xs:extension>
    </xs:complexContent>
  </xs:complexType>

  <xs:complexType name="modificationFilter" abstract="true">
    <xs:sequence/>
  </xs:complexType>

  <xs:complexType name="bigIntegerSubtractModification">
    <xs:sequence>
      <xs:element name="subtrahend" type="xs:integer" minOccurs="0"/>
      <xs:element name="AccessModificationFilter" type="accessModificationFilter" minOccurs="0"/>
    </xs:sequence>
  </xs:complexType>

  <xs:complexType name="bigIntegerShiftRightModification">
    <xs:sequence>
      <xs:element name="shift" type="xs:int"/>
      <xs:element name="AccessModificationFilter" type="accessModificationFilter" minOccurs="0"/>
    </xs:sequence>
  </xs:complexType>

  <xs:complexType name="bigIntegerShiftLeftModification">
    <xs:sequence>
      <xs:element name="shift" type="xs:int"/>
      <xs:element name="AccessModificationFilter" type="accessModificationFilter" minOccurs="0"/>
    </xs:sequence>
  </xs:complexType>

  <xs:complexType name="bigIntegerExplicitValueModification">
    <xs:sequence>
      <xs:element name="explicitValue" type="xs:integer" minOccurs="0"/>
      <xs:element name="AccessModificationFilter" type="accessModificationFilter" minOccurs="0"/>
    </xs:sequence>
  </xs:complexType>

  <xs:complexType name="bigIntegerAddModification">
    <xs:sequence>
      <xs:element name="summand" type="xs:integer" minOccurs="0"/>
      <xs:element name="AccessModificationFilter" type="accessModificationFilter" minOccurs="0"/>
    </xs:sequence>
  </xs:complexType>

  <xs:complexType name="bigIntegerInteractiveModification">
    <xs:sequence>
      <xs:element name="AccessModificationFilter" type="accessModificationFilter" minOccurs="0"/>
    </xs:sequence>
  </xs:complexType>

  <xs:complexType name="bigIntegerMultiplyModification">
    <xs:sequence>
      <xs:element name="factor" type="xs:integer" minOccurs="0"/>
      <xs:element name="AccessModificationFilter" type="accessModificationFilter" minOccurs="0"/>
    </xs:sequence>
  </xs:complexType>

  <xs:complexType name="booleanToggleModification">
    <xs:sequence>
      <xs:element name="AccessModificationFilter" type="accessModificationFilter" minOccurs="0"/>
    </xs:sequence>
  </xs:complexType>

  <xs:complexType name="booleanExplicitValueModification">
    <xs:sequence>
      <xs:element name="explicitValue" type="xs:boolean"/>
      <xs:element name="AccessModificationFilter" type="accessModificationFilter" minOccurs="0"/>
    </xs:sequence>
  </xs:complexType>

  <xs:complexType name="byteArrayXorModification">
    <xs:sequence>
      <xs:element name="xor" type="xs:string" minOccurs="0"/>
      <xs:element name="startPosition" type="xs:int"/>
      <xs:element name="AccessModificationFilter" type="accessModificationFilter" minOccurs="0"/>
    </xs:sequence>
  </xs:complexType>

  <xs:complexType name="byteArrayShuffleModification">
    <xs:sequence>
      <xs:element name="shuffle" type="xs:string" minOccurs="0"/>
      <xs:element name="AccessModificationFilter" type="accessModificationFilter" minOccurs="0"/>
    </xs:sequence>
  </xs:complexType>

  <xs:complexType name="byteArrayPayloadModification">
    <xs:sequence>
      <xs:element name="prependPayload" type="xs:string" minOccurs="0"/>
      <xs:element name="payload" type="xs:string" minOccurs="0"/>
      <xs:element name="appendPayload" type="xs:string" minOccurs="0"/>
      <xs:element name="insert" type="xs:boolean"/>
      <xs:element name="insertPosition" type="xs:int"/>
      <xs:element name="AccessModificationFilter" type="accessModificationFilter" minOccurs="0"/>
    </xs:sequence>
  </xs:complexType>

  <xs:complexType name="byteArrayInsertModification">
    <xs:sequence>
      <xs:element name="bytesToInsert" type="xs:string" minOccurs="0"/>
      <xs:element name="startPosition" type="xs:int"/>
      <xs:element name="AccessModificationFilter" type="accessModificationFilter" minOccurs="0"/>
    </xs:sequence>
  </xs:complexType>

  <xs:complexType name="byteArrayExplicitValueModification">
    <xs:sequence>
      <xs:element name="explicitValue" type="xs:string" minOccurs="0"/>
      <xs:element name="AccessModificationFilter" type="accessModificationFilter" minOccurs="0"/>
    </xs:sequence>
  </xs:complexType>

  <xs:complexType name="byteArrayDuplicateModification">
    <xs:sequence>
      <xs:element name="AccessModificationFilter" type="accessModificationFilter" minOccurs="0"/>
    </xs:sequence>
  </xs:complexType>

  <xs:complexType name="byteArrayDeleteModification">
    <xs:sequence>
      <xs:element name="count" type="xs:int"/>
      <xs:element name="startPosition" type="xs:int"/>
      <xs:element name="AccessModificationFilter" type="accessModificationFilter" minOccurs="0"/>
    </xs:sequence>
  </xs:complexType>

  <xs:complexType name="integerXorModification">
    <xs:sequence>
      <xs:element name="xor" type="xs:int" minOccurs="0"/>
      <xs:element name="AccessModificationFilter" type="accessModificationFilter" minOccurs="0"/>
    </xs:sequence>
  </xs:complexType>

  <xs:complexType name="integerSubtractModification">
    <xs:sequence>
      <xs:element name="subtrahend" type="xs:int" minOccurs="0"/>
      <xs:element name="AccessModificationFilter" type="accessModificationFilter" minOccurs="0"/>
    </xs:sequence>
  </xs:complexType>

  <xs:complexType name="integerShiftRightModification">
    <xs:sequence>
      <xs:element name="shift" type="xs:int"/>
      <xs:element name="AccessModificationFilter" type="accessModificationFilter" minOccurs="0"/>
    </xs:sequence>
  </xs:complexType>

  <xs:complexType name="integerShiftLeftModification">
    <xs:sequence>
      <xs:element name="shift" type="xs:int"/>
      <xs:element name="AccessModificationFilter" type="accessModificationFilter" minOccurs="0"/>
    </xs:sequence>
  </xs:complexType>

  <xs:complexType name="integerExplicitValueModification">
    <xs:sequence>
      <xs:element name="explicitValue" type="xs:int" minOccurs="0"/>
      <xs:element name="AccessModificationFilter" type="accessModificationFilter" minOccurs="0"/>
    </xs:sequence>
  </xs:complexType>

  <xs:complexType name="integerAddModification">
    <xs:sequence>
      <xs:element name="summand" type="xs:int" minOccurs="0"/>
      <xs:element name="AccessModificationFilter" type="accessModificationFilter" minOccurs="0"/>
    </xs:sequence>
  </xs:complexType>

  <xs:complexType name="longXorModification">
    <xs:sequence>
      <xs:element name="xor" type="xs:long" minOccurs="0"/>
      <xs:element name="AccessModificationFilter" type="accessModificationFilter" minOccurs="0"/>
    </xs:sequence>
  </xs:complexType>

  <xs:complexType name="longSubtractModification">
    <xs:sequence>
      <xs:element name="subtrahend" type="xs:long" minOccurs="0"/>
      <xs:element name="AccessModificationFilter" type="accessModificationFilter" minOccurs="0"/>
    </xs:sequence>
  </xs:complexType>

  <xs:complexType name="longExplicitValueModification">
    <xs:sequence>
      <xs:element name="explicitValue" type="xs:long" minOccurs="0"/>
      <xs:element name="AccessModificationFilter" type="accessModificationFilter" minOccurs="0"/>
    </xs:sequence>
  </xs:complexType>

  <xs:complexType name="longAddModification">
    <xs:sequence>
      <xs:element name="summand" type="xs:long" minOccurs="0"/>
      <xs:element name="AccessModificationFilter" type="accessModificationFilter" minOccurs="0"/>
    </xs:sequence>
  </xs:complexType>

  <xs:complexType name="byteXorModification">
    <xs:sequence>
      <xs:element name="AccessModificationFilter" type="accessModificationFilter" minOccurs="0"/>
      <xs:element name="xor" type="xs:byte" minOccurs="0"/>
    </xs:sequence>
  </xs:complexType>

  <xs:complexType name="byteSubtractModification">
    <xs:sequence>
      <xs:element name="subtrahend" type="xs:byte" minOccurs="0"/>
      <xs:element name="AccessModificationFilter" type="accessModificationFilter" minOccurs="0"/>
    </xs:sequence>
  </xs:complexType>

  <xs:complexType name="byteAddModification">
    <xs:sequence>
      <xs:element name="summand" type="xs:byte" minOccurs="0"/>
      <xs:element name="AccessModificationFilter" type="accessModificationFilter" minOccurs="0"/>
    </xs:sequence>
  </xs:complexType>

  <xs:complexType name="byteExplicitValueModification">
    <xs:sequence>
      <xs:element name="explicitValue" type="xs:byte" minOccurs="0"/>
      <xs:element name="AccessModificationFilter" type="accessModificationFilter" minOccurs="0"/>
    </xs:sequence>
  </xs:complexType>

  <xs:complexType name="stringExplicitValueModification">
    <xs:sequence>
      <xs:element name="explicitValue" type="xs:string" minOccurs="0"/>
      <xs:element name="AccessModificationFilter" type="accessModificationFilter" minOccurs="0"/>
    </xs:sequence>
  </xs:complexType>

  <xs:complexType name="modifiableBoolean">
    <xs:sequence>
      <xs:choice minOccurs="0">
        <xs:element name="BigIntegerXorModification" type="bigIntegerXorModification"/>
        <xs:element name="BigIntegerSubtractModification" type="bigIntegerSubtractModification"/>
        <xs:element name="BigIntegerShiftRightModification" type="bigIntegerShiftRightModification"/>
        <xs:element name="BigIntegerShiftLeftModification" type="bigIntegerShiftLeftModification"/>
        <xs:element name="BigIntegerExplicitValueModification" type="bigIntegerExplicitValueModification"/>
        <xs:element name="BigIntegerAddModification" type="bigIntegerAddModification"/>
        <xs:element name="BigIntegerInteractiveModification" type="bigIntegerInteractiveModification"/>
        <xs:element name="BigIntegerMultiplyModification" type="bigIntegerMultiplyModification"/>
        <xs:element name="BooleanToggleModification" type="booleanToggleModification"/>
        <xs:element name="BooleanExplicitValueModification" type="booleanExplicitValueModification"/>
        <xs:element name="ByteArrayXorModification" type="byteArrayXorModification"/>
        <xs:element name="ByteArrayShuffleModification" type="byteArrayShuffleModification"/>
        <xs:element name="ByteArrayPayloadModification" type="byteArrayPayloadModification"/>
        <xs:element name="ByteArrayInsertModification" type="byteArrayInsertModification"/>
        <xs:element name="ByteArrayExplicitValueModification" type="byteArrayExplicitValueModification"/>
        <xs:element name="ByteArrayDuplicateModification" type="byteArrayDuplicateModification"/>
        <xs:element name="ByteArrayDeleteModification" type="byteArrayDeleteModification"/>
        <xs:element name="IntegerXorModification" type="integerXorModification"/>
        <xs:element name="IntegerSubtractModification" type="integerSubtractModification"/>
        <xs:element name="IntegerShiftRightModification" type="integerShiftRightModification"/>
        <xs:element name="IntegerShiftLeftModification" type="integerShiftLeftModification"/>
        <xs:element name="IntegerExplicitValueModification" type="integerExplicitValueModification"/>
        <xs:element name="IntegerAddModification" type="integerAddModification"/>
        <xs:element name="LongXorModification" type="longXorModification"/>
        <xs:element name="LongSubtractModification" type="longSubtractModification"/>
        <xs:element name="LongExplicitValueModification" type="longExplicitValueModification"/>
        <xs:element name="LongAddModification" type="longAddModification"/>
        <xs:element name="ByteXorModification" type="byteXorModification"/>
        <xs:element name="ByteSubtractModification" type="byteSubtractModification"/>
        <xs:element name="ByteAddModification" type="byteAddModification"/>
        <xs:element name="ByteExplicitValueModification" type="byteExplicitValueModification"/>
        <xs:element name="StringExplicitValueModification" type="stringExplicitValueModification"/>
      </xs:choice>
      <xs:element name="createRandomModification" type="xs:boolean" minOccurs="0"/>
      <xs:element name="assertEquals" type="xs:anyType" minOccurs="0"/>
      <xs:element name="originalValue" type="xs:boolean" minOccurs="0"/>
    </xs:sequence>
  </xs:complexType>

  <xs:complexType name="httpMessage" abstract="true">
    <xs:complexContent>
      <xs:extension base="message">
        <xs:sequence/>
      </xs:extension>
    </xs:complexContent>
  </xs:complexType>

  <xs:complexType name="certificateMessage">
    <xs:complexContent>
      <xs:extension base="handshakeMessage">
        <xs:sequence>
          <xs:element name="requestContextLength" type="modifiableInteger" minOccurs="0"/>
          <xs:element name="requestContext" type="modifiableByteArray" minOccurs="0"/>
          <xs:element name="certificatesListLength" type="modifiableInteger" minOccurs="0"/>
          <xs:element name="certificatesListBytes" type="modifiableByteArray" minOccurs="0"/>
          <xs:element name="certificatesList" type="certificatePair" nillable="true" minOccurs="0" maxOccurs="unbounded"/>
          <xs:element name="certificateListConfig" minOccurs="0">
            <xs:complexType>
              <xs:sequence>
                <xs:element name="certificatesListConfig" type="certificatePair" minOccurs="0" maxOccurs="unbounded"/>
              </xs:sequence>
            </xs:complexType>
          </xs:element>
          <xs:element name="certificatesListAsEntry" type="certificateEntry" nillable="true" minOccurs="0" maxOccurs="unbounded"/>
        </xs:sequence>
      </xs:extension>
    </xs:complexContent>
  </xs:complexType>

  <xs:complexType name="handshakeMessage" abstract="true">
    <xs:complexContent>
      <xs:extension base="protocolMessage">
        <xs:sequence>
          <xs:element name="type" type="modifiableByte" minOccurs="0"/>
          <xs:element name="length" type="modifiableInteger" minOccurs="0"/>
          <xs:element name="includeInDigest" type="modifiableBoolean" minOccurs="0"/>
          <xs:element name="retransmission" type="modifiableBoolean" minOccurs="0"/>
          <xs:element name="messageContent" type="modifiableByteArray" minOccurs="0"/>
          <xs:element name="extensions" minOccurs="0">
            <xs:complexType>
              <xs:sequence>
                <xs:choice minOccurs="0" maxOccurs="unbounded">
                  <xs:element ref="EncryptedServerNameIndicationExtension"/>
                  <xs:element ref="ECPointFormat"/>
                  <xs:element ref="EllipticCurves"/>
                  <xs:element ref="ExtendedMasterSecretExtension"/>
                  <xs:element ref="GreaseExtension"/>
                  <xs:element ref="HeartbeatExtension"/>
                  <xs:element ref="MaxFragmentLengthExtension"/>
                  <xs:element ref="RecordSizeLimitExtension"/>
                  <xs:element ref="PaddingExtension"/>
                  <xs:element ref="RenegotiationInfoExtension"/>
                  <xs:element ref="ServerNameIndicationExtension"/>
                  <xs:element ref="SessionTicketTLSExtension"/>
                  <xs:element ref="SignatureAndHashAlgorithmsExtension"/>
                  <xs:element ref="SignatureAlgorithmsCertExtension"/>
                  <xs:element ref="SignedCertificateTimestampExtension"/>
                  <xs:element ref="ExtendedRandomExtension"/>
                  <xs:element ref="TokenBindingExtension"/>
                  <xs:element ref="KeyShareExtension"/>
                  <xs:element ref="SupportedVersions"/>
                  <xs:element ref="AlpnExtension"/>
                  <xs:element ref="CertificateStatusRequestExtension"/>
                  <xs:element ref="CertificateStatusRequestV2Extension"/>
                  <xs:element ref="CertificateTypeExtension"/>
                  <xs:element ref="ClientCertificateUrlExtension"/>
                  <xs:element ref="ClientCertificateTypeExtension"/>
                  <xs:element ref="ClientAuthorizationExtension"/>
                  <xs:element ref="EncryptThenMacExtension"/>
                  <xs:element ref="ServerAuthorizationExtension"/>
                  <xs:element ref="ServerCertificateTypeExtension"/>
                  <xs:element ref="SrtpExtension"/>
                  <xs:element ref="TrustedCaIndicationExtension"/>
                  <xs:element ref="TruncatedHmacExtension"/>
                  <xs:element ref="EarlyDataExtension"/>
                  <xs:element ref="PSKKeyExchangeModesExtension"/>
                  <xs:element ref="PreSharedKeyExtension"/>
                  <xs:element ref="UnknownExtension"/>
                  <xs:element ref="PWDClearExtension"/>
                  <xs:element ref="PWDProtectExtension"/>
                  <xs:element ref="PasswordSaltExtension"/>
                  <xs:element ref="CachedInfoExtension"/>
                  <xs:element ref="CookieExtension"/>
                  <xs:element ref="userMappingExtensionMessage"/>
                  <xs:element ref="SRPExtension"/>
                </xs:choice>
              </xs:sequence>
            </xs:complexType>
          </xs:element>
          <xs:element name="extensionBytes" type="modifiableByteArray" minOccurs="0"/>
          <xs:element name="extensionsLength" type="modifiableInteger" minOccurs="0"/>
          <xs:element name="messageSequence" type="modifiableInteger" minOccurs="0"/>
        </xs:sequence>
      </xs:extension>
    </xs:complexContent>
  </xs:complexType>

  <xs:complexType name="modifiableInteger">
    <xs:sequence>
      <xs:choice minOccurs="0">
        <xs:element name="BigIntegerXorModification" type="bigIntegerXorModification"/>
        <xs:element name="BigIntegerSubtractModification" type="bigIntegerSubtractModification"/>
        <xs:element name="BigIntegerShiftRightModification" type="bigIntegerShiftRightModification"/>
        <xs:element name="BigIntegerShiftLeftModification" type="bigIntegerShiftLeftModification"/>
        <xs:element name="BigIntegerExplicitValueModification" type="bigIntegerExplicitValueModification"/>
        <xs:element name="BigIntegerAddModification" type="bigIntegerAddModification"/>
        <xs:element name="BigIntegerInteractiveModification" type="bigIntegerInteractiveModification"/>
        <xs:element name="BigIntegerMultiplyModification" type="bigIntegerMultiplyModification"/>
        <xs:element name="BooleanToggleModification" type="booleanToggleModification"/>
        <xs:element name="BooleanExplicitValueModification" type="booleanExplicitValueModification"/>
        <xs:element name="ByteArrayXorModification" type="byteArrayXorModification"/>
        <xs:element name="ByteArrayShuffleModification" type="byteArrayShuffleModification"/>
        <xs:element name="ByteArrayPayloadModification" type="byteArrayPayloadModification"/>
        <xs:element name="ByteArrayInsertModification" type="byteArrayInsertModification"/>
        <xs:element name="ByteArrayExplicitValueModification" type="byteArrayExplicitValueModification"/>
        <xs:element name="ByteArrayDuplicateModification" type="byteArrayDuplicateModification"/>
        <xs:element name="ByteArrayDeleteModification" type="byteArrayDeleteModification"/>
        <xs:element name="IntegerXorModification" type="integerXorModification"/>
        <xs:element name="IntegerSubtractModification" type="integerSubtractModification"/>
        <xs:element name="IntegerShiftRightModification" type="integerShiftRightModification"/>
        <xs:element name="IntegerShiftLeftModification" type="integerShiftLeftModification"/>
        <xs:element name="IntegerExplicitValueModification" type="integerExplicitValueModification"/>
        <xs:element name="IntegerAddModification" type="integerAddModification"/>
        <xs:element name="LongXorModification" type="longXorModification"/>
        <xs:element name="LongSubtractModification" type="longSubtractModification"/>
        <xs:element name="LongExplicitValueModification" type="longExplicitValueModification"/>
        <xs:element name="LongAddModification" type="longAddModification"/>
        <xs:element name="ByteXorModification" type="byteXorModification"/>
        <xs:element name="ByteSubtractModification" type="byteSubtractModification"/>
        <xs:element name="ByteAddModification" type="byteAddModification"/>
        <xs:element name="ByteExplicitValueModification" type="byteExplicitValueModification"/>
        <xs:element name="StringExplicitValueModification" type="stringExplicitValueModification"/>
      </xs:choice>
      <xs:element name="createRandomModification" type="xs:boolean" minOccurs="0"/>
      <xs:element name="assertEquals" type="xs:anyType" minOccurs="0"/>
      <xs:element name="originalValue" type="xs:int" minOccurs="0"/>
    </xs:sequence>
  </xs:complexType>

  <xs:complexType name="certificatePair">
    <xs:complexContent>
      <xs:extension base="modifiableVariableHolder">
        <xs:sequence>
          <xs:element name="certificateConfig" type="xs:string" minOccurs="0"/>
          <xs:element name="extensionsConfig" type="extensionMessage" nillable="true" minOccurs="0" maxOccurs="unbounded"/>
          <xs:element name="certificate" type="modifiableByteArray" minOccurs="0"/>
          <xs:element name="certificateLength" type="modifiableInteger" minOccurs="0"/>
          <xs:element name="extensions" type="modifiableByteArray" minOccurs="0"/>
          <xs:element name="extensionsLength" type="modifiableInteger" minOccurs="0"/>
        </xs:sequence>
      </xs:extension>
    </xs:complexContent>
  </xs:complexType>

  <xs:complexType name="extensionMessage" abstract="true">
    <xs:complexContent>
      <xs:extension base="modifiableVariableHolder">
        <xs:sequence>
          <xs:element name="extensionBytes" type="modifiableByteArray" minOccurs="0"/>
          <xs:element name="extensionContent" type="modifiableByteArray" minOccurs="0"/>
          <xs:element name="extensionLength" type="modifiableInteger" minOccurs="0"/>
          <xs:element name="extensionType" type="modifiableByteArray" minOccurs="0"/>
        </xs:sequence>
      </xs:extension>
    </xs:complexContent>
  </xs:complexType>

  <xs:complexType name="encryptedServerNameIndicationExtensionMessage">
    <xs:complexContent>
      <xs:extension base="extensionMessage">
        <xs:sequence>
          <xs:element name="cipherSuite" type="modifiableByteArray" minOccurs="0"/>
          <xs:element name="clientEsniInner" type="clientEsniInner" minOccurs="0"/>
          <xs:element name="clientEsniInnerBytes" type="modifiableByteArray" minOccurs="0"/>
          <xs:element name="encryptedSni" type="modifiableByteArray" minOccurs="0"/>
          <xs:element name="encryptedSniComputation" type="encryptedSniComputation" minOccurs="0"/>
          <xs:element name="encryptedSniLength" type="modifiableInteger" minOccurs="0"/>
          <xs:element name="esniMessageTypeConfig" type="esniMessageType" minOccurs="0"/>
          <xs:element name="keyShareEntry" type="keyShareEntry" minOccurs="0"/>
          <xs:element name="recordDigest" type="modifiableByteArray" minOccurs="0"/>
          <xs:element name="recordDigestLength" type="modifiableInteger" minOccurs="0"/>
          <xs:element name="serverNonce" type="modifiableByteArray" minOccurs="0"/>
        </xs:sequence>
      </xs:extension>
    </xs:complexContent>
  </xs:complexType>

  <xs:complexType name="clientEsniInner">
    <xs:complexContent>
      <xs:extension base="modifiableVariableHolder">
        <xs:sequence>
          <xs:element name="clientNonce" type="modifiableByteArray" minOccurs="0"/>
          <xs:element name="padding" type="modifiableByteArray" minOccurs="0"/>
          <xs:element name="serverNameList" type="serverNamePair" nillable="true" minOccurs="0" maxOccurs="unbounded"/>
          <xs:element name="serverNameListBytes" type="modifiableByteArray" minOccurs="0"/>
          <xs:element name="serverNameListLength" type="modifiableInteger" minOccurs="0"/>
        </xs:sequence>
      </xs:extension>
    </xs:complexContent>
  </xs:complexType>

  <xs:complexType name="serverNamePair">
    <xs:complexContent>
      <xs:extension base="modifiableVariableHolder">
        <xs:sequence>
          <xs:element name="serverName" type="modifiableByteArray" minOccurs="0"/>
          <xs:element name="serverNameConfig" type="xs:base64Binary" minOccurs="0"/>
          <xs:element name="serverNameLength" type="modifiableInteger" minOccurs="0"/>
          <xs:element name="serverNameType" type="modifiableByte" minOccurs="0"/>
          <xs:element name="serverNameTypeConfig" type="xs:byte"/>
        </xs:sequence>
      </xs:extension>
    </xs:complexContent>
  </xs:complexType>

  <xs:complexType name="modifiableByte">
    <xs:sequence>
      <xs:choice minOccurs="0">
        <xs:element name="BigIntegerXorModification" type="bigIntegerXorModification"/>
        <xs:element name="BigIntegerSubtractModification" type="bigIntegerSubtractModification"/>
        <xs:element name="BigIntegerShiftRightModification" type="bigIntegerShiftRightModification"/>
        <xs:element name="BigIntegerShiftLeftModification" type="bigIntegerShiftLeftModification"/>
        <xs:element name="BigIntegerExplicitValueModification" type="bigIntegerExplicitValueModification"/>
        <xs:element name="BigIntegerAddModification" type="bigIntegerAddModification"/>
        <xs:element name="BigIntegerInteractiveModification" type="bigIntegerInteractiveModification"/>
        <xs:element name="BigIntegerMultiplyModification" type="bigIntegerMultiplyModification"/>
        <xs:element name="BooleanToggleModification" type="booleanToggleModification"/>
        <xs:element name="BooleanExplicitValueModification" type="booleanExplicitValueModification"/>
        <xs:element name="ByteArrayXorModification" type="byteArrayXorModification"/>
        <xs:element name="ByteArrayShuffleModification" type="byteArrayShuffleModification"/>
        <xs:element name="ByteArrayPayloadModification" type="byteArrayPayloadModification"/>
        <xs:element name="ByteArrayInsertModification" type="byteArrayInsertModification"/>
        <xs:element name="ByteArrayExplicitValueModification" type="byteArrayExplicitValueModification"/>
        <xs:element name="ByteArrayDuplicateModification" type="byteArrayDuplicateModification"/>
        <xs:element name="ByteArrayDeleteModification" type="byteArrayDeleteModification"/>
        <xs:element name="IntegerXorModification" type="integerXorModification"/>
        <xs:element name="IntegerSubtractModification" type="integerSubtractModification"/>
        <xs:element name="IntegerShiftRightModification" type="integerShiftRightModification"/>
        <xs:element name="IntegerShiftLeftModification" type="integerShiftLeftModification"/>
        <xs:element name="IntegerExplicitValueModification" type="integerExplicitValueModification"/>
        <xs:element name="IntegerAddModification" type="integerAddModification"/>
        <xs:element name="LongXorModification" type="longXorModification"/>
        <xs:element name="LongSubtractModification" type="longSubtractModification"/>
        <xs:element name="LongExplicitValueModification" type="longExplicitValueModification"/>
        <xs:element name="LongAddModification" type="longAddModification"/>
        <xs:element name="ByteXorModification" type="byteXorModification"/>
        <xs:element name="ByteSubtractModification" type="byteSubtractModification"/>
        <xs:element name="ByteAddModification" type="byteAddModification"/>
        <xs:element name="ByteExplicitValueModification" type="byteExplicitValueModification"/>
        <xs:element name="StringExplicitValueModification" type="stringExplicitValueModification"/>
      </xs:choice>
      <xs:element name="createRandomModification" type="xs:boolean" minOccurs="0"/>
      <xs:element name="assertEquals" type="xs:anyType" minOccurs="0"/>
      <xs:element name="originalValue" type="xs:byte" minOccurs="0"/>
    </xs:sequence>
  </xs:complexType>

  <xs:complexType name="encryptedSniComputation">
    <xs:complexContent>
      <xs:extension base="modifiableVariableHolder">
        <xs:sequence>
          <xs:element name="clientHelloKeyShare" type="modifiableByteArray" minOccurs="0"/>
          <xs:element name="clientHelloRandom" type="modifiableByteArray" minOccurs="0"/>
          <xs:element name="esniContents" type="modifiableByteArray" minOccurs="0"/>
          <xs:element name="esniContentsHash" type="modifiableByteArray" minOccurs="0"/>
          <xs:element name="esniIv" type="modifiableByteArray" minOccurs="0"/>
          <xs:element name="esniKey" type="modifiableByteArray" minOccurs="0"/>
          <xs:element name="esniMasterSecret" type="modifiableByteArray" minOccurs="0"/>
          <xs:element name="esniRecordBytes" type="modifiableByteArray" minOccurs="0"/>
          <xs:element name="esniServerPublicKey" type="modifiableByteArray" minOccurs="0"/>
          <xs:element name="esniSharedSecret" type="modifiableByteArray" minOccurs="0"/>
        </xs:sequence>
      </xs:extension>
    </xs:complexContent>
  </xs:complexType>

  <xs:complexType name="keyShareEntry">
    <xs:complexContent>
      <xs:extension base="modifiableVariableHolder">
        <xs:sequence>
          <xs:element name="group" type="modifiableByteArray" minOccurs="0"/>
          <xs:element name="groupConfig" type="namedGroup" minOccurs="0"/>
          <xs:element name="privateKey" type="xs:integer" minOccurs="0"/>
          <xs:element name="publicKey" type="modifiableByteArray" minOccurs="0"/>
          <xs:element name="publicKeyLength" type="modifiableInteger" minOccurs="0"/>
        </xs:sequence>
      </xs:extension>
    </xs:complexContent>
  </xs:complexType>

  <xs:complexType name="ecPointFormatExtensionMessage">
    <xs:complexContent>
      <xs:extension base="extensionMessage">
        <xs:sequence>
          <xs:element name="pointFormats" type="modifiableByteArray" minOccurs="0"/>
          <xs:element name="pointFormatsLength" type="modifiableInteger" minOccurs="0"/>
        </xs:sequence>
      </xs:extension>
    </xs:complexContent>
  </xs:complexType>

  <xs:complexType name="ellipticCurvesExtensionMessage">
    <xs:complexContent>
      <xs:extension base="extensionMessage">
        <xs:sequence>
          <xs:element name="supportedGroups" type="modifiableByteArray" minOccurs="0"/>
          <xs:element name="supportedGroupsLength" type="modifiableInteger" minOccurs="0"/>
        </xs:sequence>
      </xs:extension>
    </xs:complexContent>
  </xs:complexType>

  <xs:complexType name="extendedMasterSecretExtensionMessage">
    <xs:complexContent>
      <xs:extension base="extensionMessage">
        <xs:sequence/>
      </xs:extension>
    </xs:complexContent>
  </xs:complexType>

  <xs:complexType name="greaseExtensionMessage">
    <xs:complexContent>
      <xs:extension base="extensionMessage">
        <xs:sequence>
          <xs:element name="data" type="xs:base64Binary" minOccurs="0"/>
          <xs:element name="randomData" type="modifiableByteArray" minOccurs="0"/>
        </xs:sequence>
      </xs:extension>
    </xs:complexContent>
  </xs:complexType>

  <xs:complexType name="heartbeatExtensionMessage">
    <xs:complexContent>
      <xs:extension base="extensionMessage">
        <xs:sequence>
          <xs:element name="heartbeatMode" type="modifiableByteArray" minOccurs="0"/>
          <xs:element name="heartbeatModeConfig" type="heartbeatMode" minOccurs="0"/>
        </xs:sequence>
      </xs:extension>
    </xs:complexContent>
  </xs:complexType>

  <xs:complexType name="maxFragmentLengthExtensionMessage">
    <xs:complexContent>
      <xs:extension base="extensionMessage">
        <xs:sequence>
          <xs:element name="maxFragmentLength" type="modifiableByteArray" minOccurs="0"/>
        </xs:sequence>
      </xs:extension>
    </xs:complexContent>
  </xs:complexType>

  <xs:complexType name="recordSizeLimitExtensionMessage">
    <xs:complexContent>
      <xs:extension base="extensionMessage">
        <xs:sequence>
          <xs:element name="recordSizeLimit" type="modifiableByteArray" minOccurs="0"/>
        </xs:sequence>
      </xs:extension>
    </xs:complexContent>
  </xs:complexType>

  <xs:complexType name="paddingExtensionMessage">
    <xs:complexContent>
      <xs:extension base="extensionMessage">
        <xs:sequence>
          <xs:element name="paddingBytes" type="modifiableByteArray" minOccurs="0"/>
        </xs:sequence>
      </xs:extension>
    </xs:complexContent>
  </xs:complexType>

  <xs:complexType name="renegotiationInfoExtensionMessage">
    <xs:complexContent>
      <xs:extension base="extensionMessage">
        <xs:sequence>
          <xs:element name="renegotiationInfo" type="modifiableByteArray" minOccurs="0"/>
          <xs:element name="renegotiationInfoLength" type="modifiableInteger" minOccurs="0"/>
        </xs:sequence>
      </xs:extension>
    </xs:complexContent>
  </xs:complexType>

  <xs:complexType name="serverNameIndicationExtensionMessage">
    <xs:complexContent>
      <xs:extension base="extensionMessage">
        <xs:sequence>
          <xs:element name="serverNameList" type="serverNamePair" nillable="true" minOccurs="0" maxOccurs="unbounded"/>
          <xs:element name="serverNameListBytes" type="modifiableByteArray" minOccurs="0"/>
          <xs:element name="serverNameListLength" type="modifiableInteger" minOccurs="0"/>
        </xs:sequence>
      </xs:extension>
    </xs:complexContent>
  </xs:complexType>

  <xs:complexType name="sessionTicketTLSExtensionMessage">
    <xs:complexContent>
      <xs:extension base="extensionMessage">
        <xs:sequence>
          <xs:element name="sessionTicket" type="sessionTicket" minOccurs="0"/>
        </xs:sequence>
      </xs:extension>
    </xs:complexContent>
  </xs:complexType>

  <xs:complexType name="sessionTicket">
    <xs:complexContent>
      <xs:extension base="modifiableVariableHolder">
        <xs:sequence>
          <xs:element name="encryptedState" type="modifiableByteArray" minOccurs="0"/>
          <xs:element name="encryptedStateLength" type="modifiableInteger" minOccurs="0"/>
          <xs:element name="IV" type="modifiableByteArray" minOccurs="0"/>
          <xs:element name="identity" type="modifiableByteArray" minOccurs="0"/>
          <xs:element name="identityLength" type="modifiableInteger" minOccurs="0"/>
          <xs:element name="keyName" type="modifiableByteArray" minOccurs="0"/>
          <xs:element name="MAC" type="modifiableByteArray" minOccurs="0"/>
          <xs:element name="ticketAgeAdd" type="modifiableByteArray" minOccurs="0"/>
          <xs:element name="ticketNonce" type="modifiableByteArray" minOccurs="0"/>
          <xs:element name="ticketNonceLength" type="modifiableInteger" minOccurs="0"/>
        </xs:sequence>
      </xs:extension>
    </xs:complexContent>
  </xs:complexType>

  <xs:complexType name="signatureAndHashAlgorithmsExtensionMessage">
    <xs:complexContent>
      <xs:extension base="extensionMessage">
        <xs:sequence>
          <xs:element name="signatureAndHashAlgorithms" type="modifiableByteArray" minOccurs="0"/>
          <xs:element name="signatureAndHashAlgorithmsLength" type="modifiableInteger" minOccurs="0"/>
        </xs:sequence>
      </xs:extension>
    </xs:complexContent>
  </xs:complexType>

  <xs:complexType name="signatureAlgorithmsCertExtensionMessage">
    <xs:complexContent>
      <xs:extension base="extensionMessage">
        <xs:sequence>
          <xs:element name="signatureAndHashAlgorithms" type="modifiableByteArray" minOccurs="0"/>
          <xs:element name="signatureAndHashAlgorithmsLength" type="modifiableInteger" minOccurs="0"/>
        </xs:sequence>
      </xs:extension>
    </xs:complexContent>
  </xs:complexType>

  <xs:complexType name="signedCertificateTimestampExtensionMessage">
    <xs:complexContent>
      <xs:extension base="extensionMessage">
        <xs:sequence>
          <xs:element name="signedTimestamp" type="modifiableByteArray" minOccurs="0"/>
        </xs:sequence>
      </xs:extension>
    </xs:complexContent>
  </xs:complexType>

  <xs:complexType name="extendedRandomExtensionMessage">
    <xs:complexContent>
      <xs:extension base="extensionMessage">
        <xs:sequence>
          <xs:element name="extendedRandom" type="modifiableByteArray" minOccurs="0"/>
          <xs:element name="extendedRandomLength" type="modifiableInteger" minOccurs="0"/>
        </xs:sequence>
      </xs:extension>
    </xs:complexContent>
  </xs:complexType>

  <xs:complexType name="tokenBindingExtensionMessage">
    <xs:complexContent>
      <xs:extension base="extensionMessage">
        <xs:sequence>
          <xs:element name="parameterListLength" type="modifiableInteger" minOccurs="0"/>
          <xs:element name="tokenbindingKeyParameters" type="modifiableByteArray" minOccurs="0"/>
          <xs:element name="tokenbindingVersion" type="modifiableByteArray" minOccurs="0"/>
        </xs:sequence>
      </xs:extension>
    </xs:complexContent>
  </xs:complexType>

  <xs:complexType name="keyShareExtensionMessage">
    <xs:complexContent>
      <xs:extension base="extensionMessage">
        <xs:sequence>
          <xs:element name="keyShareListLength" type="modifiableInteger" minOccurs="0"/>
          <xs:element name="keyShareListBytes" type="modifiableByteArray" minOccurs="0"/>
          <xs:element name="keyShareList" type="keyShareEntry" nillable="true" minOccurs="0" maxOccurs="unbounded"/>
          <xs:element name="retryRequestMode" type="modifiableBoolean" minOccurs="0"/>
        </xs:sequence>
      </xs:extension>
    </xs:complexContent>
  </xs:complexType>

  <xs:complexType name="supportedVersionsExtensionMessage">
    <xs:complexContent>
      <xs:extension base="extensionMessage">
        <xs:sequence>
          <xs:element name="supportedVersions" type="modifiableByteArray" minOccurs="0"/>
          <xs:element name="supportedVersionsLength" type="modifiableInteger" minOccurs="0"/>
        </xs:sequence>
      </xs:extension>
    </xs:complexContent>
  </xs:complexType>

  <xs:complexType name="alpnExtensionMessage">
    <xs:complexContent>
      <xs:extension base="extensionMessage">
        <xs:sequence>
          <xs:element name="alpnEntryList" type="alpnEntry" nillable="true" minOccurs="0" maxOccurs="unbounded"/>
          <xs:element name="proposedAlpnProtocols" type="modifiableByteArray" minOccurs="0"/>
          <xs:element name="proposedAlpnProtocolsLength" type="modifiableInteger" minOccurs="0"/>
        </xs:sequence>
      </xs:extension>
    </xs:complexContent>
  </xs:complexType>

  <xs:complexType name="alpnEntry">
    <xs:complexContent>
      <xs:extension base="modifiableVariableHolder">
        <xs:sequence>
          <xs:element name="alpnEntryLength" type="modifiableInteger" minOccurs="0"/>
          <xs:element name="alpnEntry" type="modifiableString" minOccurs="0"/>
          <xs:element name="alpnEntryConfig" type="xs:string" minOccurs="0"/>
        </xs:sequence>
      </xs:extension>
    </xs:complexContent>
  </xs:complexType>

  <xs:complexType name="modifiableString">
    <xs:sequence>
      <xs:choice minOccurs="0">
        <xs:element name="BigIntegerXorModification" type="bigIntegerXorModification"/>
        <xs:element name="BigIntegerSubtractModification" type="bigIntegerSubtractModification"/>
        <xs:element name="BigIntegerShiftRightModification" type="bigIntegerShiftRightModification"/>
        <xs:element name="BigIntegerShiftLeftModification" type="bigIntegerShiftLeftModification"/>
        <xs:element name="BigIntegerExplicitValueModification" type="bigIntegerExplicitValueModification"/>
        <xs:element name="BigIntegerAddModification" type="bigIntegerAddModification"/>
        <xs:element name="BigIntegerInteractiveModification" type="bigIntegerInteractiveModification"/>
        <xs:element name="BigIntegerMultiplyModification" type="bigIntegerMultiplyModification"/>
        <xs:element name="BooleanToggleModification" type="booleanToggleModification"/>
        <xs:element name="BooleanExplicitValueModification" type="booleanExplicitValueModification"/>
        <xs:element name="ByteArrayXorModification" type="byteArrayXorModification"/>
        <xs:element name="ByteArrayShuffleModification" type="byteArrayShuffleModification"/>
        <xs:element name="ByteArrayPayloadModification" type="byteArrayPayloadModification"/>
        <xs:element name="ByteArrayInsertModification" type="byteArrayInsertModification"/>
        <xs:element name="ByteArrayExplicitValueModification" type="byteArrayExplicitValueModification"/>
        <xs:element name="ByteArrayDuplicateModification" type="byteArrayDuplicateModification"/>
        <xs:element name="ByteArrayDeleteModification" type="byteArrayDeleteModification"/>
        <xs:element name="IntegerXorModification" type="integerXorModification"/>
        <xs:element name="IntegerSubtractModification" type="integerSubtractModification"/>
        <xs:element name="IntegerShiftRightModification" type="integerShiftRightModification"/>
        <xs:element name="IntegerShiftLeftModification" type="integerShiftLeftModification"/>
        <xs:element name="IntegerExplicitValueModification" type="integerExplicitValueModification"/>
        <xs:element name="IntegerAddModification" type="integerAddModification"/>
        <xs:element name="LongXorModification" type="longXorModification"/>
        <xs:element name="LongSubtractModification" type="longSubtractModification"/>
        <xs:element name="LongExplicitValueModification" type="longExplicitValueModification"/>
        <xs:element name="LongAddModification" type="longAddModification"/>
        <xs:element name="ByteXorModification" type="byteXorModification"/>
        <xs:element name="ByteSubtractModification" type="byteSubtractModification"/>
        <xs:element name="ByteAddModification" type="byteAddModification"/>
        <xs:element name="ByteExplicitValueModification" type="byteExplicitValueModification"/>
        <xs:element name="StringExplicitValueModification" type="stringExplicitValueModification"/>
      </xs:choice>
      <xs:element name="createRandomModification" type="xs:boolean" minOccurs="0"/>
      <xs:element name="assertEquals" type="xs:anyType" minOccurs="0"/>
      <xs:element name="originalValue" type="xs:string" minOccurs="0"/>
    </xs:sequence>
  </xs:complexType>

  <xs:complexType name="certificateStatusRequestExtensionMessage">
    <xs:complexContent>
      <xs:extension base="extensionMessage">
        <xs:sequence>
          <xs:element name="certificateStatusRequestType" type="modifiableInteger" minOccurs="0"/>
          <xs:element name="certificateStatusType" type="modifiableInteger" minOccurs="0"/>
          <xs:element name="ocspResponseBytes" type="modifiableByteArray" minOccurs="0"/>
          <xs:element name="ocspResponseLength" type="modifiableInteger" minOccurs="0"/>
          <xs:element name="requestExtension" type="modifiableByteArray" minOccurs="0"/>
          <xs:element name="requestExtensionLength" type="modifiableInteger" minOccurs="0"/>
          <xs:element name="responderIDList" type="modifiableByteArray" minOccurs="0"/>
          <xs:element name="responderIDListLength" type="modifiableInteger" minOccurs="0"/>
        </xs:sequence>
      </xs:extension>
    </xs:complexContent>
  </xs:complexType>

  <xs:complexType name="certificateStatusRequestV2ExtensionMessage">
    <xs:complexContent>
      <xs:extension base="extensionMessage">
        <xs:sequence>
          <xs:element name="statusRequestBytes" type="modifiableByteArray" minOccurs="0"/>
          <xs:element name="statusRequestList" type="requestItemV2" nillable="true" minOccurs="0" maxOccurs="unbounded"/>
          <xs:element name="statusRequestListLength" type="modifiableInteger" minOccurs="0"/>
        </xs:sequence>
      </xs:extension>
    </xs:complexContent>
  </xs:complexType>

  <xs:complexType name="requestItemV2">
    <xs:sequence>
      <xs:element name="requestExtensionLengthConfig" type="xs:int" minOccurs="0"/>
      <xs:element name="requestExtensions" type="modifiableByteArray" minOccurs="0"/>
      <xs:element name="requestExtensionsConfig" type="xs:base64Binary" minOccurs="0"/>
      <xs:element name="requestExtensionsLength" type="modifiableInteger" minOccurs="0"/>
      <xs:element name="requestLength" type="modifiableInteger" minOccurs="0"/>
      <xs:element name="requestLengthConfig" type="xs:int" minOccurs="0"/>
      <xs:element name="requestType" type="modifiableInteger" minOccurs="0"/>
      <xs:element name="requestTypeConfig" type="xs:int" minOccurs="0"/>
      <xs:element name="responderIdList" type="responderId" nillable="true" minOccurs="0" maxOccurs="unbounded"/>
      <xs:element name="responderIdListBytes" type="modifiableByteArray" minOccurs="0"/>
      <xs:element name="responderIdListLength" type="modifiableInteger" minOccurs="0"/>
      <xs:element name="responderIdListLengthConfig" type="xs:int" minOccurs="0"/>
    </xs:sequence>
  </xs:complexType>

  <xs:complexType name="responderId">
    <xs:sequence>
      <xs:element name="id" type="modifiableByteArray" minOccurs="0"/>
      <xs:element name="idConfig" type="xs:base64Binary" minOccurs="0"/>
      <xs:element name="idLength" type="modifiableInteger" minOccurs="0"/>
      <xs:element name="idLengthConfig" type="xs:int" minOccurs="0"/>
    </xs:sequence>
  </xs:complexType>

  <xs:complexType name="certificateTypeExtensionMessage">
    <xs:complexContent>
      <xs:extension base="extensionMessage">
        <xs:sequence>
          <xs:element name="certificateTypes" type="modifiableByteArray" minOccurs="0"/>
          <xs:element name="certificateTypesLength" type="modifiableInteger" minOccurs="0"/>
          <xs:element name="isClientMessage" type="modifiableBoolean" minOccurs="0"/>
        </xs:sequence>
      </xs:extension>
    </xs:complexContent>
  </xs:complexType>

  <xs:complexType name="clientCertificateUrlExtensionMessage">
    <xs:complexContent>
      <xs:extension base="extensionMessage">
        <xs:sequence/>
      </xs:extension>
    </xs:complexContent>
  </xs:complexType>

  <xs:complexType name="clientCertificateTypeExtensionMessage">
    <xs:complexContent>
      <xs:extension base="extensionMessage">
        <xs:sequence>
          <xs:element name="certificateTypes" type="modifiableByteArray" minOccurs="0"/>
          <xs:element name="certificateTypesLength" type="modifiableInteger" minOccurs="0"/>
          <xs:element name="isClientMessage" type="modifiableBoolean" minOccurs="0"/>
        </xs:sequence>
      </xs:extension>
    </xs:complexContent>
  </xs:complexType>

  <xs:complexType name="clientAuthzExtensionMessage">
    <xs:complexContent>
      <xs:extension base="extensionMessage">
        <xs:sequence>
          <xs:element name="authzFormatList" type="modifiableByteArray" minOccurs="0"/>
          <xs:element name="authzFormatListLength" type="modifiableInteger" minOccurs="0"/>
        </xs:sequence>
      </xs:extension>
    </xs:complexContent>
  </xs:complexType>

  <xs:complexType name="encryptThenMacExtensionMessage">
    <xs:complexContent>
      <xs:extension base="extensionMessage">
        <xs:sequence/>
      </xs:extension>
    </xs:complexContent>
  </xs:complexType>

  <xs:complexType name="serverAuthzExtensionMessage">
    <xs:complexContent>
      <xs:extension base="extensionMessage">
        <xs:sequence>
          <xs:element name="authzFormatList" type="modifiableByteArray" minOccurs="0"/>
          <xs:element name="authzFormatListLength" type="modifiableInteger" minOccurs="0"/>
        </xs:sequence>
      </xs:extension>
    </xs:complexContent>
  </xs:complexType>

  <xs:complexType name="serverCertificateTypeExtensionMessage">
    <xs:complexContent>
      <xs:extension base="extensionMessage">
        <xs:sequence>
          <xs:element name="certificateTypes" type="modifiableByteArray" minOccurs="0"/>
          <xs:element name="certificateTypesLength" type="modifiableInteger" minOccurs="0"/>
          <xs:element name="isClientMessage" type="modifiableBoolean" minOccurs="0"/>
        </xs:sequence>
      </xs:extension>
    </xs:complexContent>
  </xs:complexType>

  <xs:complexType name="srtpExtensionMessage">
    <xs:complexContent>
      <xs:extension base="extensionMessage">
        <xs:sequence>
          <xs:element name="srtpMki" type="modifiableByteArray" minOccurs="0"/>
          <xs:element name="srtpMkiLength" type="modifiableInteger" minOccurs="0"/>
          <xs:element name="srtpProtectionProfiles" type="modifiableByteArray" minOccurs="0"/>
          <xs:element name="srtpProtectionProfilesLength" type="modifiableInteger" minOccurs="0"/>
        </xs:sequence>
      </xs:extension>
    </xs:complexContent>
  </xs:complexType>

  <xs:complexType name="trustedCaIndicationExtensionMessage">
    <xs:complexContent>
      <xs:extension base="extensionMessage">
        <xs:sequence>
          <xs:element name="trustedAuthorities" type="trustedAuthority" nillable="true" minOccurs="0" maxOccurs="unbounded"/>
          <xs:element name="trustedAuthoritiesBytes" type="modifiableByteArray" minOccurs="0"/>
          <xs:element name="trustedAuthoritiesLength" type="modifiableInteger" minOccurs="0"/>
        </xs:sequence>
      </xs:extension>
    </xs:complexContent>
  </xs:complexType>

  <xs:complexType name="trustedAuthority">
    <xs:complexContent>
      <xs:extension base="modifiableVariableHolder">
        <xs:sequence>
          <xs:element name="identifierType" type="modifiableByte" minOccurs="0"/>
          <xs:element name="sha1Hash" type="modifiableByteArray" minOccurs="0"/>
          <xs:element name="distinguishedNameLength" type="modifiableInteger" minOccurs="0"/>
          <xs:element name="distinguishedName" type="modifiableByteArray" minOccurs="0"/>
          <xs:element name="identifierTypeConfig" type="xs:byte"/>
          <xs:element name="sha1HashConfig" type="xs:string" minOccurs="0"/>
          <xs:element name="distinguishedNameLengthConfig" type="xs:int" minOccurs="0"/>
          <xs:element name="distinguishedNameConfig" type="xs:string" minOccurs="0"/>
        </xs:sequence>
      </xs:extension>
    </xs:complexContent>
  </xs:complexType>

  <xs:complexType name="truncatedHmacExtensionMessage">
    <xs:complexContent>
      <xs:extension base="extensionMessage">
        <xs:sequence/>
      </xs:extension>
    </xs:complexContent>
  </xs:complexType>

  <xs:complexType name="earlyDataExtensionMessage">
    <xs:complexContent>
      <xs:extension base="extensionMessage">
        <xs:sequence>
          <xs:element name="maxEarlyDataSize" type="modifiableInteger" minOccurs="0"/>
          <xs:element name="newSessionTicketExtension" type="xs:boolean"/>
        </xs:sequence>
      </xs:extension>
    </xs:complexContent>
  </xs:complexType>

  <xs:complexType name="pskKeyExchangeModesExtensionMessage">
    <xs:complexContent>
      <xs:extension base="extensionMessage">
        <xs:sequence>
          <xs:element name="keyExchangeModesConfig" type="xs:string" minOccurs="0"/>
          <xs:element name="keyExchangeModesListLength" type="modifiableInteger" minOccurs="0"/>
          <xs:element name="keyExchangeModesListBytes" type="modifiableByteArray" minOccurs="0"/>
        </xs:sequence>
      </xs:extension>
    </xs:complexContent>
  </xs:complexType>

  <xs:complexType name="preSharedKeyExtensionMessage">
    <xs:complexContent>
      <xs:extension base="extensionMessage">
        <xs:sequence>
          <xs:element name="binderListBytes" type="modifiableByteArray" minOccurs="0"/>
          <xs:element name="binderListLength" type="modifiableInteger" minOccurs="0"/>
          <xs:element name="binders" type="pskBinder" nillable="true" minOccurs="0" maxOccurs="unbounded"/>
          <xs:element name="identities" type="pskIdentity" nillable="true" minOccurs="0" maxOccurs="unbounded"/>
          <xs:element name="identityListBytes" type="modifiableByteArray" minOccurs="0"/>
          <xs:element name="identityListLength" type="modifiableInteger" minOccurs="0"/>
          <xs:element name="selectedIdentity" type="modifiableInteger" minOccurs="0"/>
        </xs:sequence>
      </xs:extension>
    </xs:complexContent>
  </xs:complexType>

  <xs:complexType name="pskBinder">
    <xs:complexContent>
      <xs:extension base="modifiableVariableHolder">
        <xs:sequence>
          <xs:element name="binderCipherConfig" type="cipherSuite" minOccurs="0"/>
          <xs:element name="binderEntry" type="modifiableByteArray" minOccurs="0"/>
          <xs:element name="binderEntryLength" type="modifiableInteger" minOccurs="0"/>
        </xs:sequence>
      </xs:extension>
    </xs:complexContent>
  </xs:complexType>

  <xs:complexType name="pskIdentity">
    <xs:sequence>
      <xs:element name="identityConfig" type="xs:string" minOccurs="0"/>
      <xs:element name="ticketAgeConfig" type="xs:string" minOccurs="0"/>
      <xs:element name="ticketAgeAddConfig" type="xs:string" minOccurs="0"/>
      <xs:element name="identityLength" type="modifiableInteger" minOccurs="0"/>
      <xs:element name="identity" type="modifiableByteArray" minOccurs="0"/>
      <xs:element name="obfuscatedTicketAge" type="modifiableByteArray" minOccurs="0"/>
    </xs:sequence>
  </xs:complexType>

  <xs:complexType name="unknownExtensionMessage">
    <xs:complexContent>
      <xs:extension base="extensionMessage">
        <xs:sequence>
          <xs:element name="dataConfig" type="xs:string" minOccurs="0"/>
          <xs:element name="extensionData" type="modifiableByteArray" minOccurs="0"/>
          <xs:element name="typeConfig" type="xs:string" minOccurs="0"/>
        </xs:sequence>
      </xs:extension>
    </xs:complexContent>
  </xs:complexType>

  <xs:complexType name="pwdClearExtensionMessage">
    <xs:complexContent>
      <xs:extension base="extensionMessage">
        <xs:sequence>
          <xs:element name="username" type="modifiableString" minOccurs="0"/>
          <xs:element name="usernameLength" type="modifiableInteger" minOccurs="0"/>
        </xs:sequence>
      </xs:extension>
    </xs:complexContent>
  </xs:complexType>

  <xs:complexType name="pwdProtectExtensionMessage">
    <xs:complexContent>
      <xs:extension base="extensionMessage">
        <xs:sequence>
          <xs:element name="username" type="modifiableByteArray" minOccurs="0"/>
          <xs:element name="usernameLength" type="modifiableInteger" minOccurs="0"/>
        </xs:sequence>
      </xs:extension>
    </xs:complexContent>
  </xs:complexType>

  <xs:complexType name="passwordSaltExtensionMessage">
    <xs:complexContent>
      <xs:extension base="extensionMessage">
        <xs:sequence>
          <xs:element name="salt" type="modifiableByteArray" minOccurs="0"/>
          <xs:element name="saltLength" type="modifiableInteger" minOccurs="0"/>
        </xs:sequence>
      </xs:extension>
    </xs:complexContent>
  </xs:complexType>

  <xs:complexType name="cachedInfoExtensionMessage">
    <xs:complexContent>
      <xs:extension base="extensionMessage">
        <xs:sequence>
          <xs:element name="cachedInfo" type="cachedObject" nillable="true" minOccurs="0" maxOccurs="unbounded"/>
          <xs:element name="cachedInfoBytes" type="modifiableByteArray" minOccurs="0"/>
          <xs:element name="cachedInfoLength" type="modifiableInteger" minOccurs="0"/>
        </xs:sequence>
      </xs:extension>
    </xs:complexContent>
  </xs:complexType>

  <xs:complexType name="cachedObject">
    <xs:complexContent>
      <xs:extension base="modifiableVariableHolder">
        <xs:sequence>
          <xs:element name="cachedInformationType" type="modifiableByte" minOccurs="0"/>
          <xs:element name="cachedInformationTypeConfig" type="xs:byte"/>
          <xs:element name="hashValue" type="modifiableByteArray" minOccurs="0"/>
          <xs:element name="hashValueConfig" type="xs:base64Binary" minOccurs="0"/>
          <xs:element name="hashValueLength" type="modifiableInteger" minOccurs="0"/>
        </xs:sequence>
      </xs:extension>
    </xs:complexContent>
  </xs:complexType>

  <xs:complexType name="cookieExtensionMessage">
    <xs:complexContent>
      <xs:extension base="extensionMessage">
        <xs:sequence>
          <xs:element name="cookie" type="modifiableByteArray" minOccurs="0"/>
          <xs:element name="cookieLength" type="modifiableInteger" minOccurs="0"/>
        </xs:sequence>
      </xs:extension>
    </xs:complexContent>
  </xs:complexType>

  <xs:complexType name="dtlsHandshakeMessageFragment">
    <xs:complexContent>
      <xs:extension base="handshakeMessage">
        <xs:sequence>
          <xs:element name="fragmentOffset" type="modifiableInteger" minOccurs="0"/>
          <xs:element name="fragmentLength" type="modifiableInteger" minOccurs="0"/>
          <xs:element name="epoch" type="modifiableInteger" minOccurs="0"/>
          <xs:element name="fragmentContentConfig" type="xs:base64Binary" minOccurs="0"/>
          <xs:element name="messageSequenceConfig" type="xs:int"/>
          <xs:element name="offsetConfig" type="xs:int"/>
          <xs:element name="handshakeMessageLengthConfig" type="xs:int"/>
          <xs:element name="handshakeMessageTypeConfig" type="handshakeMessageType" minOccurs="0"/>
          <xs:element name="maxFragmentLengthConfig" type="xs:int"/>
        </xs:sequence>
      </xs:extension>
    </xs:complexContent>
  </xs:complexType>

  <xs:complexType name="userMappingExtensionMessage">
    <xs:complexContent>
      <xs:extension base="extensionMessage">
        <xs:sequence>
          <xs:element name="userMappingType" type="modifiableByte" minOccurs="0"/>
        </xs:sequence>
      </xs:extension>
    </xs:complexContent>
  </xs:complexType>

  <xs:complexType name="srpExtensionMessage">
    <xs:complexContent>
      <xs:extension base="extensionMessage">
        <xs:sequence>
          <xs:element name="srpIdentifier" type="modifiableByteArray" minOccurs="0"/>
          <xs:element name="srpIdentifierLength" type="modifiableInteger" minOccurs="0"/>
        </xs:sequence>
      </xs:extension>
    </xs:complexContent>
  </xs:complexType>

  <xs:complexType name="certificateEntry">
    <xs:sequence>
      <xs:element name="certificate" type="xs:string" minOccurs="0"/>
      <xs:element name="extensions" type="extensionMessage" nillable="true" minOccurs="0" maxOccurs="unbounded"/>
    </xs:sequence>
  </xs:complexType>

  <xs:complexType name="certificateVerifyMessage">
    <xs:complexContent>
      <xs:extension base="handshakeMessage">
        <xs:sequence>
          <xs:element name="signatureHashAlgorithm" type="modifiableByteArray" minOccurs="0"/>
          <xs:element name="signatureLength" type="modifiableInteger" minOccurs="0"/>
          <xs:element name="signature" type="modifiableByteArray" minOccurs="0"/>
        </xs:sequence>
      </xs:extension>
    </xs:complexContent>
  </xs:complexType>

  <xs:complexType name="certificateRequestMessage">
    <xs:complexContent>
      <xs:extension base="handshakeMessage">
        <xs:sequence>
          <xs:element name="clientCertificateTypesCount" type="modifiableInteger" minOccurs="0"/>
          <xs:element name="clientCertificateTypes" type="modifiableByteArray" minOccurs="0"/>
          <xs:element name="signatureHashAlgorithmsLength" type="modifiableInteger" minOccurs="0"/>
          <xs:element name="signatureHashAlgorithms" type="modifiableByteArray" minOccurs="0"/>
          <xs:element name="distinguishedNamesLength" type="modifiableInteger" minOccurs="0"/>
          <xs:element name="distinguishedNames" type="modifiableByteArray" minOccurs="0"/>
          <xs:element name="certificateRequestContextLength" type="modifiableInteger" minOccurs="0"/>
          <xs:element name="certificateRequestContext" type="modifiableByteArray" minOccurs="0"/>
        </xs:sequence>
      </xs:extension>
    </xs:complexContent>
  </xs:complexType>

  <xs:complexType name="clientHelloMessage">
    <xs:complexContent>
      <xs:extension base="helloMessage">
        <xs:sequence>
          <xs:element name="compressionLength" type="modifiableInteger" minOccurs="0"/>
          <xs:element name="cipherSuiteLength" type="modifiableInteger" minOccurs="0"/>
          <xs:element name="cipherSuites" type="modifiableByteArray" minOccurs="0"/>
          <xs:element name="compressions" type="modifiableByteArray" minOccurs="0"/>
          <xs:element name="cookie" type="modifiableByteArray" minOccurs="0"/>
          <xs:element name="cookieLength" type="modifiableInteger" minOccurs="0"/>
        </xs:sequence>
      </xs:extension>
    </xs:complexContent>
  </xs:complexType>

  <xs:complexType name="helloMessage" abstract="true">
    <xs:complexContent>
      <xs:extension base="handshakeMessage">
        <xs:sequence>
          <xs:element name="protocolVersion" type="modifiableByteArray" minOccurs="0"/>
          <xs:element name="unixTime" type="modifiableByteArray" minOccurs="0"/>
          <xs:element name="random" type="modifiableByteArray" minOccurs="0"/>
          <xs:element name="sessionIdLength" type="modifiableInteger" minOccurs="0"/>
          <xs:element name="sessionId" type="modifiableByteArray" minOccurs="0"/>
        </xs:sequence>
      </xs:extension>
    </xs:complexContent>
  </xs:complexType>

  <xs:complexType name="helloVerifyRequestMessage">
    <xs:complexContent>
      <xs:extension base="handshakeMessage">
        <xs:sequence>
          <xs:element name="protocolVersion" type="modifiableByteArray" minOccurs="0"/>
          <xs:element name="cookieLength" type="modifiableByte" minOccurs="0"/>
          <xs:element name="cookie" type="modifiableByteArray" minOccurs="0"/>
        </xs:sequence>
      </xs:extension>
    </xs:complexContent>
  </xs:complexType>

  <xs:complexType name="dhClientKeyExchangeMessage">
    <xs:complexContent>
      <xs:extension base="clientKeyExchangeMessage">
        <xs:sequence>
          <xs:element name="computations" type="dhClientComputations" minOccurs="0"/>
        </xs:sequence>
      </xs:extension>
    </xs:complexContent>
  </xs:complexType>

  <xs:complexType name="clientKeyExchangeMessage" abstract="true">
    <xs:complexContent>
      <xs:extension base="handshakeMessage">
        <xs:sequence>
          <xs:element name="publicKeyLength" type="modifiableInteger" minOccurs="0"/>
          <xs:element name="publicKey" type="modifiableByteArray" minOccurs="0"/>
        </xs:sequence>
      </xs:extension>
    </xs:complexContent>
  </xs:complexType>

  <xs:complexType name="dhClientComputations">
    <xs:complexContent>
      <xs:extension base="keyExchangeComputations">
        <xs:sequence>
          <xs:element name="generator" type="modifiableBigInteger" minOccurs="0"/>
          <xs:element name="modulus" type="modifiableBigInteger" minOccurs="0"/>
          <xs:element name="publicKey" type="modifiableBigInteger" minOccurs="0"/>
        </xs:sequence>
      </xs:extension>
    </xs:complexContent>
  </xs:complexType>

  <xs:complexType name="keyExchangeComputations" abstract="true">
    <xs:complexContent>
      <xs:extension base="modifiableVariableHolder">
        <xs:sequence>
          <xs:element name="clientServerRandom" type="modifiableByteArray" minOccurs="0"/>
          <xs:element name="premasterSecret" type="modifiableByteArray" minOccurs="0"/>
          <xs:element name="privateKey" type="modifiableBigInteger" minOccurs="0"/>
        </xs:sequence>
      </xs:extension>
    </xs:complexContent>
  </xs:complexType>

  <xs:complexType name="modifiableBigInteger">
    <xs:sequence>
      <xs:choice minOccurs="0">
        <xs:element name="BigIntegerXorModification" type="bigIntegerXorModification"/>
        <xs:element name="BigIntegerSubtractModification" type="bigIntegerSubtractModification"/>
        <xs:element name="BigIntegerShiftRightModification" type="bigIntegerShiftRightModification"/>
        <xs:element name="BigIntegerShiftLeftModification" type="bigIntegerShiftLeftModification"/>
        <xs:element name="BigIntegerExplicitValueModification" type="bigIntegerExplicitValueModification"/>
        <xs:element name="BigIntegerAddModification" type="bigIntegerAddModification"/>
        <xs:element name="BigIntegerInteractiveModification" type="bigIntegerInteractiveModification"/>
        <xs:element name="BigIntegerMultiplyModification" type="bigIntegerMultiplyModification"/>
        <xs:element name="BooleanToggleModification" type="booleanToggleModification"/>
        <xs:element name="BooleanExplicitValueModification" type="booleanExplicitValueModification"/>
        <xs:element name="ByteArrayXorModification" type="byteArrayXorModification"/>
        <xs:element name="ByteArrayShuffleModification" type="byteArrayShuffleModification"/>
        <xs:element name="ByteArrayPayloadModification" type="byteArrayPayloadModification"/>
        <xs:element name="ByteArrayInsertModification" type="byteArrayInsertModification"/>
        <xs:element name="ByteArrayExplicitValueModification" type="byteArrayExplicitValueModification"/>
        <xs:element name="ByteArrayDuplicateModification" type="byteArrayDuplicateModification"/>
        <xs:element name="ByteArrayDeleteModification" type="byteArrayDeleteModification"/>
        <xs:element name="IntegerXorModification" type="integerXorModification"/>
        <xs:element name="IntegerSubtractModification" type="integerSubtractModification"/>
        <xs:element name="IntegerShiftRightModification" type="integerShiftRightModification"/>
        <xs:element name="IntegerShiftLeftModification" type="integerShiftLeftModification"/>
        <xs:element name="IntegerExplicitValueModification" type="integerExplicitValueModification"/>
        <xs:element name="IntegerAddModification" type="integerAddModification"/>
        <xs:element name="LongXorModification" type="longXorModification"/>
        <xs:element name="LongSubtractModification" type="longSubtractModification"/>
        <xs:element name="LongExplicitValueModification" type="longExplicitValueModification"/>
        <xs:element name="LongAddModification" type="longAddModification"/>
        <xs:element name="ByteXorModification" type="byteXorModification"/>
        <xs:element name="ByteSubtractModification" type="byteSubtractModification"/>
        <xs:element name="ByteAddModification" type="byteAddModification"/>
        <xs:element name="ByteExplicitValueModification" type="byteExplicitValueModification"/>
        <xs:element name="StringExplicitValueModification" type="stringExplicitValueModification"/>
      </xs:choice>
      <xs:element name="createRandomModification" type="xs:boolean" minOccurs="0"/>
      <xs:element name="assertEquals" type="xs:anyType" minOccurs="0"/>
      <xs:element name="originalValue" type="xs:integer" minOccurs="0"/>
    </xs:sequence>
  </xs:complexType>

  <xs:complexType name="dheServerKeyExchangeMessage">
    <xs:complexContent>
      <xs:extension base="serverKeyExchangeMessage">
        <xs:sequence>
          <xs:element name="modulus" type="modifiableByteArray" minOccurs="0"/>
          <xs:element name="modulusLength" type="modifiableInteger" minOccurs="0"/>
          <xs:element name="generator" type="modifiableByteArray" minOccurs="0"/>
          <xs:element name="generatorLength" type="modifiableInteger" minOccurs="0"/>
          <xs:element name="computations" type="dheServerComputations" minOccurs="0"/>
        </xs:sequence>
      </xs:extension>
    </xs:complexContent>
  </xs:complexType>

  <xs:complexType name="serverKeyExchangeMessage" abstract="true">
    <xs:complexContent>
      <xs:extension base="handshakeMessage">
        <xs:sequence>
          <xs:element name="signatureAndHashAlgorithm" type="modifiableByteArray" minOccurs="0"/>
          <xs:element name="signatureLength" type="modifiableInteger" minOccurs="0"/>
          <xs:element name="signature" type="modifiableByteArray" minOccurs="0"/>
          <xs:element name="publicKeyLength" type="modifiableInteger" minOccurs="0"/>
          <xs:element name="publicKey" type="modifiableByteArray" minOccurs="0"/>
        </xs:sequence>
      </xs:extension>
    </xs:complexContent>
  </xs:complexType>

  <xs:complexType name="dheServerComputations">
    <xs:complexContent>
      <xs:extension base="keyExchangeComputations">
        <xs:sequence>
          <xs:element name="generator" type="modifiableBigInteger" minOccurs="0"/>
          <xs:element name="modulus" type="modifiableBigInteger" minOccurs="0"/>
        </xs:sequence>
      </xs:extension>
    </xs:complexContent>
  </xs:complexType>

  <xs:complexType name="ecdhClientKeyExchangeMessage">
    <xs:complexContent>
      <xs:extension base="clientKeyExchangeMessage">
        <xs:sequence>
          <xs:element name="computations" type="ecdhClientComputations" minOccurs="0"/>
        </xs:sequence>
      </xs:extension>
    </xs:complexContent>
  </xs:complexType>

  <xs:complexType name="ecdhClientComputations">
    <xs:complexContent>
      <xs:extension base="keyExchangeComputations">
        <xs:sequence>
          <xs:element name="publicKeyX" type="modifiableBigInteger" minOccurs="0"/>
          <xs:element name="publicKeyY" type="modifiableBigInteger" minOccurs="0"/>
        </xs:sequence>
      </xs:extension>
    </xs:complexContent>
  </xs:complexType>

  <xs:complexType name="ecdheServerKeyExchangeMessage">
    <xs:complexContent>
      <xs:extension base="serverKeyExchangeMessage">
        <xs:sequence>
          <xs:element name="curveType" type="modifiableByte" minOccurs="0"/>
          <xs:element name="namedGroup" type="modifiableByteArray" minOccurs="0"/>
          <xs:element name="computations" type="ecdheServerComputations" minOccurs="0"/>
        </xs:sequence>
      </xs:extension>
    </xs:complexContent>
  </xs:complexType>

  <xs:complexType name="ecdheServerComputations">
    <xs:complexContent>
      <xs:extension base="keyExchangeComputations">
        <xs:sequence>
          <xs:element name="ecPointFormat" type="modifiableByte" minOccurs="0"/>
          <xs:element name="namedGroup" type="modifiableByteArray" minOccurs="0"/>
        </xs:sequence>
      </xs:extension>
    </xs:complexContent>
  </xs:complexType>

  <xs:complexType name="pskClientKeyExchangeMessage">
    <xs:complexContent>
      <xs:extension base="clientKeyExchangeMessage">
        <xs:sequence>
          <xs:element name="computations" type="pskPremasterComputations" minOccurs="0"/>
          <xs:element name="identity" type="modifiableByteArray" minOccurs="0"/>
          <xs:element name="identityLength" type="modifiableInteger" minOccurs="0"/>
        </xs:sequence>
      </xs:extension>
    </xs:complexContent>
  </xs:complexType>

  <xs:complexType name="pskPremasterComputations">
    <xs:complexContent>
      <xs:extension base="keyExchangeComputations">
        <xs:sequence/>
      </xs:extension>
    </xs:complexContent>
  </xs:complexType>

  <xs:complexType name="finishedMessage">
    <xs:complexContent>
      <xs:extension base="handshakeMessage">
        <xs:sequence>
          <xs:element name="verifyData" type="modifiableByteArray" minOccurs="0"/>
        </xs:sequence>
      </xs:extension>
    </xs:complexContent>
  </xs:complexType>

  <xs:complexType name="rsaClientKeyExchangeMessage">
    <xs:complexContent>
      <xs:extension base="clientKeyExchangeMessage">
        <xs:sequence>
          <xs:element name="computations" type="rsaClientComputations" minOccurs="0"/>
        </xs:sequence>
      </xs:extension>
    </xs:complexContent>
  </xs:complexType>

  <xs:complexType name="rsaClientComputations">
    <xs:complexContent>
      <xs:extension base="keyExchangeComputations">
        <xs:sequence>
          <xs:element name="padding" type="modifiableByteArray" minOccurs="0"/>
          <xs:element name="plainPaddedPremasterSecret" type="modifiableByteArray" minOccurs="0"/>
          <xs:element name="premasterSecretProtocolVersion" type="modifiableByteArray" minOccurs="0"/>
        </xs:sequence>
      </xs:extension>
    </xs:complexContent>
  </xs:complexType>

  <xs:complexType name="gostClientKeyExchangeMessage">
    <xs:complexContent>
      <xs:extension base="clientKeyExchangeMessage">
        <xs:sequence>
          <xs:element name="computations" type="gostClientComputations" minOccurs="0"/>
          <xs:element name="keyTransportBlob" type="modifiableByteArray" minOccurs="0"/>
        </xs:sequence>
      </xs:extension>
    </xs:complexContent>
  </xs:complexType>

  <xs:complexType name="gostClientComputations">
    <xs:complexContent>
      <xs:extension base="keyExchangeComputations">
        <xs:sequence>
          <xs:element name="clientPublicKeyX" type="modifiableBigInteger" minOccurs="0"/>
          <xs:element name="clientPublicKeyY" type="modifiableBigInteger" minOccurs="0"/>
          <xs:element name="maskKey" type="modifiableByteArray" minOccurs="0"/>
          <xs:element name="proxyKeyBlobs" type="modifiableByteArray" minOccurs="0"/>
          <xs:element name="ukm" type="modifiableByteArray" minOccurs="0"/>
        </xs:sequence>
      </xs:extension>
    </xs:complexContent>
  </xs:complexType>

  <xs:complexType name="serverHelloDoneMessage">
    <xs:complexContent>
      <xs:extension base="handshakeMessage">
        <xs:sequence/>
      </xs:extension>
    </xs:complexContent>
  </xs:complexType>

  <xs:complexType name="serverHelloMessage">
    <xs:complexContent>
      <xs:extension base="helloMessage">
        <xs:sequence>
          <xs:element name="selectedCipherSuite" type="modifiableByteArray" minOccurs="0"/>
          <xs:element name="selectedCompressionMethod" type="modifiableByte" minOccurs="0"/>
          <xs:element name="autoSetHelloRetryModeInKeyShare" type="xs:boolean" minOccurs="0"/>
        </xs:sequence>
      </xs:extension>
    </xs:complexContent>
  </xs:complexType>

  <xs:complexType name="alertMessage">
    <xs:complexContent>
      <xs:extension base="protocolMessage">
        <xs:sequence>
          <xs:element name="config" type="xs:string" minOccurs="0"/>
          <xs:element name="level" type="modifiableByte" minOccurs="0"/>
          <xs:element name="description" type="modifiableByte" minOccurs="0"/>
        </xs:sequence>
      </xs:extension>
    </xs:complexContent>
  </xs:complexType>

  <xs:complexType name="newSessionTicketMessage">
    <xs:complexContent>
      <xs:extension base="handshakeMessage">
        <xs:sequence>
          <xs:element name="ticketLifetimeHint" type="modifiableLong" minOccurs="0"/>
          <xs:element name="ticket" type="sessionTicket" minOccurs="0"/>
        </xs:sequence>
      </xs:extension>
    </xs:complexContent>
  </xs:complexType>

  <xs:complexType name="modifiableLong">
    <xs:sequence>
      <xs:choice minOccurs="0">
        <xs:element name="BigIntegerXorModification" type="bigIntegerXorModification"/>
        <xs:element name="BigIntegerSubtractModification" type="bigIntegerSubtractModification"/>
        <xs:element name="BigIntegerShiftRightModification" type="bigIntegerShiftRightModification"/>
        <xs:element name="BigIntegerShiftLeftModification" type="bigIntegerShiftLeftModification"/>
        <xs:element name="BigIntegerExplicitValueModification" type="bigIntegerExplicitValueModification"/>
        <xs:element name="BigIntegerAddModification" type="bigIntegerAddModification"/>
        <xs:element name="BigIntegerInteractiveModification" type="bigIntegerInteractiveModification"/>
        <xs:element name="BigIntegerMultiplyModification" type="bigIntegerMultiplyModification"/>
        <xs:element name="BooleanToggleModification" type="booleanToggleModification"/>
        <xs:element name="BooleanExplicitValueModification" type="booleanExplicitValueModification"/>
        <xs:element name="ByteArrayXorModification" type="byteArrayXorModification"/>
        <xs:element name="ByteArrayShuffleModification" type="byteArrayShuffleModification"/>
        <xs:element name="ByteArrayPayloadModification" type="byteArrayPayloadModification"/>
        <xs:element name="ByteArrayInsertModification" type="byteArrayInsertModification"/>
        <xs:element name="ByteArrayExplicitValueModification" type="byteArrayExplicitValueModification"/>
        <xs:element name="ByteArrayDuplicateModification" type="byteArrayDuplicateModification"/>
        <xs:element name="ByteArrayDeleteModification" type="byteArrayDeleteModification"/>
        <xs:element name="IntegerXorModification" type="integerXorModification"/>
        <xs:element name="IntegerSubtractModification" type="integerSubtractModification"/>
        <xs:element name="IntegerShiftRightModification" type="integerShiftRightModification"/>
        <xs:element name="IntegerShiftLeftModification" type="integerShiftLeftModification"/>
        <xs:element name="IntegerExplicitValueModification" type="integerExplicitValueModification"/>
        <xs:element name="IntegerAddModification" type="integerAddModification"/>
        <xs:element name="LongXorModification" type="longXorModification"/>
        <xs:element name="LongSubtractModification" type="longSubtractModification"/>
        <xs:element name="LongExplicitValueModification" type="longExplicitValueModification"/>
        <xs:element name="LongAddModification" type="longAddModification"/>
        <xs:element name="ByteXorModification" type="byteXorModification"/>
        <xs:element name="ByteSubtractModification" type="byteSubtractModification"/>
        <xs:element name="ByteAddModification" type="byteAddModification"/>
        <xs:element name="ByteExplicitValueModification" type="byteExplicitValueModification"/>
        <xs:element name="StringExplicitValueModification" type="stringExplicitValueModification"/>
      </xs:choice>
      <xs:element name="createRandomModification" type="xs:boolean" minOccurs="0"/>
      <xs:element name="assertEquals" type="xs:anyType" minOccurs="0"/>
      <xs:element name="originalValue" type="xs:long" minOccurs="0"/>
    </xs:sequence>
  </xs:complexType>

  <xs:complexType name="keyUpdateMessage">
    <xs:complexContent>
      <xs:extension base="handshakeMessage">
        <xs:sequence>
          <xs:element name="requestMode" type="modifiableByte" minOccurs="0"/>
        </xs:sequence>
      </xs:extension>
    </xs:complexContent>
  </xs:complexType>

  <xs:complexType name="applicationMessage">
    <xs:complexContent>
      <xs:extension base="protocolMessage">
        <xs:sequence>
          <xs:element name="dataConfig" type="xs:string" minOccurs="0"/>
          <xs:element name="data" type="modifiableByteArray" minOccurs="0"/>
        </xs:sequence>
      </xs:extension>
    </xs:complexContent>
  </xs:complexType>

  <xs:complexType name="changeCipherSpecMessage">
    <xs:complexContent>
      <xs:extension base="protocolMessage">
        <xs:sequence>
          <xs:element name="ccsProtocolType" type="modifiableByteArray" minOccurs="0"/>
        </xs:sequence>
      </xs:extension>
    </xs:complexContent>
  </xs:complexType>

  <xs:complexType name="ssl2ClientHelloMessage">
    <xs:complexContent>
      <xs:extension base="ssl2HandshakeMessage">
        <xs:sequence>
          <xs:element name="protocolVersion" type="modifiableByteArray" minOccurs="0"/>
          <xs:element name="cipherSuiteLength" type="modifiableInteger" minOccurs="0"/>
          <xs:element name="sessionIdLength" type="modifiableInteger" minOccurs="0"/>
          <xs:element name="challengeLength" type="modifiableInteger" minOccurs="0"/>
          <xs:element name="cipherSuites" type="modifiableByteArray" minOccurs="0"/>
          <xs:element name="sessionId" type="modifiableByteArray" minOccurs="0"/>
          <xs:element name="challenge" type="modifiableByteArray" minOccurs="0"/>
        </xs:sequence>
      </xs:extension>
    </xs:complexContent>
  </xs:complexType>

  <xs:complexType name="ssl2HandshakeMessage" abstract="true">
    <xs:complexContent>
      <xs:extension base="handshakeMessage">
        <xs:sequence>
          <xs:element name="messageLength" type="modifiableInteger" minOccurs="0"/>
          <xs:element name="paddingLength" type="modifiableInteger" minOccurs="0"/>
        </xs:sequence>
      </xs:extension>
    </xs:complexContent>
  </xs:complexType>

  <xs:complexType name="ssl2ClientMasterKeyMessage">
    <xs:complexContent>
      <xs:extension base="ssl2HandshakeMessage">
        <xs:sequence>
          <xs:element name="cipherKind" type="modifiableByteArray" minOccurs="0"/>
          <xs:element name="clearKeyLength" type="modifiableInteger" minOccurs="0"/>
          <xs:element name="encryptedKeyLength" type="modifiableInteger" minOccurs="0"/>
          <xs:element name="keyArgLength" type="modifiableInteger" minOccurs="0"/>
          <xs:element name="clearKeyData" type="modifiableByteArray" minOccurs="0"/>
          <xs:element name="encryptedKeyData" type="modifiableByteArray" minOccurs="0"/>
          <xs:element name="keyArgData" type="modifiableByteArray" minOccurs="0"/>
          <xs:element name="computations" type="rsaClientComputations" minOccurs="0"/>
        </xs:sequence>
      </xs:extension>
    </xs:complexContent>
  </xs:complexType>

  <xs:complexType name="ssl2ServerHelloMessage">
    <xs:complexContent>
      <xs:extension base="ssl2HandshakeMessage">
        <xs:sequence>
          <xs:element name="sessionIdHit" type="modifiableByte" minOccurs="0"/>
          <xs:element name="certificateType" type="modifiableByte" minOccurs="0"/>
          <xs:element name="protocolVersion" type="modifiableByteArray" minOccurs="0"/>
          <xs:element name="certificateLength" type="modifiableInteger" minOccurs="0"/>
          <xs:element name="cipherSuitesLength" type="modifiableInteger" minOccurs="0"/>
          <xs:element name="sessionIdLength" type="modifiableInteger" minOccurs="0"/>
          <xs:element name="certificate" type="modifiableByteArray" minOccurs="0"/>
          <xs:element name="cipherSuites" type="modifiableByteArray" minOccurs="0"/>
          <xs:element name="sessionId" type="modifiableByteArray" minOccurs="0"/>
        </xs:sequence>
      </xs:extension>
    </xs:complexContent>
  </xs:complexType>

  <xs:complexType name="ssl2ServerVerifyMessage">
    <xs:complexContent>
      <xs:extension base="ssl2HandshakeMessage">
        <xs:sequence>
          <xs:element name="encryptedPart" type="modifiableByteArray" minOccurs="0"/>
        </xs:sequence>
      </xs:extension>
    </xs:complexContent>
  </xs:complexType>

  <xs:complexType name="unknownMessage">
    <xs:complexContent>
      <xs:extension base="protocolMessage">
        <xs:sequence>
          <xs:element name="dataConfig" type="xs:base64Binary" minOccurs="0"/>
          <xs:element name="recordContentMessageType" type="protocolMessageType" minOccurs="0"/>
        </xs:sequence>
      </xs:extension>
    </xs:complexContent>
  </xs:complexType>

  <xs:complexType name="unknownHandshakeMessage">
    <xs:complexContent>
      <xs:extension base="handshakeMessage">
        <xs:sequence>
          <xs:element name="dataConfig" type="xs:base64Binary" minOccurs="0"/>
          <xs:element name="data" type="modifiableByteArray" minOccurs="0"/>
        </xs:sequence>
      </xs:extension>
    </xs:complexContent>
  </xs:complexType>

  <xs:complexType name="helloRequestMessage">
    <xs:complexContent>
      <xs:extension base="handshakeMessage">
        <xs:sequence/>
      </xs:extension>
    </xs:complexContent>
  </xs:complexType>

  <xs:complexType name="heartbeatMessage">
    <xs:complexContent>
      <xs:extension base="protocolMessage">
        <xs:sequence>
          <xs:element name="heartbeatMessageType" type="modifiableByte" minOccurs="0"/>
          <xs:element name="payloadLength" type="modifiableInteger" minOccurs="0"/>
          <xs:element name="payload" type="modifiableByteArray" minOccurs="0"/>
          <xs:element name="padding" type="modifiableByteArray" minOccurs="0"/>
        </xs:sequence>
      </xs:extension>
    </xs:complexContent>
  </xs:complexType>

  <xs:complexType name="supplementalDataMessage">
    <xs:complexContent>
      <xs:extension base="handshakeMessage">
        <xs:sequence>
          <xs:element name="entries" type="supplementalDataEntry" nillable="true" minOccurs="0" maxOccurs="unbounded"/>
          <xs:element name="supplementalDataLength" type="modifiableInteger" minOccurs="0"/>
          <xs:element name="supplementalDataBytes" type="modifiableByteArray" minOccurs="0"/>
        </xs:sequence>
      </xs:extension>
    </xs:complexContent>
  </xs:complexType>

  <xs:complexType name="supplementalDataEntry">
    <xs:sequence>
      <xs:element name="supplementalDataEntry" type="modifiableByteArray" minOccurs="0"/>
      <xs:element name="supplementalDataEntryLength" type="modifiableInteger" minOccurs="0"/>
      <xs:element name="supplementalDataEntryType" type="modifiableInteger" minOccurs="0"/>
    </xs:sequence>
  </xs:complexType>

  <xs:complexType name="encryptedExtensionsMessage">
    <xs:complexContent>
      <xs:extension base="handshakeMessage">
        <xs:sequence/>
      </xs:extension>
    </xs:complexContent>
  </xs:complexType>

  <xs:complexType name="pskDhClientKeyExchangeMessage">
    <xs:complexContent>
      <xs:extension base="dhClientKeyExchangeMessage">
        <xs:sequence>
          <xs:element name="identity" type="modifiableByteArray" minOccurs="0"/>
          <xs:element name="identityLength" type="modifiableInteger" minOccurs="0"/>
        </xs:sequence>
      </xs:extension>
    </xs:complexContent>
  </xs:complexType>

  <xs:complexType name="pskDheServerKeyExchangeMessage">
    <xs:complexContent>
      <xs:extension base="dheServerKeyExchangeMessage">
        <xs:sequence>
          <xs:element name="identityHint" type="modifiableByteArray" minOccurs="0"/>
          <xs:element name="identityHintLength" type="modifiableInteger" minOccurs="0"/>
        </xs:sequence>
      </xs:extension>
    </xs:complexContent>
  </xs:complexType>

  <xs:complexType name="pskEcDhClientKeyExchangeMessage">
    <xs:complexContent>
      <xs:extension base="ecdhClientKeyExchangeMessage">
        <xs:sequence>
          <xs:element name="identity" type="modifiableByteArray" minOccurs="0"/>
          <xs:element name="identityLength" type="modifiableInteger" minOccurs="0"/>
        </xs:sequence>
      </xs:extension>
    </xs:complexContent>
  </xs:complexType>

  <xs:complexType name="pskEcDheServerKeyExchangeMessage">
    <xs:complexContent>
      <xs:extension base="ecdheServerKeyExchangeMessage">
        <xs:sequence>
          <xs:element name="identityHint" type="modifiableByteArray" minOccurs="0"/>
          <xs:element name="identityHintLength" type="modifiableInteger" minOccurs="0"/>
        </xs:sequence>
      </xs:extension>
    </xs:complexContent>
  </xs:complexType>

  <xs:complexType name="pskRsaClientKeyExchangeMessage">
    <xs:complexContent>
      <xs:extension base="rsaClientKeyExchangeMessage">
        <xs:sequence>
          <xs:element name="identity" type="modifiableByteArray" minOccurs="0"/>
          <xs:element name="identityLength" type="modifiableInteger" minOccurs="0"/>
        </xs:sequence>
      </xs:extension>
    </xs:complexContent>
  </xs:complexType>

  <xs:complexType name="srpClientKeyExchangeMessage">
    <xs:complexContent>
      <xs:extension base="clientKeyExchangeMessage">
        <xs:sequence>
          <xs:element name="modulus" type="modifiableByteArray" minOccurs="0"/>
          <xs:element name="modulusLength" type="modifiableInteger" minOccurs="0"/>
          <xs:element name="generator" type="modifiableByteArray" minOccurs="0"/>
          <xs:element name="generatorLength" type="modifiableInteger" minOccurs="0"/>
          <xs:element name="computations" type="srpClientComputations" minOccurs="0"/>
          <xs:element name="salt" type="modifiableByteArray" minOccurs="0"/>
          <xs:element name="saltLength" type="modifiableInteger" minOccurs="0"/>
        </xs:sequence>
      </xs:extension>
    </xs:complexContent>
  </xs:complexType>

  <xs:complexType name="srpClientComputations">
    <xs:complexContent>
      <xs:extension base="keyExchangeComputations">
        <xs:sequence>
          <xs:element name="generator" type="modifiableBigInteger" minOccurs="0"/>
          <xs:element name="modulus" type="modifiableBigInteger" minOccurs="0"/>
          <xs:element name="SRPIdentity" type="modifiableByteArray" minOccurs="0"/>
          <xs:element name="SRPPassword" type="modifiableByteArray" minOccurs="0"/>
          <xs:element name="salt" type="modifiableByteArray" minOccurs="0"/>
          <xs:element name="serverPublicKey" type="modifiableBigInteger" minOccurs="0"/>
        </xs:sequence>
      </xs:extension>
    </xs:complexContent>
  </xs:complexType>

  <xs:complexType name="srpServerKeyExchangeMessage">
    <xs:complexContent>
      <xs:extension base="serverKeyExchangeMessage">
        <xs:sequence>
          <xs:element name="modulus" type="modifiableByteArray" minOccurs="0"/>
          <xs:element name="modulusLength" type="modifiableInteger" minOccurs="0"/>
          <xs:element name="generator" type="modifiableByteArray" minOccurs="0"/>
          <xs:element name="generatorLength" type="modifiableInteger" minOccurs="0"/>
          <xs:element name="salt" type="modifiableByteArray" minOccurs="0"/>
          <xs:element name="saltLength" type="modifiableInteger" minOccurs="0"/>
          <xs:element name="computations" type="srpServerComputations" minOccurs="0"/>
        </xs:sequence>
      </xs:extension>
    </xs:complexContent>
  </xs:complexType>

  <xs:complexType name="srpServerComputations">
    <xs:complexContent>
      <xs:extension base="keyExchangeComputations">
        <xs:sequence>
          <xs:element name="generator" type="modifiableBigInteger" minOccurs="0"/>
          <xs:element name="modulus" type="modifiableBigInteger" minOccurs="0"/>
          <xs:element name="SRPIdentity" type="modifiableByteArray" minOccurs="0"/>
          <xs:element name="SRPPassword" type="modifiableByteArray" minOccurs="0"/>
          <xs:element name="salt" type="modifiableByteArray" minOccurs="0"/>
        </xs:sequence>
      </xs:extension>
    </xs:complexContent>
  </xs:complexType>

  <xs:complexType name="endOfEarlyDataMessage">
    <xs:complexContent>
      <xs:extension base="handshakeMessage">
        <xs:sequence/>
      </xs:extension>
    </xs:complexContent>
  </xs:complexType>

  <xs:complexType name="pwdServerKeyExchangeMessage">
    <xs:complexContent>
      <xs:extension base="serverKeyExchangeMessage">
        <xs:sequence>
          <xs:element name="saltLength" type="modifiableInteger" minOccurs="0"/>
          <xs:element name="salt" type="modifiableByteArray" minOccurs="0"/>
          <xs:element name="curveType" type="modifiableByte" minOccurs="0"/>
          <xs:element name="namedGroup" type="modifiableByteArray" minOccurs="0"/>
          <xs:element name="elementLength" type="modifiableInteger" minOccurs="0"/>
          <xs:element name="element" type="modifiableByteArray" minOccurs="0"/>
          <xs:element name="scalarLength" type="modifiableInteger" minOccurs="0"/>
          <xs:element name="scalar" type="modifiableByteArray" minOccurs="0"/>
          <xs:element name="computations" type="pwdComputations" minOccurs="0"/>
        </xs:sequence>
      </xs:extension>
    </xs:complexContent>
  </xs:complexType>

  <xs:complexType name="pwdComputations">
    <xs:complexContent>
      <xs:extension base="keyExchangeComputations">
        <xs:sequence>
          <xs:element name="passwordElement" type="point" minOccurs="0"/>
          <xs:element name="privateKeyScalar" type="xs:integer" minOccurs="0"/>
        </xs:sequence>
      </xs:extension>
    </xs:complexContent>
  </xs:complexType>

  <xs:complexType name="point">
    <xs:sequence>
      <xs:choice minOccurs="0">
        <xs:element name="xFieldElementF2m" type="fieldElementF2M"/>
        <xs:element name="xFieldElementFp" type="fieldElementFp"/>
      </xs:choice>
      <xs:choice minOccurs="0">
        <xs:element name="yFieldElementF2m" type="fieldElementF2M"/>
        <xs:element name="yFieldElementFp" type="fieldElementFp"/>
      </xs:choice>
      <xs:element name="infinity" type="xs:boolean"/>
    </xs:sequence>
  </xs:complexType>

  <xs:complexType name="fieldElementF2M">
    <xs:complexContent>
      <xs:extension base="fieldElement">
        <xs:sequence/>
      </xs:extension>
    </xs:complexContent>
  </xs:complexType>

  <xs:complexType name="fieldElement" abstract="true">
    <xs:sequence>
      <xs:element name="data" type="xs:integer" minOccurs="0"/>
      <xs:element name="modulus" type="xs:integer" minOccurs="0"/>
    </xs:sequence>
  </xs:complexType>

  <xs:complexType name="fieldElementFp">
    <xs:complexContent>
      <xs:extension base="fieldElement">
        <xs:sequence/>
      </xs:extension>
    </xs:complexContent>
  </xs:complexType>

  <xs:complexType name="rsaServerKeyExchangeMessage">
    <xs:complexContent>
      <xs:extension base="serverKeyExchangeMessage">
        <xs:sequence>
          <xs:element name="modulus" type="modifiableByteArray" minOccurs="0"/>
          <xs:element name="modulusLength" type="modifiableInteger" minOccurs="0"/>
          <xs:element name="computations" type="rsaServerComputations" minOccurs="0"/>
        </xs:sequence>
      </xs:extension>
    </xs:complexContent>
  </xs:complexType>

  <xs:complexType name="rsaServerComputations">
    <xs:complexContent>
      <xs:extension base="keyExchangeComputations">
        <xs:sequence/>
      </xs:extension>
    </xs:complexContent>
  </xs:complexType>

  <xs:complexType name="pwdClientKeyExchangeMessage">
    <xs:complexContent>
      <xs:extension base="clientKeyExchangeMessage">
        <xs:sequence>
          <xs:element name="elementLength" type="modifiableInteger" minOccurs="0"/>
          <xs:element name="element" type="modifiableByteArray" minOccurs="0"/>
          <xs:element name="scalarLength" type="modifiableInteger" minOccurs="0"/>
          <xs:element name="scalar" type="modifiableByteArray" minOccurs="0"/>
          <xs:element name="computations" type="pwdComputations" minOccurs="0"/>
        </xs:sequence>
      </xs:extension>
    </xs:complexContent>
  </xs:complexType>

  <xs:complexType name="pskServerKeyExchangeMessage">
    <xs:complexContent>
      <xs:extension base="serverKeyExchangeMessage">
        <xs:sequence>
          <xs:element name="computations" type="pskPremasterComputations" minOccurs="0"/>
          <xs:element name="identityHint" type="modifiableByteArray" minOccurs="0"/>
          <xs:element name="identityHintLength" type="modifiableInteger" minOccurs="0"/>
        </xs:sequence>
      </xs:extension>
    </xs:complexContent>
  </xs:complexType>

  <xs:complexType name="certificateStatusMessage">
    <xs:complexContent>
      <xs:extension base="handshakeMessage">
        <xs:sequence>
          <xs:element name="certificateStatusType" type="modifiableInteger" minOccurs="0"/>
          <xs:element name="ocspResponseLength" type="modifiableInteger" minOccurs="0"/>
          <xs:element name="ocspResponseBytes" type="modifiableByteArray" minOccurs="0"/>
        </xs:sequence>
      </xs:extension>
    </xs:complexContent>
  </xs:complexType>

  <xs:complexType name="emptyClientKeyExchangeMessage">
    <xs:complexContent>
      <xs:extension base="clientKeyExchangeMessage">
        <xs:sequence>
          <xs:element name="computations" type="emptyClientComputations" minOccurs="0"/>
        </xs:sequence>
      </xs:extension>
    </xs:complexContent>
  </xs:complexType>

  <xs:complexType name="emptyClientComputations">
    <xs:complexContent>
      <xs:extension base="keyExchangeComputations">
        <xs:sequence/>
      </xs:extension>
    </xs:complexContent>
  </xs:complexType>

  <xs:complexType name="record">
    <xs:complexContent>
      <xs:extension base="modifiableVariableHolder">
        <xs:sequence>
          <xs:element name="cleanProtocolMessageBytes" type="modifiableByteArray" minOccurs="0"/>
          <xs:element name="completeRecordBytes" type="modifiableByteArray" minOccurs="0"/>
          <xs:element name="computations" type="recordCryptoComputations" minOccurs="0"/>
          <xs:element name="contentMessageType" type="protocolMessageType" minOccurs="0"/>
          <xs:element name="contentType" type="modifiableByte" minOccurs="0"/>
          <xs:element name="epoch" type="modifiableInteger" minOccurs="0"/>
          <xs:element name="length" type="modifiableInteger" minOccurs="0"/>
          <xs:element name="maxRecordLengthConfig" type="xs:int" minOccurs="0"/>
          <xs:element name="protocolMessageBytes" type="modifiableByteArray" minOccurs="0"/>
          <xs:element name="protocolVersion" type="modifiableByteArray" minOccurs="0"/>
          <xs:element name="sequenceNumber" type="modifiableBigInteger" minOccurs="0"/>
        </xs:sequence>
      </xs:extension>
    </xs:complexContent>
  </xs:complexType>

  <xs:complexType name="recordCryptoComputations">
    <xs:complexContent>
      <xs:extension base="modifiableVariableHolder">
        <xs:sequence>
          <xs:element name="additionalPaddingLength" type="modifiableInteger" minOccurs="0"/>
          <xs:element name="aeadSalt" type="modifiableByteArray" minOccurs="0"/>
          <xs:element name="authenticatedMetaData" type="modifiableByteArray" minOccurs="0"/>
          <xs:element name="authenticatedNonMetaData" type="modifiableByteArray" minOccurs="0"/>
          <xs:element name="authenticationTag" type="modifiableByteArray" minOccurs="0"/>
          <xs:element name="authenticationTagValid" type="xs:boolean" minOccurs="0"/>
          <xs:element name="cbcInitialisationVector" type="modifiableByteArray" minOccurs="0"/>
          <xs:element name="cipherKey" type="modifiableByteArray" minOccurs="0"/>
          <xs:element name="ciphertext" type="modifiableByteArray" minOccurs="0"/>
          <xs:element name="explicitNonce" type="modifiableByteArray" minOccurs="0"/>
          <xs:element name="gcmNonce" type="modifiableByteArray" minOccurs="0"/>
          <xs:element name="mac" type="modifiableByteArray" minOccurs="0"/>
          <xs:element name="macKey" type="modifiableByteArray" minOccurs="0"/>
          <xs:element name="macValid" type="xs:boolean" minOccurs="0"/>
          <xs:element name="padding" type="modifiableByteArray" minOccurs="0"/>
          <xs:element name="paddingValid" type="xs:boolean" minOccurs="0"/>
          <xs:element name="plainRecordBytes" type="modifiableByteArray" minOccurs="0"/>
          <xs:element name="usedTls13KeySetType" type="tls13KeySetType" minOccurs="0"/>
        </xs:sequence>
      </xs:extension>
    </xs:complexContent>
  </xs:complexType>

  <xs:complexType name="layerStackProcessingResult">
    <xs:sequence/>
  </xs:complexType>

  <xs:complexType name="bufferedSendAction">
    <xs:complexContent>
      <xs:extension base="messageAction">
        <xs:sequence/>
      </xs:extension>
    </xs:complexContent>
  </xs:complexType>

  <xs:complexType name="changeCipherSuiteAction">
    <xs:complexContent>
      <xs:extension base="connectionBoundAction">
        <xs:sequence>
          <xs:element name="newValue" type="cipherSuite" minOccurs="0"/>
          <xs:element name="oldValue" type="cipherSuite" minOccurs="0"/>
        </xs:sequence>
      </xs:extension>
    </xs:complexContent>
  </xs:complexType>

  <xs:complexType name="changeClientRandomAction">
    <xs:complexContent>
      <xs:extension base="connectionBoundAction">
        <xs:sequence>
          <xs:element name="newValue" type="xs:string" minOccurs="0"/>
          <xs:element name="oldValue" type="xs:string" minOccurs="0"/>
        </xs:sequence>
      </xs:extension>
    </xs:complexContent>
  </xs:complexType>

  <xs:complexType name="changeCompressionAction">
    <xs:complexContent>
      <xs:extension base="connectionBoundAction">
        <xs:sequence>
          <xs:element name="newValue" type="compressionMethod" minOccurs="0"/>
          <xs:element name="oldValue" type="compressionMethod" minOccurs="0"/>
        </xs:sequence>
      </xs:extension>
    </xs:complexContent>
  </xs:complexType>

  <xs:complexType name="changeContextValueAction">
    <xs:complexContent>
      <xs:extension base="connectionBoundAction">
        <xs:sequence>
          <xs:element name="newValue" type="xs:anyType" minOccurs="0"/>
          <xs:element name="newValueList" minOccurs="0">
            <xs:complexType>
              <xs:sequence>
                <xs:element name="newValue" type="xs:anyType" minOccurs="0" maxOccurs="unbounded"/>
              </xs:sequence>
            </xs:complexType>
          </xs:element>
          <xs:element name="oldValue" type="xs:anyType" minOccurs="0"/>
          <xs:element name="oldValueList" type="xs:anyType" nillable="true" minOccurs="0" maxOccurs="unbounded"/>
          <xs:element name="fieldName" type="xs:string" minOccurs="0"/>
          <xs:element name="usesList" type="xs:boolean" minOccurs="0"/>
        </xs:sequence>
      </xs:extension>
    </xs:complexContent>
  </xs:complexType>

  <xs:complexType name="tlsContext">
    <xs:complexContent>
      <xs:extension base="layerContext">
        <xs:sequence>
          <xs:element name="sessionList" type="session" nillable="true" minOccurs="0" maxOccurs="unbounded"/>
          <xs:element name="keylogfile" type="keylogfile" minOccurs="0"/>
          <xs:element name="handshakeSecret" type="xs:base64Binary" minOccurs="0"/>
          <xs:element name="clientHandshakeTrafficSecret" type="xs:base64Binary" minOccurs="0"/>
          <xs:element name="serverHandshakeTrafficSecret" type="xs:base64Binary" minOccurs="0"/>
          <xs:element name="clientApplicationTrafficSecret" type="xs:base64Binary" minOccurs="0"/>
          <xs:element name="serverApplicationTrafficSecret" type="xs:base64Binary" minOccurs="0"/>
          <xs:element name="clientEarlyTrafficSecret" type="xs:base64Binary" minOccurs="0"/>
          <xs:element name="earlyDataCipherSuite" type="cipherSuite" minOccurs="0"/>
          <xs:element name="earlySecret" type="xs:base64Binary" minOccurs="0"/>
          <xs:element name="pskSets" type="pskSet" nillable="true" minOccurs="0" maxOccurs="unbounded"/>
          <xs:element name="psk" type="xs:base64Binary" minOccurs="0"/>
          <xs:element name="earlyDataPsk" type="xs:base64Binary" minOccurs="0"/>
          <xs:element name="earlyDataPSKIdentity" type="xs:base64Binary" minOccurs="0"/>
          <xs:element name="selectedIdentityIndex" type="xs:int"/>
          <xs:element name="clientPskKeyExchangeModes" type="pskKeyExchangeMode" nillable="true" minOccurs="0" maxOccurs="unbounded"/>
          <xs:element name="maxEarlyDataSize" type="xs:int" minOccurs="0"/>
          <xs:element name="masterSecret" type="xs:base64Binary" minOccurs="0"/>
          <xs:element name="clearKey" type="xs:base64Binary" minOccurs="0"/>
          <xs:element name="preMasterSecret" type="xs:base64Binary" minOccurs="0"/>
          <xs:element name="resumptionMasterSecret" type="xs:base64Binary" minOccurs="0"/>
          <xs:element name="clientExtendedRandom" type="xs:base64Binary" minOccurs="0"/>
          <xs:element name="serverExtendedRandom" type="xs:base64Binary" minOccurs="0"/>
          <xs:element name="clientRandom" type="xs:base64Binary" minOccurs="0"/>
          <xs:element name="serverRandom" type="xs:base64Binary" minOccurs="0"/>
          <xs:element name="selectedCipherSuite" type="cipherSuite" minOccurs="0"/>
          <xs:element name="ssl2CipherSuite" type="ssl2CipherSuite" minOccurs="0"/>
          <xs:element name="selectedCompressionMethod" type="compressionMethod" minOccurs="0"/>
          <xs:element name="serverSessionId" type="xs:base64Binary" minOccurs="0"/>
          <xs:element name="clientSessionId" type="xs:base64Binary" minOccurs="0"/>
          <xs:element name="ssl2Iv" type="xs:base64Binary" minOccurs="0"/>
          <xs:element name="serverCertificate" type="certificate" minOccurs="0"/>
          <xs:element name="clientCertificate" type="certificate" minOccurs="0"/>
          <xs:element name="digest" type="messageDigestCollector" minOccurs="0"/>
          <xs:element name="dtlsCookie" type="xs:base64Binary" minOccurs="0"/>
          <xs:element name="extensionCookie" type="xs:base64Binary" minOccurs="0"/>
          <xs:element name="selectedProtocolVersion" type="protocolVersion" minOccurs="0"/>
          <xs:element name="highestClientProtocolVersion" type="protocolVersion" minOccurs="0"/>
          <xs:element name="clientSupportedCipherSuites" type="cipherSuite" nillable="true" minOccurs="0" maxOccurs="unbounded"/>
          <xs:element name="clientSupportedCompressions" type="compressionMethod" nillable="true" minOccurs="0" maxOccurs="unbounded"/>
          <xs:element name="serverSupportedSignatureAndHashAlgorithms" type="signatureAndHashAlgorithm" nillable="true" minOccurs="0" maxOccurs="unbounded"/>
          <xs:element name="clientSupportedSignatureAndHashAlgorithms" type="signatureAndHashAlgorithm" nillable="true" minOccurs="0" maxOccurs="unbounded"/>
          <xs:element name="heartbeatMode" type="heartbeatMode" minOccurs="0"/>
          <xs:element name="selectedSigHashAlgorithm" type="signatureAndHashAlgorithm" minOccurs="0"/>
          <xs:element name="cachedInfoExtensionClientState" type="xs:boolean"/>
          <xs:element name="cachedInfoExtensionObjects" type="cachedObject" nillable="true" minOccurs="0" maxOccurs="unbounded"/>
          <xs:element name="statusRequestV2RequestList" type="requestItemV2" nillable="true" minOccurs="0" maxOccurs="unbounded"/>
          <xs:element name="selectedClientCertificateType" type="certificateType" minOccurs="0"/>
          <xs:element name="selectedServerCertificateType" type="certificateType" minOccurs="0"/>
          <xs:element name="paddingExtensionBytes" type="xs:base64Binary" minOccurs="0"/>
          <xs:element name="renegotiationInfo" type="xs:base64Binary" minOccurs="0"/>
          <xs:element name="certificateRequestContext" type="xs:base64Binary" minOccurs="0"/>
          <xs:element name="signedCertificateTimestamp" type="xs:base64Binary" minOccurs="0"/>
          <xs:element name="certificateStatusRequestExtensionRequestType" type="certificateStatusRequestType" minOccurs="0"/>
          <xs:element name="certificateStatusRequestExtensionResponderIDList" type="xs:base64Binary" minOccurs="0"/>
          <xs:element name="certificateStatusRequestExtensionRequestExtension" type="xs:base64Binary" minOccurs="0"/>
          <xs:element name="secureRemotePasswordExtensionIdentifier" type="xs:base64Binary" minOccurs="0"/>
          <xs:element name="secureRealTimeTransportProtocolProtectionProfiles" type="srtpProtectionProfiles" nillable="true" minOccurs="0" maxOccurs="unbounded"/>
          <xs:element name="secureRealTimeProtocolMasterKeyIdentifier" type="xs:base64Binary" minOccurs="0"/>
          <xs:element name="userMappingExtensionHintType" type="userMappingExtensionHintType" minOccurs="0"/>
          <xs:element name="clientAuthzDataFormatList" type="authzDataFormat" nillable="true" minOccurs="0" maxOccurs="unbounded"/>
          <xs:element name="serverAuthzDataFormatList" type="authzDataFormat" nillable="true" minOccurs="0" maxOccurs="unbounded"/>
          <xs:element name="serverDhGenerator" type="xs:integer" minOccurs="0"/>
          <xs:element name="serverDhModulus" type="xs:integer" minOccurs="0"/>
          <xs:element name="clientDhGenerator" type="xs:integer" minOccurs="0"/>
          <xs:element name="clientDhModulus" type="xs:integer" minOccurs="0"/>
          <xs:element name="serverDhPrivateKey" type="xs:integer" minOccurs="0"/>
          <xs:element name="serverDhPublicKey" type="xs:integer" minOccurs="0"/>
          <xs:element name="clientDhPrivateKey" type="xs:integer" minOccurs="0"/>
          <xs:element name="clientDhPublicKey" type="xs:integer" minOccurs="0"/>
          <xs:element name="srpModulus" type="xs:integer" minOccurs="0"/>
          <xs:element name="pskModulus" type="xs:integer" minOccurs="0"/>
          <xs:element name="serverPSKPrivateKey" type="xs:integer" minOccurs="0"/>
          <xs:element name="serverPSKPublicKey" type="xs:integer" minOccurs="0"/>
          <xs:element name="pskGenerator" type="xs:integer" minOccurs="0"/>
          <xs:element name="srpGenerator" type="xs:integer" minOccurs="0"/>
          <xs:element name="serverSRPPublicKey" type="xs:integer" minOccurs="0"/>
          <xs:element name="serverSRPPrivateKey" type="xs:integer" minOccurs="0"/>
          <xs:element name="clientSRPPublicKey" type="xs:integer" minOccurs="0"/>
          <xs:element name="clientSRPPrivateKey" type="xs:integer" minOccurs="0"/>
          <xs:element name="srpServerSalt" type="xs:base64Binary" minOccurs="0"/>
          <xs:element name="srpPassword" type="xs:base64Binary" minOccurs="0"/>
          <xs:element name="srpIdentity" type="xs:base64Binary" minOccurs="0"/>
          <xs:element name="pskKey" type="xs:base64Binary" minOccurs="0"/>
          <xs:element name="pskIdentity" type="xs:base64Binary" minOccurs="0"/>
          <xs:element name="pskIdentityHint" type="xs:base64Binary" minOccurs="0"/>
          <xs:element name="selectedGroup" type="namedGroup" minOccurs="0"/>
          <xs:element name="ecCertificateCurve" type="namedGroup" minOccurs="0"/>
          <xs:element name="ecCertificateSignatureCurve" type="namedGroup" minOccurs="0"/>
          <xs:element name="clientEcPublicKey" type="point" minOccurs="0"/>
          <xs:element name="serverEcPublicKey" type="point" minOccurs="0"/>
          <xs:element name="serverEcPrivateKey" type="xs:integer" minOccurs="0"/>
          <xs:element name="clientEcPrivateKey" type="xs:integer" minOccurs="0"/>
          <xs:element name="clientRsaModulus" type="xs:integer" minOccurs="0"/>
          <xs:element name="serverRSAModulus" type="xs:integer" minOccurs="0"/>
          <xs:element name="serverRSAPublicKey" type="xs:integer" minOccurs="0"/>
          <xs:element name="clientRSAPublicKey" type="xs:integer" minOccurs="0"/>
          <xs:element name="serverRSAPrivateKey" type="xs:integer" minOccurs="0"/>
          <xs:element name="clientRSAPrivateKey" type="xs:integer" minOccurs="0"/>
          <xs:element name="clientDsaPrivateKey" type="xs:integer" minOccurs="0"/>
          <xs:element name="serverDsaPrivateKey" type="xs:integer" minOccurs="0"/>
          <xs:element name="serverDsaPrimeP" type="xs:integer" minOccurs="0"/>
          <xs:element name="serverDsaPrimeQ" type="xs:integer" minOccurs="0"/>
          <xs:element name="serverDsaGenerator" type="xs:integer" minOccurs="0"/>
          <xs:element name="serverDsaPublicKey" type="xs:integer" minOccurs="0"/>
          <xs:element name="clientDsaPublicKey" type="xs:integer" minOccurs="0"/>
          <xs:element name="clientDsaPrimeP" type="xs:integer" minOccurs="0"/>
          <xs:element name="clientDsaPrimeQ" type="xs:integer" minOccurs="0"/>
          <xs:element name="clientDsaGenerator" type="xs:integer" minOccurs="0"/>
          <xs:element name="clientNamedGroupsList" type="namedGroup" nillable="true" minOccurs="0" maxOccurs="unbounded"/>
          <xs:element name="serverNamedGroupsList" type="namedGroup" nillable="true" minOccurs="0" maxOccurs="unbounded"/>
          <xs:element name="clientPointFormatsList" type="ecPointFormat" nillable="true" minOccurs="0" maxOccurs="unbounded"/>
          <xs:element name="serverPointFormatsList" type="ecPointFormat" nillable="true" minOccurs="0" maxOccurs="unbounded"/>
          <xs:element name="receivedFatalAlert" type="xs:boolean"/>
          <xs:element name="receivedMessageWithWrongTls13KeyType" type="xs:boolean"/>
          <xs:element name="clientCertificateTypes" type="clientCertificateType" nillable="true" minOccurs="0" maxOccurs="unbounded"/>
          <xs:element name="distinguishedNames" type="xs:base64Binary" minOccurs="0"/>
          <xs:element name="lastRecordVersion" type="protocolVersion" minOccurs="0"/>
          <xs:element name="clientSNIEntryList" type="sniEntry" nillable="true" minOccurs="0" maxOccurs="unbounded"/>
          <xs:element name="clientKeyShareStoreEntryList" type="keyShareStoreEntry" nillable="true" minOccurs="0" maxOccurs="unbounded"/>
          <xs:element name="serverKeyShareStoreEntry" type="keyShareStoreEntry" minOccurs="0"/>
          <xs:element name="selectedGostCurve" type="gostCurve" minOccurs="0"/>
          <xs:element name="activeClientKeySetType" type="tls13KeySetType" minOccurs="0"/>
          <xs:element name="activeServerKeySetType" type="tls13KeySetType" minOccurs="0"/>
          <xs:element name="dtlsReceivedHandshakeMessageSequences" type="xs:int" nillable="true" minOccurs="0" maxOccurs="unbounded"/>
          <xs:element name="dtlsReceivedChangeCipherSpecEpochs" type="xs:int" nillable="true" minOccurs="0" maxOccurs="unbounded"/>
          <xs:element name="clientSupportedProtocolVersions" type="protocolVersion" nillable="true" minOccurs="0" maxOccurs="unbounded"/>
          <xs:element name="tokenBindingVersion" type="tokenBindingVersion" minOccurs="0"/>
          <xs:element name="tokenBindingKeyParameters" type="tokenBindingKeyParameters" nillable="true" minOccurs="0" maxOccurs="unbounded"/>
          <xs:element name="tokenBindingNegotiatedSuccessfully" type="xs:boolean"/>
          <xs:element name="proposedAlpnProtocols" type="xs:string" nillable="true" minOccurs="0" maxOccurs="unbounded"/>
          <xs:element name="selectedAlpnProtocol" type="xs:string" minOccurs="0"/>
          <xs:element name="certificateTypeClientDesiredTypes" type="certificateType" nillable="true" minOccurs="0" maxOccurs="unbounded"/>
          <xs:element name="serverCertificateTypeDesiredTypes" type="certificateType" nillable="true" minOccurs="0" maxOccurs="unbounded"/>
          <xs:element name="clientCertificateTypeDesiredTypes" type="certificateType" nillable="true" minOccurs="0" maxOccurs="unbounded"/>
          <xs:element name="trustedCaIndicationExtensionCas" type="trustedAuthority" nillable="true" minOccurs="0" maxOccurs="unbounded"/>
          <xs:element name="selectedSignatureAndHashAlgorithm" type="signatureAndHashAlgorithm" minOccurs="0"/>
          <xs:element name="prfAlgorithm" type="prfAlgorithm" minOccurs="0"/>
          <xs:element name="highestProtocolVersion" type="protocolVersion" minOccurs="0"/>
          <xs:element name="clientAuthentication" type="xs:boolean" minOccurs="0"/>
          <xs:element name="clientPWDUsername" type="xs:string" minOccurs="0"/>
          <xs:element name="serverPWDSalt" type="xs:base64Binary" minOccurs="0"/>
          <xs:element name="pwdpe" type="point" minOccurs="0"/>
          <xs:element name="clientPWDPrivate" type="xs:integer" minOccurs="0"/>
          <xs:element name="serverPWDPrivate" type="xs:integer" minOccurs="0"/>
          <xs:element name="serverPWDScalar" type="xs:integer" minOccurs="0"/>
          <xs:element name="serverPWDElement" type="point" minOccurs="0"/>
          <xs:element name="lastHandledApplicationMessageData" type="xs:base64Binary" minOccurs="0"/>
          <xs:element name="lastClientVerifyData" type="xs:base64Binary" minOccurs="0"/>
          <xs:element name="lastServerVerifyData" type="xs:base64Binary" minOccurs="0"/>
          <xs:element name="lastClientHello" type="xs:base64Binary" minOccurs="0"/>
          <xs:element name="random" type="random" minOccurs="0"/>
          <xs:element name="messageBuffer" type="protocolMessage" nillable="true" minOccurs="0" maxOccurs="unbounded"/>
          <xs:element name="recordBuffer" type="record" nillable="true" minOccurs="0" maxOccurs="unbounded"/>
          <xs:element name="fragmentBuffer" type="dtlsHandshakeMessageFragment" nillable="true" minOccurs="0" maxOccurs="unbounded"/>
          <xs:element name="chooser" type="chooser" minOccurs="0"/>
          <xs:element name="proposedExtensionSet" type="extensionType" nillable="true" minOccurs="0" maxOccurs="unbounded"/>
          <xs:element name="negotiatedExtensionSet" type="extensionType" nillable="true" minOccurs="0" maxOccurs="unbounded"/>
          <xs:element name="secureRenegotiation" type="xs:boolean"/>
          <xs:element name="useExtendedMasterSecret" type="xs:boolean"/>
          <xs:element name="receivedTransportHandlerException" type="xs:boolean"/>
          <xs:element name="reversePrepareAfterParse" type="xs:boolean"/>
          <xs:element name="esniClientNonce" type="xs:base64Binary" minOccurs="0"/>
          <xs:element name="esniServerNonce" type="xs:base64Binary" minOccurs="0"/>
          <xs:element name="esniRecordBytes" type="xs:base64Binary" minOccurs="0"/>
          <xs:element name="esniRecordVersion" type="esniDnsKeyRecordVersion" minOccurs="0"/>
          <xs:element name="esniRecordChecksum" type="xs:base64Binary" minOccurs="0"/>
          <xs:element name="esniServerKeyShareEntries" type="keyShareStoreEntry" nillable="true" minOccurs="0" maxOccurs="unbounded"/>
          <xs:element name="esniServerCipherSuites" type="cipherSuite" nillable="true" minOccurs="0" maxOccurs="unbounded"/>
          <xs:element name="esniPaddedLength" type="xs:int" minOccurs="0"/>
          <xs:element name="esniNotBefore" type="xs:long" minOccurs="0"/>
          <xs:element name="esniNotAfter" type="xs:long" minOccurs="0"/>
          <xs:element name="esniExtensions" type="extensionType" nillable="true" minOccurs="0" maxOccurs="unbounded"/>
          <xs:element name="maxFragmentLength" type="maxFragmentLength" minOccurs="0"/>
          <xs:element name="outboundRecordSizeLimit" type="xs:int" minOccurs="0"/>
        </xs:sequence>
      </xs:extension>
    </xs:complexContent>
  </xs:complexType>

  <xs:complexType name="layerContext" abstract="true">
    <xs:sequence>
      <xs:element name="connection" type="aliasedConnection" minOccurs="0"/>
      <xs:element name="context" type="context" minOccurs="0"/>
      <xs:element name="talkingConnectionEndType" type="connectionEndType" minOccurs="0"/>
      <xs:element name="transportHandler" type="transportHandler" minOccurs="0"/>
    </xs:sequence>
  </xs:complexType>

  <xs:complexType name="session" abstract="true">
    <xs:sequence>
      <xs:element name="masterSecret" type="xs:base64Binary" minOccurs="0"/>
    </xs:sequence>
  </xs:complexType>

  <xs:complexType name="keylogfile">
    <xs:sequence/>
  </xs:complexType>

  <xs:complexType name="pskSet">
    <xs:sequence>
      <xs:element name="preSharedKeyIdentity" type="xs:string" minOccurs="0"/>
      <xs:element name="preSharedKey" type="xs:string" minOccurs="0"/>
      <xs:element name="ticketAge" type="xs:string" minOccurs="0"/>
      <xs:element name="ticketAgeAdd" type="xs:string" minOccurs="0"/>
      <xs:element name="ticketNonce" type="xs:string" minOccurs="0"/>
      <xs:element name="cipherSuite" type="cipherSuite" minOccurs="0"/>
    </xs:sequence>
  </xs:complexType>

  <xs:complexType name="certificate">
    <xs:sequence/>
  </xs:complexType>

  <xs:complexType name="messageDigestCollector">
    <xs:sequence>
      <xs:element name="rawBytes" type="xs:base64Binary" minOccurs="0"/>
    </xs:sequence>
  </xs:complexType>

  <xs:complexType name="sniEntry">
    <xs:sequence>
      <xs:element name="name" type="xs:string" minOccurs="0"/>
      <xs:element name="type" type="nameType" minOccurs="0"/>
    </xs:sequence>
  </xs:complexType>

  <xs:complexType name="keyShareStoreEntry">
    <xs:sequence>
      <xs:element name="group" type="namedGroup" minOccurs="0"/>
      <xs:element name="publicKey" type="xs:string" minOccurs="0"/>
    </xs:sequence>
  </xs:complexType>

  <xs:complexType name="random">
    <xs:sequence/>
  </xs:complexType>

  <xs:complexType name="chooser" abstract="true">
    <xs:sequence/>
  </xs:complexType>

  <xs:complexType name="context">
    <xs:sequence>
      <xs:element name="chooser" type="chooser" minOccurs="0"/>
      <xs:element ref="config" minOccurs="0"/>
      <xs:element name="transportHandler" type="transportHandler" minOccurs="0"/>
      <xs:element name="tcpContext" type="tcpContext" minOccurs="0"/>
      <xs:element name="httpContext" type="httpContext" minOccurs="0"/>
      <xs:element name="tlsContext" type="tlsContext" minOccurs="0"/>
      <xs:element name="layerStack" type="layerStack" minOccurs="0"/>
      <xs:element name="talkingConnectionEndType" type="connectionEndType" minOccurs="0"/>
<<<<<<< HEAD
      <xs:element name="connection" type="aliasedConnection" minOccurs="0"/>
=======
      <xs:element name="dtlsCookie" type="xs:base64Binary" minOccurs="0"/>
      <xs:element name="extensionCookie" type="xs:base64Binary" minOccurs="0"/>
      <xs:element name="selectedProtocolVersion" type="protocolVersion" minOccurs="0"/>
      <xs:element name="highestClientProtocolVersion" type="protocolVersion" minOccurs="0"/>
      <xs:element name="clientSupportedCipherSuites" type="cipherSuite" nillable="true" minOccurs="0" maxOccurs="unbounded"/>
      <xs:element name="clientSupportedCompressions" type="compressionMethod" nillable="true" minOccurs="0" maxOccurs="unbounded"/>
      <xs:element name="serverSupportedSignatureAndHashAlgorithms" type="signatureAndHashAlgorithm" nillable="true" minOccurs="0" maxOccurs="unbounded"/>
      <xs:element name="clientSupportedSignatureAndHashAlgorithms" type="signatureAndHashAlgorithm" nillable="true" minOccurs="0" maxOccurs="unbounded"/>
      <xs:element name="clientSupportedCertificateSignAlgorithms" type="signatureAndHashAlgorithm" nillable="true" minOccurs="0" maxOccurs="unbounded"/>
      <xs:element name="serverSupportedCertificateSignAlgorithms" type="signatureAndHashAlgorithm" nillable="true" minOccurs="0" maxOccurs="unbounded"/>
      <xs:element name="heartbeatMode" type="heartbeatMode" minOccurs="0"/>
      <xs:element name="selectedSigHashAlgorithm" type="signatureAndHashAlgorithm" minOccurs="0"/>
      <xs:element name="cachedInfoExtensionClientState" type="xs:boolean"/>
      <xs:element name="cachedInfoExtensionObjects" type="cachedObject" nillable="true" minOccurs="0" maxOccurs="unbounded"/>
      <xs:element name="statusRequestV2RequestList" type="requestItemV2" nillable="true" minOccurs="0" maxOccurs="unbounded"/>
      <xs:element name="selectedClientCertificateType" type="certificateType" minOccurs="0"/>
      <xs:element name="selectedServerCertificateType" type="certificateType" minOccurs="0"/>
      <xs:element name="paddingExtensionBytes" type="xs:base64Binary" minOccurs="0"/>
      <xs:element name="renegotiationInfo" type="xs:base64Binary" minOccurs="0"/>
      <xs:element name="certificateRequestContext" type="xs:base64Binary" minOccurs="0"/>
      <xs:element name="signedCertificateTimestamp" type="xs:base64Binary" minOccurs="0"/>
      <xs:element name="certificateStatusRequestExtensionRequestType" type="certificateStatusRequestType" minOccurs="0"/>
      <xs:element name="certificateStatusRequestExtensionResponderIDList" type="xs:base64Binary" minOccurs="0"/>
      <xs:element name="certificateStatusRequestExtensionRequestExtension" type="xs:base64Binary" minOccurs="0"/>
      <xs:element name="secureRemotePasswordExtensionIdentifier" type="xs:base64Binary" minOccurs="0"/>
      <xs:element name="secureRealTimeTransportProtocolProtectionProfiles" type="srtpProtectionProfiles" nillable="true" minOccurs="0" maxOccurs="unbounded"/>
      <xs:element name="secureRealTimeProtocolMasterKeyIdentifier" type="xs:base64Binary" minOccurs="0"/>
      <xs:element name="userMappingExtensionHintType" type="userMappingExtensionHintType" minOccurs="0"/>
      <xs:element name="clientAuthzDataFormatList" type="authzDataFormat" nillable="true" minOccurs="0" maxOccurs="unbounded"/>
      <xs:element name="serverAuthzDataFormatList" type="authzDataFormat" nillable="true" minOccurs="0" maxOccurs="unbounded"/>
      <xs:element name="serverDhGenerator" type="xs:integer" minOccurs="0"/>
      <xs:element name="serverDhModulus" type="xs:integer" minOccurs="0"/>
      <xs:element name="clientDhGenerator" type="xs:integer" minOccurs="0"/>
      <xs:element name="clientDhModulus" type="xs:integer" minOccurs="0"/>
      <xs:element name="serverDhPrivateKey" type="xs:integer" minOccurs="0"/>
      <xs:element name="serverDhPublicKey" type="xs:integer" minOccurs="0"/>
      <xs:element name="clientDhPrivateKey" type="xs:integer" minOccurs="0"/>
      <xs:element name="clientDhPublicKey" type="xs:integer" minOccurs="0"/>
      <xs:element name="srpModulus" type="xs:integer" minOccurs="0"/>
      <xs:element name="pskModulus" type="xs:integer" minOccurs="0"/>
      <xs:element name="serverPSKPrivateKey" type="xs:integer" minOccurs="0"/>
      <xs:element name="serverPSKPublicKey" type="xs:integer" minOccurs="0"/>
      <xs:element name="pskGenerator" type="xs:integer" minOccurs="0"/>
      <xs:element name="srpGenerator" type="xs:integer" minOccurs="0"/>
      <xs:element name="serverSRPPublicKey" type="xs:integer" minOccurs="0"/>
      <xs:element name="serverSRPPrivateKey" type="xs:integer" minOccurs="0"/>
      <xs:element name="clientSRPPublicKey" type="xs:integer" minOccurs="0"/>
      <xs:element name="clientSRPPrivateKey" type="xs:integer" minOccurs="0"/>
      <xs:element name="srpServerSalt" type="xs:base64Binary" minOccurs="0"/>
      <xs:element name="srpPassword" type="xs:base64Binary" minOccurs="0"/>
      <xs:element name="srpIdentity" type="xs:base64Binary" minOccurs="0"/>
      <xs:element name="pskKey" type="xs:base64Binary" minOccurs="0"/>
      <xs:element name="pskIdentity" type="xs:base64Binary" minOccurs="0"/>
      <xs:element name="pskIdentityHint" type="xs:base64Binary" minOccurs="0"/>
      <xs:element name="selectedGroup" type="namedGroup" minOccurs="0"/>
      <xs:element name="ecCertificateCurve" type="namedGroup" minOccurs="0"/>
      <xs:element name="ecCertificateSignatureCurve" type="namedGroup" minOccurs="0"/>
      <xs:element name="clientEcPublicKey" type="point" minOccurs="0"/>
      <xs:element name="serverEcPublicKey" type="point" minOccurs="0"/>
      <xs:element name="serverEcPrivateKey" type="xs:integer" minOccurs="0"/>
      <xs:element name="clientEcPrivateKey" type="xs:integer" minOccurs="0"/>
      <xs:element name="clientRsaModulus" type="xs:integer" minOccurs="0"/>
      <xs:element name="serverRSAModulus" type="xs:integer" minOccurs="0"/>
      <xs:element name="serverRSAPublicKey" type="xs:integer" minOccurs="0"/>
      <xs:element name="clientRSAPublicKey" type="xs:integer" minOccurs="0"/>
      <xs:element name="serverRSAPrivateKey" type="xs:integer" minOccurs="0"/>
      <xs:element name="clientRSAPrivateKey" type="xs:integer" minOccurs="0"/>
      <xs:element name="clientDsaPrivateKey" type="xs:integer" minOccurs="0"/>
      <xs:element name="serverDsaPrivateKey" type="xs:integer" minOccurs="0"/>
      <xs:element name="serverDsaPrimeP" type="xs:integer" minOccurs="0"/>
      <xs:element name="serverDsaPrimeQ" type="xs:integer" minOccurs="0"/>
      <xs:element name="serverDsaGenerator" type="xs:integer" minOccurs="0"/>
      <xs:element name="serverDsaPublicKey" type="xs:integer" minOccurs="0"/>
      <xs:element name="clientDsaPublicKey" type="xs:integer" minOccurs="0"/>
      <xs:element name="clientDsaPrimeP" type="xs:integer" minOccurs="0"/>
      <xs:element name="clientDsaPrimeQ" type="xs:integer" minOccurs="0"/>
      <xs:element name="clientDsaGenerator" type="xs:integer" minOccurs="0"/>
      <xs:element name="clientNamedGroupsList" type="namedGroup" nillable="true" minOccurs="0" maxOccurs="unbounded"/>
      <xs:element name="serverNamedGroupsList" type="namedGroup" nillable="true" minOccurs="0" maxOccurs="unbounded"/>
      <xs:element name="clientPointFormatsList" type="ecPointFormat" nillable="true" minOccurs="0" maxOccurs="unbounded"/>
      <xs:element name="serverPointFormatsList" type="ecPointFormat" nillable="true" minOccurs="0" maxOccurs="unbounded"/>
      <xs:element name="receivedFatalAlert" type="xs:boolean"/>
      <xs:element name="receivedMessageWithWrongTls13KeyType" type="xs:boolean"/>
      <xs:element name="clientCertificateTypes" type="clientCertificateType" nillable="true" minOccurs="0" maxOccurs="unbounded"/>
      <xs:element name="distinguishedNames" type="xs:base64Binary" minOccurs="0"/>
      <xs:element name="lastRecordVersion" type="protocolVersion" minOccurs="0"/>
      <xs:element name="clientSNIEntryList" type="sniEntry" nillable="true" minOccurs="0" maxOccurs="unbounded"/>
      <xs:element name="clientKeyShareStoreEntryList" type="keyShareStoreEntry" nillable="true" minOccurs="0" maxOccurs="unbounded"/>
      <xs:element name="serverKeyShareStoreEntry" type="keyShareStoreEntry" minOccurs="0"/>
      <xs:element name="selectedGostCurve" type="gostCurve" minOccurs="0"/>
      <xs:element name="activeClientKeySetType" type="tls13KeySetType" minOccurs="0"/>
      <xs:element name="activeServerKeySetType" type="tls13KeySetType" minOccurs="0"/>
      <xs:element name="dtlsReadHandshakeMessageSequence" type="xs:int"/>
      <xs:element name="dtlsWriteHandshakeMessageSequence" type="xs:int"/>
      <xs:element name="dtlsReceivedHandshakeMessageSequences" type="xs:int" nillable="true" minOccurs="0" maxOccurs="unbounded"/>
      <xs:element name="globalDtlsFragmentManager" type="fragmentManager" minOccurs="0"/>
      <xs:element name="dtlsReceivedChangeCipherSpecEpochs" type="xs:int" nillable="true" minOccurs="0" maxOccurs="unbounded"/>
      <xs:element name="clientSupportedProtocolVersions" type="protocolVersion" nillable="true" minOccurs="0" maxOccurs="unbounded"/>
      <xs:element name="tokenBindingVersion" type="tokenBindingVersion" minOccurs="0"/>
      <xs:element name="tokenBindingKeyParameters" type="tokenBindingKeyParameters" nillable="true" minOccurs="0" maxOccurs="unbounded"/>
      <xs:element name="tokenBindingNegotiatedSuccessfully" type="xs:boolean"/>
      <xs:element name="proposedAlpnProtocols" type="xs:string" nillable="true" minOccurs="0" maxOccurs="unbounded"/>
      <xs:element name="selectedAlpnProtocol" type="xs:string" minOccurs="0"/>
      <xs:element name="certificateTypeClientDesiredTypes" type="certificateType" nillable="true" minOccurs="0" maxOccurs="unbounded"/>
      <xs:element name="serverCertificateTypeDesiredTypes" type="certificateType" nillable="true" minOccurs="0" maxOccurs="unbounded"/>
      <xs:element name="clientCertificateTypeDesiredTypes" type="certificateType" nillable="true" minOccurs="0" maxOccurs="unbounded"/>
      <xs:element name="trustedCaIndicationExtensionCas" type="trustedAuthority" nillable="true" minOccurs="0" maxOccurs="unbounded"/>
      <xs:element name="selectedSignatureAndHashAlgorithm" type="signatureAndHashAlgorithm" minOccurs="0"/>
      <xs:element name="prfAlgorithm" type="prfAlgorithm" minOccurs="0"/>
      <xs:element name="recordLayerType" type="recordLayerType" minOccurs="0"/>
      <xs:element name="highestProtocolVersion" type="protocolVersion" minOccurs="0"/>
      <xs:element name="clientAuthentication" type="xs:boolean" minOccurs="0"/>
      <xs:element name="clientPWDUsername" type="xs:string" minOccurs="0"/>
      <xs:element name="serverPWDSalt" type="xs:base64Binary" minOccurs="0"/>
      <xs:element name="pwdpe" type="point" minOccurs="0"/>
      <xs:element name="clientPWDPrivate" type="xs:integer" minOccurs="0"/>
      <xs:element name="serverPWDPrivate" type="xs:integer" minOccurs="0"/>
      <xs:element name="serverPWDScalar" type="xs:integer" minOccurs="0"/>
      <xs:element name="serverPWDElement" type="point" minOccurs="0"/>
      <xs:element name="lastHandledApplicationMessageData" type="xs:base64Binary" minOccurs="0"/>
      <xs:element name="lastClientVerifyData" type="xs:base64Binary" minOccurs="0"/>
      <xs:element name="lastServerVerifyData" type="xs:base64Binary" minOccurs="0"/>
      <xs:element name="lastClientHello" type="xs:base64Binary" minOccurs="0"/>
      <xs:element name="random" type="random" minOccurs="0"/>
      <xs:element name="messageBuffer" type="protocolMessage" nillable="true" minOccurs="0" maxOccurs="unbounded"/>
      <xs:element name="recordBuffer" type="abstractRecord" nillable="true" minOccurs="0" maxOccurs="unbounded"/>
      <xs:element name="fragmentBuffer" type="dtlsHandshakeMessageFragment" nillable="true" minOccurs="0" maxOccurs="unbounded"/>
      <xs:element name="chooser" type="chooser" minOccurs="0"/>
      <xs:element name="proposedExtensionSet" type="extensionType" nillable="true" minOccurs="0" maxOccurs="unbounded"/>
      <xs:element name="negotiatedExtensionSet" type="extensionType" nillable="true" minOccurs="0" maxOccurs="unbounded"/>
      <xs:element name="secureRenegotiation" type="xs:boolean"/>
      <xs:element name="useExtendedMasterSecret" type="xs:boolean"/>
      <xs:element name="httpsCookieName" type="xs:string" minOccurs="0"/>
      <xs:element name="httpsCookieValue" type="xs:string" minOccurs="0"/>
      <xs:element name="receivedTransportHandlerException" type="xs:boolean"/>
      <xs:element name="reversePrepareAfterParse" type="xs:boolean"/>
      <xs:element name="esniClientNonce" type="xs:base64Binary" minOccurs="0"/>
      <xs:element name="esniServerNonce" type="xs:base64Binary" minOccurs="0"/>
      <xs:element name="esniRecordBytes" type="xs:base64Binary" minOccurs="0"/>
      <xs:element name="esniRecordVersion" type="esniDnsKeyRecordVersion" minOccurs="0"/>
      <xs:element name="esniRecordChecksum" type="xs:base64Binary" minOccurs="0"/>
      <xs:element name="esniServerKeyShareEntries" type="keyShareStoreEntry" nillable="true" minOccurs="0" maxOccurs="unbounded"/>
      <xs:element name="esniServerCipherSuites" type="cipherSuite" nillable="true" minOccurs="0" maxOccurs="unbounded"/>
      <xs:element name="esniPaddedLength" type="xs:int" minOccurs="0"/>
      <xs:element name="esniNotBefore" type="xs:long" minOccurs="0"/>
      <xs:element name="esniNotAfter" type="xs:long" minOccurs="0"/>
      <xs:element name="esniExtensions" type="extensionType" nillable="true" minOccurs="0" maxOccurs="unbounded"/>
      <xs:element name="maxFragmentLength" type="maxFragmentLength" minOccurs="0"/>
      <xs:element name="outboundRecordSizeLimit" type="xs:int" minOccurs="0"/>
>>>>>>> 3def229f
    </xs:sequence>
  </xs:complexType>

  <xs:complexType name="config">
    <xs:all>
      <xs:element name="defaultLayerConfiguration" type="layerConfiguration" minOccurs="0"/>
      <xs:element name="defaultHandshakeSecret" type="xs:string" minOccurs="0"/>
      <xs:element name="preferredCertificateSignatureType" type="certificateKeyType" minOccurs="0"/>
      <xs:element name="preferredCertificateSignatureGroup" type="namedGroup" minOccurs="0"/>
      <xs:element name="autoSelectCertificate" type="xs:boolean" minOccurs="0"/>
      <xs:element name="defaultExplicitCertificateKeyPair" type="certificateKeyPair" minOccurs="0"/>
      <xs:element name="autoAdjustSignatureAndHashAlgorithm" type="xs:boolean" minOccurs="0"/>
      <xs:element name="preferredHashAlgorithm" type="hashAlgorithm" minOccurs="0"/>
      <xs:element name="outputFilters" minOccurs="0">
        <xs:complexType>
          <xs:sequence>
            <xs:element name="outputFilter" type="filterType" minOccurs="0" maxOccurs="unbounded"/>
          </xs:sequence>
        </xs:complexType>
      </xs:element>
      <xs:element name="applyFiltersInPlace" type="xs:boolean" minOccurs="0"/>
      <xs:element name="filtersKeepUserSettings" type="xs:boolean" minOccurs="0"/>
      <xs:element name="reorderReceivedDtlsRecords" type="xs:boolean" minOccurs="0"/>
      <xs:element name="highestProtocolVersion" type="protocolVersion" minOccurs="0"/>
      <xs:element name="defaultClientConnection" type="outboundConnection" minOccurs="0"/>
      <xs:element name="receiveFinalTcpSocketStateWithTimeout" type="xs:boolean" minOccurs="0"/>
      <xs:element name="retryFailedClientTcpSocketInitialization" type="xs:boolean" minOccurs="0"/>
      <xs:element name="defaultServerConnection" type="inboundConnection" minOccurs="0"/>
      <xs:element name="defaultRunningMode" type="runningModeType" minOccurs="0"/>
      <xs:element name="dtlsCookieExchange" type="xs:boolean" minOccurs="0"/>
      <xs:element name="clientAuthentication" type="xs:boolean" minOccurs="0"/>
      <xs:element name="defaultClientSupportedSignatureAndHashAlgorithms" minOccurs="0">
        <xs:complexType>
          <xs:sequence>
            <xs:element name="defaultClientSupportedSignatureAndHashAlgorithm" type="signatureAndHashAlgorithm" minOccurs="0" maxOccurs="unbounded"/>
          </xs:sequence>
        </xs:complexType>
      </xs:element>
      <xs:element name="defaultClientSupportedCertificateSignAlgorithms" minOccurs="0">
        <xs:complexType>
          <xs:sequence>
            <xs:element name="defaultClientSupportedCertificateSignAlgorithms" type="signatureAndHashAlgorithm" minOccurs="0" maxOccurs="unbounded"/>
          </xs:sequence>
        </xs:complexType>
      </xs:element>
      <xs:element name="defaultClientSupportedCipherSuites" minOccurs="0">
        <xs:complexType>
          <xs:sequence>
            <xs:element name="defaultClientSupportedCipherSuite" type="cipherSuite" minOccurs="0" maxOccurs="unbounded"/>
          </xs:sequence>
        </xs:complexType>
      </xs:element>
      <xs:element name="defaultServerSupportedCipherSuites" minOccurs="0">
        <xs:complexType>
          <xs:sequence>
            <xs:element name="defaultServerSupportedCipherSuite" type="cipherSuite" minOccurs="0" maxOccurs="unbounded"/>
          </xs:sequence>
        </xs:complexType>
      </xs:element>
      <xs:element name="defaultClientNamedGroups" minOccurs="0">
        <xs:complexType>
          <xs:sequence>
            <xs:element name="defaultClientNamedGroup" type="namedGroup" minOccurs="0" maxOccurs="unbounded"/>
          </xs:sequence>
        </xs:complexType>
      </xs:element>
      <xs:element name="defaultServerNamedGroups" minOccurs="0">
        <xs:complexType>
          <xs:sequence>
            <xs:element name="defaultServerNamedGroup" type="namedGroup" minOccurs="0" maxOccurs="unbounded"/>
          </xs:sequence>
        </xs:complexType>
      </xs:element>
      <xs:element name="supportedVersions" minOccurs="0">
        <xs:complexType>
          <xs:sequence>
            <xs:element name="supportedVersion" type="protocolVersion" minOccurs="0" maxOccurs="unbounded"/>
          </xs:sequence>
        </xs:complexType>
      </xs:element>
      <xs:element name="heartbeatMode" type="heartbeatMode" minOccurs="0"/>
      <xs:element name="defaultAdditionalPadding" type="xs:int" minOccurs="0"/>
      <xs:element name="defaultSniHostnames" minOccurs="0">
        <xs:complexType>
          <xs:sequence>
            <xs:element name="defaultSniHostname" type="serverNamePair" minOccurs="0" maxOccurs="unbounded"/>
          </xs:sequence>
        </xs:complexType>
      </xs:element>
      <xs:element name="defaultSelectedNamedGroup" type="namedGroup" minOccurs="0"/>
      <xs:element name="defaultKeySharePrivateKey" type="xs:integer" minOccurs="0"/>
      <xs:element name="defaultClientKeyShareNamedGroups" minOccurs="0">
        <xs:complexType>
          <xs:sequence>
            <xs:element name="defaultClientKeyShareNamedGroup" type="namedGroup" minOccurs="0" maxOccurs="unbounded"/>
          </xs:sequence>
        </xs:complexType>
      </xs:element>
      <xs:element name="defaultClientKeyStoreEntries" minOccurs="0">
        <xs:complexType>
          <xs:sequence>
            <xs:element name="defaultClientKeyStoreEntry" type="keyShareStoreEntry" minOccurs="0" maxOccurs="unbounded"/>
          </xs:sequence>
        </xs:complexType>
      </xs:element>
      <xs:element name="defaultServerKeyShareEntry" type="keyShareStoreEntry" minOccurs="0"/>
      <xs:element name="sniType" type="nameType" minOccurs="0"/>
      <xs:element name="preferredCertRsaKeySize" type="xs:int" minOccurs="0"/>
      <xs:element name="prefferedCertDssKeySize" type="xs:int" minOccurs="0"/>
      <xs:element name="defaultKeyUpdateRequestMode" type="keyUpdateRequest" minOccurs="0"/>
      <xs:element name="encryptChangeCipherSpecTls13" type="xs:boolean" minOccurs="0"/>
      <xs:element name="tlsSessionTicket" type="xs:string" minOccurs="0"/>
      <xs:element name="defaultClientRenegotiationInfo" type="xs:string" minOccurs="0"/>
      <xs:element name="defaultServerRenegotiationInfo" type="xs:string" minOccurs="0"/>
      <xs:element name="defaultSignedCertificateTimestamp" type="xs:string" minOccurs="0"/>
      <xs:element name="defaultTokenBindingVersion" type="tokenBindingVersion" minOccurs="0"/>
      <xs:element name="defaultTokenBindingKeyParameters" minOccurs="0">
        <xs:complexType>
          <xs:sequence>
            <xs:element name="defaultTokenBindingKeyParameter" type="tokenBindingKeyParameters" minOccurs="0" maxOccurs="unbounded"/>
          </xs:sequence>
        </xs:complexType>
      </xs:element>
      <xs:element name="certificateStatusRequestExtensionRequestType" type="certificateStatusRequestType" minOccurs="0"/>
      <xs:element name="certificateStatusRequestExtensionResponderIDList" type="xs:string" minOccurs="0"/>
      <xs:element name="certificateStatusRequestExtensionRequestExtension" type="xs:string" minOccurs="0"/>
      <xs:element name="defaultProposedAlpnProtocols" minOccurs="0">
        <xs:complexType>
          <xs:sequence>
            <xs:element name="defaultProposedAlpnProtocol" type="xs:string" minOccurs="0" maxOccurs="unbounded"/>
          </xs:sequence>
        </xs:complexType>
      </xs:element>
      <xs:element name="defaultSelectedAlpnProtocol" type="xs:string" minOccurs="0"/>
      <xs:element name="secureRemotePasswordExtensionIdentifier" type="xs:string" minOccurs="0"/>
      <xs:element name="secureRealTimeTransportProtocolProtectionProfiles" minOccurs="0">
        <xs:complexType>
          <xs:sequence>
            <xs:element name="secureRealTimeTransportProtocolProtectionProfile" type="srtpProtectionProfiles" minOccurs="0" maxOccurs="unbounded"/>
          </xs:sequence>
        </xs:complexType>
      </xs:element>
      <xs:element name="secureRealTimeTransportProtocolMasterKeyIdentifier" type="xs:string" minOccurs="0"/>
      <xs:element name="userMappingExtensionHintType" type="userMappingExtensionHintType" minOccurs="0"/>
      <xs:element name="certificateTypeDesiredTypes" minOccurs="0">
        <xs:complexType>
          <xs:sequence>
            <xs:element name="certificateTypeDesiredType" type="certificateType" minOccurs="0" maxOccurs="unbounded"/>
          </xs:sequence>
        </xs:complexType>
      </xs:element>
      <xs:element name="clientCertificateTypeDesiredTypes" minOccurs="0">
        <xs:complexType>
          <xs:sequence>
            <xs:element name="clientCertificateTypeDesiredType" type="certificateType" minOccurs="0" maxOccurs="unbounded"/>
          </xs:sequence>
        </xs:complexType>
      </xs:element>
      <xs:element name="serverCertificateTypeDesiredTypes" minOccurs="0">
        <xs:complexType>
          <xs:sequence>
            <xs:element name="serverCertificateTypeDesiredType" type="certificateType" minOccurs="0" maxOccurs="unbounded"/>
          </xs:sequence>
        </xs:complexType>
      </xs:element>
      <xs:element name="clientAuthzExtensionDataFormat" minOccurs="0">
        <xs:complexType>
          <xs:sequence>
            <xs:element name="clientAuthzExtensionDataFormat" type="authzDataFormat" minOccurs="0" maxOccurs="unbounded"/>
          </xs:sequence>
        </xs:complexType>
      </xs:element>
      <xs:element name="certificateTypeExtensionMessageState" type="xs:boolean" minOccurs="0"/>
      <xs:element name="serverAuthzExtensionDataFormat" minOccurs="0">
        <xs:complexType>
          <xs:sequence>
            <xs:element name="serverAuthzExtensionDataFormat" type="authzDataFormat" minOccurs="0" maxOccurs="unbounded"/>
          </xs:sequence>
        </xs:complexType>
      </xs:element>
      <xs:element name="trustedCaIndicationExtensionAuthorities" minOccurs="0">
        <xs:complexType>
          <xs:sequence>
            <xs:element name="trustedCaIndicationExtensionAuthority" type="trustedAuthority" minOccurs="0" maxOccurs="unbounded"/>
          </xs:sequence>
        </xs:complexType>
      </xs:element>
      <xs:element name="clientCertificateTypeExtensionMessageState" type="xs:boolean" minOccurs="0"/>
      <xs:element name="cachedInfoExtensionIsClientState" type="xs:boolean" minOccurs="0"/>
      <xs:element name="cachedObjectList" minOccurs="0">
        <xs:complexType>
          <xs:sequence>
            <xs:element name="cachedObject" type="cachedObject" minOccurs="0" maxOccurs="unbounded"/>
          </xs:sequence>
        </xs:complexType>
      </xs:element>
      <xs:element name="statusRequestV2RequestList" minOccurs="0">
        <xs:complexType>
          <xs:sequence>
            <xs:element name="statusRequestV2Request" type="requestItemV2" minOccurs="0" maxOccurs="unbounded"/>
          </xs:sequence>
        </xs:complexType>
      </xs:element>
      <xs:element name="workflowTraceType" type="workflowTraceType" minOccurs="0"/>
      <xs:element name="serverSendsApplicationData" type="xs:boolean" minOccurs="0"/>
      <xs:element name="addExtensionsInSSL" type="xs:boolean" minOccurs="0"/>
      <xs:element name="addECPointFormatExtension" type="xs:boolean" minOccurs="0"/>
      <xs:element name="addEllipticCurveExtension" type="xs:boolean" minOccurs="0"/>
      <xs:element name="addHeartbeatExtension" type="xs:boolean" minOccurs="0"/>
      <xs:element name="addMaxFragmentLengthExtension" type="xs:boolean" minOccurs="0"/>
      <xs:element name="addRecordSizeLimitExtension" type="xs:boolean" minOccurs="0"/>
      <xs:element name="addServerNameIndicationExtension" type="xs:boolean" minOccurs="0"/>
      <xs:element name="addSignatureAndHashAlgorithmsExtension" type="xs:boolean" minOccurs="0"/>
      <xs:element name="addSignatureAlgorithmsCertExtension" type="xs:boolean" minOccurs="0"/>
      <xs:element name="addSupportedVersionsExtension" type="xs:boolean" minOccurs="0"/>
      <xs:element name="addKeyShareExtension" type="xs:boolean" minOccurs="0"/>
      <xs:element name="addEarlyDataExtension" type="xs:boolean" minOccurs="0"/>
      <xs:element name="defaultMaxEarlyDataSize" type="xs:int" minOccurs="0"/>
      <xs:element name="addEncryptedServerNameIndicationExtension" type="xs:boolean" minOccurs="0"/>
      <xs:element name="addPWDClearExtension" type="xs:boolean" minOccurs="0"/>
      <xs:element name="addPWDProtectExtension" type="xs:boolean" minOccurs="0"/>
      <xs:element name="addPSKKeyExchangeModesExtension" type="xs:boolean" minOccurs="0"/>
      <xs:element name="addPreSharedKeyExtension" type="xs:boolean" minOccurs="0"/>
      <xs:element name="addPaddingExtension" type="xs:boolean" minOccurs="0"/>
      <xs:element name="addExtendedMasterSecretExtension" type="xs:boolean" minOccurs="0"/>
      <xs:element name="addSessionTicketTLSExtension" type="xs:boolean" minOccurs="0"/>
      <xs:element name="addExtendedRandomExtension" type="xs:boolean" minOccurs="0"/>
      <xs:element name="addSignedCertificateTimestampExtension" type="xs:boolean" minOccurs="0"/>
      <xs:element name="addRenegotiationInfoExtension" type="xs:boolean" minOccurs="0"/>
      <xs:element name="addTokenBindingExtension" type="xs:boolean" minOccurs="0"/>
      <xs:element name="addHttpCookie" type="xs:boolean" minOccurs="0"/>
      <xs:element name="defaultHttpCookieName" type="xs:string" minOccurs="0"/>
      <xs:element name="defaultHttpCookieValue" type="xs:string" minOccurs="0"/>
      <xs:element name="addCertificateStatusRequestExtension" type="xs:boolean" minOccurs="0"/>
      <xs:element name="addAlpnExtension" type="xs:boolean" minOccurs="0"/>
      <xs:element name="addSRPExtension" type="xs:boolean" minOccurs="0"/>
      <xs:element name="addSRTPExtension" type="xs:boolean" minOccurs="0"/>
      <xs:element name="addTruncatedHmacExtension" type="xs:boolean" minOccurs="0"/>
      <xs:element name="addUserMappingExtension" type="xs:boolean" minOccurs="0"/>
      <xs:element name="addCertificateTypeExtension" type="xs:boolean" minOccurs="0"/>
      <xs:element name="addClientAuthzExtension" type="xs:boolean" minOccurs="0"/>
      <xs:element name="addServerAuthzExtension" type="xs:boolean" minOccurs="0"/>
      <xs:element name="addClientCertificateTypeExtension" type="xs:boolean" minOccurs="0"/>
      <xs:element name="addServerCertificateTypeExtension" type="xs:boolean" minOccurs="0"/>
      <xs:element name="addEncryptThenMacExtension" type="xs:boolean" minOccurs="0"/>
      <xs:element name="addCachedInfoExtension" type="xs:boolean" minOccurs="0"/>
      <xs:element name="addClientCertificateUrlExtension" type="xs:boolean" minOccurs="0"/>
      <xs:element name="addTrustedCaIndicationExtension" type="xs:boolean" minOccurs="0"/>
      <xs:element name="addCertificateStatusRequestV2Extension" type="xs:boolean" minOccurs="0"/>
      <xs:element name="addCookieExtension" type="xs:boolean" minOccurs="0"/>
      <xs:element name="pskKeyExchangeModes" minOccurs="0">
        <xs:complexType>
          <xs:sequence>
            <xs:element name="pskKeyExchangeMode" type="pskKeyExchangeMode" minOccurs="0" maxOccurs="unbounded"/>
          </xs:sequence>
        </xs:complexType>
      </xs:element>
      <xs:element name="psk" type="xs:string" minOccurs="0"/>
      <xs:element name="clientEarlyTrafficSecret" type="xs:string" minOccurs="0"/>
      <xs:element name="earlySecret" type="xs:string" minOccurs="0"/>
      <xs:element name="earlyDataCipherSuite" type="cipherSuite" minOccurs="0"/>
      <xs:element name="earlyDataPsk" type="xs:string" minOccurs="0"/>
      <xs:element name="defaultPskSets" minOccurs="0">
        <xs:complexType>
          <xs:sequence>
            <xs:element name="defaultPskSet" type="pskSet" minOccurs="0" maxOccurs="unbounded"/>
          </xs:sequence>
        </xs:complexType>
      </xs:element>
      <xs:element name="limitPsksToOne" type="xs:boolean" minOccurs="0"/>
      <xs:element name="preserveMessageRecordRelation" type="xs:boolean" minOccurs="0"/>
      <xs:element name="usePsk" type="xs:boolean" minOccurs="0"/>
      <xs:element name="earlyData" type="xs:string" minOccurs="0"/>
      <xs:element name="distinguishedNames" type="xs:string" minOccurs="0"/>
      <xs:element name="enforceSettings" type="xs:boolean" minOccurs="0"/>
      <xs:element name="receiveMaximumBytes" type="xs:int" minOccurs="0"/>
      <xs:element name="stealthMode" type="xs:boolean" minOccurs="0"/>
      <xs:element name="stopActionsAfterIOException" type="xs:boolean" minOccurs="0"/>
      <xs:element name="stopTraceAfterUnexpected" type="xs:boolean" minOccurs="0"/>
      <xs:element name="messageFactoryActionOptions" minOccurs="0">
        <xs:complexType>
          <xs:sequence>
            <xs:element name="messageFactoryActionOption" type="actionOption" minOccurs="0" maxOccurs="unbounded"/>
          </xs:sequence>
        </xs:complexType>
      </xs:element>
      <xs:element name="defaultServerDhGenerator" type="xs:integer" minOccurs="0"/>
      <xs:element name="defaultServerDhModulus" type="xs:integer" minOccurs="0"/>
      <xs:element name="defaultClientDhGenerator" type="xs:integer" minOccurs="0"/>
      <xs:element name="defaultClientDhModulus" type="xs:integer" minOccurs="0"/>
      <xs:element name="defaultServerDhPrivateKey" type="xs:integer" minOccurs="0"/>
      <xs:element name="defaultClientDhPrivateKey" type="xs:integer" minOccurs="0"/>
      <xs:element name="defaultServerDhPublicKey" type="xs:integer" minOccurs="0"/>
      <xs:element name="defaultClientDhPublicKey" type="xs:integer" minOccurs="0"/>
      <xs:element name="defaultServerDsaPrivateKey" type="xs:integer" minOccurs="0"/>
      <xs:element name="defaultServerDsaPublicKey" type="xs:integer" minOccurs="0"/>
      <xs:element name="defaultServerDsaPrimeP" type="xs:integer" minOccurs="0"/>
      <xs:element name="defaultServerDsaPrimeQ" type="xs:integer" minOccurs="0"/>
      <xs:element name="defaultServerDsaGenerator" type="xs:integer" minOccurs="0"/>
      <xs:element name="defaultClientDsaPrivateKey" type="xs:integer" minOccurs="0"/>
      <xs:element name="defaultClientDsaPublicKey" type="xs:integer" minOccurs="0"/>
      <xs:element name="defaultClientDsaPrimeP" type="xs:integer" minOccurs="0"/>
      <xs:element name="defaultClientDsaPrimeQ" type="xs:integer" minOccurs="0"/>
      <xs:element name="defaultClientDsaGenerator" type="xs:integer" minOccurs="0"/>
      <xs:element name="defaultSelectedGostCurve" type="gostCurve" minOccurs="0"/>
      <xs:element name="defaultApplicationMessageData" type="xs:string" minOccurs="0"/>
      <xs:element name="clientCertificateTypes" minOccurs="0">
        <xs:complexType>
          <xs:sequence>
            <xs:element name="clientCertificateType" type="clientCertificateType" minOccurs="0" maxOccurs="unbounded"/>
          </xs:sequence>
        </xs:complexType>
      </xs:element>
      <xs:element name="heartbeatPayloadLength" type="xs:int" minOccurs="0"/>
      <xs:element name="heartbeatPaddingLength" type="xs:int" minOccurs="0"/>
      <xs:element name="defaultPaddingExtensionBytes" type="xs:string" minOccurs="0"/>
      <xs:element name="dtlsDefaultCookieLength" type="xs:int" minOccurs="0"/>
      <xs:element name="dtlsMaximumFragmentLength" type="xs:int" minOccurs="0"/>
      <xs:element name="workflowExecutorType" type="workflowExecutorType" minOccurs="0"/>
      <xs:element name="flushOnMessageTypeChange" type="xs:boolean" minOccurs="0"/>
      <xs:element name="createFragmentsDynamically" type="xs:boolean" minOccurs="0"/>
      <xs:element name="createRecordsDynamically" type="xs:boolean" minOccurs="0"/>
      <xs:element name="createIndividualTransportPackets" type="xs:boolean" minOccurs="0"/>
      <xs:element name="individualTransportPacketCooldown" type="xs:int" minOccurs="0"/>
      <xs:element name="resetWorkflowTracesBeforeSaving" type="xs:boolean" minOccurs="0"/>
      <xs:element name="workflowExecutorShouldOpen" type="xs:boolean" minOccurs="0"/>
      <xs:element name="stopReceivingAfterFatal" type="xs:boolean" minOccurs="0"/>
      <xs:element name="workflowExecutorShouldClose" type="xs:boolean" minOccurs="0"/>
      <xs:element name="stopActionsAfterFatal" type="xs:boolean" minOccurs="0"/>
      <xs:element name="finishWithCloseNotify" type="xs:boolean" minOccurs="0"/>
      <xs:element name="ignoreRetransmittedCcsInDtls" type="xs:boolean" minOccurs="0"/>
      <xs:element name="addRetransmissionsToWorkflowTraceInDtls" type="xs:boolean" minOccurs="0"/>
      <xs:element name="maxDtlsRetransmissions" type="xs:int" minOccurs="0"/>
      <xs:element name="stopActionsAfterWarning" type="xs:boolean" minOccurs="0"/>
      <xs:element name="defaultSelectedCipherSuite" type="cipherSuite" minOccurs="0"/>
      <xs:element name="defaultSelectedServerCertificateType" type="certificateType" minOccurs="0"/>
      <xs:element name="defaultSelectedClientCertificateType" type="certificateType" minOccurs="0"/>
      <xs:element name="defaultSSL2CipherSuite" type="ssl2CipherSuite" minOccurs="0"/>
      <xs:element name="defaultServerSupportedPointFormats" minOccurs="0">
        <xs:complexType>
          <xs:sequence>
            <xs:element name="defaultServerSupportedPointFormat" type="ecPointFormat" minOccurs="0" maxOccurs="unbounded"/>
          </xs:sequence>
        </xs:complexType>
      </xs:element>
      <xs:element name="defaultClientSupportedPointFormats" minOccurs="0">
        <xs:complexType>
          <xs:sequence>
            <xs:element name="defaultClientSupportedPointFormat" type="ecPointFormat" minOccurs="0" maxOccurs="unbounded"/>
          </xs:sequence>
        </xs:complexType>
      </xs:element>
      <xs:element name="defaultServerSupportedSignatureAndHashAlgorithms" minOccurs="0">
        <xs:complexType>
          <xs:sequence>
            <xs:element name="defaultServerSupportedSignatureAndHashAlgorithm" type="signatureAndHashAlgorithm" minOccurs="0" maxOccurs="unbounded"/>
          </xs:sequence>
        </xs:complexType>
      </xs:element>
      <xs:element name="defaultServerSupportedCertificateSignAlgorithms" minOccurs="0">
        <xs:complexType>
          <xs:sequence>
            <xs:element name="defaultServerSupportedCertificateSignAlgorithms" type="signatureAndHashAlgorithm" minOccurs="0" maxOccurs="unbounded"/>
          </xs:sequence>
        </xs:complexType>
      </xs:element>
      <xs:element name="defaultSelectedSignatureAndHashAlgorithm" type="signatureAndHashAlgorithm" minOccurs="0"/>
      <xs:element name="defaultSelectedSignatureAlgorithmCert" type="signatureAndHashAlgorithm" minOccurs="0"/>
      <xs:element name="defaultLastRecordProtocolVersion" type="protocolVersion" minOccurs="0"/>
      <xs:element name="defaultSelectedProtocolVersion" type="protocolVersion" minOccurs="0"/>
      <xs:element name="defaultHighestClientProtocolVersion" type="protocolVersion" minOccurs="0"/>
      <xs:element name="defaultMaxFragmentLength" type="maxFragmentLength" minOccurs="0"/>
      <xs:element name="defaultMaxRecordData" type="xs:int" minOccurs="0"/>
      <xs:element name="enforcedMaxRecordData" type="xs:int" minOccurs="0"/>
      <xs:element name="inboundRecordSizeLimit" type="xs:int" minOccurs="0"/>
      <xs:element name="defaultHeartbeatMode" type="heartbeatMode" minOccurs="0"/>
      <xs:element name="defaultClientSupportedCompressionMethods" minOccurs="0">
        <xs:complexType>
          <xs:sequence>
            <xs:element name="defaultClientSupportedCompressionMethod" type="compressionMethod" minOccurs="0" maxOccurs="unbounded"/>
          </xs:sequence>
        </xs:complexType>
      </xs:element>
      <xs:element name="defaultServerSupportedCompressionMethods" minOccurs="0">
        <xs:complexType>
          <xs:sequence>
            <xs:element name="defaultServerSupportedCompressionMethod" type="compressionMethod" minOccurs="0" maxOccurs="unbounded"/>
          </xs:sequence>
        </xs:complexType>
      </xs:element>
      <xs:element name="defaultMasterSecret" type="xs:string" minOccurs="0"/>
      <xs:element name="defaultPreMasterSecret" type="xs:string" minOccurs="0"/>
      <xs:element name="defaultClientExtendedRandom" type="xs:string" minOccurs="0"/>
      <xs:element name="defaultServerExtendedRandom" type="xs:string" minOccurs="0"/>
      <xs:element name="defaultClientRandom" type="xs:string" minOccurs="0"/>
      <xs:element name="defaultServerRandom" type="xs:string" minOccurs="0"/>
      <xs:element name="defaultClientSessionId" type="xs:string" minOccurs="0"/>
      <xs:element name="defaultClientTicketResumptionSessionId" type="xs:string" minOccurs="0"/>
      <xs:element name="defaultServerSessionId" type="xs:string" minOccurs="0"/>
      <xs:element name="defaultSelectedCompressionMethod" type="compressionMethod" minOccurs="0"/>
      <xs:element name="dtlsDefaultCookie" type="xs:string" minOccurs="0"/>
      <xs:element name="defaultExtensionCookie" type="xs:string" minOccurs="0"/>
      <xs:element name="defaultCertificateRequestContext" type="xs:string" minOccurs="0"/>
      <xs:element name="defaultPRFAlgorithm" type="prfAlgorithm" minOccurs="0"/>
      <xs:element name="defaultAlertDescription" type="alertDescription" minOccurs="0"/>
      <xs:element name="defaultAlertLevel" type="alertLevel" minOccurs="0"/>
      <xs:element name="defaultEcCertificateCurve" type="namedGroup" minOccurs="0"/>
      <xs:element name="defaultClientEcPublicKey" type="point" minOccurs="0"/>
      <xs:element name="defaultServerEcPublicKey" type="point" minOccurs="0"/>
      <xs:element name="defaultServerEcPrivateKey" type="xs:integer" minOccurs="0"/>
      <xs:element name="defaultClientEcPrivateKey" type="xs:integer" minOccurs="0"/>
      <xs:element name="defaultServerRSAModulus" type="xs:integer" minOccurs="0"/>
      <xs:element name="defaultClientRSAModulus" type="xs:integer" minOccurs="0"/>
      <xs:element name="defaultServerRSAPublicKey" type="xs:integer" minOccurs="0"/>
      <xs:element name="defaultClientRSAPublicKey" type="xs:integer" minOccurs="0"/>
      <xs:element name="defaultServerRSAPrivateKey" type="xs:integer" minOccurs="0"/>
      <xs:element name="defaultClientRSAPrivateKey" type="xs:integer" minOccurs="0"/>
      <xs:element name="defaultPSKKey" type="xs:string" minOccurs="0"/>
      <xs:element name="defaultPSKIdentity" type="xs:string" minOccurs="0"/>
      <xs:element name="defaultPSKIdentityHint" type="xs:string" minOccurs="0"/>
      <xs:element name="defaultSRPModulus" type="xs:integer" minOccurs="0"/>
      <xs:element name="defaultPSKModulus" type="xs:integer" minOccurs="0"/>
      <xs:element name="defaultPSKGenerator" type="xs:integer" minOccurs="0"/>
      <xs:element name="defaultPskDhServerPrivateKey" type="xs:integer" minOccurs="0"/>
      <xs:element name="defaultPskDhServerPublicKey" type="xs:integer" minOccurs="0"/>
      <xs:element name="defaultSRPGenerator" type="xs:integer" minOccurs="0"/>
      <xs:element name="defaultSRPServerPrivateKey" type="xs:integer" minOccurs="0"/>
      <xs:element name="defaultSRPClientPrivateKey" type="xs:integer" minOccurs="0"/>
      <xs:element name="defaultSRPServerPublicKey" type="xs:integer" minOccurs="0"/>
      <xs:element name="defaultSRPClientPublicKey" type="xs:integer" minOccurs="0"/>
      <xs:element name="defaultSRPServerSalt" type="xs:string" minOccurs="0"/>
      <xs:element name="defaultSRPIdentity" type="xs:string" minOccurs="0"/>
      <xs:element name="defaultSRPPassword" type="xs:string" minOccurs="0"/>
      <xs:element name="defaultClientHandshakeTrafficSecret" type="xs:string" minOccurs="0"/>
      <xs:element name="defaultServerHandshakeTrafficSecret" type="xs:string" minOccurs="0"/>
      <xs:element name="defaultClientApplicationTrafficSecret" type="xs:string" minOccurs="0"/>
      <xs:element name="defaultServerApplicationTrafficSecret" type="xs:string" minOccurs="0"/>
      <xs:element name="defaultTokenBindingType" type="tokenBindingType" minOccurs="0"/>
      <xs:element name="defaultTokenBindingECPublicKey" type="point" minOccurs="0"/>
      <xs:element name="defaultTokenBindingRsaPublicKey" type="xs:integer" minOccurs="0"/>
      <xs:element name="defaultTokenBindingRsaPrivateKey" type="xs:integer" minOccurs="0"/>
      <xs:element name="defaultTokenBindingEcPrivateKey" type="xs:integer" minOccurs="0"/>
      <xs:element name="defaultTokenBindingRsaModulus" type="xs:integer" minOccurs="0"/>
      <xs:element name="useFreshRandom" type="xs:boolean" minOccurs="0"/>
      <xs:element name="chooserType" type="chooserType" minOccurs="0"/>
      <xs:element name="useAllProvidedDtlsFragments" type="xs:boolean" minOccurs="0"/>
      <xs:element name="useAllProvidedRecords" type="xs:boolean" minOccurs="0"/>
      <xs:element name="defaultHttpsLocationPath" type="xs:string" minOccurs="0"/>
      <xs:element name="defaultHttpsRequestPath" type="xs:string" minOccurs="0"/>
      <xs:element name="starttlsType" type="starttlsType" minOccurs="0"/>
      <xs:element name="overrideSessionIdForTickets" type="xs:boolean" minOccurs="0"/>
      <xs:element name="sessionTicketLifetimeHint" type="xs:long" minOccurs="0"/>
      <xs:element name="sessionTicketEncryptionKey" type="xs:string" minOccurs="0"/>
      <xs:element name="sessionTicketKeyHMAC" type="xs:string" minOccurs="0"/>
      <xs:element name="sessionTicketKeyName" type="xs:string" minOccurs="0"/>
      <xs:element name="sessionTicketCipherAlgorithm" type="cipherAlgorithm" minOccurs="0"/>
      <xs:element name="sessionTicketMacAlgorithm" type="macAlgorithm" minOccurs="0"/>
      <xs:element name="defaultSessionTicketAgeAdd" type="xs:string" minOccurs="0"/>
      <xs:element name="defaultSessionTicketNonce" type="xs:string" minOccurs="0"/>
      <xs:element name="defaultSessionTicketIdentity" type="xs:string" minOccurs="0"/>
      <xs:element name="defaultLastClientHello" type="xs:string" minOccurs="0"/>
      <xs:element name="clientAuthenticationType" type="clientAuthenticationType" minOccurs="0"/>
      <xs:element name="tls13BackwardsCompatibilityMode" type="xs:boolean" minOccurs="0"/>
      <xs:element name="defaultClientPWDUsername" type="xs:string" minOccurs="0"/>
      <xs:element name="defaultPWDProtectGroup" type="namedGroup" minOccurs="0"/>
      <xs:element name="defaultServerPWDProtectPublicKey" type="point" minOccurs="0"/>
      <xs:element name="defaultServerPWDProtectPrivateKey" type="xs:integer" minOccurs="0"/>
      <xs:element name="defaultServerPWDProtectRandomSecret" type="xs:integer" minOccurs="0"/>
      <xs:element name="defaultPWDPassword" type="xs:string" minOccurs="0"/>
      <xs:element name="defaultPWDIterations" type="xs:int" minOccurs="0"/>
      <xs:element name="defaultServerPWDPrivate" type="xs:string" minOccurs="0"/>
      <xs:element name="defaultServerPWDMask" type="xs:string" minOccurs="0"/>
      <xs:element name="defaultClientPWDPrivate" type="xs:string" minOccurs="0"/>
      <xs:element name="defaultClientPWDMask" type="xs:string" minOccurs="0"/>
      <xs:element name="defaultServerPWDSalt" type="xs:string" minOccurs="0"/>
      <xs:element name="defaultSelectedPointFormat" type="ecPointFormat" minOccurs="0"/>
      <xs:element name="defaultEsniClientPrivateKey" type="xs:integer" minOccurs="0"/>
      <xs:element name="clientSupportedEsniCipherSuites" minOccurs="0">
        <xs:complexType>
          <xs:sequence>
            <xs:element name="clientSupportedEsniCipherSuite" type="cipherSuite" minOccurs="0" maxOccurs="unbounded"/>
          </xs:sequence>
        </xs:complexType>
      </xs:element>
      <xs:element name="clientSupportedEsniNamedGroups" minOccurs="0">
        <xs:complexType>
          <xs:sequence>
            <xs:element name="clientSupportedEsniNamedGroup" type="namedGroup" minOccurs="0" maxOccurs="unbounded"/>
          </xs:sequence>
        </xs:complexType>
      </xs:element>
      <xs:element name="esniServerKeyPairs" minOccurs="0">
        <xs:complexType>
          <xs:sequence>
            <xs:element name="esniServerKeyPair" type="keyShareEntry" minOccurs="0" maxOccurs="unbounded"/>
          </xs:sequence>
        </xs:complexType>
      </xs:element>
      <xs:element name="defaultEsniClientNonce" type="xs:string" minOccurs="0"/>
      <xs:element name="defaultEsniServerNonce" type="xs:string" minOccurs="0"/>
      <xs:element name="defaultEsniRecordBytes" type="xs:string" minOccurs="0"/>
      <xs:element name="defaultEsniRecordVersion" type="esniDnsKeyRecordVersion" minOccurs="0"/>
      <xs:element name="defaultEsniRecordChecksum" type="xs:string" minOccurs="0"/>
      <xs:element name="defaultEsniServerKeyShareEntries" minOccurs="0">
        <xs:complexType>
          <xs:sequence>
            <xs:element name="defaultEsniServerKeyShareEntry" type="keyShareStoreEntry" minOccurs="0" maxOccurs="unbounded"/>
          </xs:sequence>
        </xs:complexType>
      </xs:element>
      <xs:element name="defaultEsniServerCipherSuites" minOccurs="0">
        <xs:complexType>
          <xs:sequence>
            <xs:element name="defaultEsniServerCipherSuite" type="cipherSuite" minOccurs="0" maxOccurs="unbounded"/>
          </xs:sequence>
        </xs:complexType>
      </xs:element>
      <xs:element name="defaultEsniPaddedLength" type="xs:int" minOccurs="0"/>
      <xs:element name="defaultEsniNotBefore" type="xs:long" minOccurs="0"/>
      <xs:element name="defaultEsniNotAfter" type="xs:long" minOccurs="0"/>
      <xs:element name="defaultEsniExtensions" minOccurs="0">
        <xs:complexType>
          <xs:sequence>
            <xs:element name="defaultEsniExtension" type="extensionType" minOccurs="0" maxOccurs="unbounded"/>
          </xs:sequence>
        </xs:complexType>
      </xs:element>
      <xs:element name="acceptOnlyFittingDtlsFragments" type="xs:boolean" minOccurs="0"/>
      <xs:element name="acceptContentRewritingDtlsFragments" type="xs:boolean" minOccurs="0"/>
      <xs:element name="writeKeylogFile" type="xs:boolean" minOccurs="0"/>
      <xs:element name="keylogFilePath" type="xs:string" minOccurs="0"/>
    </xs:all>
  </xs:complexType>

  <xs:complexType name="certificateKeyPair">
    <xs:sequence>
      <xs:element name="certPublicKeyType" type="certificateKeyType" minOccurs="0"/>
      <xs:element name="certSignatureType" type="certificateKeyType" minOccurs="0"/>
      <xs:element name="signatureAndHashAlgorithm" type="signatureAndHashAlgorithm" minOccurs="0"/>
      <xs:element name="gostCurve" type="gostCurve" minOccurs="0"/>
      <xs:element name="certificateBytes" type="xs:string" minOccurs="0"/>
      <xs:choice minOccurs="0">
        <xs:element name="DhPublicKey" type="customDhPublicKey"/>
        <xs:element name="DsaPublicKey" type="customDsaPublicKey"/>
        <xs:element name="RsaPublicKey" type="customRsaPublicKey"/>
        <xs:element name="EcPublicKey" type="customEcPublicKey"/>
      </xs:choice>
      <xs:choice minOccurs="0">
        <xs:element name="DhPrivateKey" type="customDHPrivateKey"/>
        <xs:element name="DsaPrivateKey" type="customDSAPrivateKey"/>
        <xs:element name="RsaPrivateKey" type="customRSAPrivateKey"/>
        <xs:element name="EcPrivateKey" type="customECPrivateKey"/>
      </xs:choice>
      <xs:element name="signatureGroup" type="namedGroup" minOccurs="0"/>
      <xs:element name="publicKeyGroup" type="namedGroup" minOccurs="0"/>
    </xs:sequence>
  </xs:complexType>

  <xs:complexType name="customDhPublicKey">
    <xs:complexContent>
      <xs:extension base="customPublicKey">
        <xs:sequence>
          <xs:element name="modulus" type="xs:integer" minOccurs="0"/>
          <xs:element name="generator" type="xs:integer" minOccurs="0"/>
          <xs:element name="publicKey" type="xs:integer" minOccurs="0"/>
        </xs:sequence>
      </xs:extension>
    </xs:complexContent>
  </xs:complexType>

  <xs:complexType name="customPublicKey" abstract="true">
    <xs:sequence/>
  </xs:complexType>

  <xs:complexType name="customDsaPublicKey">
    <xs:complexContent>
      <xs:extension base="customPublicKey">
        <xs:sequence>
          <xs:element name="dsaP" type="xs:integer" minOccurs="0"/>
          <xs:element name="dsaQ" type="xs:integer" minOccurs="0"/>
          <xs:element name="dsaG" type="xs:integer" minOccurs="0"/>
          <xs:element name="publicKey" type="xs:integer" minOccurs="0"/>
        </xs:sequence>
      </xs:extension>
    </xs:complexContent>
  </xs:complexType>

  <xs:complexType name="customRsaPublicKey">
    <xs:complexContent>
      <xs:extension base="customPublicKey">
        <xs:sequence>
          <xs:element name="publicExponent" type="xs:integer" minOccurs="0"/>
          <xs:element name="modulus" type="xs:integer" minOccurs="0"/>
        </xs:sequence>
      </xs:extension>
    </xs:complexContent>
  </xs:complexType>

  <xs:complexType name="customEcPublicKey">
    <xs:complexContent>
      <xs:extension base="customPublicKey">
        <xs:sequence>
          <xs:element ref="point" minOccurs="0"/>
          <xs:element name="group" type="namedGroup" minOccurs="0"/>
          <xs:element name="gostCurve" type="gostCurve" minOccurs="0"/>
        </xs:sequence>
      </xs:extension>
    </xs:complexContent>
  </xs:complexType>

  <xs:complexType name="customDHPrivateKey">
    <xs:complexContent>
      <xs:extension base="customPrivateKey">
        <xs:sequence>
          <xs:element name="privateKey" type="xs:integer" minOccurs="0"/>
          <xs:element name="modulus" type="xs:integer" minOccurs="0"/>
          <xs:element name="generator" type="xs:integer" minOccurs="0"/>
        </xs:sequence>
      </xs:extension>
    </xs:complexContent>
  </xs:complexType>

  <xs:complexType name="customPrivateKey" abstract="true">
    <xs:sequence/>
  </xs:complexType>

  <xs:complexType name="customDSAPrivateKey">
    <xs:complexContent>
      <xs:extension base="customPrivateKey">
        <xs:sequence>
          <xs:element name="privateKey" type="xs:integer" minOccurs="0"/>
          <xs:element name="primeP" type="xs:integer" minOccurs="0"/>
          <xs:element name="primeQ" type="xs:integer" minOccurs="0"/>
          <xs:element name="generator" type="xs:integer" minOccurs="0"/>
        </xs:sequence>
      </xs:extension>
    </xs:complexContent>
  </xs:complexType>

  <xs:complexType name="customRSAPrivateKey">
    <xs:complexContent>
      <xs:extension base="customPrivateKey">
        <xs:sequence>
          <xs:element name="modulus" type="xs:integer" minOccurs="0"/>
          <xs:element name="privateExponent" type="xs:integer" minOccurs="0"/>
        </xs:sequence>
      </xs:extension>
    </xs:complexContent>
  </xs:complexType>

  <xs:complexType name="customECPrivateKey">
    <xs:complexContent>
      <xs:extension base="customPrivateKey">
        <xs:sequence>
          <xs:element name="privateKey" type="xs:integer" minOccurs="0"/>
          <xs:element name="group" type="namedGroup" minOccurs="0"/>
        </xs:sequence>
      </xs:extension>
    </xs:complexContent>
  </xs:complexType>

  <xs:complexType name="transportHandler" abstract="true">
    <xs:sequence>
      <xs:element name="timeout" type="xs:long"/>
    </xs:sequence>
  </xs:complexType>

  <xs:complexType name="tcpContext">
    <xs:complexContent>
      <xs:extension base="layerContext">
        <xs:sequence>
          <xs:element name="finalSocketState" type="socketState" minOccurs="0"/>
        </xs:sequence>
      </xs:extension>
    </xs:complexContent>
  </xs:complexType>

  <xs:complexType name="httpContext">
    <xs:complexContent>
      <xs:extension base="layerContext">
        <xs:sequence>
          <xs:element name="httpCookieName" type="xs:string" minOccurs="0"/>
          <xs:element name="httpCookieValue" type="xs:string" minOccurs="0"/>
          <xs:element name="lastRequestPath" type="xs:string" minOccurs="0"/>
        </xs:sequence>
      </xs:extension>
    </xs:complexContent>
  </xs:complexType>

  <xs:complexType name="layerStack">
    <xs:sequence/>
  </xs:complexType>

  <xs:complexType name="changeMasterSecretAction">
    <xs:complexContent>
      <xs:extension base="connectionBoundAction">
        <xs:sequence>
          <xs:element name="newValue" type="xs:string" minOccurs="0"/>
          <xs:element name="oldValue" type="xs:string" minOccurs="0"/>
        </xs:sequence>
      </xs:extension>
    </xs:complexContent>
  </xs:complexType>

  <xs:complexType name="changePreMasterSecretAction">
    <xs:complexContent>
      <xs:extension base="connectionBoundAction">
        <xs:sequence>
          <xs:element name="newValue" type="xs:string" minOccurs="0"/>
          <xs:element name="oldValue" type="xs:string" minOccurs="0"/>
        </xs:sequence>
      </xs:extension>
    </xs:complexContent>
  </xs:complexType>

  <xs:complexType name="changeServerRsaParametersAction">
    <xs:complexContent>
      <xs:extension base="connectionBoundAction">
        <xs:sequence>
          <xs:element name="modulus" type="xs:integer" minOccurs="0"/>
          <xs:element name="publicExponent" type="xs:integer" minOccurs="0"/>
          <xs:element name="privateExponent" type="xs:integer" minOccurs="0"/>
        </xs:sequence>
      </xs:extension>
    </xs:complexContent>
  </xs:complexType>

  <xs:complexType name="changeDefaultPreMasterSecretAction">
    <xs:complexContent>
      <xs:extension base="connectionBoundAction">
        <xs:sequence>
          <xs:element name="newValue" type="xs:string" minOccurs="0"/>
          <xs:element name="oldValue" type="xs:string" minOccurs="0"/>
        </xs:sequence>
      </xs:extension>
    </xs:complexContent>
  </xs:complexType>

  <xs:complexType name="changeProtocolVersionAction">
    <xs:complexContent>
      <xs:extension base="connectionBoundAction">
        <xs:sequence>
          <xs:element name="newValue" type="protocolVersion" minOccurs="0"/>
          <xs:element name="oldValue" type="protocolVersion" minOccurs="0"/>
        </xs:sequence>
      </xs:extension>
    </xs:complexContent>
  </xs:complexType>

  <xs:complexType name="changeServerRandomAction">
    <xs:complexContent>
      <xs:extension base="connectionBoundAction">
        <xs:sequence>
          <xs:element name="newValue" type="xs:string" minOccurs="0"/>
          <xs:element name="oldValue" type="xs:string" minOccurs="0"/>
        </xs:sequence>
      </xs:extension>
    </xs:complexContent>
  </xs:complexType>

  <xs:complexType name="changeConnectionTimeoutAction">
    <xs:complexContent>
      <xs:extension base="connectionBoundAction">
        <xs:sequence>
          <xs:element name="newValue" type="xs:long"/>
          <xs:element name="oldValue" type="xs:long"/>
        </xs:sequence>
      </xs:extension>
    </xs:complexContent>
  </xs:complexType>

  <xs:complexType name="changeReadEpochAction">
    <xs:complexContent>
      <xs:extension base="changeEpochAction">
        <xs:sequence/>
      </xs:extension>
    </xs:complexContent>
  </xs:complexType>

  <xs:complexType name="changeEpochAction" abstract="true">
    <xs:complexContent>
      <xs:extension base="connectionBoundAction">
        <xs:sequence>
          <xs:element name="epoch" type="xs:int" minOccurs="0"/>
        </xs:sequence>
      </xs:extension>
    </xs:complexContent>
  </xs:complexType>

  <xs:complexType name="changeReadSequenceNumberAction">
    <xs:complexContent>
      <xs:extension base="changeSequenceNumberAction">
        <xs:sequence/>
      </xs:extension>
    </xs:complexContent>
  </xs:complexType>

  <xs:complexType name="changeSequenceNumberAction" abstract="true">
    <xs:complexContent>
      <xs:extension base="connectionBoundAction">
        <xs:sequence>
          <xs:element name="sequenceNumber" type="xs:long" minOccurs="0"/>
        </xs:sequence>
      </xs:extension>
    </xs:complexContent>
  </xs:complexType>

  <xs:complexType name="changeWriteEpochAction">
    <xs:complexContent>
      <xs:extension base="changeEpochAction">
        <xs:sequence/>
      </xs:extension>
    </xs:complexContent>
  </xs:complexType>

  <xs:complexType name="changeWriteSequenceNumberAction">
    <xs:complexContent>
      <xs:extension base="changeSequenceNumberAction">
        <xs:sequence/>
      </xs:extension>
    </xs:complexContent>
  </xs:complexType>

  <xs:complexType name="clearBuffersAction">
    <xs:complexContent>
      <xs:extension base="connectionBoundAction">
        <xs:sequence/>
      </xs:extension>
    </xs:complexContent>
  </xs:complexType>

  <xs:complexType name="clearDigestAction">
    <xs:complexContent>
      <xs:extension base="connectionBoundAction">
        <xs:sequence/>
      </xs:extension>
    </xs:complexContent>
  </xs:complexType>

  <xs:complexType name="copyBufferedMessagesAction">
    <xs:complexContent>
      <xs:extension base="copyContextFieldAction">
        <xs:sequence/>
      </xs:extension>
    </xs:complexContent>
  </xs:complexType>

  <xs:complexType name="copyContextFieldAction" abstract="true">
    <xs:complexContent>
      <xs:extension base="tlsAction">
        <xs:sequence>
          <xs:element name="from" type="xs:string" minOccurs="0"/>
          <xs:element name="to" type="xs:string" minOccurs="0"/>
        </xs:sequence>
      </xs:extension>
    </xs:complexContent>
  </xs:complexType>

  <xs:complexType name="copyBufferedRecordsAction">
    <xs:complexContent>
      <xs:extension base="copyContextFieldAction">
        <xs:sequence/>
      </xs:extension>
    </xs:complexContent>
  </xs:complexType>

  <xs:complexType name="copyBuffersAction">
    <xs:complexContent>
      <xs:extension base="copyContextFieldAction">
        <xs:sequence/>
      </xs:extension>
    </xs:complexContent>
  </xs:complexType>

  <xs:complexType name="copyClientRandomAction">
    <xs:complexContent>
      <xs:extension base="copyContextFieldAction">
        <xs:sequence/>
      </xs:extension>
    </xs:complexContent>
  </xs:complexType>

  <xs:complexType name="copyPreMasterSecretAction">
    <xs:complexContent>
      <xs:extension base="copyContextFieldAction">
        <xs:sequence/>
      </xs:extension>
    </xs:complexContent>
  </xs:complexType>

  <xs:complexType name="copyServerRandomAction">
    <xs:complexContent>
      <xs:extension base="copyContextFieldAction">
        <xs:sequence/>
      </xs:extension>
    </xs:complexContent>
  </xs:complexType>

  <xs:complexType name="deactivateDecryptionAction">
    <xs:complexContent>
      <xs:extension base="deactivateCryptoAction">
        <xs:sequence/>
      </xs:extension>
    </xs:complexContent>
  </xs:complexType>

  <xs:complexType name="deactivateCryptoAction" abstract="true">
    <xs:complexContent>
      <xs:extension base="connectionBoundAction">
        <xs:sequence/>
      </xs:extension>
    </xs:complexContent>
  </xs:complexType>

  <xs:complexType name="deactivateEncryptionAction">
    <xs:complexContent>
      <xs:extension base="deactivateCryptoAction">
        <xs:sequence/>
      </xs:extension>
    </xs:complexContent>
  </xs:complexType>

  <xs:complexType name="deepCopyBufferedMessagesAction">
    <xs:complexContent>
      <xs:extension base="copyContextFieldAction">
        <xs:sequence/>
      </xs:extension>
    </xs:complexContent>
  </xs:complexType>

  <xs:complexType name="deepCopyBufferedRecordsAction">
    <xs:complexContent>
      <xs:extension base="copyContextFieldAction">
        <xs:sequence/>
      </xs:extension>
    </xs:complexContent>
  </xs:complexType>

  <xs:complexType name="deepCopyBuffersAction">
    <xs:complexContent>
      <xs:extension base="copyContextFieldAction">
        <xs:sequence>
          <xs:element name="state" type="state" minOccurs="0"/>
        </xs:sequence>
      </xs:extension>
    </xs:complexContent>
  </xs:complexType>

  <xs:complexType name="state">
    <xs:sequence>
      <xs:element name="endTimestamp" type="xs:long"/>
      <xs:element name="executionException" type="throwable" minOccurs="0"/>
      <xs:element name="runningMode" type="runningModeType" minOccurs="0"/>
      <xs:element name="startTimestamp" type="xs:long"/>
    </xs:sequence>
  </xs:complexType>

  <xs:complexType name="throwable">
    <xs:sequence>
      <xs:element name="stackTrace" type="stackTraceElement" nillable="true" minOccurs="0" maxOccurs="unbounded"/>
    </xs:sequence>
  </xs:complexType>

  <xs:complexType name="stackTraceElement" final="extension restriction">
    <xs:sequence/>
  </xs:complexType>

  <xs:complexType name="esniKeyDnsRequestAction">
    <xs:complexContent>
      <xs:extension base="tlsAction">
        <xs:sequence>
          <xs:element name="extensions" type="extensionMessage" nillable="true" minOccurs="0" maxOccurs="unbounded"/>
        </xs:sequence>
      </xs:extension>
    </xs:complexContent>
  </xs:complexType>

  <xs:complexType name="findReceivedProtocolMessageAction">
    <xs:complexContent>
      <xs:extension base="connectionBoundAction">
        <xs:sequence>
          <xs:element name="protocolMessageType" type="protocolMessageType" minOccurs="0"/>
          <xs:element name="found" type="xs:boolean" minOccurs="0"/>
        </xs:sequence>
      </xs:extension>
    </xs:complexContent>
  </xs:complexType>

  <xs:complexType name="forwardMessagesAction">
    <xs:complexContent>
      <xs:extension base="tlsAction">
        <xs:sequence>
          <xs:element name="from" type="xs:string" minOccurs="0"/>
          <xs:element name="to" type="xs:string" minOccurs="0"/>
          <xs:element name="receivedMessages" minOccurs="0">
            <xs:complexType>
              <xs:sequence>
                <xs:choice minOccurs="0" maxOccurs="unbounded">
                  <xs:element ref="Certificate"/>
                  <xs:element ref="DtlsHandshakeMessageFragment"/>
                  <xs:element ref="CertificateVerify"/>
                  <xs:element ref="CertificateRequest"/>
                  <xs:element ref="ClientHello"/>
                  <xs:element ref="HelloVerifyRequest"/>
                  <xs:element ref="DHClientKeyExchange"/>
                  <xs:element ref="DHEClientKeyExchange"/>
                  <xs:element ref="ECDHClientKeyExchange"/>
                  <xs:element ref="ECDHEServerKeyExchange"/>
                  <xs:element ref="PskClientKeyExchange"/>
                  <xs:element ref="Finished"/>
                  <xs:element ref="RSAClientKeyExchange"/>
                  <xs:element ref="GOSTClientKeyExchange"/>
                  <xs:element ref="ServerHelloDone"/>
                  <xs:element ref="ServerHello"/>
                  <xs:element ref="Alert"/>
                  <xs:element ref="NewSessionTicket"/>
                  <xs:element ref="KeyUpdate"/>
                  <xs:element ref="Application"/>
                  <xs:element ref="ChangeCipherSpec"/>
                  <xs:element ref="SSL2ClientHello"/>
                  <xs:element ref="SSL2ClientMasterKey"/>
                  <xs:element ref="SSL2ServerHello"/>
                  <xs:element ref="SSL2ServerVerify"/>
                  <xs:element ref="UnknownMessage"/>
                  <xs:element ref="UnknownHandshakeMessage"/>
                  <xs:element ref="HelloRequest"/>
                  <xs:element ref="Heartbeat"/>
                  <xs:element ref="SupplementalData"/>
                  <xs:element ref="EncryptedExtensions"/>
                  <xs:element ref="PskDhClientKeyExchange"/>
                  <xs:element ref="PskDheServerKeyExchange"/>
                  <xs:element ref="PskEcDhClientKeyExchange"/>
                  <xs:element ref="PskEcDheServerKeyExchange"/>
                  <xs:element ref="PskRsaClientKeyExchange"/>
                  <xs:element ref="SrpClientKeyExchange"/>
                  <xs:element ref="SrpServerKeyExchange"/>
                  <xs:element ref="EndOfEarlyData"/>
                  <xs:element ref="PWDServerKeyExchange"/>
                  <xs:element ref="RSAServerKeyExchange"/>
                  <xs:element ref="PWDClientKeyExchange"/>
                  <xs:element ref="PskServerKeyExchange"/>
                  <xs:element ref="CertificateStatus"/>
                  <xs:element ref="EmptyClientKeyExchange"/>
                </xs:choice>
              </xs:sequence>
            </xs:complexType>
          </xs:element>
          <xs:element name="receivedRecords" minOccurs="0">
            <xs:complexType>
              <xs:sequence>
                <xs:element name="Record" type="record" minOccurs="0" maxOccurs="unbounded"/>
              </xs:sequence>
            </xs:complexType>
          </xs:element>
          <xs:element name="receivedFragments" minOccurs="0">
            <xs:complexType>
              <xs:sequence>
                <xs:element name="DtlsFragment" type="dtlsHandshakeMessageFragment" minOccurs="0" maxOccurs="unbounded"/>
              </xs:sequence>
            </xs:complexType>
          </xs:element>
          <xs:element name="messages" minOccurs="0">
            <xs:complexType>
              <xs:sequence>
                <xs:choice minOccurs="0" maxOccurs="unbounded">
                  <xs:element ref="Certificate"/>
                  <xs:element ref="DtlsHandshakeMessageFragment"/>
                  <xs:element ref="CertificateVerify"/>
                  <xs:element ref="CertificateRequest"/>
                  <xs:element ref="ClientHello"/>
                  <xs:element ref="HelloVerifyRequest"/>
                  <xs:element ref="DHClientKeyExchange"/>
                  <xs:element ref="DHEClientKeyExchange"/>
                  <xs:element ref="ECDHClientKeyExchange"/>
                  <xs:element ref="ECDHEServerKeyExchange"/>
                  <xs:element ref="PskClientKeyExchange"/>
                  <xs:element ref="Finished"/>
                  <xs:element ref="RSAClientKeyExchange"/>
                  <xs:element ref="GOSTClientKeyExchange"/>
                  <xs:element ref="ServerHelloDone"/>
                  <xs:element ref="ServerHello"/>
                  <xs:element ref="Alert"/>
                  <xs:element ref="NewSessionTicket"/>
                  <xs:element ref="KeyUpdate"/>
                  <xs:element ref="Application"/>
                  <xs:element ref="ChangeCipherSpec"/>
                  <xs:element ref="SSL2ClientHello"/>
                  <xs:element ref="SSL2ClientMasterKey"/>
                  <xs:element ref="SSL2ServerHello"/>
                  <xs:element ref="SSL2ServerVerify"/>
                  <xs:element ref="UnknownMessage"/>
                  <xs:element ref="UnknownHandshakeMessage"/>
                  <xs:element ref="HelloRequest"/>
                  <xs:element ref="Heartbeat"/>
                  <xs:element ref="SupplementalData"/>
                  <xs:element ref="EncryptedExtensions"/>
                  <xs:element ref="PskDhClientKeyExchange"/>
                  <xs:element ref="PskDheServerKeyExchange"/>
                  <xs:element ref="PskEcDhClientKeyExchange"/>
                  <xs:element ref="PskEcDheServerKeyExchange"/>
                  <xs:element ref="PskRsaClientKeyExchange"/>
                  <xs:element ref="SrpClientKeyExchange"/>
                  <xs:element ref="SrpServerKeyExchange"/>
                  <xs:element ref="EndOfEarlyData"/>
                  <xs:element ref="PWDServerKeyExchange"/>
                  <xs:element ref="RSAServerKeyExchange"/>
                  <xs:element ref="PWDClientKeyExchange"/>
                  <xs:element ref="PskServerKeyExchange"/>
                  <xs:element ref="CertificateStatus"/>
                  <xs:element ref="EmptyClientKeyExchange"/>
                </xs:choice>
              </xs:sequence>
            </xs:complexType>
          </xs:element>
          <xs:element name="records" minOccurs="0">
            <xs:complexType>
              <xs:sequence>
                <xs:element name="Record" type="record" minOccurs="0" maxOccurs="unbounded"/>
              </xs:sequence>
            </xs:complexType>
          </xs:element>
          <xs:element name="fragments" minOccurs="0">
            <xs:complexType>
              <xs:sequence>
                <xs:element name="DtlsFragment" type="dtlsHandshakeMessageFragment" minOccurs="0" maxOccurs="unbounded"/>
              </xs:sequence>
            </xs:complexType>
          </xs:element>
          <xs:element name="sendMessages" minOccurs="0">
            <xs:complexType>
              <xs:sequence>
                <xs:choice minOccurs="0" maxOccurs="unbounded">
                  <xs:element ref="Certificate"/>
                  <xs:element ref="DtlsHandshakeMessageFragment"/>
                  <xs:element ref="CertificateVerify"/>
                  <xs:element ref="CertificateRequest"/>
                  <xs:element ref="ClientHello"/>
                  <xs:element ref="HelloVerifyRequest"/>
                  <xs:element ref="DHClientKeyExchange"/>
                  <xs:element ref="DHEClientKeyExchange"/>
                  <xs:element ref="ECDHClientKeyExchange"/>
                  <xs:element ref="ECDHEServerKeyExchange"/>
                  <xs:element ref="PskClientKeyExchange"/>
                  <xs:element ref="Finished"/>
                  <xs:element ref="RSAClientKeyExchange"/>
                  <xs:element ref="GOSTClientKeyExchange"/>
                  <xs:element ref="ServerHelloDone"/>
                  <xs:element ref="ServerHello"/>
                  <xs:element ref="Alert"/>
                  <xs:element ref="NewSessionTicket"/>
                  <xs:element ref="KeyUpdate"/>
                  <xs:element ref="Application"/>
                  <xs:element ref="ChangeCipherSpec"/>
                  <xs:element ref="SSL2ClientHello"/>
                  <xs:element ref="SSL2ClientMasterKey"/>
                  <xs:element ref="SSL2ServerHello"/>
                  <xs:element ref="SSL2ServerVerify"/>
                  <xs:element ref="UnknownMessage"/>
                  <xs:element ref="UnknownHandshakeMessage"/>
                  <xs:element ref="HelloRequest"/>
                  <xs:element ref="Heartbeat"/>
                  <xs:element ref="SupplementalData"/>
                  <xs:element ref="EncryptedExtensions"/>
                  <xs:element ref="PskDhClientKeyExchange"/>
                  <xs:element ref="PskDheServerKeyExchange"/>
                  <xs:element ref="PskEcDhClientKeyExchange"/>
                  <xs:element ref="PskEcDheServerKeyExchange"/>
                  <xs:element ref="PskRsaClientKeyExchange"/>
                  <xs:element ref="SrpClientKeyExchange"/>
                  <xs:element ref="SrpServerKeyExchange"/>
                  <xs:element ref="EndOfEarlyData"/>
                  <xs:element ref="PWDServerKeyExchange"/>
                  <xs:element ref="RSAServerKeyExchange"/>
                  <xs:element ref="PWDClientKeyExchange"/>
                  <xs:element ref="PskServerKeyExchange"/>
                  <xs:element ref="CertificateStatus"/>
                  <xs:element ref="EmptyClientKeyExchange"/>
                </xs:choice>
              </xs:sequence>
            </xs:complexType>
          </xs:element>
          <xs:element name="sendRecords" minOccurs="0">
            <xs:complexType>
              <xs:sequence>
                <xs:element name="Record" type="record" minOccurs="0" maxOccurs="unbounded"/>
              </xs:sequence>
            </xs:complexType>
          </xs:element>
          <xs:element name="sendFragments" minOccurs="0">
            <xs:complexType>
              <xs:sequence>
                <xs:element name="DtlsFragment" type="dtlsHandshakeMessageFragment" minOccurs="0" maxOccurs="unbounded"/>
              </xs:sequence>
            </xs:complexType>
          </xs:element>
        </xs:sequence>
      </xs:extension>
    </xs:complexContent>
  </xs:complexType>

  <xs:complexType name="forwardMessagesWithPrepareAction">
    <xs:complexContent>
      <xs:extension base="forwardMessagesAction">
        <xs:sequence/>
      </xs:extension>
    </xs:complexContent>
  </xs:complexType>

  <xs:complexType name="forwardDataAction">
    <xs:complexContent>
      <xs:extension base="tlsAction">
        <xs:sequence>
          <xs:element name="from" type="xs:string" minOccurs="0"/>
          <xs:element name="to" type="xs:string" minOccurs="0"/>
        </xs:sequence>
      </xs:extension>
    </xs:complexContent>
  </xs:complexType>

  <xs:complexType name="receiveTillAction">
    <xs:complexContent>
      <xs:extension base="commonReceiveAction">
        <xs:choice>
          <xs:element ref="Certificate"/>
          <xs:element ref="DtlsHandshakeMessageFragment"/>
          <xs:element ref="CertificateVerify"/>
          <xs:element ref="CertificateRequest"/>
          <xs:element ref="ClientHello"/>
          <xs:element ref="HelloVerifyRequest"/>
          <xs:element ref="DHClientKeyExchange"/>
          <xs:element ref="DHEClientKeyExchange"/>
          <xs:element ref="ECDHClientKeyExchange"/>
          <xs:element ref="ECDHEServerKeyExchange"/>
          <xs:element ref="PskClientKeyExchange"/>
          <xs:element ref="Finished"/>
          <xs:element ref="RSAClientKeyExchange"/>
          <xs:element ref="GOSTClientKeyExchange"/>
          <xs:element ref="ServerHelloDone"/>
          <xs:element ref="ServerHello"/>
          <xs:element ref="Alert"/>
          <xs:element ref="NewSessionTicket"/>
          <xs:element ref="KeyUpdate"/>
          <xs:element ref="Application"/>
          <xs:element ref="ChangeCipherSpec"/>
          <xs:element ref="SSL2ClientHello"/>
          <xs:element ref="SSL2ClientMasterKey"/>
          <xs:element ref="SSL2ServerHello"/>
          <xs:element ref="SSL2ServerVerify"/>
          <xs:element ref="UnknownMessage"/>
          <xs:element ref="UnknownHandshakeMessage"/>
          <xs:element ref="HelloRequest"/>
          <xs:element ref="Heartbeat"/>
          <xs:element ref="SupplementalData"/>
          <xs:element ref="EncryptedExtensions"/>
          <xs:element ref="PskDhClientKeyExchange"/>
          <xs:element ref="PskDheServerKeyExchange"/>
          <xs:element ref="PskEcDhClientKeyExchange"/>
          <xs:element ref="PskEcDheServerKeyExchange"/>
          <xs:element ref="PskRsaClientKeyExchange"/>
          <xs:element ref="SrpClientKeyExchange"/>
          <xs:element ref="SrpServerKeyExchange"/>
          <xs:element ref="EndOfEarlyData"/>
          <xs:element ref="PWDServerKeyExchange"/>
          <xs:element ref="RSAServerKeyExchange"/>
          <xs:element ref="PWDClientKeyExchange"/>
          <xs:element ref="PskServerKeyExchange"/>
          <xs:element ref="CertificateStatus"/>
          <xs:element ref="EmptyClientKeyExchange"/>
        </xs:choice>
      </xs:extension>
    </xs:complexContent>
  </xs:complexType>

  <xs:complexType name="commonReceiveAction" abstract="true">
    <xs:complexContent>
      <xs:extension base="messageAction">
        <xs:sequence/>
      </xs:extension>
    </xs:complexContent>
  </xs:complexType>

  <xs:complexType name="tightReceiveAction">
    <xs:complexContent>
      <xs:extension base="receiveAction">
        <xs:sequence/>
      </xs:extension>
    </xs:complexContent>
  </xs:complexType>

  <xs:complexType name="receiveAction">
    <xs:complexContent>
      <xs:extension base="commonReceiveAction">
        <xs:sequence>
          <xs:element name="expectedMessages" minOccurs="0">
            <xs:complexType>
              <xs:sequence>
                <xs:choice minOccurs="0" maxOccurs="unbounded">
                  <xs:element ref="Certificate"/>
                  <xs:element ref="DtlsHandshakeMessageFragment"/>
                  <xs:element ref="CertificateVerify"/>
                  <xs:element ref="CertificateRequest"/>
                  <xs:element ref="ClientHello"/>
                  <xs:element ref="HelloVerifyRequest"/>
                  <xs:element ref="DHClientKeyExchange"/>
                  <xs:element ref="DHEClientKeyExchange"/>
                  <xs:element ref="ECDHClientKeyExchange"/>
                  <xs:element ref="ECDHEServerKeyExchange"/>
                  <xs:element ref="PskClientKeyExchange"/>
                  <xs:element ref="Finished"/>
                  <xs:element ref="RSAClientKeyExchange"/>
                  <xs:element ref="GOSTClientKeyExchange"/>
                  <xs:element ref="ServerHelloDone"/>
                  <xs:element ref="ServerHello"/>
                  <xs:element ref="Alert"/>
                  <xs:element ref="NewSessionTicket"/>
                  <xs:element ref="KeyUpdate"/>
                  <xs:element ref="Application"/>
                  <xs:element ref="ChangeCipherSpec"/>
                  <xs:element ref="SSL2ClientHello"/>
                  <xs:element ref="SSL2ClientMasterKey"/>
                  <xs:element ref="SSL2ServerHello"/>
                  <xs:element ref="SSL2ServerVerify"/>
                  <xs:element ref="UnknownMessage"/>
                  <xs:element ref="UnknownHandshakeMessage"/>
                  <xs:element ref="HelloRequest"/>
                  <xs:element ref="Heartbeat"/>
                  <xs:element ref="SupplementalData"/>
                  <xs:element ref="EncryptedExtensions"/>
                  <xs:element ref="PskDhClientKeyExchange"/>
                  <xs:element ref="PskDheServerKeyExchange"/>
                  <xs:element ref="PskEcDhClientKeyExchange"/>
                  <xs:element ref="PskEcDheServerKeyExchange"/>
                  <xs:element ref="PskRsaClientKeyExchange"/>
                  <xs:element ref="SrpClientKeyExchange"/>
                  <xs:element ref="SrpServerKeyExchange"/>
                  <xs:element ref="EndOfEarlyData"/>
                  <xs:element ref="PWDServerKeyExchange"/>
                  <xs:element ref="RSAServerKeyExchange"/>
                  <xs:element ref="PWDClientKeyExchange"/>
                  <xs:element ref="PskServerKeyExchange"/>
                  <xs:element ref="CertificateStatus"/>
                  <xs:element ref="EmptyClientKeyExchange"/>
                </xs:choice>
              </xs:sequence>
            </xs:complexType>
          </xs:element>
        </xs:sequence>
      </xs:extension>
    </xs:complexContent>
  </xs:complexType>

  <xs:complexType name="multiReceiveAction">
    <xs:complexContent>
      <xs:extension base="genericReceiveAction">
        <xs:sequence>
          <xs:element name="expectedActionCandidates" type="receiveAction" nillable="true" minOccurs="0" maxOccurs="unbounded"/>
        </xs:sequence>
      </xs:extension>
    </xs:complexContent>
  </xs:complexType>

  <xs:complexType name="popAndSendAction">
    <xs:complexContent>
      <xs:extension base="messageAction">
        <xs:sequence>
          <xs:element name="index" type="xs:int" minOccurs="0"/>
        </xs:sequence>
      </xs:extension>
    </xs:complexContent>
  </xs:complexType>

  <xs:complexType name="popAndSendMessageAction">
    <xs:complexContent>
      <xs:extension base="messageAction">
        <xs:sequence/>
      </xs:extension>
    </xs:complexContent>
  </xs:complexType>

  <xs:complexType name="popAndSendRecordAction">
    <xs:complexContent>
      <xs:extension base="messageAction">
        <xs:sequence>
          <xs:element name="asPlanned" type="xs:boolean" minOccurs="0"/>
        </xs:sequence>
      </xs:extension>
    </xs:complexContent>
  </xs:complexType>

  <xs:complexType name="popBuffersAction">
    <xs:complexContent>
      <xs:extension base="connectionBoundAction">
        <xs:sequence/>
      </xs:extension>
    </xs:complexContent>
  </xs:complexType>

  <xs:complexType name="popBufferedMessageAction">
    <xs:complexContent>
      <xs:extension base="connectionBoundAction">
        <xs:sequence/>
      </xs:extension>
    </xs:complexContent>
  </xs:complexType>

  <xs:complexType name="popBufferedRecordAction">
    <xs:complexContent>
      <xs:extension base="connectionBoundAction">
        <xs:sequence/>
      </xs:extension>
    </xs:complexContent>
  </xs:complexType>

  <xs:complexType name="printLastHandledApplicationDataAction">
    <xs:complexContent>
      <xs:extension base="connectionBoundAction">
        <xs:sequence>
          <xs:element name="lastHandledApplicationData" type="xs:string" minOccurs="0"/>
          <xs:element name="stringEncoding" type="xs:string" minOccurs="0"/>
        </xs:sequence>
      </xs:extension>
    </xs:complexContent>
  </xs:complexType>

  <xs:complexType name="printProposedExtensionsAction">
    <xs:complexContent>
      <xs:extension base="connectionBoundAction">
        <xs:sequence/>
      </xs:extension>
    </xs:complexContent>
  </xs:complexType>

  <xs:complexType name="printSecretsAction">
    <xs:complexContent>
      <xs:extension base="connectionBoundAction">
        <xs:sequence/>
      </xs:extension>
    </xs:complexContent>
  </xs:complexType>

  <xs:complexType name="remBufferedChCiphersAction">
    <xs:complexContent>
      <xs:extension base="connectionBoundAction">
        <xs:sequence>
          <xs:element name="suite" type="cipherSuite" minOccurs="0" maxOccurs="unbounded"/>
        </xs:sequence>
      </xs:extension>
    </xs:complexContent>
  </xs:complexType>

  <xs:complexType name="remBufferedChExtensionsAction">
    <xs:complexContent>
      <xs:extension base="connectionBoundAction">
        <xs:sequence>
          <xs:element name="type" type="extensionType" minOccurs="0" maxOccurs="unbounded"/>
        </xs:sequence>
      </xs:extension>
    </xs:complexContent>
  </xs:complexType>

  <xs:complexType name="renegotiationAction">
    <xs:complexContent>
      <xs:extension base="connectionBoundAction">
        <xs:sequence>
          <xs:element name="resetLastVerifyData" type="xs:boolean"/>
        </xs:sequence>
      </xs:extension>
    </xs:complexContent>
  </xs:complexType>

  <xs:complexType name="resetRecordCipherListsAction">
    <xs:complexContent>
      <xs:extension base="connectionBoundAction">
        <xs:sequence>
          <xs:element name="toRemoveEncryptor" type="xs:int"/>
          <xs:element name="toRemoveDecryptor" type="xs:int"/>
        </xs:sequence>
      </xs:extension>
    </xs:complexContent>
  </xs:complexType>

  <xs:complexType name="resetConnectionAction">
    <xs:complexContent>
      <xs:extension base="connectionBoundAction">
        <xs:sequence>
          <xs:element name="asPlanned" type="xs:boolean" minOccurs="0"/>
          <xs:element name="resetContext" type="xs:boolean" minOccurs="0"/>
        </xs:sequence>
      </xs:extension>
    </xs:complexContent>
  </xs:complexType>

  <xs:complexType name="sendAction">
    <xs:complexContent>
      <xs:extension base="messageAction">
        <xs:sequence/>
      </xs:extension>
    </xs:complexContent>
  </xs:complexType>

  <xs:complexType name="sendDynamicClientKeyExchangeAction">
    <xs:complexContent>
      <xs:extension base="messageAction">
        <xs:sequence/>
      </xs:extension>
    </xs:complexContent>
  </xs:complexType>

  <xs:complexType name="sendDynamicServerKeyExchangeAction">
    <xs:complexContent>
      <xs:extension base="messageAction">
        <xs:sequence/>
      </xs:extension>
    </xs:complexContent>
  </xs:complexType>

  <xs:complexType name="sendDynamicServerCertificateAction">
    <xs:complexContent>
      <xs:extension base="messageAction">
        <xs:sequence/>
      </xs:extension>
    </xs:complexContent>
  </xs:complexType>

  <xs:complexType name="sendRaccoonCkeAction">
    <xs:complexContent>
      <xs:extension base="messageAction">
        <xs:sequence>
          <xs:element name="withNullByte" type="xs:boolean"/>
          <xs:element name="initialSecret" type="xs:integer" minOccurs="0"/>
        </xs:sequence>
      </xs:extension>
    </xs:complexContent>
  </xs:complexType>

  <xs:complexType name="sendMessagesFromLastFlightAction">
    <xs:complexContent>
      <xs:extension base="messageAction">
        <xs:sequence>
          <xs:element name="depth" type="xs:int"/>
        </xs:sequence>
      </xs:extension>
    </xs:complexContent>
  </xs:complexType>

  <xs:complexType name="sendRecordsFromLastFlightAction">
    <xs:complexContent>
      <xs:extension base="messageAction">
        <xs:sequence>
          <xs:element name="depth" type="xs:int"/>
        </xs:sequence>
      </xs:extension>
    </xs:complexContent>
  </xs:complexType>

  <xs:complexType name="setEncryptChangeCipherSpecConfigAction">
    <xs:complexContent>
      <xs:extension base="connectionBoundAction">
        <xs:sequence>
          <xs:element name="setting" type="xs:boolean"/>
        </xs:sequence>
      </xs:extension>
    </xs:complexContent>
  </xs:complexType>

  <xs:complexType name="waitAction">
    <xs:complexContent>
      <xs:extension base="tlsAction">
        <xs:sequence>
          <xs:element name="asPlanned" type="xs:boolean" minOccurs="0"/>
          <xs:element name="time" type="xs:long" minOccurs="0"/>
        </xs:sequence>
      </xs:extension>
    </xs:complexContent>
  </xs:complexType>

  <xs:complexType name="flushSessionCacheAction">
    <xs:complexContent>
      <xs:extension base="tlsAction">
        <xs:sequence/>
      </xs:extension>
    </xs:complexContent>
  </xs:complexType>

  <xs:simpleType name="transportHandlerType">
    <xs:restriction base="xs:string">
      <xs:enumeration value="TCP"/>
      <xs:enumeration value="EAP_TLS"/>
      <xs:enumeration value="UDP"/>
      <xs:enumeration value="STREAM"/>
      <xs:enumeration value="TCP_TIMING"/>
      <xs:enumeration value="UDP_TIMING"/>
      <xs:enumeration value="UDP_PROXY"/>
      <xs:enumeration value="TCP_PROXY_TIMING"/>
      <xs:enumeration value="TCP_NO_DELAY"/>
      <xs:enumeration value="TCP_FRAGMENTATION"/>
    </xs:restriction>
  </xs:simpleType>

  <xs:simpleType name="actionOption">
    <xs:restriction base="xs:string">
      <xs:enumeration value="IGNORE_UNEXPECTED_NEW_SESSION_TICKETS"/>
      <xs:enumeration value="IGNORE_UNEXPECTED_WARNINGS"/>
      <xs:enumeration value="IGNORE_UNEXPECTED_KEY_UPDATE_MESSAGES"/>
      <xs:enumeration value="IGNORE_UNEXPECTED_APP_DATA"/>
      <xs:enumeration value="IGNORE_UNEXPECTED_HTTPS_MESSAGES"/>
      <xs:enumeration value="MAY_FAIL"/>
      <xs:enumeration value="CHECK_ONLY_EXPECTED"/>
    </xs:restriction>
  </xs:simpleType>

  <xs:simpleType name="esniMessageType">
    <xs:restriction base="xs:string">
      <xs:enumeration value="CLIENT"/>
      <xs:enumeration value="SERVER"/>
    </xs:restriction>
  </xs:simpleType>

  <xs:simpleType name="namedGroup">
    <xs:restriction base="xs:string">
      <xs:enumeration value="SECT163K1"/>
      <xs:enumeration value="SECT163R1"/>
      <xs:enumeration value="SECT163R2"/>
      <xs:enumeration value="SECT193R1"/>
      <xs:enumeration value="SECT193R2"/>
      <xs:enumeration value="SECT233K1"/>
      <xs:enumeration value="SECT233R1"/>
      <xs:enumeration value="SECT239K1"/>
      <xs:enumeration value="SECT283K1"/>
      <xs:enumeration value="SECT283R1"/>
      <xs:enumeration value="SECT409K1"/>
      <xs:enumeration value="SECT409R1"/>
      <xs:enumeration value="SECT571K1"/>
      <xs:enumeration value="SECT571R1"/>
      <xs:enumeration value="SECP160K1"/>
      <xs:enumeration value="SECP160R1"/>
      <xs:enumeration value="SECP160R2"/>
      <xs:enumeration value="SECP192K1"/>
      <xs:enumeration value="SECP192R1"/>
      <xs:enumeration value="SECP224K1"/>
      <xs:enumeration value="SECP224R1"/>
      <xs:enumeration value="SECP256K1"/>
      <xs:enumeration value="SECP256R1"/>
      <xs:enumeration value="SECP384R1"/>
      <xs:enumeration value="SECP521R1"/>
      <xs:enumeration value="BRAINPOOLP256R1"/>
      <xs:enumeration value="BRAINPOOLP384R1"/>
      <xs:enumeration value="BRAINPOOLP512R1"/>
      <xs:enumeration value="ECDH_X25519"/>
      <xs:enumeration value="ECDH_X448"/>
      <xs:enumeration value="FFDHE2048"/>
      <xs:enumeration value="FFDHE3072"/>
      <xs:enumeration value="FFDHE4096"/>
      <xs:enumeration value="FFDHE6144"/>
      <xs:enumeration value="FFDHE8192"/>
      <xs:enumeration value="EXPLICIT_PRIME"/>
      <xs:enumeration value="EXPLICIT_CHAR2"/>
      <xs:enumeration value="GREASE_00"/>
      <xs:enumeration value="GREASE_01"/>
      <xs:enumeration value="GREASE_02"/>
      <xs:enumeration value="GREASE_03"/>
      <xs:enumeration value="GREASE_04"/>
      <xs:enumeration value="GREASE_05"/>
      <xs:enumeration value="GREASE_06"/>
      <xs:enumeration value="GREASE_07"/>
      <xs:enumeration value="GREASE_08"/>
      <xs:enumeration value="GREASE_09"/>
      <xs:enumeration value="GREASE_10"/>
      <xs:enumeration value="GREASE_11"/>
      <xs:enumeration value="GREASE_12"/>
      <xs:enumeration value="GREASE_13"/>
      <xs:enumeration value="GREASE_14"/>
      <xs:enumeration value="GREASE_15"/>
    </xs:restriction>
  </xs:simpleType>

  <xs:simpleType name="heartbeatMode">
    <xs:restriction base="xs:string">
      <xs:enumeration value="PEER_ALLOWED_TO_SEND"/>
      <xs:enumeration value="PEER_NOT_ALLOWED_TO_SEND"/>
    </xs:restriction>
  </xs:simpleType>

  <xs:simpleType name="cipherSuite">
    <xs:restriction base="xs:string">
      <xs:enumeration value="TLS_NULL_WITH_NULL_NULL"/>
      <xs:enumeration value="TLS_RSA_WITH_NULL_MD5"/>
      <xs:enumeration value="TLS_RSA_WITH_NULL_SHA"/>
      <xs:enumeration value="TLS_RSA_EXPORT_WITH_RC4_40_MD5"/>
      <xs:enumeration value="TLS_RSA_WITH_RC4_128_MD5"/>
      <xs:enumeration value="TLS_RSA_WITH_RC4_128_SHA"/>
      <xs:enumeration value="TLS_RSA_EXPORT_WITH_RC2_CBC_40_MD5"/>
      <xs:enumeration value="TLS_RSA_WITH_IDEA_CBC_SHA"/>
      <xs:enumeration value="TLS_RSA_EXPORT_WITH_DES40_CBC_SHA"/>
      <xs:enumeration value="TLS_RSA_WITH_DES_CBC_SHA"/>
      <xs:enumeration value="TLS_RSA_WITH_3DES_EDE_CBC_SHA"/>
      <xs:enumeration value="TLS_DH_DSS_EXPORT_WITH_DES40_CBC_SHA"/>
      <xs:enumeration value="TLS_DH_DSS_WITH_DES_CBC_SHA"/>
      <xs:enumeration value="TLS_DH_DSS_WITH_3DES_EDE_CBC_SHA"/>
      <xs:enumeration value="TLS_DH_RSA_EXPORT_WITH_DES40_CBC_SHA"/>
      <xs:enumeration value="TLS_DH_RSA_WITH_DES_CBC_SHA"/>
      <xs:enumeration value="TLS_DH_RSA_WITH_3DES_EDE_CBC_SHA"/>
      <xs:enumeration value="TLS_DHE_DSS_EXPORT_WITH_DES40_CBC_SHA"/>
      <xs:enumeration value="TLS_DHE_DSS_WITH_DES_CBC_SHA"/>
      <xs:enumeration value="TLS_DHE_DSS_WITH_3DES_EDE_CBC_SHA"/>
      <xs:enumeration value="TLS_DHE_RSA_EXPORT_WITH_DES40_CBC_SHA"/>
      <xs:enumeration value="TLS_DHE_RSA_WITH_DES_CBC_SHA"/>
      <xs:enumeration value="TLS_DHE_RSA_WITH_3DES_EDE_CBC_SHA"/>
      <xs:enumeration value="TLS_DH_anon_EXPORT_WITH_RC4_40_MD5"/>
      <xs:enumeration value="TLS_DH_anon_WITH_RC4_128_MD5"/>
      <xs:enumeration value="TLS_DH_anon_EXPORT_WITH_DES40_CBC_SHA"/>
      <xs:enumeration value="TLS_DH_anon_WITH_DES_CBC_SHA"/>
      <xs:enumeration value="TLS_DH_anon_WITH_3DES_EDE_CBC_SHA"/>
      <xs:enumeration value="SSL_FORTEZZA_KEA_WITH_NULL_SHA"/>
      <xs:enumeration value="SSL_FORTEZZA_KEA_WITH_FORTEZZA_CBC_SHA"/>
      <xs:enumeration value="TLS_KRB5_WITH_DES_CBC_SHA"/>
      <xs:enumeration value="TLS_KRB5_WITH_3DES_EDE_CBC_SHA"/>
      <xs:enumeration value="TLS_KRB5_WITH_RC4_128_SHA"/>
      <xs:enumeration value="TLS_KRB5_WITH_IDEA_CBC_SHA"/>
      <xs:enumeration value="TLS_KRB5_WITH_DES_CBC_MD5"/>
      <xs:enumeration value="TLS_KRB5_WITH_3DES_EDE_CBC_MD5"/>
      <xs:enumeration value="TLS_KRB5_WITH_RC4_128_MD5"/>
      <xs:enumeration value="TLS_KRB5_WITH_IDEA_CBC_MD5"/>
      <xs:enumeration value="TLS_KRB5_EXPORT_WITH_DES_CBC_40_SHA"/>
      <xs:enumeration value="TLS_KRB5_EXPORT_WITH_RC2_CBC_40_SHA"/>
      <xs:enumeration value="TLS_KRB5_EXPORT_WITH_RC4_40_SHA"/>
      <xs:enumeration value="TLS_KRB5_EXPORT_WITH_DES_CBC_40_MD5"/>
      <xs:enumeration value="TLS_KRB5_EXPORT_WITH_RC2_CBC_40_MD5"/>
      <xs:enumeration value="TLS_KRB5_EXPORT_WITH_RC4_40_MD5"/>
      <xs:enumeration value="TLS_PSK_WITH_NULL_SHA"/>
      <xs:enumeration value="TLS_DHE_PSK_WITH_NULL_SHA"/>
      <xs:enumeration value="TLS_RSA_PSK_WITH_NULL_SHA"/>
      <xs:enumeration value="TLS_RSA_WITH_AES_128_CBC_SHA"/>
      <xs:enumeration value="TLS_DH_DSS_WITH_AES_128_CBC_SHA"/>
      <xs:enumeration value="TLS_DH_RSA_WITH_AES_128_CBC_SHA"/>
      <xs:enumeration value="TLS_DHE_DSS_WITH_AES_128_CBC_SHA"/>
      <xs:enumeration value="TLS_DHE_RSA_WITH_AES_128_CBC_SHA"/>
      <xs:enumeration value="TLS_DH_anon_WITH_AES_128_CBC_SHA"/>
      <xs:enumeration value="TLS_RSA_WITH_AES_256_CBC_SHA"/>
      <xs:enumeration value="TLS_DH_DSS_WITH_AES_256_CBC_SHA"/>
      <xs:enumeration value="TLS_DH_RSA_WITH_AES_256_CBC_SHA"/>
      <xs:enumeration value="TLS_DHE_DSS_WITH_AES_256_CBC_SHA"/>
      <xs:enumeration value="TLS_DHE_RSA_WITH_AES_256_CBC_SHA"/>
      <xs:enumeration value="TLS_DH_anon_WITH_AES_256_CBC_SHA"/>
      <xs:enumeration value="TLS_RSA_WITH_NULL_SHA256"/>
      <xs:enumeration value="TLS_RSA_WITH_AES_128_CBC_SHA256"/>
      <xs:enumeration value="TLS_RSA_WITH_AES_256_CBC_SHA256"/>
      <xs:enumeration value="TLS_DH_DSS_WITH_AES_128_CBC_SHA256"/>
      <xs:enumeration value="TLS_DH_RSA_WITH_AES_128_CBC_SHA256"/>
      <xs:enumeration value="TLS_DHE_DSS_WITH_AES_128_CBC_SHA256"/>
      <xs:enumeration value="TLS_RSA_WITH_CAMELLIA_128_CBC_SHA"/>
      <xs:enumeration value="TLS_DH_DSS_WITH_CAMELLIA_128_CBC_SHA"/>
      <xs:enumeration value="TLS_DH_RSA_WITH_CAMELLIA_128_CBC_SHA"/>
      <xs:enumeration value="TLS_DHE_DSS_WITH_CAMELLIA_128_CBC_SHA"/>
      <xs:enumeration value="TLS_DHE_RSA_WITH_CAMELLIA_128_CBC_SHA"/>
      <xs:enumeration value="TLS_DH_anon_WITH_CAMELLIA_128_CBC_SHA"/>
      <xs:enumeration value="UNOFFICIAL_TLS_ECDH_ECDSA_WITH_NULL_SHA"/>
      <xs:enumeration value="UNOFFICIAL_TLS_ECDH_ECDSA_WITH_RC4_128_SHA"/>
      <xs:enumeration value="UNOFFICIAL_TLS_ECDH_ECDSA_WITH_DES_CBC_SHA"/>
      <xs:enumeration value="UNOFFICIAL_TLS_ECDH_ECDSA_WITH_AES_128_CBC_SHA"/>
      <xs:enumeration value="UNOFFICIAL_TLS_ECDH_ECNRA_WITH_NULL_SHA"/>
      <xs:enumeration value="UNOFFICIAL_TLS_ECDH_ECNRA_WITH_RC4_128_SHA"/>
      <xs:enumeration value="UNOFFICIAL_TLS_ECDH_ECNRA_WITH_DES_CBC_SHA"/>
      <xs:enumeration value="UNOFFICIAL_TLS_ECDH_ECNRA_WITH_3DES_EDE_CBC_SHA"/>
      <xs:enumeration value="UNOFFICIAL_TLS_ECMQV_ECDSA_WITH_NULL_SHA"/>
      <xs:enumeration value="UNOFFICIAL_TLS_ECMQV_ECDSA_WITH_RC4_128_SHA"/>
      <xs:enumeration value="UNOFFICIAL_TLS_ECMQV_ECDSA_WITH_DES_CBC_SHA"/>
      <xs:enumeration value="UNOFFICIAL_TLS_ECMQV_ECDSA_WITH_3DES_EDE_CBC_SHA"/>
      <xs:enumeration value="UNOFFICIAL_TLS_ECMQV_ECNRA_WITH_NULL_SHA"/>
      <xs:enumeration value="UNOFFICIAL_TLS_ECMQV_ECNRA_WITH_RC4_128_SHA"/>
      <xs:enumeration value="UNOFFICIAL_TLS_ECMQV_ECNRA_WITH_DES_CBC_SHA"/>
      <xs:enumeration value="UNOFFICIAL_TLS_ECMQV_ECNRA_WITH_3DES_EDE_CBC_SHA"/>
      <xs:enumeration value="UNOFFICIAL_TLS_ECDH_anon_WITH_NULL_SHA"/>
      <xs:enumeration value="UNOFFICIAL_TLS_ECDH_anon_WITH_RC4_128_SHA"/>
      <xs:enumeration value="UNOFFICIAL_TLS_ECDH_anon_WITH_DES_CBC_SHA"/>
      <xs:enumeration value="UNOFFICIAL_TLS_ECDH_anon_WITH_3DES_EDE_CBC_SHA"/>
      <xs:enumeration value="UNOFFICIAL_TLS_ECDH_anon_EXPORT_WITH_DES40_CBC_SHA"/>
      <xs:enumeration value="UNOFFICIAL_TLS_ECDH_anon_EXPORT_WITH_RC4_40_SHA"/>
      <xs:enumeration value="TLS_RSA_EXPORT1024_WITH_RC4_56_MD5"/>
      <xs:enumeration value="TLS_RSA_EXPORT1024_WITH_RC2_56_MD5"/>
      <xs:enumeration value="TLS_RSA_EXPORT1024_WITH_DES_CBC_SHA"/>
      <xs:enumeration value="TLS_DHE_DSS_EXPORT1024_WITH_DES_CBC_SHA"/>
      <xs:enumeration value="TLS_RSA_EXPORT1024_WITH_RC4_56_SHA"/>
      <xs:enumeration value="TLS_DHE_DSS_EXPORT1024_WITH_RC4_56_SHA"/>
      <xs:enumeration value="TLS_DHE_DSS_WITH_RC4_128_SHA"/>
      <xs:enumeration value="TLS_DHE_RSA_WITH_AES_128_CBC_SHA256"/>
      <xs:enumeration value="TLS_DH_DSS_WITH_AES_256_CBC_SHA256"/>
      <xs:enumeration value="TLS_DH_RSA_WITH_AES_256_CBC_SHA256"/>
      <xs:enumeration value="TLS_DHE_DSS_WITH_AES_256_CBC_SHA256"/>
      <xs:enumeration value="TLS_DHE_RSA_WITH_AES_256_CBC_SHA256"/>
      <xs:enumeration value="TLS_DH_anon_WITH_AES_128_CBC_SHA256"/>
      <xs:enumeration value="TLS_DH_anon_WITH_AES_256_CBC_SHA256"/>
      <xs:enumeration value="TLS_GOSTR341094_WITH_28147_CNT_IMIT"/>
      <xs:enumeration value="TLS_GOSTR341001_WITH_28147_CNT_IMIT"/>
      <xs:enumeration value="TLS_GOSTR341094_WITH_NULL_GOSTR3411"/>
      <xs:enumeration value="TLS_GOSTR341001_WITH_NULL_GOSTR3411"/>
      <xs:enumeration value="TLS_RSA_WITH_CAMELLIA_256_CBC_SHA"/>
      <xs:enumeration value="TLS_DH_DSS_WITH_CAMELLIA_256_CBC_SHA"/>
      <xs:enumeration value="TLS_DH_RSA_WITH_CAMELLIA_256_CBC_SHA"/>
      <xs:enumeration value="TLS_DHE_DSS_WITH_CAMELLIA_256_CBC_SHA"/>
      <xs:enumeration value="TLS_DHE_RSA_WITH_CAMELLIA_256_CBC_SHA"/>
      <xs:enumeration value="TLS_DH_anon_WITH_CAMELLIA_256_CBC_SHA"/>
      <xs:enumeration value="TLS_PSK_WITH_RC4_128_SHA"/>
      <xs:enumeration value="TLS_PSK_WITH_3DES_EDE_CBC_SHA"/>
      <xs:enumeration value="TLS_PSK_WITH_AES_128_CBC_SHA"/>
      <xs:enumeration value="TLS_PSK_WITH_AES_256_CBC_SHA"/>
      <xs:enumeration value="TLS_DHE_PSK_WITH_RC4_128_SHA"/>
      <xs:enumeration value="TLS_DHE_PSK_WITH_3DES_EDE_CBC_SHA"/>
      <xs:enumeration value="TLS_DHE_PSK_WITH_AES_128_CBC_SHA"/>
      <xs:enumeration value="TLS_DHE_PSK_WITH_AES_256_CBC_SHA"/>
      <xs:enumeration value="TLS_RSA_PSK_WITH_RC4_128_SHA"/>
      <xs:enumeration value="TLS_RSA_PSK_WITH_3DES_EDE_CBC_SHA"/>
      <xs:enumeration value="TLS_RSA_PSK_WITH_AES_128_CBC_SHA"/>
      <xs:enumeration value="TLS_RSA_PSK_WITH_AES_256_CBC_SHA"/>
      <xs:enumeration value="TLS_RSA_WITH_SEED_CBC_SHA"/>
      <xs:enumeration value="TLS_DH_DSS_WITH_SEED_CBC_SHA"/>
      <xs:enumeration value="TLS_DH_RSA_WITH_SEED_CBC_SHA"/>
      <xs:enumeration value="TLS_DHE_DSS_WITH_SEED_CBC_SHA"/>
      <xs:enumeration value="TLS_DHE_RSA_WITH_SEED_CBC_SHA"/>
      <xs:enumeration value="TLS_DH_anon_WITH_SEED_CBC_SHA"/>
      <xs:enumeration value="TLS_RSA_WITH_AES_128_GCM_SHA256"/>
      <xs:enumeration value="TLS_RSA_WITH_AES_256_GCM_SHA384"/>
      <xs:enumeration value="TLS_DHE_RSA_WITH_AES_128_GCM_SHA256"/>
      <xs:enumeration value="TLS_DHE_RSA_WITH_AES_256_GCM_SHA384"/>
      <xs:enumeration value="TLS_DH_RSA_WITH_AES_128_GCM_SHA256"/>
      <xs:enumeration value="TLS_DH_RSA_WITH_AES_256_GCM_SHA384"/>
      <xs:enumeration value="TLS_DHE_DSS_WITH_AES_128_GCM_SHA256"/>
      <xs:enumeration value="TLS_DHE_DSS_WITH_AES_256_GCM_SHA384"/>
      <xs:enumeration value="TLS_DH_DSS_WITH_AES_128_GCM_SHA256"/>
      <xs:enumeration value="TLS_DH_DSS_WITH_AES_256_GCM_SHA384"/>
      <xs:enumeration value="TLS_DH_anon_WITH_AES_128_GCM_SHA256"/>
      <xs:enumeration value="TLS_DH_anon_WITH_AES_256_GCM_SHA384"/>
      <xs:enumeration value="TLS_PSK_WITH_AES_128_GCM_SHA256"/>
      <xs:enumeration value="TLS_PSK_WITH_AES_256_GCM_SHA384"/>
      <xs:enumeration value="TLS_DHE_PSK_WITH_AES_128_GCM_SHA256"/>
      <xs:enumeration value="TLS_DHE_PSK_WITH_AES_256_GCM_SHA384"/>
      <xs:enumeration value="TLS_RSA_PSK_WITH_AES_128_GCM_SHA256"/>
      <xs:enumeration value="TLS_RSA_PSK_WITH_AES_256_GCM_SHA384"/>
      <xs:enumeration value="TLS_PSK_WITH_AES_128_CBC_SHA256"/>
      <xs:enumeration value="TLS_PSK_WITH_AES_256_CBC_SHA384"/>
      <xs:enumeration value="TLS_PSK_WITH_NULL_SHA256"/>
      <xs:enumeration value="TLS_PSK_WITH_NULL_SHA384"/>
      <xs:enumeration value="TLS_DHE_PSK_WITH_AES_128_CBC_SHA256"/>
      <xs:enumeration value="TLS_DHE_PSK_WITH_AES_256_CBC_SHA384"/>
      <xs:enumeration value="TLS_DHE_PSK_WITH_NULL_SHA256"/>
      <xs:enumeration value="TLS_DHE_PSK_WITH_NULL_SHA384"/>
      <xs:enumeration value="TLS_RSA_PSK_WITH_AES_128_CBC_SHA256"/>
      <xs:enumeration value="TLS_RSA_PSK_WITH_AES_256_CBC_SHA384"/>
      <xs:enumeration value="TLS_RSA_PSK_WITH_NULL_SHA256"/>
      <xs:enumeration value="TLS_RSA_PSK_WITH_NULL_SHA384"/>
      <xs:enumeration value="TLS_RSA_WITH_CAMELLIA_128_CBC_SHA256"/>
      <xs:enumeration value="TLS_DH_DSS_WITH_CAMELLIA_128_CBC_SHA256"/>
      <xs:enumeration value="TLS_DH_RSA_WITH_CAMELLIA_128_CBC_SHA256"/>
      <xs:enumeration value="TLS_DHE_DSS_WITH_CAMELLIA_128_CBC_SHA256"/>
      <xs:enumeration value="TLS_DHE_RSA_WITH_CAMELLIA_128_CBC_SHA256"/>
      <xs:enumeration value="TLS_DH_anon_WITH_CAMELLIA_128_CBC_SHA256"/>
      <xs:enumeration value="TLS_RSA_WITH_CAMELLIA_256_CBC_SHA256"/>
      <xs:enumeration value="TLS_DH_DSS_WITH_CAMELLIA_256_CBC_SHA256"/>
      <xs:enumeration value="TLS_DH_RSA_WITH_CAMELLIA_256_CBC_SHA256"/>
      <xs:enumeration value="TLS_DHE_DSS_WITH_CAMELLIA_256_CBC_SHA256"/>
      <xs:enumeration value="TLS_DHE_RSA_WITH_CAMELLIA_256_CBC_SHA256"/>
      <xs:enumeration value="TLS_DH_anon_WITH_CAMELLIA_256_CBC_SHA256"/>
      <xs:enumeration value="TLS_EMPTY_RENEGOTIATION_INFO_SCSV"/>
      <xs:enumeration value="TLS_AES_128_GCM_SHA256"/>
      <xs:enumeration value="TLS_AES_256_GCM_SHA384"/>
      <xs:enumeration value="TLS_CHACHA20_POLY1305_SHA256"/>
      <xs:enumeration value="TLS_AES_128_CCM_SHA256"/>
      <xs:enumeration value="TLS_AES_128_CCM_8_SHA256"/>
      <xs:enumeration value="TLS_FALLBACK_SCSV"/>
      <xs:enumeration value="TLS_ECDH_ECDSA_WITH_NULL_SHA"/>
      <xs:enumeration value="TLS_ECDH_ECDSA_WITH_RC4_128_SHA"/>
      <xs:enumeration value="TLS_ECDH_ECDSA_WITH_3DES_EDE_CBC_SHA"/>
      <xs:enumeration value="TLS_ECDH_ECDSA_WITH_AES_128_CBC_SHA"/>
      <xs:enumeration value="TLS_ECDH_ECDSA_WITH_AES_256_CBC_SHA"/>
      <xs:enumeration value="TLS_ECDHE_ECDSA_WITH_NULL_SHA"/>
      <xs:enumeration value="TLS_ECDHE_ECDSA_WITH_RC4_128_SHA"/>
      <xs:enumeration value="TLS_ECDHE_ECDSA_WITH_3DES_EDE_CBC_SHA"/>
      <xs:enumeration value="TLS_ECDHE_ECDSA_WITH_AES_128_CBC_SHA"/>
      <xs:enumeration value="TLS_ECDHE_ECDSA_WITH_AES_256_CBC_SHA"/>
      <xs:enumeration value="TLS_ECDH_RSA_WITH_NULL_SHA"/>
      <xs:enumeration value="TLS_ECDH_RSA_WITH_RC4_128_SHA"/>
      <xs:enumeration value="TLS_ECDH_RSA_WITH_3DES_EDE_CBC_SHA"/>
      <xs:enumeration value="TLS_ECDH_RSA_WITH_AES_128_CBC_SHA"/>
      <xs:enumeration value="TLS_ECDH_RSA_WITH_AES_256_CBC_SHA"/>
      <xs:enumeration value="TLS_ECDHE_RSA_WITH_NULL_SHA"/>
      <xs:enumeration value="TLS_ECDHE_RSA_WITH_RC4_128_SHA"/>
      <xs:enumeration value="TLS_ECDHE_RSA_WITH_3DES_EDE_CBC_SHA"/>
      <xs:enumeration value="TLS_ECDHE_RSA_WITH_AES_128_CBC_SHA"/>
      <xs:enumeration value="TLS_ECDHE_RSA_WITH_AES_256_CBC_SHA"/>
      <xs:enumeration value="TLS_ECDH_anon_WITH_NULL_SHA"/>
      <xs:enumeration value="TLS_ECDH_anon_WITH_RC4_128_SHA"/>
      <xs:enumeration value="TLS_ECDH_anon_WITH_3DES_EDE_CBC_SHA"/>
      <xs:enumeration value="TLS_ECDH_anon_WITH_AES_128_CBC_SHA"/>
      <xs:enumeration value="TLS_ECDH_anon_WITH_AES_256_CBC_SHA"/>
      <xs:enumeration value="TLS_SRP_SHA_WITH_3DES_EDE_CBC_SHA"/>
      <xs:enumeration value="TLS_SRP_SHA_RSA_WITH_3DES_EDE_CBC_SHA"/>
      <xs:enumeration value="TLS_SRP_SHA_DSS_WITH_3DES_EDE_CBC_SHA"/>
      <xs:enumeration value="TLS_SRP_SHA_WITH_AES_128_CBC_SHA"/>
      <xs:enumeration value="TLS_SRP_SHA_RSA_WITH_AES_128_CBC_SHA"/>
      <xs:enumeration value="TLS_SRP_SHA_DSS_WITH_AES_128_CBC_SHA"/>
      <xs:enumeration value="TLS_SRP_SHA_WITH_AES_256_CBC_SHA"/>
      <xs:enumeration value="TLS_SRP_SHA_RSA_WITH_AES_256_CBC_SHA"/>
      <xs:enumeration value="TLS_SRP_SHA_DSS_WITH_AES_256_CBC_SHA"/>
      <xs:enumeration value="TLS_ECDHE_ECDSA_WITH_AES_128_CBC_SHA256"/>
      <xs:enumeration value="TLS_ECDHE_ECDSA_WITH_AES_256_CBC_SHA384"/>
      <xs:enumeration value="TLS_ECDH_ECDSA_WITH_AES_128_CBC_SHA256"/>
      <xs:enumeration value="TLS_ECDH_ECDSA_WITH_AES_256_CBC_SHA384"/>
      <xs:enumeration value="TLS_ECDHE_RSA_WITH_AES_128_CBC_SHA256"/>
      <xs:enumeration value="TLS_ECDHE_RSA_WITH_AES_256_CBC_SHA384"/>
      <xs:enumeration value="TLS_ECDH_RSA_WITH_AES_128_CBC_SHA256"/>
      <xs:enumeration value="TLS_ECDH_RSA_WITH_AES_256_CBC_SHA384"/>
      <xs:enumeration value="TLS_ECDHE_ECDSA_WITH_AES_128_GCM_SHA256"/>
      <xs:enumeration value="TLS_ECDHE_ECDSA_WITH_AES_256_GCM_SHA384"/>
      <xs:enumeration value="TLS_ECDH_ECDSA_WITH_AES_128_GCM_SHA256"/>
      <xs:enumeration value="TLS_ECDH_ECDSA_WITH_AES_256_GCM_SHA384"/>
      <xs:enumeration value="TLS_ECDHE_RSA_WITH_AES_128_GCM_SHA256"/>
      <xs:enumeration value="TLS_ECDHE_RSA_WITH_AES_256_GCM_SHA384"/>
      <xs:enumeration value="TLS_ECDH_RSA_WITH_AES_128_GCM_SHA256"/>
      <xs:enumeration value="TLS_ECDH_RSA_WITH_AES_256_GCM_SHA384"/>
      <xs:enumeration value="TLS_ECDHE_PSK_WITH_RC4_128_SHA"/>
      <xs:enumeration value="TLS_ECDHE_PSK_WITH_3DES_EDE_CBC_SHA"/>
      <xs:enumeration value="TLS_ECDHE_PSK_WITH_AES_128_CBC_SHA"/>
      <xs:enumeration value="TLS_ECDHE_PSK_WITH_AES_256_CBC_SHA"/>
      <xs:enumeration value="TLS_ECDHE_PSK_WITH_AES_128_CBC_SHA256"/>
      <xs:enumeration value="TLS_ECDHE_PSK_WITH_AES_256_CBC_SHA384"/>
      <xs:enumeration value="TLS_ECDHE_PSK_WITH_NULL_SHA"/>
      <xs:enumeration value="TLS_ECDHE_PSK_WITH_NULL_SHA256"/>
      <xs:enumeration value="TLS_ECDHE_PSK_WITH_NULL_SHA384"/>
      <xs:enumeration value="TLS_RSA_WITH_ARIA_128_CBC_SHA256"/>
      <xs:enumeration value="TLS_RSA_WITH_ARIA_256_CBC_SHA384"/>
      <xs:enumeration value="TLS_DH_DSS_WITH_ARIA_128_CBC_SHA256"/>
      <xs:enumeration value="TLS_DH_DSS_WITH_ARIA_256_CBC_SHA384"/>
      <xs:enumeration value="TLS_DH_RSA_WITH_ARIA_128_CBC_SHA256"/>
      <xs:enumeration value="TLS_DH_RSA_WITH_ARIA_256_CBC_SHA384"/>
      <xs:enumeration value="TLS_DHE_DSS_WITH_ARIA_128_CBC_SHA256"/>
      <xs:enumeration value="TLS_DHE_DSS_WITH_ARIA_256_CBC_SHA384"/>
      <xs:enumeration value="TLS_DHE_RSA_WITH_ARIA_128_CBC_SHA256"/>
      <xs:enumeration value="TLS_DHE_RSA_WITH_ARIA_256_CBC_SHA384"/>
      <xs:enumeration value="TLS_DH_anon_WITH_ARIA_128_CBC_SHA256"/>
      <xs:enumeration value="TLS_DH_anon_WITH_ARIA_256_CBC_SHA384"/>
      <xs:enumeration value="TLS_ECDHE_ECDSA_WITH_ARIA_128_CBC_SHA256"/>
      <xs:enumeration value="TLS_ECDHE_ECDSA_WITH_ARIA_256_CBC_SHA384"/>
      <xs:enumeration value="TLS_ECDH_ECDSA_WITH_ARIA_128_CBC_SHA256"/>
      <xs:enumeration value="TLS_ECDH_ECDSA_WITH_ARIA_256_CBC_SHA384"/>
      <xs:enumeration value="TLS_ECDHE_RSA_WITH_ARIA_128_CBC_SHA256"/>
      <xs:enumeration value="TLS_ECDHE_RSA_WITH_ARIA_256_CBC_SHA384"/>
      <xs:enumeration value="TLS_ECDH_RSA_WITH_ARIA_128_CBC_SHA256"/>
      <xs:enumeration value="TLS_ECDH_RSA_WITH_ARIA_256_CBC_SHA384"/>
      <xs:enumeration value="TLS_RSA_WITH_ARIA_128_GCM_SHA256"/>
      <xs:enumeration value="TLS_RSA_WITH_ARIA_256_GCM_SHA384"/>
      <xs:enumeration value="TLS_DHE_RSA_WITH_ARIA_128_GCM_SHA256"/>
      <xs:enumeration value="TLS_DHE_RSA_WITH_ARIA_256_GCM_SHA384"/>
      <xs:enumeration value="TLS_DH_RSA_WITH_ARIA_128_GCM_SHA256"/>
      <xs:enumeration value="TLS_DH_RSA_WITH_ARIA_256_GCM_SHA384"/>
      <xs:enumeration value="TLS_DHE_DSS_WITH_ARIA_128_GCM_SHA256"/>
      <xs:enumeration value="TLS_DHE_DSS_WITH_ARIA_256_GCM_SHA384"/>
      <xs:enumeration value="TLS_DH_DSS_WITH_ARIA_128_GCM_SHA256"/>
      <xs:enumeration value="TLS_DH_DSS_WITH_ARIA_256_GCM_SHA384"/>
      <xs:enumeration value="TLS_DH_anon_WITH_ARIA_128_GCM_SHA256"/>
      <xs:enumeration value="TLS_DH_anon_WITH_ARIA_256_GCM_SHA384"/>
      <xs:enumeration value="TLS_ECDHE_ECDSA_WITH_ARIA_128_GCM_SHA256"/>
      <xs:enumeration value="TLS_ECDHE_ECDSA_WITH_ARIA_256_GCM_SHA384"/>
      <xs:enumeration value="TLS_ECDH_ECDSA_WITH_ARIA_128_GCM_SHA256"/>
      <xs:enumeration value="TLS_ECDH_ECDSA_WITH_ARIA_256_GCM_SHA384"/>
      <xs:enumeration value="TLS_ECDHE_RSA_WITH_ARIA_128_GCM_SHA256"/>
      <xs:enumeration value="TLS_ECDHE_RSA_WITH_ARIA_256_GCM_SHA384"/>
      <xs:enumeration value="TLS_ECDH_RSA_WITH_ARIA_128_GCM_SHA256"/>
      <xs:enumeration value="TLS_ECDH_RSA_WITH_ARIA_256_GCM_SHA384"/>
      <xs:enumeration value="TLS_PSK_WITH_ARIA_128_CBC_SHA256"/>
      <xs:enumeration value="TLS_PSK_WITH_ARIA_256_CBC_SHA384"/>
      <xs:enumeration value="TLS_DHE_PSK_WITH_ARIA_128_CBC_SHA256"/>
      <xs:enumeration value="TLS_DHE_PSK_WITH_ARIA_256_CBC_SHA384"/>
      <xs:enumeration value="TLS_RSA_PSK_WITH_ARIA_128_CBC_SHA256"/>
      <xs:enumeration value="TLS_RSA_PSK_WITH_ARIA_256_CBC_SHA384"/>
      <xs:enumeration value="TLS_PSK_WITH_ARIA_128_GCM_SHA256"/>
      <xs:enumeration value="TLS_PSK_WITH_ARIA_256_GCM_SHA384"/>
      <xs:enumeration value="TLS_DHE_PSK_WITH_ARIA_128_GCM_SHA256"/>
      <xs:enumeration value="TLS_DHE_PSK_WITH_ARIA_256_GCM_SHA384"/>
      <xs:enumeration value="TLS_RSA_PSK_WITH_ARIA_128_GCM_SHA256"/>
      <xs:enumeration value="TLS_RSA_PSK_WITH_ARIA_256_GCM_SHA384"/>
      <xs:enumeration value="TLS_ECDHE_PSK_WITH_ARIA_128_CBC_SHA256"/>
      <xs:enumeration value="TLS_ECDHE_PSK_WITH_ARIA_256_CBC_SHA384"/>
      <xs:enumeration value="TLS_ECDHE_ECDSA_WITH_CAMELLIA_128_CBC_SHA256"/>
      <xs:enumeration value="TLS_ECDHE_ECDSA_WITH_CAMELLIA_256_CBC_SHA384"/>
      <xs:enumeration value="TLS_ECDH_ECDSA_WITH_CAMELLIA_128_CBC_SHA256"/>
      <xs:enumeration value="TLS_ECDH_ECDSA_WITH_CAMELLIA_256_CBC_SHA384"/>
      <xs:enumeration value="TLS_ECDHE_RSA_WITH_CAMELLIA_128_CBC_SHA256"/>
      <xs:enumeration value="TLS_ECDHE_RSA_WITH_CAMELLIA_256_CBC_SHA384"/>
      <xs:enumeration value="TLS_ECDH_RSA_WITH_CAMELLIA_128_CBC_SHA256"/>
      <xs:enumeration value="TLS_ECDH_RSA_WITH_CAMELLIA_256_CBC_SHA384"/>
      <xs:enumeration value="TLS_RSA_WITH_CAMELLIA_128_GCM_SHA256"/>
      <xs:enumeration value="TLS_RSA_WITH_CAMELLIA_256_GCM_SHA384"/>
      <xs:enumeration value="TLS_DHE_RSA_WITH_CAMELLIA_128_GCM_SHA256"/>
      <xs:enumeration value="TLS_DHE_RSA_WITH_CAMELLIA_256_GCM_SHA384"/>
      <xs:enumeration value="TLS_DH_RSA_WITH_CAMELLIA_128_GCM_SHA256"/>
      <xs:enumeration value="TLS_DH_RSA_WITH_CAMELLIA_256_GCM_SHA384"/>
      <xs:enumeration value="TLS_DHE_DSS_WITH_CAMELLIA_128_GCM_SHA256"/>
      <xs:enumeration value="TLS_DHE_DSS_WITH_CAMELLIA_256_GCM_SHA384"/>
      <xs:enumeration value="TLS_DH_DSS_WITH_CAMELLIA_128_GCM_SHA256"/>
      <xs:enumeration value="TLS_DH_DSS_WITH_CAMELLIA_256_GCM_SHA384"/>
      <xs:enumeration value="TLS_DH_anon_WITH_CAMELLIA_128_GCM_SHA256"/>
      <xs:enumeration value="TLS_DH_anon_WITH_CAMELLIA_256_GCM_SHA384"/>
      <xs:enumeration value="TLS_ECDHE_ECDSA_WITH_CAMELLIA_128_GCM_SHA256"/>
      <xs:enumeration value="TLS_ECDHE_ECDSA_WITH_CAMELLIA_256_GCM_SHA384"/>
      <xs:enumeration value="TLS_ECDH_ECDSA_WITH_CAMELLIA_128_GCM_SHA256"/>
      <xs:enumeration value="TLS_ECDH_ECDSA_WITH_CAMELLIA_256_GCM_SHA384"/>
      <xs:enumeration value="TLS_ECDHE_RSA_WITH_CAMELLIA_128_GCM_SHA256"/>
      <xs:enumeration value="TLS_ECDHE_RSA_WITH_CAMELLIA_256_GCM_SHA384"/>
      <xs:enumeration value="TLS_ECDH_RSA_WITH_CAMELLIA_128_GCM_SHA256"/>
      <xs:enumeration value="TLS_ECDH_RSA_WITH_CAMELLIA_256_GCM_SHA384"/>
      <xs:enumeration value="TLS_PSK_WITH_CAMELLIA_128_GCM_SHA256"/>
      <xs:enumeration value="TLS_PSK_WITH_CAMELLIA_256_GCM_SHA384"/>
      <xs:enumeration value="TLS_DHE_PSK_WITH_CAMELLIA_128_GCM_SHA256"/>
      <xs:enumeration value="TLS_DHE_PSK_WITH_CAMELLIA_256_GCM_SHA384"/>
      <xs:enumeration value="TLS_RSA_PSK_WITH_CAMELLIA_128_GCM_SHA256"/>
      <xs:enumeration value="TLS_RSA_PSK_WITH_CAMELLIA_256_GCM_SHA384"/>
      <xs:enumeration value="TLS_PSK_WITH_CAMELLIA_128_CBC_SHA256"/>
      <xs:enumeration value="TLS_PSK_WITH_CAMELLIA_256_CBC_SHA384"/>
      <xs:enumeration value="TLS_DHE_PSK_WITH_CAMELLIA_128_CBC_SHA256"/>
      <xs:enumeration value="TLS_DHE_PSK_WITH_CAMELLIA_256_CBC_SHA384"/>
      <xs:enumeration value="TLS_RSA_PSK_WITH_CAMELLIA_128_CBC_SHA256"/>
      <xs:enumeration value="TLS_RSA_PSK_WITH_CAMELLIA_256_CBC_SHA384"/>
      <xs:enumeration value="TLS_ECDHE_PSK_WITH_CAMELLIA_128_CBC_SHA256"/>
      <xs:enumeration value="TLS_ECDHE_PSK_WITH_CAMELLIA_256_CBC_SHA384"/>
      <xs:enumeration value="TLS_RSA_WITH_AES_128_CCM"/>
      <xs:enumeration value="TLS_RSA_WITH_AES_256_CCM"/>
      <xs:enumeration value="TLS_DHE_RSA_WITH_AES_128_CCM"/>
      <xs:enumeration value="TLS_DHE_RSA_WITH_AES_256_CCM"/>
      <xs:enumeration value="TLS_RSA_WITH_AES_128_CCM_8"/>
      <xs:enumeration value="TLS_RSA_WITH_AES_256_CCM_8"/>
      <xs:enumeration value="TLS_DHE_RSA_WITH_AES_128_CCM_8"/>
      <xs:enumeration value="TLS_DHE_RSA_WITH_AES_256_CCM_8"/>
      <xs:enumeration value="TLS_PSK_WITH_AES_128_CCM"/>
      <xs:enumeration value="TLS_PSK_WITH_AES_256_CCM"/>
      <xs:enumeration value="TLS_DHE_PSK_WITH_AES_128_CCM"/>
      <xs:enumeration value="TLS_DHE_PSK_WITH_AES_256_CCM"/>
      <xs:enumeration value="TLS_PSK_WITH_AES_128_CCM_8"/>
      <xs:enumeration value="TLS_PSK_WITH_AES_256_CCM_8"/>
      <xs:enumeration value="TLS_PSK_DHE_WITH_AES_128_CCM_8"/>
      <xs:enumeration value="TLS_PSK_DHE_WITH_AES_256_CCM_8"/>
      <xs:enumeration value="TLS_PSK_DHE_WITH_AES_256_CCM_80"/>
      <xs:enumeration value="TLS_ECDHE_ECDSA_WITH_AES_128_CCM"/>
      <xs:enumeration value="TLS_ECDHE_ECDSA_WITH_AES_256_CCM"/>
      <xs:enumeration value="TLS_ECDHE_ECDSA_WITH_AES_128_CCM_8"/>
      <xs:enumeration value="TLS_ECDHE_ECDSA_WITH_AES_256_CCM_8"/>
      <xs:enumeration value="TLS_ECCPWD_WITH_AES_128_GCM_SHA256"/>
      <xs:enumeration value="TLS_ECCPWD_WITH_AES_256_GCM_SHA384"/>
      <xs:enumeration value="TLS_ECCPWD_WITH_AES_128_CCM_SHA256"/>
      <xs:enumeration value="TLS_ECCPWD_WITH_AES_256_CCM_SHA384"/>
      <xs:enumeration value="UNOFFICIAL_TLS_RSA_WITH_CHACHA20_POLY1305"/>
      <xs:enumeration value="UNOFFICIAL_TLS_ECDHE_RSA_WITH_CHACHA20_POLY1305_SHA256"/>
      <xs:enumeration value="UNOFFICIAL_TLS_ECDHE_ECDSA_WITH_CHACHA20_POLY1305_SHA256"/>
      <xs:enumeration value="UNOFFICIAL_TLS_DHE_RSA_WITH_CHACHA20_POLY1305_SHA256"/>
      <xs:enumeration value="UNOFFICIAL_TLS_DHE_PSK_WITH_CHACHA20_POLY1305_OLD"/>
      <xs:enumeration value="UNOFFICIAL_TLS_PSK_WITH_CHACHA20_POLY1305_OLD"/>
      <xs:enumeration value="UNOFFICIAL_TLS_ECDHE_PSK_WITH_CHACHA20_POLY1305_OLD"/>
      <xs:enumeration value="UNOFFICIAL_TLS_RSA_PSK_WITH_CHACHA20_POLY1305_OLD"/>
      <xs:enumeration value="TLS_ECDHE_RSA_WITH_CHACHA20_POLY1305_SHA256"/>
      <xs:enumeration value="TLS_ECDHE_ECDSA_WITH_CHACHA20_POLY1305_SHA256"/>
      <xs:enumeration value="TLS_DHE_RSA_WITH_CHACHA20_POLY1305_SHA256"/>
      <xs:enumeration value="TLS_PSK_WITH_CHACHA20_POLY1305_SHA256"/>
      <xs:enumeration value="TLS_ECDHE_PSK_WITH_CHACHA20_POLY1305_SHA256"/>
      <xs:enumeration value="TLS_DHE_PSK_WITH_CHACHA20_POLY1305_SHA256"/>
      <xs:enumeration value="TLS_RSA_PSK_WITH_CHACHA20_POLY1305_SHA256"/>
      <xs:enumeration value="TLS_CECPQ1_RSA_WITH_CHACHA20_POLY1305_SHA256"/>
      <xs:enumeration value="TLS_CECPQ1_ECDSA_WITH_CHACHA20_POLY1305_SHA256"/>
      <xs:enumeration value="TLS_CECPQ1_RSA_WITH_AES_256_GCM_SHA384"/>
      <xs:enumeration value="TLS_CECPQ1_ECDSA_WITH_AES_256_GCM_SHA384"/>
      <xs:enumeration value="TLS_RSA_WITH_RABBIT_CBC_SHA"/>
      <xs:enumeration value="GREASE_00"/>
      <xs:enumeration value="GREASE_01"/>
      <xs:enumeration value="GREASE_02"/>
      <xs:enumeration value="GREASE_03"/>
      <xs:enumeration value="GREASE_04"/>
      <xs:enumeration value="GREASE_05"/>
      <xs:enumeration value="GREASE_06"/>
      <xs:enumeration value="GREASE_07"/>
      <xs:enumeration value="GREASE_08"/>
      <xs:enumeration value="GREASE_09"/>
      <xs:enumeration value="GREASE_10"/>
      <xs:enumeration value="GREASE_11"/>
      <xs:enumeration value="GREASE_12"/>
      <xs:enumeration value="GREASE_13"/>
      <xs:enumeration value="GREASE_14"/>
      <xs:enumeration value="GREASE_15"/>
      <xs:enumeration value="TLS_GOSTR341112_256_WITH_28147_CNT_IMIT"/>
      <xs:enumeration value="TLS_GOSTR341112_256_WITH_NULL_GOSTR3411"/>
    </xs:restriction>
  </xs:simpleType>

  <xs:simpleType name="handshakeMessageType">
    <xs:restriction base="xs:string">
      <xs:enumeration value="UNKNOWN"/>
      <xs:enumeration value="HELLO_REQUEST"/>
      <xs:enumeration value="CLIENT_HELLO"/>
      <xs:enumeration value="SSL2_CLIENT_HELLO"/>
      <xs:enumeration value="SERVER_HELLO"/>
      <xs:enumeration value="SSL2_CLIENT_MASTER_KEY"/>
      <xs:enumeration value="HELLO_VERIFY_REQUEST"/>
      <xs:enumeration value="NEW_SESSION_TICKET"/>
      <xs:enumeration value="SSL2_SERVER_HELLO"/>
      <xs:enumeration value="END_OF_EARLY_DATA"/>
      <xs:enumeration value="SSL2_SERVER_VERIFY"/>
      <xs:enumeration value="ENCRYPTED_EXTENSIONS"/>
      <xs:enumeration value="CERTIFICATE"/>
      <xs:enumeration value="SERVER_KEY_EXCHANGE"/>
      <xs:enumeration value="CERTIFICATE_REQUEST"/>
      <xs:enumeration value="SERVER_HELLO_DONE"/>
      <xs:enumeration value="CERTIFICATE_VERIFY"/>
      <xs:enumeration value="CLIENT_KEY_EXCHANGE"/>
      <xs:enumeration value="FINISHED"/>
      <xs:enumeration value="KEY_UPDATE"/>
      <xs:enumeration value="CERTIFICATE_STATUS"/>
      <xs:enumeration value="SUPPLEMENTAL_DATA"/>
      <xs:enumeration value="MESSAGE_HASH"/>
    </xs:restriction>
  </xs:simpleType>

  <xs:simpleType name="protocolMessageType">
    <xs:restriction base="xs:string">
      <xs:enumeration value="UNKNOWN"/>
      <xs:enumeration value="CHANGE_CIPHER_SPEC"/>
      <xs:enumeration value="ALERT"/>
      <xs:enumeration value="HANDSHAKE"/>
      <xs:enumeration value="APPLICATION_DATA"/>
      <xs:enumeration value="HEARTBEAT"/>
    </xs:restriction>
  </xs:simpleType>

  <xs:simpleType name="tls13KeySetType">
    <xs:restriction base="xs:string">
      <xs:enumeration value="NONE"/>
      <xs:enumeration value="EARLY_TRAFFIC_SECRETS"/>
      <xs:enumeration value="HANDSHAKE_TRAFFIC_SECRETS"/>
      <xs:enumeration value="APPLICATION_TRAFFIC_SECRETS"/>
    </xs:restriction>
  </xs:simpleType>

  <xs:simpleType name="compressionMethod">
    <xs:restriction base="xs:string">
      <xs:enumeration value="NULL"/>
      <xs:enumeration value="DEFLATE"/>
      <xs:enumeration value="LZS"/>
    </xs:restriction>
  </xs:simpleType>

<<<<<<< HEAD
  <xs:simpleType name="pskKeyExchangeMode">
=======
  <xs:simpleType name="certificateKeyType">
    <xs:restriction base="xs:string">
      <xs:enumeration value="DH"/>
      <xs:enumeration value="ECDH"/>
      <xs:enumeration value="RSA"/>
      <xs:enumeration value="DSS"/>
      <xs:enumeration value="ECDSA"/>
      <xs:enumeration value="GOST01"/>
      <xs:enumeration value="GOST12"/>
      <xs:enumeration value="FORTEZZA"/>
      <xs:enumeration value="ECNRA"/>
      <xs:enumeration value="NONE"/>
    </xs:restriction>
  </xs:simpleType>

  <xs:simpleType name="signatureAndHashAlgorithm">
    <xs:restriction base="xs:string">
      <xs:enumeration value="ANONYMOUS_NONE"/>
      <xs:enumeration value="ANONYMOUS_MD5"/>
      <xs:enumeration value="ANONYMOUS_SHA1"/>
      <xs:enumeration value="ANONYMOUS_SHA224"/>
      <xs:enumeration value="ANONYMOUS_SHA256"/>
      <xs:enumeration value="ANONYMOUS_SHA384"/>
      <xs:enumeration value="ANONYMOUS_SHA512"/>
      <xs:enumeration value="RSA_NONE"/>
      <xs:enumeration value="RSA_MD5"/>
      <xs:enumeration value="RSA_SHA1"/>
      <xs:enumeration value="RSA_SHA224"/>
      <xs:enumeration value="RSA_SHA256"/>
      <xs:enumeration value="RSA_SHA384"/>
      <xs:enumeration value="RSA_SHA512"/>
      <xs:enumeration value="DSA_NONE"/>
      <xs:enumeration value="DSA_MD5"/>
      <xs:enumeration value="DSA_SHA1"/>
      <xs:enumeration value="DSA_SHA224"/>
      <xs:enumeration value="DSA_SHA256"/>
      <xs:enumeration value="DSA_SHA384"/>
      <xs:enumeration value="DSA_SHA512"/>
      <xs:enumeration value="ECDSA_NONE"/>
      <xs:enumeration value="ECDSA_MD5"/>
      <xs:enumeration value="ECDSA_SHA1"/>
      <xs:enumeration value="ECDSA_SHA224"/>
      <xs:enumeration value="ECDSA_SHA256"/>
      <xs:enumeration value="ECDSA_SHA384"/>
      <xs:enumeration value="ECDSA_SHA512"/>
      <xs:enumeration value="ED25519"/>
      <xs:enumeration value="ED448"/>
      <xs:enumeration value="RSA_PSS_RSAE_SHA256"/>
      <xs:enumeration value="RSA_PSS_RSAE_SHA384"/>
      <xs:enumeration value="RSA_PSS_RSAE_SHA512"/>
      <xs:enumeration value="RSA_PSS_PSS_SHA256"/>
      <xs:enumeration value="RSA_PSS_PSS_SHA384"/>
      <xs:enumeration value="RSA_PSS_PSS_SHA512"/>
      <xs:enumeration value="GOSTR34102001_GOSTR3411"/>
      <xs:enumeration value="GOSTR34102012_256_GOSTR34112012_256"/>
      <xs:enumeration value="GOSTR34102012_512_GOSTR34112012_512"/>
      <xs:enumeration value="GREASE_00"/>
      <xs:enumeration value="GREASE_01"/>
      <xs:enumeration value="GREASE_02"/>
      <xs:enumeration value="GREASE_03"/>
      <xs:enumeration value="GREASE_04"/>
      <xs:enumeration value="GREASE_05"/>
      <xs:enumeration value="GREASE_06"/>
      <xs:enumeration value="GREASE_07"/>
      <xs:enumeration value="GREASE_08"/>
      <xs:enumeration value="GREASE_09"/>
      <xs:enumeration value="GREASE_10"/>
      <xs:enumeration value="GREASE_11"/>
      <xs:enumeration value="GREASE_12"/>
      <xs:enumeration value="GREASE_13"/>
      <xs:enumeration value="GREASE_14"/>
      <xs:enumeration value="GREASE_15"/>
    </xs:restriction>
  </xs:simpleType>

  <xs:simpleType name="gostCurve">
    <xs:restriction base="xs:string">
      <xs:enumeration value="GostR3410_2001_CryptoPro_A"/>
      <xs:enumeration value="GostR3410_2001_CryptoPro_B"/>
      <xs:enumeration value="GostR3410_2001_CryptoPro_C"/>
      <xs:enumeration value="GostR3410_2001_CryptoPro_XchA"/>
      <xs:enumeration value="GostR3410_2001_CryptoPro_XchB"/>
      <xs:enumeration value="Tc26_Gost_3410_12_256_paramSetA"/>
      <xs:enumeration value="Tc26_Gost_3410_12_512_paramSetA"/>
      <xs:enumeration value="Tc26_Gost_3410_12_512_paramSetB"/>
      <xs:enumeration value="Tc26_Gost_3410_12_512_paramSetC"/>
    </xs:restriction>
  </xs:simpleType>

  <xs:simpleType name="hashAlgorithm">
>>>>>>> 3def229f
    <xs:restriction base="xs:string">
      <xs:enumeration value="PSK_KE"/>
      <xs:enumeration value="PSK_DHE_KE"/>
    </xs:restriction>
  </xs:simpleType>

  <xs:simpleType name="ssl2CipherSuite">
    <xs:restriction base="xs:string">
      <xs:enumeration value="SSL_CK_RC4_128_WITH_MD5"/>
      <xs:enumeration value="SSL_CK_RC4_128_EXPORT40_WITH_MD5"/>
      <xs:enumeration value="SSL_CK_RC2_128_CBC_WITH_MD5"/>
      <xs:enumeration value="SSL_CK_RC2_128_CBC_EXPORT40_WITH_MD5"/>
      <xs:enumeration value="SSL_CK_IDEA_128_CBC_WITH_MD5"/>
      <xs:enumeration value="SSL_CK_DES_64_CBC_WITH_MD5"/>
      <xs:enumeration value="SSL_CK_DES_192_EDE3_CBC_WITH_MD5"/>
      <xs:enumeration value="SSL_UNKNOWN_CIPHER"/>
    </xs:restriction>
  </xs:simpleType>

  <xs:simpleType name="protocolVersion">
    <xs:restriction base="xs:string">
      <xs:enumeration value="SSL2"/>
      <xs:enumeration value="SSL3"/>
      <xs:enumeration value="TLS10"/>
      <xs:enumeration value="TLS11"/>
      <xs:enumeration value="TLS12"/>
      <xs:enumeration value="TLS13"/>
      <xs:enumeration value="TLS13_DRAFT14"/>
      <xs:enumeration value="TLS13_DRAFT15"/>
      <xs:enumeration value="TLS13_DRAFT16"/>
      <xs:enumeration value="TLS13_DRAFT17"/>
      <xs:enumeration value="TLS13_DRAFT18"/>
      <xs:enumeration value="TLS13_DRAFT19"/>
      <xs:enumeration value="TLS13_DRAFT20"/>
      <xs:enumeration value="TLS13_DRAFT21"/>
      <xs:enumeration value="TLS13_DRAFT22"/>
      <xs:enumeration value="TLS13_DRAFT23"/>
      <xs:enumeration value="TLS13_DRAFT24"/>
      <xs:enumeration value="TLS13_DRAFT25"/>
      <xs:enumeration value="TLS13_DRAFT26"/>
      <xs:enumeration value="TLS13_DRAFT27"/>
      <xs:enumeration value="TLS13_DRAFT28"/>
      <xs:enumeration value="DTLS10_DRAFT"/>
      <xs:enumeration value="DTLS10"/>
      <xs:enumeration value="DTLS12"/>
      <xs:enumeration value="GREASE_00"/>
      <xs:enumeration value="GREASE_01"/>
      <xs:enumeration value="GREASE_02"/>
      <xs:enumeration value="GREASE_03"/>
      <xs:enumeration value="GREASE_04"/>
      <xs:enumeration value="GREASE_05"/>
      <xs:enumeration value="GREASE_06"/>
      <xs:enumeration value="GREASE_07"/>
      <xs:enumeration value="GREASE_08"/>
      <xs:enumeration value="GREASE_09"/>
      <xs:enumeration value="GREASE_10"/>
      <xs:enumeration value="GREASE_11"/>
      <xs:enumeration value="GREASE_12"/>
      <xs:enumeration value="GREASE_13"/>
      <xs:enumeration value="GREASE_14"/>
      <xs:enumeration value="GREASE_15"/>
    </xs:restriction>
  </xs:simpleType>

<<<<<<< HEAD
  <xs:simpleType name="signatureAndHashAlgorithm">
    <xs:restriction base="xs:string">
      <xs:enumeration value="ANONYMOUS_NONE"/>
      <xs:enumeration value="ANONYMOUS_MD5"/>
      <xs:enumeration value="ANONYMOUS_SHA1"/>
      <xs:enumeration value="ANONYMOUS_SHA224"/>
      <xs:enumeration value="ANONYMOUS_SHA256"/>
      <xs:enumeration value="ANONYMOUS_SHA384"/>
      <xs:enumeration value="ANONYMOUS_SHA512"/>
      <xs:enumeration value="RSA_NONE"/>
      <xs:enumeration value="RSA_MD5"/>
      <xs:enumeration value="RSA_SHA1"/>
      <xs:enumeration value="RSA_SHA224"/>
      <xs:enumeration value="RSA_SHA256"/>
      <xs:enumeration value="RSA_SHA384"/>
      <xs:enumeration value="RSA_SHA512"/>
      <xs:enumeration value="DSA_NONE"/>
      <xs:enumeration value="DSA_MD5"/>
      <xs:enumeration value="DSA_SHA1"/>
      <xs:enumeration value="DSA_SHA224"/>
      <xs:enumeration value="DSA_SHA256"/>
      <xs:enumeration value="DSA_SHA384"/>
      <xs:enumeration value="DSA_SHA512"/>
      <xs:enumeration value="ECDSA_NONE"/>
      <xs:enumeration value="ECDSA_MD5"/>
      <xs:enumeration value="ECDSA_SHA1"/>
      <xs:enumeration value="ECDSA_SHA224"/>
      <xs:enumeration value="ECDSA_SHA256"/>
      <xs:enumeration value="ECDSA_SHA384"/>
      <xs:enumeration value="ECDSA_SHA512"/>
      <xs:enumeration value="ED25519"/>
      <xs:enumeration value="ED448"/>
      <xs:enumeration value="RSA_PSS_RSAE_SHA256"/>
      <xs:enumeration value="RSA_PSS_RSAE_SHA384"/>
      <xs:enumeration value="RSA_PSS_RSAE_SHA512"/>
      <xs:enumeration value="RSA_PSS_PSS_SHA256"/>
      <xs:enumeration value="RSA_PSS_PSS_SHA384"/>
      <xs:enumeration value="RSA_PSS_PSS_SHA512"/>
      <xs:enumeration value="GOSTR34102001_GOSTR3411"/>
      <xs:enumeration value="GOSTR34102012_256_GOSTR34112012_256"/>
      <xs:enumeration value="GOSTR34102012_512_GOSTR34112012_512"/>
      <xs:enumeration value="GREASE_00"/>
      <xs:enumeration value="GREASE_01"/>
      <xs:enumeration value="GREASE_02"/>
      <xs:enumeration value="GREASE_03"/>
      <xs:enumeration value="GREASE_04"/>
      <xs:enumeration value="GREASE_05"/>
      <xs:enumeration value="GREASE_06"/>
      <xs:enumeration value="GREASE_07"/>
      <xs:enumeration value="GREASE_08"/>
      <xs:enumeration value="GREASE_09"/>
      <xs:enumeration value="GREASE_10"/>
      <xs:enumeration value="GREASE_11"/>
      <xs:enumeration value="GREASE_12"/>
      <xs:enumeration value="GREASE_13"/>
      <xs:enumeration value="GREASE_14"/>
      <xs:enumeration value="GREASE_15"/>
    </xs:restriction>
  </xs:simpleType>

  <xs:simpleType name="certificateType">
=======
  <xs:simpleType name="runningModeType">
    <xs:restriction base="xs:string">
      <xs:enumeration value="CLIENT"/>
      <xs:enumeration value="SERVER"/>
      <xs:enumeration value="MITM"/>
    </xs:restriction>
  </xs:simpleType>

  <xs:simpleType name="nameType">
>>>>>>> 3def229f
    <xs:restriction base="xs:string">
      <xs:enumeration value="X509"/>
      <xs:enumeration value="OPEN_PGP"/>
      <xs:enumeration value="RAW_PUBLIC_KEY"/>
    </xs:restriction>
  </xs:simpleType>

  <xs:simpleType name="certificateStatusRequestType">
    <xs:restriction base="xs:string">
      <xs:enumeration value="OCSP"/>
      <xs:enumeration value="OCSP_multi"/>
    </xs:restriction>
  </xs:simpleType>

  <xs:simpleType name="srtpProtectionProfiles">
    <xs:restriction base="xs:string">
      <xs:enumeration value="SRTP_AES128_CM_HMAC_SHA1_80"/>
      <xs:enumeration value="SRTP_AES128_CM_HMAC_SHA1_32"/>
      <xs:enumeration value="SRTP_NULL_HMAC_SHA1_80"/>
      <xs:enumeration value="SRTP_NULL_HMAC_SHA1_32"/>
    </xs:restriction>
  </xs:simpleType>

  <xs:simpleType name="userMappingExtensionHintType">
    <xs:restriction base="xs:string">
      <xs:enumeration value="UPN_DOMAIN_HINT"/>
    </xs:restriction>
  </xs:simpleType>

  <xs:simpleType name="authzDataFormat">
    <xs:restriction base="xs:string">
      <xs:enumeration value="X509_ATTR_CERT"/>
      <xs:enumeration value="SAML_ASSERTION"/>
      <xs:enumeration value="X509_ATTR_CERT_URL"/>
      <xs:enumeration value="SAML_ASSERTION_URL"/>
    </xs:restriction>
  </xs:simpleType>

  <xs:simpleType name="ecPointFormat">
    <xs:restriction base="xs:string">
      <xs:enumeration value="UNCOMPRESSED"/>
      <xs:enumeration value="ANSIX962_COMPRESSED_PRIME"/>
      <xs:enumeration value="ANSIX962_COMPRESSED_CHAR2"/>
    </xs:restriction>
  </xs:simpleType>

  <xs:simpleType name="clientCertificateType">
    <xs:restriction base="xs:string">
      <xs:enumeration value="RSA_SIGN"/>
      <xs:enumeration value="DSS_SIGN"/>
      <xs:enumeration value="RSA_FIXED_DH"/>
      <xs:enumeration value="DSS_FIXED_DH"/>
      <xs:enumeration value="RSA_EPHEMERAL_DH_RESERVED"/>
      <xs:enumeration value="DSS_EPHEMERAL_DH_RESERVED"/>
      <xs:enumeration value="FORTEZZA_DMS_RESERVED"/>
      <xs:enumeration value="GOSTR34101994"/>
      <xs:enumeration value="GOSTR34102001"/>
      <xs:enumeration value="ECDSA_SIGN"/>
      <xs:enumeration value="RSA_FIXED_ECDH"/>
      <xs:enumeration value="ECDSA_FIXED_ECDH"/>
      <xs:enumeration value="GOST_SIGN256"/>
      <xs:enumeration value="GOST_SIGN512"/>
      <xs:enumeration value="GOSTR34102012_256"/>
      <xs:enumeration value="GOSTR34102012_512"/>
    </xs:restriction>
  </xs:simpleType>

  <xs:simpleType name="nameType">
    <xs:restriction base="xs:string">
      <xs:enumeration value="HOST_NAME"/>
    </xs:restriction>
  </xs:simpleType>

  <xs:simpleType name="gostCurve">
    <xs:restriction base="xs:string">
      <xs:enumeration value="GostR3410_2001_CryptoPro_A"/>
      <xs:enumeration value="GostR3410_2001_CryptoPro_B"/>
      <xs:enumeration value="GostR3410_2001_CryptoPro_C"/>
      <xs:enumeration value="GostR3410_2001_CryptoPro_XchA"/>
      <xs:enumeration value="GostR3410_2001_CryptoPro_XchB"/>
      <xs:enumeration value="Tc26_Gost_3410_12_256_paramSetA"/>
      <xs:enumeration value="Tc26_Gost_3410_12_512_paramSetA"/>
      <xs:enumeration value="Tc26_Gost_3410_12_512_paramSetB"/>
      <xs:enumeration value="Tc26_Gost_3410_12_512_paramSetC"/>
    </xs:restriction>
  </xs:simpleType>

  <xs:simpleType name="tokenBindingVersion">
    <xs:restriction base="xs:string">
      <xs:enumeration value="DRAFT_1"/>
      <xs:enumeration value="DRAFT_2"/>
      <xs:enumeration value="DRAFT_3"/>
      <xs:enumeration value="DRAFT_4"/>
      <xs:enumeration value="DRAFT_5"/>
      <xs:enumeration value="DRAFT_6"/>
      <xs:enumeration value="DRAFT_7"/>
      <xs:enumeration value="DRAFT_8"/>
      <xs:enumeration value="DRAFT_9"/>
      <xs:enumeration value="DRAFT_10"/>
      <xs:enumeration value="DRAFT_11"/>
      <xs:enumeration value="DRAFT_12"/>
      <xs:enumeration value="DRAFT_13"/>
      <xs:enumeration value="DRAFT_14"/>
      <xs:enumeration value="DRAFT_15"/>
      <xs:enumeration value="DRAFT_16"/>
      <xs:enumeration value="DRAFT_17"/>
      <xs:enumeration value="DRAFT_18"/>
    </xs:restriction>
  </xs:simpleType>

  <xs:simpleType name="tokenBindingKeyParameters">
    <xs:restriction base="xs:string">
      <xs:enumeration value="RSA2048_PKCS1_5"/>
      <xs:enumeration value="RSA2048_PSS"/>
      <xs:enumeration value="ECDSAP256"/>
    </xs:restriction>
  </xs:simpleType>

  <xs:simpleType name="prfAlgorithm">
    <xs:restriction base="xs:string">
      <xs:enumeration value="TLS_PRF_LEGACY"/>
      <xs:enumeration value="TLS_PRF_SHA256"/>
      <xs:enumeration value="TLS_PRF_SHA384"/>
      <xs:enumeration value="TLS_PRF_GOSTR3411"/>
      <xs:enumeration value="TLS_PRF_GOSTR3411_2012_256"/>
    </xs:restriction>
  </xs:simpleType>

  <xs:simpleType name="extensionType">
    <xs:restriction base="xs:string">
      <xs:enumeration value="SERVER_NAME_INDICATION"/>
      <xs:enumeration value="MAX_FRAGMENT_LENGTH"/>
      <xs:enumeration value="CLIENT_CERTIFICATE_URL"/>
      <xs:enumeration value="TRUSTED_CA_KEYS"/>
      <xs:enumeration value="TRUNCATED_HMAC"/>
      <xs:enumeration value="STATUS_REQUEST"/>
      <xs:enumeration value="USER_MAPPING"/>
      <xs:enumeration value="CLIENT_AUTHZ"/>
      <xs:enumeration value="SERVER_AUTHZ"/>
      <xs:enumeration value="CERT_TYPE"/>
      <xs:enumeration value="ELLIPTIC_CURVES"/>
      <xs:enumeration value="EC_POINT_FORMATS"/>
      <xs:enumeration value="SRP"/>
      <xs:enumeration value="SIGNATURE_AND_HASH_ALGORITHMS"/>
      <xs:enumeration value="USE_SRTP"/>
      <xs:enumeration value="HEARTBEAT"/>
      <xs:enumeration value="ALPN"/>
      <xs:enumeration value="STATUS_REQUEST_V2"/>
      <xs:enumeration value="SIGNED_CERTIFICATE_TIMESTAMP"/>
      <xs:enumeration value="CLIENT_CERTIFICATE_TYPE"/>
      <xs:enumeration value="SERVER_CERTIFICATE_TYPE"/>
      <xs:enumeration value="PADDING"/>
      <xs:enumeration value="ENCRYPT_THEN_MAC"/>
      <xs:enumeration value="EXTENDED_MASTER_SECRET"/>
      <xs:enumeration value="TOKEN_BINDING"/>
      <xs:enumeration value="CACHED_INFO"/>
      <xs:enumeration value="RECORD_SIZE_LIMIT"/>
      <xs:enumeration value="PWD_PROTECT"/>
      <xs:enumeration value="PWD_CLEAR"/>
      <xs:enumeration value="PASSWORD_SALT"/>
      <xs:enumeration value="SESSION_TICKET"/>
      <xs:enumeration value="EXTENDED_RANDOM"/>
      <xs:enumeration value="PRE_SHARED_KEY"/>
      <xs:enumeration value="EARLY_DATA"/>
      <xs:enumeration value="SUPPORTED_VERSIONS"/>
      <xs:enumeration value="COOKIE"/>
      <xs:enumeration value="PSK_KEY_EXCHANGE_MODES"/>
      <xs:enumeration value="CERTIFICATE_AUTHORITIES"/>
      <xs:enumeration value="OID_FILTERS"/>
      <xs:enumeration value="POST_HANDSHAKE_AUTH"/>
      <xs:enumeration value="SIGNATURE_ALGORITHMS_CERT"/>
      <xs:enumeration value="KEY_SHARE"/>
      <xs:enumeration value="RENEGOTIATION_INFO"/>
      <xs:enumeration value="ENCRYPTED_SERVER_NAME_INDICATION"/>
      <xs:enumeration value="GREASE_00"/>
      <xs:enumeration value="GREASE_01"/>
      <xs:enumeration value="GREASE_02"/>
      <xs:enumeration value="GREASE_03"/>
      <xs:enumeration value="GREASE_04"/>
      <xs:enumeration value="GREASE_05"/>
      <xs:enumeration value="GREASE_06"/>
      <xs:enumeration value="GREASE_07"/>
      <xs:enumeration value="GREASE_08"/>
      <xs:enumeration value="GREASE_09"/>
      <xs:enumeration value="GREASE_10"/>
      <xs:enumeration value="GREASE_11"/>
      <xs:enumeration value="GREASE_12"/>
      <xs:enumeration value="GREASE_13"/>
      <xs:enumeration value="GREASE_14"/>
      <xs:enumeration value="GREASE_15"/>
      <xs:enumeration value="UNKNOWN"/>
    </xs:restriction>
  </xs:simpleType>

  <xs:simpleType name="esniDnsKeyRecordVersion">
    <xs:restriction base="xs:string">
      <xs:enumeration value="NULL"/>
      <xs:enumeration value="VERSION_FF01"/>
      <xs:enumeration value="VERSION_FF02"/>
      <xs:enumeration value="VERSION_FF03"/>
    </xs:restriction>
  </xs:simpleType>

  <xs:simpleType name="maxFragmentLength">
    <xs:restriction base="xs:string">
      <xs:enumeration value="TWO_9"/>
      <xs:enumeration value="TWO_10"/>
      <xs:enumeration value="TWO_11"/>
      <xs:enumeration value="TWO_12"/>
    </xs:restriction>
  </xs:simpleType>

  <xs:simpleType name="layerConfiguration">
    <xs:restriction base="xs:string">
      <xs:enumeration value="TLS"/>
      <xs:enumeration value="DTLS"/>
      <xs:enumeration value="QUIC"/>
      <xs:enumeration value="OPEN_VPN"/>
      <xs:enumeration value="STARTTLS"/>
      <xs:enumeration value="SSL2"/>
      <xs:enumeration value="HTTPS"/>
    </xs:restriction>
  </xs:simpleType>

  <xs:simpleType name="certificateKeyType">
    <xs:restriction base="xs:string">
      <xs:enumeration value="DH"/>
      <xs:enumeration value="ECDH"/>
      <xs:enumeration value="RSA"/>
      <xs:enumeration value="DSS"/>
      <xs:enumeration value="ECDSA"/>
      <xs:enumeration value="GOST01"/>
      <xs:enumeration value="GOST12"/>
      <xs:enumeration value="FORTEZZA"/>
      <xs:enumeration value="ECNRA"/>
      <xs:enumeration value="NONE"/>
    </xs:restriction>
  </xs:simpleType>

  <xs:simpleType name="hashAlgorithm">
    <xs:restriction base="xs:string">
      <xs:enumeration value="NONE"/>
      <xs:enumeration value="MD5"/>
      <xs:enumeration value="SHA1"/>
      <xs:enumeration value="SHA224"/>
      <xs:enumeration value="SHA256"/>
      <xs:enumeration value="SHA384"/>
      <xs:enumeration value="SHA512"/>
      <xs:enumeration value="GOSTR3411"/>
      <xs:enumeration value="GOSTR34112012_256"/>
      <xs:enumeration value="GOSTR34112012_512"/>
    </xs:restriction>
  </xs:simpleType>

  <xs:simpleType name="filterType">
    <xs:restriction base="xs:string">
      <xs:enumeration value="DEFAULT"/>
      <xs:enumeration value="DISCARD_RECORDS"/>
    </xs:restriction>
  </xs:simpleType>

  <xs:simpleType name="runningModeType">
    <xs:restriction base="xs:string">
      <xs:enumeration value="CLIENT"/>
      <xs:enumeration value="SERVER"/>
      <xs:enumeration value="MITM"/>
    </xs:restriction>
  </xs:simpleType>

  <xs:simpleType name="keyUpdateRequest">
    <xs:restriction base="xs:string">
      <xs:enumeration value="UPDATE_NOT_REQUESTED"/>
      <xs:enumeration value="UPDATE_REQUESTED"/>
    </xs:restriction>
  </xs:simpleType>

  <xs:simpleType name="workflowTraceType">
    <xs:restriction base="xs:string">
      <xs:enumeration value="FULL"/>
      <xs:enumeration value="HANDSHAKE"/>
      <xs:enumeration value="DYNAMIC_HANDSHAKE"/>
      <xs:enumeration value="DYNAMIC_HELLO"/>
      <xs:enumeration value="HELLO"/>
      <xs:enumeration value="SHORT_HELLO"/>
      <xs:enumeration value="RESUMPTION"/>
      <xs:enumeration value="FULL_RESUMPTION"/>
      <xs:enumeration value="CLIENT_RENEGOTIATION_WITHOUT_RESUMPTION"/>
      <xs:enumeration value="CLIENT_RENEGOTIATION"/>
      <xs:enumeration value="SERVER_RENEGOTIATION"/>
      <xs:enumeration value="DYNAMIC_CLIENT_RENEGOTIATION_WITHOUT_RESUMPTION"/>
      <xs:enumeration value="HTTPS"/>
      <xs:enumeration value="DYNAMIC_HTTPS"/>
      <xs:enumeration value="SSL2_HELLO"/>
      <xs:enumeration value="SIMPLE_MITM_PROXY"/>
      <xs:enumeration value="SIMPLE_FORWARDING_MITM_PROXY"/>
      <xs:enumeration value="TLS13_PSK"/>
      <xs:enumeration value="FULL_TLS13_PSK"/>
      <xs:enumeration value="ZERO_RTT"/>
      <xs:enumeration value="FULL_ZERO_RTT"/>
      <xs:enumeration value="FALSE_START"/>
      <xs:enumeration value="RSA_SYNC_PROXY"/>
    </xs:restriction>
  </xs:simpleType>

  <xs:simpleType name="workflowExecutorType">
    <xs:restriction base="xs:string">
      <xs:enumeration value="DEFAULT"/>
      <xs:enumeration value="THREADED_SERVER"/>
      <xs:enumeration value="DTLS"/>
    </xs:restriction>
  </xs:simpleType>

  <xs:simpleType name="alertDescription">
    <xs:restriction base="xs:string">
      <xs:enumeration value="CLOSE_NOTIFY"/>
      <xs:enumeration value="UNEXPECTED_MESSAGE"/>
      <xs:enumeration value="BAD_RECORD_MAC"/>
      <xs:enumeration value="DECRYPTION_FAILED_RESERVED"/>
      <xs:enumeration value="RECORD_OVERFLOW"/>
      <xs:enumeration value="DECOMPRESSION_FAILURE"/>
      <xs:enumeration value="HANDSHAKE_FAILURE"/>
      <xs:enumeration value="NO_CERTIFICATE_RESERVED"/>
      <xs:enumeration value="BAD_CERTIFICATE"/>
      <xs:enumeration value="UNSUPPORTED_CERTIFICATE"/>
      <xs:enumeration value="CERTIFICATE_REVOKED"/>
      <xs:enumeration value="CERTIFICATE_EXPIRED"/>
      <xs:enumeration value="CERTIFICATE_UNKNOWN"/>
      <xs:enumeration value="ILLEGAL_PARAMETER"/>
      <xs:enumeration value="UNKNOWN_CA"/>
      <xs:enumeration value="ACCESS_DENIED"/>
      <xs:enumeration value="DECODE_ERROR"/>
      <xs:enumeration value="DECRYPT_ERROR"/>
      <xs:enumeration value="EXPORT_RESTRICTION_RESERVED"/>
      <xs:enumeration value="PROTOCOL_VERSION"/>
      <xs:enumeration value="INSUFFICIENT_SECURITY"/>
      <xs:enumeration value="INTERNAL_ERROR"/>
      <xs:enumeration value="INAPPROPRIATE_FALLBACK"/>
      <xs:enumeration value="USER_CANCELED"/>
      <xs:enumeration value="NO_RENEGOTIATION"/>
      <xs:enumeration value="MISSING_EXTENSION"/>
      <xs:enumeration value="UNSUPPORTED_EXTENSION"/>
      <xs:enumeration value="CERTIFICATE_UNOBTAINABLE"/>
      <xs:enumeration value="UNRECOGNIZED_NAME"/>
      <xs:enumeration value="BAD_CERTIFICATE_STATUS_RESPONSE"/>
      <xs:enumeration value="BAD_CERTIFICATE_HASH_VALUE"/>
      <xs:enumeration value="UNKNOWN_PSK_IDENTITY"/>
      <xs:enumeration value="CERTIFICATE_REQUIRED"/>
      <xs:enumeration value="NO_APPLICATION_PROTOCOL"/>
    </xs:restriction>
  </xs:simpleType>

  <xs:simpleType name="alertLevel">
    <xs:restriction base="xs:string">
      <xs:enumeration value="UNDEFINED"/>
      <xs:enumeration value="WARNING"/>
      <xs:enumeration value="FATAL"/>
    </xs:restriction>
  </xs:simpleType>

  <xs:simpleType name="tokenBindingType">
    <xs:restriction base="xs:string">
      <xs:enumeration value="PROVIDED_TOKEN_BINDING"/>
      <xs:enumeration value="REFERRED_TOKEN_BINDING"/>
    </xs:restriction>
  </xs:simpleType>

  <xs:simpleType name="chooserType">
    <xs:restriction base="xs:string">
      <xs:enumeration value="DEFAULT"/>
      <xs:enumeration value="SMART_RECORD_SIZE"/>
    </xs:restriction>
  </xs:simpleType>

  <xs:simpleType name="starttlsType">
    <xs:restriction base="xs:string">
      <xs:enumeration value="NONE"/>
      <xs:enumeration value="FTP"/>
      <xs:enumeration value="IMAP"/>
      <xs:enumeration value="POP3"/>
      <xs:enumeration value="SMTP"/>
    </xs:restriction>
  </xs:simpleType>

  <xs:simpleType name="cipherAlgorithm">
    <xs:restriction base="xs:string">
      <xs:enumeration value="NULL"/>
      <xs:enumeration value="RC2_128"/>
      <xs:enumeration value="RC4_128"/>
      <xs:enumeration value="DES_CBC"/>
      <xs:enumeration value="DES_EDE_CBC"/>
      <xs:enumeration value="AES_128_CBC"/>
      <xs:enumeration value="AES_256_CBC"/>
      <xs:enumeration value="AES_128_GCM"/>
      <xs:enumeration value="AES_256_GCM"/>
      <xs:enumeration value="CAMELLIA_128_CBC"/>
      <xs:enumeration value="CAMELLIA_256_CBC"/>
      <xs:enumeration value="CAMELLIA_128_GCM"/>
      <xs:enumeration value="CAMELLIA_256_GCM"/>
      <xs:enumeration value="IDEA_128"/>
      <xs:enumeration value="SEED_CBC"/>
      <xs:enumeration value="AES_128_CCM"/>
      <xs:enumeration value="AES_256_CCM"/>
      <xs:enumeration value="CHACHA20_POLY1305"/>
      <xs:enumeration value="UNOFFICIAL_CHACHA20_POLY1305"/>
      <xs:enumeration value="DES40_CBC"/>
      <xs:enumeration value="ARIA_128_CBC"/>
      <xs:enumeration value="ARIA_256_CBC"/>
      <xs:enumeration value="ARIA_128_GCM"/>
      <xs:enumeration value="ARIA_256_GCM"/>
      <xs:enumeration value="GOST_28147_CNT"/>
      <xs:enumeration value="FORTEZZA_CBC"/>
      <xs:enumeration value="AES_128_CTR"/>
      <xs:enumeration value="AES_256_CTR"/>
    </xs:restriction>
  </xs:simpleType>

  <xs:simpleType name="macAlgorithm">
    <xs:restriction base="xs:string">
      <xs:enumeration value="NULL"/>
      <xs:enumeration value="AEAD"/>
      <xs:enumeration value="SSLMAC_MD5"/>
      <xs:enumeration value="SSLMAC_SHA1"/>
      <xs:enumeration value="HMAC_MD5"/>
      <xs:enumeration value="HMAC_SHA1"/>
      <xs:enumeration value="HMAC_SHA256"/>
      <xs:enumeration value="HMAC_SHA384"/>
      <xs:enumeration value="HMAC_SHA512"/>
      <xs:enumeration value="IMIT_GOST28147"/>
      <xs:enumeration value="HMAC_GOSTR3411"/>
      <xs:enumeration value="HMAC_GOSTR3411_2012_256"/>
    </xs:restriction>
  </xs:simpleType>

  <xs:simpleType name="clientAuthenticationType">
    <xs:restriction base="xs:string">
      <xs:enumeration value="ANONYMOUS"/>
      <xs:enumeration value="CERTIFICATE_BASED"/>
      <xs:enumeration value="PSK"/>
    </xs:restriction>
  </xs:simpleType>

  <xs:simpleType name="socketState">
    <xs:restriction base="xs:string">
      <xs:enumeration value="CLOSED"/>
      <xs:enumeration value="PEER_WRITE_CLOSED"/>
      <xs:enumeration value="UP"/>
      <xs:enumeration value="DATA_AVAILABLE"/>
      <xs:enumeration value="TIMEOUT"/>
      <xs:enumeration value="SOCKET_EXCEPTION"/>
      <xs:enumeration value="IO_EXCEPTION"/>
      <xs:enumeration value="UNAVAILABLE"/>
    </xs:restriction>
  </xs:simpleType>

  <xs:simpleType name="connectionEndType">
    <xs:restriction base="xs:string">
      <xs:enumeration value="CLIENT"/>
      <xs:enumeration value="SERVER"/>
    </xs:restriction>
  </xs:simpleType>
</xs:schema>
<|MERGE_RESOLUTION|>--- conflicted
+++ resolved
@@ -2943,6 +2943,8 @@
           <xs:element name="clientSupportedCompressions" type="compressionMethod" nillable="true" minOccurs="0" maxOccurs="unbounded"/>
           <xs:element name="serverSupportedSignatureAndHashAlgorithms" type="signatureAndHashAlgorithm" nillable="true" minOccurs="0" maxOccurs="unbounded"/>
           <xs:element name="clientSupportedSignatureAndHashAlgorithms" type="signatureAndHashAlgorithm" nillable="true" minOccurs="0" maxOccurs="unbounded"/>
+          <xs:element name="clientSupportedCertificateSignAlgorithms" type="signatureAndHashAlgorithm" nillable="true" minOccurs="0" maxOccurs="unbounded"/>
+          <xs:element name="serverSupportedCertificateSignAlgorithms" type="signatureAndHashAlgorithm" nillable="true" minOccurs="0" maxOccurs="unbounded"/>
           <xs:element name="heartbeatMode" type="heartbeatMode" minOccurs="0"/>
           <xs:element name="selectedSigHashAlgorithm" type="signatureAndHashAlgorithm" minOccurs="0"/>
           <xs:element name="cachedInfoExtensionClientState" type="xs:boolean"/>
@@ -3153,159 +3155,7 @@
       <xs:element name="tlsContext" type="tlsContext" minOccurs="0"/>
       <xs:element name="layerStack" type="layerStack" minOccurs="0"/>
       <xs:element name="talkingConnectionEndType" type="connectionEndType" minOccurs="0"/>
-<<<<<<< HEAD
       <xs:element name="connection" type="aliasedConnection" minOccurs="0"/>
-=======
-      <xs:element name="dtlsCookie" type="xs:base64Binary" minOccurs="0"/>
-      <xs:element name="extensionCookie" type="xs:base64Binary" minOccurs="0"/>
-      <xs:element name="selectedProtocolVersion" type="protocolVersion" minOccurs="0"/>
-      <xs:element name="highestClientProtocolVersion" type="protocolVersion" minOccurs="0"/>
-      <xs:element name="clientSupportedCipherSuites" type="cipherSuite" nillable="true" minOccurs="0" maxOccurs="unbounded"/>
-      <xs:element name="clientSupportedCompressions" type="compressionMethod" nillable="true" minOccurs="0" maxOccurs="unbounded"/>
-      <xs:element name="serverSupportedSignatureAndHashAlgorithms" type="signatureAndHashAlgorithm" nillable="true" minOccurs="0" maxOccurs="unbounded"/>
-      <xs:element name="clientSupportedSignatureAndHashAlgorithms" type="signatureAndHashAlgorithm" nillable="true" minOccurs="0" maxOccurs="unbounded"/>
-      <xs:element name="clientSupportedCertificateSignAlgorithms" type="signatureAndHashAlgorithm" nillable="true" minOccurs="0" maxOccurs="unbounded"/>
-      <xs:element name="serverSupportedCertificateSignAlgorithms" type="signatureAndHashAlgorithm" nillable="true" minOccurs="0" maxOccurs="unbounded"/>
-      <xs:element name="heartbeatMode" type="heartbeatMode" minOccurs="0"/>
-      <xs:element name="selectedSigHashAlgorithm" type="signatureAndHashAlgorithm" minOccurs="0"/>
-      <xs:element name="cachedInfoExtensionClientState" type="xs:boolean"/>
-      <xs:element name="cachedInfoExtensionObjects" type="cachedObject" nillable="true" minOccurs="0" maxOccurs="unbounded"/>
-      <xs:element name="statusRequestV2RequestList" type="requestItemV2" nillable="true" minOccurs="0" maxOccurs="unbounded"/>
-      <xs:element name="selectedClientCertificateType" type="certificateType" minOccurs="0"/>
-      <xs:element name="selectedServerCertificateType" type="certificateType" minOccurs="0"/>
-      <xs:element name="paddingExtensionBytes" type="xs:base64Binary" minOccurs="0"/>
-      <xs:element name="renegotiationInfo" type="xs:base64Binary" minOccurs="0"/>
-      <xs:element name="certificateRequestContext" type="xs:base64Binary" minOccurs="0"/>
-      <xs:element name="signedCertificateTimestamp" type="xs:base64Binary" minOccurs="0"/>
-      <xs:element name="certificateStatusRequestExtensionRequestType" type="certificateStatusRequestType" minOccurs="0"/>
-      <xs:element name="certificateStatusRequestExtensionResponderIDList" type="xs:base64Binary" minOccurs="0"/>
-      <xs:element name="certificateStatusRequestExtensionRequestExtension" type="xs:base64Binary" minOccurs="0"/>
-      <xs:element name="secureRemotePasswordExtensionIdentifier" type="xs:base64Binary" minOccurs="0"/>
-      <xs:element name="secureRealTimeTransportProtocolProtectionProfiles" type="srtpProtectionProfiles" nillable="true" minOccurs="0" maxOccurs="unbounded"/>
-      <xs:element name="secureRealTimeProtocolMasterKeyIdentifier" type="xs:base64Binary" minOccurs="0"/>
-      <xs:element name="userMappingExtensionHintType" type="userMappingExtensionHintType" minOccurs="0"/>
-      <xs:element name="clientAuthzDataFormatList" type="authzDataFormat" nillable="true" minOccurs="0" maxOccurs="unbounded"/>
-      <xs:element name="serverAuthzDataFormatList" type="authzDataFormat" nillable="true" minOccurs="0" maxOccurs="unbounded"/>
-      <xs:element name="serverDhGenerator" type="xs:integer" minOccurs="0"/>
-      <xs:element name="serverDhModulus" type="xs:integer" minOccurs="0"/>
-      <xs:element name="clientDhGenerator" type="xs:integer" minOccurs="0"/>
-      <xs:element name="clientDhModulus" type="xs:integer" minOccurs="0"/>
-      <xs:element name="serverDhPrivateKey" type="xs:integer" minOccurs="0"/>
-      <xs:element name="serverDhPublicKey" type="xs:integer" minOccurs="0"/>
-      <xs:element name="clientDhPrivateKey" type="xs:integer" minOccurs="0"/>
-      <xs:element name="clientDhPublicKey" type="xs:integer" minOccurs="0"/>
-      <xs:element name="srpModulus" type="xs:integer" minOccurs="0"/>
-      <xs:element name="pskModulus" type="xs:integer" minOccurs="0"/>
-      <xs:element name="serverPSKPrivateKey" type="xs:integer" minOccurs="0"/>
-      <xs:element name="serverPSKPublicKey" type="xs:integer" minOccurs="0"/>
-      <xs:element name="pskGenerator" type="xs:integer" minOccurs="0"/>
-      <xs:element name="srpGenerator" type="xs:integer" minOccurs="0"/>
-      <xs:element name="serverSRPPublicKey" type="xs:integer" minOccurs="0"/>
-      <xs:element name="serverSRPPrivateKey" type="xs:integer" minOccurs="0"/>
-      <xs:element name="clientSRPPublicKey" type="xs:integer" minOccurs="0"/>
-      <xs:element name="clientSRPPrivateKey" type="xs:integer" minOccurs="0"/>
-      <xs:element name="srpServerSalt" type="xs:base64Binary" minOccurs="0"/>
-      <xs:element name="srpPassword" type="xs:base64Binary" minOccurs="0"/>
-      <xs:element name="srpIdentity" type="xs:base64Binary" minOccurs="0"/>
-      <xs:element name="pskKey" type="xs:base64Binary" minOccurs="0"/>
-      <xs:element name="pskIdentity" type="xs:base64Binary" minOccurs="0"/>
-      <xs:element name="pskIdentityHint" type="xs:base64Binary" minOccurs="0"/>
-      <xs:element name="selectedGroup" type="namedGroup" minOccurs="0"/>
-      <xs:element name="ecCertificateCurve" type="namedGroup" minOccurs="0"/>
-      <xs:element name="ecCertificateSignatureCurve" type="namedGroup" minOccurs="0"/>
-      <xs:element name="clientEcPublicKey" type="point" minOccurs="0"/>
-      <xs:element name="serverEcPublicKey" type="point" minOccurs="0"/>
-      <xs:element name="serverEcPrivateKey" type="xs:integer" minOccurs="0"/>
-      <xs:element name="clientEcPrivateKey" type="xs:integer" minOccurs="0"/>
-      <xs:element name="clientRsaModulus" type="xs:integer" minOccurs="0"/>
-      <xs:element name="serverRSAModulus" type="xs:integer" minOccurs="0"/>
-      <xs:element name="serverRSAPublicKey" type="xs:integer" minOccurs="0"/>
-      <xs:element name="clientRSAPublicKey" type="xs:integer" minOccurs="0"/>
-      <xs:element name="serverRSAPrivateKey" type="xs:integer" minOccurs="0"/>
-      <xs:element name="clientRSAPrivateKey" type="xs:integer" minOccurs="0"/>
-      <xs:element name="clientDsaPrivateKey" type="xs:integer" minOccurs="0"/>
-      <xs:element name="serverDsaPrivateKey" type="xs:integer" minOccurs="0"/>
-      <xs:element name="serverDsaPrimeP" type="xs:integer" minOccurs="0"/>
-      <xs:element name="serverDsaPrimeQ" type="xs:integer" minOccurs="0"/>
-      <xs:element name="serverDsaGenerator" type="xs:integer" minOccurs="0"/>
-      <xs:element name="serverDsaPublicKey" type="xs:integer" minOccurs="0"/>
-      <xs:element name="clientDsaPublicKey" type="xs:integer" minOccurs="0"/>
-      <xs:element name="clientDsaPrimeP" type="xs:integer" minOccurs="0"/>
-      <xs:element name="clientDsaPrimeQ" type="xs:integer" minOccurs="0"/>
-      <xs:element name="clientDsaGenerator" type="xs:integer" minOccurs="0"/>
-      <xs:element name="clientNamedGroupsList" type="namedGroup" nillable="true" minOccurs="0" maxOccurs="unbounded"/>
-      <xs:element name="serverNamedGroupsList" type="namedGroup" nillable="true" minOccurs="0" maxOccurs="unbounded"/>
-      <xs:element name="clientPointFormatsList" type="ecPointFormat" nillable="true" minOccurs="0" maxOccurs="unbounded"/>
-      <xs:element name="serverPointFormatsList" type="ecPointFormat" nillable="true" minOccurs="0" maxOccurs="unbounded"/>
-      <xs:element name="receivedFatalAlert" type="xs:boolean"/>
-      <xs:element name="receivedMessageWithWrongTls13KeyType" type="xs:boolean"/>
-      <xs:element name="clientCertificateTypes" type="clientCertificateType" nillable="true" minOccurs="0" maxOccurs="unbounded"/>
-      <xs:element name="distinguishedNames" type="xs:base64Binary" minOccurs="0"/>
-      <xs:element name="lastRecordVersion" type="protocolVersion" minOccurs="0"/>
-      <xs:element name="clientSNIEntryList" type="sniEntry" nillable="true" minOccurs="0" maxOccurs="unbounded"/>
-      <xs:element name="clientKeyShareStoreEntryList" type="keyShareStoreEntry" nillable="true" minOccurs="0" maxOccurs="unbounded"/>
-      <xs:element name="serverKeyShareStoreEntry" type="keyShareStoreEntry" minOccurs="0"/>
-      <xs:element name="selectedGostCurve" type="gostCurve" minOccurs="0"/>
-      <xs:element name="activeClientKeySetType" type="tls13KeySetType" minOccurs="0"/>
-      <xs:element name="activeServerKeySetType" type="tls13KeySetType" minOccurs="0"/>
-      <xs:element name="dtlsReadHandshakeMessageSequence" type="xs:int"/>
-      <xs:element name="dtlsWriteHandshakeMessageSequence" type="xs:int"/>
-      <xs:element name="dtlsReceivedHandshakeMessageSequences" type="xs:int" nillable="true" minOccurs="0" maxOccurs="unbounded"/>
-      <xs:element name="globalDtlsFragmentManager" type="fragmentManager" minOccurs="0"/>
-      <xs:element name="dtlsReceivedChangeCipherSpecEpochs" type="xs:int" nillable="true" minOccurs="0" maxOccurs="unbounded"/>
-      <xs:element name="clientSupportedProtocolVersions" type="protocolVersion" nillable="true" minOccurs="0" maxOccurs="unbounded"/>
-      <xs:element name="tokenBindingVersion" type="tokenBindingVersion" minOccurs="0"/>
-      <xs:element name="tokenBindingKeyParameters" type="tokenBindingKeyParameters" nillable="true" minOccurs="0" maxOccurs="unbounded"/>
-      <xs:element name="tokenBindingNegotiatedSuccessfully" type="xs:boolean"/>
-      <xs:element name="proposedAlpnProtocols" type="xs:string" nillable="true" minOccurs="0" maxOccurs="unbounded"/>
-      <xs:element name="selectedAlpnProtocol" type="xs:string" minOccurs="0"/>
-      <xs:element name="certificateTypeClientDesiredTypes" type="certificateType" nillable="true" minOccurs="0" maxOccurs="unbounded"/>
-      <xs:element name="serverCertificateTypeDesiredTypes" type="certificateType" nillable="true" minOccurs="0" maxOccurs="unbounded"/>
-      <xs:element name="clientCertificateTypeDesiredTypes" type="certificateType" nillable="true" minOccurs="0" maxOccurs="unbounded"/>
-      <xs:element name="trustedCaIndicationExtensionCas" type="trustedAuthority" nillable="true" minOccurs="0" maxOccurs="unbounded"/>
-      <xs:element name="selectedSignatureAndHashAlgorithm" type="signatureAndHashAlgorithm" minOccurs="0"/>
-      <xs:element name="prfAlgorithm" type="prfAlgorithm" minOccurs="0"/>
-      <xs:element name="recordLayerType" type="recordLayerType" minOccurs="0"/>
-      <xs:element name="highestProtocolVersion" type="protocolVersion" minOccurs="0"/>
-      <xs:element name="clientAuthentication" type="xs:boolean" minOccurs="0"/>
-      <xs:element name="clientPWDUsername" type="xs:string" minOccurs="0"/>
-      <xs:element name="serverPWDSalt" type="xs:base64Binary" minOccurs="0"/>
-      <xs:element name="pwdpe" type="point" minOccurs="0"/>
-      <xs:element name="clientPWDPrivate" type="xs:integer" minOccurs="0"/>
-      <xs:element name="serverPWDPrivate" type="xs:integer" minOccurs="0"/>
-      <xs:element name="serverPWDScalar" type="xs:integer" minOccurs="0"/>
-      <xs:element name="serverPWDElement" type="point" minOccurs="0"/>
-      <xs:element name="lastHandledApplicationMessageData" type="xs:base64Binary" minOccurs="0"/>
-      <xs:element name="lastClientVerifyData" type="xs:base64Binary" minOccurs="0"/>
-      <xs:element name="lastServerVerifyData" type="xs:base64Binary" minOccurs="0"/>
-      <xs:element name="lastClientHello" type="xs:base64Binary" minOccurs="0"/>
-      <xs:element name="random" type="random" minOccurs="0"/>
-      <xs:element name="messageBuffer" type="protocolMessage" nillable="true" minOccurs="0" maxOccurs="unbounded"/>
-      <xs:element name="recordBuffer" type="abstractRecord" nillable="true" minOccurs="0" maxOccurs="unbounded"/>
-      <xs:element name="fragmentBuffer" type="dtlsHandshakeMessageFragment" nillable="true" minOccurs="0" maxOccurs="unbounded"/>
-      <xs:element name="chooser" type="chooser" minOccurs="0"/>
-      <xs:element name="proposedExtensionSet" type="extensionType" nillable="true" minOccurs="0" maxOccurs="unbounded"/>
-      <xs:element name="negotiatedExtensionSet" type="extensionType" nillable="true" minOccurs="0" maxOccurs="unbounded"/>
-      <xs:element name="secureRenegotiation" type="xs:boolean"/>
-      <xs:element name="useExtendedMasterSecret" type="xs:boolean"/>
-      <xs:element name="httpsCookieName" type="xs:string" minOccurs="0"/>
-      <xs:element name="httpsCookieValue" type="xs:string" minOccurs="0"/>
-      <xs:element name="receivedTransportHandlerException" type="xs:boolean"/>
-      <xs:element name="reversePrepareAfterParse" type="xs:boolean"/>
-      <xs:element name="esniClientNonce" type="xs:base64Binary" minOccurs="0"/>
-      <xs:element name="esniServerNonce" type="xs:base64Binary" minOccurs="0"/>
-      <xs:element name="esniRecordBytes" type="xs:base64Binary" minOccurs="0"/>
-      <xs:element name="esniRecordVersion" type="esniDnsKeyRecordVersion" minOccurs="0"/>
-      <xs:element name="esniRecordChecksum" type="xs:base64Binary" minOccurs="0"/>
-      <xs:element name="esniServerKeyShareEntries" type="keyShareStoreEntry" nillable="true" minOccurs="0" maxOccurs="unbounded"/>
-      <xs:element name="esniServerCipherSuites" type="cipherSuite" nillable="true" minOccurs="0" maxOccurs="unbounded"/>
-      <xs:element name="esniPaddedLength" type="xs:int" minOccurs="0"/>
-      <xs:element name="esniNotBefore" type="xs:long" minOccurs="0"/>
-      <xs:element name="esniNotAfter" type="xs:long" minOccurs="0"/>
-      <xs:element name="esniExtensions" type="extensionType" nillable="true" minOccurs="0" maxOccurs="unbounded"/>
-      <xs:element name="maxFragmentLength" type="maxFragmentLength" minOccurs="0"/>
-      <xs:element name="outboundRecordSizeLimit" type="xs:int" minOccurs="0"/>
->>>>>>> 3def229f
     </xs:sequence>
   </xs:complexType>
 
@@ -5452,21 +5302,68 @@
     </xs:restriction>
   </xs:simpleType>
 
-<<<<<<< HEAD
   <xs:simpleType name="pskKeyExchangeMode">
-=======
-  <xs:simpleType name="certificateKeyType">
     <xs:restriction base="xs:string">
-      <xs:enumeration value="DH"/>
-      <xs:enumeration value="ECDH"/>
-      <xs:enumeration value="RSA"/>
-      <xs:enumeration value="DSS"/>
-      <xs:enumeration value="ECDSA"/>
-      <xs:enumeration value="GOST01"/>
-      <xs:enumeration value="GOST12"/>
-      <xs:enumeration value="FORTEZZA"/>
-      <xs:enumeration value="ECNRA"/>
-      <xs:enumeration value="NONE"/>
+      <xs:enumeration value="PSK_KE"/>
+      <xs:enumeration value="PSK_DHE_KE"/>
+    </xs:restriction>
+  </xs:simpleType>
+
+  <xs:simpleType name="ssl2CipherSuite">
+    <xs:restriction base="xs:string">
+      <xs:enumeration value="SSL_CK_RC4_128_WITH_MD5"/>
+      <xs:enumeration value="SSL_CK_RC4_128_EXPORT40_WITH_MD5"/>
+      <xs:enumeration value="SSL_CK_RC2_128_CBC_WITH_MD5"/>
+      <xs:enumeration value="SSL_CK_RC2_128_CBC_EXPORT40_WITH_MD5"/>
+      <xs:enumeration value="SSL_CK_IDEA_128_CBC_WITH_MD5"/>
+      <xs:enumeration value="SSL_CK_DES_64_CBC_WITH_MD5"/>
+      <xs:enumeration value="SSL_CK_DES_192_EDE3_CBC_WITH_MD5"/>
+      <xs:enumeration value="SSL_UNKNOWN_CIPHER"/>
+    </xs:restriction>
+  </xs:simpleType>
+
+  <xs:simpleType name="protocolVersion">
+    <xs:restriction base="xs:string">
+      <xs:enumeration value="SSL2"/>
+      <xs:enumeration value="SSL3"/>
+      <xs:enumeration value="TLS10"/>
+      <xs:enumeration value="TLS11"/>
+      <xs:enumeration value="TLS12"/>
+      <xs:enumeration value="TLS13"/>
+      <xs:enumeration value="TLS13_DRAFT14"/>
+      <xs:enumeration value="TLS13_DRAFT15"/>
+      <xs:enumeration value="TLS13_DRAFT16"/>
+      <xs:enumeration value="TLS13_DRAFT17"/>
+      <xs:enumeration value="TLS13_DRAFT18"/>
+      <xs:enumeration value="TLS13_DRAFT19"/>
+      <xs:enumeration value="TLS13_DRAFT20"/>
+      <xs:enumeration value="TLS13_DRAFT21"/>
+      <xs:enumeration value="TLS13_DRAFT22"/>
+      <xs:enumeration value="TLS13_DRAFT23"/>
+      <xs:enumeration value="TLS13_DRAFT24"/>
+      <xs:enumeration value="TLS13_DRAFT25"/>
+      <xs:enumeration value="TLS13_DRAFT26"/>
+      <xs:enumeration value="TLS13_DRAFT27"/>
+      <xs:enumeration value="TLS13_DRAFT28"/>
+      <xs:enumeration value="DTLS10_DRAFT"/>
+      <xs:enumeration value="DTLS10"/>
+      <xs:enumeration value="DTLS12"/>
+      <xs:enumeration value="GREASE_00"/>
+      <xs:enumeration value="GREASE_01"/>
+      <xs:enumeration value="GREASE_02"/>
+      <xs:enumeration value="GREASE_03"/>
+      <xs:enumeration value="GREASE_04"/>
+      <xs:enumeration value="GREASE_05"/>
+      <xs:enumeration value="GREASE_06"/>
+      <xs:enumeration value="GREASE_07"/>
+      <xs:enumeration value="GREASE_08"/>
+      <xs:enumeration value="GREASE_09"/>
+      <xs:enumeration value="GREASE_10"/>
+      <xs:enumeration value="GREASE_11"/>
+      <xs:enumeration value="GREASE_12"/>
+      <xs:enumeration value="GREASE_13"/>
+      <xs:enumeration value="GREASE_14"/>
+      <xs:enumeration value="GREASE_15"/>
     </xs:restriction>
   </xs:simpleType>
 
@@ -5530,159 +5427,7 @@
     </xs:restriction>
   </xs:simpleType>
 
-  <xs:simpleType name="gostCurve">
-    <xs:restriction base="xs:string">
-      <xs:enumeration value="GostR3410_2001_CryptoPro_A"/>
-      <xs:enumeration value="GostR3410_2001_CryptoPro_B"/>
-      <xs:enumeration value="GostR3410_2001_CryptoPro_C"/>
-      <xs:enumeration value="GostR3410_2001_CryptoPro_XchA"/>
-      <xs:enumeration value="GostR3410_2001_CryptoPro_XchB"/>
-      <xs:enumeration value="Tc26_Gost_3410_12_256_paramSetA"/>
-      <xs:enumeration value="Tc26_Gost_3410_12_512_paramSetA"/>
-      <xs:enumeration value="Tc26_Gost_3410_12_512_paramSetB"/>
-      <xs:enumeration value="Tc26_Gost_3410_12_512_paramSetC"/>
-    </xs:restriction>
-  </xs:simpleType>
-
-  <xs:simpleType name="hashAlgorithm">
->>>>>>> 3def229f
-    <xs:restriction base="xs:string">
-      <xs:enumeration value="PSK_KE"/>
-      <xs:enumeration value="PSK_DHE_KE"/>
-    </xs:restriction>
-  </xs:simpleType>
-
-  <xs:simpleType name="ssl2CipherSuite">
-    <xs:restriction base="xs:string">
-      <xs:enumeration value="SSL_CK_RC4_128_WITH_MD5"/>
-      <xs:enumeration value="SSL_CK_RC4_128_EXPORT40_WITH_MD5"/>
-      <xs:enumeration value="SSL_CK_RC2_128_CBC_WITH_MD5"/>
-      <xs:enumeration value="SSL_CK_RC2_128_CBC_EXPORT40_WITH_MD5"/>
-      <xs:enumeration value="SSL_CK_IDEA_128_CBC_WITH_MD5"/>
-      <xs:enumeration value="SSL_CK_DES_64_CBC_WITH_MD5"/>
-      <xs:enumeration value="SSL_CK_DES_192_EDE3_CBC_WITH_MD5"/>
-      <xs:enumeration value="SSL_UNKNOWN_CIPHER"/>
-    </xs:restriction>
-  </xs:simpleType>
-
-  <xs:simpleType name="protocolVersion">
-    <xs:restriction base="xs:string">
-      <xs:enumeration value="SSL2"/>
-      <xs:enumeration value="SSL3"/>
-      <xs:enumeration value="TLS10"/>
-      <xs:enumeration value="TLS11"/>
-      <xs:enumeration value="TLS12"/>
-      <xs:enumeration value="TLS13"/>
-      <xs:enumeration value="TLS13_DRAFT14"/>
-      <xs:enumeration value="TLS13_DRAFT15"/>
-      <xs:enumeration value="TLS13_DRAFT16"/>
-      <xs:enumeration value="TLS13_DRAFT17"/>
-      <xs:enumeration value="TLS13_DRAFT18"/>
-      <xs:enumeration value="TLS13_DRAFT19"/>
-      <xs:enumeration value="TLS13_DRAFT20"/>
-      <xs:enumeration value="TLS13_DRAFT21"/>
-      <xs:enumeration value="TLS13_DRAFT22"/>
-      <xs:enumeration value="TLS13_DRAFT23"/>
-      <xs:enumeration value="TLS13_DRAFT24"/>
-      <xs:enumeration value="TLS13_DRAFT25"/>
-      <xs:enumeration value="TLS13_DRAFT26"/>
-      <xs:enumeration value="TLS13_DRAFT27"/>
-      <xs:enumeration value="TLS13_DRAFT28"/>
-      <xs:enumeration value="DTLS10_DRAFT"/>
-      <xs:enumeration value="DTLS10"/>
-      <xs:enumeration value="DTLS12"/>
-      <xs:enumeration value="GREASE_00"/>
-      <xs:enumeration value="GREASE_01"/>
-      <xs:enumeration value="GREASE_02"/>
-      <xs:enumeration value="GREASE_03"/>
-      <xs:enumeration value="GREASE_04"/>
-      <xs:enumeration value="GREASE_05"/>
-      <xs:enumeration value="GREASE_06"/>
-      <xs:enumeration value="GREASE_07"/>
-      <xs:enumeration value="GREASE_08"/>
-      <xs:enumeration value="GREASE_09"/>
-      <xs:enumeration value="GREASE_10"/>
-      <xs:enumeration value="GREASE_11"/>
-      <xs:enumeration value="GREASE_12"/>
-      <xs:enumeration value="GREASE_13"/>
-      <xs:enumeration value="GREASE_14"/>
-      <xs:enumeration value="GREASE_15"/>
-    </xs:restriction>
-  </xs:simpleType>
-
-<<<<<<< HEAD
-  <xs:simpleType name="signatureAndHashAlgorithm">
-    <xs:restriction base="xs:string">
-      <xs:enumeration value="ANONYMOUS_NONE"/>
-      <xs:enumeration value="ANONYMOUS_MD5"/>
-      <xs:enumeration value="ANONYMOUS_SHA1"/>
-      <xs:enumeration value="ANONYMOUS_SHA224"/>
-      <xs:enumeration value="ANONYMOUS_SHA256"/>
-      <xs:enumeration value="ANONYMOUS_SHA384"/>
-      <xs:enumeration value="ANONYMOUS_SHA512"/>
-      <xs:enumeration value="RSA_NONE"/>
-      <xs:enumeration value="RSA_MD5"/>
-      <xs:enumeration value="RSA_SHA1"/>
-      <xs:enumeration value="RSA_SHA224"/>
-      <xs:enumeration value="RSA_SHA256"/>
-      <xs:enumeration value="RSA_SHA384"/>
-      <xs:enumeration value="RSA_SHA512"/>
-      <xs:enumeration value="DSA_NONE"/>
-      <xs:enumeration value="DSA_MD5"/>
-      <xs:enumeration value="DSA_SHA1"/>
-      <xs:enumeration value="DSA_SHA224"/>
-      <xs:enumeration value="DSA_SHA256"/>
-      <xs:enumeration value="DSA_SHA384"/>
-      <xs:enumeration value="DSA_SHA512"/>
-      <xs:enumeration value="ECDSA_NONE"/>
-      <xs:enumeration value="ECDSA_MD5"/>
-      <xs:enumeration value="ECDSA_SHA1"/>
-      <xs:enumeration value="ECDSA_SHA224"/>
-      <xs:enumeration value="ECDSA_SHA256"/>
-      <xs:enumeration value="ECDSA_SHA384"/>
-      <xs:enumeration value="ECDSA_SHA512"/>
-      <xs:enumeration value="ED25519"/>
-      <xs:enumeration value="ED448"/>
-      <xs:enumeration value="RSA_PSS_RSAE_SHA256"/>
-      <xs:enumeration value="RSA_PSS_RSAE_SHA384"/>
-      <xs:enumeration value="RSA_PSS_RSAE_SHA512"/>
-      <xs:enumeration value="RSA_PSS_PSS_SHA256"/>
-      <xs:enumeration value="RSA_PSS_PSS_SHA384"/>
-      <xs:enumeration value="RSA_PSS_PSS_SHA512"/>
-      <xs:enumeration value="GOSTR34102001_GOSTR3411"/>
-      <xs:enumeration value="GOSTR34102012_256_GOSTR34112012_256"/>
-      <xs:enumeration value="GOSTR34102012_512_GOSTR34112012_512"/>
-      <xs:enumeration value="GREASE_00"/>
-      <xs:enumeration value="GREASE_01"/>
-      <xs:enumeration value="GREASE_02"/>
-      <xs:enumeration value="GREASE_03"/>
-      <xs:enumeration value="GREASE_04"/>
-      <xs:enumeration value="GREASE_05"/>
-      <xs:enumeration value="GREASE_06"/>
-      <xs:enumeration value="GREASE_07"/>
-      <xs:enumeration value="GREASE_08"/>
-      <xs:enumeration value="GREASE_09"/>
-      <xs:enumeration value="GREASE_10"/>
-      <xs:enumeration value="GREASE_11"/>
-      <xs:enumeration value="GREASE_12"/>
-      <xs:enumeration value="GREASE_13"/>
-      <xs:enumeration value="GREASE_14"/>
-      <xs:enumeration value="GREASE_15"/>
-    </xs:restriction>
-  </xs:simpleType>
-
   <xs:simpleType name="certificateType">
-=======
-  <xs:simpleType name="runningModeType">
-    <xs:restriction base="xs:string">
-      <xs:enumeration value="CLIENT"/>
-      <xs:enumeration value="SERVER"/>
-      <xs:enumeration value="MITM"/>
-    </xs:restriction>
-  </xs:simpleType>
-
-  <xs:simpleType name="nameType">
->>>>>>> 3def229f
     <xs:restriction base="xs:string">
       <xs:enumeration value="X509"/>
       <xs:enumeration value="OPEN_PGP"/>
