--- conflicted
+++ resolved
@@ -4623,7 +4623,6 @@
     </xs:restriction>
   </xs:simpleType>
 
-<<<<<<< HEAD
   <xs:simpleType name="handshakeMessageType">
     <xs:restriction base="xs:string">
       <xs:enumeration value="UNKNOWN"/>
@@ -4653,15 +4652,6 @@
     </xs:restriction>
   </xs:simpleType>
 
-  <xs:simpleType name="keyUpdateRequest">
-    <xs:restriction base="xs:string">
-      <xs:enumeration value="UPDATE_NOT_REQUESTED"/>
-      <xs:enumeration value="UPDATE_REQUESTED"/>
-    </xs:restriction>
-  </xs:simpleType>
-
-=======
->>>>>>> 0612f51b
   <xs:simpleType name="protocolMessageType">
     <xs:restriction base="xs:string">
       <xs:enumeration value="UNKNOWN"/>
