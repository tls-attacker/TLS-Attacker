--- conflicted
+++ resolved
@@ -5522,260 +5522,6 @@
     </xs:restriction>
   </xs:simpleType>
 
-  <xs:simpleType name="esniDnsKeyRecordVersion">
-    <xs:restriction base="xs:string">
-      <xs:enumeration value="NULL"/>
-      <xs:enumeration value="VERSION_FF01"/>
-      <xs:enumeration value="VERSION_FF02"/>
-      <xs:enumeration value="VERSION_FF03"/>
-    </xs:restriction>
-  </xs:simpleType>
-
-  <xs:simpleType name="maxFragmentLength">
-    <xs:restriction base="xs:string">
-      <xs:enumeration value="TWO_9"/>
-      <xs:enumeration value="TWO_10"/>
-      <xs:enumeration value="TWO_11"/>
-      <xs:enumeration value="TWO_12"/>
-    </xs:restriction>
-  </xs:simpleType>
-
-  <xs:simpleType name="layerConfiguration">
-    <xs:restriction base="xs:string">
-      <xs:enumeration value="TLS"/>
-      <xs:enumeration value="DTLS"/>
-      <xs:enumeration value="QUIC"/>
-      <xs:enumeration value="OPEN_VPN"/>
-      <xs:enumeration value="STARTTTLS"/>
-      <xs:enumeration value="HTTPS"/>
-    </xs:restriction>
-  </xs:simpleType>
-
-  <xs:simpleType name="certificateKeyType">
-    <xs:restriction base="xs:string">
-      <xs:enumeration value="DH"/>
-      <xs:enumeration value="ECDH"/>
-      <xs:enumeration value="RSA"/>
-      <xs:enumeration value="DSS"/>
-      <xs:enumeration value="ECDSA"/>
-      <xs:enumeration value="GOST01"/>
-      <xs:enumeration value="GOST12"/>
-      <xs:enumeration value="FORTEZZA"/>
-      <xs:enumeration value="ECNRA"/>
-      <xs:enumeration value="NONE"/>
-    </xs:restriction>
-  </xs:simpleType>
-
-  <xs:simpleType name="hashAlgorithm">
-    <xs:restriction base="xs:string">
-      <xs:enumeration value="NONE"/>
-      <xs:enumeration value="MD5"/>
-      <xs:enumeration value="SHA1"/>
-      <xs:enumeration value="SHA224"/>
-      <xs:enumeration value="SHA256"/>
-      <xs:enumeration value="SHA384"/>
-      <xs:enumeration value="SHA512"/>
-      <xs:enumeration value="GOSTR3411"/>
-      <xs:enumeration value="GOSTR34112012_256"/>
-      <xs:enumeration value="GOSTR34112012_512"/>
-    </xs:restriction>
-  </xs:simpleType>
-
-  <xs:simpleType name="filterType">
-    <xs:restriction base="xs:string">
-      <xs:enumeration value="DEFAULT"/>
-      <xs:enumeration value="DISCARD_RECORDS"/>
-    </xs:restriction>
-  </xs:simpleType>
-
-  <xs:simpleType name="runningModeType">
-    <xs:restriction base="xs:string">
-      <xs:enumeration value="CLIENT"/>
-      <xs:enumeration value="SERVER"/>
-      <xs:enumeration value="MITM"/>
-    </xs:restriction>
-  </xs:simpleType>
-
-  <xs:simpleType name="keyUpdateRequest">
-    <xs:restriction base="xs:string">
-      <xs:enumeration value="UPDATE_NOT_REQUESTED"/>
-      <xs:enumeration value="UPDATE_REQUESTED"/>
-    </xs:restriction>
-  </xs:simpleType>
-
-  <xs:simpleType name="workflowTraceType">
-    <xs:restriction base="xs:string">
-      <xs:enumeration value="FULL"/>
-      <xs:enumeration value="HANDSHAKE"/>
-      <xs:enumeration value="DYNAMIC_HANDSHAKE"/>
-      <xs:enumeration value="DYNAMIC_HELLO"/>
-      <xs:enumeration value="HELLO"/>
-      <xs:enumeration value="SHORT_HELLO"/>
-      <xs:enumeration value="RESUMPTION"/>
-      <xs:enumeration value="FULL_RESUMPTION"/>
-      <xs:enumeration value="CLIENT_RENEGOTIATION_WITHOUT_RESUMPTION"/>
-      <xs:enumeration value="CLIENT_RENEGOTIATION"/>
-      <xs:enumeration value="SERVER_RENEGOTIATION"/>
-      <xs:enumeration value="DYNAMIC_CLIENT_RENEGOTIATION_WITHOUT_RESUMPTION"/>
-      <xs:enumeration value="HTTPS"/>
-      <xs:enumeration value="DYNAMIC_HTTPS"/>
-      <xs:enumeration value="SSL2_HELLO"/>
-      <xs:enumeration value="SIMPLE_MITM_PROXY"/>
-      <xs:enumeration value="TLS13_PSK"/>
-      <xs:enumeration value="FULL_TLS13_PSK"/>
-      <xs:enumeration value="ZERO_RTT"/>
-      <xs:enumeration value="FULL_ZERO_RTT"/>
-      <xs:enumeration value="FALSE_START"/>
-      <xs:enumeration value="RSA_SYNC_PROXY"/>
-    </xs:restriction>
-  </xs:simpleType>
-
-  <xs:simpleType name="workflowExecutorType">
-    <xs:restriction base="xs:string">
-      <xs:enumeration value="DEFAULT"/>
-      <xs:enumeration value="THREADED_SERVER"/>
-      <xs:enumeration value="DTLS"/>
-    </xs:restriction>
-  </xs:simpleType>
-
-  <xs:simpleType name="alertDescription">
-    <xs:restriction base="xs:string">
-      <xs:enumeration value="CLOSE_NOTIFY"/>
-      <xs:enumeration value="UNEXPECTED_MESSAGE"/>
-      <xs:enumeration value="BAD_RECORD_MAC"/>
-      <xs:enumeration value="DECRYPTION_FAILED_RESERVED"/>
-      <xs:enumeration value="RECORD_OVERFLOW"/>
-      <xs:enumeration value="DECOMPRESSION_FAILURE"/>
-      <xs:enumeration value="HANDSHAKE_FAILURE"/>
-      <xs:enumeration value="NO_CERTIFICATE_RESERVED"/>
-      <xs:enumeration value="BAD_CERTIFICATE"/>
-      <xs:enumeration value="UNSUPPORTED_CERTIFICATE"/>
-      <xs:enumeration value="CERTIFICATE_REVOKED"/>
-      <xs:enumeration value="CERTIFICATE_EXPIRED"/>
-      <xs:enumeration value="CERTIFICATE_UNKNOWN"/>
-      <xs:enumeration value="ILLEGAL_PARAMETER"/>
-      <xs:enumeration value="UNKNOWN_CA"/>
-      <xs:enumeration value="ACCESS_DENIED"/>
-      <xs:enumeration value="DECODE_ERROR"/>
-      <xs:enumeration value="DECRYPT_ERROR"/>
-      <xs:enumeration value="EXPORT_RESTRICTION_RESERVED"/>
-      <xs:enumeration value="PROTOCOL_VERSION"/>
-      <xs:enumeration value="INSUFFICIENT_SECURITY"/>
-      <xs:enumeration value="INTERNAL_ERROR"/>
-      <xs:enumeration value="INAPPROPRIATE_FALLBACK"/>
-      <xs:enumeration value="USER_CANCELED"/>
-      <xs:enumeration value="NO_RENEGOTIATION"/>
-      <xs:enumeration value="MISSING_EXTENSION"/>
-      <xs:enumeration value="UNSUPPORTED_EXTENSION"/>
-      <xs:enumeration value="CERTIFICATE_UNOBTAINABLE"/>
-      <xs:enumeration value="UNRECOGNIZED_NAME"/>
-      <xs:enumeration value="BAD_CERTIFICATE_STATUS_RESPONSE"/>
-      <xs:enumeration value="BAD_CERTIFICATE_HASH_VALUE"/>
-      <xs:enumeration value="UNKNOWN_PSK_IDENTITY"/>
-      <xs:enumeration value="CERTIFICATE_REQUIRED"/>
-      <xs:enumeration value="NO_APPLICATION_PROTOCOL"/>
-    </xs:restriction>
-  </xs:simpleType>
-
-  <xs:simpleType name="alertLevel">
-    <xs:restriction base="xs:string">
-      <xs:enumeration value="UNDEFINED"/>
-      <xs:enumeration value="WARNING"/>
-      <xs:enumeration value="FATAL"/>
-    </xs:restriction>
-  </xs:simpleType>
-
-  <xs:simpleType name="tokenBindingType">
-    <xs:restriction base="xs:string">
-      <xs:enumeration value="PROVIDED_TOKEN_BINDING"/>
-      <xs:enumeration value="REFERRED_TOKEN_BINDING"/>
-    </xs:restriction>
-  </xs:simpleType>
-
-  <xs:simpleType name="chooserType">
-    <xs:restriction base="xs:string">
-      <xs:enumeration value="DEFAULT"/>
-    </xs:restriction>
-  </xs:simpleType>
-
-  <xs:simpleType name="starttlsType">
-    <xs:restriction base="xs:string">
-      <xs:enumeration value="NONE"/>
-      <xs:enumeration value="FTP"/>
-      <xs:enumeration value="IMAP"/>
-      <xs:enumeration value="POP3"/>
-      <xs:enumeration value="SMTP"/>
-    </xs:restriction>
-  </xs:simpleType>
-
-  <xs:simpleType name="cipherAlgorithm">
-    <xs:restriction base="xs:string">
-      <xs:enumeration value="NULL"/>
-      <xs:enumeration value="RC2_128"/>
-      <xs:enumeration value="RC4_128"/>
-      <xs:enumeration value="DES_CBC"/>
-      <xs:enumeration value="DES_EDE_CBC"/>
-      <xs:enumeration value="AES_128_CBC"/>
-      <xs:enumeration value="AES_256_CBC"/>
-      <xs:enumeration value="AES_128_GCM"/>
-      <xs:enumeration value="AES_256_GCM"/>
-      <xs:enumeration value="CAMELLIA_128_CBC"/>
-      <xs:enumeration value="CAMELLIA_256_CBC"/>
-      <xs:enumeration value="CAMELLIA_128_GCM"/>
-      <xs:enumeration value="CAMELLIA_256_GCM"/>
-      <xs:enumeration value="IDEA_128"/>
-      <xs:enumeration value="SEED_CBC"/>
-      <xs:enumeration value="AES_128_CCM"/>
-      <xs:enumeration value="AES_256_CCM"/>
-      <xs:enumeration value="CHACHA20_POLY1305"/>
-      <xs:enumeration value="UNOFFICIAL_CHACHA20_POLY1305"/>
-      <xs:enumeration value="DES40_CBC"/>
-      <xs:enumeration value="ARIA_128_CBC"/>
-      <xs:enumeration value="ARIA_256_CBC"/>
-      <xs:enumeration value="ARIA_128_GCM"/>
-      <xs:enumeration value="ARIA_256_GCM"/>
-      <xs:enumeration value="GOST_28147_CNT"/>
-      <xs:enumeration value="FORTEZZA_CBC"/>
-      <xs:enumeration value="AES_128_CTR"/>
-      <xs:enumeration value="AES_256_CTR"/>
-    </xs:restriction>
-  </xs:simpleType>
-
-  <xs:simpleType name="macAlgorithm">
-    <xs:restriction base="xs:string">
-      <xs:enumeration value="NULL"/>
-      <xs:enumeration value="AEAD"/>
-      <xs:enumeration value="SSLMAC_MD5"/>
-      <xs:enumeration value="SSLMAC_SHA1"/>
-      <xs:enumeration value="HMAC_MD5"/>
-      <xs:enumeration value="HMAC_SHA1"/>
-      <xs:enumeration value="HMAC_SHA256"/>
-      <xs:enumeration value="HMAC_SHA384"/>
-      <xs:enumeration value="HMAC_SHA512"/>
-      <xs:enumeration value="IMIT_GOST28147"/>
-      <xs:enumeration value="HMAC_GOSTR3411"/>
-      <xs:enumeration value="HMAC_GOSTR3411_2012_256"/>
-    </xs:restriction>
-  </xs:simpleType>
-
-  <xs:simpleType name="clientAuthenticationType">
-    <xs:restriction base="xs:string">
-      <xs:enumeration value="ANONYMOUS"/>
-      <xs:enumeration value="CERTIFICATE_BASED"/>
-      <xs:enumeration value="PSK"/>
-    </xs:restriction>
-  </xs:simpleType>
-
-<<<<<<< HEAD
-  <xs:simpleType name="esniDnsKeyRecordVersion">
-    <xs:restriction base="xs:string">
-      <xs:enumeration value="NULL"/>
-      <xs:enumeration value="VERSION_FF01"/>
-      <xs:enumeration value="VERSION_FF02"/>
-      <xs:enumeration value="VERSION_FF03"/>
-    </xs:restriction>
-  </xs:simpleType>
-
   <xs:simpleType name="extensionType">
     <xs:restriction base="xs:string">
       <xs:enumeration value="SERVER_NAME_INDICATION"/>
@@ -5842,8 +5588,251 @@
     </xs:restriction>
   </xs:simpleType>
 
-=======
->>>>>>> e98d238a
+  <xs:simpleType name="esniDnsKeyRecordVersion">
+    <xs:restriction base="xs:string">
+      <xs:enumeration value="NULL"/>
+      <xs:enumeration value="VERSION_FF01"/>
+      <xs:enumeration value="VERSION_FF02"/>
+      <xs:enumeration value="VERSION_FF03"/>
+    </xs:restriction>
+  </xs:simpleType>
+
+  <xs:simpleType name="maxFragmentLength">
+    <xs:restriction base="xs:string">
+      <xs:enumeration value="TWO_9"/>
+      <xs:enumeration value="TWO_10"/>
+      <xs:enumeration value="TWO_11"/>
+      <xs:enumeration value="TWO_12"/>
+    </xs:restriction>
+  </xs:simpleType>
+
+  <xs:simpleType name="layerConfiguration">
+    <xs:restriction base="xs:string">
+      <xs:enumeration value="TLS"/>
+      <xs:enumeration value="DTLS"/>
+      <xs:enumeration value="QUIC"/>
+      <xs:enumeration value="OPEN_VPN"/>
+      <xs:enumeration value="STARTTLS"/>
+      <xs:enumeration value="SSL2"/>
+      <xs:enumeration value="HTTPS"/>
+    </xs:restriction>
+  </xs:simpleType>
+
+  <xs:simpleType name="certificateKeyType">
+    <xs:restriction base="xs:string">
+      <xs:enumeration value="DH"/>
+      <xs:enumeration value="ECDH"/>
+      <xs:enumeration value="RSA"/>
+      <xs:enumeration value="DSS"/>
+      <xs:enumeration value="ECDSA"/>
+      <xs:enumeration value="GOST01"/>
+      <xs:enumeration value="GOST12"/>
+      <xs:enumeration value="FORTEZZA"/>
+      <xs:enumeration value="ECNRA"/>
+      <xs:enumeration value="NONE"/>
+    </xs:restriction>
+  </xs:simpleType>
+
+  <xs:simpleType name="hashAlgorithm">
+    <xs:restriction base="xs:string">
+      <xs:enumeration value="NONE"/>
+      <xs:enumeration value="MD5"/>
+      <xs:enumeration value="SHA1"/>
+      <xs:enumeration value="SHA224"/>
+      <xs:enumeration value="SHA256"/>
+      <xs:enumeration value="SHA384"/>
+      <xs:enumeration value="SHA512"/>
+      <xs:enumeration value="GOSTR3411"/>
+      <xs:enumeration value="GOSTR34112012_256"/>
+      <xs:enumeration value="GOSTR34112012_512"/>
+    </xs:restriction>
+  </xs:simpleType>
+
+  <xs:simpleType name="filterType">
+    <xs:restriction base="xs:string">
+      <xs:enumeration value="DEFAULT"/>
+      <xs:enumeration value="DISCARD_RECORDS"/>
+    </xs:restriction>
+  </xs:simpleType>
+
+  <xs:simpleType name="runningModeType">
+    <xs:restriction base="xs:string">
+      <xs:enumeration value="CLIENT"/>
+      <xs:enumeration value="SERVER"/>
+      <xs:enumeration value="MITM"/>
+    </xs:restriction>
+  </xs:simpleType>
+
+  <xs:simpleType name="keyUpdateRequest">
+    <xs:restriction base="xs:string">
+      <xs:enumeration value="UPDATE_NOT_REQUESTED"/>
+      <xs:enumeration value="UPDATE_REQUESTED"/>
+    </xs:restriction>
+  </xs:simpleType>
+
+  <xs:simpleType name="workflowTraceType">
+    <xs:restriction base="xs:string">
+      <xs:enumeration value="FULL"/>
+      <xs:enumeration value="HANDSHAKE"/>
+      <xs:enumeration value="DYNAMIC_HANDSHAKE"/>
+      <xs:enumeration value="DYNAMIC_HELLO"/>
+      <xs:enumeration value="HELLO"/>
+      <xs:enumeration value="SHORT_HELLO"/>
+      <xs:enumeration value="RESUMPTION"/>
+      <xs:enumeration value="FULL_RESUMPTION"/>
+      <xs:enumeration value="CLIENT_RENEGOTIATION_WITHOUT_RESUMPTION"/>
+      <xs:enumeration value="CLIENT_RENEGOTIATION"/>
+      <xs:enumeration value="SERVER_RENEGOTIATION"/>
+      <xs:enumeration value="DYNAMIC_CLIENT_RENEGOTIATION_WITHOUT_RESUMPTION"/>
+      <xs:enumeration value="HTTPS"/>
+      <xs:enumeration value="DYNAMIC_HTTPS"/>
+      <xs:enumeration value="SSL2_HELLO"/>
+      <xs:enumeration value="SIMPLE_MITM_PROXY"/>
+      <xs:enumeration value="TLS13_PSK"/>
+      <xs:enumeration value="FULL_TLS13_PSK"/>
+      <xs:enumeration value="ZERO_RTT"/>
+      <xs:enumeration value="FULL_ZERO_RTT"/>
+      <xs:enumeration value="FALSE_START"/>
+      <xs:enumeration value="RSA_SYNC_PROXY"/>
+    </xs:restriction>
+  </xs:simpleType>
+
+  <xs:simpleType name="workflowExecutorType">
+    <xs:restriction base="xs:string">
+      <xs:enumeration value="DEFAULT"/>
+      <xs:enumeration value="THREADED_SERVER"/>
+      <xs:enumeration value="DTLS"/>
+    </xs:restriction>
+  </xs:simpleType>
+
+  <xs:simpleType name="alertDescription">
+    <xs:restriction base="xs:string">
+      <xs:enumeration value="CLOSE_NOTIFY"/>
+      <xs:enumeration value="UNEXPECTED_MESSAGE"/>
+      <xs:enumeration value="BAD_RECORD_MAC"/>
+      <xs:enumeration value="DECRYPTION_FAILED_RESERVED"/>
+      <xs:enumeration value="RECORD_OVERFLOW"/>
+      <xs:enumeration value="DECOMPRESSION_FAILURE"/>
+      <xs:enumeration value="HANDSHAKE_FAILURE"/>
+      <xs:enumeration value="NO_CERTIFICATE_RESERVED"/>
+      <xs:enumeration value="BAD_CERTIFICATE"/>
+      <xs:enumeration value="UNSUPPORTED_CERTIFICATE"/>
+      <xs:enumeration value="CERTIFICATE_REVOKED"/>
+      <xs:enumeration value="CERTIFICATE_EXPIRED"/>
+      <xs:enumeration value="CERTIFICATE_UNKNOWN"/>
+      <xs:enumeration value="ILLEGAL_PARAMETER"/>
+      <xs:enumeration value="UNKNOWN_CA"/>
+      <xs:enumeration value="ACCESS_DENIED"/>
+      <xs:enumeration value="DECODE_ERROR"/>
+      <xs:enumeration value="DECRYPT_ERROR"/>
+      <xs:enumeration value="EXPORT_RESTRICTION_RESERVED"/>
+      <xs:enumeration value="PROTOCOL_VERSION"/>
+      <xs:enumeration value="INSUFFICIENT_SECURITY"/>
+      <xs:enumeration value="INTERNAL_ERROR"/>
+      <xs:enumeration value="INAPPROPRIATE_FALLBACK"/>
+      <xs:enumeration value="USER_CANCELED"/>
+      <xs:enumeration value="NO_RENEGOTIATION"/>
+      <xs:enumeration value="MISSING_EXTENSION"/>
+      <xs:enumeration value="UNSUPPORTED_EXTENSION"/>
+      <xs:enumeration value="CERTIFICATE_UNOBTAINABLE"/>
+      <xs:enumeration value="UNRECOGNIZED_NAME"/>
+      <xs:enumeration value="BAD_CERTIFICATE_STATUS_RESPONSE"/>
+      <xs:enumeration value="BAD_CERTIFICATE_HASH_VALUE"/>
+      <xs:enumeration value="UNKNOWN_PSK_IDENTITY"/>
+      <xs:enumeration value="CERTIFICATE_REQUIRED"/>
+      <xs:enumeration value="NO_APPLICATION_PROTOCOL"/>
+    </xs:restriction>
+  </xs:simpleType>
+
+  <xs:simpleType name="alertLevel">
+    <xs:restriction base="xs:string">
+      <xs:enumeration value="UNDEFINED"/>
+      <xs:enumeration value="WARNING"/>
+      <xs:enumeration value="FATAL"/>
+    </xs:restriction>
+  </xs:simpleType>
+
+  <xs:simpleType name="tokenBindingType">
+    <xs:restriction base="xs:string">
+      <xs:enumeration value="PROVIDED_TOKEN_BINDING"/>
+      <xs:enumeration value="REFERRED_TOKEN_BINDING"/>
+    </xs:restriction>
+  </xs:simpleType>
+
+  <xs:simpleType name="chooserType">
+    <xs:restriction base="xs:string">
+      <xs:enumeration value="DEFAULT"/>
+    </xs:restriction>
+  </xs:simpleType>
+
+  <xs:simpleType name="starttlsType">
+    <xs:restriction base="xs:string">
+      <xs:enumeration value="NONE"/>
+      <xs:enumeration value="FTP"/>
+      <xs:enumeration value="IMAP"/>
+      <xs:enumeration value="POP3"/>
+      <xs:enumeration value="SMTP"/>
+    </xs:restriction>
+  </xs:simpleType>
+
+  <xs:simpleType name="cipherAlgorithm">
+    <xs:restriction base="xs:string">
+      <xs:enumeration value="NULL"/>
+      <xs:enumeration value="RC2_128"/>
+      <xs:enumeration value="RC4_128"/>
+      <xs:enumeration value="DES_CBC"/>
+      <xs:enumeration value="DES_EDE_CBC"/>
+      <xs:enumeration value="AES_128_CBC"/>
+      <xs:enumeration value="AES_256_CBC"/>
+      <xs:enumeration value="AES_128_GCM"/>
+      <xs:enumeration value="AES_256_GCM"/>
+      <xs:enumeration value="CAMELLIA_128_CBC"/>
+      <xs:enumeration value="CAMELLIA_256_CBC"/>
+      <xs:enumeration value="CAMELLIA_128_GCM"/>
+      <xs:enumeration value="CAMELLIA_256_GCM"/>
+      <xs:enumeration value="IDEA_128"/>
+      <xs:enumeration value="SEED_CBC"/>
+      <xs:enumeration value="AES_128_CCM"/>
+      <xs:enumeration value="AES_256_CCM"/>
+      <xs:enumeration value="CHACHA20_POLY1305"/>
+      <xs:enumeration value="UNOFFICIAL_CHACHA20_POLY1305"/>
+      <xs:enumeration value="DES40_CBC"/>
+      <xs:enumeration value="ARIA_128_CBC"/>
+      <xs:enumeration value="ARIA_256_CBC"/>
+      <xs:enumeration value="ARIA_128_GCM"/>
+      <xs:enumeration value="ARIA_256_GCM"/>
+      <xs:enumeration value="GOST_28147_CNT"/>
+      <xs:enumeration value="FORTEZZA_CBC"/>
+      <xs:enumeration value="AES_128_CTR"/>
+      <xs:enumeration value="AES_256_CTR"/>
+    </xs:restriction>
+  </xs:simpleType>
+
+  <xs:simpleType name="macAlgorithm">
+    <xs:restriction base="xs:string">
+      <xs:enumeration value="NULL"/>
+      <xs:enumeration value="AEAD"/>
+      <xs:enumeration value="SSLMAC_MD5"/>
+      <xs:enumeration value="SSLMAC_SHA1"/>
+      <xs:enumeration value="HMAC_MD5"/>
+      <xs:enumeration value="HMAC_SHA1"/>
+      <xs:enumeration value="HMAC_SHA256"/>
+      <xs:enumeration value="HMAC_SHA384"/>
+      <xs:enumeration value="HMAC_SHA512"/>
+      <xs:enumeration value="IMIT_GOST28147"/>
+      <xs:enumeration value="HMAC_GOSTR3411"/>
+      <xs:enumeration value="HMAC_GOSTR3411_2012_256"/>
+    </xs:restriction>
+  </xs:simpleType>
+
+  <xs:simpleType name="clientAuthenticationType">
+    <xs:restriction base="xs:string">
+      <xs:enumeration value="ANONYMOUS"/>
+      <xs:enumeration value="CERTIFICATE_BASED"/>
+      <xs:enumeration value="PSK"/>
+    </xs:restriction>
+  </xs:simpleType>
+
   <xs:simpleType name="socketState">
     <xs:restriction base="xs:string">
       <xs:enumeration value="CLOSED"/>
