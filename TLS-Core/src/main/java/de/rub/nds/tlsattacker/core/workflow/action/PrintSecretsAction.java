/*
 * TLS-Attacker - A Modular Penetration Testing Framework for TLS
 *
 * Copyright 2014-2023 Ruhr University Bochum, Paderborn University, and Hackmanit GmbH
 *
 * Licensed under Apache License, Version 2.0
 * http://www.apache.org/licenses/LICENSE-2.0.txt
 */
package de.rub.nds.tlsattacker.core.workflow.action;

import de.rub.nds.modifiablevariable.util.ArrayConverter;
import de.rub.nds.tlsattacker.core.exceptions.ActionExecutionException;
import de.rub.nds.tlsattacker.core.layer.context.TlsContext;
import de.rub.nds.tlsattacker.core.state.State;
import jakarta.xml.bind.annotation.XmlRootElement;
import org.apache.logging.log4j.LogManager;
import org.apache.logging.log4j.Logger;

@XmlRootElement(name = "PrintSecrets")
public class PrintSecretsAction extends ConnectionBoundAction {

    private static final Logger LOGGER = LogManager.getLogger();

    public PrintSecretsAction() {}

    public PrintSecretsAction(String connectionAlias) {
        super(connectionAlias);
    }

    @Override
    public void execute(State state) throws ActionExecutionException {
        TlsContext ctx = state.getContext(connectionAlias).getTlsContext();
        StringBuilder sb = new StringBuilder("\n\nContext: " + ctx);
        sb.append("\n  (Record Layer) ");
        if (ctx.getSelectedCipherSuite() == null) {
            sb.append("\n  CipherSuite: null");
        } else {
            sb.append("\n  CipherSuite: ").append(ctx.getSelectedCipherSuite().name());
        }

        sb.append("\n  (RSA Key Exchange) ");
        if (ctx.getChooser()
                        .getContext()
                        .getTlsContext()
                        .getServerX509Context()
                        .getSubjectRsaPublicExponent()
                == null) {
            sb.append("\n  ServerRsaPublicKey (chooser): null");
        } else {
            sb.append("\n  ServerRsaPublicKey (chooser): ");
            sb.append(
                    ctx.getChooser()
                            .getContext()
                            .getTlsContext()
                            .getServerX509Context()
                            .getSubjectRsaPublicExponent());
        }
        if (ctx.getChooser()
                        .getContext()
                        .getTlsContext()
                        .getServerX509Context()
                        .getSubjectRsaModulus()
                == null) {
            sb.append("\n  ServerRsaModulus(chooser): null");
        } else {
            sb.append("\n  ServerRsaModulus (chooser): ");
            sb.append(
                    toIndentedString(
                            ArrayConverter.bigIntegerToByteArray(
<<<<<<< HEAD
                                    ctx.getChooser()
                                            .getContext()
                                            .getTlsContext()
                                            .getServerX509Context()
                                            .getSubjectRsaModulus())));
=======
                                    ctx.getChooser().getServerRsaModulus())));
>>>>>>> 9654fc35
        }

        sb.append("\n\n  (Handshake) ");
        sb.append("\n  Client Random: ").append(toIndentedString(ctx.getClientRandom()));
        sb.append("\n  Server Random: ").append(toIndentedString(ctx.getServerRandom()));
        sb.append("\n  PreMasterSecret: ").append(toIndentedString(ctx.getPreMasterSecret()));
        sb.append("\n  MasterSecret: ").append(toIndentedString(ctx.getMasterSecret()));

        if (ctx.getLastClientVerifyData() == null) {
            sb.append("\n  LastClientVerifyData: null");
        } else {
            sb.append("\n  LastClientVerifyData: ")
                    .append(toIndentedString(ctx.getLastClientVerifyData()));
        }
        if (ctx.getLastServerVerifyData() == null) {
            sb.append("\n  LastServerVerifyData: null");
        } else {
            sb.append("\n  LastServerVerifyData: ")
                    .append(toIndentedString(ctx.getLastServerVerifyData()));
        }

<<<<<<< HEAD
        LOGGER.info(sb.append("\n").toString());
=======
        CONSOLE.info(sb.append("\n").toString());
>>>>>>> 9654fc35
    }

    private String toIndentedString(byte[] bytes) {
        return ArrayConverter.bytesToHexString(bytes).replace("\n", "\n  ");
    }

    @Override
    public boolean executedAsPlanned() {
        throw new UnsupportedOperationException("Not supported yet.");
    }

    @Override
    public void reset() {}
}<|MERGE_RESOLUTION|>--- conflicted
+++ resolved
@@ -8,20 +8,22 @@
  */
 package de.rub.nds.tlsattacker.core.workflow.action;
 
+import org.apache.logging.log4j.LogManager;
+import org.apache.logging.log4j.Logger;
+
 import de.rub.nds.modifiablevariable.util.ArrayConverter;
 import de.rub.nds.tlsattacker.core.exceptions.ActionExecutionException;
 import de.rub.nds.tlsattacker.core.layer.context.TlsContext;
 import de.rub.nds.tlsattacker.core.state.State;
 import jakarta.xml.bind.annotation.XmlRootElement;
-import org.apache.logging.log4j.LogManager;
-import org.apache.logging.log4j.Logger;
 
 @XmlRootElement(name = "PrintSecrets")
 public class PrintSecretsAction extends ConnectionBoundAction {
 
     private static final Logger LOGGER = LogManager.getLogger();
 
-    public PrintSecretsAction() {}
+    public PrintSecretsAction() {
+    }
 
     public PrintSecretsAction(String connectionAlias) {
         super(connectionAlias);
@@ -40,11 +42,10 @@
 
         sb.append("\n  (RSA Key Exchange) ");
         if (ctx.getChooser()
-                        .getContext()
-                        .getTlsContext()
-                        .getServerX509Context()
-                        .getSubjectRsaPublicExponent()
-                == null) {
+                .getContext()
+                .getTlsContext()
+                .getServerX509Context()
+                .getSubjectRsaPublicExponent() == null) {
             sb.append("\n  ServerRsaPublicKey (chooser): null");
         } else {
             sb.append("\n  ServerRsaPublicKey (chooser): ");
@@ -56,26 +57,21 @@
                             .getSubjectRsaPublicExponent());
         }
         if (ctx.getChooser()
-                        .getContext()
-                        .getTlsContext()
-                        .getServerX509Context()
-                        .getSubjectRsaModulus()
-                == null) {
+                .getContext()
+                .getTlsContext()
+                .getServerX509Context()
+                .getSubjectRsaModulus() == null) {
             sb.append("\n  ServerRsaModulus(chooser): null");
         } else {
             sb.append("\n  ServerRsaModulus (chooser): ");
             sb.append(
                     toIndentedString(
                             ArrayConverter.bigIntegerToByteArray(
-<<<<<<< HEAD
                                     ctx.getChooser()
                                             .getContext()
                                             .getTlsContext()
                                             .getServerX509Context()
                                             .getSubjectRsaModulus())));
-=======
-                                    ctx.getChooser().getServerRsaModulus())));
->>>>>>> 9654fc35
         }
 
         sb.append("\n\n  (Handshake) ");
@@ -97,11 +93,7 @@
                     .append(toIndentedString(ctx.getLastServerVerifyData()));
         }
 
-<<<<<<< HEAD
-        LOGGER.info(sb.append("\n").toString());
-=======
         CONSOLE.info(sb.append("\n").toString());
->>>>>>> 9654fc35
     }
 
     private String toIndentedString(byte[] bytes) {
@@ -114,5 +106,6 @@
     }
 
     @Override
-    public void reset() {}
+    public void reset() {
+    }
 }