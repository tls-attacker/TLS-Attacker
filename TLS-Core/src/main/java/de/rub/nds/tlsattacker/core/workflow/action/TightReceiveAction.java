/*
 * TLS-Attacker - A Modular Penetration Testing Framework for TLS
 *
 * Copyright 2014-2023 Ruhr University Bochum, Paderborn University, Technology Innovation Institute, and Hackmanit GmbH
 *
 * Licensed under Apache License, Version 2.0
 * http://www.apache.org/licenses/LICENSE-2.0.txt
 */
package de.rub.nds.tlsattacker.core.workflow.action;

<<<<<<< HEAD
import de.rub.nds.tlsattacker.core.layer.LayerConfiguration;
import de.rub.nds.tlsattacker.core.protocol.ProtocolMessage;
=======
import de.rub.nds.modifiablevariable.HoldsModifiableVariable;
import de.rub.nds.tlsattacker.core.layer.LayerConfiguration;
import de.rub.nds.tlsattacker.core.layer.TightReceiveLayerConfiguration;
import de.rub.nds.tlsattacker.core.layer.constant.ImplementedLayers;
import de.rub.nds.tlsattacker.core.layer.context.TlsContext;
import de.rub.nds.tlsattacker.core.protocol.ProtocolMessage;
import de.rub.nds.tlsattacker.core.state.State;
import de.rub.nds.tlsattacker.core.workflow.container.ActionHelperUtil;
import jakarta.xml.bind.annotation.XmlElementRef;
import jakarta.xml.bind.annotation.XmlElementWrapper;
>>>>>>> 4e5ec4e2
import jakarta.xml.bind.annotation.XmlRootElement;
import java.util.Arrays;
import java.util.LinkedList;
import java.util.List;

<<<<<<< HEAD
@XmlRootElement
public class TightReceiveAction extends CommonReceiveAction {

    public TightReceiveAction() {}

    public TightReceiveAction(List<ProtocolMessage<?>> expectedMessages) {
        super(expectedMessages);
    }

    public TightReceiveAction(ProtocolMessage<?>... expectedMessages) {
        super(expectedMessages);
    }

    public TightReceiveAction(String connectionAlias) {
        super(connectionAlias);
    }

    public TightReceiveAction(String connectionAliasAlias, List<ProtocolMessage<?>> messages) {
        super(connectionAliasAlias, messages);
    }

    public TightReceiveAction(String connectionAliasAlias, ProtocolMessage<?>... messages) {
        super(connectionAliasAlias, messages);
    }

    @Override
    protected List<LayerConfiguration<?>> createConfigurationList() {
        // TODO Auto-generated method stub
        throw new UnsupportedOperationException("Unimplemented method 'createConfigurationList'");
=======
@XmlRootElement(name = "TightReceive")
public class TightReceiveAction extends CommonReceiveAction {

    @HoldsModifiableVariable @XmlElementWrapper @XmlElementRef
    protected List<ProtocolMessage> expectedMessages;

    public TightReceiveAction() {}

    public TightReceiveAction(List<ProtocolMessage> expectedMessages) {
        super();
        this.expectedMessages = expectedMessages;
    }

    public TightReceiveAction(ProtocolMessage... expectedMessages) {
        super();
        this.expectedMessages = Arrays.asList(expectedMessages);
    }

    @Override
    protected List<LayerConfiguration<?>> createLayerConfiguration(State state) {
        TlsContext tlsContext = state.getTlsContext(getConnectionAlias());
        List<LayerConfiguration<?>> configurationList = new LinkedList<>();
        configurationList.add(
                new TightReceiveLayerConfiguration(ImplementedLayers.SSL2, expectedMessages));
        configurationList.add(
                new TightReceiveLayerConfiguration(ImplementedLayers.MESSAGE, expectedMessages));
        return ActionHelperUtil.sortAndAddOptions(
                tlsContext.getLayerStack(), false, getActionOptions(), configurationList);
>>>>>>> 4e5ec4e2
    }
}<|MERGE_RESOLUTION|>--- conflicted
+++ resolved
@@ -8,10 +8,6 @@
  */
 package de.rub.nds.tlsattacker.core.workflow.action;
 
-<<<<<<< HEAD
-import de.rub.nds.tlsattacker.core.layer.LayerConfiguration;
-import de.rub.nds.tlsattacker.core.protocol.ProtocolMessage;
-=======
 import de.rub.nds.modifiablevariable.HoldsModifiableVariable;
 import de.rub.nds.tlsattacker.core.layer.LayerConfiguration;
 import de.rub.nds.tlsattacker.core.layer.TightReceiveLayerConfiguration;
@@ -22,43 +18,11 @@
 import de.rub.nds.tlsattacker.core.workflow.container.ActionHelperUtil;
 import jakarta.xml.bind.annotation.XmlElementRef;
 import jakarta.xml.bind.annotation.XmlElementWrapper;
->>>>>>> 4e5ec4e2
 import jakarta.xml.bind.annotation.XmlRootElement;
 import java.util.Arrays;
 import java.util.LinkedList;
 import java.util.List;
 
-<<<<<<< HEAD
-@XmlRootElement
-public class TightReceiveAction extends CommonReceiveAction {
-
-    public TightReceiveAction() {}
-
-    public TightReceiveAction(List<ProtocolMessage<?>> expectedMessages) {
-        super(expectedMessages);
-    }
-
-    public TightReceiveAction(ProtocolMessage<?>... expectedMessages) {
-        super(expectedMessages);
-    }
-
-    public TightReceiveAction(String connectionAlias) {
-        super(connectionAlias);
-    }
-
-    public TightReceiveAction(String connectionAliasAlias, List<ProtocolMessage<?>> messages) {
-        super(connectionAliasAlias, messages);
-    }
-
-    public TightReceiveAction(String connectionAliasAlias, ProtocolMessage<?>... messages) {
-        super(connectionAliasAlias, messages);
-    }
-
-    @Override
-    protected List<LayerConfiguration<?>> createConfigurationList() {
-        // TODO Auto-generated method stub
-        throw new UnsupportedOperationException("Unimplemented method 'createConfigurationList'");
-=======
 @XmlRootElement(name = "TightReceive")
 public class TightReceiveAction extends CommonReceiveAction {
 
@@ -87,6 +51,5 @@
                 new TightReceiveLayerConfiguration(ImplementedLayers.MESSAGE, expectedMessages));
         return ActionHelperUtil.sortAndAddOptions(
                 tlsContext.getLayerStack(), false, getActionOptions(), configurationList);
->>>>>>> 4e5ec4e2
     }
 }