--- conflicted
+++ resolved
@@ -7,15 +7,10 @@
  * Licensed under Apache License 2.0
  * http://www.apache.org/licenses/LICENSE-2.0
  */
-
 package de.rub.nds.tlsattacker.core.protocol.parser.extension;
 
 import static de.rub.nds.modifiablevariable.util.ArrayConverter.bytesToHexString;
-<<<<<<< HEAD
-
-=======
 import de.rub.nds.tlsattacker.core.config.Config;
->>>>>>> ffa6d3a4
 import de.rub.nds.tlsattacker.core.protocol.message.extension.PaddingExtensionMessage;
 import org.apache.logging.log4j.LogManager;
 import org.apache.logging.log4j.Logger;
@@ -31,8 +26,7 @@
     @Override
     public void parseExtensionMessageContent(PaddingExtensionMessage msg) {
         msg.setPaddingBytes(parseByteArrayField(msg.getExtensionLength().getValue()));
-        LOGGER
-            .debug("The padding extension parser parsed the padding bytes " + bytesToHexString(msg.getPaddingBytes()));
+        LOGGER.debug("The padding extension parser parsed the padding bytes " + bytesToHexString(msg.getPaddingBytes()));
     }
 
     @Override
