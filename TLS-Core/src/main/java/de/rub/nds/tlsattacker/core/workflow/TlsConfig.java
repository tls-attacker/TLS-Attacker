/**
 * TLS-Attacker - A Modular Penetration Testing Framework for TLS
 * 
 * Copyright 2014-2017 Ruhr University Bochum / Hackmanit GmbH
 *
 * Licensed under Apache License 2.0
 * http://www.apache.org/licenses/LICENSE-2.0
 */
package de.rub.nds.tlsattacker.core.workflow;

import de.rub.nds.tlsattacker.core.workflow.factory.WorkflowTraceType;
import de.rub.nds.tlsattacker.core.constants.CipherSuite;
import de.rub.nds.tlsattacker.core.constants.ClientCertificateType;
import de.rub.nds.tlsattacker.core.constants.CompressionMethod;
import de.rub.nds.tlsattacker.core.constants.ECPointFormat;
import de.rub.nds.tlsattacker.core.constants.HashAlgorithm;
import de.rub.nds.tlsattacker.core.constants.HeartbeatMode;
import de.rub.nds.tlsattacker.core.constants.MaxFragmentLength;
import de.rub.nds.tlsattacker.core.constants.NameType;
import de.rub.nds.tlsattacker.core.constants.NamedCurve;
import de.rub.nds.tlsattacker.core.constants.ProtocolVersion;
import de.rub.nds.tlsattacker.core.constants.SignatureAlgorithm;
import de.rub.nds.tlsattacker.core.constants.SignatureAndHashAlgorithm;
import de.rub.nds.tlsattacker.core.exceptions.ConfigurationException;
import de.rub.nds.tlsattacker.core.record.layer.RecordLayerType;
import de.rub.nds.tlsattacker.core.workflow.action.executor.ExecutorType;
import de.rub.nds.tlsattacker.transport.ConnectionEnd;
import de.rub.nds.tlsattacker.transport.TransportHandlerType;
import de.rub.nds.modifiablevariable.util.ArrayConverter;
import de.rub.nds.modifiablevariable.util.ByteArrayAdapter;
import de.rub.nds.tlsattacker.core.constants.TokenBindingKeyParameters;
import de.rub.nds.tlsattacker.core.constants.TokenBindingVersion;
import de.rub.nds.tlsattacker.core.util.JKSLoader;
import de.rub.nds.tlsattacker.util.KeystoreHandler;
import java.io.File;
import java.io.IOException;
import java.io.InputStream;
import java.io.Serializable;
import java.io.StringWriter;
import java.security.KeyStore;
import java.security.KeyStoreException;
import java.security.NoSuchAlgorithmException;
import java.security.PrivateKey;
import java.security.PublicKey;
import java.security.UnrecoverableKeyException;
import java.security.cert.CertificateException;
import java.security.cert.CertificateParsingException;
import java.util.Collections;
import java.util.LinkedList;
import java.util.List;
import java.util.logging.Level;
import java.util.logging.Logger;
import javax.xml.bind.annotation.XmlAccessType;
import javax.xml.bind.annotation.XmlAccessorType;
import javax.xml.bind.annotation.XmlRootElement;
import javax.xml.bind.annotation.XmlTransient;
import javax.xml.bind.annotation.adapters.XmlJavaTypeAdapter;
import org.bouncycastle.crypto.tls.Certificate;
import org.bouncycastle.jce.provider.X509CertificateObject;

/**
 *
 * @author Robert Merget - robert.merget@rub.de
 * @author Matthias Terlinde <matthias.terlinde@rub.de>
 */
@XmlRootElement
@XmlAccessorType(XmlAccessType.FIELD)
public final class TlsConfig implements Serializable {

    /**
     * Default value for ProtocolVerionFields
     */
    private ProtocolVersion highestProtocolVersion = ProtocolVersion.TLS13;

    /**
     * Indicates which ConnectionEnd we are
     */
    private ConnectionEnd connectionEnd = ConnectionEnd.CLIENT;

    /**
     * The Workflow Trace that should be executed
     */
    private WorkflowTrace workflowTrace = null;

    /**
     * Keystore for storing client / server certificates
     */
    @XmlTransient
    private KeyStore keyStore = null;

    private String keyStoreFile = null;

    /**
     * Alias for the used key in the Keystore
     */
    private String alias = "default";
    /**
     * keystore password
     */
    private String password = "password";
    /**
     * host to connect
     */
    @XmlTransient
    private String host = "127.0.0.1";
    /**
     * If default generated WorkflowTraces should contain client Authentication
     */
    private boolean clientAuthentication = false;
    /**
     * If default generated WorkflowTraces should contain SessionResumption
     */
    private boolean sessionResumption = false;
    /**
     * If default generated WorkflowTraces should contain Renegotiation
     */
    private boolean renegotiation = false;
    /**
     * Which Signature and Hash algorithms we support
     */
    private List<SignatureAndHashAlgorithm> supportedSignatureAndHashAlgorithms;
    /**
     * If we are in Fuzzing mode, eg ignore error and try to proceed as good as
     * possible
     */
    private boolean fuzzingMode = false;
    /**
     * Which Ciphersuites we support by default
     */
    private List<CipherSuite> supportedCiphersuites;
    /**
     * Which compression methods we support by default
     */
    private List<CompressionMethod> supportedCompressionMethods;
    /**
     * If we are a dynamic workflow //TODO implement
     */
    private boolean dynamicWorkflow = false;
    /**
     * Supported ECPointFormats by default
     */
    private List<ECPointFormat> pointFormats;
    /**
     * Supported namedCurves by default
     */
    private List<NamedCurve> namedCurves;
    /**
     * Supported ProtocolVersions by default
     */
    private List<ProtocolVersion> supportedVersions;
    /**
     * Which heartBeat mode we are in
     */
    private HeartbeatMode heartbeatMode = HeartbeatMode.PEER_ALLOWED_TO_SEND;
    /**
     * Padding length for TLS 1.3 messages
     */
    private int paddingLength = 0;
    /**
     * KeyShare Client
     */
    private byte[] keyShare = ArrayConverter
            .hexStringToByteArray("2a981db6cdd02a06c1763102c9e741365ac4e6f72b3176a6bd6a3523d3ec0f4c");
    /**
     * KeyShare Client Type
     */
    private NamedCurve keyShareType = NamedCurve.ECDH_X25519;
    /**
     * KeyShare Client random
     */
    private byte[] keyShareRandom = ArrayConverter
            .hexStringToByteArray("03bd8bca70c19f657e897e366dbe21a466e4924af6082dbdf573827bcdde5def");
    /**
     * KeyShare Client private exponent
     */
    private byte[] keyShareExponent = ArrayConverter
            .hexStringToByteArray("101010101010101010101010101010101010101010101010101010101010101010101010101010101010");
    /**
     * Hostname in SNI Extension
     */
    private String sniHostname = "localhost";
    /**
     * SNI HostnameType
     */
    private NameType sniType = NameType.HOST_NAME;
    /**
     * Should we terminate the connection on a wrong SNI ?
     */
    private boolean sniHostnameFatal = false;
    /**
     * Server port used
     */
    private int serverPort = 4433;
    /**
     * MaxFragmentLength in MaxFragmentLengthExtension
     */
    private MaxFragmentLength maxFragmentLength = MaxFragmentLength.TWO_9;
    /**
     * SessionTLSTicket for the SessionTLSTicketExtension. It's an empty session
     * ticket since we initiate a new connection.
     */
    @XmlJavaTypeAdapter(ByteArrayAdapter.class)
    private byte[] TLSSessionTicket = new byte[0];
    /**
     * Renegotiation info for the RenegotiationInfo extension. It's an empty
     * info since we initiate a new connection.
     */
    @XmlJavaTypeAdapter(ByteArrayAdapter.class)
    private byte[] renegotiationInfo = new byte[0];
    /**
     * SignedCertificateTimestamp for the SignedCertificateTimestampExtension.
     * It's an emty timestamp, since the server sends it.
     */
    @XmlJavaTypeAdapter(ByteArrayAdapter.class)
    private byte[] signedCertificateTimestamp = new byte[0];
    /**
     * TokenBinding default version. To be defined later.
     */
    private TokenBindingVersion tokenBindingVersion = TokenBindingVersion.DRAFT_13;
    /**
     * Default TokenBinding Key Parameters.
     */
    private TokenBindingKeyParameters[] tokenBindingKeyParameters = { TokenBindingKeyParameters.RSA2048_PKCS1_5,
            TokenBindingKeyParameters.RSA2048_PSS, TokenBindingKeyParameters.ECDSAP256 };
    /**
     * Default Timeout we wait for TLSMessages
     */
    private int tlsTimeout = 400;
    /**
     * Default Timeout for the Connection
     */
    private int timeout = 1000;
    /**
     * Transporthandler Type that shall be used
     */
    private TransportHandlerType transportHandlerType = TransportHandlerType.TCP;
    /**
     * If the workflow should be verified //TODO ???
     */
    private boolean verifyWorkflow = false;
    /**
     * If we should use a workflow trace specified in File
     */
    private String workflowInput;
    /**
     * If we should output an executed workflowtrace to a specified file
     */
    private String workflowOutput;
    /**
     * The Type of workflow trace that should be generated
     */
    private WorkflowTraceType workflowTraceType = WorkflowTraceType.FULL;
    /**
     * If the Default generated workflowtrace should contain Application data
     * send by servers
     */
    private boolean serverSendsApplicationData = false;
    /**
     * If we generate ClientHello with the ECPointFormat extension
     */
    private boolean addECPointFormatExtension = false;
    /**
     * If we generate ClientHello with the EllipticCurve extension
     */
    private boolean addEllipticCurveExtension = true;
    /**
     * If we generate ClientHello with the Heartbeat extension
     */
    private boolean addHeartbeatExtension = false;
    /**
     * If we generate ClientHello with the MaxFragmentLength extension
     */
    private boolean addMaxFragmentLengthExtenstion = false;
    /**
     * If we generate ClientHello with the ServerNameIndication extension
     */
    private boolean addServerNameIndicationExtension = false;
    /**
     * If we generate ClientHello with the SignatureAndHashAlgorithm extension
     */
<<<<<<< HEAD
    private boolean addSignatureAndHashAlgrorithmsExtension = true;
    /**
     * If we generate ClientHello with the SupportedVersion extension
     */
    private boolean addSupportedVersionsExtension = true;
    /**
     * If we generate ClientHello with the KeyShare extension
     */
    private boolean addKeyShareExtension = true;
=======
    private boolean addSignatureAndHashAlgrorithmsExtension = false;
    /**
     * If we generate ClientHello with the Padding extension
     */
    private boolean addPaddingExtension = false;
    /**
     * If we generate ClientHello with the ExtendedMasterSecret extension
     */
    private boolean addExtendedMasterSecretExtension = false;
    /**
     * If we generate ClientHello with the SessionTicketTLS extension
     */
    private boolean addSessionTicketTLSExtension = false;
    /**
     * If we generate ClientHello with SignedCertificateTimestamp extension
     */
    private boolean addSignedCertificateTimestampExtension = false;
    /**
     * If we generate ClientHello with RenegotiationInfo extension
     */
    private boolean addRenegotiationInfoExtension = false;
    /**
     * If we generate ClientHello with TokenBinding extension.
     */
    private boolean addTokenBindingExtension = false;
>>>>>>> 2cf5a629

    @XmlJavaTypeAdapter(ByteArrayAdapter.class)
    private byte[] sessionId = new byte[0];
    /**
     * If set to true, timestamps will be updated upon execution of a
     * workflowTrace
     */
    private boolean updateTimestamps = true;
    /**
     * The Certificate we initialize CertificateMessages with
     */
    @XmlTransient
    private Certificate ourCertificate;

    @XmlJavaTypeAdapter(ByteArrayAdapter.class)
    private byte[] distinguishedNames = new byte[0];

    private boolean enforceSettings = false;

    private boolean doDTLSRetransmits = false;
    /**
     * Fixed DH modulus used in Server Key Exchange OR KeyShare Extension in
     * ClientHello/ServerHello
     */
    @XmlJavaTypeAdapter(ByteArrayAdapter.class)
    private byte[] fixedDHModulus = ArrayConverter
            .hexStringToByteArray("ffffffffffffffffc90fdaa22168c234c4c6628b80dc1cd129024e088a67cc"
                    + "74020bbea63b139b22514a08798e3404ddef9519b3cd3a431b302b0a6df25f14374fe1356d6d"
                    + "51c245e485b576625e7ec6f44c42e9a637ed6b0bff5cb6f406b7edee386bfb5a899fa5ae9f24"
                    + "117c4b1fe649286651ece45b3dc2007cb8a163bf0598da48361c55d39a69163fa8fd24cf5f83"
                    + "655d23dca3ad961c62f356208552bb9ed529077096966d670c354e4abc9804f1746c08ca1821"
                    + "7c32905e462e36ce3be39e772c180e86039b2783a2ec07a28fb5c55df06f4c52c9de2bcbf695"
                    + "5817183995497cea956ae515d2261898fa051015728e5a8aacaa68ffffffffffffffff");
    /**
     * Fixed DH g value used in Server Key Exchange OR KeyShare Extension in
     * ClientHello/ServerHello
     */
    @XmlJavaTypeAdapter(ByteArrayAdapter.class)
    private byte[] fixedDHg = { 0x02 };

    private String defaultApplicationMessageData = "Test";

    @XmlTransient
    private PrivateKey privateKey;

    /**
     * If this is set TLS-Attacker only waits for the expected messages in the
     * ReceiveActions This is interesting for DTLS since this prevents the
     * server from retransmitting
     */
    private boolean waitOnlyForExpectedDTLS = true;

    private List<ClientCertificateType> clientCertificateTypes;

    /**
     * max payload length used in our application (not set by the spec)
     */
    private int heartbeatPayloadLength = 256;

    /**
     * according to the specification, the min padding length is 16
     */
    private int heartbeatMinPaddingLength = 16;

    /**
     * max padding length used in our application (not set by the spec)
     */
    private int heartbeatMaxPaddingLength = 256;

    /**
     * How long should our DTLSCookies be by default
     */
    private int defaultDTLSCookieLength = 6;

    /**
     * How much data we should put into a record by default
     */
    private int defaultMaxRecordData = 1048576;

    /**
     * How much padding bytes should be send by default
     */
    private byte[] defaultPaddingExtensionBytes = new byte[] { 0, 0, 0, 0, 0, 0 };

    // Switch between TLS and DTLS execution
    private ExecutorType executorType = ExecutorType.TLS;

    /**
     * Does not mix messages with different message types in a single record
     */
    private boolean flushOnMessageTypeChange = true;

    /**
     * If there is not enough space in the configured records, new records are
     * dynamically added if not set, protocolmessage bytes that wont fit are
     * discarded
     */
    private boolean createRecordsDynamically = true;
    /**
     * When "Null" records are configured to be send, every message will be sent
     * in atleast one individual record
     */
    private boolean createIndividualRecords = true;

    /**
     * Which recordLayer should be used
     */
    private RecordLayerType recordLayerType = RecordLayerType.RECORD;

    /**
     * If this value is set the default workflowExecutor will remove all runtime
     * values from the workflow trace and will only keep the relevant
     * information
     */
    private boolean stripWorkflowtracesBeforeSaving = false;

    /**
     * TLS-Attacker will not try to receive additional messages after the
     * configured number of messages has been received
     */
    private boolean quickReceive = true;

    public static TlsConfig createConfig() {
        InputStream stream = TlsConfig.class.getResourceAsStream("/default_config.xml");
        return TlsConfigIO.read(stream);
    }

    public static TlsConfig createConfig(File f) {
        return TlsConfigIO.read(f);
    }

    public static TlsConfig createConfig(InputStream stream) {
        return TlsConfigIO.read(stream);
    }

    private TlsConfig() {
        supportedSignatureAndHashAlgorithms = new LinkedList<>();
        supportedSignatureAndHashAlgorithms.add(new SignatureAndHashAlgorithm(SignatureAlgorithm.RSA,
                HashAlgorithm.SHA512));
        supportedSignatureAndHashAlgorithms.add(new SignatureAndHashAlgorithm(SignatureAlgorithm.RSA,
                HashAlgorithm.SHA384));
        supportedSignatureAndHashAlgorithms.add(new SignatureAndHashAlgorithm(SignatureAlgorithm.RSA,
                HashAlgorithm.SHA256));
        supportedSignatureAndHashAlgorithms.add(new SignatureAndHashAlgorithm(SignatureAlgorithm.RSA,
                HashAlgorithm.SHA224));
        supportedSignatureAndHashAlgorithms.add(new SignatureAndHashAlgorithm(SignatureAlgorithm.RSA,
                HashAlgorithm.SHA1));
        supportedSignatureAndHashAlgorithms
                .add(new SignatureAndHashAlgorithm(SignatureAlgorithm.RSA, HashAlgorithm.MD5));
        supportedSignatureAndHashAlgorithms.add(new SignatureAndHashAlgorithm(SignatureAlgorithm.ECDSA,
                HashAlgorithm.SHA256));
        supportedSignatureAndHashAlgorithms.add(new SignatureAndHashAlgorithm(SignatureAlgorithm.ECDSA,
                HashAlgorithm.SHA384));
        supportedCompressionMethods = new LinkedList<>();
        supportedCompressionMethods.add(CompressionMethod.NULL);
        supportedCompressionMethods.add(CompressionMethod.DEFLATE);
        supportedCiphersuites = new LinkedList<>();
        supportedCiphersuites.add(CipherSuite.TLS_AES_128_GCM_SHA256);
        supportedCiphersuites.add(CipherSuite.TLS_AES_128_GCM_SHA384);
        supportedCiphersuites.addAll(CipherSuite.getImplemented());
        namedCurves = new LinkedList<>();
        namedCurves.add(NamedCurve.ECDH_X25519);
        namedCurves.add(NamedCurve.FFDHE2048);
        pointFormats = new LinkedList<>();
        pointFormats.add(ECPointFormat.UNCOMPRESSED);
        try {
            ClassLoader loader = TlsConfig.class.getClassLoader();
            InputStream stream = loader.getResourceAsStream("default.jks");
            setKeyStore(KeystoreHandler.loadKeyStore(stream, "password"));
            setPrivateKey((PrivateKey) keyStore.getKey(alias, password.toCharArray()));
            setOurCertificate(JKSLoader.loadTLSCertificate(keyStore, alias));
        } catch (KeyStoreException | IOException | NoSuchAlgorithmException | CertificateException ex) {
            throw new ConfigurationException("Could not load deauflt JKS!");
        } catch (UnrecoverableKeyException ex) {
            Logger.getLogger(TlsConfig.class.getName()).log(Level.SEVERE, null, ex);
        }
        clientCertificateTypes = new LinkedList<>();
        clientCertificateTypes.add(ClientCertificateType.RSA_SIGN);
        supportedVersions = new LinkedList<>();
        supportedVersions.add(ProtocolVersion.TLS13);
        supportedVersions.add(ProtocolVersion.TLS12);
        supportedVersions.add(ProtocolVersion.TLS11);
        supportedVersions.add(ProtocolVersion.TLS10);
    }

    public boolean isQuickReceive() {
        return quickReceive;
    }

    public void setQuickReceive(boolean quickReceive) {
        this.quickReceive = quickReceive;
    }

    public boolean isStripWorkflowtracesBeforeSaving() {
        return stripWorkflowtracesBeforeSaving;
    }

    public void setStripWorkflowtracesBeforeSaving(boolean stripWorkflowtracesBeforeSaving) {
        this.stripWorkflowtracesBeforeSaving = stripWorkflowtracesBeforeSaving;
    }

    public RecordLayerType getRecordLayerType() {
        return recordLayerType;
    }

    public void setRecordLayerType(RecordLayerType recordLayerType) {
        this.recordLayerType = recordLayerType;
    }

    public boolean isFlushOnMessageTypeChange() {
        return flushOnMessageTypeChange;
    }

    public void setFlushOnMessageTypeChange(boolean flushOnMessageTypeChange) {
        this.flushOnMessageTypeChange = flushOnMessageTypeChange;
    }

    public boolean isCreateRecordsDynamically() {
        return createRecordsDynamically;
    }

    public void setCreateRecordsDynamically(boolean createRecordsDynamically) {
        this.createRecordsDynamically = createRecordsDynamically;
    }

    public boolean isCreateIndividualRecords() {
        return createIndividualRecords;
    }

    public void setCreateIndividualRecords(boolean createIndividualRecords) {
        this.createIndividualRecords = createIndividualRecords;
    }

    public int getDefaultMaxRecordData() {
        return defaultMaxRecordData;
    }

    public void setDefaultMaxRecordData(int defaultMaxRecordData) {
        this.defaultMaxRecordData = defaultMaxRecordData;
    }

    public ExecutorType getExecutorType() {
        return executorType;
    }

    public void setExecutorType(ExecutorType executorType) {
        this.executorType = executorType;
    }

    public NameType getSniType() {
        return sniType;
    }

    public void setSniType(NameType sniType) {
        this.sniType = sniType;
    }

    public int getHeartbeatPayloadLength() {
        return heartbeatPayloadLength;
    }

    public void setHeartbeatPayloadLength(int heartbeatPayloadLength) {
        this.heartbeatPayloadLength = heartbeatPayloadLength;
    }

    public int getHeartbeatMinPaddingLength() {
        return heartbeatMinPaddingLength;
    }

    public void setHeartbeatMinPaddingLength(int heartbeatMinPaddingLength) {
        this.heartbeatMinPaddingLength = heartbeatMinPaddingLength;
    }

    public int getHeartbeatMaxPaddingLength() {
        return heartbeatMaxPaddingLength;
    }

    public void setHeartbeatMaxPaddingLength(int heartbeatMaxPaddingLength) {
        this.heartbeatMaxPaddingLength = heartbeatMaxPaddingLength;
    }

    public boolean isAddPaddingExtension() {
        return addPaddingExtension;
    }

    public void setAddPaddingExtension(boolean addPaddingExtension) {
        this.addPaddingExtension = addPaddingExtension;
    }

    public boolean isAddExtendedMasterSecretExtension() {
        return addExtendedMasterSecretExtension;
    }

    public void setAddExtendedMasterSecretExtension(boolean addExtendedMasterSecretExtension) {
        this.addExtendedMasterSecretExtension = addExtendedMasterSecretExtension;
    }

    public boolean isAddSessionTicketTLSExtension() {
        return addSessionTicketTLSExtension;
    }

    public void setAddSessionTicketTLSExtension(boolean addSessionTicketTLSExtension) {
        this.addSessionTicketTLSExtension = addSessionTicketTLSExtension;
    }

    public byte[] getDefaultPaddingExtensionBytes() {
        return defaultPaddingExtensionBytes;
    }

    public void setDefaultPaddingExtensionBytes(byte[] defaultPaddingExtensionBytes) {
        this.defaultPaddingExtensionBytes = defaultPaddingExtensionBytes;
    }

    public List<ClientCertificateType> getClientCertificateTypes() {
        return clientCertificateTypes;
    }

    public void setClientCertificateTypes(List<ClientCertificateType> clientCertificateTypes) {
        this.clientCertificateTypes = clientCertificateTypes;
    }

    public boolean isWaitOnlyForExpectedDTLS() {
        return waitOnlyForExpectedDTLS;
    }

    public void setWaitOnlyForExpectedDTLS(boolean waitOnlyForExpectedDTLS) {
        this.waitOnlyForExpectedDTLS = waitOnlyForExpectedDTLS;
    }

    public String getDefaultApplicationMessageData() {
        return defaultApplicationMessageData;
    }

    public boolean isDoDTLSRetransmits() {
        return doDTLSRetransmits;
    }

    public void setDoDTLSRetransmits(boolean doDTLSRetransmits) {
        this.doDTLSRetransmits = doDTLSRetransmits;
    }

    public void setDefaultApplicationMessageData(String defaultApplicationMessageData) {
        this.defaultApplicationMessageData = defaultApplicationMessageData;
    }

    public boolean isEnforceSettings() {
        return enforceSettings;
    }

    public void setEnforceSettings(boolean enforceSettings) {
        this.enforceSettings = enforceSettings;
    }

    public byte[] getFixedDHg() {
        return fixedDHg;
    }

    public void setFixedDHg(byte[] fixedDHg) {
        this.fixedDHg = fixedDHg;
    }

    public byte[] getFixedDHModulus() {
        return fixedDHModulus;
    }

    public void setFixedDHModulus(byte[] fixedDHModulus) {
        this.fixedDHModulus = fixedDHModulus;
    }

    public byte[] getDistinguishedNames() {
        return distinguishedNames;
    }

    public void setDistinguishedNames(byte[] distinguishedNames) {
        this.distinguishedNames = distinguishedNames;
    }

    public Certificate getOurCertificate() {
        return ourCertificate;
    }

    public void setOurCertificate(Certificate ourCertificate) {
        this.ourCertificate = ourCertificate;
    }

    public ProtocolVersion getHighestProtocolVersion() {
        return highestProtocolVersion;
    }

    public void setHighestProtocolVersion(ProtocolVersion highestProtocolVersion) {
        this.highestProtocolVersion = highestProtocolVersion;
    }

    public boolean isUpdateTimestamps() {
        return updateTimestamps;
    }

    public void setUpdateTimestamps(boolean updateTimestamps) {
        this.updateTimestamps = updateTimestamps;
    }

    public byte[] getSessionId() {
        return sessionId;
    }

    public void setSessionId(byte[] sessionId) {
        this.sessionId = sessionId;
    }

    public boolean isServerSendsApplicationData() {
        return serverSendsApplicationData;
    }

    public void setServerSendsApplicationData(boolean serverSendsApplicationData) {
        this.serverSendsApplicationData = serverSendsApplicationData;
    }

    public WorkflowTraceType getWorkflowTraceType() {
        return workflowTraceType;
    }

    public void setWorkflowTraceType(WorkflowTraceType workflowTraceType) {
        this.workflowTraceType = workflowTraceType;
    }

    public String getWorkflowOutput() {
        return workflowOutput;
    }

    public void setWorkflowOutput(String workflowOutput) {
        this.workflowOutput = workflowOutput;
    }

    public String getWorkflowInput() {
        return workflowInput;
    }

    public void setWorkflowInput(String workflowInput) {
        this.workflowInput = workflowInput;
    }

    public boolean isVerifyWorkflow() {
        return verifyWorkflow;
    }

    public void setVerifyWorkflow(boolean verifyWorkflow) {
        this.verifyWorkflow = verifyWorkflow;
    }

    public TransportHandlerType getTransportHandlerType() {
        return transportHandlerType;
    }

    public void setTransportHandlerType(TransportHandlerType transportHandlerType) {
        this.transportHandlerType = transportHandlerType;
    }

    public int getTlsTimeout() {
        return tlsTimeout;
    }

    public void setTlsTimeout(int tlsTimeout) {
        this.tlsTimeout = tlsTimeout;
    }

    public int getTimeout() {
        return timeout;
    }

    public void setTimeout(int timeout) {
        this.timeout = timeout;
    }

    public int getServerPort() {
        return serverPort;
    }

    public void setServerPort(int serverPort) {
        this.serverPort = serverPort;
    }

    public boolean isSniHostnameFatal() {
        return sniHostnameFatal;
    }

    public void setSniHostnameFatal(boolean sniHostnameFatal) {
        this.sniHostnameFatal = sniHostnameFatal;
    }

    public MaxFragmentLength getMaxFragmentLength() {
        return maxFragmentLength;
    }

    public void setMaxFragmentLength(MaxFragmentLength maxFragmentLengthConfig) {
        this.maxFragmentLength = maxFragmentLengthConfig;
    }

    public String getSniHostname() {
        return sniHostname;
    }

    public void setSniHostname(String SniHostname) {
        this.sniHostname = SniHostname;
    }

    public NamedCurve getKeyShareType() {
        return keyShareType;
    }

    public void setKeyShareType(NamedCurve keyShareType) {
        this.keyShareType = keyShareType;
    }

    public byte[] getKeyShare() {
        return keyShare;
    }

    public void setkeyShare(byte[] keyShare) {
        this.keyShare = keyShare;
    }

    public byte[] getKeyShareExponent() {
        return keyShareExponent;
    }

    public void setKeyShareExponent(byte[] keyShareExponent) {
        this.keyShareExponent = keyShareExponent;
    }

    public boolean isDynamicWorkflow() {
        return dynamicWorkflow;
    }

    public void setDynamicWorkflow(boolean dynamicWorkflow) {
        this.dynamicWorkflow = dynamicWorkflow;
    }

    public List<CipherSuite> getSupportedCiphersuites() {
        return Collections.unmodifiableList(supportedCiphersuites);
    }

    public void setSupportedCiphersuites(List<CipherSuite> supportedCiphersuites) {
        this.supportedCiphersuites = supportedCiphersuites;
    }

    public List<CompressionMethod> getSupportedCompressionMethods() {
        return Collections.unmodifiableList(supportedCompressionMethods);
    }

    public void setSupportedCompressionMethods(List<CompressionMethod> supportedCompressionMethods) {
        this.supportedCompressionMethods = supportedCompressionMethods;
    }

    public ConnectionEnd getConnectionEnd() {
        return connectionEnd;
    }

    public void setConnectionEnd(ConnectionEnd connectionEnd) {
        this.connectionEnd = connectionEnd;
    }

    public ConnectionEnd getMyConnectionPeer() {
        return connectionEnd == ConnectionEnd.CLIENT ? ConnectionEnd.SERVER : ConnectionEnd.CLIENT;
    }

    public WorkflowTrace getWorkflowTrace() {
        return workflowTrace;
    }

    public void setWorkflowTrace(WorkflowTrace workflowTrace) {
        this.workflowTrace = workflowTrace;
    }

    public KeyStore getKeyStore() {
        return keyStore;
    }

    public void setKeyStore(KeyStore keyStore) {
        this.keyStore = keyStore;
    }

    public String getAlias() {
        return alias;
    }

    public void setAlias(String alias) {
        this.alias = alias;
    }

    public String getPassword() {
        return password;
    }

    public void setPassword(String password) {
        this.password = password;
    }

    public String getHost() {
        return host;
    }

    public void setHost(String host) {
        this.host = host;
    }

    public boolean isClientAuthentication() {
        return clientAuthentication;
    }

    public void setClientAuthentication(boolean clientAuthentication) {
        this.clientAuthentication = clientAuthentication;
    }

    public boolean isSessionResumption() {
        return sessionResumption;
    }

    public void setSessionResumption(boolean sessionResumption) {
        this.sessionResumption = sessionResumption;
    }

    public boolean isRenegotiation() {
        return renegotiation;
    }

    public void setRenegotiation(boolean renegotiation) {
        this.renegotiation = renegotiation;
    }

    public List<SignatureAndHashAlgorithm> getSupportedSignatureAndHashAlgorithms() {
        return Collections.unmodifiableList(supportedSignatureAndHashAlgorithms);
    }

    public void setSupportedSignatureAndHashAlgorithms(
            List<SignatureAndHashAlgorithm> supportedSignatureAndHashAlgorithms) {
        this.supportedSignatureAndHashAlgorithms = supportedSignatureAndHashAlgorithms;
    }

    public boolean isFuzzingMode() {
        return fuzzingMode;
    }

    public void setFuzzingMode(boolean fuzzingMode) {
        this.fuzzingMode = fuzzingMode;
    }

    public List<ECPointFormat> getPointFormats() {
        return Collections.unmodifiableList(pointFormats);
    }

    public void setPointFormats(List<ECPointFormat> pointFormats) {
        this.pointFormats = pointFormats;
    }

    public List<NamedCurve> getNamedCurves() {
        return Collections.unmodifiableList(namedCurves);
    }

    public void setNamedCurves(List<NamedCurve> namedCurves) {
        this.namedCurves = namedCurves;
    }

    public List<ProtocolVersion> getSupportedVersions() {
        return Collections.unmodifiableList(supportedVersions);
    }

    public void setSupportedVersions(List<ProtocolVersion> supportedVersions) {
        this.supportedVersions = supportedVersions;
    }

    public HeartbeatMode getHeartbeatMode() {
        return heartbeatMode;
    }

    public void setHeartbeatMode(HeartbeatMode heartbeatMode) {
        this.heartbeatMode = heartbeatMode;
    }

    public boolean isAddECPointFormatExtension() {
        return addECPointFormatExtension;
    }

    public void setAddECPointFormatExtension(boolean addECPointFormatExtension) {
        this.addECPointFormatExtension = addECPointFormatExtension;
    }

    public boolean isAddEllipticCurveExtension() {
        return addEllipticCurveExtension;
    }

    public void setAddEllipticCurveExtension(boolean addEllipticCurveExtension) {
        this.addEllipticCurveExtension = addEllipticCurveExtension;
    }

    public boolean isAddHeartbeatExtension() {
        return addHeartbeatExtension;
    }

    public void setAddHeartbeatExtension(boolean addHeartbeatExtension) {
        this.addHeartbeatExtension = addHeartbeatExtension;
    }

    public boolean isAddMaxFragmentLengthExtenstion() {
        return addMaxFragmentLengthExtenstion;
    }

    public void setAddMaxFragmentLengthExtenstion(boolean addMaxFragmentLengthExtenstion) {
        this.addMaxFragmentLengthExtenstion = addMaxFragmentLengthExtenstion;
    }

    public boolean isAddServerNameIndicationExtension() {
        return addServerNameIndicationExtension;
    }

    public void setAddServerNameIndicationExtension(boolean addServerNameIndicationExtension) {
        this.addServerNameIndicationExtension = addServerNameIndicationExtension;
    }

    public boolean isAddSignatureAndHashAlgrorithmsExtension() {
        return addSignatureAndHashAlgrorithmsExtension;
    }

    public void setAddSignatureAndHashAlgrorithmsExtension(boolean addSignatureAndHashAlgrorithmsExtension) {
        this.addSignatureAndHashAlgrorithmsExtension = addSignatureAndHashAlgrorithmsExtension;
    }

    public boolean isAddSupportedVersionsExtension() {
        return addSupportedVersionsExtension;
    }

    public void setAddSupportedVersionsExtension(boolean addSupportedVersionsExtension) {
        this.addSupportedVersionsExtension = addSupportedVersionsExtension;
    }

    public boolean isAddKeyShareExtension() {
        return addKeyShareExtension;
    }

    public void setAddKeyShareExtension(boolean addKeyShareExtension) {
        this.addKeyShareExtension = addKeyShareExtension;
    }

    public PrivateKey getPrivateKey() {
        return privateKey;
    }

    public void setPrivateKey(PrivateKey privateKey) {
        this.privateKey = privateKey;
    }

    public int getDefaultDTLSCookieLength() {
        return defaultDTLSCookieLength;
    }

    public void setDefaultDTLSCookieLength(int defaultDTLSCookieLength) {
        this.defaultDTLSCookieLength = defaultDTLSCookieLength;
    }

    public String getKeyStoreFile() {
        return keyStoreFile;
    }

    public void setKeyStoreFile(String keyStoreFile) {
        this.keyStoreFile = keyStoreFile;
    }

<<<<<<< HEAD
    public int getPaddingLength() {
        return paddingLength;
    }

    public void setPaddingLength(int paddingLength) {
        this.paddingLength = paddingLength;
    }

    public byte[] getKeyShareRandom() {
        return keyShareRandom;
    }

    public void setKeyShareRandom(byte[] keyShareRandom) {
        this.keyShareRandom = keyShareRandom;
    }

=======
    public byte[] getTLSSessionTicket() {
        return TLSSessionTicket;
    }

    public void setTLSSessionTicket(byte[] TLSSessionTicket) {
        this.TLSSessionTicket = TLSSessionTicket;
    }

    public byte[] getSignedCertificateTimestamp() {
        return signedCertificateTimestamp;
    }

    public void setSignedCertificateTimestamp(byte[] signedCertificateTimestamp) {
        this.signedCertificateTimestamp = signedCertificateTimestamp;
    }

    public boolean isAddSignedCertificateTimestampExtension() {
        return addSignedCertificateTimestampExtension;
    }

    public void setAddSignedCertificateTimestampExtension(boolean addSignedCertificateTimestampExtension) {
        this.addSignedCertificateTimestampExtension = addSignedCertificateTimestampExtension;
    }

    public byte[] getRenegotiationInfo() {
        return renegotiationInfo;
    }

    public void setRenegotiationInfo(byte[] renegotiationInfo) {
        this.renegotiationInfo = renegotiationInfo;
    }

    public boolean isAddRenegotiationInfoExtension() {
        return addRenegotiationInfoExtension;
    }

    public void setAddRenegotiationInfoExtension(boolean addRenegotiationInfoExtension) {
        this.addRenegotiationInfoExtension = addRenegotiationInfoExtension;
    }

    public TokenBindingVersion getTokenBindingVersion() {
        return tokenBindingVersion;
    }

    public void setTokenBindingVersion(TokenBindingVersion tokenBindingVersion) {
        this.tokenBindingVersion = tokenBindingVersion;
    }

    public TokenBindingKeyParameters[] getTokenBindingKeyParameters() {
        return tokenBindingKeyParameters;
    }

    public void setTokenBindingKeyParameters(TokenBindingKeyParameters[] tokenBindingKeyParameters) {
        this.tokenBindingKeyParameters = tokenBindingKeyParameters;
    }

    public boolean isAddTokenBindingExtension() {
        return addTokenBindingExtension;
    }

    public void setAddTokenBindingExtension(boolean addTokenBindingExtension) {
        this.addTokenBindingExtension = addTokenBindingExtension;
    }

    public PublicKey getPublicKey() throws CertificateParsingException {
        X509CertificateObject certObj = new X509CertificateObject(getOurCertificate().getCertificateAt(0));
        return certObj.getPublicKey();

    }
>>>>>>> 2cf5a629
}<|MERGE_RESOLUTION|>--- conflicted
+++ resolved
@@ -278,7 +278,6 @@
     /**
      * If we generate ClientHello with the SignatureAndHashAlgorithm extension
      */
-<<<<<<< HEAD
     private boolean addSignatureAndHashAlgrorithmsExtension = true;
     /**
      * If we generate ClientHello with the SupportedVersion extension
@@ -288,8 +287,6 @@
      * If we generate ClientHello with the KeyShare extension
      */
     private boolean addKeyShareExtension = true;
-=======
-    private boolean addSignatureAndHashAlgrorithmsExtension = false;
     /**
      * If we generate ClientHello with the Padding extension
      */
@@ -314,8 +311,7 @@
      * If we generate ClientHello with TokenBinding extension.
      */
     private boolean addTokenBindingExtension = false;
->>>>>>> 2cf5a629
-
+    
     @XmlJavaTypeAdapter(ByteArrayAdapter.class)
     private byte[] sessionId = new byte[0];
     /**
@@ -1080,8 +1076,7 @@
     public void setKeyStoreFile(String keyStoreFile) {
         this.keyStoreFile = keyStoreFile;
     }
-
-<<<<<<< HEAD
+    
     public int getPaddingLength() {
         return paddingLength;
     }
@@ -1098,7 +1093,6 @@
         this.keyShareRandom = keyShareRandom;
     }
 
-=======
     public byte[] getTLSSessionTicket() {
         return TLSSessionTicket;
     }
@@ -1168,5 +1162,4 @@
         return certObj.getPublicKey();
 
     }
->>>>>>> 2cf5a629
 }