--- conflicted
+++ resolved
@@ -30,13 +30,9 @@
         return true;
     }
 
-<<<<<<< HEAD
-    public boolean shouldPrepare();
-=======
     public default boolean shouldPrepare() {
         return true;
     }
->>>>>>> 4e5ec4e2
 
     public default String toCompactString() {
         return toString();
