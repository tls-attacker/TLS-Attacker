--- conflicted
+++ resolved
@@ -57,12 +57,8 @@
         ByteArrayOutputStream stream = new ByteArrayOutputStream();
         if (pair.getExtensionsConfig() != null) {
             for (ExtensionMessage extensionMessage : pair.getExtensionsConfig()) {
-<<<<<<< HEAD
-                ExtensionHandler handler = extensionMessage.getHandler(chooser.getContext());
-=======
-                ExtensionHandler handler = HandlerFactory.getExtensionHandler(context,
+                ExtensionHandler handler = HandlerFactory.getExtensionHandler(chooser.getContext(),
                         extensionMessage.getExtensionTypeConstant(), HandshakeMessageType.CERTIFICATE);
->>>>>>> 5feb5a03
                 handler.getPreparator(extensionMessage).prepare();
                 try {
                     stream.write(extensionMessage.getExtensionBytes().getValue());
