/*
 * TLS-Attacker - A Modular Penetration Testing Framework for TLS
 *
 * Copyright 2014-2022 Ruhr University Bochum, Paderborn University, and Hackmanit GmbH
 *
 * Licensed under Apache License, Version 2.0
 * http://www.apache.org/licenses/LICENSE-2.0.txt
 */
package de.rub.nds.tlsattacker.core.protocol.parser.cert;

import de.rub.nds.modifiablevariable.util.ArrayConverter;
import de.rub.nds.tlsattacker.core.constants.HandshakeByteLength;
import de.rub.nds.tlsattacker.core.layer.data.Parser;
import de.rub.nds.tlsattacker.core.protocol.message.cert.CertificatePair;
import java.io.InputStream;
import org.apache.logging.log4j.LogManager;
import org.apache.logging.log4j.Logger;

public class CertificatePairParser extends Parser<CertificatePair> {

    private static final Logger LOGGER = LogManager.getLogger();

    public CertificatePairParser(InputStream stream) {
        super(stream);
    }

    @Override
    public void parse(CertificatePair pair) {
        LOGGER.debug("Parsing CertificatePair");
        parseCertificateLength(pair);
        parseCertificate(pair);
        parseExtensionsLength(pair);
        parseExtensionBytes(pair);
        parseExtensions(pair);
    }

    /**
<<<<<<< HEAD
     * Reads the next bytes as the certificateLength of the CertificatePair and
     * writes them in the message
=======
     * Reads the next bytes as the certificateLength of the CertificatePair and writes them in the
     * message
>>>>>>> 6e7968dd
     */
    private void parseCertificateLength(CertificatePair pair) {
        pair.setCertificateLength(parseIntField(HandshakeByteLength.CERTIFICATE_LENGTH));
        LOGGER.debug("CertificateLength: " + pair.getCertificateLength().getValue());
    }

    /**
     * Reads the next bytes as the certificate of the CertificatePair and writes
     * them in the message
     */
    private void parseCertificate(CertificatePair pair) {
<<<<<<< HEAD
        pair.setCertificateBytes(parseByteArrayField(pair.getCertificateLength().getValue()));
        LOGGER.debug("Certificate: " + ArrayConverter.bytesToHexString(pair.getCertificateBytes().getValue()));
    }

    /**
     * Reads the next bytes as the extensionsLength of the CertificatePair and
     * writes them in the message
=======
        pair.setCertificate(parseByteArrayField(pair.getCertificateLength().getValue()));
        LOGGER.debug(
                "Certificate: "
                        + ArrayConverter.bytesToHexString(pair.getCertificate().getValue()));
    }

    /**
     * Reads the next bytes as the extensionsLength of the CertificatePair and writes them in the
     * message
>>>>>>> 6e7968dd
     */
    private void parseExtensionsLength(CertificatePair pair) {
        pair.setExtensionsLength(parseIntField(HandshakeByteLength.EXTENSION_LENGTH));
        LOGGER.debug("ExtensionsLength: " + pair.getExtensionsLength().getValue());
    }

    /**
     * Reads the next bytes as the extensions of the CertificatePair and writes
     * them in the message
     */
    private void parseExtensionBytes(CertificatePair pair) {
        pair.setExtensions(parseByteArrayField(pair.getExtensionsLength().getValue()));
        LOGGER.debug("Extensions: " + ArrayConverter.bytesToHexString(pair.getCertificateBytes().getValue()));
    }
    
    /**
     * Reads the next bytes as the extensions of the CertificatePair and writes
     * them in the message
     */
    private void parseExtensionBytes(CertificatePair pair) {
        pair.setExtensions(parseByteArrayField(pair.getExtensionsLength().getValue()));
<<<<<<< HEAD
        LOGGER.debug("Extensions: " + ArrayConverter.bytesToHexString(pair.getCertificateBytes().getValue()));
=======
        LOGGER.debug(
                "Extensions: " + ArrayConverter.bytesToHexString(pair.getCertificate().getValue()));
>>>>>>> 6e7968dd
    }
}<|MERGE_RESOLUTION|>--- conflicted
+++ resolved
@@ -35,13 +35,8 @@
     }
 
     /**
-<<<<<<< HEAD
      * Reads the next bytes as the certificateLength of the CertificatePair and
      * writes them in the message
-=======
-     * Reads the next bytes as the certificateLength of the CertificatePair and writes them in the
-     * message
->>>>>>> 6e7968dd
      */
     private void parseCertificateLength(CertificatePair pair) {
         pair.setCertificateLength(parseIntField(HandshakeByteLength.CERTIFICATE_LENGTH));
@@ -53,7 +48,6 @@
      * them in the message
      */
     private void parseCertificate(CertificatePair pair) {
-<<<<<<< HEAD
         pair.setCertificateBytes(parseByteArrayField(pair.getCertificateLength().getValue()));
         LOGGER.debug("Certificate: " + ArrayConverter.bytesToHexString(pair.getCertificateBytes().getValue()));
     }
@@ -61,17 +55,6 @@
     /**
      * Reads the next bytes as the extensionsLength of the CertificatePair and
      * writes them in the message
-=======
-        pair.setCertificate(parseByteArrayField(pair.getCertificateLength().getValue()));
-        LOGGER.debug(
-                "Certificate: "
-                        + ArrayConverter.bytesToHexString(pair.getCertificate().getValue()));
-    }
-
-    /**
-     * Reads the next bytes as the extensionsLength of the CertificatePair and writes them in the
-     * message
->>>>>>> 6e7968dd
      */
     private void parseExtensionsLength(CertificatePair pair) {
         pair.setExtensionsLength(parseIntField(HandshakeByteLength.EXTENSION_LENGTH));
@@ -83,21 +66,11 @@
      * them in the message
      */
     private void parseExtensionBytes(CertificatePair pair) {
-        pair.setExtensions(parseByteArrayField(pair.getExtensionsLength().getValue()));
+        pair.setExtensionBytes(parseByteArrayField(pair.getExtensionsLength().getValue()));
         LOGGER.debug("Extensions: " + ArrayConverter.bytesToHexString(pair.getCertificateBytes().getValue()));
     }
-    
-    /**
-     * Reads the next bytes as the extensions of the CertificatePair and writes
-     * them in the message
-     */
-    private void parseExtensionBytes(CertificatePair pair) {
-        pair.setExtensions(parseByteArrayField(pair.getExtensionsLength().getValue()));
-<<<<<<< HEAD
-        LOGGER.debug("Extensions: " + ArrayConverter.bytesToHexString(pair.getCertificateBytes().getValue()));
-=======
-        LOGGER.debug(
-                "Extensions: " + ArrayConverter.bytesToHexString(pair.getCertificate().getValue()));
->>>>>>> 6e7968dd
+
+    private void parseExtensions(CertificatePair pair) {
+        throw new UnsupportedOperationException("Not supported yet."); // Generated from nbfs://nbhost/SystemFileSystem/Templates/Classes/Code/GeneratedMethodBody
     }
 }