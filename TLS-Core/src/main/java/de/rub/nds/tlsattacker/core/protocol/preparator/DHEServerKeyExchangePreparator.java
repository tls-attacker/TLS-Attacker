--- conflicted
+++ resolved
@@ -64,30 +64,18 @@
     }
 
     protected void setDheExportParams() {
-<<<<<<< HEAD
         msg.prepareKeyExchangeComputations();
         msg.getKeyExchangeComputations()
                 .setGenerator(chooser.getConfig().getDefaultServerDhExportGenerator());
         LOGGER.debug(
-                "Generator: "
+                "Generator: 0x"
                         + msg.getKeyExchangeComputations().getGenerator().getValue().toString(16));
         msg.getKeyExchangeComputations()
                 .setModulus(chooser.getConfig().getDefaultServerDhExportModulus());
         LOGGER.debug(
-                "Modulus used for Computations: "
+                "Modulus used for Computations: 0x"
                         + msg.getKeyExchangeComputations().getModulus().getValue().toString(16));
         msg.getKeyExchangeComputations()
-=======
-        msg.prepareComputations();
-        msg.getComputations().setGenerator(chooser.getConfig().getDefaultServerDhExportGenerator());
-        LOGGER.debug(
-                "Generator: 0x" + msg.getComputations().getGenerator().getValue().toString(16));
-        msg.getComputations().setModulus(chooser.getConfig().getDefaultServerDhExportModulus());
-        LOGGER.debug(
-                "Modulus used for Computations: 0x"
-                        + msg.getComputations().getModulus().getValue().toString(16));
-        msg.getComputations()
->>>>>>> d878a479
                 .setPrivateKey(chooser.getConfig().getDefaultServerDhExportPrivateKey());
         LOGGER.debug("PrivateKey: " + msg.getKeyExchangeComputations().getPrivateKey().getValue());
     }
@@ -121,24 +109,13 @@
     }
 
     protected void prepareGenerator(T msg) {
-<<<<<<< HEAD
         msg.setGenerator(msg.getKeyExchangeComputations().getGenerator().getByteArray());
-        LOGGER.debug(
-                "Generator: " + ArrayConverter.bytesToHexString(msg.getGenerator().getValue()));
+        LOGGER.debug("Generator: {}", msg.getGenerator().getValue());
     }
 
     protected void prepareModulus(T msg) {
         msg.setModulus(msg.getKeyExchangeComputations().getModulus().getByteArray());
-        LOGGER.debug("Modulus: " + ArrayConverter.bytesToHexString(msg.getModulus().getValue()));
-=======
-        msg.setGenerator(msg.getComputations().getGenerator().getByteArray());
-        LOGGER.debug("Generator: {}", msg.getGenerator().getValue());
-    }
-
-    protected void prepareModulus(T msg) {
-        msg.setModulus(msg.getComputations().getModulus().getByteArray());
         LOGGER.debug("Modulus: {}", msg.getModulus().getValue());
->>>>>>> d878a479
     }
 
     protected void prepareGeneratorLength(T msg) {
@@ -180,25 +157,15 @@
     protected void setComputedModulus(T msg) {
         msg.getKeyExchangeComputations().setModulus(chooser.getServerEphemeralDhModulus());
         LOGGER.debug(
-<<<<<<< HEAD
-                "Modulus used for Computations: "
+                "Modulus used for Computations: 0x"
                         + msg.getKeyExchangeComputations().getModulus().getValue().toString(16));
-=======
-                "Modulus used for Computations: 0x"
-                        + msg.getComputations().getModulus().getValue().toString(16));
->>>>>>> d878a479
     }
 
     protected void setComputedGenerator(T msg) {
         msg.getKeyExchangeComputations().setGenerator(chooser.getServerEphemeralDhGenerator());
         LOGGER.debug(
-<<<<<<< HEAD
-                "Generator used for Computations: "
+                "Generator used for Computations: 0x"
                         + msg.getKeyExchangeComputations().getGenerator().getValue().toString(16));
-=======
-                "Generator used for Computations: 0x"
-                        + msg.getComputations().getGenerator().getValue().toString(16));
->>>>>>> d878a479
     }
 
     protected void prepareSignatureAndHashAlgorithm(T msg) {
@@ -212,15 +179,8 @@
                         ArrayConverter.concatenate(
                                 chooser.getClientRandom(), chooser.getServerRandom()));
         LOGGER.debug(
-<<<<<<< HEAD
-                "ClientServerRandom: "
-                        + ArrayConverter.bytesToHexString(
-                                msg.getKeyExchangeComputations()
-                                        .getClientServerRandom()
-                                        .getValue()));
-=======
-                "ClientServerRandom: {}", msg.getComputations().getClientServerRandom().getValue());
->>>>>>> d878a479
+                "ClientServerRandom: {}",
+                msg.getKeyExchangeComputations().getClientServerRandom().getValue());
     }
 
     protected void prepareSignature(T msg) {
