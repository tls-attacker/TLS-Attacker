--- conflicted
+++ resolved
@@ -33,11 +33,7 @@
 
     @Override
     public RenegotiationInfoExtensionPreparator getPreparator(RenegotiationInfoExtensionMessage message) {
-<<<<<<< HEAD
-        return new RenegotiationInfoExtensionPreparator(context.getChooser(), message);
-=======
-        return new RenegotiationInfoExtensionPreparator(context, message, getSerializer(message));
->>>>>>> 5feb5a03
+        return new RenegotiationInfoExtensionPreparator(context.getChooser(), message, getSerializer(message));
     }
 
     @Override
