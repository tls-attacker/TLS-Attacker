--- conflicted
+++ resolved
@@ -13,12 +13,8 @@
 import de.rub.nds.tlsattacker.core.constants.KeyExchangeAlgorithm;
 import de.rub.nds.tlsattacker.core.constants.ProtocolVersion;
 import de.rub.nds.tlsattacker.core.protocol.message.ServerKeyExchangeMessage;
-<<<<<<< HEAD
-import de.rub.nds.tlsattacker.core.layer.context.TlsContext;
-=======
 import de.rub.nds.tlsattacker.core.state.TlsContext;
 
->>>>>>> 1e06e696
 import java.io.InputStream;
 
 /**
@@ -34,10 +30,6 @@
      *
      * @param stream
      * @param tlsContext
-<<<<<<< HEAD
-     *                     A Config used in the current tlsContext
-=======
->>>>>>> 1e06e696
      */
     public ServerKeyExchangeParser(InputStream stream, TlsContext tlsContext) {
         super(stream, tlsContext);
