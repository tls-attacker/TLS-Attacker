/**
 * TLS-Attacker - A Modular Penetration Testing Framework for TLS
 *
 * Copyright 2014-2022 Ruhr University Bochum, Paderborn University, Hackmanit GmbH
 *
 * Licensed under Apache License, Version 2.0
 * http://www.apache.org/licenses/LICENSE-2.0.txt
 */

package de.rub.nds.tlsattacker.core.protocol.handler;

import de.rub.nds.modifiablevariable.util.ArrayConverter;
import de.rub.nds.tlsattacker.core.constants.AlgorithmResolver;
import de.rub.nds.tlsattacker.core.constants.HandshakeByteLength;
import de.rub.nds.tlsattacker.core.constants.PRFAlgorithm;
import de.rub.nds.tlsattacker.core.constants.ProtocolVersion;
import de.rub.nds.tlsattacker.core.crypto.PseudoRandomFunction;
import de.rub.nds.tlsattacker.core.crypto.SSLUtils;
import de.rub.nds.tlsattacker.core.exceptions.CryptoException;
import de.rub.nds.tlsattacker.core.protocol.message.ClientKeyExchangeMessage;
<<<<<<< HEAD
import de.rub.nds.tlsattacker.core.record.cipher.cryptohelper.KeySet;
import de.rub.nds.tlsattacker.core.record.cipher.cryptohelper.KeySetGenerator;
import de.rub.nds.tlsattacker.core.layer.context.TlsContext;
=======
import de.rub.nds.tlsattacker.core.state.TlsContext;
>>>>>>> 3def229f
import de.rub.nds.tlsattacker.core.state.session.IdSession;
import de.rub.nds.tlsattacker.core.workflow.chooser.Chooser;
import org.apache.logging.log4j.LogManager;
import org.apache.logging.log4j.Logger;

import java.security.NoSuchAlgorithmException;

/**
 * @param <MessageT>
 *                   The ClientKeyExchangeMessage that should be Handled
 */
public abstract class ClientKeyExchangeHandler<MessageT extends ClientKeyExchangeMessage>
    extends HandshakeMessageHandler<MessageT> {

    private static final Logger LOGGER = LogManager.getLogger();

    public ClientKeyExchangeHandler(TlsContext tlsContext) {
        super(tlsContext);
    }

    public void adjustPremasterSecret(ClientKeyExchangeMessage message) {
        if (message.getComputations().getPremasterSecret() != null) {
            byte[] premasterSecret = message.getComputations().getPremasterSecret().getValue();
            tlsContext.setPreMasterSecret(premasterSecret);
            LOGGER.debug("Set PremasterSecret in Context to " + ArrayConverter.bytesToHexString(premasterSecret));
        } else {
            LOGGER.debug("Did not set in Context PremasterSecret");
        }
    }

    protected byte[] calculateMasterSecret(ClientKeyExchangeMessage message) throws CryptoException {
        Chooser chooser = tlsContext.getChooser();
        if (chooser.getSelectedProtocolVersion() == ProtocolVersion.SSL3) {
            LOGGER.debug("Calculate SSL MasterSecret with Client and Server Nonces, which are: "
                + ArrayConverter.bytesToHexString(message.getComputations().getClientServerRandom().getValue()));
            return SSLUtils.calculateMasterSecretSSL3(chooser.getPreMasterSecret(),
                message.getComputations().getClientServerRandom().getValue());
        } else {
            PRFAlgorithm prfAlgorithm = AlgorithmResolver.getPRFAlgorithm(chooser.getSelectedProtocolVersion(),
                chooser.getSelectedCipherSuite());
            if (chooser.isUseExtendedMasterSecret()) {
                LOGGER.debug("Calculating ExtendedMasterSecret");
                byte[] sessionHash = tlsContext.getDigest().digest(chooser.getSelectedProtocolVersion(),
                    chooser.getSelectedCipherSuite());
                LOGGER.debug("Premastersecret: " + ArrayConverter.bytesToHexString(chooser.getPreMasterSecret()));

                LOGGER.debug("SessionHash: " + ArrayConverter.bytesToHexString(sessionHash));
                byte[] extendedMasterSecret = PseudoRandomFunction.compute(prfAlgorithm, chooser.getPreMasterSecret(),
                    PseudoRandomFunction.EXTENDED_MASTER_SECRET_LABEL, sessionHash, HandshakeByteLength.MASTER_SECRET);
                return extendedMasterSecret;
            } else {
                LOGGER.debug("Calculating MasterSecret");
                byte[] masterSecret = PseudoRandomFunction.compute(prfAlgorithm, chooser.getPreMasterSecret(),
                    PseudoRandomFunction.MASTER_SECRET_LABEL,
                    message.getComputations().getClientServerRandom().getValue(), HandshakeByteLength.MASTER_SECRET);
                return masterSecret;
            }
        }
    }

    public void adjustMasterSecret(ClientKeyExchangeMessage message) {
        byte[] masterSecret;
        try {
            masterSecret = calculateMasterSecret(message);
        } catch (CryptoException ex) {
            throw new UnsupportedOperationException("Could not calculate masterSecret", ex);
        }
        tlsContext.setMasterSecret(masterSecret);
        LOGGER.debug("Set MasterSecret in Context to " + ArrayConverter.bytesToHexString(masterSecret));
    }

    protected void spawnNewSession() {
        if (tlsContext.getChooser().getServerSessionId().length != 0) {
            IdSession session =
                new IdSession(tlsContext.getChooser().getMasterSecret(), tlsContext.getChooser().getServerSessionId());
            tlsContext.addNewSession(session);
            LOGGER.debug("Spawning new resumable Session");
        }
    }
<<<<<<< HEAD

    private KeySet getKeySet(TlsContext tlsContext) {
        try {
            LOGGER.debug("Generating new KeySet");
            return KeySetGenerator.generateKeySet(tlsContext);
        } catch (NoSuchAlgorithmException | CryptoException ex) {
            throw new UnsupportedOperationException("The specified Algorithm is not supported", ex);
        }
    }
=======
>>>>>>> 3def229f
}<|MERGE_RESOLUTION|>--- conflicted
+++ resolved
@@ -18,13 +18,9 @@
 import de.rub.nds.tlsattacker.core.crypto.SSLUtils;
 import de.rub.nds.tlsattacker.core.exceptions.CryptoException;
 import de.rub.nds.tlsattacker.core.protocol.message.ClientKeyExchangeMessage;
-<<<<<<< HEAD
 import de.rub.nds.tlsattacker.core.record.cipher.cryptohelper.KeySet;
 import de.rub.nds.tlsattacker.core.record.cipher.cryptohelper.KeySetGenerator;
 import de.rub.nds.tlsattacker.core.layer.context.TlsContext;
-=======
-import de.rub.nds.tlsattacker.core.state.TlsContext;
->>>>>>> 3def229f
 import de.rub.nds.tlsattacker.core.state.session.IdSession;
 import de.rub.nds.tlsattacker.core.workflow.chooser.Chooser;
 import org.apache.logging.log4j.LogManager;
@@ -104,16 +100,4 @@
             LOGGER.debug("Spawning new resumable Session");
         }
     }
-<<<<<<< HEAD
-
-    private KeySet getKeySet(TlsContext tlsContext) {
-        try {
-            LOGGER.debug("Generating new KeySet");
-            return KeySetGenerator.generateKeySet(tlsContext);
-        } catch (NoSuchAlgorithmException | CryptoException ex) {
-            throw new UnsupportedOperationException("The specified Algorithm is not supported", ex);
-        }
-    }
-=======
->>>>>>> 3def229f
 }