/**
 * TLS-Attacker - A Modular Penetration Testing Framework for TLS
 *
 * Copyright 2014-2017 Ruhr University Bochum / Hackmanit GmbH
 *
 * Licensed under Apache License 2.0
 * http://www.apache.org/licenses/LICENSE-2.0
 */
package de.rub.nds.tlsattacker.core.protocol.preparator.extension;

import de.rub.nds.modifiablevariable.util.ArrayConverter;
import de.rub.nds.tlsattacker.core.protocol.message.extension.HRRKeyShareExtensionMessage;
<<<<<<< HEAD
import de.rub.nds.tlsattacker.core.workflow.chooser.Chooser;
=======
import de.rub.nds.tlsattacker.core.protocol.serializer.extension.HRRKeyShareExtensionSerializer;
import de.rub.nds.tlsattacker.core.state.TlsContext;
>>>>>>> 5feb5a03

/**
 * @author Nurullah Erinola <nurullah.erinola@rub.de>
 */
public class HRRKeyShareExtensionPreparator extends ExtensionPreparator<HRRKeyShareExtensionMessage> {

    private final HRRKeyShareExtensionMessage msg;

<<<<<<< HEAD
    public HRRKeyShareExtensionPreparator(Chooser chooser, HRRKeyShareExtensionMessage message) {
        super(chooser, message);
=======
    public HRRKeyShareExtensionPreparator(TlsContext context, HRRKeyShareExtensionMessage message,
            HRRKeyShareExtensionSerializer serializer) {
        super(context, message, serializer);
>>>>>>> 5feb5a03
        this.msg = message;
    }

    @Override
    public void prepareExtensionContent() {
        LOGGER.debug("Preparing HRRKeyShareExtensionMessage");
        prepareSelectedGroup(msg);
    }

    private void prepareSelectedGroup(HRRKeyShareExtensionMessage msg) {
        msg.setSelectedGroup(chooser.getConfig().getKeyShareType().getValue());
        LOGGER.debug("SelectedGroup: " + ArrayConverter.bytesToHexString(msg.getSelectedGroup().getValue()));
    }

}<|MERGE_RESOLUTION|>--- conflicted
+++ resolved
@@ -10,12 +10,8 @@
 
 import de.rub.nds.modifiablevariable.util.ArrayConverter;
 import de.rub.nds.tlsattacker.core.protocol.message.extension.HRRKeyShareExtensionMessage;
-<<<<<<< HEAD
 import de.rub.nds.tlsattacker.core.workflow.chooser.Chooser;
-=======
 import de.rub.nds.tlsattacker.core.protocol.serializer.extension.HRRKeyShareExtensionSerializer;
-import de.rub.nds.tlsattacker.core.state.TlsContext;
->>>>>>> 5feb5a03
 
 /**
  * @author Nurullah Erinola <nurullah.erinola@rub.de>
@@ -24,14 +20,9 @@
 
     private final HRRKeyShareExtensionMessage msg;
 
-<<<<<<< HEAD
-    public HRRKeyShareExtensionPreparator(Chooser chooser, HRRKeyShareExtensionMessage message) {
-        super(chooser, message);
-=======
-    public HRRKeyShareExtensionPreparator(TlsContext context, HRRKeyShareExtensionMessage message,
+    public HRRKeyShareExtensionPreparator(Chooser chooser, HRRKeyShareExtensionMessage message,
             HRRKeyShareExtensionSerializer serializer) {
-        super(context, message, serializer);
->>>>>>> 5feb5a03
+        super(chooser, message, serializer);
         this.msg = message;
     }
 
