--- conflicted
+++ resolved
@@ -66,13 +66,7 @@
         msg.setSignatureAndHashAlgorithm(
                 parseByteArrayField(HandshakeByteLength.SIGNATURE_HASH_ALGORITHM));
         LOGGER.debug(
-<<<<<<< HEAD
-                "SignatureAndHashAlgorithm: "
-                        + ArrayConverter.bytesToHexString(
-                                msg.getSignatureAndHashAlgorithm().getValue()));
-=======
                 "SignatureAndHashAlgorithm: {}", msg.getSignatureAndHashAlgorithm().getValue());
->>>>>>> d878a479
     }
 
     /**
@@ -92,11 +86,6 @@
      */
     private void parseSignature(RSAServerKeyExchangeMessage msg) {
         msg.setSignature(parseByteArrayField(msg.getSignatureLength().getValue()));
-<<<<<<< HEAD
-        LOGGER.debug(
-                "Signature: " + ArrayConverter.bytesToHexString(msg.getSignature().getValue()));
-=======
         LOGGER.debug("Signature: {}", msg.getSignature().getValue());
->>>>>>> d878a479
     }
 }