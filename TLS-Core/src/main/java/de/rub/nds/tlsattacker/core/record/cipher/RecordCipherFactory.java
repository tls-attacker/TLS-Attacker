--- conflicted
+++ resolved
@@ -20,15 +20,10 @@
 
     private static final Logger LOGGER = LogManager.getLogger(RecordCipherFactory.class);
 
-<<<<<<< HEAD
-    public static RecordCipher getRecordCipher(TlsContext context) {
-        if (context.getSelectedCipherSuite() == null || !context.getChooser().getSelectedCipherSuite().isImplemented()) {
-            return new RecordNullCipher();
-=======
     public static RecordCipher getRecordCipher(TlsContext context, KeySet keySet, CipherSuite cipherSuite) {
-        if (cipherSuite == null) {
+        if (context.getSelectedCipherSuite() == null || !cipherSuite.isImplemented()) {
+            LOGGER.warn("Cipher not implemented. Using Null Cipher instead");
             return new RecordNullCipher(context);
->>>>>>> 74885a57
         } else {
             CipherType type = AlgorithmResolver.getCipherType(cipherSuite);
             switch (type) {
