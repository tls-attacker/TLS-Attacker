--- conflicted
+++ resolved
@@ -165,23 +165,11 @@
             chooser.getConfig().getPreferredCertificateSignatureType();
 
         CertificateKeyType neededPublicKeyType;
-<<<<<<< HEAD
-        KeyExchangeAlgorithm keyExchangeAlgorithm = AlgorithmResolver.getKeyExchangeAlgorithm(chooser
-                .getSelectedCipherSuite());
+        KeyExchangeAlgorithm keyExchangeAlgorithm =
+            AlgorithmResolver.getKeyExchangeAlgorithm(chooser.getSelectedCipherSuite());
         if (chooser.getSelectedProtocolVersion().isTLS13() || keyExchangeAlgorithm == null) {
-            neededPublicKeyType = prefereredSignatureCertSignatureType;
-        } else {
-=======
-        if (chooser.getSelectedProtocolVersion().isTLS13()) {
             neededPublicKeyType = preferredSignatureCertSignatureType;
         } else {
-            KeyExchangeAlgorithm keyExchangeAlgorithm =
-                AlgorithmResolver.getKeyExchangeAlgorithm(chooser.getSelectedCipherSuite());
-            if (keyExchangeAlgorithm == null) {
-                LOGGER.warn("CipherSuite does not specify a certificate kex. Using  RSA.");
-                keyExchangeAlgorithm = KeyExchangeAlgorithm.RSA;
-            }
->>>>>>> 91c86920
             switch (keyExchangeAlgorithm) {
                 case DH_RSA:
                 case DHE_RSA:
