/*
 * TLS-Attacker - A Modular Penetration Testing Framework for TLS
 *
 * Copyright 2014-2023 Ruhr University Bochum, Paderborn University, Technology Innovation Institute, and Hackmanit GmbH
 *
 * Licensed under Apache License, Version 2.0
 * http://www.apache.org/licenses/LICENSE-2.0.txt
 */
package de.rub.nds.tlsattacker.core.workflow;

import de.rub.nds.tlsattacker.core.constants.HandshakeMessageType;
import de.rub.nds.tlsattacker.core.constants.ProtocolMessageType;
import de.rub.nds.tlsattacker.core.protocol.ProtocolMessage;
import de.rub.nds.tlsattacker.core.protocol.message.HandshakeMessage;
import de.rub.nds.tlsattacker.core.workflow.action.ReceiveAction;
import de.rub.nds.tlsattacker.core.workflow.action.ReceiveTillAction;
import de.rub.nds.tlsattacker.core.workflow.action.StaticReceivingAction;
import de.rub.nds.tlsattacker.core.workflow.action.StaticSendingAction;
import de.rub.nds.tlsattacker.core.workflow.action.TlsAction;
import java.util.ArrayList;
import java.util.Iterator;
import java.util.List;
import javax.annotation.Nonnull;
import javax.annotation.Nullable;
import org.apache.logging.log4j.LogManager;
import org.apache.logging.log4j.Logger;

/** A class to manipulate statically configured actions in workflow traces. */
public class WorkflowTraceMutator {

    private static final Logger LOGGER = LogManager.getLogger();

    private static void replaceMessagesInList(
            List<ProtocolMessage<?>> messageList,
            ProtocolMessageType type,
            ProtocolMessage<?> replaceMessage) {
        if (replaceMessage != null) {
            messageList.replaceAll(
                    message -> {
                        if (message.getProtocolMessageType() == type) {
                            return replaceMessage;
                        }
                        return message;
                    });
        } else {
            messageList.removeIf(
                    message -> {
                        if (message.getProtocolMessageType() == type) {
                            return true;
                        }
                        return false;
                    });
        }
    }

    private static void replaceMessagesInList(
            List<ProtocolMessage<?>> messageList,
            HandshakeMessageType type,
<<<<<<< HEAD
            ProtocolMessage<?> replaceMessage) {
        if (replaceMessage != null) {
            messageList.replaceAll(
                    message -> {
                        if (message instanceof HandshakeMessage
                                && ((HandshakeMessage<?>) message).getHandshakeMessageType()
                                        == type) {
                            return replaceMessage;
=======
            ProtocolMessage replacementMessage) {
        if (replacementMessage != null) {
            messageList.replaceAll(
                    message -> {
                        if (message instanceof HandshakeMessage
                                && ((HandshakeMessage) message).getHandshakeMessageType() == type) {
                            return replacementMessage;
>>>>>>> 4e5ec4e2
                        }
                        return message;
                    });
        } else {
            messageList.removeIf(
                    message -> {
                        if (message instanceof HandshakeMessage
                                && ((HandshakeMessage<?>) message).getHandshakeMessageType()
                                        == type) {
                            return true;
                        }
                        return false;
                    });
        }
    }

<<<<<<< HEAD
    public static void replaceSendingMessage(
            WorkflowTrace trace, ProtocolMessageType type, ProtocolMessage<?> replaceMessage) {
        List<SendingAction> sendingActions =
                WorkflowTraceUtil.getSendingActionsForMessage(type, trace);
        List<SendingAction> deleteActions = new ArrayList<>();
        for (SendingAction action : sendingActions) {
            List<ProtocolMessage<?>> messages = action.getSendMessages();
            replaceMessagesInList(messages, type, replaceMessage);
=======
    public static void replaceStaticSendingMessage(
            WorkflowTrace trace, ProtocolMessageType type, ProtocolMessage replacementMessage) {
        List<StaticSendingAction> sendingActions =
                WorkflowTraceConfigurationUtil.getStaticSendingActionsWithConfiguration(
                        trace, type);
        List<StaticSendingAction> deleteActions = new ArrayList<>();
        for (StaticSendingAction action : sendingActions) {
            List<ProtocolMessage> messages = action.getConfiguredList(ProtocolMessage.class);
            replaceMessagesInList(messages, type, replacementMessage);
>>>>>>> 4e5ec4e2
            if (messages.size() == 0) {
                deleteActions.add(action);
            }
        }

        Iterator<TlsAction> iterator = trace.getTlsActions().iterator();
        while (iterator.hasNext()) {
            TlsAction action = iterator.next();
            for (StaticSendingAction toDeleteAction : deleteActions) {
                if (action == toDeleteAction) {
                    iterator.remove();
                    break;
                }
            }
        }
    }

<<<<<<< HEAD
    public static void replaceSendingMessage(
            WorkflowTrace trace, HandshakeMessageType type, HandshakeMessage<?> replaceMessage) {
        List<SendingAction> sendingActions =
                WorkflowTraceUtil.getSendingActionsForMessage(type, trace);
        List<SendingAction> deleteActions = new ArrayList<>();
        for (SendingAction action : sendingActions) {
            List<ProtocolMessage<?>> messages = action.getSendMessages();
            replaceMessagesInList(messages, type, replaceMessage);
=======
    public static void replaceStaticSendingMessage(
            WorkflowTrace trace, HandshakeMessageType type, HandshakeMessage replacementMessage) {
        List<StaticSendingAction> sendingActions =
                WorkflowTraceConfigurationUtil.getStaticSendingActionsWithConfiguration(
                        trace, type);
        List<StaticSendingAction> deleteActions = new ArrayList<>();
        for (StaticSendingAction action : sendingActions) {
            List<ProtocolMessage> messages = action.getConfiguredList(ProtocolMessage.class);
            replaceMessagesInList(messages, type, replacementMessage);
>>>>>>> 4e5ec4e2
            if (messages.size() == 0) {
                deleteActions.add(action);
            }
        }

        Iterator<TlsAction> iterator = trace.getTlsActions().iterator();
        while (iterator.hasNext()) {
            TlsAction action = iterator.next();
            for (StaticSendingAction toDeleteAction : deleteActions) {
                if (action == toDeleteAction) {
                    iterator.remove();
                    break;
                }
            }
        }
    }

    public static void deleteSendingMessage(WorkflowTrace trace, ProtocolMessageType type) {
        replaceStaticSendingMessage(trace, type, null);
    }

    public static void deleteSendingMessage(WorkflowTrace trace, HandshakeMessageType type) {
        replaceStaticSendingMessage(trace, type, null);
    }

    public static void replaceReceivingMessage(
            @Nonnull WorkflowTrace trace,
            @Nonnull ProtocolMessageType type,
            @Nullable ProtocolMessage<?> replaceMessage)
            throws WorkflowTraceMutationException {
        List<StaticReceivingAction> receivingActions =
                WorkflowTraceConfigurationUtil.getStaticReceivingActionsWithConfiguration(
                        trace, type);
        List<StaticReceivingAction> deleteActions = new ArrayList<>();
        for (StaticReceivingAction action : receivingActions) {
            if (action instanceof ReceiveAction) {
                List<ProtocolMessage<?>> messages = ((ReceiveAction) action).getExpectedMessages();
                replaceMessagesInList(messages, type, replaceMessage);
                if (messages.isEmpty()) {
                    deleteActions.add(action);
                }
            } else if (action instanceof ReceiveTillAction) {
                ProtocolMessage<?> message = ((ReceiveTillAction) action).getWaitTillMessage();
                if (message.getProtocolMessageType() == type) {
                    if (replaceMessage == null) {
                        throw new WorkflowTraceMutationException(
                                "ReceiveTillAction cannot be deleted, because this will probably break your workflow.");
                    }
                    ((ReceiveTillAction) action).setWaitTillMessage(replaceMessage);
                }
            } else {
                throw new WorkflowTraceMutationException(
                        "Unsupported ReceivingAction, could not mutate workflow.");
            }
        }

        Iterator<TlsAction> iterator = trace.getTlsActions().iterator();
        while (iterator.hasNext()) {
            TlsAction action = iterator.next();
            for (StaticReceivingAction toDeleteAction : deleteActions) {
                if (action == toDeleteAction) {
                    iterator.remove();
                    break;
                }
            }
        }
    }

    public static void replaceReceivingMessage(
            @Nonnull WorkflowTrace trace,
            @Nonnull HandshakeMessageType type,
            @Nullable ProtocolMessage<?> replaceMessage)
            throws WorkflowTraceMutationException {
<<<<<<< HEAD
        List<ReceivingAction> receivingActions =
                WorkflowTraceUtil.getReceivingActionsForMessage(type, trace);
        List<ReceivingAction> deleteActions = new ArrayList<>();
        for (ReceivingAction action : receivingActions) {
            if (action instanceof ReceiveAction) {
                List<ProtocolMessage<?>> messages = ((ReceiveAction) action).getExpectedMessages();
                replaceMessagesInList(messages, type, replaceMessage);
                if (messages.isEmpty()) {
                    deleteActions.add(action);
                }
            } else if (action instanceof ReceiveTillAction) {
                ProtocolMessage<?> message = ((ReceiveTillAction) action).getWaitTillMessage();
                if (message.isHandshakeMessage()
                        && ((HandshakeMessage<?>) message).getHandshakeMessageType() == type) {
                    if (replaceMessage == null) {
                        throw new WorkflowTraceMutationException(
                                "ReceiveTillAction cannot be deleted, because this will probably break your workflow.");
                    }
                    ((ReceiveTillAction) action).setWaitTillMessage(replaceMessage);
=======
        List<StaticReceivingAction> receivingActions =
                WorkflowTraceConfigurationUtil.getStaticReceivingActionsWithConfiguration(
                        trace, type);
        List<StaticReceivingAction> deleteActions = new ArrayList<>();
        for (StaticReceivingAction action : receivingActions) {

            List<ProtocolMessage> messages =
                    ((StaticReceivingAction) action).getExpectedList(ProtocolMessage.class);
            replaceMessagesInList(messages, type, replaceMessage);
            if (messages.isEmpty()) {
                deleteActions.add(action);
            }
        }
        Iterator<TlsAction> iterator = trace.getTlsActions().iterator();
        while (iterator.hasNext()) {
            TlsAction action = iterator.next();
            for (StaticReceivingAction toDeleteAction : deleteActions) {
                if (action == toDeleteAction) {
                    iterator.remove();
                    break;
>>>>>>> 4e5ec4e2
                }
            }
        }
    }

    public static void deleteReceivingMessage(WorkflowTrace trace, ProtocolMessageType type)
            throws WorkflowTraceMutationException {
        replaceReceivingMessage(trace, type, null);
    }

    public static void deleteReceivingMessage(WorkflowTrace trace, HandshakeMessageType type)
            throws WorkflowTraceMutationException {
        replaceReceivingMessage(trace, type, null);
    }

    private static Integer getTurncationActionIndex(
            WorkflowTrace trace, ProtocolMessageType type, boolean sending) {
        for (int i = 0; i < trace.getTlsActions().size(); i++) {
            TlsAction action = trace.getTlsActions().get(i);
            if (action instanceof StaticReceivingAction && !sending) {
                List<ProtocolMessage> messages =
                        ((StaticReceivingAction) action).getExpectedList(ProtocolMessage.class);
                for (ProtocolMessage message : messages) {
                    if (message.getProtocolMessageType() == type) {
                        return i;
                    }
                }
            } else if (action instanceof StaticSendingAction && sending) {
                List<ProtocolMessage> messages =
                        ((StaticSendingAction) action).getConfiguredList(ProtocolMessage.class);
                for (ProtocolMessage message : messages) {
                    if (message.getProtocolMessageType() == type) {
                        return i;
                    }
                }
            }
        }
        return null;
    }

    private static Integer getTurncationActionIndex(
            WorkflowTrace trace, HandshakeMessageType type, boolean sending) {
        for (int i = 0; i < trace.getTlsActions().size(); i++) {
            TlsAction action = trace.getTlsActions().get(i);
            if (action instanceof StaticReceivingAction && !sending) {
                List<ProtocolMessage> messages =
                        ((StaticReceivingAction) action).getExpectedList(ProtocolMessage.class);
                for (ProtocolMessage message : messages) {
                    if (message instanceof HandshakeMessage
                            && ((HandshakeMessage) message).getHandshakeMessageType() == type) {
                        return i;
                    }
                }
            } else if (action instanceof StaticSendingAction && sending) {
                List<ProtocolMessage> messages =
                        ((StaticSendingAction) action).getConfiguredList(ProtocolMessage.class);
                for (ProtocolMessage message : messages) {
                    if (message instanceof HandshakeMessage
                            && ((HandshakeMessage) message).getHandshakeMessageType() == type) {
                        return i;
                    }
                }
            }
        }
        return null;
    }

<<<<<<< HEAD
        int messageIndex = -1;
        int actionIndex = WorkflowTraceUtil.indexOfIdenticalAction(trace, action);
        List<ProtocolMessage<?>> messages = new ArrayList<>();
        if (action instanceof SendingAction) {
            if (action instanceof SendAction) {
                messages = ((SendAction) action).getSendMessages();
            } else if (!(action instanceof SendDynamicServerCertificateAction)
                    && !(action instanceof SendDynamicClientKeyExchangeAction)
                    && !(action instanceof SendDynamicServerKeyExchangeAction)) {
                LOGGER.warn(
                        "Unsupported action for truncating operation, actions after the selected action are still being deleted.");
            }
        } else if (action instanceof ReceivingAction) {
            if (action instanceof ReceiveAction) {
                messages = ((ReceiveAction) action).getExpectedMessages();
            } else if (!(action instanceof ReceiveTillAction)) {
                LOGGER.warn(
                        "Unsupported action for truncating operation, actions after the selected action are still being deleted.");
=======
    private static void truncate(
            WorkflowTrace trace,
            ProtocolMessageType type,
            WorkflowTruncationMode mode,
            boolean sending,
            Boolean untilLast) {
        Integer truncationIndex = getTurncationActionIndex(trace, type, sending);

        if (truncationIndex == null) {
            LOGGER.warn("Could not truncate WorkflowTrace. Message: {} not found.", type);
        } else {
            TlsAction action = trace.getTlsActions().get(truncationIndex);
            List<ProtocolMessage> messages = new ArrayList<>();
            if (action instanceof StaticSendingAction) {
                messages = ((StaticSendingAction) action).getConfiguredList(ProtocolMessage.class);
            } else if (action instanceof StaticSendingAction) {
                messages = ((StaticReceivingAction) action).getExpectedList(ProtocolMessage.class);
>>>>>>> 4e5ec4e2
            }
            Integer messageIndex = null;
            for (int i = 0; i < messages.size(); i++) {
                if (messages.get(i).getProtocolMessageType() == type) {
                    messageIndex = i;
                    if (mode == WorkflowTruncationMode.AFTER) {
                        messageIndex++;
                    }

<<<<<<< HEAD
        for (ProtocolMessage<?> message : messages) {
            if (type instanceof HandshakeMessageType) {
                if (!(message instanceof HandshakeMessage)) {
                    continue;
                }
                if (((HandshakeMessage<?>) message).getHandshakeMessageType() == type) {
                    messageIndex = getIndexOfIdenticalMessage(messages, message);
                    if (messageIndex == 0 && mode == WorkflowTruncationMode.AT) {
                        actionIndex -= 1;
=======
                    if (!untilLast) {
                        break;
>>>>>>> 4e5ec4e2
                    }
                }
            }
            if (messageIndex == null) {
                LOGGER.error(
                        "Could not truncate WorkflowTrace. Message: {} not found. Messages(size): {}",
                        type,
                        messages.size());
                return;
            }
            // We now know the point at which we want to trucate.
            if (messageIndex >= messages.size()) {
                // Delete all actions after the truncation point

                trace.getTlsActions()
                        .subList(truncationIndex + 1, trace.getTlsActions().size())
                        .clear();
            }
            // Delete all messages after the truncation point
            messages.subList(messageIndex, messages.size()).clear();
            if (messages.isEmpty()) {
                trace.getTlsActions()
                        .subList(truncationIndex, trace.getTlsActions().size())
                        .clear();

            } else {
                trace.getTlsActions()
                        .subList(truncationIndex + 1, trace.getTlsActions().size())
                        .clear();
            }
        }
    }

    private static void truncate(
            WorkflowTrace trace,
            HandshakeMessageType type,
            WorkflowTruncationMode mode,
            boolean sending,
            Boolean untilLast) {
        Integer truncationIndex = getTurncationActionIndex(trace, type, sending);

        if (truncationIndex == null) {
            LOGGER.warn("Could not truncate WorkflowTrace. Message: {} not found.", type);
        } else {
            TlsAction action = trace.getTlsActions().get(truncationIndex);
            List<ProtocolMessage> messages = new ArrayList<>();
            if (action instanceof StaticSendingAction) {
                messages = ((StaticSendingAction) action).getConfiguredList(ProtocolMessage.class);
            } else if (action instanceof StaticReceivingAction) {
                messages = ((StaticReceivingAction) action).getExpectedList(ProtocolMessage.class);
            }
            Integer messageIndex = null;
            for (int i = 0; i < messages.size(); i++) {
                ProtocolMessage message = messages.get(i);
                if (message instanceof HandshakeMessage
                        && ((HandshakeMessage) message).getHandshakeMessageType() == type) {
                    messageIndex = i;
                    if (mode == WorkflowTruncationMode.AFTER) {
                        messageIndex++;
                    }

                    if (!untilLast) {
                        break;
                    }
                }
            }
            if (messageIndex == null) {
                LOGGER.error("Could not truncate WorkflowTrace. Message: {} not found.", type);
                return;
            }
            // We now know the point at which we want to trucate.
            if (messageIndex >= messages.size()) {
                // Delete all actions after the truncation point

                trace.getTlsActions()
                        .subList(truncationIndex + 1, trace.getTlsActions().size())
                        .clear();
            }
            // Delete all messages after the truncation point
            messages.subList(messageIndex, messages.size()).clear();
            if (messages.isEmpty()) {
                trace.getTlsActions()
                        .subList(truncationIndex, trace.getTlsActions().size())
                        .clear();

            } else {
                trace.getTlsActions()
                        .subList(truncationIndex + 1, trace.getTlsActions().size())
                        .clear();
            }
        }
    }

    public static void truncateAt(
            WorkflowTrace trace, HandshakeMessageType type, Boolean sending, Boolean untilLast) {
        truncate(trace, type, WorkflowTruncationMode.AT, sending, untilLast);
    }

    public static void truncateAt(
            WorkflowTrace trace, ProtocolMessageType type, Boolean sending, Boolean untilLast) {
        truncate(trace, type, WorkflowTruncationMode.AT, sending, untilLast);
    }

    public static void truncateSendingAt(
            WorkflowTrace trace, HandshakeMessageType type, Boolean untilLast) {
        truncate(trace, type, WorkflowTruncationMode.AT, true, untilLast);
    }

    public static void truncateSendingAt(
            WorkflowTrace trace, ProtocolMessageType type, Boolean untilLast) {
        truncate(trace, type, WorkflowTruncationMode.AT, true, untilLast);
    }

    public static void truncateReceivingAt(
            WorkflowTrace trace, HandshakeMessageType type, Boolean untilLast) {
        truncate(trace, type, WorkflowTruncationMode.AT, false, untilLast);
    }

    public static void truncateReceivingAt(
            WorkflowTrace trace, ProtocolMessageType type, Boolean untilLast) {
        truncate(trace, type, WorkflowTruncationMode.AT, false, untilLast);
    }

    public static void truncateSendingAfter(
            WorkflowTrace trace, HandshakeMessageType type, Boolean untilLast) {
        truncate(trace, type, WorkflowTruncationMode.AFTER, true, untilLast);
    }

    public static void truncateSendingAfter(
            WorkflowTrace trace, ProtocolMessageType type, Boolean untilLast) {
        truncate(trace, type, WorkflowTruncationMode.AFTER, true, untilLast);
    }

    public static void truncateReceivingAfter(
            WorkflowTrace trace, HandshakeMessageType type, Boolean untilLast) {
        truncate(trace, type, WorkflowTruncationMode.AFTER, false, untilLast);
    }

    public static void truncateReceivingAfter(
            WorkflowTrace trace, ProtocolMessageType type, Boolean untilLast) {
        truncate(trace, type, WorkflowTruncationMode.AFTER, false, untilLast);
    }
<<<<<<< HEAD

    private static int getIndexOfIdenticalMessage(
            List<ProtocolMessage<?>> collection, ProtocolMessage<?> message) {
        if (collection != null) {
            for (int i = 0; i < collection.size(); i++) {
                if (collection.get(i) == message) {
                    return i;
                }
            }
        }
        return -1;
    }
=======
>>>>>>> 4e5ec4e2
}<|MERGE_RESOLUTION|>--- conflicted
+++ resolved
@@ -56,24 +56,14 @@
     private static void replaceMessagesInList(
             List<ProtocolMessage<?>> messageList,
             HandshakeMessageType type,
-<<<<<<< HEAD
-            ProtocolMessage<?> replaceMessage) {
-        if (replaceMessage != null) {
+            ProtocolMessage<?> replacementMessage) {
+        if (replacementMessage != null) {
             messageList.replaceAll(
                     message -> {
                         if (message instanceof HandshakeMessage
                                 && ((HandshakeMessage<?>) message).getHandshakeMessageType()
                                         == type) {
-                            return replaceMessage;
-=======
-            ProtocolMessage replacementMessage) {
-        if (replacementMessage != null) {
-            messageList.replaceAll(
-                    message -> {
-                        if (message instanceof HandshakeMessage
-                                && ((HandshakeMessage) message).getHandshakeMessageType() == type) {
                             return replacementMessage;
->>>>>>> 4e5ec4e2
                         }
                         return message;
                     });
@@ -90,26 +80,15 @@
         }
     }
 
-<<<<<<< HEAD
-    public static void replaceSendingMessage(
-            WorkflowTrace trace, ProtocolMessageType type, ProtocolMessage<?> replaceMessage) {
-        List<SendingAction> sendingActions =
-                WorkflowTraceUtil.getSendingActionsForMessage(type, trace);
-        List<SendingAction> deleteActions = new ArrayList<>();
-        for (SendingAction action : sendingActions) {
-            List<ProtocolMessage<?>> messages = action.getSendMessages();
-            replaceMessagesInList(messages, type, replaceMessage);
-=======
     public static void replaceStaticSendingMessage(
-            WorkflowTrace trace, ProtocolMessageType type, ProtocolMessage replacementMessage) {
+            WorkflowTrace trace, ProtocolMessageType type, ProtocolMessage<?> replacementMessage) {
         List<StaticSendingAction> sendingActions =
                 WorkflowTraceConfigurationUtil.getStaticSendingActionsWithConfiguration(
                         trace, type);
         List<StaticSendingAction> deleteActions = new ArrayList<>();
         for (StaticSendingAction action : sendingActions) {
-            List<ProtocolMessage> messages = action.getConfiguredList(ProtocolMessage.class);
+            List<ProtocolMessage<?>> messages = action.getConfiguredList(ProtocolMessage.class);
             replaceMessagesInList(messages, type, replacementMessage);
->>>>>>> 4e5ec4e2
             if (messages.size() == 0) {
                 deleteActions.add(action);
             }
@@ -127,26 +106,15 @@
         }
     }
 
-<<<<<<< HEAD
-    public static void replaceSendingMessage(
-            WorkflowTrace trace, HandshakeMessageType type, HandshakeMessage<?> replaceMessage) {
-        List<SendingAction> sendingActions =
-                WorkflowTraceUtil.getSendingActionsForMessage(type, trace);
-        List<SendingAction> deleteActions = new ArrayList<>();
-        for (SendingAction action : sendingActions) {
-            List<ProtocolMessage<?>> messages = action.getSendMessages();
-            replaceMessagesInList(messages, type, replaceMessage);
-=======
     public static void replaceStaticSendingMessage(
-            WorkflowTrace trace, HandshakeMessageType type, HandshakeMessage replacementMessage) {
+            WorkflowTrace trace, HandshakeMessageType type, HandshakeMessage<?> replacementMessage) {
         List<StaticSendingAction> sendingActions =
                 WorkflowTraceConfigurationUtil.getStaticSendingActionsWithConfiguration(
                         trace, type);
         List<StaticSendingAction> deleteActions = new ArrayList<>();
         for (StaticSendingAction action : sendingActions) {
-            List<ProtocolMessage> messages = action.getConfiguredList(ProtocolMessage.class);
+            List<ProtocolMessage<?>> messages = action.getConfiguredList(ProtocolMessage.class);
             replaceMessagesInList(messages, type, replacementMessage);
->>>>>>> 4e5ec4e2
             if (messages.size() == 0) {
                 deleteActions.add(action);
             }
@@ -220,27 +188,6 @@
             @Nonnull HandshakeMessageType type,
             @Nullable ProtocolMessage<?> replaceMessage)
             throws WorkflowTraceMutationException {
-<<<<<<< HEAD
-        List<ReceivingAction> receivingActions =
-                WorkflowTraceUtil.getReceivingActionsForMessage(type, trace);
-        List<ReceivingAction> deleteActions = new ArrayList<>();
-        for (ReceivingAction action : receivingActions) {
-            if (action instanceof ReceiveAction) {
-                List<ProtocolMessage<?>> messages = ((ReceiveAction) action).getExpectedMessages();
-                replaceMessagesInList(messages, type, replaceMessage);
-                if (messages.isEmpty()) {
-                    deleteActions.add(action);
-                }
-            } else if (action instanceof ReceiveTillAction) {
-                ProtocolMessage<?> message = ((ReceiveTillAction) action).getWaitTillMessage();
-                if (message.isHandshakeMessage()
-                        && ((HandshakeMessage<?>) message).getHandshakeMessageType() == type) {
-                    if (replaceMessage == null) {
-                        throw new WorkflowTraceMutationException(
-                                "ReceiveTillAction cannot be deleted, because this will probably break your workflow.");
-                    }
-                    ((ReceiveTillAction) action).setWaitTillMessage(replaceMessage);
-=======
         List<StaticReceivingAction> receivingActions =
                 WorkflowTraceConfigurationUtil.getStaticReceivingActionsWithConfiguration(
                         trace, type);
@@ -261,7 +208,6 @@
                 if (action == toDeleteAction) {
                     iterator.remove();
                     break;
->>>>>>> 4e5ec4e2
                 }
             }
         }
@@ -329,10 +275,81 @@
         return null;
     }
 
-<<<<<<< HEAD
+    private static void truncate(
+            WorkflowTrace trace,
+            ProtocolMessageType type,
+            WorkflowTruncationMode mode,
+            boolean sending,
+            Boolean untilLast) {
+        TlsAction action = null;
+        if (untilLast != null && untilLast == true) {
+            if (type instanceof HandshakeMessageType) {
+                if (sending == null) {
+                    action =
+                            WorkflowTraceUtil.getLastActionForMessage(
+                                    (HandshakeMessageType) type, trace);
+                } else if (sending) {
+                    action =
+                            WorkflowTraceUtil.getLastSendingActionForMessage(
+                                    (HandshakeMessageType) type, trace);
+                } else {
+                    action =
+                            WorkflowTraceUtil.getLastReceivingActionForMessage(
+                                    (HandshakeMessageType) type, trace);
+                }
+            } else if (type instanceof ProtocolMessageType) {
+                if (sending == null) {
+                    action =
+                            WorkflowTraceUtil.getLastActionForMessage(
+                                    (ProtocolMessageType) type, trace);
+                } else if (sending) {
+                    action =
+                            WorkflowTraceUtil.getLastSendingActionForMessage(
+                                    (ProtocolMessageType) type, trace);
+                } else {
+                    action =
+                            WorkflowTraceUtil.getLastReceivingActionForMessage(
+                                    (ProtocolMessageType) type, trace);
+                }
+            }
+        } else {
+            if (type instanceof HandshakeMessageType) {
+                if (sending == null) {
+                    action =
+                            WorkflowTraceUtil.getFirstActionForMessage(
+                                    (HandshakeMessageType) type, trace);
+                } else if (sending) {
+                    action =
+                            WorkflowTraceUtil.getFirstSendingActionForMessage(
+                                    (HandshakeMessageType) type, trace);
+                } else {
+                    action =
+                            WorkflowTraceUtil.getFirstReceivingActionForMessage(
+                                    (HandshakeMessageType) type, trace);
+                }
+            } else if (type instanceof ProtocolMessageType) {
+                if (sending == null) {
+                    action =
+                            WorkflowTraceUtil.getFirstActionForMessage(
+                                    (ProtocolMessageType) type, trace);
+                } else if (sending) {
+                    action =
+                            WorkflowTraceUtil.getFirstSendingActionForMessage(
+                                    (ProtocolMessageType) type, trace);
+                } else {
+                    action =
+                            WorkflowTraceUtil.getFirstReceivingActionForMessage(
+                                    (ProtocolMessageType) type, trace);
+                }
+            }
+        }
+        if (action == null) {
+            return;
+        }
+
         int messageIndex = -1;
         int actionIndex = WorkflowTraceUtil.indexOfIdenticalAction(trace, action);
-        List<ProtocolMessage<?>> messages = new ArrayList<>();
+        List<ProtocolMessage> messages = new ArrayList<>();
         if (action instanceof SendingAction) {
             if (action instanceof SendAction) {
                 messages = ((SendAction) action).getSendMessages();
@@ -348,56 +365,27 @@
             } else if (!(action instanceof ReceiveTillAction)) {
                 LOGGER.warn(
                         "Unsupported action for truncating operation, actions after the selected action are still being deleted.");
-=======
-    private static void truncate(
-            WorkflowTrace trace,
-            ProtocolMessageType type,
-            WorkflowTruncationMode mode,
-            boolean sending,
-            Boolean untilLast) {
-        Integer truncationIndex = getTurncationActionIndex(trace, type, sending);
-
-        if (truncationIndex == null) {
-            LOGGER.warn("Could not truncate WorkflowTrace. Message: {} not found.", type);
-        } else {
-            TlsAction action = trace.getTlsActions().get(truncationIndex);
-            List<ProtocolMessage> messages = new ArrayList<>();
-            if (action instanceof StaticSendingAction) {
-                messages = ((StaticSendingAction) action).getConfiguredList(ProtocolMessage.class);
-            } else if (action instanceof StaticSendingAction) {
-                messages = ((StaticReceivingAction) action).getExpectedList(ProtocolMessage.class);
->>>>>>> 4e5ec4e2
-            }
-            Integer messageIndex = null;
-            for (int i = 0; i < messages.size(); i++) {
-                if (messages.get(i).getProtocolMessageType() == type) {
-                    messageIndex = i;
-                    if (mode == WorkflowTruncationMode.AFTER) {
-                        messageIndex++;
-                    }
-
-<<<<<<< HEAD
-        for (ProtocolMessage<?> message : messages) {
+            }
+        }
+
+        for (ProtocolMessage message : messages) {
             if (type instanceof HandshakeMessageType) {
                 if (!(message instanceof HandshakeMessage)) {
                     continue;
                 }
-                if (((HandshakeMessage<?>) message).getHandshakeMessageType() == type) {
+                if (((HandshakeMessage) message).getHandshakeMessageType() == type) {
                     messageIndex = getIndexOfIdenticalMessage(messages, message);
                     if (messageIndex == 0 && mode == WorkflowTruncationMode.AT) {
                         actionIndex -= 1;
-=======
+                    }
+
                     if (!untilLast) {
                         break;
->>>>>>> 4e5ec4e2
                     }
                 }
             }
             if (messageIndex == null) {
-                LOGGER.error(
-                        "Could not truncate WorkflowTrace. Message: {} not found. Messages(size): {}",
-                        type,
-                        messages.size());
+                LOGGER.error("Could not truncate WorkflowTrace. Message: {} not found.", type);
                 return;
             }
             // We now know the point at which we want to trucate.
@@ -423,66 +411,6 @@
         }
     }
 
-    private static void truncate(
-            WorkflowTrace trace,
-            HandshakeMessageType type,
-            WorkflowTruncationMode mode,
-            boolean sending,
-            Boolean untilLast) {
-        Integer truncationIndex = getTurncationActionIndex(trace, type, sending);
-
-        if (truncationIndex == null) {
-            LOGGER.warn("Could not truncate WorkflowTrace. Message: {} not found.", type);
-        } else {
-            TlsAction action = trace.getTlsActions().get(truncationIndex);
-            List<ProtocolMessage> messages = new ArrayList<>();
-            if (action instanceof StaticSendingAction) {
-                messages = ((StaticSendingAction) action).getConfiguredList(ProtocolMessage.class);
-            } else if (action instanceof StaticReceivingAction) {
-                messages = ((StaticReceivingAction) action).getExpectedList(ProtocolMessage.class);
-            }
-            Integer messageIndex = null;
-            for (int i = 0; i < messages.size(); i++) {
-                ProtocolMessage message = messages.get(i);
-                if (message instanceof HandshakeMessage
-                        && ((HandshakeMessage) message).getHandshakeMessageType() == type) {
-                    messageIndex = i;
-                    if (mode == WorkflowTruncationMode.AFTER) {
-                        messageIndex++;
-                    }
-
-                    if (!untilLast) {
-                        break;
-                    }
-                }
-            }
-            if (messageIndex == null) {
-                LOGGER.error("Could not truncate WorkflowTrace. Message: {} not found.", type);
-                return;
-            }
-            // We now know the point at which we want to trucate.
-            if (messageIndex >= messages.size()) {
-                // Delete all actions after the truncation point
-
-                trace.getTlsActions()
-                        .subList(truncationIndex + 1, trace.getTlsActions().size())
-                        .clear();
-            }
-            // Delete all messages after the truncation point
-            messages.subList(messageIndex, messages.size()).clear();
-            if (messages.isEmpty()) {
-                trace.getTlsActions()
-                        .subList(truncationIndex, trace.getTlsActions().size())
-                        .clear();
-
-            } else {
-                trace.getTlsActions()
-                        .subList(truncationIndex + 1, trace.getTlsActions().size())
-                        .clear();
-            }
-        }
-    }
-
     public static void truncateAt(
             WorkflowTrace trace, HandshakeMessageType type, Boolean sending, Boolean untilLast) {
         truncate(trace, type, WorkflowTruncationMode.AT, sending, untilLast);
@@ -532,10 +460,9 @@
             WorkflowTrace trace, ProtocolMessageType type, Boolean untilLast) {
         truncate(trace, type, WorkflowTruncationMode.AFTER, false, untilLast);
     }
-<<<<<<< HEAD
 
     private static int getIndexOfIdenticalMessage(
-            List<ProtocolMessage<?>> collection, ProtocolMessage<?> message) {
+            List<ProtocolMessage> collection, ProtocolMessage message) {
         if (collection != null) {
             for (int i = 0; i < collection.size(); i++) {
                 if (collection.get(i) == message) {
@@ -545,6 +472,4 @@
         }
         return -1;
     }
-=======
->>>>>>> 4e5ec4e2
 }