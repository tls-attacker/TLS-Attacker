/**
 * TLS-Attacker - A Modular Penetration Testing Framework for TLS
 *
 * Copyright 2014-2022 Ruhr University Bochum, Paderborn University, Hackmanit GmbH
 *
 * Licensed under Apache License, Version 2.0
 * http://www.apache.org/licenses/LICENSE-2.0.txt
 */

package de.rub.nds.tlsattacker.core.protocol.parser.extension;

import de.rub.nds.tlsattacker.core.constants.ExtensionByteLength;
import de.rub.nds.tlsattacker.core.protocol.message.extension.CachedInfoExtensionMessage;
import de.rub.nds.tlsattacker.core.protocol.message.extension.cachedinfo.CachedObject;
import de.rub.nds.tlsattacker.core.layer.context.TlsContext;
import de.rub.nds.tlsattacker.transport.ConnectionEndType;
import java.io.ByteArrayInputStream;
import java.io.InputStream;
import java.util.LinkedList;
import java.util.List;

public class CachedInfoExtensionParser extends ExtensionParser<CachedInfoExtensionMessage> {

    private List<CachedObject> cachedObjectList;

    public CachedInfoExtensionParser(InputStream stream, TlsContext tlsContext) {
        super(stream, tlsContext);
    }

    @Override
<<<<<<< HEAD
    public void parse(CachedInfoExtensionMessage msg) {
=======
    public void parseExtensionMessageContent(CachedInfoExtensionMessage msg) {
        cachedObjectList = new LinkedList<>();
>>>>>>> e98d238a
        msg.setCachedInfoLength(parseIntField(ExtensionByteLength.CACHED_INFO_LENGTH));
        byte[] cachedInfoBytes = parseByteArrayField(msg.getCachedInfoLength().getValue());
        msg.setCachedInfoBytes(cachedInfoBytes);
        ByteArrayInputStream innerStream = new ByteArrayInputStream(cachedInfoBytes);
        ConnectionEndType connectionEndType = getTlsContext().getTalkingConnectionEndType();

        while (innerStream.available() > 0) {
            CachedObjectParser parser = new CachedObjectParser(innerStream, connectionEndType);
            CachedObject object = new CachedObject();
            parser.parse(object);
            cachedObjectList.add(object);
        }
        msg.setCachedInfo(cachedObjectList);
    }
}<|MERGE_RESOLUTION|>--- conflicted
+++ resolved
@@ -28,12 +28,8 @@
     }
 
     @Override
-<<<<<<< HEAD
     public void parse(CachedInfoExtensionMessage msg) {
-=======
-    public void parseExtensionMessageContent(CachedInfoExtensionMessage msg) {
         cachedObjectList = new LinkedList<>();
->>>>>>> e98d238a
         msg.setCachedInfoLength(parseIntField(ExtensionByteLength.CACHED_INFO_LENGTH));
         byte[] cachedInfoBytes = parseByteArrayField(msg.getCachedInfoLength().getValue());
         msg.setCachedInfoBytes(cachedInfoBytes);
