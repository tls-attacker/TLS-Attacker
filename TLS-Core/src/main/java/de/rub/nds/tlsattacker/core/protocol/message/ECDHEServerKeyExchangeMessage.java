--- conflicted
+++ resolved
@@ -15,14 +15,11 @@
 import de.rub.nds.modifiablevariable.util.ArrayConverter;
 import de.rub.nds.tlsattacker.core.constants.EllipticCurveType;
 import de.rub.nds.tlsattacker.core.constants.HandshakeMessageType;
-import de.rub.nds.tlsattacker.core.constants.HashAlgorithm;
 import de.rub.nds.tlsattacker.core.constants.NamedCurve;
-import de.rub.nds.tlsattacker.core.constants.SignatureAlgorithm;
 import de.rub.nds.tlsattacker.core.protocol.ModifiableVariableHolder;
 import de.rub.nds.tlsattacker.core.protocol.handler.ECDHEServerKeyExchangeHandler;
 import de.rub.nds.tlsattacker.core.protocol.handler.ProtocolMessageHandler;
 import de.rub.nds.tlsattacker.core.protocol.message.computations.ECDHEServerComputations;
-import de.rub.nds.tlsattacker.core.protocol.message.computations.KeyExchangeComputations;
 import de.rub.nds.tlsattacker.core.workflow.TlsConfig;
 import de.rub.nds.tlsattacker.core.workflow.TlsContext;
 import java.util.List;
@@ -86,13 +83,8 @@
             sb.append("null");
         }
         sb.append("\n  Public Key: ");
-<<<<<<< HEAD
         sb.append(ArrayConverter.bytesToHexString(getPublicKey().getValue()));
-        sb.append("\n  Signature Algorithm: ");
-=======
-        sb.append(ArrayConverter.bytesToHexString(getSerializedPublicKey().getValue()));
         sb.append("\n  Signature and Hash Algorithm: ");
->>>>>>> 0492cfdd
         // signature and hash algorithms are provided only while working with
         // (D)TLS 1.2
         if (this.getSignatureAndHashAlgorithm() != null) {
