--- conflicted
+++ resolved
@@ -12,12 +12,8 @@
 import de.rub.nds.tlsattacker.core.constants.ProtocolVersion;
 import de.rub.nds.tlsattacker.core.exceptions.PreparationException;
 import de.rub.nds.tlsattacker.core.protocol.message.extension.SupportedVersionsExtensionMessage;
-<<<<<<< HEAD
 import de.rub.nds.tlsattacker.core.workflow.chooser.Chooser;
-=======
 import de.rub.nds.tlsattacker.core.protocol.serializer.extension.SupportedVersionsExtensionSerializer;
-import de.rub.nds.tlsattacker.core.state.TlsContext;
->>>>>>> 5feb5a03
 import java.io.ByteArrayOutputStream;
 import java.io.IOException;
 
@@ -26,16 +22,11 @@
  */
 public class SupportedVersionsExtensionPreparator extends ExtensionPreparator<SupportedVersionsExtensionMessage> {
 
-    private SupportedVersionsExtensionMessage msg;
+    private final SupportedVersionsExtensionMessage msg;
 
-<<<<<<< HEAD
-    public SupportedVersionsExtensionPreparator(Chooser chooser, SupportedVersionsExtensionMessage message) {
-        super(chooser, message);
-=======
-    public SupportedVersionsExtensionPreparator(TlsContext context, SupportedVersionsExtensionMessage message,
+    public SupportedVersionsExtensionPreparator(Chooser chooser, SupportedVersionsExtensionMessage message,
             SupportedVersionsExtensionSerializer serializer) {
-        super(context, message, serializer);
->>>>>>> 5feb5a03
+        super(chooser, message, serializer);
         this.msg = message;
     }
 
