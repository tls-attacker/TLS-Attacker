--- conflicted
+++ resolved
@@ -198,7 +198,6 @@
         return true;
     }
 
-<<<<<<< HEAD
     public void setPoint(Point point) {
         this.point = point;
     }
@@ -209,12 +208,13 @@
 
     public void setGostCurve(GOSTCurve gostCurve) {
         this.gostCurve = gostCurve;
-=======
+    }
+
     @Override
     public int keysize() {
-        if (group == null || group.getCoordinateSizeInBit() == null)
+        if (group == null || group.getCoordinateSizeInBit() == null) {
             return 0;
+        }
         return group.getCoordinateSizeInBit();
->>>>>>> aff5fcf9
     }
 }