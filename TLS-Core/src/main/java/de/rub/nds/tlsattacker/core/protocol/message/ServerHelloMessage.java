/**
 * TLS-Attacker - A Modular Penetration Testing Framework for TLS
 *
 * Copyright 2014-2017 Ruhr University Bochum / Hackmanit GmbH
 *
 * Licensed under Apache License 2.0
 * http://www.apache.org/licenses/LICENSE-2.0
 */
package de.rub.nds.tlsattacker.core.protocol.message;

import de.rub.nds.modifiablevariable.ModifiableVariableFactory;
import de.rub.nds.modifiablevariable.ModifiableVariableProperty;
import de.rub.nds.modifiablevariable.bytearray.ModifiableByteArray;
import de.rub.nds.modifiablevariable.singlebyte.ModifiableByte;
import de.rub.nds.tlsattacker.core.constants.CipherSuite;
import de.rub.nds.tlsattacker.core.constants.CompressionMethod;
import de.rub.nds.tlsattacker.core.constants.HandshakeMessageType;
import de.rub.nds.tlsattacker.core.constants.ProtocolVersion;
import de.rub.nds.tlsattacker.core.protocol.handler.ProtocolMessageHandler;
import de.rub.nds.tlsattacker.core.protocol.message.extension.ECPointFormatExtensionMessage;
import de.rub.nds.tlsattacker.core.protocol.message.extension.EllipticCurvesExtensionMessage;
import de.rub.nds.tlsattacker.core.protocol.message.extension.ExtensionMessage;
import de.rub.nds.tlsattacker.core.protocol.message.extension.HeartbeatExtensionMessage;
import de.rub.nds.tlsattacker.core.protocol.message.extension.MaxFragmentLengthExtensionMessage;
import de.rub.nds.tlsattacker.core.protocol.message.extension.ServerNameIndicationExtensionMessage;
import de.rub.nds.tlsattacker.core.protocol.message.extension.SignatureAndHashAlgorithmsExtensionMessage;
import de.rub.nds.tlsattacker.core.protocol.handler.ServerHelloHandler;
import de.rub.nds.tlsattacker.core.workflow.TlsConfig;
import de.rub.nds.tlsattacker.core.workflow.TlsContext;
import de.rub.nds.modifiablevariable.util.ArrayConverter;
<<<<<<< HEAD
import de.rub.nds.tlsattacker.core.protocol.message.extension.KeyShareExtensionMessage;
=======
import de.rub.nds.tlsattacker.core.protocol.message.extension.ExtendedMasterSecretExtensionMessage;
import de.rub.nds.tlsattacker.core.protocol.message.extension.PaddingExtensionMessage;
import de.rub.nds.tlsattacker.core.protocol.message.extension.RenegotiationInfoExtensionMessage;
>>>>>>> 2cf5a629
import de.rub.nds.tlsattacker.core.protocol.message.extension.SNI.ServerNamePair;
import de.rub.nds.tlsattacker.core.protocol.message.extension.SessionTicketTLSExtensionMessage;
import de.rub.nds.tlsattacker.core.protocol.message.extension.SignedCertificateTimestampExtensionMessage;
import de.rub.nds.tlsattacker.core.protocol.message.extension.TokenBindingExtensionMessage;
import java.util.Date;
import javax.xml.bind.annotation.XmlRootElement;

/**
 * @author Juraj Somorovsky <juraj.somorovsky@rub.de>
 */
@XmlRootElement
public class ServerHelloMessage extends HelloMessage {

    @ModifiableVariableProperty(type = ModifiableVariableProperty.Type.TLS_CONSTANT)
    private ModifiableByteArray selectedCipherSuite;

    @ModifiableVariableProperty(type = ModifiableVariableProperty.Type.TLS_CONSTANT)
    private ModifiableByte selectedCompressionMethod;

    public ServerHelloMessage(TlsConfig tlsConfig) {
        super(tlsConfig, HandshakeMessageType.SERVER_HELLO);
        if (tlsConfig.isAddHeartbeatExtension()) {
            addExtension(new HeartbeatExtensionMessage());
        }
        if (tlsConfig.isAddECPointFormatExtension()) {
            addExtension(new ECPointFormatExtensionMessage());
        }
        if (tlsConfig.isAddEllipticCurveExtension()) {
            addExtension(new EllipticCurvesExtensionMessage());
        }
        if (tlsConfig.isAddMaxFragmentLengthExtenstion()) {
            addExtension(new MaxFragmentLengthExtensionMessage());
        }
        if (tlsConfig.isAddServerNameIndicationExtension()) {
            addExtension(new ServerNameIndicationExtensionMessage());
        }
        if (tlsConfig.isAddSignatureAndHashAlgrorithmsExtension()) {
            addExtension(new SignatureAndHashAlgorithmsExtensionMessage());
        }
<<<<<<< HEAD
        if (tlsConfig.isAddKeyShareExtension() && tlsConfig.getHighestProtocolVersion() == ProtocolVersion.TLS13) {
            addExtension(new KeyShareExtensionMessage());
=======
        if (tlsConfig.isAddExtendedMasterSecretExtension()) {
            addExtension(new ExtendedMasterSecretExtensionMessage());
        }
        if (tlsConfig.isAddSessionTicketTLSExtension()) {
            addExtension(new SessionTicketTLSExtensionMessage());
        }
        if (tlsConfig.isAddSignedCertificateTimestampExtension()) {
            addExtension(new SignedCertificateTimestampExtensionMessage());
        }
        if (tlsConfig.isAddPaddingExtension()) {
            addExtension(new PaddingExtensionMessage());
        }
        if (tlsConfig.isAddRenegotiationInfoExtension()) {
            addExtension(new RenegotiationInfoExtensionMessage());
        }
        if (tlsConfig.isAddTokenBindingExtension()) {
            addExtension(new TokenBindingExtensionMessage());
>>>>>>> 2cf5a629
        }
    }

    public ServerHelloMessage() {
        super(HandshakeMessageType.SERVER_HELLO);

    }

    public ModifiableByteArray getSelectedCipherSuite() {
        return selectedCipherSuite;
    }

    public void setSelectedCipherSuite(ModifiableByteArray selectedCipherSuite) {
        this.selectedCipherSuite = selectedCipherSuite;
    }

    public void setSelectedCipherSuite(byte[] value) {
        this.selectedCipherSuite = ModifiableVariableFactory.safelySetValue(this.selectedCipherSuite, value);
    }

    public ModifiableByte getSelectedCompressionMethod() {
        return selectedCompressionMethod;
    }

    public void setSelectedCompressionMethod(ModifiableByte selectedCompressionMethod) {
        this.selectedCompressionMethod = selectedCompressionMethod;
    }

    public void setSelectedCompressionMethod(byte value) {
        this.selectedCompressionMethod = ModifiableVariableFactory
                .safelySetValue(this.selectedCompressionMethod, value);
    }

    @Override
    public String toString() {
        StringBuilder sb = new StringBuilder(super.toString());
        sb.append("\n  Protocol Version: ").append(ProtocolVersion.getProtocolVersion(getProtocolVersion().getValue()));
        if (ProtocolVersion.getProtocolVersion(getProtocolVersion().getValue()) != ProtocolVersion.TLS13) {
            sb.append("\n  Server Unix Time: ").append(
                    new Date(ArrayConverter.bytesToLong(getUnixTime().getValue()) * 1000));
        }
        sb.append("\n  Server Random: ").append(ArrayConverter.bytesToHexString(getRandom().getValue()));
        if (ProtocolVersion.getProtocolVersion(getProtocolVersion().getValue()) != ProtocolVersion.TLS13) {
            sb.append("\n  Session ID: ").append(ArrayConverter.bytesToHexString(getSessionId().getValue()));
        }
        sb.append("\n  Selected Cipher Suite: ").append(CipherSuite.getCipherSuite(selectedCipherSuite.getValue()));
        if (ProtocolVersion.getProtocolVersion(getProtocolVersion().getValue()) != ProtocolVersion.TLS13) {
            sb.append("\n  Selected Compression Method: ").append(
                    CompressionMethod.getCompressionMethod(selectedCompressionMethod.getValue()));
        }
        sb.append("\n  Extensions: ");
        if (getExtensions() == null) {
            sb.append("null");
        } else {
            for (ExtensionMessage e : getExtensions()) {
                sb.append(e.toString());
            }
        }
        return sb.toString();
    }

    @Override
    public ProtocolMessageHandler getHandler(TlsContext context) {
        return new ServerHelloHandler(context);
    }
}<|MERGE_RESOLUTION|>--- conflicted
+++ resolved
@@ -28,13 +28,10 @@
 import de.rub.nds.tlsattacker.core.workflow.TlsConfig;
 import de.rub.nds.tlsattacker.core.workflow.TlsContext;
 import de.rub.nds.modifiablevariable.util.ArrayConverter;
-<<<<<<< HEAD
 import de.rub.nds.tlsattacker.core.protocol.message.extension.KeyShareExtensionMessage;
-=======
 import de.rub.nds.tlsattacker.core.protocol.message.extension.ExtendedMasterSecretExtensionMessage;
 import de.rub.nds.tlsattacker.core.protocol.message.extension.PaddingExtensionMessage;
 import de.rub.nds.tlsattacker.core.protocol.message.extension.RenegotiationInfoExtensionMessage;
->>>>>>> 2cf5a629
 import de.rub.nds.tlsattacker.core.protocol.message.extension.SNI.ServerNamePair;
 import de.rub.nds.tlsattacker.core.protocol.message.extension.SessionTicketTLSExtensionMessage;
 import de.rub.nds.tlsattacker.core.protocol.message.extension.SignedCertificateTimestampExtensionMessage;
@@ -74,10 +71,9 @@
         if (tlsConfig.isAddSignatureAndHashAlgrorithmsExtension()) {
             addExtension(new SignatureAndHashAlgorithmsExtensionMessage());
         }
-<<<<<<< HEAD
         if (tlsConfig.isAddKeyShareExtension() && tlsConfig.getHighestProtocolVersion() == ProtocolVersion.TLS13) {
             addExtension(new KeyShareExtensionMessage());
-=======
+        }
         if (tlsConfig.isAddExtendedMasterSecretExtension()) {
             addExtension(new ExtendedMasterSecretExtensionMessage());
         }
@@ -95,7 +91,6 @@
         }
         if (tlsConfig.isAddTokenBindingExtension()) {
             addExtension(new TokenBindingExtensionMessage());
->>>>>>> 2cf5a629
         }
     }
 
