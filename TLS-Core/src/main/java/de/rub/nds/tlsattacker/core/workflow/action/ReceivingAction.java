--- conflicted
+++ resolved
@@ -21,21 +21,13 @@
 
 public interface ReceivingAction {
 
-<<<<<<< HEAD
-    public abstract List<ProtocolMessage<?>> getReceivedMessages();
-=======
     List<ProtocolMessage> getReceivedMessages();
->>>>>>> 4e5ec4e2
 
     List<Record> getReceivedRecords();
 
     List<DtlsHandshakeMessageFragment> getReceivedFragments();
 
-<<<<<<< HEAD
-    public abstract List<HttpMessage<?>> getReceivedHttpMessages();
-=======
     List<HttpMessage> getReceivedHttpMessages();
->>>>>>> 4e5ec4e2
 
     List<QuicFrame> getReceivedQuicFrames();
 
