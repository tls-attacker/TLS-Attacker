--- conflicted
+++ resolved
@@ -54,11 +54,6 @@
      */
     private void parsePskIdentity(PskClientKeyExchangeMessage msg) {
         msg.setIdentity(parseByteArrayField(msg.getIdentityLength().getValue()));
-<<<<<<< HEAD
-        LOGGER.debug(
-                "PskIdentity: " + ArrayConverter.bytesToHexString(msg.getIdentity().getValue()));
-=======
         LOGGER.debug("PskIdentity: {}", msg.getIdentity().getValue());
->>>>>>> d878a479
     }
 }