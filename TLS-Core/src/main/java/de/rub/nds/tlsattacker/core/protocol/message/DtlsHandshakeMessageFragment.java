/**
 * TLS-Attacker - A Modular Penetration Testing Framework for TLS
 *
 * Copyright 2014-2021 Ruhr University Bochum, Paderborn University, Hackmanit GmbH
 *
 * Licensed under Apache License, Version 2.0
 * http://www.apache.org/licenses/LICENSE-2.0.txt
 */

package de.rub.nds.tlsattacker.core.protocol.message;

import de.rub.nds.modifiablevariable.ModifiableVariableFactory;
import de.rub.nds.modifiablevariable.ModifiableVariableProperty;
import de.rub.nds.modifiablevariable.bytearray.ModifiableByteArray;
import de.rub.nds.modifiablevariable.integer.ModifiableInteger;
import de.rub.nds.tlsattacker.core.config.Config;
import de.rub.nds.tlsattacker.core.constants.HandshakeMessageType;
import de.rub.nds.tlsattacker.core.protocol.handler.DtlsHandshakeMessageFragmentHandler;
import de.rub.nds.tlsattacker.core.state.TlsContext;
import javax.xml.bind.annotation.XmlRootElement;

@XmlRootElement
public class DtlsHandshakeMessageFragment extends HandshakeMessage {

    @ModifiableVariableProperty
    private ModifiableByteArray content;

    @ModifiableVariableProperty(type = ModifiableVariableProperty.Type.COUNT)
    private ModifiableInteger messageSeq = null;

    @ModifiableVariableProperty
    private ModifiableInteger fragmentOffset = null;

    @ModifiableVariableProperty(type = ModifiableVariableProperty.Type.LENGTH)
    private ModifiableInteger fragmentLength = null;

    private ModifiableInteger epoch = null;

    private byte[] fragmentContentConfig = new byte[0];
    private int messageSequenceConfig = 0;
    private int offsetConfig = 0;
    private int handshakeMessageLengthConfig = 0;
    private HandshakeMessageType handshakeMessageTypeConfig;
    private int maxFragmentLengthConfig;

    public DtlsHandshakeMessageFragment() {
        super(HandshakeMessageType.UNKNOWN);
        isIncludeInDigestDefault = false;
        adjustContextDefault = false;
    }

    public DtlsHandshakeMessageFragment(HandshakeMessageType handshakeMessageType, byte[] fragmentContentConfig,
        int messageSequenceConfig, int offsetConfig, int handshakeMessageLengthConfig) {
        super(handshakeMessageType);
<<<<<<< HEAD
        IS_INCLUDE_IN_DIGEST_DEFAULT = false;
        ADJUST_CONTEXT_DEFAULT = false;
        this.handshakeMessageTypeConfig = handshakeMessageType;
=======
        isIncludeInDigestDefault = false;
        adjustContextDefault = false;
>>>>>>> 31017caf
        this.fragmentContentConfig = fragmentContentConfig;
        this.messageSequenceConfig = messageSequenceConfig;
        this.offsetConfig = offsetConfig;
        this.handshakeMessageLengthConfig = handshakeMessageLengthConfig;
    }

    public DtlsHandshakeMessageFragment(Config tlsConfig) {
        super(tlsConfig, HandshakeMessageType.UNKNOWN);
<<<<<<< HEAD
        IS_INCLUDE_IN_DIGEST_DEFAULT = false;
        ADJUST_CONTEXT_DEFAULT = false;
        this.maxFragmentLengthConfig = tlsConfig.getDtlsMaximumFragmentLength();
    }

    public DtlsHandshakeMessageFragment(Config tlsConfig, int maxFragmentLengthConfig) {
        super(tlsConfig, HandshakeMessageType.UNKNOWN);
        IS_INCLUDE_IN_DIGEST_DEFAULT = false;
        ADJUST_CONTEXT_DEFAULT = false;
        this.maxFragmentLengthConfig = maxFragmentLengthConfig;
=======
        isIncludeInDigestDefault = false;
        adjustContextDefault = false;
    }

    public DtlsHandshakeMessageFragment(HandshakeMessageType handshakeMessageType) {
        super(handshakeMessageType);
        isIncludeInDigestDefault = false;
        adjustContextDefault = false;
>>>>>>> 31017caf
    }

    @Override
    public DtlsHandshakeMessageFragmentHandler getHandler(TlsContext context) {
        return new DtlsHandshakeMessageFragmentHandler(context);
    }

    public HandshakeMessageType getHandshakeMessageTypeConfig() {
        return handshakeMessageTypeConfig;
    }

    public void setHandshakeMessageTypeConfig(HandshakeMessageType handshakeMessageTypeConfig) {
        this.handshakeMessageTypeConfig = handshakeMessageTypeConfig;
    }

    public Integer getMaxFragmentLengthConfig() {
        return maxFragmentLengthConfig;
    }

    public void setMaxFragmentLengthConfig(int maxFragmentLengthConfig) {
        this.maxFragmentLengthConfig = maxFragmentLengthConfig;
    }

    public byte[] getFragmentContentConfig() {
        return fragmentContentConfig;
    }

    public void setFragmentContentConfig(byte[] fragmentContentConfig) {
        this.fragmentContentConfig = fragmentContentConfig;
    }

    public int getMessageSequenceConfig() {
        return messageSequenceConfig;
    }

    public void setMessageSequenceConfig(int messageSequenceConfig) {
        this.messageSequenceConfig = messageSequenceConfig;
    }

    public int getOffsetConfig() {
        return offsetConfig;
    }

    public void setOffsetConfig(int offsetConfig) {
        this.offsetConfig = offsetConfig;
    }

    public int getHandshakeMessageLengthConfig() {
        return handshakeMessageLengthConfig;
    }

    public void setHandshakeMessageLengthConfig(int handshakeMessageLengthConfig) {
        this.handshakeMessageLengthConfig = handshakeMessageLengthConfig;
    }

    public ModifiableByteArray getContent() {
        return content;
    }

    public void setContent(ModifiableByteArray content) {
        this.content = content;
    }

    public void setContent(byte[] content) {
        this.content = ModifiableVariableFactory.safelySetValue(this.content, content);
    }

    public ModifiableInteger getMessageSeq() {
        return messageSeq;
    }

    public ModifiableInteger getFragmentOffset() {
        return fragmentOffset;
    }

    public ModifiableInteger getFragmentLength() {
        return fragmentLength;
    }

    public void setMessageSeq(int messageSeq) {
        this.messageSeq = ModifiableVariableFactory.safelySetValue(this.messageSeq, messageSeq);
    }

    public void setMessageSeq(ModifiableInteger messageSeq) {
        this.messageSeq = messageSeq;
    }

    public void setFragmentOffset(int fragmentOffset) {
        this.fragmentOffset = ModifiableVariableFactory.safelySetValue(this.fragmentOffset, fragmentOffset);
    }

    public void setFragmentOffset(ModifiableInteger fragmentOffset) {
        this.fragmentOffset = fragmentOffset;
    }

    public void setFragmentLength(int fragmentLength) {
        this.fragmentLength = ModifiableVariableFactory.safelySetValue(this.fragmentLength, fragmentLength);
    }

    public void setFragmentLength(ModifiableInteger fragmentLength) {
        this.fragmentLength = fragmentLength;
    }

    public ModifiableInteger getEpoch() {
        return epoch;
    }

    public void setEpoch(ModifiableInteger epoch) {
        this.epoch = epoch;
    }

    public void setEpoch(int epoch) {
        this.epoch = ModifiableVariableFactory.safelySetValue(this.epoch, epoch);
    }

    @Override
    public String toCompactString() {
        return this.getHandshakeMessageType().name().toUpperCase() + "_DTLS_FRAGMENT";
    }

}<|MERGE_RESOLUTION|>--- conflicted
+++ resolved
@@ -52,14 +52,9 @@
     public DtlsHandshakeMessageFragment(HandshakeMessageType handshakeMessageType, byte[] fragmentContentConfig,
         int messageSequenceConfig, int offsetConfig, int handshakeMessageLengthConfig) {
         super(handshakeMessageType);
-<<<<<<< HEAD
-        IS_INCLUDE_IN_DIGEST_DEFAULT = false;
-        ADJUST_CONTEXT_DEFAULT = false;
+        isIncludeInDigestDefault = false;
+        adjustContextDefault = false;
         this.handshakeMessageTypeConfig = handshakeMessageType;
-=======
-        isIncludeInDigestDefault = false;
-        adjustContextDefault = false;
->>>>>>> 31017caf
         this.fragmentContentConfig = fragmentContentConfig;
         this.messageSequenceConfig = messageSequenceConfig;
         this.offsetConfig = offsetConfig;
@@ -68,27 +63,22 @@
 
     public DtlsHandshakeMessageFragment(Config tlsConfig) {
         super(tlsConfig, HandshakeMessageType.UNKNOWN);
-<<<<<<< HEAD
-        IS_INCLUDE_IN_DIGEST_DEFAULT = false;
-        ADJUST_CONTEXT_DEFAULT = false;
+        isIncludeInDigestDefault = false;
+        adjustContextDefault = false;
         this.maxFragmentLengthConfig = tlsConfig.getDtlsMaximumFragmentLength();
     }
 
     public DtlsHandshakeMessageFragment(Config tlsConfig, int maxFragmentLengthConfig) {
         super(tlsConfig, HandshakeMessageType.UNKNOWN);
-        IS_INCLUDE_IN_DIGEST_DEFAULT = false;
-        ADJUST_CONTEXT_DEFAULT = false;
+        isIncludeInDigestDefault = false;
+        adjustContextDefault = false;
         this.maxFragmentLengthConfig = maxFragmentLengthConfig;
-=======
-        isIncludeInDigestDefault = false;
-        adjustContextDefault = false;
     }
 
     public DtlsHandshakeMessageFragment(HandshakeMessageType handshakeMessageType) {
         super(handshakeMessageType);
         isIncludeInDigestDefault = false;
         adjustContextDefault = false;
->>>>>>> 31017caf
     }
 
     @Override
