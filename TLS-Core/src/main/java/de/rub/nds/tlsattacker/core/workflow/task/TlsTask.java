/**
 * TLS-Attacker - A Modular Penetration Testing Framework for TLS
 *
 * Copyright 2014-2020 Ruhr University Bochum, Paderborn University,
 * and Hackmanit GmbH
 *
 * Licensed under Apache License 2.0
 * http://www.apache.org/licenses/LICENSE-2.0
 */

package de.rub.nds.tlsattacker.core.workflow.task;

import de.rub.nds.tlsattacker.core.exceptions.TransportHandlerConnectException;
import java.util.concurrent.Callable;
import org.apache.logging.log4j.LogManager;
import org.apache.logging.log4j.Logger;

public abstract class TlsTask implements ITask, Callable<ITask> {

    private static final Logger LOGGER = LogManager.getLogger();

    private boolean hasError = false;

    private final int reexecutions;

    private final long additionalSleepTime;

    private final boolean increasingSleepTimes;

    private final long additionalTcpTimeout;

    public TlsTask(int reexecutions) {
        this.reexecutions = reexecutions;
        additionalSleepTime = 1000;
        increasingSleepTimes = true;
        this.additionalTcpTimeout = 5000;
    }

    public TlsTask(int reexecutions, long additionalSleepTime, boolean increasingSleepTimes, long additionalTcpTimeout) {
        this.reexecutions = reexecutions;
        this.additionalSleepTime = additionalSleepTime;
        this.increasingSleepTimes = increasingSleepTimes;
        this.additionalTcpTimeout = additionalTcpTimeout;
    }

    @Override
    public ITask call() {
        Throwable exception = null;
        long sleepTime = 0;
        for (int i = 0; i < reexecutions + 1; i++) {
            try {
                if (sleepTime > 0) {
                    Thread.sleep(sleepTime);
                }
                boolean executionSuccess = execute();
                if (executionSuccess) {
                    hasError = false;
                    break;
                } else {
                    if (increasingSleepTimes) {
                        sleepTime += additionalSleepTime;
                    }
                    hasError = true;
                }
            } catch (TransportHandlerConnectException e) {
                LOGGER.warn("Could not connect to target. Sleep and Retry");
                try {
                    Thread.sleep(additionalTcpTimeout);
                } catch (InterruptedException ex) {
                    LOGGER.error("Interrupted during sleep", ex);
                }
                hasError = true;
<<<<<<< HEAD
                exception = E;
            } catch (Exception E) {
=======
                exception = e;
            } catch (Exception e) {
                LOGGER.error("Encountered an exception during the execution", e);
>>>>>>> 91c86920
                hasError = true;
                if (increasingSleepTimes) {
                    sleepTime += additionalSleepTime;
                }
                exception = e;
            }
            if (i < reexecutions) {
                try {
                    this.reset();
                } catch (Throwable e) {
                    LOGGER.error("Could not reset state!", e);
                    hasError = true;
                    exception = e;
                    break;
                }
            }
        }
        if (hasError) {
            LOGGER.warn("Could not execute Workflow.", exception);
        }
        return this;
    }

    public boolean isHasError() {
        return hasError;
    }

    public abstract void reset();
}<|MERGE_RESOLUTION|>--- conflicted
+++ resolved
@@ -70,14 +70,8 @@
                     LOGGER.error("Interrupted during sleep", ex);
                 }
                 hasError = true;
-<<<<<<< HEAD
-                exception = E;
-            } catch (Exception E) {
-=======
                 exception = e;
             } catch (Exception e) {
-                LOGGER.error("Encountered an exception during the execution", e);
->>>>>>> 91c86920
                 hasError = true;
                 if (increasingSleepTimes) {
                     sleepTime += additionalSleepTime;
