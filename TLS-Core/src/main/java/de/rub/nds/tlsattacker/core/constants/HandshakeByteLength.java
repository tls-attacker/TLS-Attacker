--- conflicted
+++ resolved
@@ -10,15 +10,12 @@
 
 public class HandshakeByteLength {
 
-<<<<<<< HEAD
-=======
     /** Type length */
     public static final int TYPE_LENGTH = 1;
 
     /** Length length */
     public static final int HANDSHAKE_MESSAGE_LENGTH_FIELD_LENGTH = 3;
 
->>>>>>> ed4680f1
     /** certificate length field */
     public static final int CERTIFICATE_LENGTH = 3;
 
@@ -176,7 +173,6 @@
     /** KeyUpdate Message Length */
     public static final int KEY_UPDATE_LENGTH = 1;
 
-<<<<<<< HEAD
     /** RequestConnectionId number of CIDs length */
     public static final int REQUESTCONNECTIONID_NUMCID_LENGTH = 1;
 
@@ -189,7 +185,5 @@
     /** ConnectionId length field length */
     public static final int CONNECTIONID_LENGTH = 1;
 
-=======
->>>>>>> ed4680f1
     private HandshakeByteLength() {}
 }