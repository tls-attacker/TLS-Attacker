/*
 * TLS-Attacker - A Modular Penetration Testing Framework for TLS
 *
 * Copyright 2014-2023 Ruhr University Bochum, Paderborn University, and Hackmanit GmbH
 *
 * Licensed under Apache License, Version 2.0
 * http://www.apache.org/licenses/LICENSE-2.0.txt
 */
package de.rub.nds.tlsattacker.core.constants;

public class HandshakeByteLength {

<<<<<<< HEAD
=======
    /** Type length */
    public static final int TYPE_LENGTH = 1;

    /** Length length */
    public static final int HANDSHAKE_MESSAGE_LENGTH_FIELD_LENGTH = 3;

>>>>>>> d878a479
    /** certificate length field */
    public static final int CERTIFICATE_LENGTH = 3;

    /** certificate request context length field */
    public static final int CERTIFICATE_REQUEST_CONTEXT_LENGTH = 1;

    /** version field length */
    public static final int VERSION = 2;

    /** extension length field length */
    public static final int EXTENSION_LENGTH = 2;

    /** certificates length field (certificate array can include several certificates) */
    public static final int CERTIFICATES_LENGTH = 3;
    /** cipher suite length field length */
    public static final int CIPHER_SUITES_LENGTH = 2;
    /** cipher suite byte length */
    public static final int CIPHER_SUITE = 2;

    /** compression length */
    public static final int COMPRESSION = 1;
    /** compression length field length */
    public static final int COMPRESSION_LENGTH = 1;
    /** message type length */
    public static final int MESSAGE_TYPE = 1;

    /** length of the length field included in this message type */
    public static final int MESSAGE_LENGTH_FIELD = 3;

    /** random length */
    public static final int RANDOM = 32;

    /** length of the session id length field indicating the session id length */
    public static final int SESSION_ID_LENGTH = 1;

    /** length of the dtls cookie length field indicating the dtls cookie length */
    public static final int DTLS_COOKIE_LENGTH = 1;

    /** unix time byte length */
    public static final int UNIX_TIME = 4;

    /** Premaster Secret */
    public static final int PREMASTER_SECRET = 48;

    /** Length of the length field for the encrypted Premaster Secret */
    public static final int ENCRYPTED_PREMASTER_SECRET_LENGTH = 2;

    /** Master Secret */
    public static final int MASTER_SECRET = 48;

    /** Verify data from the finished message */
    public static final int VERIFY_DATA = 12;

    /** Length of the signature length field */
    public static final int SIGNATURE_LENGTH = 2;

    /** DH modulus length */
    public static final int DH_MODULUS_LENGTH = 2;
    /** DH generator length */
    public static final int DH_GENERATOR_LENGTH = 2;
    /** DH public key length */
    public static final int DH_PUBLICKEY_LENGTH = 2;
    /** DHE param length */
    public static final int DHE_PARAM_LENGTH = 2;
    /** ECDH param length */
    public static final int ECDH_PARAM_LENGTH = 1;
    /** ECDHE param length */
    public static final int ECDHE_PARAM_LENGTH = 1;

    /** Certificate Types Count in CertRequest */
    public static final int CERTIFICATES_TYPES_COUNT = 1;
    /** Length of the signature hash algorithms length field */
    public static final int SIGNATURE_HASH_ALGORITHMS_LENGTH = 2;
    /** Length of the signature algorithm field */
    public static final int SIGNATURE = 1;
    /** Length of the hash algorithm field */
    public static final int HASH = 1;
    /** Length of the signature hash algorithms field in the certificateVerify message */
    public static final int SIGNATURE_HASH_ALGORITHM = 2;

    /** Length of the distinguished names length field */
    public static final int DISTINGUISHED_NAMES_LENGTH = 2;
    /** Length of an elliptic curve field */
    public static final int ELLIPTIC_CURVE = 1;

<<<<<<< HEAD
    /** Length of a named group constant */
    public static final int NAMED_GROUP = 2;

=======
>>>>>>> d878a479
    /** Length of the cookie field in DTLS ClientHello and ClientHelloVerify messages. */
    public static final int DTLS_HANDSHAKE_COOKIE_LENGTH = 1;

    /** Length of the Message Sequence field */
    public static final int DTLS_MESSAGE_SEQUENCE = 2;

    /** Fragment Offset length */
    public static final int DTLS_FRAGMENT_OFFSET = 3;

    /** Fragment length */
    public static final int DTLS_FRAGMENT_LENGTH = 3;

    /** Length of PSK_Identity */
    public static final int PSK_IDENTITY_LENGTH = 2;

    public static final int PSK_LENGTH = 2;

    public static final int PSK_ZERO = 0;

    public static final int SRP_MODULUS_LENGTH = 2;

    public static final int SRP_SALT_LENGTH = 1;

    public static final int SRP_GENERATOR_LENGTH = 2;

    public static final int SRP_PUBLICKEY_LENGTH = 2;
    /** New Session Ticket */
    public static final int NEWSESSIONTICKET_TICKET_LENGTH = 2;

    public static final int NEWSESSIONTICKET_LIFETIMEHINT_LENGTH = 4;

    public static final int ENCRYPTED_STATE_LENGTH = 2;

    public static final int TICKET_AGE_ADD_LENGTH = 4;

    public static final int TICKET_NONCE_LENGTH = 1;

    /** length of the ClientAuthenticationType in the TLS byte arrays */
    public static final int CLIENT_AUTHENTICATION_TYPE = 1;

    /** Length of the Supplemental Data Field */
    public static final int SUPPLEMENTAL_DATA_LENGTH = 3;

    /** Length of the Supplemental Data Entry Type */
    public static final int SUPPLEMENTAL_DATA_ENTRY_TYPE_LENGTH = 2;

    /** Length of the Supplemental Data Entry */
    public static final int SUPPLEMENTAL_DATA_ENTRY_LENGTH = 2;

    /** Length of the salt in PWD */
    public static final int PWD_SALT_LENGTH = 1;

    /** Length of the element in PWD */
    public static final int PWD_ELEMENT_LENGTH = 1;

    /** Length of the scalar in PWD */
    public static final int PWD_SCALAR_LENGTH = 1;

    /** certificate status type length field */
    public static final int CERTIFICATE_STATUS_TYPE_LENGTH = 1;

    /** certificate status response length field */
    public static final int CERTIFICATE_STATUS_RESPONSE_LENGTH = 3;

    /** RSA modulus length */
    public static final int RSA_MODULUS_LENGTH = 2;
    /** RSA public key length */
    public static final int RSA_PUBLICKEY_LENGTH = 2;

    /** KeyUpdate Message Length */
    public static final int KEY_UPDATE_LENGTH = 1;

    private HandshakeByteLength() {}
}<|MERGE_RESOLUTION|>--- conflicted
+++ resolved
@@ -10,15 +10,12 @@
 
 public class HandshakeByteLength {
 
-<<<<<<< HEAD
-=======
     /** Type length */
     public static final int TYPE_LENGTH = 1;
 
     /** Length length */
     public static final int HANDSHAKE_MESSAGE_LENGTH_FIELD_LENGTH = 3;
 
->>>>>>> d878a479
     /** certificate length field */
     public static final int CERTIFICATE_LENGTH = 3;
 
@@ -104,12 +101,9 @@
     /** Length of an elliptic curve field */
     public static final int ELLIPTIC_CURVE = 1;
 
-<<<<<<< HEAD
     /** Length of a named group constant */
     public static final int NAMED_GROUP = 2;
 
-=======
->>>>>>> d878a479
     /** Length of the cookie field in DTLS ClientHello and ClientHelloVerify messages. */
     public static final int DTLS_HANDSHAKE_COOKIE_LENGTH = 1;
 
