/**
 * TLS-Attacker - A Modular Penetration Testing Framework for TLS
 *
 * Copyright 2014-2020 Ruhr University Bochum, Paderborn University,
 * and Hackmanit GmbH
 *
 * Licensed under Apache License 2.0
 * http://www.apache.org/licenses/LICENSE-2.0
 */

package de.rub.nds.tlsattacker.core.protocol.handler;

import de.rub.nds.tlsattacker.core.constants.HandshakeMessageType;
import de.rub.nds.tlsattacker.core.protocol.handler.extension.ExtensionHandler;
import de.rub.nds.tlsattacker.core.protocol.handler.factory.HandlerFactory;
import de.rub.nds.tlsattacker.core.protocol.message.ClientHelloMessage;
import de.rub.nds.tlsattacker.core.protocol.message.HandshakeMessage;
import de.rub.nds.tlsattacker.core.protocol.message.ServerHelloMessage;
import de.rub.nds.tlsattacker.core.protocol.message.extension.EncryptedServerNameIndicationExtensionMessage;
import de.rub.nds.tlsattacker.core.protocol.message.extension.ExtensionMessage;
import de.rub.nds.tlsattacker.core.protocol.message.extension.KeyShareExtensionMessage;
import de.rub.nds.tlsattacker.core.protocol.preparator.extension.EncryptedServerNameIndicationExtensionPreparator;
import de.rub.nds.tlsattacker.core.state.TlsContext;

/**
 * @param <ProtocolMessageT>
 * The ProtocolMessage that should be handled
 */
public abstract class HandshakeMessageHandler<ProtocolMessageT extends HandshakeMessage> extends
    ProtocolMessageHandler<ProtocolMessageT> {

    public HandshakeMessageHandler(TlsContext tlsContext) {
        super(tlsContext);
    }

<<<<<<< HEAD
    protected void adjustExtensions(ProtocolMessage message) {
        if (message.getExtensions() != null) {
            for (ExtensionMessage extension : message.getExtensions()) {
                ExtensionHandler handler = HandlerFactory.getExtensionHandler(tlsContext,
                        extension.getExtensionTypeConstant());
=======
    protected void adjustExtensions(ProtocolMessageT message, HandshakeMessageType handshakeMessageType) {
        if (message.getExtensions() != null) {
            for (ExtensionMessage extension : message.getExtensions()) {
                if (extension instanceof HRRKeyShareExtensionMessage) { // TODO
                    // fix
                    // design
                    // flaw
                    handshakeMessageType = HandshakeMessageType.HELLO_RETRY_REQUEST;
                }
                ExtensionHandler handler =
                    HandlerFactory.getExtensionHandler(tlsContext, extension.getExtensionTypeConstant(),
                        handshakeMessageType);
>>>>>>> 83e5d5ec
                handler.adjustTLSContext(extension);

            }
        }
    }

    @Override
    public void prepareAfterParse(ProtocolMessageT handshakeMessage) {
        super.prepareAfterParse(handshakeMessage);
        if (handshakeMessage.getExtensions() != null) {
            for (ExtensionMessage extensionMessage : handshakeMessage.getExtensions()) {

                HandshakeMessageType handshakeMessageType = handshakeMessage.getHandshakeMessageType();
<<<<<<< HEAD
                ExtensionHandler extensionHhandler = HandlerFactory.getExtensionHandler(tlsContext,
                        extensionMessage.getExtensionTypeConstant());
=======
                ExtensionHandler extensionHandler =
                    HandlerFactory.getExtensionHandler(tlsContext, extensionMessage.getExtensionTypeConstant(),
                        handshakeMessageType);
>>>>>>> 83e5d5ec

                if (extensionMessage instanceof EncryptedServerNameIndicationExtensionMessage) {
                    EncryptedServerNameIndicationExtensionPreparator preparator =
                        (EncryptedServerNameIndicationExtensionPreparator) extensionHandler
                            .getPreparator(extensionMessage);
                    if (handshakeMessage instanceof ClientHelloMessage) {
                        preparator.setClientHelloMessage((ClientHelloMessage) handshakeMessage);
                    }
                    preparator.prepareAfterParse();
                }
            }
        }
    }

}<|MERGE_RESOLUTION|>--- conflicted
+++ resolved
@@ -15,10 +15,8 @@
 import de.rub.nds.tlsattacker.core.protocol.handler.factory.HandlerFactory;
 import de.rub.nds.tlsattacker.core.protocol.message.ClientHelloMessage;
 import de.rub.nds.tlsattacker.core.protocol.message.HandshakeMessage;
-import de.rub.nds.tlsattacker.core.protocol.message.ServerHelloMessage;
 import de.rub.nds.tlsattacker.core.protocol.message.extension.EncryptedServerNameIndicationExtensionMessage;
 import de.rub.nds.tlsattacker.core.protocol.message.extension.ExtensionMessage;
-import de.rub.nds.tlsattacker.core.protocol.message.extension.KeyShareExtensionMessage;
 import de.rub.nds.tlsattacker.core.protocol.preparator.extension.EncryptedServerNameIndicationExtensionPreparator;
 import de.rub.nds.tlsattacker.core.state.TlsContext;
 
@@ -33,26 +31,11 @@
         super(tlsContext);
     }
 
-<<<<<<< HEAD
-    protected void adjustExtensions(ProtocolMessage message) {
+    protected void adjustExtensions(HandshakeMessage message) {
         if (message.getExtensions() != null) {
             for (ExtensionMessage extension : message.getExtensions()) {
-                ExtensionHandler handler = HandlerFactory.getExtensionHandler(tlsContext,
-                        extension.getExtensionTypeConstant());
-=======
-    protected void adjustExtensions(ProtocolMessageT message, HandshakeMessageType handshakeMessageType) {
-        if (message.getExtensions() != null) {
-            for (ExtensionMessage extension : message.getExtensions()) {
-                if (extension instanceof HRRKeyShareExtensionMessage) { // TODO
-                    // fix
-                    // design
-                    // flaw
-                    handshakeMessageType = HandshakeMessageType.HELLO_RETRY_REQUEST;
-                }
                 ExtensionHandler handler =
-                    HandlerFactory.getExtensionHandler(tlsContext, extension.getExtensionTypeConstant(),
-                        handshakeMessageType);
->>>>>>> 83e5d5ec
+                    HandlerFactory.getExtensionHandler(tlsContext, extension.getExtensionTypeConstant());
                 handler.adjustTLSContext(extension);
 
             }
@@ -66,14 +49,8 @@
             for (ExtensionMessage extensionMessage : handshakeMessage.getExtensions()) {
 
                 HandshakeMessageType handshakeMessageType = handshakeMessage.getHandshakeMessageType();
-<<<<<<< HEAD
-                ExtensionHandler extensionHhandler = HandlerFactory.getExtensionHandler(tlsContext,
-                        extensionMessage.getExtensionTypeConstant());
-=======
                 ExtensionHandler extensionHandler =
-                    HandlerFactory.getExtensionHandler(tlsContext, extensionMessage.getExtensionTypeConstant(),
-                        handshakeMessageType);
->>>>>>> 83e5d5ec
+                    HandlerFactory.getExtensionHandler(tlsContext, extensionMessage.getExtensionTypeConstant());
 
                 if (extensionMessage instanceof EncryptedServerNameIndicationExtensionMessage) {
                     EncryptedServerNameIndicationExtensionPreparator preparator =
