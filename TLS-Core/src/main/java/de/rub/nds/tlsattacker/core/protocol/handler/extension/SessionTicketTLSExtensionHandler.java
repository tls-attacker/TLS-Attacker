/**
 * TLS-Attacker - A Modular Penetration Testing Framework for TLS
 *
 * Copyright 2014-2017 Ruhr University Bochum / Hackmanit GmbH
 *
 * Licensed under Apache License 2.0
 * http://www.apache.org/licenses/LICENSE-2.0
 */
package de.rub.nds.tlsattacker.core.protocol.handler.extension;

import de.rub.nds.modifiablevariable.util.ArrayConverter;
import de.rub.nds.tlsattacker.core.protocol.message.extension.SessionTicketTLSExtensionMessage;
import de.rub.nds.tlsattacker.core.protocol.parser.extension.SessionTicketTLSExtensionParser;
import de.rub.nds.tlsattacker.core.protocol.preparator.extension.SessionTicketTLSExtensionPreparator;
import de.rub.nds.tlsattacker.core.protocol.serializer.extension.SessionTicketTLSExtensionSerializer;
import de.rub.nds.tlsattacker.core.state.TlsContext;

/**
 *
 * @author Matthias Terlinde <matthias.terlinde@rub.de>
 */
public class SessionTicketTLSExtensionHandler extends ExtensionHandler<SessionTicketTLSExtensionMessage> {

    /**
     * Constructor
     *
     * @param context
     */
    public SessionTicketTLSExtensionHandler(TlsContext context) {
        super(context);
    }

    /**
     * Returns a new SessionTicketTLSExtensionParser
     *
     * @param message
     * @param pointer
     * @return
     */
    @Override
    public SessionTicketTLSExtensionParser getParser(byte[] message, int pointer) {
        return new SessionTicketTLSExtensionParser(pointer, message);
    }

    /**
     * Returns a new SessionTicketTLSExtensionPreparator
     *
     * @param message
     * @return
     */
    @Override
    public SessionTicketTLSExtensionPreparator getPreparator(SessionTicketTLSExtensionMessage message) {
<<<<<<< HEAD
        return new SessionTicketTLSExtensionPreparator(context.getChooser(), message);
=======
        return new SessionTicketTLSExtensionPreparator(context, message, getSerializer(message));
>>>>>>> 5feb5a03
    }

    /**
     * Returns a new SessionTicketTLSExtensionSerializer
     *
     * @param message
     * @return
     */
    @Override
    public SessionTicketTLSExtensionSerializer getSerializer(SessionTicketTLSExtensionMessage message) {
        return new SessionTicketTLSExtensionSerializer(message);
    }

    /**
     * Parses the content of a SessionTicketTLSExtensionMessage to the actual
     * TLSContext
     *
     * @param message
     */
    @Override
    public void adjustTLSContext(SessionTicketTLSExtensionMessage message) {
        if (message.getExtensionLength().getValue() > 65535) {
            LOGGER.warn("The SessionTLS ticket length shouldn't exceed 2 bytes as defined in RFC 4507. "
                    + "Length was " + message.getExtensionLength().getValue());
        }
        context.setSessionTicketTLS(message.getTicket().getValue());
        LOGGER.debug("The context SessionTLS ticket was set to " + ArrayConverter.bytesToHexString(message.getTicket()));
    }

}<|MERGE_RESOLUTION|>--- conflicted
+++ resolved
@@ -50,11 +50,7 @@
      */
     @Override
     public SessionTicketTLSExtensionPreparator getPreparator(SessionTicketTLSExtensionMessage message) {
-<<<<<<< HEAD
-        return new SessionTicketTLSExtensionPreparator(context.getChooser(), message);
-=======
-        return new SessionTicketTLSExtensionPreparator(context, message, getSerializer(message));
->>>>>>> 5feb5a03
+        return new SessionTicketTLSExtensionPreparator(context.getChooser(), message, getSerializer(message));
     }
 
     /**
