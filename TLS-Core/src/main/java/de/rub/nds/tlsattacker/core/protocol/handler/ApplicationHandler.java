/**
 * TLS-Attacker - A Modular Penetration Testing Framework for TLS
 *
 * Copyright 2014-2017 Ruhr University Bochum / Hackmanit GmbH
 *
 * Licensed under Apache License 2.0
 * http://www.apache.org/licenses/LICENSE-2.0
 */
package de.rub.nds.tlsattacker.core.protocol.handler;

import de.rub.nds.modifiablevariable.util.ArrayConverter;
import de.rub.nds.tlsattacker.core.constants.AlgorithmResolver;
import de.rub.nds.tlsattacker.core.constants.DigestAlgorithm;
import de.rub.nds.tlsattacker.core.constants.HKDFAlgorithm;
import de.rub.nds.tlsattacker.core.constants.ProtocolVersion;
import de.rub.nds.tlsattacker.core.crypto.HKDFunction;
import de.rub.nds.tlsattacker.core.protocol.message.ApplicationMessage;
import de.rub.nds.tlsattacker.core.protocol.parser.ApplicationMessageParser;
import de.rub.nds.tlsattacker.core.protocol.preparator.ApplicationMessagePreparator;
import de.rub.nds.tlsattacker.core.protocol.serializer.ApplicationMessageSerializer;
import de.rub.nds.tlsattacker.core.record.cipher.RecordCipher;
import de.rub.nds.tlsattacker.core.record.cipher.RecordCipherFactory;
import de.rub.nds.tlsattacker.core.state.TlsContext;

<<<<<<< HEAD
/**
 * @author Juraj Somorovsky <juraj.somorovsky@rub.de>
 * @author Marcel Maehren <marcel.maehren@rub.de>
 */
=======
>>>>>>> 7ec10dfd
public class ApplicationHandler extends ProtocolMessageHandler<ApplicationMessage> {

    public ApplicationHandler(TlsContext tlsContext) {
        super(tlsContext);
    }

    @Override
    public ApplicationMessageParser getParser(byte[] message, int pointer) {
        return new ApplicationMessageParser(pointer, message, tlsContext.getChooser().getLastRecordVersion());
    }

    @Override
    public ApplicationMessagePreparator getPreparator(ApplicationMessage message) {
        return new ApplicationMessagePreparator(tlsContext.getChooser(), message);
    }

    @Override
    public ApplicationMessageSerializer getSerializer(ApplicationMessage message) {
        return new ApplicationMessageSerializer(message, tlsContext.getChooser().getSelectedProtocolVersion());
    }

    @Override
    public void adjustTLSContext(ApplicationMessage message) {
        if(tlsContext.isUseEarlyTrafficSecret())
        {
            adjustEarlyTrafficSecret();
            adjustRecordLayer0RTT();
        }
        tlsContext.setLastHandledApplicationMessageData(message.getData().getValue());
        String readableAppData = ArrayConverter.bytesToHexString(tlsContext.getLastHandledApplicationMessageData());
        if (tlsContext.getTalkingConnectionEndType() == tlsContext.getChooser().getMyConnectionPeer()) {
            LOGGER.debug("Received Data:" + readableAppData);
        } else {
            LOGGER.debug("Send Data:" + readableAppData);
        }
    }
    
    private void adjustRecordLayer0RTT()
    {
        LOGGER.debug("Setting up RecordLayer, to allow for EarlyData encryption");
        tlsContext.setSelectedProtocolVersion(ProtocolVersion.TLS13); //Needed to avoid "Only supported for TLS 1.3" exception
            
        RecordCipher recordCipher = RecordCipherFactory.getRecordCipher(tlsContext, tlsContext.getEarlyDataCipherSuite());
        tlsContext.getRecordLayer().setRecordCipher(recordCipher);
        tlsContext.getRecordLayer().updateDecryptionCipher();
        tlsContext.getRecordLayer().updateEncryptionCipher();
        tlsContext.setEncryptActive(true);
    }
    
    private void adjustEarlyTrafficSecret()
    {
        HKDFAlgorithm hkdfAlgortihm = AlgorithmResolver.getHKDFAlgorithm(tlsContext.getEarlyDataCipherSuite());
        DigestAlgorithm digestAlgo = AlgorithmResolver.getDigestAlgorithm(ProtocolVersion.TLS13, tlsContext.getEarlyDataCipherSuite());
            
        byte[] earlyTrafficSecret = HKDFunction.deriveSecret(hkdfAlgortihm, digestAlgo.getJavaName(), tlsContext.getEarlySecret(), HKDFunction.CLIENT_EARLY_TRAFFIC_SECRET, tlsContext.getDigest().getRawBytes());            
        tlsContext.setClientEarlyTrafficSecret(earlyTrafficSecret);        
    }

}<|MERGE_RESOLUTION|>--- conflicted
+++ resolved
@@ -13,6 +13,7 @@
 import de.rub.nds.tlsattacker.core.constants.DigestAlgorithm;
 import de.rub.nds.tlsattacker.core.constants.HKDFAlgorithm;
 import de.rub.nds.tlsattacker.core.constants.ProtocolVersion;
+import de.rub.nds.tlsattacker.core.constants.Tls13KeySetType;
 import de.rub.nds.tlsattacker.core.crypto.HKDFunction;
 import de.rub.nds.tlsattacker.core.protocol.message.ApplicationMessage;
 import de.rub.nds.tlsattacker.core.protocol.parser.ApplicationMessageParser;
@@ -20,15 +21,14 @@
 import de.rub.nds.tlsattacker.core.protocol.serializer.ApplicationMessageSerializer;
 import de.rub.nds.tlsattacker.core.record.cipher.RecordCipher;
 import de.rub.nds.tlsattacker.core.record.cipher.RecordCipherFactory;
+import de.rub.nds.tlsattacker.core.record.cipher.cryptohelper.KeySet;
+import de.rub.nds.tlsattacker.core.record.cipher.cryptohelper.KeySetGenerator;
 import de.rub.nds.tlsattacker.core.state.TlsContext;
+import de.rub.nds.tlsattacker.transport.ConnectionEndType;
+import java.security.NoSuchAlgorithmException;
+import java.util.logging.Level;
+import java.util.logging.Logger;
 
-<<<<<<< HEAD
-/**
- * @author Juraj Somorovsky <juraj.somorovsky@rub.de>
- * @author Marcel Maehren <marcel.maehren@rub.de>
- */
-=======
->>>>>>> 7ec10dfd
 public class ApplicationHandler extends ProtocolMessageHandler<ApplicationMessage> {
 
     public ApplicationHandler(TlsContext tlsContext) {
@@ -52,10 +52,14 @@
 
     @Override
     public void adjustTLSContext(ApplicationMessage message) {
-        if(tlsContext.isUseEarlyTrafficSecret())
-        {
-            adjustEarlyTrafficSecret();
-            adjustRecordLayer0RTT();
+        if (tlsContext.getActiveKeySetType() == Tls13KeySetType.EARLY_TRAFFIC_SECRETS) {
+            if (tlsContext.getConnectionEnd().getConnectionEndType() == ConnectionEndType.CLIENT) {
+                adjustEarlyTrafficSecret();
+                adjustRecordLayerForEarlyData();
+            } else {
+                tlsContext.setExpectingEndOfEarlyData(true);
+                LOGGER.debug("Set ExpectingEndOfEarlyData to " + tlsContext.isExpectingEndOfEarlyData());
+            }
         }
         tlsContext.setLastHandledApplicationMessageData(message.getData().getValue());
         String readableAppData = ArrayConverter.bytesToHexString(tlsContext.getLastHandledApplicationMessageData());
@@ -65,26 +69,33 @@
             LOGGER.debug("Send Data:" + readableAppData);
         }
     }
-    
-    private void adjustRecordLayer0RTT()
-    {
-        LOGGER.debug("Setting up RecordLayer, to allow for EarlyData encryption");
-        tlsContext.setSelectedProtocolVersion(ProtocolVersion.TLS13); //Needed to avoid "Only supported for TLS 1.3" exception
-            
-        RecordCipher recordCipher = RecordCipherFactory.getRecordCipher(tlsContext, tlsContext.getEarlyDataCipherSuite());
-        tlsContext.getRecordLayer().setRecordCipher(recordCipher);
-        tlsContext.getRecordLayer().updateDecryptionCipher();
-        tlsContext.getRecordLayer().updateEncryptionCipher();
-        tlsContext.setEncryptActive(true);
+
+    private void adjustRecordLayerForEarlyData() {
+        try {
+            LOGGER.debug("Setting up RecordLayer, to allow for EarlyData encryption");
+
+            KeySet keySet = KeySetGenerator.generateKeySet(tlsContext, ProtocolVersion.TLS13);
+            RecordCipher recordCipher = RecordCipherFactory.getRecordCipher(tlsContext, keySet,
+                    tlsContext.getEarlyDataCipherSuite());
+            tlsContext.getRecordLayer().setRecordCipher(recordCipher);
+            tlsContext.getRecordLayer().updateEncryptionCipher();
+            tlsContext.setEncryptActive(true);
+            tlsContext.setWriteSequenceNumber(0); // Reset SQN after ClientHello
+
+        } catch (NoSuchAlgorithmException ex) {
+            Logger.getLogger(ApplicationHandler.class.getName()).log(Level.SEVERE, null, ex);
+        }
     }
-    
-    private void adjustEarlyTrafficSecret()
-    {
+
+    private void adjustEarlyTrafficSecret() {
         HKDFAlgorithm hkdfAlgortihm = AlgorithmResolver.getHKDFAlgorithm(tlsContext.getEarlyDataCipherSuite());
-        DigestAlgorithm digestAlgo = AlgorithmResolver.getDigestAlgorithm(ProtocolVersion.TLS13, tlsContext.getEarlyDataCipherSuite());
-            
-        byte[] earlyTrafficSecret = HKDFunction.deriveSecret(hkdfAlgortihm, digestAlgo.getJavaName(), tlsContext.getEarlySecret(), HKDFunction.CLIENT_EARLY_TRAFFIC_SECRET, tlsContext.getDigest().getRawBytes());            
-        tlsContext.setClientEarlyTrafficSecret(earlyTrafficSecret);        
+        DigestAlgorithm digestAlgo = AlgorithmResolver.getDigestAlgorithm(ProtocolVersion.TLS13,
+                tlsContext.getEarlyDataCipherSuite());
+
+        byte[] earlyTrafficSecret = HKDFunction.deriveSecret(hkdfAlgortihm, digestAlgo.getJavaName(), tlsContext
+                .getEarlySecret(), HKDFunction.CLIENT_EARLY_TRAFFIC_SECRET, tlsContext.getDigest().getRawBytes());
+        tlsContext.setClientEarlyTrafficSecret(earlyTrafficSecret);
+        LOGGER.debug("EarlyTrafficSecret: " + ArrayConverter.bytesToHexString(earlyTrafficSecret));
     }
 
 }