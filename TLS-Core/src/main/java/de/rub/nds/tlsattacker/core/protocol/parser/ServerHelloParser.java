--- conflicted
+++ resolved
@@ -12,12 +12,8 @@
 import de.rub.nds.tlsattacker.core.constants.HandshakeByteLength;
 import de.rub.nds.tlsattacker.core.constants.ProtocolVersion;
 import de.rub.nds.tlsattacker.core.protocol.message.ServerHelloMessage;
-<<<<<<< HEAD
 import de.rub.nds.tlsattacker.core.layer.context.TlsContext;
 import de.rub.nds.tlsattacker.transport.ConnectionEndType;
-=======
-import de.rub.nds.tlsattacker.core.state.TlsContext;
->>>>>>> 1e06e696
 import java.io.InputStream;
 import org.apache.logging.log4j.LogManager;
 import org.apache.logging.log4j.Logger;
@@ -34,10 +30,7 @@
      *
      * @param stream
      * @param tlsContext
-<<<<<<< HEAD
-     *                   A Config used in the current tlsContext
-=======
->>>>>>> 1e06e696
+     *                   A Config used in the current context
      */
     public ServerHelloParser(InputStream stream, TlsContext tlsContext) {
         super(stream, tlsContext);
