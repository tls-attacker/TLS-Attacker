/*
 * TLS-Attacker - A Modular Penetration Testing Framework for TLS
 *
 * Copyright 2014-2023 Ruhr University Bochum, Paderborn University, Technology Innovation Institute, and Hackmanit GmbH
 *
 * Licensed under Apache License, Version 2.0
 * http://www.apache.org/licenses/LICENSE-2.0.txt
 */
package de.rub.nds.tlsattacker.core.crypto.cipher;

import de.rub.nds.tlsattacker.core.constants.CipherAlgorithm;
import de.rub.nds.tlsattacker.core.exceptions.CryptoException;
import java.nio.ByteBuffer;
import java.nio.ByteOrder;
import java.security.GeneralSecurityException;
import javax.crypto.Cipher;
import javax.crypto.spec.SecretKeySpec;
import org.bouncycastle.jcajce.spec.GOST28147ParameterSpec;
import org.bouncycastle.util.Arrays;

/**
 * GOST 28147-89 counter mode as defined in RFC 5830 with CryptoPro key meshing as defined in RFC
 * 4357.
 */
public class GOST28147Cipher extends BaseCipher {

    private static final byte[] C = {
        (byte) 0x69,
        (byte) 0x00,
        (byte) 0x72,
        (byte) 0x22,
        (byte) 0x64,
        (byte) 0xC9,
        (byte) 0x04,
        (byte) 0x23,
        (byte) 0x8D,
        (byte) 0x3A,
        (byte) 0xDB,
        (byte) 0x96,
        (byte) 0x46,
        (byte) 0xE9,
        (byte) 0x2A,
        (byte) 0xC4,
        (byte) 0x18,
        (byte) 0xFE,
        (byte) 0xAC,
        (byte) 0x94,
        (byte) 0x00,
        (byte) 0xED,
        (byte) 0x07,
        (byte) 0x12,
        (byte) 0xC0,
        (byte) 0x86,
        (byte) 0xDC,
        (byte) 0xC2,
        (byte) 0xEF,
        (byte) 0x4C,
        (byte) 0xA9,
        (byte) 0x2B
    };

<<<<<<< HEAD
    private static final CipherAlgorithm algorithm = CipherAlgorithm.GOST_28147_CNT;

    public static byte[] getC() {
        return Arrays.copyOf(C, C.length);
    }
=======
    private final CipherAlgorithm algorithm = CipherAlgorithm.GOST_28147_CNT_IMIT;
>>>>>>> 03a89311

    private int keyCount;

    private byte[] key;
    private byte[] state;
    private byte[] keyStream;

    private final Cipher cipher;
    private final GOST28147ParameterSpec spec;

    public GOST28147Cipher(GOST28147ParameterSpec spec, byte[] key, byte[] iv) {
        this.spec = spec;
        this.key = key;
        this.state = iv;

        try {
            cipher = Cipher.getInstance(algorithm.getJavaName());
            initCipher(Cipher.ENCRYPT_MODE);
        } catch (GeneralSecurityException e) {
            throw new UnsupportedOperationException(
                    "Could not initialize cipher " + algorithm + "!");
        }
    }

    private void initCipher(int mode) throws GeneralSecurityException {
        cipher.init(mode, new SecretKeySpec(key, algorithm.getJavaName()), spec);
    }

    private byte getKeyByte() throws GeneralSecurityException {
        if (keyCount % 8 == 0) {
            if (keyCount == 1024) {
                keyCount = 0;
                initCipher(Cipher.DECRYPT_MODE);
                key = cipher.doFinal(C);

                initCipher(Cipher.ENCRYPT_MODE);
            }

            if (keyCount == 0) {
                state = cipher.doFinal(state);
            }

            increment();
            keyStream = cipher.doFinal(state);
        }

        return keyStream[keyCount++ % 8];
    }

    private void increment() {
        ByteBuffer wrappedIv = ByteBuffer.wrap(state);
        wrappedIv.order(ByteOrder.LITTLE_ENDIAN);
        int y = wrappedIv.getInt();
        int z = wrappedIv.getInt();

        y += 0x01010101; // C2
        int tmpZ = z + 0x01010104; // C1
        z = tmpZ >= 0 && z < 0 ? tmpZ + 1 : tmpZ;

        wrappedIv.putInt(0, y);
        wrappedIv.putInt(4, z);
    }

    @Override
    public byte[] encrypt(byte[] someBytes) throws CryptoException {
        try {
            byte[] encrypted = new byte[someBytes.length];
            for (int i = 0; i < someBytes.length; i++) {
                encrypted[i] = (byte) (getKeyByte() ^ someBytes[i]);
            }
            return encrypted;
        } catch (GeneralSecurityException e) {
            throw new CryptoException("Could not generate next key byte!", e);
        }
    }

    @Override
    public byte[] encrypt(
            byte[] iv, int tagLength, byte[] additionAuthenticatedData, byte[] someBytes) {
        throw new UnsupportedOperationException("Can only be used as a stream cipher!");
    }

    @Override
    public byte[] encrypt(byte[] iv, byte[] someBytes) {
        throw new UnsupportedOperationException("Can only be used as a stream cipher!");
    }

    @Override
    public byte[] encrypt(byte[] iv, int tagLength, byte[] someBytes) {
        throw new UnsupportedOperationException("Can only be used as a stream cipher!");
    }

    @Override
    public byte[] decrypt(byte[] someBytes) throws CryptoException {
        return encrypt(someBytes);
    }

    @Override
    public byte[] decrypt(byte[] iv, byte[] someBytes) {
        return encrypt(iv, someBytes);
    }

    @Override
    public byte[] decrypt(byte[] iv, int tagLength, byte[] someBytes) {
        return encrypt(iv, tagLength, someBytes);
    }

    @Override
    public byte[] decrypt(
            byte[] iv, int tagLength, byte[] additionAuthenticatedData, byte[] someBytes) {
        return encrypt(iv, tagLength, additionAuthenticatedData, someBytes);
    }

    @Override
    public int getBlocksize() {
        throw new UnsupportedOperationException("Can only be used as a stream cipher!");
    }

    @Override
    public byte[] getIv() {
        throw new UnsupportedOperationException("Can only be used as a stream cipher!");
    }

    @Override
    public void setIv(byte[] iv) {
        throw new UnsupportedOperationException("Can only be used as a stream cipher!");
    }
}<|MERGE_RESOLUTION|>--- conflicted
+++ resolved
@@ -59,15 +59,11 @@
         (byte) 0x2B
     };
 
-<<<<<<< HEAD
-    private static final CipherAlgorithm algorithm = CipherAlgorithm.GOST_28147_CNT;
+    private static final CipherAlgorithm algorithm = CipherAlgorithm.GOST_28147_CNT_IMIT;
 
     public static byte[] getC() {
         return Arrays.copyOf(C, C.length);
     }
-=======
-    private final CipherAlgorithm algorithm = CipherAlgorithm.GOST_28147_CNT_IMIT;
->>>>>>> 03a89311
 
     private int keyCount;
 
