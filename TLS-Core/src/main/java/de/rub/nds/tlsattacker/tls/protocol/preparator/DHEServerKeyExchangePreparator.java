--- conflicted
+++ resolved
@@ -44,8 +44,6 @@
 
     private DHPublicKeyParameters dhPublic;
     private DHPrivateKeyParameters dhPrivate;
-    private byte[] serializedP;
-    private byte[] serializedG;
     private ServerDHParams publicKeyParameters;
     private SignatureAndHashAlgorithm selectedSignatureHashAlgo;
     private byte[] signature;
@@ -59,13 +57,10 @@
     @Override
     public void prepareHandshakeMessageContents() {
 
-        // fixed DH modulus P and DH generator G
-        byte[] pArray = context.getConfig().getFixedDHModulus();
-        byte[] gArray = context.getConfig().getFixedDHg();
-        message.getComputations().setP(new BigInteger(1, pArray));
-        message.getComputations().setG(new BigInteger(1, gArray));
-        BigInteger p = message.getComputations().getP().getValue();
-        BigInteger g = message.getComputations().getG().getValue();
+        setComputedG(msg);
+        setComputedP(msg);
+        BigInteger p = msg.getComputations().getP().getValue();
+        BigInteger g = msg.getComputations().getG().getValue();
         DHParameters params = new DHParameters(p, g);
         KeyGenerationParameters kgp = new DHKeyGenerationParameters(RandomHelper.getBadSecureRandom(), params);
         DHKeyPairGenerator keyGen = new DHKeyPairGenerator();
@@ -77,88 +72,37 @@
             throw new PreparationException("Could not generate KeyPair", E);
         }
         dhPublic = (DHPublicKeyParameters) serverKeyPair.getPublic();
-<<<<<<< HEAD
-        DHPrivateKeyParameters dhPrivate = (DHPrivateKeyParameters) serverKeyPair.getPrivate();
-        message.setG(BigIntegers.asUnsignedByteArray(dhPublic.getParameters().getG()));
-        message.setP(BigIntegers.asUnsignedByteArray(dhPublic.getParameters().getP()));
-        message.setSerializedPublicKey(dhPublic.getY().toByteArray());
-        message.setSerializedPublicKeyLength(message.getSerializedPublicKey().getValue().length);
-        message.getComputations().setPrivateKey(dhPrivate.getX());
-        context.setServerDHPrivateKeyParameters(dhPrivate);
-        message.setpLength(message.getP().getValue().length);
-        message.setgLength(message.getG().getValue().length);
-        BigInteger y = new BigInteger(1, message.getSerializedPublicKey().getValue());
+        dhPrivate = (DHPrivateKeyParameters) serverKeyPair.getPrivate();
+        prepareP(msg);
+        preparePLength(msg);
+        prepareG(msg);
+        prepareGLength(msg);
+        prepareSerializedPublicKey(msg);
+        prepareSerializedPublicKeyLength(msg);
+        preparePrivateKey(msg);
+        adjustServerDHPrivateParameters(context);
+        BigInteger y = new BigInteger(1, msg.getSerializedPublicKey().getValue());
         ServerDHParams publicKeyParameters = new ServerDHParams(new DHPublicKeyParameters(y, new DHParameters(p, g)));
-        context.setServerDHParameters(publicKeyParameters);
-        // could be extended to choose the algorithms depending on the
-        // certificate
-        SignatureAndHashAlgorithm selectedSignatureHashAlgo = context.getConfig()
-                .getSupportedSignatureAndHashAlgorithms().get(0);
-        message.setSignatureAlgorithm(selectedSignatureHashAlgo.getSignatureAlgorithm().getValue());
-        message.setHashAlgorithm(selectedSignatureHashAlgo.getHashAlgorithm().getValue());
-        message.getComputations().setClientRandom(context.getClientRandom());
-        message.getComputations().setServerRandom(context.getServerRandom());
-        byte[] signature = generateSignature(selectedSignatureHashAlgo);
-        message.setSignature(signature);
-        message.setSignatureLength(message.getSignature().getValue().length);
-=======
-        dhPrivate = (DHPrivateKeyParameters) serverKeyPair.getPrivate();
-
-        prepareG(msg);
-        prepareP(msg);
-        prepareSerializedPublicKey(msg);
-        preparePrivateKey(msg);
-        prepareServerDHPrivateParameters(context);
-
-        serializedP = BigIntegers.asUnsignedByteArray(msg.getP().getValue());
-        prepareSerializedP(msg);
-        prepareSerializedPLength(msg);
-
-        serializedG = BigIntegers.asUnsignedByteArray(msg.getG().getValue());
-        prepareSerializedG(msg);
-        prepareSerializedGLength(msg);
-
-        p = new BigInteger(1, serializedP);
-        g = new BigInteger(1, serializedG);
-        BigInteger y = new BigInteger(1, msg.getSerializedPublicKey().getValue());
-
-        publicKeyParameters = new ServerDHParams(new DHPublicKeyParameters(y, new DHParameters(p, g)));
-        prepareServerDHParameters(context);
-
         // could be extended to choose the algorithms depending on the
         // certificate
         selectedSignatureHashAlgo = context.getConfig().getSupportedSignatureAndHashAlgorithms().get(0);
         prepareSignatureAlgorithm(msg);
         prepareHashAlgorithm(msg);
-
         prepareClientRandom(msg);
         prepareServerRandom(msg);
         signature = generateSignature(selectedSignatureHashAlgo);
         prepareSignature(msg);
         prepareSignatureLength(msg);
->>>>>>> 45b03acc
-
     }
 
     private byte[] generateToBeSigned() {
-<<<<<<< HEAD
-        byte[] dhParams = ArrayConverter.concatenate(ArrayConverter.intToBytes(message.getgLength().getValue(),
-                HandshakeByteLength.DH_P_LENGTH), message.getP().getValue(), ArrayConverter.intToBytes(message
-                .getgLength().getValue(), HandshakeByteLength.DH_G_LENGTH), message.getG().getValue(),
-                ArrayConverter.intToBytes(message.getSerializedPublicKeyLength().getValue(),
-                        HandshakeByteLength.DH_PUBLICKEY_LENGTH), message.getSerializedPublicKey().getValue());
-        return ArrayConverter.concatenate(message.getComputations().getClientRandom().getValue(), message
-                .getComputations().getServerRandom().getValue(), dhParams);
-=======
-        byte[] dhParams = ArrayConverter.concatenate(ArrayConverter.intToBytes(msg.getComputations()
-                .getSerializedPLength().getValue(), HandshakeByteLength.DH_P_LENGTH), msg.getComputations()
-                .getSerializedP().getValue(), ArrayConverter.intToBytes(msg.getComputations().getSerializedGLength()
-                .getValue(), HandshakeByteLength.DH_G_LENGTH), msg.getComputations().getSerializedG().getValue(),
-                ArrayConverter.intToBytes(msg.getSerializedPublicKeyLength().getValue(),
-                        HandshakeByteLength.DH_PUBLICKEY_LENGTH), msg.getSerializedPublicKey().getValue());
+        byte[] dhParams = ArrayConverter.concatenate(ArrayConverter.intToBytes(msg.getgLength().getValue(),
+                HandshakeByteLength.DH_P_LENGTH), msg.getP().getValue(), ArrayConverter.intToBytes(msg.getgLength()
+                .getValue(), HandshakeByteLength.DH_G_LENGTH), msg.getG().getValue(), ArrayConverter.intToBytes(msg
+                .getSerializedPublicKeyLength().getValue(), HandshakeByteLength.DH_PUBLICKEY_LENGTH), msg
+                .getSerializedPublicKey().getValue());
         return ArrayConverter.concatenate(msg.getComputations().getClientRandom().getValue(), msg.getComputations()
                 .getServerRandom().getValue(), dhParams);
->>>>>>> 45b03acc
 
     }
 
@@ -176,13 +120,23 @@
     }
 
     private void prepareG(DHEServerKeyExchangeMessage msg) {
-        msg.setG(dhPublic.getParameters().getG());
-        LOGGER.debug("G: " + msg.getG().getValue());
+        msg.setG(BigIntegers.asUnsignedByteArray(dhPublic.getParameters().getG()));
+        LOGGER.debug("G: " + ArrayConverter.bytesToHexString(msg.getG().getValue()));
     }
 
     private void prepareP(DHEServerKeyExchangeMessage msg) {
-        msg.setP(dhPublic.getParameters().getP());
-        LOGGER.debug("P: " + msg.getP().getValue());
+        msg.setP(BigIntegers.asUnsignedByteArray(dhPublic.getParameters().getP()));
+        LOGGER.debug("P: " + ArrayConverter.bytesToHexString(msg.getP().getValue()));
+    }
+
+    private void prepareGLength(DHEServerKeyExchangeMessage msg) {
+        msg.setgLength(msg.getG().getValue().length);
+        LOGGER.debug("G Length: " + msg.getgLength().getValue());
+    }
+
+    private void preparePLength(DHEServerKeyExchangeMessage msg) {
+        msg.setpLength(msg.getP().getValue().length);
+        LOGGER.debug("P Length: " + msg.getpLength().getValue());
     }
 
     private void prepareSerializedPublicKey(DHEServerKeyExchangeMessage msg) {
@@ -190,39 +144,36 @@
         LOGGER.debug("SerializedPublicKey: " + Arrays.toString(msg.getSerializedPublicKey().getValue()));
     }
 
+    private void prepareSerializedPublicKeyLength(DHEServerKeyExchangeMessage msg) {
+        msg.setSerializedPublicKeyLength(msg.getSerializedPublicKey().getValue().length);
+        LOGGER.debug("SerializedPublicKeyLength: " + msg.getSerializedPublicKeyLength().getValue());
+    }
+
     private void preparePrivateKey(DHEServerKeyExchangeMessage msg) {
         msg.getComputations().setPrivateKey(dhPrivate.getX());
         LOGGER.debug("PrivateKey: " + msg.getComputations().getPrivateKey().getValue());
     }
 
-    private void prepareServerDHPrivateParameters(TlsContext context) {
+    /**
+     * TODO Preparators should never change Context fields
+     *
+     * @param context
+     */
+    private void adjustServerDHPrivateParameters(TlsContext context) {
         context.setServerDHPrivateKeyParameters(dhPrivate);
         LOGGER.debug("ServerDHPrivateKeyParameters: " + context.getServerDHPrivateKeyParameters());
     }
 
-    private void prepareSerializedP(DHEServerKeyExchangeMessage msg) {
-        msg.getComputations().setSerializedP(serializedP);
-        LOGGER.debug("SerializedP: " + Arrays.toString(msg.getComputations().getSerializedP().getValue()));
-    }
-
-    private void prepareSerializedPLength(DHEServerKeyExchangeMessage msg) {
-        msg.getComputations().setSerializedPLength(msg.getComputations().getSerializedP().getValue().length);
-        LOGGER.debug("SerializedPLength: " + msg.getComputations().getSerializedPLength().getValue());
-    }
-
-    private void prepareSerializedG(DHEServerKeyExchangeMessage msg) {
-        msg.getComputations().setSerializedG(serializedG);
-        LOGGER.debug("SerializedG: " + Arrays.toString(msg.getComputations().getSerializedG().getValue()));
-    }
-
-    private void prepareSerializedGLength(DHEServerKeyExchangeMessage msg) {
-        msg.getComputations().setSerializedGLength(msg.getComputations().getSerializedG().getValue().length);
-        LOGGER.debug("SerializedGLength: " + msg.getComputations().getSerializedGLength().getValue());
-    }
-
-    private void prepareServerDHParameters(TlsContext context) {
-        context.setServerDHParameters(publicKeyParameters);
-        LOGGER.debug("ServerDHParameters: " + context.getServerDHParameters());
+    private void setComputedP(DHEServerKeyExchangeMessage msg) {
+        byte[] pArray = context.getConfig().getFixedDHModulus();
+        msg.getComputations().setP(new BigInteger(1, pArray));
+        LOGGER.debug("P used for Computations: " + msg.getComputations().getP().getValue().toString(16));
+    }
+
+    private void setComputedG(DHEServerKeyExchangeMessage msg) {
+        byte[] gArray = context.getConfig().getFixedDHg();
+        msg.getComputations().setG(new BigInteger(1, gArray));
+        LOGGER.debug("G used for Computations: " + msg.getComputations().getG().getValue().toString(16));
     }
 
     private void prepareSignatureAlgorithm(DHEServerKeyExchangeMessage msg) {
