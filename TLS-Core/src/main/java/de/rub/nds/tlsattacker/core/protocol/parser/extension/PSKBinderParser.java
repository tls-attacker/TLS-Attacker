/*
 * TLS-Attacker - A Modular Penetration Testing Framework for TLS
 *
 * Copyright 2014-2023 Ruhr University Bochum, Paderborn University, and Hackmanit GmbH
 *
 * Licensed under Apache License, Version 2.0
 * http://www.apache.org/licenses/LICENSE-2.0.txt
 */
package de.rub.nds.tlsattacker.core.protocol.parser.extension;

import de.rub.nds.tlsattacker.core.constants.ExtensionByteLength;
import de.rub.nds.tlsattacker.core.layer.data.Parser;
import de.rub.nds.tlsattacker.core.protocol.message.extension.psk.PSKBinder;
import java.io.InputStream;
import org.apache.logging.log4j.LogManager;
import org.apache.logging.log4j.Logger;

public class PSKBinderParser extends Parser<PSKBinder> {

    private static final Logger LOGGER = LogManager.getLogger();

    public PSKBinderParser(InputStream stream) {
        super(stream);
    }

    @Override
    public void parse(PSKBinder pskBinder) {
        LOGGER.debug("Parsing PSKBinder");
        parseBinderLength(pskBinder);
        parseBinderEntry(pskBinder);
    }

    private void parseBinderLength(PSKBinder pskBinder) {
        pskBinder.setBinderEntryLength(parseIntField(ExtensionByteLength.PSK_BINDER_LENGTH));
        LOGGER.debug("Binder length:" + pskBinder.getBinderEntryLength().getValue());
    }

    private void parseBinderEntry(PSKBinder pskBinder) {
        pskBinder.setBinderEntry(parseByteArrayField(pskBinder.getBinderEntryLength().getValue()));
<<<<<<< HEAD
        LOGGER.debug(
                "Parsed binder:"
                        + ArrayConverter.bytesToHexString(pskBinder.getBinderEntry().getValue()));
=======
        LOGGER.debug("Parsed binder: {}", pskBinder.getBinderEntry().getValue());
>>>>>>> d878a479
    }
}<|MERGE_RESOLUTION|>--- conflicted
+++ resolved
@@ -37,12 +37,6 @@
 
     private void parseBinderEntry(PSKBinder pskBinder) {
         pskBinder.setBinderEntry(parseByteArrayField(pskBinder.getBinderEntryLength().getValue()));
-<<<<<<< HEAD
-        LOGGER.debug(
-                "Parsed binder:"
-                        + ArrayConverter.bytesToHexString(pskBinder.getBinderEntry().getValue()));
-=======
         LOGGER.debug("Parsed binder: {}", pskBinder.getBinderEntry().getValue());
->>>>>>> d878a479
     }
 }