/*
 * TLS-Attacker - A Modular Penetration Testing Framework for TLS
 *
 * Copyright 2014-2023 Ruhr University Bochum, Paderborn University, and Hackmanit GmbH
 *
 * Licensed under Apache License, Version 2.0
 * http://www.apache.org/licenses/LICENSE-2.0.txt
 */
package de.rub.nds.tlsattacker.core.protocol.parser;

import de.rub.nds.tlsattacker.core.constants.HandshakeByteLength;
import de.rub.nds.tlsattacker.core.constants.ProtocolVersion;
import de.rub.nds.tlsattacker.core.layer.context.TlsContext;
import de.rub.nds.tlsattacker.core.protocol.message.CertificateVerifyMessage;
import java.io.InputStream;
import org.apache.logging.log4j.LogManager;
import org.apache.logging.log4j.Logger;

public class CertificateVerifyParser extends HandshakeMessageParser<CertificateVerifyMessage> {

    private static final Logger LOGGER = LogManager.getLogger();

    /**
     * Constructor for the Parser class
     *
     * @param stream
     * @param tlsContext The current tlsContext
     */
    public CertificateVerifyParser(InputStream stream, TlsContext tlsContext) {
        super(stream, tlsContext);
    }

    @Override
    public void parse(CertificateVerifyMessage msg) {
        LOGGER.debug("Parsing CertificateVerifyMessage");
        if (getVersion() == ProtocolVersion.TLS12
                || getVersion() == ProtocolVersion.DTLS12
<<<<<<< HEAD
                || getVersion().isTLS13()
                || getVersion() == ProtocolVersion.DTLS13) {
=======
                || getVersion().isTLS13()) {
>>>>>>> 8a35ec1d
            parseSignatureHashAlgorithm(msg);
        }
        parseSignatureLength(msg);
        parseSignature(msg);
    }

    /**
     * Reads the next bytes as the SignatureHashAlgorithm and writes them in the message
     *
     * @param msg Message to write in
     */
    private void parseSignatureHashAlgorithm(CertificateVerifyMessage msg) {
        msg.setSignatureHashAlgorithm(
                parseByteArrayField(HandshakeByteLength.SIGNATURE_HASH_ALGORITHM));
<<<<<<< HEAD
        LOGGER.debug(
                "SignatureHashAlgorithm: "
                        + ArrayConverter.bytesToHexString(
                                msg.getSignatureHashAlgorithm().getValue()));
=======
        LOGGER.debug("SignatureHashAlgorithm: {}", msg.getSignatureHashAlgorithm().getValue());
>>>>>>> 8a35ec1d
    }

    /**
     * Reads the next bytes as the SignatureLength and writes them in the message
     *
     * @param msg Message to write in
     */
    private void parseSignatureLength(CertificateVerifyMessage msg) {
        msg.setSignatureLength(parseIntField(HandshakeByteLength.SIGNATURE_LENGTH));
        LOGGER.debug("SignatureLength: " + msg.getSignatureLength().getValue());
    }

    /**
     * Reads the next bytes as the Signature and writes them in the message
     *
     * @param msg Message to write in
     */
    private void parseSignature(CertificateVerifyMessage msg) {
        msg.setSignature(parseByteArrayField(msg.getSignatureLength().getValue()));
<<<<<<< HEAD
        LOGGER.debug(
                "signature: " + ArrayConverter.bytesToHexString(msg.getSignature().getValue()));
=======
        LOGGER.debug("signature: {}", msg.getSignature().getValue());
>>>>>>> 8a35ec1d
    }
}<|MERGE_RESOLUTION|>--- conflicted
+++ resolved
@@ -35,12 +35,8 @@
         LOGGER.debug("Parsing CertificateVerifyMessage");
         if (getVersion() == ProtocolVersion.TLS12
                 || getVersion() == ProtocolVersion.DTLS12
-<<<<<<< HEAD
                 || getVersion().isTLS13()
                 || getVersion() == ProtocolVersion.DTLS13) {
-=======
-                || getVersion().isTLS13()) {
->>>>>>> 8a35ec1d
             parseSignatureHashAlgorithm(msg);
         }
         parseSignatureLength(msg);
@@ -55,14 +51,7 @@
     private void parseSignatureHashAlgorithm(CertificateVerifyMessage msg) {
         msg.setSignatureHashAlgorithm(
                 parseByteArrayField(HandshakeByteLength.SIGNATURE_HASH_ALGORITHM));
-<<<<<<< HEAD
-        LOGGER.debug(
-                "SignatureHashAlgorithm: "
-                        + ArrayConverter.bytesToHexString(
-                                msg.getSignatureHashAlgorithm().getValue()));
-=======
         LOGGER.debug("SignatureHashAlgorithm: {}", msg.getSignatureHashAlgorithm().getValue());
->>>>>>> 8a35ec1d
     }
 
     /**
@@ -82,11 +71,6 @@
      */
     private void parseSignature(CertificateVerifyMessage msg) {
         msg.setSignature(parseByteArrayField(msg.getSignatureLength().getValue()));
-<<<<<<< HEAD
-        LOGGER.debug(
-                "signature: " + ArrayConverter.bytesToHexString(msg.getSignature().getValue()));
-=======
         LOGGER.debug("signature: {}", msg.getSignature().getValue());
->>>>>>> 8a35ec1d
     }
 }