/**
 * TLS-Attacker - A Modular Penetration Testing Framework for TLS
 *
 * Copyright 2014-2022 Ruhr University Bochum, Paderborn University, Hackmanit GmbH
 *
 * Licensed under Apache License, Version 2.0
 * http://www.apache.org/licenses/LICENSE-2.0.txt
 */

package de.rub.nds.tlsattacker.core.protocol.parser;

import de.rub.nds.modifiablevariable.util.ArrayConverter;
import de.rub.nds.tlsattacker.core.constants.HandshakeByteLength;
import de.rub.nds.tlsattacker.core.constants.ProtocolVersion;
import de.rub.nds.tlsattacker.core.protocol.message.CertificateVerifyMessage;
import de.rub.nds.tlsattacker.core.layer.context.TlsContext;
import java.io.InputStream;
import org.apache.logging.log4j.LogManager;
import org.apache.logging.log4j.Logger;

public class CertificateVerifyParser extends HandshakeMessageParser<CertificateVerifyMessage> {

    private static final Logger LOGGER = LogManager.getLogger();

    /**
     * Constructor for the Parser class
     *
     * @param stream
     * @param tlsContext
<<<<<<< HEAD
     *                   A Config used in the current tlsContext
=======
>>>>>>> 1e06e696
     */
    public CertificateVerifyParser(InputStream stream, TlsContext tlsContext) {
        super(stream, tlsContext);
    }

    @Override
    protected void parseHandshakeMessageContent(CertificateVerifyMessage msg) {
        LOGGER.debug("Parsing CertificateVerifyMessage");
        if (getVersion() == ProtocolVersion.TLS12 || getVersion() == ProtocolVersion.DTLS12 || getVersion().isTLS13()) {
            parseSignatureHashAlgorithm(msg);
        }
        parseSignatureLength(msg);
        parseSignature(msg);
    }

    /**
     * Reads the next bytes as the SignatureHashAlgorithm and writes them in the message
     *
     * @param msg
     *            Message to write in
     */
    private void parseSignatureHashAlgorithm(CertificateVerifyMessage msg) {
        msg.setSignatureHashAlgorithm(parseByteArrayField(HandshakeByteLength.SIGNATURE_HASH_ALGORITHM));
        LOGGER.debug(
            "SignatureHashAlgorithm: " + ArrayConverter.bytesToHexString(msg.getSignatureHashAlgorithm().getValue()));
    }

    /**
     * Reads the next bytes as the SignatureLength and writes them in the message
     *
     * @param msg
     *            Message to write in
     */
    private void parseSignatureLength(CertificateVerifyMessage msg) {
        msg.setSignatureLength(parseIntField(HandshakeByteLength.SIGNATURE_LENGTH));
        LOGGER.debug("SignatureLength: " + msg.getSignatureLength().getValue());
    }

    /**
     * Reads the next bytes as the Signature and writes them in the message
     *
     * @param msg
     *            Message to write in
     */
    private void parseSignature(CertificateVerifyMessage msg) {
        msg.setSignature(parseByteArrayField(msg.getSignatureLength().getValue()));
        LOGGER.debug("signature: " + ArrayConverter.bytesToHexString(msg.getSignature().getValue()));
    }

}<|MERGE_RESOLUTION|>--- conflicted
+++ resolved
@@ -27,10 +27,7 @@
      *
      * @param stream
      * @param tlsContext
-<<<<<<< HEAD
      *                   A Config used in the current tlsContext
-=======
->>>>>>> 1e06e696
      */
     public CertificateVerifyParser(InputStream stream, TlsContext tlsContext) {
         super(stream, tlsContext);
