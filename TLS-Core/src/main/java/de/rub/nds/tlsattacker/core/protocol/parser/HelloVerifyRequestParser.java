/*
 * TLS-Attacker - A Modular Penetration Testing Framework for TLS
 *
 * Copyright 2014-2023 Ruhr University Bochum, Paderborn University, and Hackmanit GmbH
 *
 * Licensed under Apache License, Version 2.0
 * http://www.apache.org/licenses/LICENSE-2.0.txt
 */
package de.rub.nds.tlsattacker.core.protocol.parser;

import de.rub.nds.tlsattacker.core.constants.HandshakeByteLength;
import de.rub.nds.tlsattacker.core.layer.context.TlsContext;
import de.rub.nds.tlsattacker.core.protocol.message.HelloVerifyRequestMessage;
import java.io.InputStream;
import org.apache.logging.log4j.LogManager;
import org.apache.logging.log4j.Logger;

public class HelloVerifyRequestParser extends HandshakeMessageParser<HelloVerifyRequestMessage> {

    private static final Logger LOGGER = LogManager.getLogger();

    public HelloVerifyRequestParser(InputStream inputStream, TlsContext tlsContext) {
        super(inputStream, tlsContext);
    }

    @Override
    public void parse(HelloVerifyRequestMessage msg) {
        LOGGER.debug("Parsing HelloVerifyRequestMessage");
        parseProtocolVersion(msg);
        parseCookieLength(msg);
        parseCookie(msg);
    }

    private void parseProtocolVersion(HelloVerifyRequestMessage msg) {
        msg.setProtocolVersion(parseByteArrayField(HandshakeByteLength.VERSION));
<<<<<<< HEAD
        LOGGER.debug(
                "ProtocolVersion: "
                        + ArrayConverter.bytesToHexString(msg.getProtocolVersion().getValue()));
=======
        LOGGER.debug("ProtocolVersion: {}", msg.getProtocolVersion().getValue());
>>>>>>> d878a479
    }

    private void parseCookieLength(HelloVerifyRequestMessage msg) {
        msg.setCookieLength(parseByteField(HandshakeByteLength.DTLS_HANDSHAKE_COOKIE_LENGTH));
        LOGGER.debug("CookieLength: {}", msg.getCookieLength().getValue());
    }

    private void parseCookie(HelloVerifyRequestMessage msg) {
        msg.setCookie(parseByteArrayField(msg.getCookieLength().getValue()));
        LOGGER.debug("Cookie: {}", msg.getCookie().getValue());
    }
}<|MERGE_RESOLUTION|>--- conflicted
+++ resolved
@@ -33,13 +33,7 @@
 
     private void parseProtocolVersion(HelloVerifyRequestMessage msg) {
         msg.setProtocolVersion(parseByteArrayField(HandshakeByteLength.VERSION));
-<<<<<<< HEAD
-        LOGGER.debug(
-                "ProtocolVersion: "
-                        + ArrayConverter.bytesToHexString(msg.getProtocolVersion().getValue()));
-=======
         LOGGER.debug("ProtocolVersion: {}", msg.getProtocolVersion().getValue());
->>>>>>> d878a479
     }
 
     private void parseCookieLength(HelloVerifyRequestMessage msg) {
