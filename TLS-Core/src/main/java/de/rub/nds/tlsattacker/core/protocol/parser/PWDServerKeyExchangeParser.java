/*
 * TLS-Attacker - A Modular Penetration Testing Framework for TLS
 *
 * Copyright 2014-2023 Ruhr University Bochum, Paderborn University, and Hackmanit GmbH
 *
 * Licensed under Apache License, Version 2.0
 * http://www.apache.org/licenses/LICENSE-2.0.txt
 */
package de.rub.nds.tlsattacker.core.protocol.parser;

import de.rub.nds.tlsattacker.core.constants.*;
import de.rub.nds.tlsattacker.core.layer.context.TlsContext;
import de.rub.nds.tlsattacker.core.protocol.message.PWDServerKeyExchangeMessage;
import java.io.InputStream;
import org.apache.logging.log4j.LogManager;
import org.apache.logging.log4j.Logger;

public class PWDServerKeyExchangeParser
        extends ServerKeyExchangeParser<PWDServerKeyExchangeMessage> {

    private static final Logger LOGGER = LogManager.getLogger();

    public PWDServerKeyExchangeParser(InputStream stream, TlsContext tlsContext) {
        super(stream, tlsContext);
    }

    @Override
    public void parse(PWDServerKeyExchangeMessage msg) {
        LOGGER.debug("Parsing PWDServerKeyExchangeMessage");
        parseSaltLength(msg);
        parseSalt(msg);
        parseCurveType(msg);
        parseNamedGroup(msg);
        parseElementLength(msg);
        parseElement(msg);
        parseScalarLength(msg);
        parseScalar(msg);
    }

    private void parseSaltLength(PWDServerKeyExchangeMessage msg) {
        msg.setSaltLength(parseIntField(HandshakeByteLength.PWD_SALT_LENGTH));
        LOGGER.debug("SaltLength: " + msg.getSaltLength().getValue());
    }

    private void parseSalt(PWDServerKeyExchangeMessage msg) {
        msg.setSalt(parseByteArrayField(msg.getSaltLength().getValue()));
        LOGGER.debug("Salt: {}", msg.getSalt().getValue());
    }

    private void parseCurveType(PWDServerKeyExchangeMessage msg) {
        msg.setCurveType(parseByteField(HandshakeByteLength.ELLIPTIC_CURVE));
        LOGGER.debug("CurveType: " + msg.getGroupType().getValue());
    }

    private void parseNamedGroup(PWDServerKeyExchangeMessage msg) {
<<<<<<< HEAD
        msg.setNamedGroup(parseByteArrayField(HandshakeByteLength.NAMED_GROUP));
        LOGGER.debug(
                "NamedGroup: " + ArrayConverter.bytesToHexString(msg.getNamedGroup().getValue()));
=======
        msg.setNamedGroup(parseByteArrayField(NamedGroup.LENGTH));
        LOGGER.debug("NamedGroup: {}", msg.getNamedGroup().getValue());
>>>>>>> d878a479
    }

    private void parseElementLength(PWDServerKeyExchangeMessage msg) {
        msg.setElementLength(parseIntField(HandshakeByteLength.PWD_ELEMENT_LENGTH));
        LOGGER.debug("ElementLength: " + msg.getElementLength().getValue());
    }

    private void parseElement(PWDServerKeyExchangeMessage msg) {
        msg.setElement(parseByteArrayField(msg.getElementLength().getValue()));
        LOGGER.debug("Element: {}", msg.getElement().getValue());
    }

    private void parseScalarLength(PWDServerKeyExchangeMessage msg) {
        msg.setScalarLength(parseIntField(HandshakeByteLength.PWD_SCALAR_LENGTH));
        LOGGER.debug("ScalarLength: " + msg.getScalarLength().getValue());
    }

    private void parseScalar(PWDServerKeyExchangeMessage msg) {
        msg.setScalar(parseByteArrayField(msg.getScalarLength().getValue()));
        LOGGER.debug("Scalar: {}", msg.getScalar().getValue());
    }
}<|MERGE_RESOLUTION|>--- conflicted
+++ resolved
@@ -53,14 +53,8 @@
     }
 
     private void parseNamedGroup(PWDServerKeyExchangeMessage msg) {
-<<<<<<< HEAD
         msg.setNamedGroup(parseByteArrayField(HandshakeByteLength.NAMED_GROUP));
-        LOGGER.debug(
-                "NamedGroup: " + ArrayConverter.bytesToHexString(msg.getNamedGroup().getValue()));
-=======
-        msg.setNamedGroup(parseByteArrayField(NamedGroup.LENGTH));
         LOGGER.debug("NamedGroup: {}", msg.getNamedGroup().getValue());
->>>>>>> d878a479
     }
 
     private void parseElementLength(PWDServerKeyExchangeMessage msg) {
