/**
 * TLS-Attacker - A Modular Penetration Testing Framework for TLS
 *
 * Copyright 2014-2017 Ruhr University Bochum / Hackmanit GmbH
 *
 * Licensed under Apache License 2.0
 * http://www.apache.org/licenses/LICENSE-2.0
 */
package de.rub.nds.tlsattacker.core.workflow;

import java.security.PublicKey;
import java.util.Collections;
import java.util.LinkedList;
import java.util.List;
import org.bouncycastle.crypto.params.DHPrivateKeyParameters;
import org.bouncycastle.crypto.params.DHPublicKeyParameters;
import org.bouncycastle.crypto.params.ECPrivateKeyParameters;
import org.bouncycastle.crypto.params.ECPublicKeyParameters;
import org.bouncycastle.crypto.tls.Certificate;
import org.bouncycastle.crypto.tls.ServerDHParams;

import de.rub.nds.modifiablevariable.HoldsModifiableVariable;
import de.rub.nds.tlsattacker.core.constants.CipherSuite;
import de.rub.nds.tlsattacker.core.constants.ClientCertificateType;
import de.rub.nds.tlsattacker.core.constants.CompressionMethod;
import de.rub.nds.tlsattacker.core.constants.ECPointFormat;
import de.rub.nds.tlsattacker.core.constants.HeartbeatMode;
import de.rub.nds.tlsattacker.core.constants.MaxFragmentLength;
import de.rub.nds.tlsattacker.core.constants.NamedCurve;
import de.rub.nds.tlsattacker.core.constants.PRFAlgorithm;
import de.rub.nds.tlsattacker.core.constants.ProtocolVersion;
import de.rub.nds.tlsattacker.core.constants.SignatureAndHashAlgorithm;
import de.rub.nds.tlsattacker.core.crypto.MessageDigestCollector;
import de.rub.nds.tlsattacker.core.protocol.message.extension.SNI.SNIEntry;
import de.rub.nds.tlsattacker.core.record.layer.RecordLayer;
import de.rub.nds.tlsattacker.transport.ConnectionEndType;
import de.rub.nds.tlsattacker.transport.TransportHandler;
import de.rub.nds.modifiablevariable.util.ArrayConverter;
import de.rub.nds.tlsattacker.core.protocol.message.extension.KS.KSEntry;
import de.rub.nds.tlsattacker.core.constants.TokenBindingKeyParameters;
import de.rub.nds.tlsattacker.core.constants.TokenBindingVersion;
import de.rub.nds.tlsattacker.core.crypto.ec.CustomECPoint;
import java.math.BigInteger;
import java.security.PublicKey;
import java.util.List;
import org.bouncycastle.crypto.tls.Certificate;
import org.bouncycastle.math.ec.ECPoint;

/**
 *
 * @author Juraj Somorovsky <juraj.somorovsky@rub.de>
 * @author Philip Riese <philip.riese@rub.de>
 * @author Matthias Terlinde <matthias.terlinde@rub.de>
 * @author Nurullah Erinola <nurullah.erinola@rub.de>
 */
public class TlsContext {

    /**
     * TlsConfig which contains the configurations for everything TLS-Attacker
     * related
     */
    private TlsConfig config;
    /**
     * shared key established during the handshake
     */
    private byte[] handshakeSecret;
    /**
     * shared key established during the handshake
     */
    private byte[] clientHandshakeTrafficSecret;
    /**
     * shared key established during the handshake
     */
    private byte[] serverHandshakeTrafficSecret;
    /**
     * shared key established during the handshake
     */
    private byte[] clientApplicationTrafficSecret0;
    /**
     * shared key established during the handshake
     */
    private byte[] serverApplicationTrafficSecret0;
    /**
     * master secret established during the handshake
     */
    private byte[] masterSecret;
    /**
     * premaster secret established during the handshake
     */
    private byte[] preMasterSecret;

    /**
     * client random, including unix time /** client random, including unix time
     */
    private byte[] clientRandom;

    /**
     * server random, including unix time
     */
    private byte[] serverRandom;

    /**
     * selected cipher suite
     */
    private CipherSuite selectedCipherSuite = null;

    /**
     * compression algorithm
     */
    private CompressionMethod selectedCompressionMethod;

    /**
     * server session ID
     */
    private byte[] serverSessionId;

    /**
     * client session ID
     */
    private byte[] clientSessionId;

    /**
     * server certificate parsed from the server certificate message
     */
    private Certificate serverCertificate;

    /**
     * client certificate parsed from the client certificate message
     */
    private Certificate clientCertificate;

    /**
     * workflow trace containing all the messages exchanged during the
     * communication
     */
    @HoldsModifiableVariable
    private WorkflowTrace workflowTrace;

    private MessageDigestCollector digest;

    private RecordLayer recordLayer;

    private TransportHandler transportHandler;

    private ConnectionEndType talkingConnectionEndType = ConnectionEndType.CLIENT;

    private byte[] dtlsCookie;

    private ProtocolVersion selectedProtocolVersion;

    private ProtocolVersion highestClientProtocolVersion;

    private List<CipherSuite> clientSupportedCiphersuites;

    private List<CompressionMethod> clientSupportedCompressions;

    private List<SignatureAndHashAlgorithm> serverSupportedSignatureAndHashAlgorithms;

    private List<SignatureAndHashAlgorithm> clientSupportedSignatureAndHashAlgorithms;

    private HeartbeatMode heartbeatMode;

    private MaxFragmentLength maxFragmentLength;

    private SignatureAndHashAlgorithm selectedSigHashAlgorithm;

    /**
     * These are the padding bytes as used in the padding extension.
     */
    private byte[] paddingExtensionBytes;

    /**
     * This is the session ticket of the SessionTicketTLS extension.
     */
    private byte[] sessionTicketTLS;

    /**
     * Is the extended master secret extension present?
     */
    private boolean receivedMasterSecretExtension;

    /**
     * This is the renegotiation info of the RenegotiationInfo extension.
     */
    private byte[] renegotiationInfo;
    /**
     * This is the requestContext from the CertificateRequest messsage in TLS
     * 1.3
     */
    private byte[] certificateRequestContext;
    /**
     * This is the timestamp of the SignedCertificateTimestamp extension
     */
    private byte[] signedCertificateTimestamp;

    private BigInteger dhGenerator;

    private BigInteger dhModulus;

    private BigInteger serverDhPrivateKey;

    private BigInteger serverDhPublicKey;

    private BigInteger clientDhPrivateKey;

    private BigInteger clientDhPublicKey;

    private NamedCurve selectedCurve;

    private CustomECPoint clientEcPublicKey;

    private CustomECPoint serverEcPublicKey;

    private BigInteger serverEcPrivateKey;

    private BigInteger clientEcPrivateKey;

    private BigInteger rsaModulus;

    private BigInteger serverRSAPublicKey;

    private BigInteger clientRSAPublicKey;

    private BigInteger serverRSAPrivateKey;

    private BigInteger clientRSAPrivateKey;

    private List<NamedCurve> clientNamedCurvesList;

    private List<ECPointFormat> clientPointFormatsList;

    private List<ECPointFormat> serverPointFormatsList;

    private boolean receivedFatalAlert = false;

    private boolean encryptActive = false;
    /**
     * TLS 1.3, update keys for application data
     */
    private boolean updateKeys = false;

    private List<ClientCertificateType> clientCertificateTypes;

    private byte[] distinguishedNames;

    private ProtocolVersion lastRecordVersion;

    private List<SNIEntry> clientSNIEntryList;

    private List<KSEntry> clientKSEntryList;

    private KSEntry serverKSEntry;

    private int sequenceNumber = 0;

    /**
     * supported protocol versions
     */
    private List<ProtocolVersion> clientSupportedProtocolVersions;

    private TokenBindingVersion tokenBindingVersion;

    private List<TokenBindingKeyParameters> tokenBindingKeyParameters;

    private SignatureAndHashAlgorithm selectedSignatureAndHashAlgorithm;

    private PRFAlgorithm prfAlgorithm;

    public TlsContext() {
        this(TlsConfig.createConfig());
    }

    public TlsContext(TlsConfig config) {
        digest = new MessageDigestCollector();
        this.config = config;
    }

<<<<<<< HEAD
    public BigInteger getRsaModulus() {
        return rsaModulus;
    }

    public void setRsaModulus(BigInteger rsaModulus) {
        this.rsaModulus = rsaModulus;
    }

    public BigInteger getServerRSAPublicKey() {
        return serverRSAPublicKey;
    }

    public void setServerRSAPublicKey(BigInteger serverRSAPublicKey) {
        this.serverRSAPublicKey = serverRSAPublicKey;
    }

    public BigInteger getClientRSAPublicKey() {
        return clientRSAPublicKey;
    }

    public void setClientRSAPublicKey(BigInteger clientRSAPublicKey) {
        this.clientRSAPublicKey = clientRSAPublicKey;
    }

    public BigInteger getServerEcPrivateKey() {
        return serverEcPrivateKey;
    }

    public void setServerEcPrivateKey(BigInteger serverEcPrivateKey) {
        this.serverEcPrivateKey = serverEcPrivateKey;
    }

    public BigInteger getClientEcPrivateKey() {
        return clientEcPrivateKey;
    }

    public void setClientEcPrivateKey(BigInteger clientEcPrivateKey) {
        this.clientEcPrivateKey = clientEcPrivateKey;
    }

    public NamedCurve getSelectedCurve() {
        return selectedCurve;
    }

    public void setSelectedCurve(NamedCurve selectedCurve) {
        this.selectedCurve = selectedCurve;
    }

    public CustomECPoint getClientEcPublicKey() {
        return clientEcPublicKey;
    }

    public void setClientEcPublicKey(CustomECPoint clientEcPublicKey) {
        this.clientEcPublicKey = clientEcPublicKey;
    }

    public CustomECPoint getServerEcPublicKey() {
        return serverEcPublicKey;
=======
    public List<ProtocolVersion> getClientSupportedProtocolVersions() {
        return clientSupportedProtocolVersions;
    }

    public void setClientSupportedProtocolVersions(List<ProtocolVersion> clientSupportedProtocolVersions) {
        this.clientSupportedProtocolVersions = clientSupportedProtocolVersions;
    }

    public DHPublicKeyParameters getServerDhPublicKeyParameters() {
        return serverDhPublicKeyParameters;
>>>>>>> 0492cfdd
    }

    public void setServerEcPublicKey(CustomECPoint serverEcPublicKey) {
        this.serverEcPublicKey = serverEcPublicKey;
    }

    public BigInteger getDhGenerator() {
        return dhGenerator;
    }

    public void setDhGenerator(BigInteger dhGenerator) {
        this.dhGenerator = dhGenerator;
    }

    public BigInteger getDhModulus() {
        return dhModulus;
    }

    public void setDhModulus(BigInteger dhModulus) {
        this.dhModulus = dhModulus;
    }

    public BigInteger getServerDhPublicKey() {
        return serverDhPublicKey;
    }

    public void setServerDhPublicKey(BigInteger serverDhPublicKey) {
        this.serverDhPublicKey = serverDhPublicKey;
    }

    public BigInteger getClientDhPrivateKey() {
        return clientDhPrivateKey;
    }

    public void setClientDhPrivateKey(BigInteger clientDhPrivateKey) {
        this.clientDhPrivateKey = clientDhPrivateKey;
    }

    public BigInteger getClientDhPublicKey() {
        return clientDhPublicKey;
    }

    public void setClientDhPublicKey(BigInteger clientDhPublicKey) {
        this.clientDhPublicKey = clientDhPublicKey;
    }

    public BigInteger getServerDhPrivateKey() {
        return serverDhPrivateKey;
    }

    public void setServerDhPrivateKey(BigInteger serverDhPrivateKey) {
        this.serverDhPrivateKey = serverDhPrivateKey;
    }

    public SignatureAndHashAlgorithm getSelectedSignatureAndHashAlgorithm() {
        return selectedSignatureAndHashAlgorithm;
    }

    public void setSelectedSignatureAndHashAlgorithm(SignatureAndHashAlgorithm selectedSignatureAndHashAlgorithm) {
        this.selectedSignatureAndHashAlgorithm = selectedSignatureAndHashAlgorithm;
    }

    public List<NamedCurve> getClientNamedCurvesList() {
        return clientNamedCurvesList;
    }

    public void setClientNamedCurvesList(List<NamedCurve> clientNamedCurvesList) {
        this.clientNamedCurvesList = clientNamedCurvesList;
    }

    public List<ECPointFormat> getServerPointFormatsList() {
        return serverPointFormatsList;
    }

    public void setServerPointFormatsList(List<ECPointFormat> serverPointFormatsList) {
        this.serverPointFormatsList = serverPointFormatsList;
    }

    public List<SignatureAndHashAlgorithm> getClientSupportedSignatureAndHashAlgorithms() {
        return clientSupportedSignatureAndHashAlgorithms;
    }

    public void setClientSupportedSignatureAndHashAlgorithms(
            List<SignatureAndHashAlgorithm> clientSupportedSignatureAndHashAlgorithms) {
        this.clientSupportedSignatureAndHashAlgorithms = clientSupportedSignatureAndHashAlgorithms;
    }

    public List<SNIEntry> getClientSNIEntryList() {
        return clientSNIEntryList;
    }

    public void setClientSNIEntryList(List<SNIEntry> clientSNIEntryList) {
        this.clientSNIEntryList = clientSNIEntryList;
    }

    public ProtocolVersion getLastRecordVersion() {
        return lastRecordVersion;
    }

    public void setLastRecordVersion(ProtocolVersion lastRecordVersion) {
        this.lastRecordVersion = lastRecordVersion;
    }

    public byte[] getDistinguishedNames() {
        return distinguishedNames;
    }

    public void setDistinguishedNames(byte[] distinguishedNames) {
        this.distinguishedNames = distinguishedNames;
    }

    public List<ClientCertificateType> getClientCertificateTypes() {
        return clientCertificateTypes;
    }

    public void setClientCertificateTypes(List<ClientCertificateType> clientCertificateTypes) {
        this.clientCertificateTypes = clientCertificateTypes;
    }

    public boolean isReceivedFatalAlert() {
        return receivedFatalAlert;
    }

    public void setReceivedFatalAlert(boolean receivedFatalAlert) {
        this.receivedFatalAlert = receivedFatalAlert;
    }

<<<<<<< HEAD
=======
    public boolean isEncryptActive() {
        return encryptActive;
    }

    public void setEncryptActive(boolean encryptActive) {
        this.encryptActive = encryptActive;
    }

    public boolean isUpdateKeys() {
        return updateKeys;
    }

    public void setUpdateKeys(boolean updateKeys) {
        this.updateKeys = updateKeys;
    }

    public ECPublicKeyParameters getServerEcPublicKeyParameters() {
        return serverEcPublicKeyParameters;
    }

    public void setServerECPublicKeyParameters(ECPublicKeyParameters serverPublicKeyParameters) {
        this.serverEcPublicKeyParameters = serverPublicKeyParameters;
    }

>>>>>>> 0492cfdd
    public List<ECPointFormat> getClientPointFormatsList() {
        return clientPointFormatsList;
    }

    public void setClientPointFormatsList(List<ECPointFormat> clientPointFormatsList) {
        this.clientPointFormatsList = clientPointFormatsList;
    }

    public SignatureAndHashAlgorithm getSelectedSigHashAlgorithm() {
        return selectedSigHashAlgorithm;
    }

    public void setSelectedSigHashAlgorithm(SignatureAndHashAlgorithm selectedSigHashAlgorithm) {
        this.selectedSigHashAlgorithm = selectedSigHashAlgorithm;
    }

    public MaxFragmentLength getMaxFragmentLength() {
        return maxFragmentLength;
    }

    public void setMaxFragmentLength(MaxFragmentLength maxFragmentLength) {
        this.maxFragmentLength = maxFragmentLength;
    }

    public HeartbeatMode getHeartbeatMode() {
        return heartbeatMode;
    }

    public void setHeartbeatMode(HeartbeatMode heartbeatMode) {
        this.heartbeatMode = heartbeatMode;
    }

    public byte[] getPaddingExtensionBytes() {
        return paddingExtensionBytes;
    }

    public void setPaddingExtensionBytes(byte[] paddingExtensionBytes) {
        this.paddingExtensionBytes = paddingExtensionBytes;
    }

    public boolean isExtendedMasterSecretExtension() {
        return receivedMasterSecretExtension;
    }

    public void setReceivedMasterSecretExtension(boolean receivedMasterSecretExtension) {
        this.receivedMasterSecretExtension = receivedMasterSecretExtension;
    }

    public List<CompressionMethod> getClientSupportedCompressions() {
        return clientSupportedCompressions;
    }

    public void setClientSupportedCompressions(List<CompressionMethod> clientSupportedCompressions) {
        this.clientSupportedCompressions = clientSupportedCompressions;
    }

    public int getSequenceNumber() {
        return sequenceNumber;
    }

    public void setSequenceNumber(int sequenceNumber) {
        this.sequenceNumber = sequenceNumber;
    }

    public List<CipherSuite> getClientSupportedCiphersuites() {
        return clientSupportedCiphersuites;
    }

    public void setClientSupportedCiphersuites(List<CipherSuite> clientSupportedCiphersuites) {
        this.clientSupportedCiphersuites = clientSupportedCiphersuites;
    }

    public List<SignatureAndHashAlgorithm> getServerSupportedSignatureAndHashAlgorithms() {
        return serverSupportedSignatureAndHashAlgorithms;
    }

    public void setServerSupportedSignatureAndHashAlgorithms(
            List<SignatureAndHashAlgorithm> serverSupportedSignatureAndHashAlgorithms) {
        this.serverSupportedSignatureAndHashAlgorithms = serverSupportedSignatureAndHashAlgorithms;
    }

    public ProtocolVersion getSelectedProtocolVersion() {
        return selectedProtocolVersion;
    }

    public void setSelectedProtocolVersion(ProtocolVersion selectedProtocolVersion) {
        this.selectedProtocolVersion = selectedProtocolVersion;
    }

    public ProtocolVersion getHighestClientProtocolVersion() {
        return highestClientProtocolVersion;
    }

    public void setHighestClientProtocolVersion(ProtocolVersion highestClientProtocolVersion) {
        this.highestClientProtocolVersion = highestClientProtocolVersion;
    }

    public ConnectionEndType getTalkingConnectionEndType() {
        return talkingConnectionEndType;
    }

    public void setTalkingConnectionEndType(ConnectionEndType talkingConnectionEndType) {
        this.talkingConnectionEndType = talkingConnectionEndType;
    }

    public TlsConfig getConfig() {
        return config;
    }

    public byte[] getMasterSecret() {
        return masterSecret;
    }

    public CipherSuite getSelectedCipherSuite() {
        return selectedCipherSuite;
    }

    public void setMasterSecret(byte[] masterSecret) {
        this.masterSecret = masterSecret;
    }

    public void setSelectedCipherSuite(CipherSuite selectedCipherSuite) {
        this.selectedCipherSuite = selectedCipherSuite;
    }

    public byte[] getClientServerRandom() {
        return ArrayConverter.concatenate(clientRandom, serverRandom);
    }

    public byte[] getPreMasterSecret() {
        return preMasterSecret;
    }

    public void setPreMasterSecret(byte[] preMasterSecret) {
        this.preMasterSecret = preMasterSecret;
    }

    public byte[] getClientRandom() {
        return clientRandom;
    }

    public void setClientRandom(byte[] clientRandom) {
        this.clientRandom = clientRandom;
    }

    public byte[] getServerRandom() {
        return serverRandom;
    }

    public void setServerRandom(byte[] serverRandom) {
        this.serverRandom = serverRandom;
    }

    public CompressionMethod getSelectedCompressionMethod() {
        return selectedCompressionMethod;
    }

    public void setSelectedCompressionMethod(CompressionMethod selectedCompressionMethod) {
        this.selectedCompressionMethod = selectedCompressionMethod;
    }

    public byte[] getServerSessionId() {
        return serverSessionId;
    }

    public void setServerSessionId(byte[] serverSessionId) {
        this.serverSessionId = serverSessionId;
    }

    public byte[] getClientSessionId() {
        return clientSessionId;
    }

    public void setClientSessionId(byte[] clientSessionId) {
        this.clientSessionId = clientSessionId;
    }

    public WorkflowTrace getWorkflowTrace() {
        return workflowTrace;
    }

    public void setWorkflowTrace(WorkflowTrace workflowTrace) {
        this.workflowTrace = workflowTrace;
    }

    public Certificate getServerCertificate() {
        return serverCertificate;
    }

    public void setServerCertificate(Certificate serverCertificate) {
        this.serverCertificate = serverCertificate;
    }

    public Certificate getClientCertificate() {
        return clientCertificate;
    }

    public void setClientCertificate(Certificate clientCertificate) {
        this.clientCertificate = clientCertificate;
    }

    public MessageDigestCollector getDigest() {
        return digest;
    }

    public byte[] getDtlsCookie() {
        return dtlsCookie;
    }

    public void setDtlsCookie(byte[] dtlsCookie) {
        this.dtlsCookie = dtlsCookie;
    }

    public TransportHandler getTransportHandler() {
        return transportHandler;
    }

    public void setTransportHandler(TransportHandler transportHandler) {
        this.transportHandler = transportHandler;
    }

    public RecordLayer getRecordLayer() {
        return recordLayer;
    }

    public void setRecordLayer(RecordLayer recordLayer) {
        this.recordLayer = recordLayer;
    }

    public PRFAlgorithm getPrfAlgorithm() {
        return prfAlgorithm;
    }

    public void setPrfAlgorithm(PRFAlgorithm prfAlgorithm) {
        this.prfAlgorithm = prfAlgorithm;
    }

    public byte[] getClientHandshakeTrafficSecret() {
        return clientHandshakeTrafficSecret;
    }

    public void setClientHandshakeTrafficSecret(byte[] clientHandshakeTrafficSecret) {
        this.clientHandshakeTrafficSecret = clientHandshakeTrafficSecret;
    }

    public byte[] getServerHandshakeTrafficSecret() {
        return serverHandshakeTrafficSecret;
    }

    public void setServerHandshakeTrafficSecret(byte[] serverHandshakeTrafficSecret) {
        this.serverHandshakeTrafficSecret = serverHandshakeTrafficSecret;
    }

    public byte[] getClientApplicationTrafficSecret0() {
        return clientApplicationTrafficSecret0;
    }

    public void setClientApplicationTrafficSecret0(byte[] clientApplicationTrafficSecret0) {
        this.clientApplicationTrafficSecret0 = clientApplicationTrafficSecret0;
    }

    public byte[] getServerApplicationTrafficSecret0() {
        return serverApplicationTrafficSecret0;
    }

    public void setServerApplicationTrafficSecret0(byte[] serverApplicationTrafficSecret0) {
        this.serverApplicationTrafficSecret0 = serverApplicationTrafficSecret0;
    }

    public byte[] getHandshakeSecret() {
        return handshakeSecret;
    }

    public void setHandshakeSecret(byte[] handshakeSecret) {
        this.handshakeSecret = handshakeSecret;
    }

    public List<KSEntry> getClientKSEntryList() {
        return clientKSEntryList;
    }

    public void setClientKSEntryList(List<KSEntry> clientKSEntryList) {
        this.clientKSEntryList = clientKSEntryList;
    }

    public KSEntry getServerKSEntry() {
        return serverKSEntry;
    }

    public void setServerKSEntry(KSEntry serverKSEntry) {
        this.serverKSEntry = serverKSEntry;
    }

    public byte[] getSessionTicketTLS() {
        return sessionTicketTLS;
    }

    public void setSessionTicketTLS(byte[] sessionTicketTLS) {
        this.sessionTicketTLS = sessionTicketTLS;
    }

    public byte[] getSignedCertificateTimestamp() {
        return signedCertificateTimestamp;
    }

    public void setSignedCertificateTimestamp(byte[] signedCertificateTimestamp) {
        this.signedCertificateTimestamp = signedCertificateTimestamp;
    }

    public byte[] getRenegotiationInfo() {
        return renegotiationInfo;
    }

    public void setRenegotiationInfo(byte[] renegotiationInfo) {
        this.renegotiationInfo = renegotiationInfo;
    }

    public TokenBindingVersion getTokenBindingVersion() {
        return tokenBindingVersion;
    }

    public void setTokenBindingVersion(TokenBindingVersion tokenBindingVersion) {
        this.tokenBindingVersion = tokenBindingVersion;
    }

    public List<TokenBindingKeyParameters> getTokenBindingKeyParameters() {
        return tokenBindingKeyParameters;
    }

    public void setTokenBindingKeyParameters(List<TokenBindingKeyParameters> tokenBindingKeyParameters) {
        this.tokenBindingKeyParameters = tokenBindingKeyParameters;
    }

    public byte[] getCertificateRequestContext() {
        return certificateRequestContext;
    }

    public void setCertificateRequestContext(byte[] certificateRequestContext) {
        this.certificateRequestContext = certificateRequestContext;
    }

}<|MERGE_RESOLUTION|>--- conflicted
+++ resolved
@@ -273,9 +273,20 @@
     public TlsContext(TlsConfig config) {
         digest = new MessageDigestCollector();
         this.config = config;
-    }
-
-<<<<<<< HEAD
+        // init lastRecordVersion for records
+        clientCertificateTypes = new LinkedList<>();
+        lastRecordVersion = config.getHighestProtocolVersion();
+        selectedProtocolVersion = config.getHighestProtocolVersion();
+    }
+
+    public List<ProtocolVersion> getClientSupportedProtocolVersions() {
+        return clientSupportedProtocolVersions;
+    }
+
+    public void setClientSupportedProtocolVersions(List<ProtocolVersion> clientSupportedProtocolVersions) {
+        this.clientSupportedProtocolVersions = clientSupportedProtocolVersions;
+    }
+
     public BigInteger getRsaModulus() {
         return rsaModulus;
     }
@@ -334,18 +345,6 @@
 
     public CustomECPoint getServerEcPublicKey() {
         return serverEcPublicKey;
-=======
-    public List<ProtocolVersion> getClientSupportedProtocolVersions() {
-        return clientSupportedProtocolVersions;
-    }
-
-    public void setClientSupportedProtocolVersions(List<ProtocolVersion> clientSupportedProtocolVersions) {
-        this.clientSupportedProtocolVersions = clientSupportedProtocolVersions;
-    }
-
-    public DHPublicKeyParameters getServerDhPublicKeyParameters() {
-        return serverDhPublicKeyParameters;
->>>>>>> 0492cfdd
     }
 
     public void setServerEcPublicKey(CustomECPoint serverEcPublicKey) {
@@ -473,8 +472,6 @@
         this.receivedFatalAlert = receivedFatalAlert;
     }
 
-<<<<<<< HEAD
-=======
     public boolean isEncryptActive() {
         return encryptActive;
     }
@@ -491,15 +488,6 @@
         this.updateKeys = updateKeys;
     }
 
-    public ECPublicKeyParameters getServerEcPublicKeyParameters() {
-        return serverEcPublicKeyParameters;
-    }
-
-    public void setServerECPublicKeyParameters(ECPublicKeyParameters serverPublicKeyParameters) {
-        this.serverEcPublicKeyParameters = serverPublicKeyParameters;
-    }
-
->>>>>>> 0492cfdd
     public List<ECPointFormat> getClientPointFormatsList() {
         return clientPointFormatsList;
     }
