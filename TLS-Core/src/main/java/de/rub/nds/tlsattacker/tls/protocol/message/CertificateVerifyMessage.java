/**
 * TLS-Attacker - A Modular Penetration Testing Framework for TLS
 *
 * Copyright 2014-2016 Ruhr University Bochum / Hackmanit GmbH
 *
 * Licensed under Apache License 2.0
 * http://www.apache.org/licenses/LICENSE-2.0
 */
package de.rub.nds.tlsattacker.tls.protocol.message;

import de.rub.nds.tlsattacker.modifiablevariable.ModifiableVariableFactory;
import de.rub.nds.tlsattacker.modifiablevariable.ModifiableVariableProperty;
import de.rub.nds.tlsattacker.modifiablevariable.bytearray.ModifiableByteArray;
import de.rub.nds.tlsattacker.modifiablevariable.integer.ModifiableInteger;
import de.rub.nds.tlsattacker.tls.constants.HandshakeMessageType;
import de.rub.nds.tlsattacker.tls.protocol.handler.ProtocolMessageHandler;
import de.rub.nds.tlsattacker.tls.protocol.handler.CertificateVerifyHandler;
import de.rub.nds.tlsattacker.tls.protocol.serializer.CertificateVerifyMessageSerializer;
import de.rub.nds.tlsattacker.tls.protocol.serializer.Serializer;
import de.rub.nds.tlsattacker.tls.workflow.TlsConfig;
import de.rub.nds.tlsattacker.tls.workflow.TlsContext;
import de.rub.nds.tlsattacker.util.ArrayConverter;

/**
 *
 * @author Juraj Somorovsky <juraj.somorovsky@rub.de>
 * @author Philip Riese <philip.riese@rub.de>
 */
public class CertificateVerifyMessage extends HandshakeMessage {

    /**
     * selected Signature and Hashalgorithm
     */
    @ModifiableVariableProperty(type = ModifiableVariableProperty.Type.TLS_CONSTANT)
    private ModifiableByteArray signatureHashAlgorithm;
    /**
     * signature length
     */
    @ModifiableVariableProperty(type = ModifiableVariableProperty.Type.LENGTH)
    private ModifiableInteger signatureLength;
    /**
     * signature
     */
    @ModifiableVariableProperty(type = ModifiableVariableProperty.Type.SIGNATURE)
    private ModifiableByteArray signature;

    public CertificateVerifyMessage() {
        super(HandshakeMessageType.CERTIFICATE_VERIFY);
    }

    public CertificateVerifyMessage(TlsConfig tlsConfig) {
        super(tlsConfig, HandshakeMessageType.CERTIFICATE_VERIFY);
    }

    public ModifiableByteArray getSignatureHashAlgorithm() {
        return signatureHashAlgorithm;
    }

    public void setSignatureHashAlgorithm(ModifiableByteArray signatureHashAlgorithm) {
        this.signatureHashAlgorithm = signatureHashAlgorithm;
    }

    public void setSignatureHashAlgorithm(byte[] signatureHashAlgorithm) {
        this.signatureHashAlgorithm = ModifiableVariableFactory.safelySetValue(this.signatureHashAlgorithm,
                signatureHashAlgorithm);
    }

    public ModifiableInteger getSignatureLength() {
        return signatureLength;
    }

    public void setSignatureLength(ModifiableInteger signatureLength) {
        this.signatureLength = signatureLength;
    }

    public void setSignatureLength(int length) {
        this.signatureLength = ModifiableVariableFactory.safelySetValue(this.signatureLength, length);
    }

    public ModifiableByteArray getSignature() {
        return signature;
    }

    public void setSignature(ModifiableByteArray signature) {
        this.signature = signature;
    }

    public void setSignature(byte[] signature) {
        this.signature = ModifiableVariableFactory.safelySetValue(this.signature, signature);
    }

    @Override
    public String toString() {
        StringBuilder builder = new StringBuilder(super.toString());
<<<<<<< HEAD
        builder.append("  \nSignatureAndHashAlgorithm:").append(
                ArrayConverter.bytesToHexString(signatureHashAlgorithm.getValue()));
=======
        builder.append("  \nSignatureAndHashAlgorithm:").append(ArrayConverter.bytesToHexString(signatureHashAlgorithm.getValue()));
>>>>>>> 25299290
        builder.append("  \nSignature Length:").append(signatureLength.getValue());
        builder.append("  \nSignature:").append(ArrayConverter.bytesToHexString(signature.getValue()));
        return builder.toString();
    }

    
    
    @Override
    public ProtocolMessageHandler getHandler(TlsContext context) {
        return new CertificateVerifyHandler(context);
    }
}<|MERGE_RESOLUTION|>--- conflicted
+++ resolved
@@ -92,12 +92,8 @@
     @Override
     public String toString() {
         StringBuilder builder = new StringBuilder(super.toString());
-<<<<<<< HEAD
         builder.append("  \nSignatureAndHashAlgorithm:").append(
                 ArrayConverter.bytesToHexString(signatureHashAlgorithm.getValue()));
-=======
-        builder.append("  \nSignatureAndHashAlgorithm:").append(ArrayConverter.bytesToHexString(signatureHashAlgorithm.getValue()));
->>>>>>> 25299290
         builder.append("  \nSignature Length:").append(signatureLength.getValue());
         builder.append("  \nSignature:").append(ArrayConverter.bytesToHexString(signature.getValue()));
         return builder.toString();
