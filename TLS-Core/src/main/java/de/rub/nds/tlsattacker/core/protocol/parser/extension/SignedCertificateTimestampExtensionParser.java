/**
 * TLS-Attacker - A Modular Penetration Testing Framework for TLS
 *
 * Copyright 2014-2020 Ruhr University Bochum, Paderborn University,
 * and Hackmanit GmbH
 *
 * Licensed under Apache License 2.0
 * http://www.apache.org/licenses/LICENSE-2.0
 */

package de.rub.nds.tlsattacker.core.protocol.parser.extension;

import static de.rub.nds.modifiablevariable.util.ArrayConverter.bytesToHexString;
<<<<<<< HEAD

=======
import de.rub.nds.tlsattacker.core.config.Config;
>>>>>>> ffa6d3a4
import de.rub.nds.tlsattacker.core.protocol.message.extension.SignedCertificateTimestampExtensionMessage;
import org.apache.logging.log4j.LogManager;
import org.apache.logging.log4j.Logger;

public class SignedCertificateTimestampExtensionParser extends
    ExtensionParser<SignedCertificateTimestampExtensionMessage> {

    private static final Logger LOGGER = LogManager.getLogger();

    public SignedCertificateTimestampExtensionParser(int startposition, byte[] array, Config config) {
        super(startposition, array, config);
    }

    /**
     * Parses the content of the SingedCertificateTimestampExtension
     *
     * @param msg
     * The Message that should be parsed into
     */
    @Override
    public void parseExtensionMessageContent(SignedCertificateTimestampExtensionMessage msg) {
        if (msg.getExtensionLength().getValue() > 65535) {
            LOGGER
                .warn("The SingedCertificateTimestamp ticket length shouldn't exceed 2 bytes as defined in RFC 6962. "
                    + "Length was " + msg.getExtensionLength().getValue());
        }
        msg.setSignedTimestamp(parseByteArrayField(msg.getExtensionLength().getValue()));
        LOGGER.debug("The signed certificate timestamp extension parser parsed the value "
            + bytesToHexString(msg.getSignedTimestamp()));
    }

    /**
     * Creates a new SignedCertificateTimestampExtensionMessage
     *
     * @return A new SignedCertificateTimestampExtensionMessage
     */
    @Override
    protected SignedCertificateTimestampExtensionMessage createExtensionMessage() {
        return new SignedCertificateTimestampExtensionMessage();
    }

}<|MERGE_RESOLUTION|>--- conflicted
+++ resolved
@@ -7,21 +7,16 @@
  * Licensed under Apache License 2.0
  * http://www.apache.org/licenses/LICENSE-2.0
  */
-
 package de.rub.nds.tlsattacker.core.protocol.parser.extension;
 
 import static de.rub.nds.modifiablevariable.util.ArrayConverter.bytesToHexString;
-<<<<<<< HEAD
-
-=======
 import de.rub.nds.tlsattacker.core.config.Config;
->>>>>>> ffa6d3a4
 import de.rub.nds.tlsattacker.core.protocol.message.extension.SignedCertificateTimestampExtensionMessage;
 import org.apache.logging.log4j.LogManager;
 import org.apache.logging.log4j.Logger;
 
 public class SignedCertificateTimestampExtensionParser extends
-    ExtensionParser<SignedCertificateTimestampExtensionMessage> {
+        ExtensionParser<SignedCertificateTimestampExtensionMessage> {
 
     private static final Logger LOGGER = LogManager.getLogger();
 
@@ -33,18 +28,17 @@
      * Parses the content of the SingedCertificateTimestampExtension
      *
      * @param msg
-     * The Message that should be parsed into
+     *            The Message that should be parsed into
      */
     @Override
     public void parseExtensionMessageContent(SignedCertificateTimestampExtensionMessage msg) {
         if (msg.getExtensionLength().getValue() > 65535) {
-            LOGGER
-                .warn("The SingedCertificateTimestamp ticket length shouldn't exceed 2 bytes as defined in RFC 6962. "
+            LOGGER.warn("The SingedCertificateTimestamp ticket length shouldn't exceed 2 bytes as defined in RFC 6962. "
                     + "Length was " + msg.getExtensionLength().getValue());
         }
         msg.setSignedTimestamp(parseByteArrayField(msg.getExtensionLength().getValue()));
         LOGGER.debug("The signed certificate timestamp extension parser parsed the value "
-            + bytesToHexString(msg.getSignedTimestamp()));
+                + bytesToHexString(msg.getSignedTimestamp()));
     }
 
     /**
