--- conflicted
+++ resolved
@@ -37,14 +37,8 @@
         this.messages = messages;
     }
 
-<<<<<<< HEAD
-    public SendAction(ProtocolMessage message) {
-        super();
-        messages.add(message);
-=======
     public SendAction(ProtocolMessage... messages) {
         super(messages);
->>>>>>> c7e5ecef
     }
 
     @Override
