--- conflicted
+++ resolved
@@ -12,8 +12,8 @@
 import de.rub.nds.tlsattacker.core.constants.HandshakeMessageType;
 import de.rub.nds.tlsattacker.core.constants.ProtocolMessageType;
 import de.rub.nds.tlsattacker.core.exceptions.WorkflowExecutionException;
-import de.rub.nds.tlsattacker.core.layer.Message;
 import de.rub.nds.tlsattacker.core.protocol.ModifiableVariableHolder;
+import de.rub.nds.tlsattacker.core.protocol.ProtocolMessage;
 import de.rub.nds.tlsattacker.core.protocol.message.DtlsHandshakeMessageFragment;
 import de.rub.nds.tlsattacker.core.protocol.message.HandshakeMessage;
 import de.rub.nds.tlsattacker.core.record.Record;
@@ -30,8 +30,7 @@
  * todo print configured records
  */
 @XmlRootElement
-public class SendAction<MessageType extends Message> extends MessageAction<MessageType>
-    implements SendingAction<MessageType> {
+public class SendAction extends MessageAction implements SendingAction {
 
     private static final Logger LOGGER = LogManager.getLogger();
 
@@ -39,7 +38,7 @@
         super();
     }
 
-    public SendAction(ActionOption option, List<MessageType> messages) {
+    public SendAction(ActionOption option, List<ProtocolMessage> messages) {
         super(messages);
 
         if (option != null) {
@@ -47,15 +46,15 @@
         }
     }
 
-    public SendAction(List<MessageType> messages) {
+    public SendAction(List<ProtocolMessage> messages) {
         this((ActionOption) null, messages);
     }
 
-    public SendAction(ActionOption option, MessageType... messages) {
+    public SendAction(ActionOption option, ProtocolMessage... messages) {
         this(option, new ArrayList<>(Arrays.asList(messages)));
     }
 
-    public SendAction(MessageType... messages) {
+    public SendAction(ProtocolMessage... messages) {
         this(new ArrayList<>(Arrays.asList(messages)));
     }
 
@@ -63,11 +62,11 @@
         super(connectionAlias);
     }
 
-    public SendAction(String connectionAlias, List<MessageType> messages) {
+    public SendAction(String connectionAlias, List<ProtocolMessage> messages) {
         super(connectionAlias, messages);
     }
 
-    public SendAction(String connectionAlias, MessageType... messages) {
+    public SendAction(String connectionAlias, ProtocolMessage... messages) {
         super(connectionAlias, new ArrayList<>(Arrays.asList(messages)));
     }
 
@@ -108,7 +107,7 @@
         }
         sb.append("\tMessages:");
         if (messages != null) {
-            for (MessageType message : messages) {
+            for (ProtocolMessage message : messages) {
                 sb.append(message.toCompactString());
                 sb.append(", ");
             }
@@ -124,7 +123,7 @@
         StringBuilder sb = new StringBuilder(super.toCompactString());
         if ((messages != null) && (!messages.isEmpty())) {
             sb.append(" (");
-            for (MessageType message : messages) {
+            for (ProtocolMessage message : messages) {
                 sb.append(message.toCompactString());
                 sb.append(",");
             }
@@ -154,7 +153,7 @@
     public void reset() {
         List<ModifiableVariableHolder> holders = new LinkedList<>();
         if (messages != null) {
-            for (MessageType message : messages) {
+            for (ProtocolMessage message : messages) {
                 holders.addAll(message.getAllModifiableVariableHolders());
             }
         }
@@ -175,7 +174,7 @@
     }
 
     @Override
-    public List<MessageType> getSendMessages() {
+    public List<ProtocolMessage> getSendMessages() {
         return messages;
     }
 
@@ -230,11 +229,7 @@
     @Override
     public List<ProtocolMessageType> getGoingToSendProtocolMessageTypes() {
         List<ProtocolMessageType> protocolMessageTypes = new ArrayList<>();
-<<<<<<< HEAD
-        for (MessageType msg : messages) {
-=======
         for (ProtocolMessage msg : messages) {
->>>>>>> 02455d86
             protocolMessageTypes.add(msg.getProtocolMessageType());
         }
         return protocolMessageTypes;
@@ -243,7 +238,7 @@
     @Override
     public List<HandshakeMessageType> getGoingToSendHandshakeMessageTypes() {
         List<HandshakeMessageType> handshakeMessageTypes = new ArrayList<>();
-        for (MessageType msg : messages) {
+        for (ProtocolMessage msg : messages) {
             if (msg instanceof HandshakeMessage) {
                 handshakeMessageTypes.add(((HandshakeMessage) msg).getHandshakeMessageType());
             }
