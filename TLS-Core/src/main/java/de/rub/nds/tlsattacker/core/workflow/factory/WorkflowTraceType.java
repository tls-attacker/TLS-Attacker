--- conflicted
+++ resolved
@@ -22,11 +22,7 @@
     FULL_RESUMPTION,
     CLIENT_RENEGOTIATION,
     SERVER_RENEGOTIATION,
-<<<<<<< HEAD
+    HTTPS,
     SSL2_HELLO,
     SIMPLE_MITM_PROXY;
-=======
-    HTTPS,
-    SSL2_HELLO;
->>>>>>> 442da350
 }