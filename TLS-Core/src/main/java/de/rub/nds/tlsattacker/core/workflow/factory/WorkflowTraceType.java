--- conflicted
+++ resolved
@@ -20,10 +20,7 @@
     HTTPS,
     SSL2_HELLO,
     SIMPLE_MITM_PROXY,
-<<<<<<< HEAD
+    ZERO_RTT,
+    FULL_ZERO_RTT,
     FALSE_START;
-=======
-    ZERO_RTT,
-    FULL_ZERO_RTT;
->>>>>>> ed0cd341
 }