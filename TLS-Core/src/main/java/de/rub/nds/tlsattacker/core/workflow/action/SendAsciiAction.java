--- conflicted
+++ resolved
@@ -7,7 +7,6 @@
  * Licensed under Apache License 2.0
  * http://www.apache.org/licenses/LICENSE-2.0
  */
-
 package de.rub.nds.tlsattacker.core.workflow.action;
 
 import de.rub.nds.tlsattacker.core.exceptions.WorkflowExecutionException;
@@ -45,15 +44,9 @@
             LOGGER.info("Sending ASCII message: " + getAsciiText());
             tlsContext.getTransportHandler().sendData(getAsciiText().getBytes(getEncoding()));
             setExecuted(true);
-<<<<<<< HEAD
-        } catch (IOException e) {
-            LOGGER.debug(e);
-            setExecuted(false);
-=======
         } catch (IOException E) {
             LOGGER.debug(E);
             setExecuted(getActionOptions().contains(ActionOption.MAY_FAIL));
->>>>>>> ffa6d3a4
         }
     }
 
