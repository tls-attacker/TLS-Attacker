--- conflicted
+++ resolved
@@ -24,13 +24,9 @@
  *
  * @param <Container>
  */
-<<<<<<< HEAD
-public class LayerProcessingResult<T extends DataContainer<?>> {
-=======
 @XmlRootElement
 @XmlAccessorType(XmlAccessType.FIELD)
-public class LayerProcessingResult<Container extends DataContainer> {
->>>>>>> a1d78e2e
+public class LayerProcessingResult<Container extends DataContainer<?>> {
 
     /** List of containers that were sent or received */
     @XmlAnyElement(lax = true)
