/**
 * TLS-Attacker - A Modular Penetration Testing Framework for TLS
 *
 * Copyright 2014-2017 Ruhr University Bochum / Hackmanit GmbH
 *
 * Licensed under Apache License 2.0
 * http://www.apache.org/licenses/LICENSE-2.0
 */

package de.rub.nds.tlsattacker.core.protocol.handler.extension;

import de.rub.nds.tlsattacker.core.protocol.message.extension.UnknownExtensionMessage;
import de.rub.nds.tlsattacker.core.protocol.parser.extension.UnknownExtensionParser;
import de.rub.nds.tlsattacker.core.protocol.preparator.extension.UnknownExtensionPreparator;
import de.rub.nds.tlsattacker.core.protocol.serializer.extension.UnknownExtensionSerializer;
import de.rub.nds.tlsattacker.core.state.TlsContext;

/**
 *
 * @author Robert Merget - robert.merget@rub.de
 */
public class UnknownExtensionHandler extends ExtensionHandler<UnknownExtensionMessage> {

    public UnknownExtensionHandler(TlsContext context) {
        super(context);
    }

    @Override
    public void adjustTLSContext(UnknownExtensionMessage message) {

    }

    @Override
    public UnknownExtensionParser getParser(byte[] message, int pointer) {
        return new UnknownExtensionParser(pointer, message);
    }

    @Override
    public UnknownExtensionPreparator getPreparator(UnknownExtensionMessage message) {
<<<<<<< HEAD
        return new UnknownExtensionPreparator(context.getChooser(), message);
=======
        return new UnknownExtensionPreparator(context, message, getSerializer(message));
>>>>>>> 5feb5a03
    }

    @Override
    public UnknownExtensionSerializer getSerializer(UnknownExtensionMessage message) {
        return new UnknownExtensionSerializer(message);
    }

}<|MERGE_RESOLUTION|>--- conflicted
+++ resolved
@@ -37,11 +37,7 @@
 
     @Override
     public UnknownExtensionPreparator getPreparator(UnknownExtensionMessage message) {
-<<<<<<< HEAD
-        return new UnknownExtensionPreparator(context.getChooser(), message);
-=======
-        return new UnknownExtensionPreparator(context, message, getSerializer(message));
->>>>>>> 5feb5a03
+        return new UnknownExtensionPreparator(context.getChooser(), message, getSerializer(message));
     }
 
     @Override
