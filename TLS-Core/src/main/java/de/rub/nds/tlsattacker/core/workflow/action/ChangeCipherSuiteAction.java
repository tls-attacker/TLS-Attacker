--- conflicted
+++ resolved
@@ -73,14 +73,8 @@
         } catch (NoSuchAlgorithmException | CryptoException ex) {
             throw new UnsupportedOperationException("The specified Algorithm is not supported", ex);
         }
-<<<<<<< HEAD
-        RecordCipher recordCipher = RecordCipherFactory.getRecordCipher(tlsContext, keySet);
-        tlsContext.getRecordLayer().updateDecryptionCipher(recordCipher);
-        tlsContext.getRecordLayer().updateEncryptionCipher(recordCipher);
-=======
         tlsContext.getRecordLayer().updateDecryptionCipher(RecordCipherFactory.getRecordCipher(tlsContext, keySet));
         tlsContext.getRecordLayer().updateEncryptionCipher(RecordCipherFactory.getRecordCipher(tlsContext, keySet));
->>>>>>> bbeac9c9
         LOGGER
             .info("Changed CipherSuite from " + (oldValue == null ? null : oldValue.name()) + " to " + newValue.name());
         setExecuted(true);
