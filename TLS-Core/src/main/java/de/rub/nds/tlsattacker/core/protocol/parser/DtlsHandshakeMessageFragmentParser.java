--- conflicted
+++ resolved
@@ -20,13 +20,8 @@
 
     private static final Logger LOGGER = LogManager.getLogger();
 
-<<<<<<< HEAD
-    public DtlsHandshakeMessageFragmentParser(InputStream stream, ProtocolVersion version, TlsContext TlsContext) {
-        super(stream, HandshakeMessageType.UNKNOWN, version, TlsContext);
-=======
     public DtlsHandshakeMessageFragmentParser(InputStream stream, TlsContext tlsContext) {
         super(stream, tlsContext);
->>>>>>> 1e06e696
     }
 
     @Override
