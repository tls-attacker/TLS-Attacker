/**
 * TLS-Attacker - A Modular Penetration Testing Framework for TLS
 *
 * Copyright 2014-2022 Ruhr University Bochum, Paderborn University, Hackmanit GmbH
 *
 * Licensed under Apache License, Version 2.0
 * http://www.apache.org/licenses/LICENSE-2.0.txt
 */

package de.rub.nds.tlsattacker.core.protocol.parser;

import de.rub.nds.tlsattacker.core.constants.HandshakeByteLength;
import de.rub.nds.tlsattacker.core.protocol.message.DtlsHandshakeMessageFragment;
import de.rub.nds.tlsattacker.core.layer.context.TlsContext;
import java.io.InputStream;
import org.apache.logging.log4j.LogManager;
import org.apache.logging.log4j.Logger;

public class DtlsHandshakeMessageFragmentParser extends HandshakeMessageParser<DtlsHandshakeMessageFragment> {

    private static final Logger LOGGER = LogManager.getLogger();

    public DtlsHandshakeMessageFragmentParser(InputStream stream, TlsContext tlsContext) {
        super(stream, tlsContext);
    }

    @Override
<<<<<<< HEAD
    public void parse(DtlsHandshakeMessageFragment msg) {
=======
    protected void parseHandshakeMessageContent(DtlsHandshakeMessageFragment msg) {
        msg.setMessageContent(parseByteArrayField(msg.getFragmentLength().getValue()));
    }

    @Override
    protected void parseMessageContent(DtlsHandshakeMessageFragment msg) {
        parseType(msg);
        parseLength(msg);
>>>>>>> e98d238a
        parseMessageSequence(msg);
        parseFragmentOffset(msg);
        parseFragmentLength(msg);
        parseHandshakeMessageContent(msg);
    }

    private void parseType(DtlsHandshakeMessageFragment msg) {
        msg.setType(parseByteField(HandshakeByteLength.MESSAGE_TYPE));
        LOGGER.debug("Type:" + msg.getType().getValue());
    }

    private void parseLength(DtlsHandshakeMessageFragment msg) {
        msg.setLength(parseIntField(HandshakeByteLength.MESSAGE_LENGTH_FIELD));
        LOGGER.debug("Length:" + msg.getLength().getValue());
    }

    private void parseFragmentOffset(DtlsHandshakeMessageFragment msg) {
        msg.setFragmentOffset(parseIntField(HandshakeByteLength.DTLS_FRAGMENT_OFFSET));
        LOGGER.debug("FragmentOffset:" + msg.getFragmentOffset().getValue());
    }

    private void parseFragmentLength(DtlsHandshakeMessageFragment msg) {
        msg.setFragmentLength(parseIntField(HandshakeByteLength.DTLS_FRAGMENT_LENGTH));
        LOGGER.debug("FragmentLength:" + msg.getFragmentLength().getValue());
    }

    private void parseMessageSequence(DtlsHandshakeMessageFragment msg) {
        msg.setMessageSequence(parseIntField(HandshakeByteLength.DTLS_MESSAGE_SEQUENCE));
        LOGGER.debug("MessageSequence:" + msg.getMessageSequence().getValue());
    }
}<|MERGE_RESOLUTION|>--- conflicted
+++ resolved
@@ -25,22 +25,13 @@
     }
 
     @Override
-<<<<<<< HEAD
     public void parse(DtlsHandshakeMessageFragment msg) {
-=======
-    protected void parseHandshakeMessageContent(DtlsHandshakeMessageFragment msg) {
-        msg.setMessageContent(parseByteArrayField(msg.getFragmentLength().getValue()));
-    }
-
-    @Override
-    protected void parseMessageContent(DtlsHandshakeMessageFragment msg) {
         parseType(msg);
         parseLength(msg);
->>>>>>> e98d238a
         parseMessageSequence(msg);
         parseFragmentOffset(msg);
         parseFragmentLength(msg);
-        parseHandshakeMessageContent(msg);
+        msg.setMessageContent(parseByteArrayField(msg.getFragmentLength().getValue()));
     }
 
     private void parseType(DtlsHandshakeMessageFragment msg) {
