--- conflicted
+++ resolved
@@ -54,13 +54,7 @@
 
     private void parsePreSharedKeyIdentityListBytes(PreSharedKeyExtensionMessage msg) {
         msg.setIdentityListBytes(parseByteArrayField(msg.getIdentityListLength().getValue()));
-<<<<<<< HEAD
-        LOGGER.debug(
-                "Identity list bytes: "
-                        + ArrayConverter.bytesToHexString(msg.getIdentityListBytes().getValue()));
-=======
         LOGGER.debug("Identity list bytes: {}", msg.getIdentityListBytes().getValue());
->>>>>>> d878a479
 
         List<PSKIdentity> identities = new LinkedList<>();
         ByteArrayInputStream innerStream =
@@ -81,13 +75,7 @@
 
     private void parsePreSharedKeyBinderListBytes(PreSharedKeyExtensionMessage msg) {
         msg.setBinderListBytes(parseByteArrayField(msg.getBinderListLength().getValue()));
-<<<<<<< HEAD
-        LOGGER.debug(
-                "Binder list bytes: "
-                        + ArrayConverter.bytesToHexString(msg.getBinderListBytes().getValue()));
-=======
         LOGGER.debug("Binder list bytes: {}", msg.getBinderListBytes().getValue());
->>>>>>> d878a479
 
         List<PSKBinder> binders = new LinkedList<>();
         ByteArrayInputStream innerStream =
