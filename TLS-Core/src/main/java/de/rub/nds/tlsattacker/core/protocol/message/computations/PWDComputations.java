--- conflicted
+++ resolved
@@ -152,12 +152,8 @@
      */
     protected static byte[] prf(Chooser chooser, byte[] seed, byte[] context, int outlen)
             throws CryptoException {
-<<<<<<< HEAD
         if (chooser.getSelectedProtocolVersion().isTLS13()
                 || chooser.getSelectedProtocolVersion() == ProtocolVersion.DTLS13) {
-=======
-        if (chooser.getSelectedProtocolVersion().isTLS13()) {
->>>>>>> 8a35ec1d
             HKDFAlgorithm hkdfAlgorithm =
                     AlgorithmResolver.getHKDFAlgorithm(chooser.getSelectedCipherSuite());
             DigestAlgorithm digestAlgo =
@@ -173,16 +169,7 @@
             byte[] hashValue = hashFunction.digest();
 
             return HKDFunction.expandLabel(
-<<<<<<< HEAD
-                    hkdfAlgorithm,
-                    seed,
-                    "TLS-PWD Hunting And Pecking",
-                    hashValue,
-                    outlen,
-                    chooser.getSelectedProtocolVersion());
-=======
                     hkdfAlgorithm, seed, "TLS-PWD Hunting And Pecking", hashValue, outlen);
->>>>>>> 8a35ec1d
         } else {
             PRFAlgorithm prf =
                     AlgorithmResolver.getPRFAlgorithm(
@@ -227,7 +214,9 @@
         return keyMaterial;
     }
 
-    /** shared secret derived from the shared password between server and client */
+    /**
+     * shared secret derived from the shared password between server and client
+     */
     private Point passwordElement;
 
     /**
