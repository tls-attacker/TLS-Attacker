--- conflicted
+++ resolved
@@ -134,13 +134,6 @@
 
     private byte[] getRelevantBytes(byte[] clientHelloBytes) {
         int remainingBytes = clientHelloBytes.length - ExtensionByteLength.PSK_BINDER_LIST_LENGTH;
-<<<<<<< HEAD
-        for (PSKBinder pskBinder : msg.getBinders()) {
-            remainingBytes =
-                    remainingBytes
-                            - ExtensionByteLength.PSK_BINDER_LENGTH
-                            - pskBinder.getBinderEntryLength().getValue();
-=======
         if (msg.getBinders() != null) {
             for (PSKBinder pskBinder : msg.getBinders()) {
                 remainingBytes =
@@ -148,7 +141,6 @@
                                 - ExtensionByteLength.PSK_BINDER_LENGTH
                                 - pskBinder.getBinderEntryLength().getValue();
             }
->>>>>>> 6e7968dd
         }
         if (remainingBytes > 0) {
             byte[] relevantBytes = new byte[remainingBytes];
@@ -171,57 +163,6 @@
     private void calculateBinders(byte[] relevantBytes, PreSharedKeyExtensionMessage msg) {
         TlsContext tlsContext = chooser.getContext().getTlsContext();
         List<PskSet> pskSets = chooser.getPskSets();
-<<<<<<< HEAD
-        LOGGER.debug("Calculating Binders");
-        for (int x = 0; x < msg.getBinders().size(); x++) {
-            try {
-                if (pskSets.size() > x) {
-                    HKDFAlgorithm hkdfAlgorithm =
-                            AlgorithmResolver.getHKDFAlgorithm(pskSets.get(x).getCipherSuite());
-                    Mac mac = Mac.getInstance(hkdfAlgorithm.getMacAlgorithm().getJavaName());
-                    DigestAlgorithm digestAlgo =
-                            AlgorithmResolver.getDigestAlgorithm(
-                                    ProtocolVersion.TLS13, pskSets.get(x).getCipherSuite());
-
-                    byte[] psk = pskSets.get(x).getPreSharedKey();
-                    byte[] earlySecret = HKDFunction.extract(hkdfAlgorithm, new byte[0], psk);
-                    byte[] binderKey =
-                            HKDFunction.deriveSecret(
-                                    hkdfAlgorithm,
-                                    digestAlgo.getJavaName(),
-                                    earlySecret,
-                                    HKDFunction.BINDER_KEY_RES,
-                                    ArrayConverter.hexStringToByteArray(""),
-                                    tlsContext.getSelectedProtocolVersion());
-                    byte[] binderFinKey =
-                            HKDFunction.expandLabel(
-                                    hkdfAlgorithm,
-                                    binderKey,
-                                    HKDFunction.FINISHED,
-                                    new byte[0],
-                                    mac.getMacLength(),
-                                    tlsContext.getChooser().getSelectedProtocolVersion());
-
-                    tlsContext.getDigest().setRawBytes(relevantBytes);
-                    SecretKeySpec keySpec = new SecretKeySpec(binderFinKey, mac.getAlgorithm());
-                    mac.init(keySpec);
-                    mac.update(
-                            tlsContext
-                                    .getDigest()
-                                    .digest(
-                                            ProtocolVersion.TLS13,
-                                            pskSets.get(x).getCipherSuite()));
-                    byte[] binderVal = mac.doFinal();
-                    tlsContext.getDigest().setRawBytes(new byte[0]);
-
-                    LOGGER.debug("Using PSK:" + ArrayConverter.bytesToHexString(psk));
-                    LOGGER.debug("Calculated Binder:" + ArrayConverter.bytesToHexString(binderVal));
-
-                    msg.getBinders().get(x).setBinderEntry(binderVal);
-                    // First entry = PSK for early Data
-                    if (x == 0) {
-                        tlsContext.setEarlyDataPsk(psk);
-=======
         if (msg.getBinders() != null) {
             LOGGER.debug("Calculating Binders");
             for (int x = 0; x < msg.getBinders().size(); x++) {
@@ -242,14 +183,16 @@
                                         digestAlgo.getJavaName(),
                                         earlySecret,
                                         HKDFunction.BINDER_KEY_RES,
-                                        ArrayConverter.hexStringToByteArray(""));
+                                        ArrayConverter.hexStringToByteArray(""),
+                                        tlsContext.getChooser().getSelectedProtocolVersion());
                         byte[] binderFinKey =
                                 HKDFunction.expandLabel(
                                         hkdfAlgorithm,
                                         binderKey,
                                         HKDFunction.FINISHED,
                                         new byte[0],
-                                        mac.getMacLength());
+                                        mac.getMacLength(),
+                                        tlsContext.getChooser().getSelectedProtocolVersion());
 
                         tlsContext.getDigest().setRawBytes(relevantBytes);
                         SecretKeySpec keySpec = new SecretKeySpec(binderFinKey, mac.getAlgorithm());
@@ -274,16 +217,10 @@
                         }
                     } else {
                         LOGGER.warn("Skipping BinderCalculation as Config has not enough PSK sets");
->>>>>>> 6e7968dd
                     }
                 } catch (NoSuchAlgorithmException | InvalidKeyException | CryptoException ex) {
                     throw new PreparationException("Could not calculate Binders", ex);
                 }
-<<<<<<< HEAD
-            } catch (NoSuchAlgorithmException | InvalidKeyException | CryptoException ex) {
-                throw new PreparationException("Could not calculate Binders", ex);
-=======
->>>>>>> 6e7968dd
             }
         } else {
             LOGGER.debug("No PSK dummy binders set, skipping binder computation");
