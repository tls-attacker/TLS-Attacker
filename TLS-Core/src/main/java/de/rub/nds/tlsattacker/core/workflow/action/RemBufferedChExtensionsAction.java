--- conflicted
+++ resolved
@@ -15,10 +15,7 @@
 import de.rub.nds.tlsattacker.core.protocol.message.ClientHelloMessage;
 import de.rub.nds.tlsattacker.core.protocol.message.extension.ExtensionMessage;
 import de.rub.nds.tlsattacker.core.state.State;
-<<<<<<< HEAD
-=======
 import de.rub.nds.tlsattacker.core.state.TlsContext;
->>>>>>> 9654fc35
 import jakarta.xml.bind.annotation.XmlElement;
 import jakarta.xml.bind.annotation.XmlElements;
 import jakarta.xml.bind.annotation.XmlRootElement;
@@ -118,12 +115,8 @@
                     newExtensionBytes.write(ext.getExtensionBytes().getValue());
                 }
             } catch (IOException ex) {
-<<<<<<< HEAD
-                throw new ActionExecutionException("Could not write ExtensionBytes to byte[]", ex);
-=======
                 throw new WorkflowExecutionException(
                         "Could not write ExtensionBytes to byte[]", ex);
->>>>>>> 9654fc35
             }
         }
         ch.setExtensionBytes(newExtensionBytes.toByteArray());
