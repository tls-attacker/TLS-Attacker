/**
 * TLS-Attacker - A Modular Penetration Testing Framework for TLS
 *
 * Copyright 2014-2017 Ruhr University Bochum / Hackmanit GmbH
 *
 * Licensed under Apache License 2.0
 * http://www.apache.org/licenses/LICENSE-2.0
 */
package de.rub.nds.tlsattacker.core.record.serializer;

import de.rub.nds.modifiablevariable.util.ArrayConverter;
import de.rub.nds.tlsattacker.core.constants.RecordByteLength;
import de.rub.nds.tlsattacker.core.record.Record;

/**
 *
 * @author Robert Merget <robert.merget@rub.de>
 */
public class RecordSerializer extends AbstractRecordSerializer<Record> {

    private final Record record;

    public RecordSerializer(Record record) {
        this.record = record;
    }

    @Override
    protected byte[] serializeBytes() {
<<<<<<< HEAD
        appendByte(record.getContentType().getValue());
=======
        LOGGER.debug("Serializing Record");
        writeContentMessageType(record);
        writeProtocolVersion(record);
        writeLength(record);
        writeProtocolMessageBytes(record);
        return getAlreadySerialized();
    }

    private void writeContentMessageType(Record record) {
        appendByte(record.getContentMessageType().getValue());
        LOGGER.debug("ContentMessageType: " + record.getContentMessageType().getValue());
    }

    private void writeProtocolVersion(Record record) {
>>>>>>> 306cffd7
        appendBytes(record.getProtocolVersion().getValue());
        LOGGER.debug("ProtocolVersion: " + ArrayConverter.bytesToHexString(record.getProtocolVersion().getValue()));
    }

    private void writeLength(Record record) {
        appendInt(record.getLength().getValue(), RecordByteLength.RECORD_LENGTH);
        LOGGER.debug("Length: " + record.getLength().getValue());
    }

    private void writeProtocolMessageBytes(Record record) {
        appendBytes(record.getProtocolMessageBytes().getValue());
        LOGGER.debug("ProtocolMessageBytes: "
                + ArrayConverter.bytesToHexString(record.getProtocolMessageBytes().getValue()));
    }

}<|MERGE_RESOLUTION|>--- conflicted
+++ resolved
@@ -26,9 +26,6 @@
 
     @Override
     protected byte[] serializeBytes() {
-<<<<<<< HEAD
-        appendByte(record.getContentType().getValue());
-=======
         LOGGER.debug("Serializing Record");
         writeContentMessageType(record);
         writeProtocolVersion(record);
@@ -38,12 +35,11 @@
     }
 
     private void writeContentMessageType(Record record) {
-        appendByte(record.getContentMessageType().getValue());
-        LOGGER.debug("ContentMessageType: " + record.getContentMessageType().getValue());
+        appendByte(record.getContentType().getValue());
+        LOGGER.debug("ContentMessageType: " + record.getContentType().getValue());
     }
 
     private void writeProtocolVersion(Record record) {
->>>>>>> 306cffd7
         appendBytes(record.getProtocolVersion().getValue());
         LOGGER.debug("ProtocolVersion: " + ArrayConverter.bytesToHexString(record.getProtocolVersion().getValue()));
     }
