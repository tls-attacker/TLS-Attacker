/**
 * TLS-Attacker - A Modular Penetration Testing Framework for TLS
 *
 * Copyright 2014-2020 Ruhr University Bochum, Paderborn University,
 * and Hackmanit GmbH
 *
 * Licensed under Apache License 2.0
 * http://www.apache.org/licenses/LICENSE-2.0
 */

package de.rub.nds.tlsattacker.core.protocol.preparator.extension;

import de.rub.nds.modifiablevariable.util.ArrayConverter;
import de.rub.nds.tlsattacker.core.protocol.message.extension.AlpnExtensionMessage;
import de.rub.nds.tlsattacker.core.protocol.message.extension.alpn.AlpnEntry;
import de.rub.nds.tlsattacker.core.protocol.preparator.extension.alpn.AlpnEntryPreparator;
import de.rub.nds.tlsattacker.core.protocol.serializer.extension.ExtensionSerializer;
import de.rub.nds.tlsattacker.core.protocol.serializer.extension.alpn.AlpnEntrySerializer;
import de.rub.nds.tlsattacker.core.workflow.chooser.Chooser;
import de.rub.nds.tlsattacker.transport.ConnectionEndType;
import java.io.ByteArrayOutputStream;
import java.io.IOException;
import java.util.LinkedList;
import java.util.List;
import org.apache.logging.log4j.LogManager;
import org.apache.logging.log4j.Logger;

public class AlpnExtensionPreparator extends ExtensionPreparator<AlpnExtensionMessage> {

    private static final Logger LOGGER = LogManager.getLogger();

    private final AlpnExtensionMessage msg;

    public AlpnExtensionPreparator(Chooser chooser, AlpnExtensionMessage message,
        ExtensionSerializer<AlpnExtensionMessage> serializer) {
        super(chooser, message, serializer);
        msg = message;
    }

    @Override
    public void prepareExtensionContent() {
        List<AlpnEntry> alpnEntryList = new LinkedList<>();
        if (chooser.getTalkingConnectionEnd() == ConnectionEndType.CLIENT) {
            List<String> alpnStringList = chooser.getConfig().getDefaultProposedAlpnProtocols();
            for (String alpnProtocol : alpnStringList) {
                alpnEntryList.add(new AlpnEntry(alpnProtocol));
            }
            msg.setAlpnEntryList(alpnEntryList);
            ByteArrayOutputStream stream = new ByteArrayOutputStream();
            for (AlpnEntry entry : alpnEntryList) {
                AlpnEntryPreparator preparator = new AlpnEntryPreparator(chooser, entry);
                preparator.prepare();
                AlpnEntrySerializer serializer = new AlpnEntrySerializer(entry);
                try {
                    stream.write(serializer.serialize());
                } catch (IOException ex) {
                    LOGGER.warn("Could not serialize AlpnEntry", ex);
                }
            }
            msg.setProposedAlpnProtocols(stream.toByteArray());
            LOGGER.debug("Prepared the ALPN Extension with announced protocols "
                    + ArrayConverter.bytesToHexString(msg.getProposedAlpnProtocols()));
            msg.setProposedAlpnProtocolsLength(msg.getProposedAlpnProtocols().getValue().length);
            LOGGER.debug("Prepared the ALPN Extension with announced protocols length "
                    + msg.getProposedAlpnProtocolsLength().getValue());
        } else {
            if (chooser.getConfig().isEnforceSettings()) {
                alpnEntryList.add(new AlpnEntry(chooser.getConfig().getDefaultSelectedAlpnProtocol()));
                LOGGER.debug("Enforce settings is active: Selected ALPN protocol is "
                        + chooser.getConfig().getDefaultSelectedAlpnProtocol());
            } else {
                List<String> proposedAlpnProtocols = chooser.getProposedAlpnProtocols();
                if (proposedAlpnProtocols.contains(chooser.getConfig().getDefaultSelectedAlpnProtocol())) {
                    alpnEntryList.add(new AlpnEntry(chooser.getConfig().getDefaultSelectedAlpnProtocol()));
                    LOGGER.debug("ALPN selected protocol:" + chooser.getConfig().getDefaultSelectedAlpnProtocol());
                } else if (chooser.getProposedAlpnProtocols().size() > 0) {
                    alpnEntryList.add(new AlpnEntry(chooser.getProposedAlpnProtocols().get(0)));
                    LOGGER.debug("Default ALPN selected protocol is not supported by peer. Respecting client protocols.");
                    LOGGER.debug("ALPN selected protocol:" + chooser.getProposedAlpnProtocols().get(0));
                } else {
                    alpnEntryList.add(new AlpnEntry(chooser.getConfig().getDefaultSelectedAlpnProtocol()));
                    LOGGER.debug("Cannot choose protocol the client supported. Enforcing server choice");
                }
            }
        }
<<<<<<< HEAD
=======
        msg.setAlpnAnnouncedProtocols(stream.toByteArray());
        LOGGER.debug("Prepared the ALPN Extension with announced protocols "
            + ArrayConverter.bytesToHexString(msg.getAlpnAnnouncedProtocols()));
        msg.setAlpnExtensionLength(msg.getAlpnAnnouncedProtocols().getValue().length);
        LOGGER.debug("Prepared the ALPN Extension with announced protocols length "
            + msg.getAlpnExtensionLength().getValue());
>>>>>>> 9c0c2b84
    }
}<|MERGE_RESOLUTION|>--- conflicted
+++ resolved
@@ -59,15 +59,15 @@
             }
             msg.setProposedAlpnProtocols(stream.toByteArray());
             LOGGER.debug("Prepared the ALPN Extension with announced protocols "
-                    + ArrayConverter.bytesToHexString(msg.getProposedAlpnProtocols()));
+                + ArrayConverter.bytesToHexString(msg.getProposedAlpnProtocols()));
             msg.setProposedAlpnProtocolsLength(msg.getProposedAlpnProtocols().getValue().length);
             LOGGER.debug("Prepared the ALPN Extension with announced protocols length "
-                    + msg.getProposedAlpnProtocolsLength().getValue());
+                + msg.getProposedAlpnProtocolsLength().getValue());
         } else {
             if (chooser.getConfig().isEnforceSettings()) {
                 alpnEntryList.add(new AlpnEntry(chooser.getConfig().getDefaultSelectedAlpnProtocol()));
                 LOGGER.debug("Enforce settings is active: Selected ALPN protocol is "
-                        + chooser.getConfig().getDefaultSelectedAlpnProtocol());
+                    + chooser.getConfig().getDefaultSelectedAlpnProtocol());
             } else {
                 List<String> proposedAlpnProtocols = chooser.getProposedAlpnProtocols();
                 if (proposedAlpnProtocols.contains(chooser.getConfig().getDefaultSelectedAlpnProtocol())) {
@@ -75,7 +75,8 @@
                     LOGGER.debug("ALPN selected protocol:" + chooser.getConfig().getDefaultSelectedAlpnProtocol());
                 } else if (chooser.getProposedAlpnProtocols().size() > 0) {
                     alpnEntryList.add(new AlpnEntry(chooser.getProposedAlpnProtocols().get(0)));
-                    LOGGER.debug("Default ALPN selected protocol is not supported by peer. Respecting client protocols.");
+                    LOGGER
+                        .debug("Default ALPN selected protocol is not supported by peer. Respecting client protocols.");
                     LOGGER.debug("ALPN selected protocol:" + chooser.getProposedAlpnProtocols().get(0));
                 } else {
                     alpnEntryList.add(new AlpnEntry(chooser.getConfig().getDefaultSelectedAlpnProtocol()));
@@ -83,14 +84,5 @@
                 }
             }
         }
-<<<<<<< HEAD
-=======
-        msg.setAlpnAnnouncedProtocols(stream.toByteArray());
-        LOGGER.debug("Prepared the ALPN Extension with announced protocols "
-            + ArrayConverter.bytesToHexString(msg.getAlpnAnnouncedProtocols()));
-        msg.setAlpnExtensionLength(msg.getAlpnAnnouncedProtocols().getValue().length);
-        LOGGER.debug("Prepared the ALPN Extension with announced protocols length "
-            + msg.getAlpnExtensionLength().getValue());
->>>>>>> 9c0c2b84
     }
 }