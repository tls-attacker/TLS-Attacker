/**
 * TLS-Attacker - A Modular Penetration Testing Framework for TLS
 *
 * Copyright 2014-2022 Ruhr University Bochum, Paderborn University, Hackmanit GmbH
 *
 * Licensed under Apache License, Version 2.0
 * http://www.apache.org/licenses/LICENSE-2.0.txt
 */

package de.rub.nds.tlsattacker.core.workflow;

import java.io.IOException;
import java.util.List;
import java.util.function.Function;

import de.rub.nds.tlsattacker.core.config.Config;
import de.rub.nds.tlsattacker.core.constants.AlertDescription;
import de.rub.nds.tlsattacker.core.constants.AlertLevel;
import de.rub.nds.tlsattacker.core.constants.ProtocolMessageType;
import de.rub.nds.tlsattacker.core.exceptions.BouncyCastleNotLoadedException;
import de.rub.nds.tlsattacker.core.exceptions.ConfigurationException;
import de.rub.nds.tlsattacker.core.exceptions.TransportHandlerConnectException;
import de.rub.nds.tlsattacker.core.exceptions.WorkflowExecutionException;
import de.rub.nds.tlsattacker.core.layer.LayerStackFactory;
import de.rub.nds.tlsattacker.core.layer.context.TlsContext;
import de.rub.nds.tlsattacker.core.protocol.ProtocolMessage;
import de.rub.nds.tlsattacker.core.protocol.message.AlertMessage;
import de.rub.nds.tlsattacker.core.state.Context;
import de.rub.nds.tlsattacker.core.state.State;
import de.rub.nds.tlsattacker.core.workflow.action.SendAction;
import de.rub.nds.tlsattacker.core.workflow.action.executor.ActionOption;
import de.rub.nds.tlsattacker.core.workflow.action.executor.WorkflowExecutorType;
import de.rub.nds.tlsattacker.transport.TransportHandler;
import de.rub.nds.tlsattacker.transport.TransportHandlerFactory;
import de.rub.nds.tlsattacker.transport.socket.SocketState;
import de.rub.nds.tlsattacker.transport.tcp.ClientTcpTransportHandler;
import de.rub.nds.tlsattacker.transport.tcp.TcpTransportHandler;
import org.apache.logging.log4j.LogManager;
import org.apache.logging.log4j.Logger;

public abstract class WorkflowExecutor {

    private static final Logger LOGGER = LogManager.getLogger();
    static {
        if (!BouncyCastleProviderChecker.isLoaded()) {
            throw new BouncyCastleNotLoadedException("BouncyCastleProvider not loaded");
        }
    }

    private Function<State, Integer> beforeTransportPreInitCallback = null;

    private Function<State, Integer> beforeTransportInitCallback = null;

    private Function<State, Integer> afterTransportInitCallback = null;

    private Function<State, Integer> afterExecutionCallback = null;

    protected final WorkflowExecutorType type;

    protected final State state;
    protected final Config config;

    /**
     * Prepare a workflow trace for execution according to the given state and executor type. Try various ways to
     * initialize a workflow trace and add it to the state. For workflow creation, use the first method which does not
     * return null, in the following order: state.getWorkflowTrace(), state.config.getWorkflowInput(),
     * config.getWorkflowTraceType().
     *
     * @param type
     *              of the workflow executor (currently only DEFAULT)
     * @param state
     *              to work on
     */
    public WorkflowExecutor(WorkflowExecutorType type, State state) {
        this.type = type;
        this.state = state;
        this.config = state.getConfig();
    }

    public abstract void executeWorkflow() throws WorkflowExecutionException;

    public void initProtocolStack(Context context) throws IOException {
        context.setLayerStack(LayerStackFactory.createLayerStack(config.getDefaultLayerConfiguration(), context));
    }

    /**
     * Initialize the context's transport handler.Start listening or connect to a server, depending on our connection
     * end type.
     *
     * @param context
     */
    public void initTransportHandler(Context context) {

        if (context.getTransportHandler() == null) {
            if (context.getConnection() == null) {
                throw new ConfigurationException("Connection end not set");
            }
            context.setTransportHandler(TransportHandlerFactory.createTransportHandler(context.getConnection()));
            if (context.getTransportHandler() instanceof ClientTcpTransportHandler) {
                ((ClientTcpTransportHandler) context.getTransportHandler())
                    .setRetryFailedSocketInitialization(config.isRetryFailedClientTcpSocketInitialization());
            }
        }

        try {
            if (getBeforeTransportPreInitCallback() != null) {
                getBeforeTransportPreInitCallback().apply(state);
            }
            context.getTransportHandler().preInitialize();
            if (getBeforeTransportInitCallback() != null) {
                getBeforeTransportInitCallback().apply(state);
            }
            context.getTransportHandler().initialize();
<<<<<<< HEAD
            getAfterTransportInitCallback().apply(state);
=======
            if (getAfterTransportInitCallback() != null) {
                getAfterTransportInitCallback().apply(state);
            }
        } catch (NullPointerException | NumberFormatException ex) {
            throw new ConfigurationException("Invalid values in " + context.getConnection().toString(), ex);
>>>>>>> 3039e727
        } catch (Exception ex) {
            throw new TransportHandlerConnectException(
                "Unable to initialize the transport handler with: " + context.getConnection().toString(), ex);
        }
    }

    public Function<State, Integer> getBeforeTransportPreInitCallback() {
        return beforeTransportPreInitCallback;
    }

    public void setBeforeTransportPreInitCallback(Function<State, Integer> beforeTransportPreInitCallback) {
        this.beforeTransportPreInitCallback = beforeTransportPreInitCallback;
    }

    public Function<State, Integer> getBeforeTransportInitCallback() {
        return beforeTransportInitCallback;
    }

    public void setBeforeTransportInitCallback(Function<State, Integer> beforeTransportInitCallback) {
        this.beforeTransportInitCallback = beforeTransportInitCallback;
    }

    public Function<State, Integer> getAfterTransportInitCallback() {
        return afterTransportInitCallback;
    }

    public void setAfterTransportInitCallback(Function<State, Integer> afterTransportInitCallback) {
        this.afterTransportInitCallback = afterTransportInitCallback;
    }

    public Function<State, Integer> getAfterExecutionCallback() {
        return afterExecutionCallback;
    }

    public void setAfterExecutionCallback(Function<State, Integer> afterExecutionCallback) {
        this.afterExecutionCallback = afterExecutionCallback;
    }

    public void closeConnection() {
        for (Context context : state.getAllContexts()) {
            try {
                context.getTransportHandler().closeConnection();
            } catch (IOException ex) {
                LOGGER.warn("Could not close connection for context " + context);
                LOGGER.debug(ex);
            }
        }
    }

    public void initAllLayer() throws IOException {
        for (Context ctx : state.getAllContexts()) {
            initTransportHandler(ctx);
            initProtocolStack(ctx);
        }
    }

    public void sendCloseNotify() {
        AlertMessage alertMessage = new AlertMessage();
        alertMessage.setConfig(AlertLevel.FATAL, AlertDescription.CLOSE_NOTIFY);
        SendAction sendAction =
            new SendAction(state.getWorkflowTrace().getConnections().get(0).getAlias(), alertMessage);
        sendAction.getActionOptions().add(ActionOption.MAY_FAIL);
        sendAction.execute(state);
    }

    public void setFinalSocketState() {
        for (Context ctx : state.getAllContexts()) {
            TransportHandler handler = ctx.getTransportHandler();
            if (handler instanceof TcpTransportHandler) {
                SocketState socketSt =
                    ((TcpTransportHandler) handler).getSocketState(config.isReceiveFinalTcpSocketStateWithTimeout());
                ctx.getTcpContext().setFinalSocketState(socketSt);
            } else {
                ctx.getTcpContext().setFinalSocketState(SocketState.UNAVAILABLE);
            }
        }
    }

    /**
     * Check if a at least one TLS context received a fatal alert.
     */
    public boolean isReceivedFatalAlert() {
        for (Context ctx : state.getAllContexts()) {
            if (ctx.getTlsContext().isReceivedFatalAlert()) {
                return true;
            }
        }
        return false;
    }

    /**
     * Check if a at least one TLS context received a warning alert.
     */
    public boolean isReceivedWarningAlert() {
        List<ProtocolMessage> allReceivedMessages =
            WorkflowTraceUtil.getAllReceivedMessages(state.getWorkflowTrace(), ProtocolMessageType.ALERT);
        for (ProtocolMessage message : allReceivedMessages) {
            AlertMessage alert = (AlertMessage) message;
            if (alert.getLevel().getValue() == AlertLevel.WARNING.getValue()) {
                return true;
            }
        }
        return false;
    }

    public boolean isIoException() {
        for (Context context : state.getAllContexts()) {
            if (context.getTlsContext().isReceivedTransportHandlerException()) {
                return true;
            }
        }
        return false;
    }
}<|MERGE_RESOLUTION|>--- conflicted
+++ resolved
@@ -111,15 +111,11 @@
                 getBeforeTransportInitCallback().apply(state);
             }
             context.getTransportHandler().initialize();
-<<<<<<< HEAD
-            getAfterTransportInitCallback().apply(state);
-=======
             if (getAfterTransportInitCallback() != null) {
                 getAfterTransportInitCallback().apply(state);
             }
         } catch (NullPointerException | NumberFormatException ex) {
             throw new ConfigurationException("Invalid values in " + context.getConnection().toString(), ex);
->>>>>>> 3039e727
         } catch (Exception ex) {
             throw new TransportHandlerConnectException(
                 "Unable to initialize the transport handler with: " + context.getConnection().toString(), ex);
