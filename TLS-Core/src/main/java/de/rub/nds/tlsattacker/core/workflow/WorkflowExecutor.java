/**
 * TLS-Attacker - A Modular Penetration Testing Framework for TLS
 *
 * Copyright 2014-2021 Ruhr University Bochum, Paderborn University, Hackmanit GmbH
 *
 * Licensed under Apache License, Version 2.0
 * http://www.apache.org/licenses/LICENSE-2.0.txt
 */

package de.rub.nds.tlsattacker.core.workflow;

import de.rub.nds.tlsattacker.core.config.Config;
import de.rub.nds.tlsattacker.core.connection.AliasedConnection;
import de.rub.nds.tlsattacker.core.constants.AlertDescription;
import de.rub.nds.tlsattacker.core.constants.AlertLevel;
import de.rub.nds.tlsattacker.core.constants.ProtocolMessageType;
import de.rub.nds.tlsattacker.core.exceptions.BouncyCastleNotLoadedException;
import de.rub.nds.tlsattacker.core.exceptions.ConfigurationException;
import de.rub.nds.tlsattacker.core.exceptions.TransportHandlerConnectException;
import de.rub.nds.tlsattacker.core.exceptions.WorkflowExecutionException;
<<<<<<< HEAD
import de.rub.nds.tlsattacker.core.record.layer.RecordLayerFactory;
import de.rub.nds.tlsattacker.core.state.State;
import de.rub.nds.tlsattacker.core.state.TlsContext;
import de.rub.nds.tlsattacker.core.workflow.action.executor.WorkflowExecutorType;
import de.rub.nds.tlsattacker.transport.TransportHandlerFactory;
import de.rub.nds.tlsattacker.transport.tcp.ClientTcpTransportHandler;
import java.io.IOException;
import java.util.function.Function;
=======
import de.rub.nds.tlsattacker.core.protocol.ProtocolMessage;
import de.rub.nds.tlsattacker.core.protocol.message.AlertMessage;
import de.rub.nds.tlsattacker.core.state.State;
import de.rub.nds.tlsattacker.core.state.TlsContext;
import de.rub.nds.tlsattacker.core.workflow.action.SendAction;
import de.rub.nds.tlsattacker.core.workflow.action.executor.ActionOption;
import de.rub.nds.tlsattacker.core.workflow.action.executor.WorkflowExecutorType;
import de.rub.nds.tlsattacker.transport.ConnectionEndType;
import de.rub.nds.tlsattacker.transport.TransportHandler;
import de.rub.nds.tlsattacker.transport.socket.SocketState;
import de.rub.nds.tlsattacker.transport.tcp.TcpTransportHandler;
import java.io.IOException;
import java.util.List;
>>>>>>> 79faecec
import org.apache.logging.log4j.LogManager;
import org.apache.logging.log4j.Logger;

public abstract class WorkflowExecutor {

    private static final Logger LOGGER = LogManager.getLogger();

    private Function<State, Integer> beforeTransportPreInitCallback = (State state) -> {
        LOGGER.trace("BeforePreInitCallback");
        return 0;
    };

    private Function<State, Integer> beforeTransportInitCallback = (State state) -> {
        LOGGER.trace("BeforeInitCallback");
        return 0;
    };

    private Function<State, Integer> afterTransportInitCallback = (State state) -> {
        LOGGER.trace("AfterTransportInitCallback");
        return 0;
    };

    private Function<State, Integer> afterExecutionCallback = (State state) -> {
        LOGGER.trace("AfterExecutionCallback");
        return 0;
    };

    static {
        if (!BouncyCastleProviderChecker.isLoaded()) {
            throw new BouncyCastleNotLoadedException("BouncyCastleProvider not loaded");
        }
    }

    protected final WorkflowExecutorType type;

    protected final State state;
    protected final Config config;

    /**
     * Prepare a workflow trace for execution according to the given state and executor type. Try various ways to
     * initialize a workflow trace and add it to the state. For workflow creation, use the first method which does not
     * return null, in the following order: state.getWorkflowTrace(), state.config.getWorkflowInput(),
     * config.getWorkflowTraceType().
     *
     * @param type
     *              of the workflow executor (currently only DEFAULT)
     * @param state
     *              to work on
     */
    public WorkflowExecutor(WorkflowExecutorType type, State state) {
        this.type = type;
        this.state = state;
        this.config = state.getConfig();
    }

    public abstract void executeWorkflow() throws WorkflowExecutionException;

<<<<<<< HEAD
    /**
     * Initialize the context's transport handler.Start listening or connect to a server, depending on our connection
     * end type.
     *
     * @param context
     */
    public void initTransportHandler(TlsContext context) {

        if (context.getTransportHandler() == null) {
            if (context.getConnection() == null) {
                throw new ConfigurationException("Connection end not set");
            }
            context.setTransportHandler(TransportHandlerFactory.createTransportHandler(context.getConnection()));
            if (context.getTransportHandler() instanceof ClientTcpTransportHandler) {
                ((ClientTcpTransportHandler) context.getTransportHandler())
                    .setRetryFailedSocketInitialization(config.isRetryFailedClientTcpSocketInitialization());
            }
        }

        try {
            getBeforeTransportPreInitCallback().apply(state);
            context.getTransportHandler().preInitialize();
            getBeforeTransportInitCallback().apply(state);
            context.getTransportHandler().initialize();
            getAfterTransportInitCallback().apply(state);
        } catch (NullPointerException | NumberFormatException ex) {
            throw new ConfigurationException("Invalid values in " + context.getConnection().toString(), ex);
        } catch (IOException ex) {
            throw new TransportHandlerConnectException(
                "Unable to initialize the transport handler with: " + context.getConnection().toString(), ex);
        } catch (Exception ex) {
            throw new TransportHandlerConnectException(
                "Unable to initialize the transport handler with: " + context.getConnection().toString(), ex);
        }
    }

    /**
     * Initialize the context's record layer.
     *
     * @param context
     */
    public void initRecordLayer(TlsContext context) {
        if (context.getRecordLayerType() == null) {
            throw new ConfigurationException("No record layer type defined");
        }
        context.setRecordLayer(RecordLayerFactory.getRecordLayer(context.getRecordLayerType(), context));
    }

    public Function<State, Integer> getBeforeTransportPreInitCallback() {
        return beforeTransportPreInitCallback;
    }

    public void setBeforeTransportPreInitCallback(Function<State, Integer> beforeTransportPreInitCallback) {
        this.beforeTransportPreInitCallback = beforeTransportPreInitCallback;
    }

    public Function<State, Integer> getBeforeTransportInitCallback() {
        return beforeTransportInitCallback;
    }

    public void setBeforeTransportInitCallback(Function<State, Integer> beforeTransportInitCallback) {
        this.beforeTransportInitCallback = beforeTransportInitCallback;
    }

    public Function<State, Integer> getAfterTransportInitCallback() {
        return afterTransportInitCallback;
    }

    public void setAfterTransportInitCallback(Function<State, Integer> afterTransportInitCallback) {
        this.afterTransportInitCallback = afterTransportInitCallback;
    }

    public Function<State, Integer> getAfterExecutionCallback() {
        return afterExecutionCallback;
    }

    public void setAfterExecutionCallback(Function<State, Integer> afterExecutionCallback) {
        this.afterExecutionCallback = afterExecutionCallback;
=======
    public void initTranstHandler() {
        for (TlsContext ctx : state.getAllTlsContexts()) {
            AliasedConnection con = ctx.getConnection();
            if (con.getLocalConnectionEndType() == ConnectionEndType.SERVER) {
                LOGGER.info("Waiting for incoming connection on " + con.getHostname() + ":" + con.getPort());
            } else {
                LOGGER.info("Connecting to " + con.getHostname() + ":" + con.getPort());
            }
            ctx.initTransportHandler();
            LOGGER.debug("Connection for " + ctx + " initialized");
        }
    }

    public void closeConnection() {
        for (TlsContext ctx : state.getAllTlsContexts()) {
            try {
                ctx.getTransportHandler().closeConnection();
            } catch (IOException ex) {
                LOGGER.warn("Could not close connection for context " + ctx);
                LOGGER.debug(ex);
            }
        }
    }

    public void initRecordLayer() {
        for (TlsContext ctx : state.getAllTlsContexts()) {
            ctx.initRecordLayer();
        }
    }

    public void sendCloseNotify() {
        AlertMessage alertMessage = new AlertMessage();
        alertMessage.setConfig(AlertLevel.FATAL, AlertDescription.CLOSE_NOTIFY);
        SendAction sendAction =
            new SendAction(state.getWorkflowTrace().getConnections().get(0).getAlias(), alertMessage);
        sendAction.getActionOptions().add(ActionOption.MAY_FAIL);
        sendAction.execute(state);
    }

    public void setFinalSocketState() {
        for (TlsContext ctx : state.getAllTlsContexts()) {
            TransportHandler handler = ctx.getTransportHandler();
            if (handler instanceof TcpTransportHandler) {
                SocketState socketSt =
                    ((TcpTransportHandler) handler).getSocketState(config.isReceiveFinalTcpSocketStateWithTimeout());
                ctx.setFinalSocketState(socketSt);
            } else {
                ctx.setFinalSocketState(SocketState.UNAVAILABLE);
            }
        }
    }

    /**
     * Check if a at least one TLS context received a fatal alert.
     */
    public boolean isReceivedFatalAlert() {
        for (TlsContext ctx : state.getAllTlsContexts()) {
            if (ctx.isReceivedFatalAlert()) {
                return true;
            }
        }
        return false;
    }

    /**
     * Check if a at least one TLS context received a warning alert.
     */
    public boolean isReceivedWarningAlert() {
        List<ProtocolMessage> allReceivedMessages =
            WorkflowTraceUtil.getAllReceivedMessages(state.getWorkflowTrace(), ProtocolMessageType.ALERT);
        for (ProtocolMessage message : allReceivedMessages) {
            AlertMessage alert = (AlertMessage) message;
            if (alert.getLevel().getValue() == AlertLevel.WARNING.getValue()) {
                return true;
            }
        }
        return false;
    }

    public boolean isIoException() {
        for (TlsContext ctx : state.getAllTlsContexts()) {
            if (ctx.isReceivedTransportHandlerException()) {
                return true;
            }
        }
        return false;
>>>>>>> 79faecec
    }
}<|MERGE_RESOLUTION|>--- conflicted
+++ resolved
@@ -18,18 +18,9 @@
 import de.rub.nds.tlsattacker.core.exceptions.ConfigurationException;
 import de.rub.nds.tlsattacker.core.exceptions.TransportHandlerConnectException;
 import de.rub.nds.tlsattacker.core.exceptions.WorkflowExecutionException;
-<<<<<<< HEAD
-import de.rub.nds.tlsattacker.core.record.layer.RecordLayerFactory;
-import de.rub.nds.tlsattacker.core.state.State;
-import de.rub.nds.tlsattacker.core.state.TlsContext;
-import de.rub.nds.tlsattacker.core.workflow.action.executor.WorkflowExecutorType;
-import de.rub.nds.tlsattacker.transport.TransportHandlerFactory;
-import de.rub.nds.tlsattacker.transport.tcp.ClientTcpTransportHandler;
-import java.io.IOException;
-import java.util.function.Function;
-=======
 import de.rub.nds.tlsattacker.core.protocol.ProtocolMessage;
 import de.rub.nds.tlsattacker.core.protocol.message.AlertMessage;
+import de.rub.nds.tlsattacker.core.record.layer.RecordLayerFactory;
 import de.rub.nds.tlsattacker.core.state.State;
 import de.rub.nds.tlsattacker.core.state.TlsContext;
 import de.rub.nds.tlsattacker.core.workflow.action.SendAction;
@@ -37,11 +28,13 @@
 import de.rub.nds.tlsattacker.core.workflow.action.executor.WorkflowExecutorType;
 import de.rub.nds.tlsattacker.transport.ConnectionEndType;
 import de.rub.nds.tlsattacker.transport.TransportHandler;
+import de.rub.nds.tlsattacker.transport.TransportHandlerFactory;
 import de.rub.nds.tlsattacker.transport.socket.SocketState;
+import de.rub.nds.tlsattacker.transport.tcp.ClientTcpTransportHandler;
 import de.rub.nds.tlsattacker.transport.tcp.TcpTransportHandler;
 import java.io.IOException;
 import java.util.List;
->>>>>>> 79faecec
+import java.util.function.Function;
 import org.apache.logging.log4j.LogManager;
 import org.apache.logging.log4j.Logger;
 
@@ -99,7 +92,6 @@
 
     public abstract void executeWorkflow() throws WorkflowExecutionException;
 
-<<<<<<< HEAD
     /**
      * Initialize the context's transport handler.Start listening or connect to a server, depending on our connection
      * end type.
@@ -178,8 +170,9 @@
 
     public void setAfterExecutionCallback(Function<State, Integer> afterExecutionCallback) {
         this.afterExecutionCallback = afterExecutionCallback;
-=======
-    public void initTranstHandler() {
+    }
+
+    public void initAllTransportHandler() {
         for (TlsContext ctx : state.getAllTlsContexts()) {
             AliasedConnection con = ctx.getConnection();
             if (con.getLocalConnectionEndType() == ConnectionEndType.SERVER) {
@@ -187,7 +180,7 @@
             } else {
                 LOGGER.info("Connecting to " + con.getHostname() + ":" + con.getPort());
             }
-            ctx.initTransportHandler();
+            initTransportHandler(ctx);
             LOGGER.debug("Connection for " + ctx + " initialized");
         }
     }
@@ -203,9 +196,9 @@
         }
     }
 
-    public void initRecordLayer() {
-        for (TlsContext ctx : state.getAllTlsContexts()) {
-            ctx.initRecordLayer();
+    public void initAllRecordLayer() {
+        for (TlsContext ctx : state.getAllTlsContexts()) {
+            initRecordLayer(ctx);
         }
     }
 
@@ -265,6 +258,5 @@
             }
         }
         return false;
->>>>>>> 79faecec
     }
 }