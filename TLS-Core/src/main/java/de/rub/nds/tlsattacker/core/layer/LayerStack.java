/**
 * TLS-Attacker - A Modular Penetration Testing Framework for TLS
 *
 * Copyright 2014-2022 Ruhr University Bochum, Paderborn University, Hackmanit GmbH
 *
 * Licensed under Apache License, Version 2.0
 * http://www.apache.org/licenses/LICENSE-2.0.txt
 */

package de.rub.nds.tlsattacker.core.layer;

import de.rub.nds.tlsattacker.core.layer.constant.ImplementedLayers;
import de.rub.nds.tlsattacker.core.layer.constant.LayerType;
import de.rub.nds.tlsattacker.core.layer.data.DataContainer;
import de.rub.nds.tlsattacker.core.state.Context;
import org.apache.logging.log4j.LogManager;
import org.apache.logging.log4j.Logger;

import java.io.IOException;
import java.util.Arrays;
import java.util.LinkedList;
import java.util.List;
<<<<<<< HEAD

import de.rub.nds.tlsattacker.core.state.Context;
import java.util.Collections;
import org.apache.logging.log4j.LogManager;
import org.apache.logging.log4j.Logger;
=======
import java.util.stream.Collectors;
>>>>>>> 98e85a23

/**
 * Aggregates multiple layers into a protocol stack. Offers functionality for sending and receiving messages through the
 * message stack. Can be created manually or using {@link LayerStackFactory}.
 */
public class LayerStack {

    private static final Logger LOGGER = LogManager.getLogger();

    /**
     * The layer list, layer 0 is the highest layer, layer n is the lowest. Eg. For TLS layer 0 could be the application
     * layer, layer 1 the tls message layer layer 2 the record layer and layer 3 the tcp transport layer, layer 4 could
     * be the ip layer layer 5 could be the ethernet layer. Not all layers need to be defined at any time, it is
     * perfectly fine to leave the layer stack and plug another component in which does the rest of the processing
     */
    private final List<ProtocolLayer> layerList;
    private final Context context;

    public LayerStack(Context context, ProtocolLayer... layers) {
        this.context = context;
        layerList = Arrays.asList(layers);
        for (int i = 0; i < layers.length; i++) {
            ProtocolLayer layer = layerList.get(i);
            if (i != 0) {
                layer.setHigherLayer(layerList.get(i - 1));
            }
            if (i != layers.length - 1) {
                layer.setLowerLayer(layerList.get(i + 1));
            }
        }
    }

    public final ProtocolLayer getLayer(Class<? extends ProtocolLayer> layerClass) {
        for (ProtocolLayer layer : getLayerList()) {
            if (layer.getClass().equals(layerClass)) {
                return layer;
            }
        }
        return null;
    }

    public ProtocolLayer getHighestLayer() {
        return getLayerList().get(0);
    }

    public ProtocolLayer getLowestLayer() {
        return getLayerList().get(getLayerList().size() - 1);
    }

    /**
     * Sends data over the protocol stack based on the layer configurations provided in layerConfigurationList.
     *
     * @param  layerConfigurationList
     *                                Contains {@link DataContainer} to be sent through the protocol stack.
     * @return                        LayerStackProcessingResult Contains information about the "send" execution. Does
     *                                not contain any messages the peer sends back.
     * @throws IOException
     *                                If any layer fails to send its data.
     */
    public LayerStackProcessingResult sendData(List<LayerConfiguration> layerConfigurationList) throws IOException {
        LOGGER.debug("Sending Data");
        if (getLayerList().size() != layerConfigurationList.size()) {
            throw new RuntimeException(
                "Illegal LayerConfiguration list provided. Each layer needs a configuration entry (null is fine too if no explicit configuration is desired). Expected "
                    + getLayerList().size() + " but found " + layerConfigurationList.size());
        }

        // Prepare layer configuration and clear previous executions
        for (int i = 0; i < getLayerList().size(); i++) {
            ProtocolLayer layer = getLayerList().get(i);
            layer.clear();
            layer.setLayerConfiguration(layerConfigurationList.get(i));
        }
        context.setTalkingConnectionEndType(context.getConnection().getLocalConnectionEndType());
        // Send data
        for (ProtocolLayer layer : getLayerList()) {
            layer.sendConfiguration();
        }

        // Gather results
        List<LayerProcessingResult> resultList = new LinkedList<>();
        getLayerList().forEach(layer -> {
            resultList.add(layer.getLayerResult());
        });
        return new LayerStackProcessingResult(resultList);
    }

    /**
     * Receives messages pre-defined in the layerConfigurationList through the message stack. Timeouts if not all
     * specified messages are received.
     *
     * @param  layerConfigurationList
     *                                Contains specific {@link DataContainer} to be received from the peer.
     * @return                        LayerStackProcessingResult Contains information about the "send" execution. Does
     *                                not contain any messages the peer sends back.
     * @throws IOException
     *                                If any layer fails to receive the specified data.
     */
    public LayerStackProcessingResult receiveData(List<LayerConfiguration> layerConfigurationList) throws IOException {
        LOGGER.debug("Receiving Data");
        if (getLayerList().size() != layerConfigurationList.size()) {
            throw new RuntimeException(
                "Illegal LayerConfiguration list provided. Each layer needs a configuration entry (null is fine too if no explicit configuration is desired). Expected "
                    + getLayerList().size() + " but found " + layerConfigurationList.size());
        }
        // Prepare layer configuration and clear previous executions
        for (int i = 0; i < getLayerList().size(); i++) {
            ProtocolLayer layer = getLayerList().get(i);
            layer.clear();
            layer.setLayerConfiguration(layerConfigurationList.get(i));
        }
        context.setTalkingConnectionEndType(context.getConnection().getLocalConnectionEndType().getPeer());
        getLayerList().get(0).receiveData();
        // reverse order
        for (int i = getLayerList().size() - 1; i <= 0; i--) {
            ProtocolLayer layer = getLayerList().get(i);
            if (layer.getLayerConfiguration() != null && !layer.getLayerConfiguration().executedAsPlanned(layerList)) {
                layer.receiveData();
            }
        }
        return gatherResults();
    }

    /**
     * Manually gathers information about each layer's execution. E.g., whether the layer executed successfully and the
     * peer's answers.
     *
     * @return LayerStackProcessingResult Contains the execution results of each layer.
     */
    public LayerStackProcessingResult gatherResults() {
        // Gather results
        List<LayerProcessingResult> resultList = new LinkedList<>();
        getLayerList().forEach(tempLayer -> {
            resultList.add(tempLayer.getLayerResult());
        });
        return new LayerStackProcessingResult(resultList);
    }

<<<<<<< HEAD
    public List<ProtocolLayer> getLayerList() {
        return Collections.unmodifiableList(layerList);
=======
    /**
     * Returns the layers of this LayerStack by type.
     */
    public List<LayerType> getLayersInStack() {
        return layerList.stream().map(ProtocolLayer::getLayerType).collect(Collectors.toList());
>>>>>>> 98e85a23
    }
}<|MERGE_RESOLUTION|>--- conflicted
+++ resolved
@@ -9,7 +9,6 @@
 
 package de.rub.nds.tlsattacker.core.layer;
 
-import de.rub.nds.tlsattacker.core.layer.constant.ImplementedLayers;
 import de.rub.nds.tlsattacker.core.layer.constant.LayerType;
 import de.rub.nds.tlsattacker.core.layer.data.DataContainer;
 import de.rub.nds.tlsattacker.core.state.Context;
@@ -18,17 +17,10 @@
 
 import java.io.IOException;
 import java.util.Arrays;
+import java.util.Collections;
 import java.util.LinkedList;
 import java.util.List;
-<<<<<<< HEAD
-
-import de.rub.nds.tlsattacker.core.state.Context;
-import java.util.Collections;
-import org.apache.logging.log4j.LogManager;
-import org.apache.logging.log4j.Logger;
-=======
 import java.util.stream.Collectors;
->>>>>>> 98e85a23
 
 /**
  * Aggregates multiple layers into a protocol stack. Offers functionality for sending and receiving messages through the
@@ -167,15 +159,17 @@
         return new LayerStackProcessingResult(resultList);
     }
 
-<<<<<<< HEAD
-    public List<ProtocolLayer> getLayerList() {
-        return Collections.unmodifiableList(layerList);
-=======
     /**
      * Returns the layers of this LayerStack by type.
      */
     public List<LayerType> getLayersInStack() {
         return layerList.stream().map(ProtocolLayer::getLayerType).collect(Collectors.toList());
->>>>>>> 98e85a23
+    }
+
+    /**
+     * Returns the layer list.
+     */
+    public List<ProtocolLayer> getLayerList() {
+        return Collections.unmodifiableList(layerList);
     }
 }