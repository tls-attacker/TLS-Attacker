/**
 * TLS-Attacker - A Modular Penetration Testing Framework for TLS
 *
 * Copyright 2014-2017 Ruhr University Bochum / Hackmanit GmbH
 *
 * Licensed under Apache License 2.0
 * http://www.apache.org/licenses/LICENSE-2.0
 */
package de.rub.nds.tlsattacker.core.workflow.action;

import de.rub.nds.modifiablevariable.HoldsModifiableVariable;
import de.rub.nds.tlsattacker.core.exceptions.ConfigurationException;
import de.rub.nds.tlsattacker.core.exceptions.WorkflowExecutionException;
import de.rub.nds.tlsattacker.core.protocol.handler.ProtocolMessageHandler;
import de.rub.nds.tlsattacker.core.protocol.message.AlertMessage;
import de.rub.nds.tlsattacker.core.protocol.message.ApplicationMessage;
import de.rub.nds.tlsattacker.core.protocol.message.ArbitraryMessage;
import de.rub.nds.tlsattacker.core.protocol.message.CertificateMessage;
import de.rub.nds.tlsattacker.core.protocol.message.CertificateRequestMessage;
import de.rub.nds.tlsattacker.core.protocol.message.CertificateVerifyMessage;
import de.rub.nds.tlsattacker.core.protocol.message.ChangeCipherSpecMessage;
import de.rub.nds.tlsattacker.core.protocol.message.ClientHelloMessage;
import de.rub.nds.tlsattacker.core.protocol.message.DHClientKeyExchangeMessage;
import de.rub.nds.tlsattacker.core.protocol.message.DHEServerKeyExchangeMessage;
import de.rub.nds.tlsattacker.core.protocol.message.ECDHClientKeyExchangeMessage;
import de.rub.nds.tlsattacker.core.protocol.message.ECDHEServerKeyExchangeMessage;
import de.rub.nds.tlsattacker.core.protocol.message.EncryptedExtensionsMessage;
import de.rub.nds.tlsattacker.core.protocol.message.FinishedMessage;
import de.rub.nds.tlsattacker.core.protocol.message.HeartbeatMessage;
import de.rub.nds.tlsattacker.core.protocol.message.HelloRequestMessage;
import de.rub.nds.tlsattacker.core.protocol.message.HelloRetryRequestMessage;
import de.rub.nds.tlsattacker.core.protocol.message.HelloVerifyRequestMessage;
import de.rub.nds.tlsattacker.core.protocol.message.ProtocolMessage;
import de.rub.nds.tlsattacker.core.protocol.message.RSAClientKeyExchangeMessage;
import de.rub.nds.tlsattacker.core.protocol.message.RetransmitMessage;
import de.rub.nds.tlsattacker.core.protocol.message.SSL2ClientHelloMessage;
import de.rub.nds.tlsattacker.core.protocol.message.SSL2ServerHelloMessage;
import de.rub.nds.tlsattacker.core.protocol.message.ServerHelloDoneMessage;
import de.rub.nds.tlsattacker.core.protocol.message.ServerHelloMessage;
import de.rub.nds.tlsattacker.core.protocol.message.UnknownHandshakeMessage;
import de.rub.nds.tlsattacker.core.protocol.message.UnknownMessage;
import de.rub.nds.tlsattacker.core.record.AbstractRecord;
import de.rub.nds.tlsattacker.core.record.BlobRecord;
import de.rub.nds.tlsattacker.core.record.Record;
import de.rub.nds.tlsattacker.core.state.State;
import de.rub.nds.tlsattacker.core.state.TlsContext;
import de.rub.nds.tlsattacker.core.workflow.action.executor.MessageActionResult;
import de.rub.nds.tlsattacker.core.workflow.action.executor.ReceiveMessageHelper;
import java.io.IOException;
import java.util.ArrayList;
import java.util.Arrays;
import java.util.LinkedHashSet;
import java.util.List;
import java.util.Objects;
import java.util.Set;
import javax.xml.bind.annotation.XmlElement;
import javax.xml.bind.annotation.XmlElementWrapper;
import javax.xml.bind.annotation.XmlElements;
import javax.xml.bind.annotation.XmlTransient;
import org.apache.logging.log4j.LogManager;
import org.apache.logging.log4j.Logger;

public class ForwardAction extends MessageAction implements ReceivingAction, SendingAction {

    private static final Logger LOGGER = LogManager.getLogger(ForwardAction.class);

    private String receiveFromAlias = null;
    private String forwardToAlias = null;

    @XmlTransient
    private Boolean executedAsPlanned = null;

    @HoldsModifiableVariable
    @XmlElementWrapper
    @XmlElements(value = { @XmlElement(type = ProtocolMessage.class, name = "ProtocolMessage"),
            @XmlElement(type = ArbitraryMessage.class, name = "ArbitraryMessage"),
            @XmlElement(type = CertificateMessage.class, name = "Certificate"),
            @XmlElement(type = CertificateVerifyMessage.class, name = "CertificateVerify"),
            @XmlElement(type = CertificateRequestMessage.class, name = "CertificateRequest"),
            @XmlElement(type = ClientHelloMessage.class, name = "ClientHello"),
            @XmlElement(type = HelloVerifyRequestMessage.class, name = "HelloVerifyRequest"),
            @XmlElement(type = DHClientKeyExchangeMessage.class, name = "DHClientKeyExchange"),
            @XmlElement(type = DHEServerKeyExchangeMessage.class, name = "DHEServerKeyExchange"),
            @XmlElement(type = ECDHClientKeyExchangeMessage.class, name = "ECDHClientKeyExchange"),
            @XmlElement(type = ECDHEServerKeyExchangeMessage.class, name = "ECDHEServerKeyExchange"),
            @XmlElement(type = FinishedMessage.class, name = "Finished"),
            @XmlElement(type = RSAClientKeyExchangeMessage.class, name = "RSAClientKeyExchange"),
            @XmlElement(type = ServerHelloDoneMessage.class, name = "ServerHelloDone"),
            @XmlElement(type = ServerHelloMessage.class, name = "ServerHello"),
            @XmlElement(type = AlertMessage.class, name = "Alert"),
            @XmlElement(type = ApplicationMessage.class, name = "Application"),
            @XmlElement(type = ChangeCipherSpecMessage.class, name = "ChangeCipherSpec"),
            @XmlElement(type = SSL2ClientHelloMessage.class, name = "SSL2ClientHello"),
            @XmlElement(type = SSL2ServerHelloMessage.class, name = "SSL2ServerHello"),
            @XmlElement(type = UnknownMessage.class, name = "UnknownMessage"),
            @XmlElement(type = UnknownHandshakeMessage.class, name = "UnknownHandshakeMessage"),
            @XmlElement(type = RetransmitMessage.class, name = "RetransmitMessage"),
            @XmlElement(type = HelloRequestMessage.class, name = "HelloRequest"),
            @XmlElement(type = HeartbeatMessage.class, name = "Heartbeat"),
            @XmlElement(type = EncryptedExtensionsMessage.class, name = "EncryptedExtensionMessage"),
            @XmlElement(type = HelloRetryRequestMessage.class, name = "HelloRetryRequest") })
    protected List<ProtocolMessage> receivedMessages;

    @HoldsModifiableVariable
    @XmlElementWrapper
    @XmlElements(value = { @XmlElement(type = Record.class, name = "Record"),
            @XmlElement(type = BlobRecord.class, name = "BlobRecord") })
    protected List<AbstractRecord> receivedRecords;

    @HoldsModifiableVariable
    @XmlElementWrapper
    @XmlElements(value = { @XmlElement(type = ProtocolMessage.class, name = "ProtocolMessage"),
            @XmlElement(type = ArbitraryMessage.class, name = "ArbitraryMessage"),
            @XmlElement(type = CertificateMessage.class, name = "Certificate"),
            @XmlElement(type = CertificateVerifyMessage.class, name = "CertificateVerify"),
            @XmlElement(type = CertificateRequestMessage.class, name = "CertificateRequest"),
            @XmlElement(type = ClientHelloMessage.class, name = "ClientHello"),
            @XmlElement(type = HelloVerifyRequestMessage.class, name = "HelloVerifyRequest"),
            @XmlElement(type = DHClientKeyExchangeMessage.class, name = "DHClientKeyExchange"),
            @XmlElement(type = DHEServerKeyExchangeMessage.class, name = "DHEServerKeyExchange"),
            @XmlElement(type = ECDHClientKeyExchangeMessage.class, name = "ECDHClientKeyExchange"),
            @XmlElement(type = ECDHEServerKeyExchangeMessage.class, name = "ECDHEServerKeyExchange"),
            @XmlElement(type = FinishedMessage.class, name = "Finished"),
            @XmlElement(type = RSAClientKeyExchangeMessage.class, name = "RSAClientKeyExchange"),
            @XmlElement(type = ServerHelloDoneMessage.class, name = "ServerHelloDone"),
            @XmlElement(type = ServerHelloMessage.class, name = "ServerHello"),
            @XmlElement(type = AlertMessage.class, name = "Alert"),
            @XmlElement(type = ApplicationMessage.class, name = "Application"),
            @XmlElement(type = ChangeCipherSpecMessage.class, name = "ChangeCipherSpec"),
            @XmlElement(type = SSL2ClientHelloMessage.class, name = "SSL2ClientHello"),
            @XmlElement(type = SSL2ServerHelloMessage.class, name = "SSL2ServerHello"),
            @XmlElement(type = UnknownMessage.class, name = "UnknownMessage"),
            @XmlElement(type = UnknownHandshakeMessage.class, name = "UnknownHandshakeMessage"),
            @XmlElement(type = RetransmitMessage.class, name = "RetransmitMessage"),
            @XmlElement(type = HelloRequestMessage.class, name = "HelloRequest"),
            @XmlElement(type = HeartbeatMessage.class, name = "Heartbeat"),
            @XmlElement(type = EncryptedExtensionsMessage.class, name = "EncryptedExtensionMessage"),
            @XmlElement(type = HelloRetryRequestMessage.class, name = "HelloRetryRequest") })
    protected List<ProtocolMessage> sendMessages;

    @HoldsModifiableVariable
    @XmlElementWrapper
    @XmlElements(value = { @XmlElement(type = Record.class, name = "Record"),
            @XmlElement(type = BlobRecord.class, name = "BlobRecord") })
    protected List<AbstractRecord> sendRecords;

    public ForwardAction() {
        this.connectionAlias = null;
        receiveMessageHelper = new ReceiveMessageHelper();
    }

    public ForwardAction(String receiveFromAlias, String forwardToAlias) {
        this(receiveFromAlias, forwardToAlias, new ReceiveMessageHelper());
    }

    /**
     * Allow to pass a fake ReceiveMessageHelper helper for testing.
     */
    protected ForwardAction(String receiveFromAlias, String forwardToAlias, ReceiveMessageHelper receiveMessageHelper) {
        this.connectionAlias = null;
        this.receiveFromAlias = receiveFromAlias;
        this.forwardToAlias = forwardToAlias;
        this.receiveMessageHelper = receiveMessageHelper;
    }

    public ForwardAction(String receiveFromAlias, String forwardToAlias, List<ProtocolMessage> messages) {
        super(messages);
        this.connectionAlias = null;
        this.receiveFromAlias = receiveFromAlias;
        this.forwardToAlias = forwardToAlias;
        receiveMessageHelper = new ReceiveMessageHelper();
    }

    public ForwardAction(String receiveFromAlias, String forwardToAlias, ProtocolMessage... messages) {
        this(receiveFromAlias, forwardToAlias, Arrays.asList(messages));
    }

    public void setReceiveFromAlias(String receiveFromAlias) {
        this.receiveFromAlias = receiveFromAlias;
    }

<<<<<<< HEAD
    public void setForwardToAlias(String forwardToAlias) {
        this.forwardToAlias = forwardToAlias;
=======
    public ForwardAction(ProtocolMessage... messages) {
        this(new ArrayList(Arrays.asList(messages)));
>>>>>>> 6c134a63
    }

    @Override
    public void execute(State state) throws WorkflowExecutionException, IOException {
        if (isExecuted()) {
            throw new WorkflowExecutionException("Action already executed!");
        }

        assertAliasesSetProperly();

        TlsContext receiveFromCtx = state.getTlsContext(receiveFromAlias);
        TlsContext forwardToCtx = state.getTlsContext(forwardToAlias);

        receiveMessages(receiveFromCtx);
        applyMessages(forwardToCtx);
        forwardMessages(forwardToCtx);
    }

    void receiveMessages(TlsContext receiveFromCtx) {
        LOGGER.debug("Receiving Messages...");
        MessageActionResult result = receiveMessageHelper.receiveMessages(messages, receiveFromCtx);
        receivedRecords = result.getRecordList();
        receivedMessages = result.getMessageList();

        String expected = getReadableString(receivedMessages);
        LOGGER.debug("Receive Expected (" + receiveFromAlias + "): " + expected);
        String received = getReadableString(receivedMessages);
        LOGGER.info("Received Messages (" + receiveFromAlias + "): " + received);

        executedAsPlanned = checkMessageListsEquals(messages, receivedMessages);
    }

    /**
     * Apply the contents of the messages to the given TLS context.
     * 
     * @param protocolMessages
     * @param tlsContext
     */
    private void applyMessages(TlsContext ctx) {
        for (ProtocolMessage msg : receivedMessages) {
            LOGGER.debug("Applying " + msg.toCompactString() + "to forward context " + ctx);
            ProtocolMessageHandler h = msg.getHandler(ctx);
            h.adjustTLSContext(msg);
        }
    }

    private void forwardMessages(TlsContext forwardToCtx) {
        LOGGER.info("Forwarding messages (" + forwardToAlias + "): " + getReadableString(messages));
        try {
            MessageActionResult result = sendMessageHelper
                    .sendMessages(receivedMessages, receivedRecords, forwardToCtx);
            sendMessages = result.getMessageList();
            sendRecords = result.getRecordList();
            if (executedAsPlanned) {
                executedAsPlanned = checkMessageListsEquals(sendMessages, messages);
            }
            setExecuted(true);
        } catch (IOException E) {
            LOGGER.debug(E);
            executedAsPlanned = false;
            setExecuted(false);
        }
    }

    public String getReceiveFromAlias() {
        return receiveFromAlias;
    }

    public String getForwardToAlias() {
        return forwardToAlias;
    }

    // TODO: yes, the correct way would be implement equals() for all
    // ProtocolMessages...
    private boolean checkMessageListsEquals(List<ProtocolMessage> expectedMessages, List<ProtocolMessage> actualMessages) {
        if (actualMessages.size() != expectedMessages.size()) {
            return false;
        } else {
            for (int i = 0; i < actualMessages.size(); i++) {
                if (!actualMessages.get(i).getClass().equals(expectedMessages.get(i).getClass())) {
                    return false;
                }
            }
        }
        return true;
    }

    @Override
    public boolean executedAsPlanned() {
        return executedAsPlanned;
    }

    @Override
    public void reset() {
        receivedMessages = null;
        receivedRecords = null;
        sendMessages = null;
        sendRecords = null;
        executedAsPlanned = false;
        setExecuted(null);
    }

    @Override
    public List<ProtocolMessage> getReceivedMessages() {
        return receivedMessages;
    }

    @Override
    public List<AbstractRecord> getReceivedRecords() {
        return receivedRecords;
    }

    @Override
    public List<ProtocolMessage> getSendMessages() {
        return sendMessages;
    }

    @Override
    public List<AbstractRecord> getSendRecords() {
        return sendRecords;
    }

    @Override
    public int hashCode() {
        int hash = 3;
        hash = 89 * hash + Objects.hashCode(this.receiveFromAlias);
        hash = 89 * hash + Objects.hashCode(this.forwardToAlias);
        hash = 89 * hash + Objects.hashCode(this.executedAsPlanned);
        hash = 89 * hash + Objects.hashCode(this.receivedMessages);
        hash = 89 * hash + Objects.hashCode(this.receivedRecords);
        hash = 89 * hash + Objects.hashCode(this.sendMessages);
        hash = 89 * hash + Objects.hashCode(this.sendRecords);
        return hash;
    }

    @Override
    public boolean equals(Object obj) {
        if (this == obj) {
            return true;
        }
        if (obj == null) {
            return false;
        }
        if (getClass() != obj.getClass()) {
            return false;
        }
        final ForwardAction other = (ForwardAction) obj;
        if (!Objects.equals(this.receiveFromAlias, other.receiveFromAlias)) {
            return false;
        }
        if (!Objects.equals(this.forwardToAlias, other.forwardToAlias)) {
            return false;
        }
        if (!Objects.equals(this.executedAsPlanned, other.executedAsPlanned)) {
            return false;
        }
        if (!Objects.equals(this.receivedMessages, other.receivedMessages)) {
            return false;
        }
        if (!Objects.equals(this.receivedRecords, other.receivedRecords)) {
            return false;
        }
        if (!Objects.equals(this.sendMessages, other.sendMessages)) {
            return false;
        }
        if (!Objects.equals(this.sendRecords, other.sendRecords)) {
            return false;
        }
        return true;
    }

    @Override
    public Set<String> getAllAliases() {
        Set<String> aliases = new LinkedHashSet<>();
        aliases.add(forwardToAlias);
        aliases.add(receiveFromAlias);
        return aliases;
    }

    @Override
    public void assertAliasesSetProperly() throws ConfigurationException {
        if ((receiveFromAlias == null) || (receiveFromAlias.isEmpty())) {
            throw new WorkflowExecutionException("Can't execute ForwardAction with empty receiveFromAlias");
        }
        if ((forwardToAlias == null) || (forwardToAlias.isEmpty())) {
            throw new WorkflowExecutionException("Can't execute ForwardAction with empty forwardToAlias");
        }
    }

}<|MERGE_RESOLUTION|>--- conflicted
+++ resolved
@@ -179,13 +179,8 @@
         this.receiveFromAlias = receiveFromAlias;
     }
 
-<<<<<<< HEAD
     public void setForwardToAlias(String forwardToAlias) {
         this.forwardToAlias = forwardToAlias;
-=======
-    public ForwardAction(ProtocolMessage... messages) {
-        this(new ArrayList(Arrays.asList(messages)));
->>>>>>> 6c134a63
     }
 
     @Override
