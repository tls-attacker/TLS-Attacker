/*
 * TLS-Attacker - A Modular Penetration Testing Framework for TLS
 *
 * Copyright 2014-2023 Ruhr University Bochum, Paderborn University, and Hackmanit GmbH
 *
 * Licensed under Apache License, Version 2.0
 * http://www.apache.org/licenses/LICENSE-2.0.txt
 */
package de.rub.nds.tlsattacker.core.protocol.parser;

import de.rub.nds.tlsattacker.core.constants.HandshakeByteLength;
import de.rub.nds.tlsattacker.core.layer.context.TlsContext;
import de.rub.nds.tlsattacker.core.protocol.message.SrpClientKeyExchangeMessage;
import java.io.InputStream;
import org.apache.logging.log4j.LogManager;
import org.apache.logging.log4j.Logger;

public class SrpClientKeyExchangeParser
        extends ClientKeyExchangeParser<SrpClientKeyExchangeMessage> {

    private static final Logger LOGGER = LogManager.getLogger();

    /**
     * Constructor for the Parser class
     *
     * @param stream
     * @param tlsContext
     */
    public SrpClientKeyExchangeParser(InputStream stream, TlsContext tlsContext) {
        super(stream, tlsContext);
    }

    @Override
    public void parse(SrpClientKeyExchangeMessage msg) {
        LOGGER.debug("Parsing SRPClientKeyExchangeMessage");
        parsePublicKeyLength(msg);
        parsePublicKey(msg);
    }

    /**
     * Reads the next bytes as the PublicKeyLength and writes them in the message
     *
     * @param msg Message to write in
     */
    private void parsePublicKeyLength(SrpClientKeyExchangeMessage msg) {
        msg.setPublicKeyLength(parseIntField(HandshakeByteLength.SRP_PUBLICKEY_LENGTH));
        LOGGER.debug("PublicKeyLength: " + msg.getPublicKeyLength().getValue());
    }

    /**
     * Reads the next bytes as the PublicKey and writes them in the message
     *
     * @param msg Message to write in
     */
    private void parsePublicKey(SrpClientKeyExchangeMessage msg) {
        msg.setPublicKey(parseByteArrayField(msg.getPublicKeyLength().getValue()));
<<<<<<< HEAD
        LOGGER.debug(
                "PublicKey: " + ArrayConverter.bytesToHexString(msg.getPublicKey().getValue()));
=======
        LOGGER.debug("PublicKey: {}", msg.getPublicKey().getValue());
>>>>>>> d878a479
    }
}<|MERGE_RESOLUTION|>--- conflicted
+++ resolved
@@ -54,11 +54,6 @@
      */
     private void parsePublicKey(SrpClientKeyExchangeMessage msg) {
         msg.setPublicKey(parseByteArrayField(msg.getPublicKeyLength().getValue()));
-<<<<<<< HEAD
-        LOGGER.debug(
-                "PublicKey: " + ArrayConverter.bytesToHexString(msg.getPublicKey().getValue()));
-=======
         LOGGER.debug("PublicKey: {}", msg.getPublicKey().getValue());
->>>>>>> d878a479
     }
 }