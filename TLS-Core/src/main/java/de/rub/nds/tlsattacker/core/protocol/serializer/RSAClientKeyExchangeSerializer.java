/*
 * TLS-Attacker - A Modular Penetration Testing Framework for TLS
 *
 * Copyright 2014-2023 Ruhr University Bochum, Paderborn University, and Hackmanit GmbH
 *
 * Licensed under Apache License, Version 2.0
 * http://www.apache.org/licenses/LICENSE-2.0.txt
 */
package de.rub.nds.tlsattacker.core.protocol.serializer;

import de.rub.nds.tlsattacker.core.constants.HandshakeByteLength;
import de.rub.nds.tlsattacker.core.constants.ProtocolVersion;
import de.rub.nds.tlsattacker.core.protocol.message.RSAClientKeyExchangeMessage;
import org.apache.logging.log4j.LogManager;
import org.apache.logging.log4j.Logger;

public class RSAClientKeyExchangeSerializer<T extends RSAClientKeyExchangeMessage>
        extends ClientKeyExchangeSerializer<T> {

    private static final Logger LOGGER = LogManager.getLogger();

    private final T msg;

    private final ProtocolVersion version;

    /**
     * Constructor for the RSAClientKeyExchangeSerializer
     *
     * @param message Message that should be serialized
     * @param version Version of the Protocol
     */
    public RSAClientKeyExchangeSerializer(T message, ProtocolVersion version) {
        super(message);
        this.msg = message;
        this.version = version;
    }

    @Override
    public byte[] serializeHandshakeMessageContent() {
        LOGGER.debug("Serializing RSAClientKeyExchangeMessage");
        if (!version.isSSL()) {
            writeSerializedPublicKeyLength(msg);
        }
        writeSerializedPublicKey(msg);
        return getAlreadySerialized();
    }

    protected byte[] serializeRsaParams() {
        if (!version.isSSL()) {
            writeSerializedPublicKeyLength(msg);
        }
        writeSerializedPublicKey(msg);
        return getAlreadySerialized();
    }

    /**
     * Writes the SerializedPublicKeyLength of the RSAClientKeyExchangeMessage into the final
     * byte[]. For RSA, PublicKeyLength actually is the length of the encrypted premaster secret.
     *
     * <p>RFC 5246 states that "the RSA-encrypted PreMasterSecret in a ClientKeyExchange is preceded
     * by two length bytes. These bytes are redundant in the case of RSA because the
     * EncryptedPreMasterSecret is the only data in the ClientKeyExchange".
     */
    private void writeSerializedPublicKeyLength(T msg) {
        appendInt(
                msg.getPublicKeyLength().getValue(),
                HandshakeByteLength.ENCRYPTED_PREMASTER_SECRET_LENGTH);
        LOGGER.debug("SerializedPublicKeyLength: " + msg.getPublicKeyLength().getValue());
    }

    /**
     * Writes the SerializedPublicKey of the RSAClientKeyExchangeMessage into the final byte[]. For
     * RSA, the PublicKey field actually contains the encrypted premaster secret.
     */
    private void writeSerializedPublicKey(T msg) {
        appendBytes(msg.getPublicKey().getValue());
<<<<<<< HEAD
        LOGGER.debug(
                "SerializedPublicKey: "
                        + ArrayConverter.bytesToHexString(msg.getPublicKey().getValue()));
=======
        LOGGER.debug("SerializedPublicKey: {}", msg.getPublicKey().getValue());
>>>>>>> d878a479
    }
}<|MERGE_RESOLUTION|>--- conflicted
+++ resolved
@@ -74,12 +74,6 @@
      */
     private void writeSerializedPublicKey(T msg) {
         appendBytes(msg.getPublicKey().getValue());
-<<<<<<< HEAD
-        LOGGER.debug(
-                "SerializedPublicKey: "
-                        + ArrayConverter.bytesToHexString(msg.getPublicKey().getValue()));
-=======
         LOGGER.debug("SerializedPublicKey: {}", msg.getPublicKey().getValue());
->>>>>>> d878a479
     }
 }