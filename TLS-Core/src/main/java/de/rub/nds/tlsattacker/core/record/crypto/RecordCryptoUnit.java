/*
 * TLS-Attacker - A Modular Penetration Testing Framework for TLS
 *
 * Copyright 2014-2023 Ruhr University Bochum, Paderborn University, Technology Innovation Institute, and Hackmanit GmbH
 *
 * Licensed under Apache License, Version 2.0
 * http://www.apache.org/licenses/LICENSE-2.0.txt
 */
package de.rub.nds.tlsattacker.core.record.crypto;

import de.rub.nds.tlsattacker.core.record.Record;
import de.rub.nds.tlsattacker.core.record.cipher.RecordCipher;
import java.util.ArrayList;
import org.apache.logging.log4j.LogManager;
import org.apache.logging.log4j.Logger;

public abstract class RecordCryptoUnit {

    private static final Logger LOGGER = LogManager.getLogger();

    protected ArrayList<RecordCipher> recordCipherList;

    public RecordCryptoUnit(RecordCipher recordCipher) {
        this.recordCipherList = new ArrayList<>();
        recordCipherList.add(0, recordCipher);
    }

    public RecordCipher getRecordMostRecentCipher() {
        return recordCipherList.get(recordCipherList.size() - 1);
    }

    /**
     * Tries to guess the correct epoch based on the given epoch bits (DTLS 1.3). Sets the full
     * epoch value of the record, if found.
     */
    public RecordCipher getRecordCipherForEpochBits(int epochBits, Record record) {
        for (int i = recordCipherList.size() - 1; i >= 0; i--) {
            if (i % 4 == epochBits) {
                record.setEpoch(i);
                return recordCipherList.get(i);
            }
        }
        LOGGER.warn("Got no RecordCipher for epoch bits: " + epochBits);
        return null;
    }

    /** Return true, if we are still in epoch 0. */
    public boolean isEpochZero() {
        return recordCipherList.size() == 1;
    }

    public RecordCipher getRecordCipher(int epoch) {
        if (recordCipherList.size() > epoch && recordCipherList.get(epoch) != null) {
            return recordCipherList.get(epoch);
        } else {
<<<<<<< HEAD
            LOGGER.warn("Got no RecordCipher for epoch: " + epoch + ". Using epoch 0 cipher");
=======
            LOGGER.warn("Got no RecordCipher for epoch: {} using epoch 0 cipher", epoch);
>>>>>>> 4e6a5132
            return recordCipherList.get(0);
        }
    }

    public void addNewRecordCipher(RecordCipher recordCipher) {
        this.recordCipherList.add(recordCipher);
    }

    public void removeAllCiphers() {
        this.recordCipherList = new ArrayList<>();
    }

    public void removeCiphers(int toRemove) {
        while (toRemove > 0 && !recordCipherList.isEmpty()) {
            recordCipherList.remove(recordCipherList.size() - 1);
            toRemove--;
        }
        if (toRemove > 0) {
            LOGGER.warn("Could not remove as many ciphers as specified");
        }
    }
}<|MERGE_RESOLUTION|>--- conflicted
+++ resolved
@@ -53,11 +53,7 @@
         if (recordCipherList.size() > epoch && recordCipherList.get(epoch) != null) {
             return recordCipherList.get(epoch);
         } else {
-<<<<<<< HEAD
-            LOGGER.warn("Got no RecordCipher for epoch: " + epoch + ". Using epoch 0 cipher");
-=======
-            LOGGER.warn("Got no RecordCipher for epoch: {} using epoch 0 cipher", epoch);
->>>>>>> 4e6a5132
+            LOGGER.warn("Got no RecordCipher for epoch: {}. Using epoch 0 cipher", epoch);
             return recordCipherList.get(0);
         }
     }
