--- conflicted
+++ resolved
@@ -34,11 +34,7 @@
     private final ConnectionEndType talkingConnectionEndType;
 
     public KeyShareExtensionParser(InputStream stream, TlsContext tlsContext) {
-<<<<<<< HEAD
-        super(stream);
-=======
         super(stream, tlsContext);
->>>>>>> 33421ef7
         talkingConnectionEndType = tlsContext.getTalkingConnectionEndType();
     }
 
