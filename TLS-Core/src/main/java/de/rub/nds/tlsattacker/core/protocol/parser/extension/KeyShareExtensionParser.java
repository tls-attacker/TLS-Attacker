/**
 * TLS-Attacker - A Modular Penetration Testing Framework for TLS
 *
 * Copyright 2014-2022 Ruhr University Bochum, Paderborn University, Hackmanit GmbH
 *
 * Licensed under Apache License, Version 2.0
 * http://www.apache.org/licenses/LICENSE-2.0.txt
 */

package de.rub.nds.tlsattacker.core.protocol.parser.extension;

import de.rub.nds.modifiablevariable.util.ArrayConverter;
import de.rub.nds.tlsattacker.core.constants.ExtensionByteLength;
import de.rub.nds.tlsattacker.core.constants.NamedGroup;
import de.rub.nds.tlsattacker.core.protocol.message.extension.KeyShareExtensionMessage;
import de.rub.nds.tlsattacker.core.protocol.message.extension.keyshare.KeyShareEntry;
import de.rub.nds.tlsattacker.core.layer.context.TlsContext;
import de.rub.nds.tlsattacker.transport.ConnectionEndType;
import java.io.ByteArrayInputStream;
import java.io.InputStream;
import java.util.LinkedList;
import java.util.List;
import org.apache.logging.log4j.LogManager;
import org.apache.logging.log4j.Logger;

public class KeyShareExtensionParser extends ExtensionParser<KeyShareExtensionMessage> {

    private static final Logger LOGGER = LogManager.getLogger();

    private List<KeyShareEntry> entryList;

    private boolean helloRetryRequestHint = false;

    private ConnectionEndType talkingConnectionEndType;

<<<<<<< HEAD
    public KeyShareExtensionParser(InputStream stream, Config config, TlsContext tlsContext) {
        super(stream, config);
        talkingConnectionEndType = tlsContext.getTalkingConnectionEndType();
=======
    public KeyShareExtensionParser(InputStream stream, TlsContext context) {
        super(stream);
        talkingConnectionEndType = context.getTalkingConnectionEndType();
>>>>>>> 1e06e696
    }

    @Override
    public void parseExtensionMessageContent(KeyShareExtensionMessage msg) {
        if (helloRetryRequestHint) {
            parseHRRKeyShare(msg);
        } else {
            parseRegularKeyShare(msg);
        }
        msg.setRetryRequestMode(helloRetryRequestHint);
    }

    private void parseRegularKeyShare(KeyShareExtensionMessage msg) {
        LOGGER.debug("Parsing KeyShareExtensionMessage as regular KeyShareExtension");
        entryList = new LinkedList<>();
        if (talkingConnectionEndType == ConnectionEndType.CLIENT) {
            parseKeyShareListLength(msg);
            parseKeyShareListBytes(msg);
            ByteArrayInputStream innerStream = new ByteArrayInputStream(msg.getKeyShareListBytes().getValue());
            while (innerStream.available() > 0) {
                KeyShareEntry entry = parseKeyShareEntry(innerStream);
                entryList.add(entry);
            }
        } else {
            byte[] keyShareBytes = parseByteArrayField(msg.getExtensionLength().getValue());
            entryList.add(parseKeyShareEntry(new ByteArrayInputStream(keyShareBytes)));
        }

        setKeyShareList(msg);
    }

    private KeyShareEntry parseKeyShareEntry(ByteArrayInputStream innerStream) {
        KeyShareEntryParser parser = new KeyShareEntryParser(innerStream);
        KeyShareEntry entry = new KeyShareEntry();
        parser.parse(entry);
        return entry;
    }

    private void parseHRRKeyShare(KeyShareExtensionMessage msg) {
        LOGGER.debug("Parsing KeyShareExtensionMessage as HelloRetryRequest KeyShareExtension");
        msg.setKeyShareListBytes(parseByteArrayField(NamedGroup.LENGTH));
        entryList = new LinkedList<>();
        KeyShareEntry entry = parseKeyShareEntry(new ByteArrayInputStream(msg.getKeyShareListBytes().getValue()));
        entryList.add(entry);
        setKeyShareList(msg);
    }

    /**
     * Reads the next bytes as the keyShareListLength of the Extension and writes them in the message
     *
     * @param msg
     *            Message to write in
     */
    private void parseKeyShareListLength(KeyShareExtensionMessage msg) {
        msg.setKeyShareListLength(parseIntField(ExtensionByteLength.KEY_SHARE_LIST_LENGTH));
        LOGGER.debug("KeyShareListLength: " + msg.getKeyShareListLength().getValue());
    }

    /**
     * Reads the next bytes as the keyShareListBytes of the Extension and writes them in the message
     *
     * @param msg
     *            Message to write in
     */
    private void parseKeyShareListBytes(KeyShareExtensionMessage msg) {
        msg.setKeyShareListBytes(parseByteArrayField(msg.getKeyShareListLength().getValue()));
        LOGGER.debug("KeyShareListBytes: " + ArrayConverter.bytesToHexString(msg.getKeyShareListBytes().getValue()));
    }

    /**
     * Reads the next bytes as the keyShareList of the Extension and writes them in the message
     *
     * @param msg
     *            Message to write in
     */
    private void setKeyShareList(KeyShareExtensionMessage msg) {
        msg.setKeyShareList(entryList);
    }

    public boolean isHelloRetryRequestHint() {
        return helloRetryRequestHint;
    }

    public void setHelloRetryRequestHint(boolean helloRetryRequestHint) {
        this.helloRetryRequestHint = helloRetryRequestHint;
    }
}<|MERGE_RESOLUTION|>--- conflicted
+++ resolved
@@ -33,15 +33,9 @@
 
     private ConnectionEndType talkingConnectionEndType;
 
-<<<<<<< HEAD
-    public KeyShareExtensionParser(InputStream stream, Config config, TlsContext tlsContext) {
-        super(stream, config);
+    public KeyShareExtensionParser(InputStream stream, TlsContext tlsContext) {
+        super(stream);
         talkingConnectionEndType = tlsContext.getTalkingConnectionEndType();
-=======
-    public KeyShareExtensionParser(InputStream stream, TlsContext context) {
-        super(stream);
-        talkingConnectionEndType = context.getTalkingConnectionEndType();
->>>>>>> 1e06e696
     }
 
     @Override
