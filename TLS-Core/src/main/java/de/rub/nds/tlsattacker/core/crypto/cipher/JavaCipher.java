/**
 * TLS-Attacker - A Modular Penetration Testing Framework for TLS
 *
 * Copyright 2014-2020 Ruhr University Bochum, Paderborn University,
 * and Hackmanit GmbH
 *
 * Licensed under Apache License 2.0
 * http://www.apache.org/licenses/LICENSE-2.0
 */
package de.rub.nds.tlsattacker.core.crypto.cipher;

import de.rub.nds.tlsattacker.core.constants.BulkCipherAlgorithm;
import de.rub.nds.tlsattacker.core.constants.CipherAlgorithm;
import de.rub.nds.tlsattacker.core.exceptions.CryptoException;
import java.security.InvalidAlgorithmParameterException;
import java.security.InvalidKeyException;
import java.security.NoSuchAlgorithmException;
import javax.crypto.BadPaddingException;
import javax.crypto.Cipher;
import javax.crypto.IllegalBlockSizeException;
import javax.crypto.NoSuchPaddingException;
import javax.crypto.spec.GCMParameterSpec;
import javax.crypto.spec.IvParameterSpec;
import javax.crypto.spec.SecretKeySpec;

class JavaCipher implements EncryptionCipher, DecryptionCipher {

    private final CipherAlgorithm algorithm;

    private byte[] iv;
    private byte[] key;

    private Cipher cipher = null;

    public JavaCipher(CipherAlgorithm algorithm, byte[] key) {
        this.algorithm = algorithm;
        this.key = key;
    }

    @Override
    public int getBlocksize() {
        return algorithm.getBlocksize();
    }

    @Override
    public byte[] encrypt(byte[] iv, byte[] someBytes) throws CryptoException {
        IvParameterSpec encryptIv = new IvParameterSpec(iv);
        try {
            cipher = Cipher.getInstance(algorithm.getJavaName());
            String keySpecAlgorithm = BulkCipherAlgorithm.getBulkCipherAlgorithm(algorithm).getJavaName();
            cipher.init(Cipher.ENCRYPT_MODE, new SecretKeySpec(key, keySpecAlgorithm), encryptIv);
            byte[] result = cipher.doFinal(someBytes);
            this.iv = cipher.getIV();
            return result;
        } catch (IllegalBlockSizeException | BadPaddingException | NoSuchAlgorithmException
                | InvalidAlgorithmParameterException | InvalidKeyException | NoSuchPaddingException ex) {
            throw new CryptoException("Could not initialize JavaCipher. "
                    + "Did you forget to use UnlimitedStrengthEnabler/add BouncyCastleProvider?", ex);
        }
    }

    @Override
    public byte[] encrypt(byte[] someBytes) throws CryptoException {
        try {
            if (cipher == null) {
                cipher = Cipher.getInstance(algorithm.getJavaName());
                String keySpecAlgorithm = BulkCipherAlgorithm.getBulkCipherAlgorithm(algorithm).getJavaName();
                cipher.init(Cipher.ENCRYPT_MODE, new SecretKeySpec(key, keySpecAlgorithm));
            }
            return cipher.doFinal(someBytes);
        } catch (IllegalBlockSizeException | BadPaddingException | NoSuchAlgorithmException | InvalidKeyException
                | NoSuchPaddingException ex) {
            throw new CryptoException("Could not encrypt data", ex);
        }
    }

    @Override
    public byte[] encrypt(byte[] iv, int tagLength, byte[] someBytes) throws CryptoException {
        GCMParameterSpec encryptIv = new GCMParameterSpec(tagLength, iv);
        try {
            cipher = Cipher.getInstance(algorithm.getJavaName());
            String keySpecAlgorithm = BulkCipherAlgorithm.getBulkCipherAlgorithm(algorithm).getJavaName();
            cipher.init(Cipher.ENCRYPT_MODE, new SecretKeySpec(key, keySpecAlgorithm), encryptIv);
            byte[] result = cipher.doFinal(someBytes);
            this.iv = cipher.getIV();
            return result;
        } catch (IllegalBlockSizeException | BadPaddingException | NoSuchAlgorithmException
                | InvalidAlgorithmParameterException | InvalidKeyException | NoSuchPaddingException ex) {
            throw new CryptoException("Could not encrypt data", ex);
        }
    }

    @Override
    public byte[] encrypt(byte[] iv, int tagLength, byte[] additionAuthenticatedData, byte[] someBytes)
            throws CryptoException {
        GCMParameterSpec encryptIv = new GCMParameterSpec(tagLength, iv);
        try {
            cipher = Cipher.getInstance(algorithm.getJavaName());

            String keySpecAlgorithm = BulkCipherAlgorithm.getBulkCipherAlgorithm(algorithm).getJavaName();
            cipher.init(Cipher.ENCRYPT_MODE, new SecretKeySpec(key, keySpecAlgorithm), encryptIv);
            cipher.updateAAD(additionAuthenticatedData);
            byte[] result = cipher.doFinal(someBytes);
            this.iv = cipher.getIV();
            return result;
        } catch (IllegalBlockSizeException | BadPaddingException | NoSuchAlgorithmException
                | InvalidAlgorithmParameterException | InvalidKeyException | NoSuchPaddingException ex) {
            throw new CryptoException("Could not enrypt data", ex);
        }
    }

    @Override
    public byte[] getIv() {
        return iv;
    }

    @Override
    public void setIv(byte[] iv) {
        this.iv = iv;
    }

    @Override
    public byte[] decrypt(byte[] iv, byte[] someBytes) throws CryptoException {
        IvParameterSpec decryptIv = new IvParameterSpec(iv);
        try {
            cipher = Cipher.getInstance(algorithm.getJavaName());
            String keySpecAlgorithm = BulkCipherAlgorithm.getBulkCipherAlgorithm(algorithm).getJavaName();
            cipher.init(Cipher.DECRYPT_MODE, new SecretKeySpec(key, keySpecAlgorithm), decryptIv);
            byte[] result = cipher.doFinal(someBytes);
            if (result.length >= getBlocksize()) {
                this.iv = new byte[getBlocksize()];
                System.arraycopy(someBytes, someBytes.length - getBlocksize(), this.iv, 0, getBlocksize());
            }
            return result;
        } catch (IllegalBlockSizeException | BadPaddingException | NoSuchAlgorithmException
                | InvalidAlgorithmParameterException | InvalidKeyException | NoSuchPaddingException ex) {
            throw new CryptoException("Could not decrypt data", ex);
        }
    }

    @Override
    public byte[] decrypt(byte[] someBytes) throws CryptoException {
        try {
            if (cipher == null) {
                cipher = Cipher.getInstance(algorithm.getJavaName());
                String keySpecAlgorithm = BulkCipherAlgorithm.getBulkCipherAlgorithm(algorithm).getJavaName();
                cipher.init(Cipher.DECRYPT_MODE, new SecretKeySpec(key, keySpecAlgorithm));
            }
            byte[] result = cipher.doFinal(someBytes);
            return result;
        } catch (NoSuchAlgorithmException | NoSuchPaddingException | InvalidKeyException | IllegalBlockSizeException
                | BadPaddingException ex) {
            throw new CryptoException("Could not decrypt data", ex);
        }
    }

    @Override
    public byte[] decrypt(byte[] iv, int tagLength, byte[] someBytes) throws CryptoException {
        GCMParameterSpec decryptIv = new GCMParameterSpec(tagLength, iv);
        try {
            cipher = Cipher.getInstance(algorithm.getJavaName());
            String keySpecAlgorithm = BulkCipherAlgorithm.getBulkCipherAlgorithm(algorithm).getJavaName();
            cipher.init(Cipher.DECRYPT_MODE, new SecretKeySpec(key, keySpecAlgorithm), decryptIv);
            byte[] result = cipher.doFinal(someBytes);
            if (result.length >= getBlocksize()) {
                this.iv = new byte[getBlocksize()];
                System.arraycopy(someBytes, someBytes.length - getBlocksize(), this.iv, 0, getBlocksize());
            }
            return result;
        } catch (IllegalBlockSizeException | BadPaddingException | NoSuchAlgorithmException
                | InvalidAlgorithmParameterException | InvalidKeyException | NoSuchPaddingException ex) {
            throw new CryptoException("Could not decrypt data", ex);
        }
    }

    @Override
    public byte[] decrypt(byte[] iv, int tagLength, byte[] additionalAuthenticatedData, byte[] cipherText)
            throws CryptoException {
        GCMParameterSpec decryptIv = new GCMParameterSpec(tagLength, iv);
        try {
            cipher = Cipher.getInstance(algorithm.getJavaName());
<<<<<<< HEAD
            cipher.init(Cipher.DECRYPT_MODE, new SecretKeySpec(key, algorithm.getJavaName()), decryptIv);
            cipher.updateAAD(additionalAuthenticatedData);
            byte[] result = cipher.doFinal(cipherText);
=======
            String keySpecAlgorithm = BulkCipherAlgorithm.getBulkCipherAlgorithm(algorithm).getJavaName();
            cipher.init(Cipher.DECRYPT_MODE, new SecretKeySpec(key, keySpecAlgorithm), decryptIv);
            cipher.updateAAD(additionAuthenticatedData);
            byte[] result = cipher.doFinal(someBytes);
>>>>>>> 0f496e1a
            if (result.length >= getBlocksize()) {
                this.iv = new byte[getBlocksize()];
                System.arraycopy(cipherText, cipherText.length - getBlocksize(), this.iv, 0, getBlocksize());
            }
            return result;
        } catch (IllegalBlockSizeException | BadPaddingException | NoSuchAlgorithmException
                | InvalidAlgorithmParameterException | InvalidKeyException | NoSuchPaddingException ex) {
            throw new CryptoException("Could not decrypt data", ex);
        }
    }
}<|MERGE_RESOLUTION|>--- conflicted
+++ resolved
@@ -179,16 +179,10 @@
         GCMParameterSpec decryptIv = new GCMParameterSpec(tagLength, iv);
         try {
             cipher = Cipher.getInstance(algorithm.getJavaName());
-<<<<<<< HEAD
-            cipher.init(Cipher.DECRYPT_MODE, new SecretKeySpec(key, algorithm.getJavaName()), decryptIv);
+            String keySpecAlgorithm = BulkCipherAlgorithm.getBulkCipherAlgorithm(algorithm).getJavaName();
+            cipher.init(Cipher.DECRYPT_MODE, new SecretKeySpec(key, keySpecAlgorithm), decryptIv);
             cipher.updateAAD(additionalAuthenticatedData);
             byte[] result = cipher.doFinal(cipherText);
-=======
-            String keySpecAlgorithm = BulkCipherAlgorithm.getBulkCipherAlgorithm(algorithm).getJavaName();
-            cipher.init(Cipher.DECRYPT_MODE, new SecretKeySpec(key, keySpecAlgorithm), decryptIv);
-            cipher.updateAAD(additionAuthenticatedData);
-            byte[] result = cipher.doFinal(someBytes);
->>>>>>> 0f496e1a
             if (result.length >= getBlocksize()) {
                 this.iv = new byte[getBlocksize()];
                 System.arraycopy(cipherText, cipherText.length - getBlocksize(), this.iv, 0, getBlocksize());
