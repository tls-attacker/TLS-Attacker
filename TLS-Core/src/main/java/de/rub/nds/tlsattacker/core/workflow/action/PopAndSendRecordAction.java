/*
 * TLS-Attacker - A Modular Penetration Testing Framework for TLS
 *
 * Copyright 2014-2023 Ruhr University Bochum, Paderborn University, Technology Innovation Institute, and Hackmanit GmbH
 *
 * Licensed under Apache License, Version 2.0
 * http://www.apache.org/licenses/LICENSE-2.0.txt
 */
package de.rub.nds.tlsattacker.core.workflow.action;

import de.rub.nds.tlsattacker.core.exceptions.ActionExecutionException;
import de.rub.nds.tlsattacker.core.layer.context.TcpContext;
import de.rub.nds.tlsattacker.core.layer.context.TlsContext;
import de.rub.nds.tlsattacker.core.protocol.ProtocolMessage;
import de.rub.nds.tlsattacker.core.protocol.message.DtlsHandshakeMessageFragment;
import de.rub.nds.tlsattacker.core.quic.frame.QuicFrame;
import de.rub.nds.tlsattacker.core.quic.packet.QuicPacket;
import de.rub.nds.tlsattacker.core.record.Record;
import de.rub.nds.tlsattacker.core.record.serializer.RecordSerializer;
import de.rub.nds.tlsattacker.core.state.State;
import jakarta.xml.bind.annotation.XmlRootElement;
import java.io.IOException;
import java.util.Collections;
import java.util.HashSet;
import java.util.LinkedList;
import java.util.List;
import java.util.Objects;
import java.util.Set;
import org.apache.logging.log4j.LogManager;
import org.apache.logging.log4j.Logger;

@XmlRootElement(name = "PopAndSendRecord")
public class PopAndSendRecordAction extends MessageAction implements SendingAction {

    private static final Logger LOGGER = LogManager.getLogger();
    private Boolean asPlanned = null;

    public PopAndSendRecordAction() {
        super();
    }

    public PopAndSendRecordAction(String connectionAlias) {
        super(connectionAlias);
    }

    @Override
    public void execute(State state) throws ActionExecutionException {
        TlsContext tlsContext = state.getContext(connectionAlias).getTlsContext();
        TcpContext tcpContext = state.getContext(connectionAlias).getTcpContext();

        if (isExecuted()) {
            throw new ActionExecutionException("Action already executed!");
        }

        Record record = tlsContext.getRecordBuffer().pop();
        String sending = record.getContentMessageType().name();
        if (connectionAlias == null) {
            LOGGER.info("Sending record: {}", sending);
        } else {
            LOGGER.info("Sending record({}): {}", connectionAlias, sending);
        }
        RecordSerializer s = record.getRecordSerializer();
        try {
            tcpContext.getTransportHandler().sendData(s.serialize());
            asPlanned = true;
        } catch (IOException ex) {
            LOGGER.debug(ex);
            tlsContext.setReceivedTransportHandlerException(true);
            asPlanned = false;
        }
        setExecuted(true);
    }

    @Override
    public String toString() {
        return "PopAndSendRecordAction";
    }

    @Override
    public boolean executedAsPlanned() {
        return isExecuted() && Objects.equals(asPlanned, Boolean.TRUE);
    }

    @Override
    public void setRecords(List<Record> records) {
        this.records = records;
    }

    @Override
    public void reset() {
        messages = new LinkedList<>();
        records = new LinkedList<>();
        fragments = new LinkedList<>();
        quicPackets = new LinkedList<>();
        quicFrames = new LinkedList<>();
        setExecuted(null);
        asPlanned = null;
    }

    @Override
    public List<ProtocolMessage> getSendMessages() {
        return messages;
    }

    @Override
    public List<Record> getSendRecords() {
        return records;
    }

    @Override
    public List<DtlsHandshakeMessageFragment> getSendFragments() {
        return fragments;
    }

    @Override
<<<<<<< HEAD
    public MessageActionDirection getMessageDirection() {
        return MessageActionDirection.SENDING;
    }

    @Override
    public Set<String> getAllSendingAliases() {
        return new HashSet<>(Collections.singleton(connectionAlias));
=======
    public List<QuicPacket> getSendQuicPackets() {
        return quicPackets;
    }

    @Override
    public List<QuicFrame> getSendQuicFrames() {
        return quicFrames;
>>>>>>> 69d6d8e3
    }
}<|MERGE_RESOLUTION|>--- conflicted
+++ resolved
@@ -7,6 +7,17 @@
  * http://www.apache.org/licenses/LICENSE-2.0.txt
  */
 package de.rub.nds.tlsattacker.core.workflow.action;
+
+import java.io.IOException;
+import java.util.Collections;
+import java.util.HashSet;
+import java.util.LinkedList;
+import java.util.List;
+import java.util.Objects;
+import java.util.Set;
+
+import org.apache.logging.log4j.LogManager;
+import org.apache.logging.log4j.Logger;
 
 import de.rub.nds.tlsattacker.core.exceptions.ActionExecutionException;
 import de.rub.nds.tlsattacker.core.layer.context.TcpContext;
@@ -19,15 +30,6 @@
 import de.rub.nds.tlsattacker.core.record.serializer.RecordSerializer;
 import de.rub.nds.tlsattacker.core.state.State;
 import jakarta.xml.bind.annotation.XmlRootElement;
-import java.io.IOException;
-import java.util.Collections;
-import java.util.HashSet;
-import java.util.LinkedList;
-import java.util.List;
-import java.util.Objects;
-import java.util.Set;
-import org.apache.logging.log4j.LogManager;
-import org.apache.logging.log4j.Logger;
 
 @XmlRootElement(name = "PopAndSendRecord")
 public class PopAndSendRecordAction extends MessageAction implements SendingAction {
@@ -113,7 +115,6 @@
     }
 
     @Override
-<<<<<<< HEAD
     public MessageActionDirection getMessageDirection() {
         return MessageActionDirection.SENDING;
     }
@@ -121,7 +122,8 @@
     @Override
     public Set<String> getAllSendingAliases() {
         return new HashSet<>(Collections.singleton(connectionAlias));
-=======
+    }
+
     public List<QuicPacket> getSendQuicPackets() {
         return quicPackets;
     }
@@ -129,6 +131,5 @@
     @Override
     public List<QuicFrame> getSendQuicFrames() {
         return quicFrames;
->>>>>>> 69d6d8e3
     }
 }