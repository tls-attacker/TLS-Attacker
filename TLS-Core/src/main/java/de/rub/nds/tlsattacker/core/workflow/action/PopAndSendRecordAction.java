--- conflicted
+++ resolved
@@ -38,9 +38,8 @@
 
     @Override
     public void execute(State state) throws ActionExecutionException {
-        TlsContext tlsContext =
-                state.getContext(connectionAlias)
-                        .getTlsContext(); // TODO this assumes that TLS is ran on top of TCP
+        TlsContext tlsContext = state.getContext(connectionAlias)
+                .getTlsContext(); // TODO this assumes that TLS is ran on top of TCP
         TcpContext tcpContext = state.getContext(connectionAlias).getTcpContext();
 
         if (isExecuted()) {
@@ -83,23 +82,8 @@
     }
 
     @Override
-<<<<<<< HEAD
-    public List<ProtocolMessage<?>> getSendMessages() {
-        return messages;
-    }
-
-    @Override
-    public List<Record> getSendRecords() {
-        return records;
-    }
-
-    @Override
-    public List<DtlsHandshakeMessageFragment> getSendFragments() {
-        return fragments;
-=======
     protected List<LayerConfiguration<?>> createLayerConfiguration(State state) {
         // TODO Auto-generated method stub
         throw new UnsupportedOperationException("Unimplemented method 'createLayerConfiguration'");
->>>>>>> 4e5ec4e2
     }
 }