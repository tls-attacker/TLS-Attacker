--- conflicted
+++ resolved
@@ -18,18 +18,14 @@
 
 /**
  * @param <T> The ServerKeyExchangeMessage that should be prepared
+ * @param <T> The ServerKeyExchangeMessage that should be prepared
  */
-<<<<<<< HEAD
-public abstract class ServerKeyExchangePreparator<T extends ServerKeyExchangeMessage>
-=======
 public abstract class ServerKeyExchangePreparator<T extends ServerKeyExchangeMessage<?>>
->>>>>>> d878a479
         extends HandshakeMessagePreparator<T> {
 
     public ServerKeyExchangePreparator(Chooser chooser, T message) {
         super(chooser, message);
     }
-<<<<<<< HEAD
 
     protected byte[] generateSignature(
             SignatureAndHashAlgorithm algorithm, byte[] toBeHashedAndSigned) {
@@ -78,6 +74,4 @@
         }
         return signHashAlgo;
     }
-=======
->>>>>>> d878a479
 }