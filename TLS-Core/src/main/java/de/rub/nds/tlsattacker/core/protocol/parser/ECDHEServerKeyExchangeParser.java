/*
 * TLS-Attacker - A Modular Penetration Testing Framework for TLS
 *
 * Copyright 2014-2023 Ruhr University Bochum, Paderborn University, and Hackmanit GmbH
 *
 * Licensed under Apache License, Version 2.0
 * http://www.apache.org/licenses/LICENSE-2.0.txt
 */
package de.rub.nds.tlsattacker.core.protocol.parser;

import de.rub.nds.tlsattacker.core.constants.*;
import de.rub.nds.tlsattacker.core.layer.context.TlsContext;
import de.rub.nds.tlsattacker.core.protocol.message.ECDHEServerKeyExchangeMessage;
import java.io.InputStream;
import org.apache.logging.log4j.LogManager;
import org.apache.logging.log4j.Logger;

public class ECDHEServerKeyExchangeParser<T extends ECDHEServerKeyExchangeMessage>
        extends ServerKeyExchangeParser<T> {

    private static final Logger LOGGER = LogManager.getLogger();

    /**
     * Constructor for the Parser class
     *
     * @param stream
     * @param tlsContext
     */
    public ECDHEServerKeyExchangeParser(InputStream stream, TlsContext tlsContext) {
        super(stream, tlsContext);
    }

    @Override
    public void parse(ECDHEServerKeyExchangeMessage msg) {
        LOGGER.debug("Parsing ECDHEServerKeyExchangeMessage");
        parseCurveType(msg);
        parseNamedGroup(msg);
        parseSerializedPublicKeyLength(msg);
        parseSerializedPublicKey(msg);
        if (getKeyExchangeAlgorithm() == null || !getKeyExchangeAlgorithm().isAnon()) {
            if (isTLS12() || isDTLS12()) {
                parseSignatureAndHashAlgorithm(msg);
            }
            parseSignatureLength(msg);
            parseSignature(msg);
        }
    }

    protected void parseEcDheParams(T msg) {
        parseCurveType(msg);
        parseNamedGroup(msg);
        parseSerializedPublicKeyLength(msg);
        parseSerializedPublicKey(msg);
    }

    /**
     * Reads the next bytes as the CurveType and writes them in the message
     *
     * @param msg Message to write in
     */
    private void parseCurveType(ECDHEServerKeyExchangeMessage msg) {
        msg.setCurveType(parseByteField(HandshakeByteLength.ELLIPTIC_CURVE));
        LOGGER.debug("CurveType: " + msg.getGroupType().getValue());
    }

    /**
     * Reads the next bytes as the Curve and writes them in the message
     *
     * @param msg Message to write in
     */
    private void parseNamedGroup(ECDHEServerKeyExchangeMessage msg) {
<<<<<<< HEAD
        msg.setNamedGroup(parseByteArrayField(HandshakeByteLength.NAMED_GROUP));
        LOGGER.debug(
                "NamedGroup: " + ArrayConverter.bytesToHexString(msg.getNamedGroup().getValue()));
=======
        msg.setNamedGroup(parseByteArrayField(NamedGroup.LENGTH));
        LOGGER.debug("NamedGroup: {}", msg.getNamedGroup().getValue());
>>>>>>> d878a479
    }

    /**
     * Reads the next bytes as the SerializedPublicKeyLength and writes them in the message
     *
     * @param msg Message to write in
     */
    private void parseSerializedPublicKeyLength(ECDHEServerKeyExchangeMessage msg) {
        msg.setPublicKeyLength(parseIntField(HandshakeByteLength.ECDHE_PARAM_LENGTH));
        LOGGER.debug("SerializedPublicKeyLength: " + msg.getPublicKeyLength().getValue());
    }

    /**
     * Reads the next bytes as the SerializedPublicKey and writes them in the message
     *
     * @param msg Message to write in
     */
    private void parseSerializedPublicKey(ECDHEServerKeyExchangeMessage msg) {
        msg.setPublicKey(parseByteArrayField(msg.getPublicKeyLength().getValue()));
<<<<<<< HEAD
        LOGGER.debug(
                "SerializedPublicKey: "
                        + ArrayConverter.bytesToHexString(msg.getPublicKey().getValue()));
=======
        LOGGER.debug("SerializedPublicKey: {}", msg.getPublicKey().getValue());
>>>>>>> d878a479
    }

    /**
     * Reads the next bytes as the SignatureAndHashAlgorithm and writes them in the message
     *
     * @param msg Message to write in
     */
    private void parseSignatureAndHashAlgorithm(ECDHEServerKeyExchangeMessage msg) {
        msg.setSignatureAndHashAlgorithm(
                parseByteArrayField(HandshakeByteLength.SIGNATURE_HASH_ALGORITHM));
        LOGGER.debug(
<<<<<<< HEAD
                "SignatureAndHashAlgorithm: "
                        + ArrayConverter.bytesToHexString(
                                msg.getSignatureAndHashAlgorithm().getValue()));
=======
                "SignatureAndHashAlgorithm: {}", msg.getSignatureAndHashAlgorithm().getValue());
>>>>>>> d878a479
    }

    /**
     * Reads the next bytes as the SignatureLength and writes them in the message
     *
     * @param msg Message to write in
     */
    private void parseSignatureLength(ECDHEServerKeyExchangeMessage msg) {
        msg.setSignatureLength(parseIntField(HandshakeByteLength.SIGNATURE_LENGTH));
        LOGGER.debug("SignatureLength: " + msg.getSignatureLength().getValue());
    }

    /**
     * Reads the next bytes as the Signature and writes them in the message
     *
     * @param msg Message to write in
     */
    private void parseSignature(ECDHEServerKeyExchangeMessage msg) {
        msg.setSignature(parseByteArrayField(msg.getSignatureLength().getValue()));
<<<<<<< HEAD
        LOGGER.debug(
                "Signature: " + ArrayConverter.bytesToHexString(msg.getSignature().getValue()));
=======
        LOGGER.debug("Signature: {}", msg.getSignature().getValue());
>>>>>>> d878a479
    }
}<|MERGE_RESOLUTION|>--- conflicted
+++ resolved
@@ -69,14 +69,8 @@
      * @param msg Message to write in
      */
     private void parseNamedGroup(ECDHEServerKeyExchangeMessage msg) {
-<<<<<<< HEAD
         msg.setNamedGroup(parseByteArrayField(HandshakeByteLength.NAMED_GROUP));
-        LOGGER.debug(
-                "NamedGroup: " + ArrayConverter.bytesToHexString(msg.getNamedGroup().getValue()));
-=======
-        msg.setNamedGroup(parseByteArrayField(NamedGroup.LENGTH));
         LOGGER.debug("NamedGroup: {}", msg.getNamedGroup().getValue());
->>>>>>> d878a479
     }
 
     /**
@@ -96,13 +90,7 @@
      */
     private void parseSerializedPublicKey(ECDHEServerKeyExchangeMessage msg) {
         msg.setPublicKey(parseByteArrayField(msg.getPublicKeyLength().getValue()));
-<<<<<<< HEAD
-        LOGGER.debug(
-                "SerializedPublicKey: "
-                        + ArrayConverter.bytesToHexString(msg.getPublicKey().getValue()));
-=======
         LOGGER.debug("SerializedPublicKey: {}", msg.getPublicKey().getValue());
->>>>>>> d878a479
     }
 
     /**
@@ -114,13 +102,7 @@
         msg.setSignatureAndHashAlgorithm(
                 parseByteArrayField(HandshakeByteLength.SIGNATURE_HASH_ALGORITHM));
         LOGGER.debug(
-<<<<<<< HEAD
-                "SignatureAndHashAlgorithm: "
-                        + ArrayConverter.bytesToHexString(
-                                msg.getSignatureAndHashAlgorithm().getValue()));
-=======
                 "SignatureAndHashAlgorithm: {}", msg.getSignatureAndHashAlgorithm().getValue());
->>>>>>> d878a479
     }
 
     /**
@@ -140,11 +122,6 @@
      */
     private void parseSignature(ECDHEServerKeyExchangeMessage msg) {
         msg.setSignature(parseByteArrayField(msg.getSignatureLength().getValue()));
-<<<<<<< HEAD
-        LOGGER.debug(
-                "Signature: " + ArrayConverter.bytesToHexString(msg.getSignature().getValue()));
-=======
         LOGGER.debug("Signature: {}", msg.getSignature().getValue());
->>>>>>> d878a479
     }
 }