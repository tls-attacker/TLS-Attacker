/*
 * TLS-Attacker - A Modular Penetration Testing Framework for TLS
 *
 * Copyright 2014-2023 Ruhr University Bochum, Paderborn University, and Hackmanit GmbH
 *
 * Licensed under Apache License, Version 2.0
 * http://www.apache.org/licenses/LICENSE-2.0.txt
 */
package de.rub.nds.tlsattacker.core.protocol.parser;

import de.rub.nds.tlsattacker.core.constants.HandshakeByteLength;
import de.rub.nds.tlsattacker.core.layer.context.TlsContext;
import de.rub.nds.tlsattacker.core.protocol.message.HelloMessage;
import java.io.InputStream;
import java.util.Arrays;
import org.apache.logging.log4j.LogManager;
import org.apache.logging.log4j.Logger;

/**
 * An abstract Parser class for Hello Messages
 *
 * @param <T> Type of the HelloMessage to parse
 */
public abstract class HelloMessageParser<T extends HelloMessage> extends HandshakeMessageParser<T> {

    private static final Logger LOGGER = LogManager.getLogger();

    /**
     * Constructor for the Parser class
     *
     * @param stream
     * @param tlsContext
     */
    public HelloMessageParser(InputStream stream, TlsContext tlsContext) {
        super(stream, tlsContext);
    }

    protected boolean hasSessionID(HelloMessage message) {
        return message.getSessionIdLength().getValue() > 0;
    }

    /**
     * Reads the next bytes as a ProtocolVersion and writes them in the message
     *
     * @param message Message to write in
     */
    protected void parseProtocolVersion(HelloMessage message) {
        message.setProtocolVersion(parseByteArrayField(HandshakeByteLength.VERSION));
<<<<<<< HEAD
        LOGGER.debug(
                "ProtocolVersion:"
                        + ArrayConverter.bytesToHexString(message.getProtocolVersion().getValue()));
=======
        LOGGER.debug("ProtocolVersion: {}", message.getProtocolVersion().getValue());
>>>>>>> d878a479
    }

    /**
     * Reads the next bytes as a the Random and writes them in the message
     *
     * @param message Message to write in
     */
    protected void parseRandom(HelloMessage message) {
        message.setRandom(parseByteArrayField(HandshakeByteLength.RANDOM));
<<<<<<< HEAD
        LOGGER.debug("Random:" + ArrayConverter.bytesToHexString(message.getRandom().getValue()));
        message.setUnixTime(
                Arrays.copyOf(message.getRandom().getValue(), HandshakeByteLength.UNIX_TIME));
        LOGGER.debug(
                "UnixTime:" + ArrayConverter.bytesToHexString(message.getUnixTime().getValue()));
=======
        LOGGER.debug("Random: {}", message.getRandom().getValue());
        message.setUnixTime(
                Arrays.copyOf(message.getRandom().getValue(), HandshakeByteLength.UNIX_TIME));
        LOGGER.debug("UnixTime: {}", message.getUnixTime().getValue());
>>>>>>> d878a479
    }

    /**
     * Reads the next bytes as the SessionID length and writes them in the message
     *
     * @param message Message to write in
     */
    protected void parseSessionIDLength(HelloMessage message) {
        message.setSessionIdLength(parseIntField(HandshakeByteLength.SESSION_ID_LENGTH));
        LOGGER.debug("SessionIDLength:" + message.getSessionIdLength().getValue());
    }

    /**
     * Reads the next bytes as the SessionID and writes them in the message
     *
     * @param message Message to write in
     */
    protected void parseSessionID(HelloMessage message) {
        message.setSessionId(parseByteArrayField(message.getSessionIdLength().getOriginalValue()));
<<<<<<< HEAD
        LOGGER.debug(
                "SessionID:" + ArrayConverter.bytesToHexString(message.getSessionId().getValue()));
=======
        LOGGER.debug("SessionID: {}", message.getSessionId().getValue());
>>>>>>> d878a479
    }
}<|MERGE_RESOLUTION|>--- conflicted
+++ resolved
@@ -46,13 +46,7 @@
      */
     protected void parseProtocolVersion(HelloMessage message) {
         message.setProtocolVersion(parseByteArrayField(HandshakeByteLength.VERSION));
-<<<<<<< HEAD
-        LOGGER.debug(
-                "ProtocolVersion:"
-                        + ArrayConverter.bytesToHexString(message.getProtocolVersion().getValue()));
-=======
         LOGGER.debug("ProtocolVersion: {}", message.getProtocolVersion().getValue());
->>>>>>> d878a479
     }
 
     /**
@@ -62,18 +56,10 @@
      */
     protected void parseRandom(HelloMessage message) {
         message.setRandom(parseByteArrayField(HandshakeByteLength.RANDOM));
-<<<<<<< HEAD
-        LOGGER.debug("Random:" + ArrayConverter.bytesToHexString(message.getRandom().getValue()));
-        message.setUnixTime(
-                Arrays.copyOf(message.getRandom().getValue(), HandshakeByteLength.UNIX_TIME));
-        LOGGER.debug(
-                "UnixTime:" + ArrayConverter.bytesToHexString(message.getUnixTime().getValue()));
-=======
         LOGGER.debug("Random: {}", message.getRandom().getValue());
         message.setUnixTime(
                 Arrays.copyOf(message.getRandom().getValue(), HandshakeByteLength.UNIX_TIME));
         LOGGER.debug("UnixTime: {}", message.getUnixTime().getValue());
->>>>>>> d878a479
     }
 
     /**
@@ -93,11 +79,6 @@
      */
     protected void parseSessionID(HelloMessage message) {
         message.setSessionId(parseByteArrayField(message.getSessionIdLength().getOriginalValue()));
-<<<<<<< HEAD
-        LOGGER.debug(
-                "SessionID:" + ArrayConverter.bytesToHexString(message.getSessionId().getValue()));
-=======
         LOGGER.debug("SessionID: {}", message.getSessionId().getValue());
->>>>>>> d878a479
     }
 }