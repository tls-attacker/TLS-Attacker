/**
 * TLS-Attacker - A Modular Penetration Testing Framework for TLS
 *
 * Copyright 2014-2017 Ruhr University Bochum / Hackmanit GmbH
 *
 * Licensed under Apache License 2.0
 * http://www.apache.org/licenses/LICENSE-2.0
 */
package de.rub.nds.tlsattacker.core.protocol.preparator;

import de.rub.nds.modifiablevariable.util.ArrayConverter;
import de.rub.nds.tlsattacker.core.constants.HandshakeByteLength;
import de.rub.nds.tlsattacker.core.constants.PRFAlgorithm;
import de.rub.nds.tlsattacker.core.crypto.PseudoRandomFunction;
import de.rub.nds.tlsattacker.core.protocol.message.DHClientKeyExchangeMessage;
import de.rub.nds.tlsattacker.core.workflow.chooser.Chooser;
import java.math.BigInteger;
import org.bouncycastle.util.BigIntegers;

public class DHClientKeyExchangePreparator<T extends DHClientKeyExchangeMessage> extends ClientKeyExchangePreparator<T> {

    protected BigInteger clientPublicKey;
    protected byte[] premasterSecret;
    protected byte[] random;
    protected byte[] masterSecret;
    protected final T msg;

    public DHClientKeyExchangePreparator(Chooser chooser, T msg) {
        super(chooser, msg);
        this.msg = msg;
    }

    @Override
    public void prepareHandshakeMessageContents() {
        LOGGER.debug("Preparing DHClientExchangeMessage");
        msg.prepareComputations();
        setDhParams();

        premasterSecret = calculatePremasterSecret(msg.getComputations().getModulus().getValue(), msg.getComputations()
                .getPrivateKey().getValue(), msg.getComputations().getServerPublicKey().getValue());
        clientPublicKey = calculatePublicKey(msg.getComputations().getGenerator().getValue(), msg.getComputations()
                .getModulus().getValue(), msg.getComputations().getPrivateKey().getValue());
        prepareDhParams();
    }

    protected void setDhParams() {
        setComputationGenerator(msg);
        setComputationModulus(msg);
        setComputationPrivateKey(msg);
        setComputationServerPublicKey(msg);
    }

    protected void prepareDhParams() {
        preparePremasterSecret(msg);
        preparePublicKey(msg);
        preparePublicKeyLength(msg);
        prepareClientRandom(msg);
    }

    protected BigInteger calculatePublicKey(BigInteger generator, BigInteger modulus, BigInteger privateKey) {
        return generator.modPow(privateKey, modulus);
    }

<<<<<<< HEAD
    private byte[] calculatePremasterSecret(BigInteger modulus, BigInteger privateKey, BigInteger publicKey) {
        if (modulus == BigInteger.ZERO) {
            LOGGER.warn("Modulus is ZERO. Returning empty premaster Secret");
            return new byte[0];
        }
=======
    protected byte[] calculatePremasterSecret(BigInteger modulus, BigInteger privateKey, BigInteger publicKey) {
>>>>>>> 74885a57
        return BigIntegers.asUnsignedByteArray(publicKey.modPow(privateKey, modulus));
    }

    protected void setComputationGenerator(T msg) {
        msg.getComputations().setGenerator(chooser.getDhGenerator());
        LOGGER.debug("Generator: " + msg.getComputations().getGenerator().getValue());
    }

    protected void setComputationModulus(T msg) {
        msg.getComputations().setModulus(chooser.getDhModulus());
        LOGGER.debug("Modulus: " + msg.getComputations().getModulus().getValue());
    }

    protected void preparePremasterSecret(T msg) {
        msg.getComputations().setPremasterSecret(premasterSecret);
        premasterSecret = msg.getComputations().getPremasterSecret().getValue();
        LOGGER.debug("PremasterSecret: "
                + ArrayConverter.bytesToHexString(msg.getComputations().getPremasterSecret().getValue()));
    }

    protected void preparePublicKey(T msg) {
        msg.setPublicKey(clientPublicKey.toByteArray());
        LOGGER.debug("PublicKey: " + ArrayConverter.bytesToHexString(msg.getPublicKey().getValue()));
    }

    protected void preparePublicKeyLength(T msg) {
        msg.setPublicKeyLength(msg.getPublicKey().getValue().length);
        LOGGER.debug("PublicKeyLength: " + msg.getPublicKeyLength().getValue());
    }

    protected void prepareClientRandom(T msg) {
        random = ArrayConverter.concatenate(chooser.getClientRandom(), chooser.getServerRandom());
        msg.getComputations().setClientRandom(random);
        random = msg.getComputations().getClientRandom().getValue();
        LOGGER.debug("ClientRandom: "
                + ArrayConverter.bytesToHexString(msg.getComputations().getClientRandom().getValue()));
    }

    @Override
    public void prepareAfterParse() {
        BigInteger privateKey = chooser.getDhServerPrivateKey();
        BigInteger clientPublic = new BigInteger(1, msg.getPublicKey().getValue());
        msg.prepareComputations();
        premasterSecret = calculatePremasterSecret(chooser.getDhModulus(), privateKey, clientPublic);
        preparePremasterSecret(msg);
        prepareClientRandom(msg);
    }

    protected void setComputationPrivateKey(T msg) {
        msg.getComputations().setPrivateKey(chooser.getDhClientPrivateKey());
        LOGGER.debug("Computation PrivateKey: " + msg.getComputations().getPrivateKey().getValue().toString());
    }

    protected void setComputationServerPublicKey(T msg) {
        msg.getComputations().setServerPublicKey(chooser.getDhServerPublicKey());
        LOGGER.debug("Computation PublicKey: " + msg.getComputations().getServerPublicKey().getValue().toString());
    }
}<|MERGE_RESOLUTION|>--- conflicted
+++ resolved
@@ -61,15 +61,11 @@
         return generator.modPow(privateKey, modulus);
     }
 
-<<<<<<< HEAD
-    private byte[] calculatePremasterSecret(BigInteger modulus, BigInteger privateKey, BigInteger publicKey) {
+    protected byte[] calculatePremasterSecret(BigInteger modulus, BigInteger privateKey, BigInteger publicKey) {
         if (modulus == BigInteger.ZERO) {
             LOGGER.warn("Modulus is ZERO. Returning empty premaster Secret");
             return new byte[0];
         }
-=======
-    protected byte[] calculatePremasterSecret(BigInteger modulus, BigInteger privateKey, BigInteger publicKey) {
->>>>>>> 74885a57
         return BigIntegers.asUnsignedByteArray(publicKey.modPow(privateKey, modulus));
     }
 
