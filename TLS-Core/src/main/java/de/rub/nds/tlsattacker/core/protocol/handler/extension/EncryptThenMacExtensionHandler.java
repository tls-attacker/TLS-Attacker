--- conflicted
+++ resolved
@@ -41,16 +41,7 @@
     }
 
     @Override
-<<<<<<< HEAD
-    public void adjustTLSContext(EncryptThenMacExtensionMessage message) {
-        if (context.getTalkingConnectionEndType() == ConnectionEndType.SERVER) {
-            context.setEncryptThenMacExtensionSentByServer(true);
-        } else {
-            context.setEncryptThenMacExtensionSentByClient(true);
-        }
-        LOGGER.debug("Adjusted the tls context. The encrypt then mac extension is present.");
-=======
     public void adjustTLSExtensionContext(EncryptThenMacExtensionMessage message) {
->>>>>>> d6a5db9c
+
     }
 }