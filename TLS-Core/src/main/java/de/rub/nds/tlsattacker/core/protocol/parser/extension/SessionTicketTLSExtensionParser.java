/**
 * TLS-Attacker - A Modular Penetration Testing Framework for TLS
 *
 * Copyright 2014-2020 Ruhr University Bochum, Paderborn University,
 * and Hackmanit GmbH
 *
 * Licensed under Apache License 2.0
 * http://www.apache.org/licenses/LICENSE-2.0
 */

package de.rub.nds.tlsattacker.core.protocol.parser.extension;

import static de.rub.nds.modifiablevariable.util.ArrayConverter.bytesToHexString;
<<<<<<< HEAD

=======
import de.rub.nds.tlsattacker.core.config.Config;
>>>>>>> ffa6d3a4
import de.rub.nds.tlsattacker.core.protocol.message.extension.SessionTicketTLSExtensionMessage;
import org.apache.logging.log4j.LogManager;
import org.apache.logging.log4j.Logger;

public class SessionTicketTLSExtensionParser extends ExtensionParser<SessionTicketTLSExtensionMessage> {

    private static final Logger LOGGER = LogManager.getLogger();

    /**
     * Constructor
     *
     * @param startposition
     * Start of the extension in the byte array
     * @param array
     * Array which holds the extensions
     */
    public SessionTicketTLSExtensionParser(int startposition, byte[] array, Config config) {
        super(startposition, array, config);
    }

    /**
     * Parses the content of the given byte array to a
     * SessionTicketTLSExtensionMessage
     *
     * @param msg
     * Message, which will hold the parsed extension
     */
    @Override
    public void parseExtensionMessageContent(SessionTicketTLSExtensionMessage msg) {
        if (msg.getExtensionLength().getValue() > 65535) {
            LOGGER.warn("The SessionTLS ticket length shouldn't exceed 2 bytes as defined in RFC 4507. "
                + "Length was " + msg.getExtensionLength().getValue());
        }
        msg.setTicket(parseByteArrayField(msg.getExtensionLength().getValue()));
        LOGGER.debug("The session ticket TLS parser parsed the value " + bytesToHexString(msg.getTicket()));
    }

    /**
     * Creates a new SessionTicketTLSExtensionMessage
     *
     * @return An empty SessionTicketTLSExtensionMessage
     */
    @Override
    protected SessionTicketTLSExtensionMessage createExtensionMessage() {
        return new SessionTicketTLSExtensionMessage();
    }

}<|MERGE_RESOLUTION|>--- conflicted
+++ resolved
@@ -7,15 +7,10 @@
  * Licensed under Apache License 2.0
  * http://www.apache.org/licenses/LICENSE-2.0
  */
-
 package de.rub.nds.tlsattacker.core.protocol.parser.extension;
 
 import static de.rub.nds.modifiablevariable.util.ArrayConverter.bytesToHexString;
-<<<<<<< HEAD
-
-=======
 import de.rub.nds.tlsattacker.core.config.Config;
->>>>>>> ffa6d3a4
 import de.rub.nds.tlsattacker.core.protocol.message.extension.SessionTicketTLSExtensionMessage;
 import org.apache.logging.log4j.LogManager;
 import org.apache.logging.log4j.Logger;
@@ -28,9 +23,9 @@
      * Constructor
      *
      * @param startposition
-     * Start of the extension in the byte array
+     *            Start of the extension in the byte array
      * @param array
-     * Array which holds the extensions
+     *            Array which holds the extensions
      */
     public SessionTicketTLSExtensionParser(int startposition, byte[] array, Config config) {
         super(startposition, array, config);
@@ -41,13 +36,13 @@
      * SessionTicketTLSExtensionMessage
      *
      * @param msg
-     * Message, which will hold the parsed extension
+     *            Message, which will hold the parsed extension
      */
     @Override
     public void parseExtensionMessageContent(SessionTicketTLSExtensionMessage msg) {
         if (msg.getExtensionLength().getValue() > 65535) {
             LOGGER.warn("The SessionTLS ticket length shouldn't exceed 2 bytes as defined in RFC 4507. "
-                + "Length was " + msg.getExtensionLength().getValue());
+                    + "Length was " + msg.getExtensionLength().getValue());
         }
         msg.setTicket(parseByteArrayField(msg.getExtensionLength().getValue()));
         LOGGER.debug("The session ticket TLS parser parsed the value " + bytesToHexString(msg.getTicket()));
