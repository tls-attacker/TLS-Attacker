/**
 * TLS-Attacker - A Modular Penetration Testing Framework for TLS
 *
 * Copyright 2014-2022 Ruhr University Bochum, Paderborn University, Hackmanit GmbH
 *
 * Licensed under Apache License, Version 2.0
 * http://www.apache.org/licenses/LICENSE-2.0.txt
 */

package de.rub.nds.tlsattacker.core.protocol.parser.extension;

import static de.rub.nds.modifiablevariable.util.ArrayConverter.bytesToHexString;
import de.rub.nds.tlsattacker.core.config.Config;
import de.rub.nds.tlsattacker.core.constants.CipherAlgorithm;
import de.rub.nds.tlsattacker.core.constants.ExtensionByteLength;
import de.rub.nds.tlsattacker.core.constants.MacAlgorithm;
import de.rub.nds.tlsattacker.core.protocol.message.extension.SessionTicketTLSExtensionMessage;
<<<<<<< HEAD
import java.io.InputStream;
=======
import de.rub.nds.tlsattacker.core.state.parser.SessionTicketParser;
import java.util.Arrays;
>>>>>>> 908d4d54
import org.apache.logging.log4j.LogManager;
import org.apache.logging.log4j.Logger;

public class SessionTicketTLSExtensionParser extends ExtensionParser<SessionTicketTLSExtensionMessage> {

    private static final Logger LOGGER = LogManager.getLogger();
    private final byte[] configTicketKeyName;
    private final CipherAlgorithm configCipherAlgorithm;
    private final MacAlgorithm configMacAlgorithm;

    /**
     * Constructor
     *
     * @param stream
     * @param config
     */
<<<<<<< HEAD
    public SessionTicketTLSExtensionParser(InputStream stream, Config config) {
        super(stream, config);
=======
    public SessionTicketTLSExtensionParser(int startposition, byte[] array, Config config) {
        super(startposition, array, config);
        configTicketKeyName = config.getSessionTicketKeyName();
        configCipherAlgorithm = config.getSessionTicketCipherAlgorithm();
        configMacAlgorithm = config.getSessionTicketMacAlgorithm();
>>>>>>> 908d4d54
    }

    /**
     * Parses the content of the given byte array to a SessionTicketTLSExtensionMessage
     *
     * @param msg
     *            Message, which will hold the parsed extension
     */
    @Override
    public void parseExtensionMessageContent(SessionTicketTLSExtensionMessage msg) {
<<<<<<< HEAD
        msg.setTicket(parseTillEnd());
        LOGGER.debug("The session ticket TLS parser parsed the value " + bytesToHexString(msg.getTicket()));
=======
        if (msg.getExtensionLength().getValue() > 65535) {
            LOGGER.warn("The SessionTLS ticket length shouldn't exceed 2 bytes as defined in RFC 4507. " + "Length was "
                + msg.getExtensionLength().getValue());
        }
        if (msg.getExtensionLength().getValue() > 0) {
            LOGGER.debug("Parsing session ticket as resumption offer");
            msg.getSessionTicket().setIdentityLength(msg.getExtensionLength().getValue());
            msg.getSessionTicket()
                .setIdentity(parseByteArrayField(msg.getSessionTicket().getIdentityLength().getValue()));
            SessionTicketParser ticketParser =
                new SessionTicketParser(0, msg.getSessionTicket().getIdentity().getValue(), msg.getSessionTicket(),
                    configTicketKeyName, configCipherAlgorithm, configMacAlgorithm);
            ticketParser.parse();
        } else {
            LOGGER.debug("Parsing extension as indication for ticket support");
            msg.getSessionTicket().setIdentity(new byte[0]);
            msg.getSessionTicket().setIdentityLength(0);
            LOGGER.debug("Parsed session ticket identity " + bytesToHexString(msg.getSessionTicket().getIdentity()));
        }
>>>>>>> 908d4d54
    }
}<|MERGE_RESOLUTION|>--- conflicted
+++ resolved
@@ -15,12 +15,9 @@
 import de.rub.nds.tlsattacker.core.constants.ExtensionByteLength;
 import de.rub.nds.tlsattacker.core.constants.MacAlgorithm;
 import de.rub.nds.tlsattacker.core.protocol.message.extension.SessionTicketTLSExtensionMessage;
-<<<<<<< HEAD
 import java.io.InputStream;
-=======
 import de.rub.nds.tlsattacker.core.state.parser.SessionTicketParser;
 import java.util.Arrays;
->>>>>>> 908d4d54
 import org.apache.logging.log4j.LogManager;
 import org.apache.logging.log4j.Logger;
 
@@ -37,16 +34,11 @@
      * @param stream
      * @param config
      */
-<<<<<<< HEAD
     public SessionTicketTLSExtensionParser(InputStream stream, Config config) {
         super(stream, config);
-=======
-    public SessionTicketTLSExtensionParser(int startposition, byte[] array, Config config) {
-        super(startposition, array, config);
         configTicketKeyName = config.getSessionTicketKeyName();
         configCipherAlgorithm = config.getSessionTicketCipherAlgorithm();
         configMacAlgorithm = config.getSessionTicketMacAlgorithm();
->>>>>>> 908d4d54
     }
 
     /**
@@ -57,10 +49,6 @@
      */
     @Override
     public void parseExtensionMessageContent(SessionTicketTLSExtensionMessage msg) {
-<<<<<<< HEAD
-        msg.setTicket(parseTillEnd());
-        LOGGER.debug("The session ticket TLS parser parsed the value " + bytesToHexString(msg.getTicket()));
-=======
         if (msg.getExtensionLength().getValue() > 65535) {
             LOGGER.warn("The SessionTLS ticket length shouldn't exceed 2 bytes as defined in RFC 4507. " + "Length was "
                 + msg.getExtensionLength().getValue());
@@ -80,6 +68,5 @@
             msg.getSessionTicket().setIdentityLength(0);
             LOGGER.debug("Parsed session ticket identity " + bytesToHexString(msg.getSessionTicket().getIdentity()));
         }
->>>>>>> 908d4d54
     }
 }