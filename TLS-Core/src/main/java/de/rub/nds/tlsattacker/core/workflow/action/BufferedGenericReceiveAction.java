/**
 * TLS-Attacker - A Modular Penetration Testing Framework for TLS
 *
 * Copyright 2014-2022 Ruhr University Bochum, Paderborn University, Hackmanit GmbH
 *
 * Licensed under Apache License, Version 2.0
 * http://www.apache.org/licenses/LICENSE-2.0.txt
 */

package de.rub.nds.tlsattacker.core.workflow.action;

import java.util.ArrayList;

import de.rub.nds.tlsattacker.core.protocol.ProtocolMessage;
import de.rub.nds.tlsattacker.core.state.State;
import de.rub.nds.tlsattacker.core.layer.context.TlsContext;
import javax.xml.bind.annotation.XmlRootElement;
import org.apache.logging.log4j.LogManager;
import org.apache.logging.log4j.Logger;

@XmlRootElement
public class BufferedGenericReceiveAction extends GenericReceiveAction {

    private static final Logger LOGGER = LogManager.getLogger();

    public BufferedGenericReceiveAction() {
        super();
    }

    public BufferedGenericReceiveAction(String connectionAlias) {
        super(connectionAlias);
    }

    @Override
    public void execute(State state) {
        super.execute(state);
<<<<<<< HEAD
        TlsContext tlsContext = state.getContext(getConnectionAlias()).getTlsContext();
        tlsContext.getMessageBuffer().addAll(messages);
=======
        TlsContext tlsContext = state.getTlsContext(getConnectionAlias());
        tlsContext.getMessageBuffer().addAll(new ArrayList<ProtocolMessage>(messages));
>>>>>>> 1a13f245
        tlsContext.getRecordBuffer().addAll(records);
        LOGGER.debug("New message buffer size: " + messages.size());
        LOGGER.debug("New record buffer size: " + records.size());
    }

}<|MERGE_RESOLUTION|>--- conflicted
+++ resolved
@@ -34,13 +34,8 @@
     @Override
     public void execute(State state) {
         super.execute(state);
-<<<<<<< HEAD
         TlsContext tlsContext = state.getContext(getConnectionAlias()).getTlsContext();
-        tlsContext.getMessageBuffer().addAll(messages);
-=======
-        TlsContext tlsContext = state.getTlsContext(getConnectionAlias());
         tlsContext.getMessageBuffer().addAll(new ArrayList<ProtocolMessage>(messages));
->>>>>>> 1a13f245
         tlsContext.getRecordBuffer().addAll(records);
         LOGGER.debug("New message buffer size: " + messages.size());
         LOGGER.debug("New record buffer size: " + records.size());
