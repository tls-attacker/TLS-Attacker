--- conflicted
+++ resolved
@@ -26,10 +26,7 @@
 import de.rub.nds.tlsattacker.core.state.TlsContext;
 import java.security.NoSuchAlgorithmException;
 import java.util.Arrays;
-<<<<<<< HEAD
 import javax.crypto.Mac;
-=======
->>>>>>> ff6524e6
 import org.apache.logging.log4j.LogManager;
 import org.apache.logging.log4j.Logger;
 
@@ -216,9 +213,6 @@
         return secretSetSize;
     }
 
-<<<<<<< HEAD
     private KeySetGenerator() {
     }
-=======
->>>>>>> ff6524e6
 }