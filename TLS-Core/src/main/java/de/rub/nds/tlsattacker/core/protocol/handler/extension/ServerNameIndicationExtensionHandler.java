/**
 * TLS-Attacker - A Modular Penetration Testing Framework for TLS
 *
 * Copyright 2014-2017 Ruhr University Bochum / Hackmanit GmbH
 *
 * Licensed under Apache License 2.0
 * http://www.apache.org/licenses/LICENSE-2.0
 */
package de.rub.nds.tlsattacker.core.protocol.handler.extension;

import de.rub.nds.tlsattacker.core.constants.NameType;
import de.rub.nds.tlsattacker.core.protocol.message.extension.SNI.SNIEntry;
import de.rub.nds.tlsattacker.core.protocol.message.extension.SNI.ServerNamePair;
import de.rub.nds.tlsattacker.core.protocol.message.extension.ServerNameIndicationExtensionMessage;
import de.rub.nds.tlsattacker.core.protocol.parser.extension.ServerNameIndicationExtensionParser;
import de.rub.nds.tlsattacker.core.protocol.preparator.extension.ServerNameIndicationExtensionPreparator;
import de.rub.nds.tlsattacker.core.protocol.serializer.extension.ServerNameIndicationExtensionSerializer;
import de.rub.nds.tlsattacker.core.state.TlsContext;
import java.util.LinkedList;
import java.util.List;

/**
 * @author Juraj Somorovsky <juraj.somorovsky@rub.de>
 */
public class ServerNameIndicationExtensionHandler extends ExtensionHandler<ServerNameIndicationExtensionMessage> {

    public ServerNameIndicationExtensionHandler(TlsContext context) {
        super(context);
    }

    @Override
    public void adjustTLSContext(ServerNameIndicationExtensionMessage message) {
        List<SNIEntry> sniEntryList = new LinkedList<>();
        for (ServerNamePair pair : message.getServerNameList()) {
            NameType type = NameType.getNameType(pair.getServerNameType().getValue());
            if (type != null) {
                sniEntryList.add(new SNIEntry(new String(pair.getServerName().getValue()), type));
            } else {
                LOGGER.warn("Unknown SNI Type:" + pair.getServerNameType().getValue());
            }
        }
        context.setClientSNIEntryList(sniEntryList);
    }

    @Override
    public ServerNameIndicationExtensionParser getParser(byte[] message, int pointer) {
        return new ServerNameIndicationExtensionParser(pointer, message);
    }

    @Override
    public ServerNameIndicationExtensionPreparator getPreparator(ServerNameIndicationExtensionMessage message) {
<<<<<<< HEAD
        return new ServerNameIndicationExtensionPreparator(context.getChooser(), message);
=======
        return new ServerNameIndicationExtensionPreparator(context, message, getSerializer(message));
>>>>>>> 5feb5a03
    }

    @Override
    public ServerNameIndicationExtensionSerializer getSerializer(ServerNameIndicationExtensionMessage message) {
        return new ServerNameIndicationExtensionSerializer(message);
    }
}<|MERGE_RESOLUTION|>--- conflicted
+++ resolved
@@ -49,11 +49,7 @@
 
     @Override
     public ServerNameIndicationExtensionPreparator getPreparator(ServerNameIndicationExtensionMessage message) {
-<<<<<<< HEAD
-        return new ServerNameIndicationExtensionPreparator(context.getChooser(), message);
-=======
-        return new ServerNameIndicationExtensionPreparator(context, message, getSerializer(message));
->>>>>>> 5feb5a03
+        return new ServerNameIndicationExtensionPreparator(context.getChooser(), message, getSerializer(message));
     }
 
     @Override
