/**
 * TLS-Attacker - A Modular Penetration Testing Framework for TLS
 *
 * Copyright 2014-2017 Ruhr University Bochum / Hackmanit GmbH
 *
 * Licensed under Apache License 2.0
 * http://www.apache.org/licenses/LICENSE-2.0
 */
package de.rub.nds.tlsattacker.core.workflow.action.executor;

import java.io.ByteArrayOutputStream;
import java.io.IOException;
import java.util.HashSet;
import java.util.LinkedList;
import java.util.List;
import java.util.Set;

import org.apache.logging.log4j.LogManager;
import org.apache.logging.log4j.Logger;

import de.rub.nds.modifiablevariable.util.ArrayConverter;
import de.rub.nds.tlsattacker.core.constants.AlertLevel;
import de.rub.nds.tlsattacker.core.constants.HandshakeByteLength;
import de.rub.nds.tlsattacker.core.constants.HandshakeMessageType;
import de.rub.nds.tlsattacker.core.constants.ProtocolMessageType;
import de.rub.nds.tlsattacker.core.dtls.FragmentManager;
import de.rub.nds.tlsattacker.core.exceptions.AdjustmentException;
import de.rub.nds.tlsattacker.core.exceptions.ParserException;
import de.rub.nds.tlsattacker.core.https.HttpsRequestHandler;
import de.rub.nds.tlsattacker.core.https.HttpsResponseHandler;
import de.rub.nds.tlsattacker.core.protocol.handler.DtlsHandshakeMessageFragmentHandler;
import de.rub.nds.tlsattacker.core.protocol.handler.HandshakeMessageHandler;
import de.rub.nds.tlsattacker.core.protocol.handler.ParserResult;
import de.rub.nds.tlsattacker.core.protocol.handler.ProtocolMessageHandler;
import de.rub.nds.tlsattacker.core.protocol.handler.SSL2ServerHelloHandler;
import de.rub.nds.tlsattacker.core.protocol.handler.SSL2ServerVerifyHandler;
import de.rub.nds.tlsattacker.core.protocol.handler.factory.HandlerFactory;
import de.rub.nds.tlsattacker.core.protocol.message.AlertMessage;
import de.rub.nds.tlsattacker.core.protocol.message.DtlsHandshakeMessageFragment;
import de.rub.nds.tlsattacker.core.protocol.message.HandshakeMessage;
import de.rub.nds.tlsattacker.core.protocol.message.ProtocolMessage;
import de.rub.nds.tlsattacker.core.protocol.message.SSL2HandshakeMessage;
import de.rub.nds.tlsattacker.core.record.AbstractRecord;
import de.rub.nds.tlsattacker.core.record.Record;
import de.rub.nds.tlsattacker.core.record.RecordCryptoComputations;
import de.rub.nds.tlsattacker.core.record.cipher.RecordNullCipher;
import de.rub.nds.tlsattacker.core.record.cipher.RecordBlockCipher;
import de.rub.nds.tlsattacker.core.record.cipher.RecordStreamCipher;
import de.rub.nds.tlsattacker.core.record.layer.RecordLayer;
import de.rub.nds.tlsattacker.core.record.layer.RecordLayerType;
import de.rub.nds.tlsattacker.core.state.TlsContext;
import de.rub.nds.tlsattacker.transport.ConnectionEndType;

public class ReceiveMessageHelper {

    private static final Logger LOGGER = LogManager.getLogger();

    public ReceiveMessageHelper() {
    }

    public MessageActionResult receiveMessages(TlsContext context) {
        return receiveMessages(new LinkedList<ProtocolMessage>(), context);
    }

    /**
     * Receives messages, and tries to receive the messages specified in
     * messages
     *
     * @param expectedMessages
     *            Messages which should be received
     * @param context
     *            The context on which Messages should be received
     * @return Actually received Messages
     */
    public MessageActionResult receiveMessages(List<ProtocolMessage> expectedMessages, TlsContext context) {
        context.setTalkingConnectionEndType(context.getChooser().getMyConnectionPeer());
        MessageActionResult result = new MessageActionResult();

        try {
            byte[] receivedBytes;
            boolean shouldContinue = true;
            do {
                receivedBytes = receiveByteArray(context);
                MessageActionResult tempResult = handleReceivedBytes(receivedBytes, context);
                result = result.merge(tempResult);
                if (context.getConfig().isQuickReceive() && !expectedMessages.isEmpty()) {
                    shouldContinue = shouldContinue(expectedMessages, result.getMessageList(), context);
                }
            } while (receivedBytes.length != 0 && shouldContinue);

        } catch (IOException ex) {
            LOGGER.warn("Received " + ex.getLocalizedMessage() + " while recieving for Messages.");
            LOGGER.debug(ex);
            context.setReceivedTransportHandlerException(true);
        }

        return result;
    }

    public MessageActionResult receiveMessagesTill(ProtocolMessage waitTillMessage, TlsContext context) {
        context.setTalkingConnectionEndType(context.getChooser().getMyConnectionPeer());
        MessageActionResult result = new MessageActionResult();
        try {
            byte[] receivedBytes;
            boolean shouldContinue = true;
            do {
                receivedBytes = receiveByteArray(context);
                MessageActionResult tempResult = handleReceivedBytes(receivedBytes, context);
                result = result.merge(tempResult);
                for (ProtocolMessage message : result.getMessageList()) {
                    if (message.getClass().equals(waitTillMessage.getClass())) {
                        LOGGER.debug("Received message we waited for");
                        shouldContinue = false;
                        break;
                    }
                }
            } while (receivedBytes.length != 0 && shouldContinue);
        } catch (IOException ex) {
            LOGGER.warn("Received " + ex.getLocalizedMessage() + " while recieving for Messages.");
            LOGGER.debug(ex);
            context.setReceivedTransportHandlerException(true);
        }
        return result;
    }

    public MessageActionResult handleReceivedBytes(byte[] receivedBytes, TlsContext context) {
        MessageActionResult result = new MessageActionResult();
        if (receivedBytes.length > 0) {
            List<AbstractRecord> tempRecords = parseRecords(receivedBytes, context);
            List<RecordGroup> recordGroups = RecordGroup.generateRecordGroups(tempRecords, context);
            for (RecordGroup recordGroup : recordGroups) {
                MessageActionResult tempResult = processRecordGroup(recordGroup, context);
                result = result.merge(tempResult);
            }
        }

        return result;
    }

    private MessageActionResult processRecordGroup(RecordGroup recordGroup, TlsContext context) {
        recordGroup.adjustContext(context);
        recordGroup.decryptRecords(context);

        MessageParsingResult messageParsingResult = parseMessages(recordGroup, context);

        return new MessageActionResult(recordGroup.getRecords(), messageParsingResult.getMessages(),
                messageParsingResult.getMessageFragments());
    }

    public List<AbstractRecord> receiveRecords(TlsContext context) {
        context.setTalkingConnectionEndType(context.getChooser().getMyConnectionPeer());
        List<AbstractRecord> realRecords = new LinkedList<>();
        try {
            byte[] receivedBytes;
            do {
                receivedBytes = receiveByteArray(context);
                if (receivedBytes.length != 0) {
                    List<AbstractRecord> tempRecords = parseRecords(receivedBytes, context);
                    realRecords.addAll(tempRecords);
                }
            } while (receivedBytes.length != 0);

        } catch (IOException ex) {
            LOGGER.warn("Received " + ex.getLocalizedMessage() + " while recieving for Messages.", ex);
            context.setReceivedTransportHandlerException(true);
        }
        return realRecords;
    }

    private boolean receivedFatalAlert(List<ProtocolMessage> messages) {
        for (ProtocolMessage message : messages) {
            if (message instanceof AlertMessage) {
                AlertMessage alert = (AlertMessage) message;
                if (alert.getLevel().getValue() == AlertLevel.FATAL.getValue()) {
                    return true;
                }
            }
        }
        return false;
    }

    private boolean receivedAllExpectedMessage(List<ProtocolMessage> expectedMessages,
            List<ProtocolMessage> actualMessages, boolean earlyStop) {
        if (actualMessages.size() != expectedMessages.size() && !earlyStop) {
            return false;
        } else {
            for (int i = 0; i < expectedMessages.size(); i++) {
                if (i >= actualMessages.size()) {
                    return false;
                }
                if (!expectedMessages.get(i).getClass().equals(actualMessages.get(i).getClass())) {
                    return false;
                }
            }
        }
        return true;
    }

    private boolean shouldContinue(List<ProtocolMessage> expectedMessages, List<ProtocolMessage> receivedMessages,
            TlsContext context) {

        boolean receivedFatalAlert = receivedFatalAlert(receivedMessages);
        if (receivedFatalAlert) {
            return false;
        }
        boolean receivedAllExpectedMessages = receivedAllExpectedMessage(expectedMessages, receivedMessages, context
                .getConfig().isEarlyStop());
        return !receivedAllExpectedMessages;
    }

    private byte[] receiveByteArray(TlsContext context) throws IOException {
        byte[] received = context.getTransportHandler().fetchData();
        return received;
    }

    private List<AbstractRecord> parseRecords(byte[] recordBytes, TlsContext context) {
        try {
            return context.getRecordLayer().parseRecords(recordBytes);
        } catch (ParserException ex) {
            LOGGER.debug(ex);
            LOGGER.debug("Could not parse provided Bytes into records. Waiting for more Packets");
            byte[] extraBytes = new byte[0];
            try {
                extraBytes = receiveByteArray(context);
            } catch (IOException ex2) {
                LOGGER.warn("Could not receive more Bytes", ex2);
                context.setReceivedTransportHandlerException(true);
            }
            if (extraBytes != null && extraBytes.length > 0) {
                return parseRecords(ArrayConverter.concatenate(recordBytes, extraBytes), context);
            }
            LOGGER.debug("Did not receive more Bytes. Parsing records softly");
            return context.getRecordLayer().parseRecordsSoftly(recordBytes);
        }
    }

    public MessageParsingResult parseMessages(RecordGroup recordGroup, TlsContext context) {
        byte[] cleanProtocolMessageBytes = recordGroup.getCleanBytes();
        // Due to TLS 1.3 Encrypted Type it might be necessary to look for
        // new groups here
        List<ProtocolMessage> messages = new LinkedList<>();
<<<<<<< HEAD
        for (List<AbstractRecord> subgroup : getRecordGroups(records)) {
            if (context.getConfig().getDoNotParseInvalidMacOrPadMessages() == Boolean.TRUE
                    && context.getRecordLayerType() == RecordLayerType.RECORD) {
                RecordLayer layer = context.getRecordLayer();
                if (!(layer.getDecryptorCipher() instanceof RecordNullCipher)) {
                    boolean invalid = false;
                    for (AbstractRecord record : subgroup) {
                        if (record instanceof Record) {
                            RecordCryptoComputations computations = ((Record) record).getComputations();
                            if ((computations.getMacValid() != Boolean.TRUE
                                    && (layer.getDecryptorCipher() instanceof RecordStreamCipher
                                    || layer.getDecryptorCipher() instanceof RecordBlockCipher))
                                    || (computations.getPaddingValid() != Boolean.TRUE
                                    && layer.getDecryptorCipher() instanceof RecordBlockCipher)) {
                                invalid = true;
                                break;
                            }
                        }
                    }
                    if (invalid) {
                        messages.add(tryHandleAsUnknownMessage(cleanProtocolMessageBytes, 0, context).getMessage());
                        continue;
                    }
                }
            }
            messages.addAll((handleCleanBytes(cleanProtocolMessageBytes, getProtocolMessageType(subgroup), context)));
=======
        List<DtlsHandshakeMessageFragment> messageFragments = new LinkedList<>();
        for (RecordGroup group : RecordGroup.generateRecordGroups(recordGroup.getRecords(), context)) {

            if (context.getChooser().getSelectedProtocolVersion().isDTLS()) {
                // if the protocol is DTLS, parsing HANDSHAKE messages results
                // in fragments.
                if (group.getProtocolMessageType() == ProtocolMessageType.HANDSHAKE) {
                    List<ProtocolMessage> parsedMessages = handleCleanBytes(cleanProtocolMessageBytes,
                            group.getProtocolMessageType(), context, false, true);
                    for (ProtocolMessage parsedMessage : parsedMessages) {
                        // we need this check since there might be
                        // "unknown messages"
                        if (parsedMessage.isDtlsHandshakeMessageFragment()) {
                            messageFragments.add((DtlsHandshakeMessageFragment) parsedMessage);
                        }
                    }
                    List<ProtocolMessage> parsedFragmentedMessages = processDtlsFragments(messageFragments,
                            recordGroup.getDtlsEpoch(), context);
                    messages.addAll(parsedFragmentedMessages);
                } else {
                    boolean isInOrder = recordGroup.getDtlsEpoch() == context.getDtlsNextReceiveEpoch();
                    // we only update the context for in order records (with
                    // epoch == current)
                    List<ProtocolMessage> parsedMessages = handleCleanBytes(cleanProtocolMessageBytes,
                            group.getProtocolMessageType(), context, !isInOrder, false);
                    if (isInOrder || !context.getConfig().isDtlsExcludeOutOfOrder()) {
                        messages.addAll(parsedMessages);
                    }
                }
            } else {
                List<ProtocolMessage> parsedMessages = handleCleanBytes(cleanProtocolMessageBytes,
                        group.getProtocolMessageType(), context, false, false);
                messages.addAll(parsedMessages);
            }
>>>>>>> ccedb6d1
        }
        return new MessageParsingResult(messages, messageFragments);
    }

    private List<ProtocolMessage> handleCleanBytes(byte[] cleanProtocolMessageBytes,
            ProtocolMessageType typeFromRecord, TlsContext context, boolean onlyParse,
            boolean handleHandshakeAsDtlsFragments) {
        int dataPointer = 0;
        List<ProtocolMessage> receivedMessages = new LinkedList<>();
        while (dataPointer < cleanProtocolMessageBytes.length) {
            ParserResult result = null;
            try {
                if (typeFromRecord != null) {
                    if (typeFromRecord == ProtocolMessageType.APPLICATION_DATA
                            && context.getConfig().isHttpsParsingEnabled()) {
                        try {
                            result = tryHandleAsHttpsMessage(cleanProtocolMessageBytes, dataPointer, context);
                        } catch (ParserException | AdjustmentException | UnsupportedOperationException E) {
                            result = tryHandleAsCorrectMessage(cleanProtocolMessageBytes, dataPointer, typeFromRecord,
                                    context, onlyParse, handleHandshakeAsDtlsFragments);
                        }
                    } else {
                        result = tryHandleAsCorrectMessage(cleanProtocolMessageBytes, dataPointer, typeFromRecord,
                                context, onlyParse, handleHandshakeAsDtlsFragments);
                    }
                } else {
                    if (cleanProtocolMessageBytes.length > 2) {
                        result = tryHandleAsSslMessage(cleanProtocolMessageBytes, dataPointer, context);
                    } else {
                        result = tryHandleAsUnknownMessage(cleanProtocolMessageBytes, dataPointer, context);
                    }
                }
            } catch (ParserException | AdjustmentException | UnsupportedOperationException exCorrectMsg) {
                LOGGER.warn("Could not parse Message as a CorrectMessage");
                LOGGER.debug(exCorrectMsg);
                try {
                    if (typeFromRecord == ProtocolMessageType.HANDSHAKE) {
                        LOGGER.warn("Trying to parse Message as UnknownHandshakeMessage");
                        result = tryHandleAsUnknownHandshakeMessage(cleanProtocolMessageBytes, dataPointer,
                                typeFromRecord, context);
                    } else {
                        try {
                            result = tryHandleAsUnknownMessage(cleanProtocolMessageBytes, dataPointer, context);
                        } catch (ParserException | AdjustmentException | UnsupportedOperationException exUnknownHMsg) {
                            LOGGER.warn("Could not parse Message as UnknownMessage");
                            LOGGER.debug(exUnknownHMsg);
                            break;
                        }
                    }
                } catch (ParserException | UnsupportedOperationException exUnknownHandshakeMsg) {
                    LOGGER.warn("Could not parse Message as UnknownHandshakeMessage");
                    LOGGER.debug(exUnknownHandshakeMsg);

                    try {
                        result = tryHandleAsUnknownMessage(cleanProtocolMessageBytes, dataPointer, context);
                    } catch (ParserException | AdjustmentException | UnsupportedOperationException exUnknownHMsg) {
                        LOGGER.warn("Could not parse Message as UnknownMessage");
                        LOGGER.debug(exUnknownHMsg);
                        break;
                    }
                }
            }
            if (result != null) {
                if (dataPointer == result.getParserPosition()) {
                    throw new ParserException("Ran into an infinite loop while parsing ProtocolMessages");
                }
                dataPointer = result.getParserPosition();
                LOGGER.debug("The following message was parsed: {}", result.getMessage().toString());
                receivedMessages.add(result.getMessage());
            }
        }
        return receivedMessages;
    }

    private ParserResult tryHandleAsHttpsMessage(byte[] protocolMessageBytes, int pointer, TlsContext context)
            throws ParserException, AdjustmentException {
        if (context.getTalkingConnectionEndType() == ConnectionEndType.CLIENT) {
            HttpsRequestHandler handler = new HttpsRequestHandler(context);
            return handler.parseMessage(protocolMessageBytes, pointer, false);
        } else {
            HttpsResponseHandler handler = new HttpsResponseHandler(context);
            return handler.parseMessage(protocolMessageBytes, pointer, false);
        }
    }

    private ParserResult tryHandleAsCorrectMessage(byte[] protocolMessageBytes, int pointer,
            ProtocolMessageType typeFromRecord, TlsContext context, boolean onlyParse,
            boolean handleHandshakeAsDtlsFragments) throws ParserException, AdjustmentException {
        ProtocolMessageHandler pmh = null;
        if (typeFromRecord == ProtocolMessageType.HANDSHAKE && handleHandshakeAsDtlsFragments) {
            pmh = new DtlsHandshakeMessageFragmentHandler(context);
        } else if (typeFromRecord == ProtocolMessageType.UNKNOWN) {
            return tryHandleAsSslMessage(protocolMessageBytes, pointer, context);
        } else {
            HandshakeMessageType handshakeMessageType = HandshakeMessageType
                    .getMessageType(protocolMessageBytes[pointer]);
            pmh = HandlerFactory.getHandler(context, typeFromRecord, handshakeMessageType);
        }
        return pmh.parseMessage(protocolMessageBytes, pointer, onlyParse);
    }

    private ParserResult tryHandleAsSslMessage(byte[] cleanProtocolMessageBytes, int dataPointer, TlsContext context) {
        // TODO: SSL2 ServerVerify messages have their message type encrypted -
        // it's up to the client to know what to expect next. Is this good
        // enough?
        HandshakeMessageHandler<? extends SSL2HandshakeMessage> handler;
        int typeOffset = 2;
        // SSL2 Long length field?
        if ((cleanProtocolMessageBytes[dataPointer] & (byte) 0x80) == 0) {
            LOGGER.debug("Long SSL2 length field detected");
            typeOffset++;
        } else {
            LOGGER.debug("Normal SSL2 length field detected");
        }

        if (cleanProtocolMessageBytes[dataPointer + typeOffset] == HandshakeMessageType.SSL2_SERVER_HELLO.getValue()) {
            handler = new SSL2ServerHelloHandler(context);
        } else {
            handler = new SSL2ServerVerifyHandler(context);
        }
        return handler.parseMessage(cleanProtocolMessageBytes, dataPointer, false);
    }

    private ParserResult tryHandleAsUnknownHandshakeMessage(byte[] protocolMessageBytes, int pointer,
            ProtocolMessageType typeFromRecord, TlsContext context) throws ParserException, AdjustmentException {
        ProtocolMessageHandler pmh = HandlerFactory.getHandler(context, typeFromRecord, HandshakeMessageType.UNKNOWN);
        return pmh.parseMessage(protocolMessageBytes, pointer, false);
    }

    private ParserResult tryHandleAsUnknownMessage(byte[] protocolMessageBytes, int pointer, TlsContext context)
            throws ParserException, AdjustmentException {
        ProtocolMessageHandler pmh = HandlerFactory.getHandler(context, ProtocolMessageType.UNKNOWN, null);
        return pmh.parseMessage(protocolMessageBytes, pointer, false);
    }

    /*
     * Processes a list of arbitrary-ordered fragments. The idea is: 1. we
     * assemble fragments into "fragmented messages" 2. we extract the messages
     * from fragments but only update the context for fragments whose message
     * sequence is next for processing.
     */
    private List<ProtocolMessage> processDtlsFragments(List<DtlsHandshakeMessageFragment> fragments, Integer epoch,
            TlsContext context) {
        // the fragment manager stores all the received message fragments
        FragmentManager manager = context.getDtlsFragmentManager();
        List<ProtocolMessage> messages = new LinkedList<>();

        // we first add the fragments to the manager
        for (DtlsHandshakeMessageFragment fragment : fragments) {
            manager.addMessageFragment(fragment, epoch);
        }

        // we then process all the fragmented messages with increasing message
        // seq until we until we arrive at a message seq for which no fragmented
        // message was formed.
        if (epoch == context.getDtlsNextReceiveEpoch()) {
            DtlsHandshakeMessageFragment fragmentedMessage = manager.getFragmentedMessage(
                    context.getDtlsNextReceiveSequenceNumber(), epoch);
            while (fragmentedMessage != null) {
                manager.clearFragmentedMessage(fragmentedMessage.getMessageSeq().getValue(), epoch);
                messages.add(processFragmentedMessage(fragmentedMessage, context, true));
                fragmentedMessage = manager.getFragmentedMessage(context.getDtlsNextReceiveSequenceNumber(), epoch);
            }
        }

        // we finally process fragmented messages whose sequence number is
        // out-of-order note that we do not update the TLS context for
        // these messages since it might invalidate the context.
        // (for example, we could update the digest with the contents of a
        // retransmission, causing the subsequent FINISHED verify_data check to
        // fail)
        if (!context.getConfig().isDtlsExcludeOutOfOrder()) {
            Set<Integer> fragmentSeq = new HashSet<Integer>();
            for (DtlsHandshakeMessageFragment fragment : fragments) {
                DtlsHandshakeMessageFragment fragmentedMessage = manager.getFragmentedMessage(fragment.getMessageSeq()
                        .getValue(), epoch);
                if (fragmentedMessage != null && !fragmentSeq.contains(fragmentedMessage.getMessageSeq().getValue())) {
                    HandshakeMessage message = processFragmentedMessage(fragmentedMessage, context, false);
                    messages.add(message);
                }
                fragmentSeq.add(fragment.getMessageSeq().getValue());
            }
        }

        return messages;
    }

    /*
     * Processes a fragmented message by extracting the underlying message and
     * optionally performing the corresponding context update.
     */
    private HandshakeMessage processFragmentedMessage(DtlsHandshakeMessageFragment fragment, TlsContext context,
            boolean updateContext) {
        ByteArrayOutputStream stream = new ByteArrayOutputStream();
        stream.write(fragment.getType().getValue());
        try {
            stream.write(ArrayConverter.intToBytes(fragment.getLength().getValue(),
                    HandshakeByteLength.MESSAGE_LENGTH_FIELD));
            stream.write(fragment.getContent().getValue());
        } catch (IOException ex) {
            LOGGER.warn("Could not write fragment to stream.", ex);
        }
        ParserResult parsingResult = tryHandleAsCorrectMessage(stream.toByteArray(), 0,
                fragment.getProtocolMessageType(), context, !updateContext, false);
        HandshakeMessage message = (HandshakeMessage) parsingResult.getMessage();

        return message;
    }
}<|MERGE_RESOLUTION|>--- conflicted
+++ resolved
@@ -239,71 +239,63 @@
         // Due to TLS 1.3 Encrypted Type it might be necessary to look for
         // new groups here
         List<ProtocolMessage> messages = new LinkedList<>();
-<<<<<<< HEAD
-        for (List<AbstractRecord> subgroup : getRecordGroups(records)) {
-            if (context.getConfig().getDoNotParseInvalidMacOrPadMessages() == Boolean.TRUE
-                    && context.getRecordLayerType() == RecordLayerType.RECORD) {
-                RecordLayer layer = context.getRecordLayer();
-                if (!(layer.getDecryptorCipher() instanceof RecordNullCipher)) {
-                    boolean invalid = false;
-                    for (AbstractRecord record : subgroup) {
-                        if (record instanceof Record) {
-                            RecordCryptoComputations computations = ((Record) record).getComputations();
-                            if ((computations.getMacValid() != Boolean.TRUE
-                                    && (layer.getDecryptorCipher() instanceof RecordStreamCipher
-                                    || layer.getDecryptorCipher() instanceof RecordBlockCipher))
-                                    || (computations.getPaddingValid() != Boolean.TRUE
-                                    && layer.getDecryptorCipher() instanceof RecordBlockCipher)) {
-                                invalid = true;
-                                break;
+        List<DtlsHandshakeMessageFragment> messageFragments = new LinkedList<>();
+        for (RecordGroup group : RecordGroup.generateRecordGroups(recordGroup.getRecords(), context)) {
+            if (context.getConfig().getParseInvalidRecordNormally() || areAllRecordsValid(recordGroup, context)) {
+                if (context.getChooser().getSelectedProtocolVersion().isDTLS()) {
+                    // if the protocol is DTLS, parsing HANDSHAKE messages
+                    // results
+                    // in fragments.
+                    if (group.getProtocolMessageType() == ProtocolMessageType.HANDSHAKE) {
+                        List<ProtocolMessage> parsedMessages = handleCleanBytes(cleanProtocolMessageBytes,
+                                group.getProtocolMessageType(), context, false, true);
+                        for (ProtocolMessage parsedMessage : parsedMessages) {
+                            // we need this check since there might be
+                            // "unknown messages"
+                            if (parsedMessage.isDtlsHandshakeMessageFragment()) {
+                                messageFragments.add((DtlsHandshakeMessageFragment) parsedMessage);
                             }
                         }
-                    }
-                    if (invalid) {
-                        messages.add(tryHandleAsUnknownMessage(cleanProtocolMessageBytes, 0, context).getMessage());
-                        continue;
-                    }
-                }
-            }
-            messages.addAll((handleCleanBytes(cleanProtocolMessageBytes, getProtocolMessageType(subgroup), context)));
-=======
-        List<DtlsHandshakeMessageFragment> messageFragments = new LinkedList<>();
-        for (RecordGroup group : RecordGroup.generateRecordGroups(recordGroup.getRecords(), context)) {
-
-            if (context.getChooser().getSelectedProtocolVersion().isDTLS()) {
-                // if the protocol is DTLS, parsing HANDSHAKE messages results
-                // in fragments.
-                if (group.getProtocolMessageType() == ProtocolMessageType.HANDSHAKE) {
+                        List<ProtocolMessage> parsedFragmentedMessages = processDtlsFragments(messageFragments,
+                                recordGroup.getDtlsEpoch(), context);
+                        messages.addAll(parsedFragmentedMessages);
+                    } else {
+                        boolean isInOrder = recordGroup.getDtlsEpoch() == context.getDtlsNextReceiveEpoch();
+                        // we only update the context for in order records (with
+                        // epoch == current)
+                        List<ProtocolMessage> parsedMessages = handleCleanBytes(cleanProtocolMessageBytes,
+                                group.getProtocolMessageType(), context, !isInOrder, false);
+                        if (isInOrder || !context.getConfig().isDtlsExcludeOutOfOrder()) {
+                            messages.addAll(parsedMessages);
+                        }
+                    }
+                } else {
                     List<ProtocolMessage> parsedMessages = handleCleanBytes(cleanProtocolMessageBytes,
-                            group.getProtocolMessageType(), context, false, true);
-                    for (ProtocolMessage parsedMessage : parsedMessages) {
-                        // we need this check since there might be
-                        // "unknown messages"
-                        if (parsedMessage.isDtlsHandshakeMessageFragment()) {
-                            messageFragments.add((DtlsHandshakeMessageFragment) parsedMessage);
-                        }
-                    }
-                    List<ProtocolMessage> parsedFragmentedMessages = processDtlsFragments(messageFragments,
-                            recordGroup.getDtlsEpoch(), context);
-                    messages.addAll(parsedFragmentedMessages);
-                } else {
-                    boolean isInOrder = recordGroup.getDtlsEpoch() == context.getDtlsNextReceiveEpoch();
-                    // we only update the context for in order records (with
-                    // epoch == current)
-                    List<ProtocolMessage> parsedMessages = handleCleanBytes(cleanProtocolMessageBytes,
-                            group.getProtocolMessageType(), context, !isInOrder, false);
-                    if (isInOrder || !context.getConfig().isDtlsExcludeOutOfOrder()) {
-                        messages.addAll(parsedMessages);
-                    }
+                            group.getProtocolMessageType(), context, false, false);
+                    messages.addAll(parsedMessages);
                 }
             } else {
-                List<ProtocolMessage> parsedMessages = handleCleanBytes(cleanProtocolMessageBytes,
-                        group.getProtocolMessageType(), context, false, false);
-                messages.addAll(parsedMessages);
-            }
->>>>>>> ccedb6d1
+                messages.add(tryHandleAsUnknownMessage(cleanProtocolMessageBytes, 0, context).getMessage());
+            }
         }
         return new MessageParsingResult(messages, messageFragments);
+    }
+
+    public boolean areAllRecordsValid(RecordGroup recordGroup, TlsContext context) {
+        RecordLayer layer = context.getRecordLayer();
+        if (!(layer.getDecryptorCipher() instanceof RecordNullCipher)) {
+            for (AbstractRecord record : recordGroup.getRecords()) {
+                if (record instanceof Record) {
+                    RecordCryptoComputations computations = ((Record) record).getComputations();
+                    if ((computations.getMacValid() != Boolean.TRUE && (layer.getDecryptorCipher() instanceof RecordStreamCipher || layer
+                            .getDecryptorCipher() instanceof RecordBlockCipher))
+                            || (computations.getPaddingValid() != Boolean.TRUE && layer.getDecryptorCipher() instanceof RecordBlockCipher)) {
+                        return false;
+                    }
+                }
+            }
+        }
+        return false;
     }
 
     private List<ProtocolMessage> handleCleanBytes(byte[] cleanProtocolMessageBytes,
