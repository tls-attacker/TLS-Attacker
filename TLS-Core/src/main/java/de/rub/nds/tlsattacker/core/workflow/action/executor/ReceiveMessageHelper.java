/**
 * TLS-Attacker - A Modular Penetration Testing Framework for TLS
 *
 * Copyright 2014-2021 Ruhr University Bochum, Paderborn University, Hackmanit GmbH
 *
 * Licensed under Apache License, Version 2.0
 * http://www.apache.org/licenses/LICENSE-2.0.txt
 */

package de.rub.nds.tlsattacker.core.workflow.action.executor;

import de.rub.nds.modifiablevariable.util.ArrayConverter;
import de.rub.nds.tlsattacker.core.constants.AlertLevel;
import de.rub.nds.tlsattacker.core.constants.HandshakeByteLength;
import de.rub.nds.tlsattacker.core.constants.HandshakeMessageType;
import de.rub.nds.tlsattacker.core.constants.ProtocolMessageType;
<<<<<<< HEAD
import de.rub.nds.tlsattacker.core.dtls.CssManager;
=======
import de.rub.nds.tlsattacker.core.constants.Tls13KeySetType;
>>>>>>> 31017caf
import de.rub.nds.tlsattacker.core.dtls.FragmentManager;
import de.rub.nds.tlsattacker.core.exceptions.AdjustmentException;
import de.rub.nds.tlsattacker.core.exceptions.ParserException;
import de.rub.nds.tlsattacker.core.exceptions.UnsortableRecordsExceptions;
import de.rub.nds.tlsattacker.core.https.HttpsRequestHandler;
import de.rub.nds.tlsattacker.core.https.HttpsResponseHandler;
import de.rub.nds.tlsattacker.core.protocol.*;
import de.rub.nds.tlsattacker.core.protocol.handler.*;
import de.rub.nds.tlsattacker.core.protocol.handler.factory.HandlerFactory;
import de.rub.nds.tlsattacker.core.protocol.message.*;
import de.rub.nds.tlsattacker.core.protocol.ParserResult;
import de.rub.nds.tlsattacker.core.record.AbstractRecord;
import de.rub.nds.tlsattacker.core.record.BlobRecord;
import de.rub.nds.tlsattacker.core.record.Record;
import de.rub.nds.tlsattacker.core.state.TlsContext;
import de.rub.nds.tlsattacker.transport.ConnectionEndType;
import java.io.ByteArrayOutputStream;
import java.io.IOException;
import java.util.Comparator;
import java.util.HashSet;
import java.util.LinkedList;
import java.util.List;
import java.util.Set;
import org.apache.logging.log4j.LogManager;
import org.apache.logging.log4j.Logger;

public class ReceiveMessageHelper {

    private static final Logger LOGGER = LogManager.getLogger();

    private boolean failedToReceiveMoreRecords = false;

    public ReceiveMessageHelper() {
    }

    public MessageActionResult receiveMessages(TlsContext context) {
        return receiveMessages(new LinkedList<>(), context);
    }

    /**
     * Receives messages, and tries to receive the messages specified in messages
     *
     * @param  expectedMessages
     *                          Messages which should be received
     * @param  context
     *                          The context on which Messages should be received
     * @return                  Actually received Messages
     */
    public MessageActionResult receiveMessages(List<ProtocolMessage> expectedMessages, TlsContext context) {
        context.setTalkingConnectionEndType(context.getChooser().getMyConnectionPeer());
        MessageActionResult result = new MessageActionResult();

        try {
            byte[] receivedBytes;
            boolean shouldContinue = true;
            do {
                receivedBytes = receiveByteArray(context);
                MessageActionResult tempResult = handleReceivedBytes(receivedBytes, context);
                result = result.merge(tempResult);
                if (context.getConfig().isQuickReceive() && !expectedMessages.isEmpty()) {
                    shouldContinue =
                        testIfWeShouldContinueToReceive(expectedMessages, result.getMessageList(), context);
                }
            } while (receivedBytes.length != 0 && shouldContinue);

        } catch (IOException ex) {
            LOGGER.warn("Received " + ex.getLocalizedMessage() + " while receiving for Messages.");
            LOGGER.debug(ex);
            context.setReceivedTransportHandlerException(true);
        }

        return result;
    }

    /**
     * TODO FIX CODE DUPLICATION
     */
    public MessageActionResult receiveMessagesTill(ProtocolMessage waitTillMessage, TlsContext context) {
        context.setTalkingConnectionEndType(context.getChooser().getMyConnectionPeer());
        MessageActionResult result = new MessageActionResult();
        try {
            byte[] receivedBytes;
            boolean shouldContinue = true;
            int dtlsReadHandshakeMessageSequenceStart = context.getDtlsReadHandshakeMessageSequence() + 1;
            int dtlsReadHandshakeMessageSequenceEnd = context.getDtlsReadHandshakeMessageSequence() + 1;
            do {
                receivedBytes = receiveByteArray(context);
                MessageActionResult tempResult = handleReceivedBytes(receivedBytes, context);
                result = result.merge(tempResult);
                boolean receivedFatalAlert = testIfReceivedFatalAlert(tempResult.getMessageList());
                if (receivedFatalAlert && context.getConfig().isStopReceivingAfterFatal()) {
                    break;
                }
                boolean receivedWarningAlert = testIfReceivedWarningAlert(tempResult.getMessageList());
                if (receivedWarningAlert && context.getConfig().getStopReceivingAfterWarning()) {
                    break;
                }

                for (ProtocolMessage message : result.getMessageList()) {
                    if (message.getClass().equals(waitTillMessage.getClass())) {
                        LOGGER.debug("Received message we waited for");
                        shouldContinue = false;
                        dtlsReadHandshakeMessageSequenceEnd = context.getDtlsReadHandshakeMessageSequence();
                        break;
                    }
                }
                if (context.getChooser().getSelectedProtocolVersion().isDTLS() && shouldContinue == false) {
                    for (int i = dtlsReadHandshakeMessageSequenceStart; i <= dtlsReadHandshakeMessageSequenceEnd; i++) {
                        if (!context.getDtlsReceivedHandshakeMessageSequences().contains(i)) {
                            shouldContinue = true;
                            break;
                        }
                    }
                }
            } while (receivedBytes.length != 0 && shouldContinue);
        } catch (IOException ex) {
            LOGGER.warn("Received " + ex.getLocalizedMessage() + " while receiving for Messages.");
            LOGGER.debug(ex);
            context.setReceivedTransportHandlerException(true);
        }
        return result;
    }

    public MessageActionResult handleReceivedBytes(byte[] receivedBytes, TlsContext context) {
        MessageActionResult result = new MessageActionResult();
        failedToReceiveMoreRecords = false;
        byte[] preservedDigest = context.getDigest().getRawBytes();
        if (receivedBytes.length > 0) {
            List<AbstractRecord> tempRecords = parseRecords(receivedBytes, context);
            result = processUngroupedRecords(tempRecords, context);
        }

        return result;
    }

    private MessageActionResult processUngroupedRecords(List<AbstractRecord> tempRecords, TlsContext context) {
        MessageActionResult result = new MessageActionResult();
        if (context.getChooser().getSelectedProtocolVersion().isDTLS()) {
            orderDtlsRecords(tempRecords);
        }
        List<RecordGroup> recordGroups = RecordGroup.generateRecordGroups(tempRecords);
        for (int groupIndex = 0; groupIndex < recordGroups.size(); groupIndex++) {
            RecordGroup currentGroup = recordGroups.get(groupIndex);

            boolean foundValidRecordInGroup = false;
            byte[] preservedDigest = context.getDigest().getRawBytes();
            long preservedReadSQN = context.getReadSequenceNumber();

            for (int recordIndex = 0; recordIndex < recordGroups.get(groupIndex).getRecords().size(); recordIndex++) {
                currentGroup.decryptRecord(context, recordIndex);
                currentGroup.adjustContextForRecord(context, recordIndex);

                if (currentGroup.areAllRecordsValid()) {
                    foundValidRecordInGroup = true;
                } else if (!currentGroup.areAllRecordsValid() && foundValidRecordInGroup) {
                    context.setReadSequenceNumber(context.getReadSequenceNumber() - 1);
                    formNewGroupFromLastAndComingRecords(recordIndex, groupIndex, recordGroups);
                }
            }

            try {
                MessageActionResult tempResult = parseRecordGroup(recordGroups.get(groupIndex), context);
                result = result.merge(tempResult);
            } catch (ParserException parserException) {
                List<AbstractRecord> additionalRecords = tryToFetchAdditionalRecords(context);
                RecordGroup.mergeRecordsIntoGroups(recordGroups, additionalRecords);
                restorePreGroupState(context, preservedDigest, preservedReadSQN);
                groupIndex--;
            }
        }
        return result;
    }

    private void restorePreGroupState(TlsContext context, byte[] preservedDigest, long preservedReadSQN) {
        context.getDigest().setRawBytes(preservedDigest);
        context.setReadSequenceNumber(preservedReadSQN);
    }

    private List<AbstractRecord> tryToFetchAdditionalRecords(TlsContext context) {
        LOGGER.debug("Encountered ParserException while processing Records - will attempt to receive further Records");
        byte[] additionalBytes = tryToFetchAdditionalBytes(context);
        if (additionalBytes != null && additionalBytes.length > 0) {
            List<AbstractRecord> fetchedRecords = parseRecords(additionalBytes, context);
            if (context.getChooser().getSelectedProtocolVersion().isDTLS()) {
                orderDtlsRecords(fetchedRecords);
            }
            return fetchedRecords;
        } else {
            LOGGER.warn("Could not receive more Records after ParserException - Parsing will fail");
            failedToReceiveMoreRecords = true;
            return new LinkedList<>();
        }
    }

    /**
     * Records (in TLS 1.3) might have been protected using different keys they need to be decrypted and processed
     * sequentially.
     */
    private void formNewGroupFromLastAndComingRecords(int recordIndex, int groupIndex, List<RecordGroup> recordGroups) {
        LOGGER
            .debug("Found invalid Record after valid ones - will parse other messages first and reattempt decryption");
        List<AbstractRecord> recordsForGroup = new LinkedList<>();
        for (int i = recordIndex; i < recordGroups.get(groupIndex).getRecords().size(); i++) {
            recordsForGroup.add(recordGroups.get(groupIndex).getRecords().get(i));
        }

        // Records were in one group before, they thus will remain in one group
        RecordGroup createdGroup = RecordGroup.generateRecordGroups(recordsForGroup).get(0);
        recordGroups.get(groupIndex).removeFromGroup(createdGroup.getRecords());
        recordGroups.add(groupIndex + 1, createdGroup);
    }

    private MessageActionResult parseRecordGroup(RecordGroup recordGroup, TlsContext context) {
        MessageParsingResult messageParsingResult = parseMessages(recordGroup, context);

        if (context.getChooser().getSelectedProtocolVersion().isTLS13()) {
            if (recordGroupIndicatesWrongTls13KeySet(messageParsingResult.getMessages(), recordGroup)) {
                LOGGER.warn(
                    "Messages obtained from RecordGroup indicate that peer's keys have not been updated properly");
                context.setReceivedMessageWithWrongTls13KeyType(true);
            }
        }

        return new MessageActionResult(recordGroup.getRecords(), messageParsingResult.getMessages(),
            messageParsingResult.getMessageFragments());
    }

    public List<AbstractRecord> receiveRecords(TlsContext context) {
        context.setTalkingConnectionEndType(context.getChooser().getMyConnectionPeer());
        List<AbstractRecord> realRecords = new LinkedList<>();
        try {
            byte[] receivedBytes;
            do {
                receivedBytes = receiveByteArray(context);
                if (receivedBytes.length != 0) {
                    List<AbstractRecord> tempRecords = parseRecords(receivedBytes, context);
                    realRecords.addAll(tempRecords);
                }
            } while (receivedBytes.length != 0);

        } catch (IOException ex) {
            LOGGER.warn("Received " + ex.getLocalizedMessage() + " while receiving for Messages.", ex);
            context.setReceivedTransportHandlerException(true);
        }
        return realRecords;
    }

    private boolean testIfReceivedFatalAlert(List<ProtocolMessage> messages) {
        for (ProtocolMessage message : messages) {
            if (message instanceof AlertMessage) {
                AlertMessage alert = (AlertMessage) message;
                if (alert.getLevel().getValue() == AlertLevel.FATAL.getValue()) {
                    return true;
                }
            }
        }
        return false;
    }

    private boolean testIfReceivedWarningAlert(List<ProtocolMessage> messages) {
        for (ProtocolMessage message : messages) {
            if (message instanceof AlertMessage) {
                AlertMessage alert = (AlertMessage) message;
                if (alert.getLevel().getValue() == AlertLevel.WARNING.getValue()) {
                    return true;
                }
            }
        }
        return false;
    }

    private boolean testIfReceivedAllExpectedMessage(List<ProtocolMessage> expectedMessages,
        List<ProtocolMessage> actualMessages, boolean earlyStop) {
        if (actualMessages.size() != expectedMessages.size() && !earlyStop) {
            return false;
        } else {
            for (int i = 0; i < expectedMessages.size(); i++) {
                if (i >= actualMessages.size()) {
                    return false;
                }
                if (!expectedMessages.get(i).getClass().equals(actualMessages.get(i).getClass())) {
                    return earlyStop;
                }
            }
        }
        return true;
    }

    private boolean testIfWeShouldContinueToReceive(List<ProtocolMessage> expectedMessages,
        List<ProtocolMessage> receivedMessages, TlsContext context) {

        boolean receivedFatalAlert = testIfReceivedFatalAlert(receivedMessages);
        if (receivedFatalAlert && context.getConfig().isStopReceivingAfterFatal()) {
            return false;
        }
        boolean receivedWarningAlert = testIfReceivedWarningAlert(receivedMessages);
        if (receivedWarningAlert && context.getConfig().getStopReceivingAfterWarning()) {
            return false;
        }

        boolean receivedAllExpectedMessages =
            testIfReceivedAllExpectedMessage(expectedMessages, receivedMessages, context.getConfig().isEarlyStop());
        if (context.getChooser().getSelectedProtocolVersion().isDTLS()) {
            return !receivedAllExpectedMessages || !context.getDtlsFragmentManager().areAllMessageFragmentsComplete();
        } else {
            return !receivedAllExpectedMessages;
        }
    }

    private byte[] receiveByteArray(TlsContext context) throws IOException {
        return context.getTransportHandler().fetchData();
    }

    private List<AbstractRecord> parseRecords(byte[] recordBytes, TlsContext context) {
        try {
            return context.getRecordLayer().parseRecords(recordBytes);
        } catch (ParserException ex) {
            LOGGER.debug(ex);
            if (context.getTransportHandler() != null) {
                LOGGER.debug("Could not parse provided Bytes into records. Waiting for more Packets");
                byte[] extraBytes = tryToFetchAdditionalBytes(context);
                if (extraBytes != null && extraBytes.length > 0) {
                    return parseRecords(ArrayConverter.concatenate(recordBytes, extraBytes), context);
                }
            }
            LOGGER.debug("Did not receive more Bytes. Parsing records softly");
            return context.getRecordLayer().parseRecordsSoftly(recordBytes);
        }
    }

    private boolean isListOnlyDtlsHandshakeMessageFragments(List<ProtocolMessage> messages) {
        for (ProtocolMessage message : messages) {
            if (!(message instanceof DtlsHandshakeMessageFragment)) {
                return false;
            }
        }
        return true;
    }

    public MessageParsingResult parseMessages(RecordGroup recordGroup, TlsContext context) {
        // Due to TLS 1.3 Encrypted Type it might be necessary to look for
        // new groups here
        List<ProtocolMessage> messages = new LinkedList<>();
        List<DtlsHandshakeMessageFragment> messageFragments = null;
        for (RecordGroup group : RecordGroup.generateRecordGroups(recordGroup.getRecords())) {

            List<RecordGroup> subGroups = group.splitIntoProcessableSubgroups();
            for (RecordGroup subGroup : subGroups) {

                byte[] cleanProtocolMessageBytes;
                if (context.getChooser().getSelectedProtocolVersion().isDTLS()
                    && subGroup.getProtocolMessageType() == ProtocolMessageType.HANDSHAKE) {
                    List<ProtocolMessage> messageList = handleDtlsHandshakeRecordBytes(subGroup.getCleanBytes(),
                        context, true, subGroup.getDtlsEpoch());
                    if (isListOnlyDtlsHandshakeMessageFragments(messageList)) {
                        messageFragments = convertToDtlsFragmentList(messageList);
                        List<DtlsHandshakeMessageFragment> defragmentedReorderedFragments =
                            defragmentAndReorder(messageFragments, context);
                        for (DtlsHandshakeMessageFragment fragment : defragmentedReorderedFragments) {
                            context.setDtlsReadHandshakeMessageSequence(fragment.getMessageSeq().getValue());
                            context.addDtlsReceivedHandshakeMessageSequences(fragment.getMessageSeq().getValue());
                            List<ProtocolMessage> parsedMessages = handleCleanBytes(
                                convertDtlsFragmentToCleanTlsBytes(fragment), subGroup.getProtocolMessageType(),
                                context, false,
                                subGroup.areAllRecordsValid() || context.getConfig().getParseInvalidRecordNormally());
                            messages.addAll(parsedMessages);
                        }
                    } else {
                        LOGGER.warn(
                            "Receive non DTLS-Handshake message Fragment - Not trying to defragment this - passing as is (probably wrong)");
                        cleanProtocolMessageBytes = subGroup.getCleanBytes();
                        List<ProtocolMessage> parsedMessages = handleCleanBytes(cleanProtocolMessageBytes,
                            subGroup.getProtocolMessageType(), context, false,
                            subGroup.areAllRecordsValid() || context.getConfig().getParseInvalidRecordNormally());
                        messages.addAll(parsedMessages);
                    }

                } else if (context.getChooser().getSelectedProtocolVersion().isDTLS()
                        && subGroup.getProtocolMessageType() == ProtocolMessageType.CHANGE_CIPHER_SPEC
                        && context.getConfig().isIgnoreRetransmittedCss()) {
                    CssManager cssManager = context.getDtlsCssManager();
                    for (AbstractRecord record : subGroup.getRecords()) {
                        cssManager.addCssMessage(record, subGroup.getDtlsEpoch());
                    }
                    cleanProtocolMessageBytes = cssManager.getUninterpretedCssMessages(subGroup.getDtlsEpoch());
                    List<ProtocolMessage> parsedMessages = handleCleanBytes(cleanProtocolMessageBytes,
                            subGroup.getProtocolMessageType(), context, false, subGroup.areAllRecordsValid()
                                    || context.getConfig().getParseInvalidRecordNormally());
                    messages.addAll(parsedMessages);
                } else {
                    cleanProtocolMessageBytes = subGroup.getCleanBytes();
                    List<ProtocolMessage> parsedMessages =
                        handleCleanBytes(cleanProtocolMessageBytes, subGroup.getProtocolMessageType(), context, false,
                            subGroup.areAllRecordsValid() || context.getConfig().getParseInvalidRecordNormally());
                    messages.addAll(parsedMessages);
                }
            }
        }
        return new MessageParsingResult(messages, messageFragments);
    }

    /**
     * Takes a list of AbstractRecords and tries to sort them by their epoch/sqn. The sorting ist epoch > sqn. Smaller
     * epochs are sorted before bigger epochs smaller sqns are sorted before higher sqns
     *
     * @param  abstractRecordList
     *                                     List that should be sorted
     * @throws UnsortableRecordsExceptions
     *                                     If the list contains blob records
     */
    private void orderDtlsRecords(List<AbstractRecord> abstractRecordList) throws UnsortableRecordsExceptions {
        for (AbstractRecord abstractRecord : abstractRecordList) {
            if (abstractRecord instanceof BlobRecord) {
                throw new UnsortableRecordsExceptions("RecordList contains BlobRecords. Cannot sort by SQN/EPOCH");
            }
        }
        abstractRecordList.sort(new Comparator<AbstractRecord>() {
            @Override
            public int compare(AbstractRecord o1, AbstractRecord o2) {
                Record r1 = (Record) o1;
                Record r2 = (Record) o2;
                if (r1.getEpoch().getValue() > r2.getEpoch().getValue()) {
                    return 1;
                } else if (r1.getEpoch().getValue() < r2.getEpoch().getValue()) {
                    return -1;
                } else {
                    return r1.getSequenceNumber().getValue().compareTo(r2.getSequenceNumber().getValue());
                }
            }
        });

    }

    /**
     * Tries to parse a byte array as DTLS handshake message fragments, if this does not work they are parsed as unknown
     * messages
     *
     * @param  recordBytes
     * @param  context
     * @param  onlyParse
     * @return
     */
    private List<ProtocolMessage> handleDtlsHandshakeRecordBytes(byte[] recordBytes, TlsContext context,
        boolean onlyParse, int dtlsEpoch) {
        int dataPointer = 0;
        List<ProtocolMessage> receivedFragments = new LinkedList<>();

        while (dataPointer < recordBytes.length) {
            ParserResult result = null;
            try {
                result = tryHandleAsDtlsHandshakeMessageFragments(recordBytes, dataPointer, context);
            } catch (ParserException | AdjustmentException | UnsupportedOperationException exCorrectMsg) {
                LOGGER.warn("Could not parse Message as DtlsHandshakeMessageFragment");
                LOGGER.debug(exCorrectMsg);
                try {
                    result =
                        tryHandleAsUnknownMessage(recordBytes, dataPointer, context, ProtocolMessageType.HANDSHAKE);
                } catch (ParserException | AdjustmentException | UnsupportedOperationException exUnknownHMsg) {
                    LOGGER.warn("Could not parse Message as UnknownMessage");
                    LOGGER.debug(exUnknownHMsg);
                    break;
                }
            }
            if (result != null) {
                if (dataPointer == result.getParserPosition()) {
                    throw new ParserException("Ran into an infinite loop while parsing ProtocolMessages");
                }
                dataPointer = result.getParserPosition();
                LOGGER.debug("The following message was parsed: {}", result.getMessage().toString());
                if (result.getMessage() instanceof DtlsHandshakeMessageFragment) {
                    ((DtlsHandshakeMessageFragment) result.getMessage()).setEpoch(dtlsEpoch);
                }
                receivedFragments.add(result.getMessage());
            }
        }
        return receivedFragments;
    }

    private List<ProtocolMessage> handleCleanBytes(byte[] cleanProtocolMessageBytes, ProtocolMessageType typeFromRecord,
        TlsContext context, boolean onlyParse, boolean tryParseAsValid) {
        int dataPointer = 0;
        List<ProtocolMessage> receivedMessages = new LinkedList<>();
        /*
         * empty application data message
         */
        if (cleanProtocolMessageBytes.length == 0 && typeFromRecord == ProtocolMessageType.APPLICATION_DATA) {
            receivedMessages.add(new ApplicationMessage());
        }
        while (dataPointer < cleanProtocolMessageBytes.length) {
            ParserResult result = null;
            if (tryParseAsValid) {
                try {
                    if (typeFromRecord != null) {
                        if (typeFromRecord == ProtocolMessageType.APPLICATION_DATA
                            && context.getConfig().isHttpsParsingEnabled()) {
                            try {
                                result = tryHandleAsHttpsMessage(cleanProtocolMessageBytes, dataPointer, context);
                            } catch (ParserException | AdjustmentException | UnsupportedOperationException e) {
                                result = tryHandleAsCorrectMessage(cleanProtocolMessageBytes, dataPointer,
                                    typeFromRecord, context, onlyParse);
                            }
                        } else {
                            result = tryHandleAsCorrectMessage(cleanProtocolMessageBytes, dataPointer, typeFromRecord,
                                context, onlyParse);
                        }
                    } else {
                        if (cleanProtocolMessageBytes.length > 2) {
                            result = tryHandleAsSslMessage(cleanProtocolMessageBytes, dataPointer, context);
                        } else {
                            result = tryHandleAsUnknownMessage(cleanProtocolMessageBytes, dataPointer, context,
                                typeFromRecord);
                        }
                    }
                } catch (ParserException | AdjustmentException | UnsupportedOperationException exCorrectMsg) {
                    if (exCorrectMsg instanceof ParserException && !failedToReceiveMoreRecords) {
                        throw new ParserException();
                    }
                    LOGGER.error("Could not parse Message as a CorrectMessage");
                    LOGGER.debug(exCorrectMsg);
                    try {
                        if (typeFromRecord == ProtocolMessageType.HANDSHAKE) {
                            LOGGER.warn("Trying to parse Message as UnknownHandshakeMessage");
                            result = tryHandleAsUnknownHandshakeMessage(cleanProtocolMessageBytes, dataPointer,
                                typeFromRecord, context);
                        } else {
                            try {
                                result = tryHandleAsUnknownMessage(cleanProtocolMessageBytes, dataPointer, context,
                                    typeFromRecord);
                            } catch (ParserException | AdjustmentException
                                | UnsupportedOperationException exUnknownHMsg) {
                                LOGGER.warn("Could not parse Message as UnknownMessage");
                                LOGGER.debug(exUnknownHMsg);
                                break;
                            }
                        }
                    } catch (ParserException | UnsupportedOperationException exUnknownHandshakeMsg) {
                        LOGGER.warn("Could not parse Message as UnknownHandshakeMessage");
                        LOGGER.debug(exUnknownHandshakeMsg);

                        try {
                            result = tryHandleAsUnknownMessage(cleanProtocolMessageBytes, dataPointer, context,
                                typeFromRecord);
                        } catch (ParserException | AdjustmentException | UnsupportedOperationException exUnknownHMsg) {
                            LOGGER.warn("Could not parse Message as UnknownMessage");
                            LOGGER.debug(exUnknownHMsg);
                            break;
                        }
                    }
                }
            } else {
                try {
                    result = tryHandleAsUnknownMessage(cleanProtocolMessageBytes, dataPointer, context, typeFromRecord);
                } catch (ParserException | AdjustmentException | UnsupportedOperationException exUnknownHMsg) {
                    LOGGER.warn("Could not parse Message as UnknownMessage");
                    LOGGER.debug(exUnknownHMsg);
                    break;
                }
            }
            if (result != null) {
                if (dataPointer == result.getParserPosition()) {
                    throw new ParserException("Ran into an infinite loop while parsing ProtocolMessages");
                }
                dataPointer = result.getParserPosition();
                LOGGER.debug("The following message was parsed: {}", result.getMessage().toString());
                receivedMessages.add(result.getMessage());
            }
        }
        return receivedMessages;
    }

    private ParserResult tryHandleAsHttpsMessage(byte[] protocolMessageBytes, int pointer, TlsContext context)
        throws ParserException, AdjustmentException {
        if (context.getTalkingConnectionEndType() == ConnectionEndType.CLIENT) {
            HttpsRequestHandler handler = new HttpsRequestHandler(context);
            return parseMessage(handler, protocolMessageBytes, pointer, false, context);
        } else {
            HttpsResponseHandler handler = new HttpsResponseHandler(context);
            return parseMessage(handler, protocolMessageBytes, pointer, false, context);
        }
    }

    private ParserResult tryHandleAsCorrectMessage(byte[] protocolMessageBytes, int pointer,
        ProtocolMessageType typeFromRecord, TlsContext context, boolean onlyParse)
        throws ParserException, AdjustmentException {

        if (typeFromRecord == ProtocolMessageType.UNKNOWN) {
            return tryHandleAsSslMessage(protocolMessageBytes, pointer, context);
        } else {
            HandshakeMessageType handshakeMessageType =
                HandshakeMessageType.getMessageType(protocolMessageBytes[pointer]);
            ProtocolMessageHandler protocolMessageHandler =
                HandlerFactory.getHandler(context, typeFromRecord, handshakeMessageType);
            return parseMessage(protocolMessageHandler, protocolMessageBytes, pointer, onlyParse, context);
        }
    }

    private ParserResult tryHandleAsSslMessage(byte[] cleanProtocolMessageBytes, int dataPointer, TlsContext context) {
        // TODO: SSL2 ServerVerify messages have their message type encrypted -
        // it's up to the client to know what to expect next. Is this good
        // enough?
        HandshakeMessageHandler<? extends SSL2HandshakeMessage> handler;
        int typeOffset = 2;
        // SSL2 Long length field?
        if ((cleanProtocolMessageBytes[dataPointer] & (byte) 0x80) == 0) {
            LOGGER.debug("Long SSL2 length field detected");
            typeOffset++;
        } else {
            LOGGER.debug("Normal SSL2 length field detected");
        }
        if (cleanProtocolMessageBytes.length < dataPointer + typeOffset) {
            throw new ParserException("Cannot parse cleanBytes as SSL2 messages. Not enough data present");
        }

        if (cleanProtocolMessageBytes.length > (dataPointer + typeOffset)
            && cleanProtocolMessageBytes[dataPointer + typeOffset]
                == HandshakeMessageType.SSL2_SERVER_HELLO.getValue()) {
            handler = new SSL2ServerHelloHandler(context);
        } else {
            handler = new SSL2ServerVerifyHandler(context);
        }
        return parseMessage(handler, cleanProtocolMessageBytes, dataPointer, false, context);
    }

    public ParserResult tryHandleAsDtlsHandshakeMessageFragments(byte[] recordBytes, int pointer, TlsContext context)
        throws ParserException, AdjustmentException {
        DtlsHandshakeMessageFragmentHandler dtlsHandshakeMessageHandler =
            new DtlsHandshakeMessageFragmentHandler(context);
        return parseMessage(dtlsHandshakeMessageHandler, recordBytes, pointer, false, context);
    }

    private ParserResult tryHandleAsUnknownHandshakeMessage(byte[] protocolMessageBytes, int pointer,
        ProtocolMessageType typeFromRecord, TlsContext context) throws ParserException, AdjustmentException {
        ProtocolMessageHandler pmh = HandlerFactory.getHandler(context, typeFromRecord, HandshakeMessageType.UNKNOWN);
        return parseMessage(pmh, protocolMessageBytes, pointer, false, context);
    }

    private ParserResult tryHandleAsUnknownMessage(byte[] protocolMessageBytes, int pointer, TlsContext context,
        ProtocolMessageType recordContentMessageType) throws ParserException, AdjustmentException {
        UnknownMessageHandler unknownHandler = new UnknownMessageHandler(context, recordContentMessageType);
        return parseMessage(unknownHandler, protocolMessageBytes, pointer, false, context);
    }

    private List<DtlsHandshakeMessageFragment> defragmentAndReorder(List<DtlsHandshakeMessageFragment> fragments,
        TlsContext context) {

        FragmentManager fragmentManager = context.getDtlsFragmentManager();
        for (DtlsHandshakeMessageFragment fragment : fragments) {
            fragmentManager.addMessageFragment(fragment);
        }
        List<DtlsHandshakeMessageFragment> orderedCombinedUninterpretedMessageFragments =
            fragmentManager.getOrderedCombinedUninterpretedMessageFragments(true);
        return orderedCombinedUninterpretedMessageFragments;

    }

    /*
     * Processes a fragmented message by extracting the underlying message.
     */
    private byte[] convertDtlsFragmentToCleanTlsBytes(DtlsHandshakeMessageFragment fragment) {
        ByteArrayOutputStream stream = new ByteArrayOutputStream();
        stream.write(fragment.getType().getValue());
        try {
            stream.write(
                ArrayConverter.intToBytes(fragment.getLength().getValue(), HandshakeByteLength.MESSAGE_LENGTH_FIELD));
            stream.write(fragment.getContent().getValue());
        } catch (IOException ex) {
            LOGGER.warn("Could not write fragment to stream.", ex);
        }
        return stream.toByteArray();
    }

    private List<DtlsHandshakeMessageFragment> convertToDtlsFragmentList(List<ProtocolMessage> messageList) {
        List<DtlsHandshakeMessageFragment> fragmentList = new LinkedList<>();
        for (ProtocolMessage message : messageList) {
            fragmentList.add((DtlsHandshakeMessageFragment) message);
        }
        return fragmentList;
    }

    /**
     * Parses a byteArray from a Position into a MessageObject and returns the parsed MessageObjet and parser position
     * in a parser result. The current Chooser is adjusted as
     *
     * @param  message
     *                 The byte[] messages which should be parsed
     * @param  pointer
     *                 The pointer (startposition) into the message bytes
     * @param  context
     * @return         The Parser result
     */
    public <T extends ProtocolMessage> ParserResult parseMessage(ProtocolMessageHandler<T> handler, byte[] message,
        int pointer, boolean onlyParse, TlsContext context) {
        ProtocolMessageParser<T> parser = handler.getParser(message, pointer);
        T parsedMessage = parser.parse();

        if (context.getChooser().getSelectedProtocolVersion().isDTLS() && parsedMessage instanceof HandshakeMessage
            && !(parsedMessage instanceof DtlsHandshakeMessageFragment)) {
            ((HandshakeMessage) parsedMessage).setMessageSequence(context.getDtlsReadHandshakeMessageSequence());
        }
        try {
            if (!onlyParse) {
                handler.prepareAfterParse(parsedMessage);
                handler.getPreparator(parsedMessage).prepareAfterParse(context.isReversePrepareAfterParse());

                if (handler instanceof TlsMessageHandler) {
                    ((TlsMessageHandler) handler).updateDigest(parsedMessage);
                }

                handler.adjustContext(parsedMessage);
            }

        } catch (AdjustmentException | UnsupportedOperationException e) {
            LOGGER.warn("Could not adjust TLSContext");
            LOGGER.debug(e);
        }
        return new ParserResult(parsedMessage, parser.getPointer());
    }

    private byte[] tryToFetchAdditionalBytes(TlsContext context) {
        try {
            return receiveByteArray(context);
        } catch (IOException ex2) {
            LOGGER.warn("Could not receive more Bytes", ex2);
            context.setReceivedTransportHandlerException(true);
        }

        return new byte[0];
    }

    /**
     * Due to the way we handle records, we accept messages that have been encrypted using an old key type as long as
     * the message that initiates a key change has been received together with the new one - messages for which we
     * expect different key types must never appear in one record group
     */
    private boolean recordGroupIndicatesWrongTls13KeySet(List<ProtocolMessage> parsedMessages,
        RecordGroup recordGroup) {
        // todo: once KeyUpdate is implemented, check if it counts as HS message
        Set<Tls13KeySetType> expectedKeyTypes = new HashSet<>();
        for (ProtocolMessage msg : parsedMessages) {
            if (!(msg instanceof TlsMessage)) {
                continue;
            }

            switch (((TlsMessage) msg).getProtocolMessageType()) {
                case HANDSHAKE:
                    if (msg instanceof NewSessionTicketMessage) {
                        expectedKeyTypes.add(Tls13KeySetType.APPLICATION_TRAFFIC_SECRETS);
                    } else if (msg instanceof ClientHelloMessage || msg instanceof ServerHelloMessage) {
                        expectedKeyTypes.add(Tls13KeySetType.NONE);
                    } else {
                        expectedKeyTypes.add(Tls13KeySetType.HANDSHAKE_TRAFFIC_SECRETS);
                    }
                    break;
                case APPLICATION_DATA:
                    expectedKeyTypes.add(Tls13KeySetType.APPLICATION_TRAFFIC_SECRETS);
                    break;
                default:
                    // ALERT may have different KeyTypes (see RC8446 A.1. Client)
                    // Other types are legacy or due to parsing error
            }
        }

        if (expectedKeyTypes.size() > 1) {
            return true;
        } else if (expectedKeyTypes.size() == 1) {
            for (AbstractRecord abstractRecord : recordGroup.getRecords()) {
                if (abstractRecord instanceof Record) {
                    expectedKeyTypes.remove(((Record) abstractRecord).getComputations().getUsedTls13KeySetType());
                }
            }
            return !expectedKeyTypes.isEmpty();
        }
        return false;
    }
}<|MERGE_RESOLUTION|>--- conflicted
+++ resolved
@@ -14,11 +14,8 @@
 import de.rub.nds.tlsattacker.core.constants.HandshakeByteLength;
 import de.rub.nds.tlsattacker.core.constants.HandshakeMessageType;
 import de.rub.nds.tlsattacker.core.constants.ProtocolMessageType;
-<<<<<<< HEAD
 import de.rub.nds.tlsattacker.core.dtls.CssManager;
-=======
 import de.rub.nds.tlsattacker.core.constants.Tls13KeySetType;
->>>>>>> 31017caf
 import de.rub.nds.tlsattacker.core.dtls.FragmentManager;
 import de.rub.nds.tlsattacker.core.exceptions.AdjustmentException;
 import de.rub.nds.tlsattacker.core.exceptions.ParserException;
@@ -397,16 +394,16 @@
                     }
 
                 } else if (context.getChooser().getSelectedProtocolVersion().isDTLS()
-                        && subGroup.getProtocolMessageType() == ProtocolMessageType.CHANGE_CIPHER_SPEC
-                        && context.getConfig().isIgnoreRetransmittedCss()) {
+                    && subGroup.getProtocolMessageType() == ProtocolMessageType.CHANGE_CIPHER_SPEC
+                    && context.getConfig().isIgnoreRetransmittedCss()) {
                     CssManager cssManager = context.getDtlsCssManager();
                     for (AbstractRecord record : subGroup.getRecords()) {
                         cssManager.addCssMessage(record, subGroup.getDtlsEpoch());
                     }
                     cleanProtocolMessageBytes = cssManager.getUninterpretedCssMessages(subGroup.getDtlsEpoch());
-                    List<ProtocolMessage> parsedMessages = handleCleanBytes(cleanProtocolMessageBytes,
-                            subGroup.getProtocolMessageType(), context, false, subGroup.areAllRecordsValid()
-                                    || context.getConfig().getParseInvalidRecordNormally());
+                    List<ProtocolMessage> parsedMessages =
+                        handleCleanBytes(cleanProtocolMessageBytes, subGroup.getProtocolMessageType(), context, false,
+                            subGroup.areAllRecordsValid() || context.getConfig().getParseInvalidRecordNormally());
                     messages.addAll(parsedMessages);
                 } else {
                     cleanProtocolMessageBytes = subGroup.getCleanBytes();
