/**
 * TLS-Attacker - A Modular Penetration Testing Framework for TLS
 *
 * Copyright 2014-2020 Ruhr University Bochum, Paderborn University,
 * and Hackmanit GmbH
 *
 * Licensed under Apache License 2.0
 * http://www.apache.org/licenses/LICENSE-2.0
 */

package de.rub.nds.tlsattacker.core.workflow.action.executor;

import de.rub.nds.modifiablevariable.util.ArrayConverter;
import de.rub.nds.tlsattacker.core.constants.AlertLevel;
import de.rub.nds.tlsattacker.core.constants.HandshakeByteLength;
import de.rub.nds.tlsattacker.core.constants.HandshakeMessageType;
import de.rub.nds.tlsattacker.core.constants.ProtocolMessageType;
import de.rub.nds.tlsattacker.core.dtls.FragmentManager;
import de.rub.nds.tlsattacker.core.exceptions.AdjustmentException;
import de.rub.nds.tlsattacker.core.exceptions.ParserException;
import de.rub.nds.tlsattacker.core.exceptions.UnsortableRecordsExceptions;
import de.rub.nds.tlsattacker.core.https.HttpsRequestHandler;
import de.rub.nds.tlsattacker.core.https.HttpsResponseHandler;
import de.rub.nds.tlsattacker.core.protocol.handler.DtlsHandshakeMessageFragmentHandler;
import de.rub.nds.tlsattacker.core.protocol.handler.HandshakeMessageHandler;
import de.rub.nds.tlsattacker.core.protocol.handler.ProtocolMessageHandler;
import de.rub.nds.tlsattacker.core.protocol.handler.SSL2ServerHelloHandler;
import de.rub.nds.tlsattacker.core.protocol.handler.SSL2ServerVerifyHandler;
import de.rub.nds.tlsattacker.core.protocol.handler.UnknownMessageHandler;
import de.rub.nds.tlsattacker.core.protocol.handler.factory.HandlerFactory;
import de.rub.nds.tlsattacker.core.protocol.message.AlertMessage;
import de.rub.nds.tlsattacker.core.protocol.message.ApplicationMessage;
import de.rub.nds.tlsattacker.core.protocol.message.DtlsHandshakeMessageFragment;
import de.rub.nds.tlsattacker.core.protocol.message.ProtocolMessage;
import de.rub.nds.tlsattacker.core.protocol.message.SSL2HandshakeMessage;
import de.rub.nds.tlsattacker.core.protocol.parser.ParserResult;
import de.rub.nds.tlsattacker.core.record.AbstractRecord;
import de.rub.nds.tlsattacker.core.record.BlobRecord;
import de.rub.nds.tlsattacker.core.record.Record;
import de.rub.nds.tlsattacker.core.state.TlsContext;
import de.rub.nds.tlsattacker.transport.ConnectionEndType;
import java.io.ByteArrayOutputStream;
import java.io.IOException;
import java.util.Comparator;
import java.util.LinkedList;
import java.util.List;
import org.apache.logging.log4j.LogManager;
import org.apache.logging.log4j.Logger;

public class ReceiveMessageHelper {

    private static final Logger LOGGER = LogManager.getLogger();

    public ReceiveMessageHelper() {
    }

    public MessageActionResult receiveMessages(TlsContext context) {
        return receiveMessages(new LinkedList<ProtocolMessage>(), context);
    }

    /**
     * Receives messages, and tries to receive the messages specified in
     * messages
     *
     * @param expectedMessages
     * Messages which should be received
     * @param context
     * The context on which Messages should be received
     * @return Actually received Messages
     */
    public MessageActionResult receiveMessages(List<ProtocolMessage> expectedMessages, TlsContext context) {
        context.setTalkingConnectionEndType(context.getChooser().getMyConnectionPeer());
        MessageActionResult result = new MessageActionResult();

        try {
            byte[] receivedBytes;
            boolean shouldContinue = true;
            do {
                receivedBytes = receiveByteArray(context);
                MessageActionResult tempResult = handleReceivedBytes(receivedBytes, context);
                result = result.merge(tempResult);
                if (context.getConfig().isQuickReceive() && !expectedMessages.isEmpty()) {
                    shouldContinue =
                        testIfWeShouldContinueToReceive(expectedMessages, result.getMessageList(), context);
                }
            } while (receivedBytes.length != 0 && shouldContinue);

        } catch (IOException ex) {
            LOGGER.warn("Received " + ex.getLocalizedMessage() + " while receiving messages.");
            LOGGER.debug(ex);
            context.setReceivedTransportHandlerException(true);
        }

        return result;
    }

    /**
     * TODO FIX CODE DUPLICATION
     */
    public MessageActionResult receiveMessagesTill(ProtocolMessage waitTillMessage, TlsContext context) {
        context.setTalkingConnectionEndType(context.getChooser().getMyConnectionPeer());
        MessageActionResult result = new MessageActionResult();
        try {
            byte[] receivedBytes;
            boolean shouldContinue = true;
            do {
                receivedBytes = receiveByteArray(context);
                MessageActionResult tempResult = handleReceivedBytes(receivedBytes, context);
                result = result.merge(tempResult);
                for (ProtocolMessage message : result.getMessageList()) {
                    if (message.getClass().equals(waitTillMessage.getClass())) {
                        LOGGER.debug("Received message we waited for");
                        shouldContinue = false;
                        break;
                    }
                }
            } while (receivedBytes.length != 0 && shouldContinue);
        } catch (IOException ex) {
            LOGGER.warn("Received " + ex.getLocalizedMessage() + " while receiving messages.");
            LOGGER.debug(ex);
            context.setReceivedTransportHandlerException(true);
        }
        return result;
    }

    public MessageActionResult handleReceivedBytes(byte[] receivedBytes, TlsContext context) {
        MessageActionResult result = new MessageActionResult();
        if (receivedBytes.length > 0) {
            List<AbstractRecord> tempRecords = parseRecords(receivedBytes, context);
            if (context.getChooser().getSelectedProtocolVersion().isDTLS()) {
                orderDtlsRecords(tempRecords);
            }
            List<RecordGroup> recordGroups = RecordGroup.generateRecordGroups(tempRecords);
            for (RecordGroup recordGroup : recordGroups) {
                MessageActionResult tempResult = processRecordGroup(recordGroup, context);
                result = result.merge(tempResult);
            }
        }

        return result;
    }

    private MessageActionResult processRecordGroup(RecordGroup recordGroup, TlsContext context) {
        recordGroup.adjustContext(context);
        recordGroup.decryptRecords(context);
        MessageParsingResult messageParsingResult = parseMessages(recordGroup, context);

        return new MessageActionResult(recordGroup.getRecords(), messageParsingResult.getMessages(),
            messageParsingResult.getMessageFragments());
    }

    public List<AbstractRecord> receiveRecords(TlsContext context) {
        context.setTalkingConnectionEndType(context.getChooser().getMyConnectionPeer());
        List<AbstractRecord> realRecords = new LinkedList<>();
        try {
            byte[] receivedBytes;
            do {
                receivedBytes = receiveByteArray(context);
                if (receivedBytes.length != 0) {
                    List<AbstractRecord> tempRecords = parseRecords(receivedBytes, context);
                    realRecords.addAll(tempRecords);
                }
            } while (receivedBytes.length != 0);

        } catch (IOException ex) {
            LOGGER.warn("Received " + ex.getLocalizedMessage() + " while receiving messages.", ex);
            context.setReceivedTransportHandlerException(true);
        }
        return realRecords;
    }

    private boolean testIfReceivedFatalAlert(List<ProtocolMessage> messages) {
        for (ProtocolMessage message : messages) {
            if (message instanceof AlertMessage) {
                AlertMessage alert = (AlertMessage) message;
                if (alert.getLevel().getValue() == AlertLevel.FATAL.getValue()) {
                    return true;
                }
            }
        }
        return false;
    }

    private boolean testIfReceivedAllExpectedMessage(List<ProtocolMessage> expectedMessages,
        List<ProtocolMessage> actualMessages, boolean earlyStop) {
        if (actualMessages.size() != expectedMessages.size() && !earlyStop) {
            return false;
        } else {
            for (int i = 0; i < expectedMessages.size(); i++) {
                if (i >= actualMessages.size()) {
                    return false;
                }
                if (!expectedMessages.get(i).getClass().equals(actualMessages.get(i).getClass())) {
                    return false;
                }
            }
        }
        return true;
    }

    private boolean testIfWeShouldContinueToReceive(List<ProtocolMessage> expectedMessages,
        List<ProtocolMessage> receivedMessages, TlsContext context) {

        boolean receivedFatalAlert = testIfReceivedFatalAlert(receivedMessages);
        if (receivedFatalAlert) {
            return false;
        }
        boolean receivedAllExpectedMessages =
            testIfReceivedAllExpectedMessage(expectedMessages, receivedMessages, context.getConfig().isEarlyStop());
        if (context.getChooser().getSelectedProtocolVersion().isDTLS()) {
            return !receivedAllExpectedMessages || !context.getDtlsFragmentManager().areAllMessageFragmentsComplete();
        } else {
            return !receivedAllExpectedMessages;
        }
    }

    private byte[] receiveByteArray(TlsContext context) throws IOException {
        byte[] received = context.getTransportHandler().fetchData();
        return received;
    }

    private List<AbstractRecord> parseRecords(byte[] recordBytes, TlsContext context) {
        try {
            return context.getRecordLayer().parseRecords(recordBytes);
        } catch (ParserException ex) {
            LOGGER.debug(ex);
            if (context.getTransportHandler() != null) {
                LOGGER.debug("Could not parse provided Bytes into records. Waiting for more Packets");
                byte[] extraBytes = new byte[0];
                try {
                    extraBytes = receiveByteArray(context);
                } catch (IOException ex2) {
                    LOGGER.warn("Could not receive more Bytes", ex2);
                    context.setReceivedTransportHandlerException(true);
                }
                if (extraBytes != null && extraBytes.length > 0) {
                    return parseRecords(ArrayConverter.concatenate(recordBytes, extraBytes), context);
                }
            }
            LOGGER.debug("Did not receive more Bytes. Parsing records softly");
            return context.getRecordLayer().parseRecordsSoftly(recordBytes);
        }
    }

    private boolean isListOnlyDtlsHandshakeMessageFragments(List<ProtocolMessage> messages) {
        for (ProtocolMessage message : messages) {
            if (!(message instanceof DtlsHandshakeMessageFragment)) {
                return false;
            }
        }
        return true;
    }

    public MessageParsingResult parseMessages(RecordGroup recordGroup, TlsContext context) {
        // Due to TLS 1.3 Encrypted Type it might be necessary to look for
        // new groups here
        List<ProtocolMessage> messages = new LinkedList<>();
        List<DtlsHandshakeMessageFragment> messageFragments = null;
        for (RecordGroup group : RecordGroup.generateRecordGroups(recordGroup.getRecords())) {

            List<RecordGroup> subGroups = group.splitIntoProcessableSubgroups();
            for (RecordGroup subGroup : subGroups) {

                byte[] cleanProtocolMessageBytes;
                if (context.getChooser().getSelectedProtocolVersion().isDTLS()
                    && subGroup.getProtocolMessageType() == ProtocolMessageType.HANDSHAKE) {
                    List<ProtocolMessage> messageList =
                        handleDtlsHandshakeRecordBytes(subGroup.getCleanBytes(), context, true, subGroup.getDtlsEpoch());
                    if (isListOnlyDtlsHandshakeMessageFragments(messageList)) {
                        messageFragments = convertToDtlsFragmentList(messageList);
                        List<DtlsHandshakeMessageFragment> defragmentedRecordedFragments =
                            defragmentAndReorder(messageFragments, context);
                        for (DtlsHandshakeMessageFragment fragment : defragmentedRecordedFragments) {
                            context.setDtlsReadHandshakeMessageSequence(fragment.getMessageSeq().getValue());
                            List<ProtocolMessage> parsedMessages =
                                handleCleanBytes(convertDtlsFragmentToCleanTlsBytes(fragment),
                                    subGroup.getProtocolMessageType(), context, false, subGroup.areAllRecordsValid()
                                        || context.getConfig().getParseInvalidRecordNormally());
                            messages.addAll(parsedMessages);
                        }
                    } else {
                        LOGGER
                            .warn("Receive non DTLS-Handshake message Fragment - Not trying to defragment this - passing as is (probably wrong)");
                        cleanProtocolMessageBytes = subGroup.getCleanBytes();
                        List<ProtocolMessage> parsedMessages =
                            handleCleanBytes(cleanProtocolMessageBytes, subGroup.getProtocolMessageType(), context,
                                false, subGroup.areAllRecordsValid()
                                    || context.getConfig().getParseInvalidRecordNormally());
                        messages.addAll(parsedMessages);
                    }

                } else {
                    cleanProtocolMessageBytes = subGroup.getCleanBytes();
                    List<ProtocolMessage> parsedMessages =
                        handleCleanBytes(cleanProtocolMessageBytes, subGroup.getProtocolMessageType(), context, false,
                            subGroup.areAllRecordsValid() || context.getConfig().getParseInvalidRecordNormally());
                    messages.addAll(parsedMessages);
                }
            }
        }
        return new MessageParsingResult(messages, messageFragments);
    }

    /**
     * Takes a list of AbstractRecords and tries to sort them by their
     * epoch/sqn. The sorting ist epoch > sqn. Smaller epochs are sorted before
     * bigger epochs smaller sqns are sorted before higher sqns
     *
     * @param abstractRecordList
     * List that should be sorted
     * @throws UnsortableRecordsExceptions
     * If the list contains blob records
     */
    private void orderDtlsRecords(List<AbstractRecord> abstractRecordList) throws UnsortableRecordsExceptions {
        for (AbstractRecord abstractRecord : abstractRecordList) {
            if (abstractRecord instanceof BlobRecord) {
                throw new UnsortableRecordsExceptions("RecordList contains BlobRecords. Cannot sort by SQN/EPOCH");
            }
        }
        abstractRecordList.sort(new Comparator<AbstractRecord>() {
            @Override
            public int compare(AbstractRecord o1, AbstractRecord o2) {
                Record r1 = (Record) o1;
                Record r2 = (Record) o2;
                if (r1.getEpoch().getValue() > r2.getEpoch().getValue()) {
                    return 1;
                } else if (r1.getEpoch().getValue() < r2.getEpoch().getValue()) {
                    return -1;
                } else {
                    return r1.getSequenceNumber().getValue().compareTo(r2.getSequenceNumber().getValue());
                }
            }
        });

    }

    /**
     * Tries to parse a byte array as DTLS handshake message fragments, if this
     * does not work they are parsed as unknown messages
     *
     * @param recordBytes
     * @param context
     * @param onlyParse
     * @return
     */
    private List<ProtocolMessage> handleDtlsHandshakeRecordBytes(byte[] recordBytes, TlsContext context,
        boolean onlyParse, int dtlsEpoch) {
        int dataPointer = 0;
        List<ProtocolMessage> receivedFragments = new LinkedList<>();

        while (dataPointer < recordBytes.length) {
            ParserResult result = null;
            try {
                result = tryHandleAsDtlsHandshakeMessageFragments(recordBytes, dataPointer, context);
            } catch (ParserException | AdjustmentException | UnsupportedOperationException exCorrectMsg) {
                LOGGER.warn("Could not parse Message as DtlsHandshakeMessageFragment");
                LOGGER.debug(exCorrectMsg);
                try {
<<<<<<< HEAD
                    result = tryHandleAsUnknownMessage(recordBytes, dataPointer, context);
=======
                    result = tryHandleAsUnknownMessage(recocordBytes, dataPointer, context,
                            ProtocolMessageType.HANDSHAKE);
>>>>>>> ffa6d3a4
                } catch (ParserException | AdjustmentException | UnsupportedOperationException exUnknownHMsg) {
                    LOGGER.warn("Could not parse Message as UnknownMessage");
                    LOGGER.debug(exUnknownHMsg);
                    break;
                }
            }
            if (result != null) {
                if (dataPointer == result.getParserPosition()) {
                    throw new ParserException("Ran into an infinite loop while parsing ProtocolMessages");
                }
                dataPointer = result.getParserPosition();
                LOGGER.debug("The following message was parsed: {}", result.getMessage().toString());
                if (result.getMessage() instanceof DtlsHandshakeMessageFragment) {
                    ((DtlsHandshakeMessageFragment) result.getMessage()).setEpoch(dtlsEpoch);
                }
                receivedFragments.add(result.getMessage());
            }
        }
        return receivedFragments;
    }

    private List<ProtocolMessage> handleCleanBytes(byte[] cleanProtocolMessageBytes,
        ProtocolMessageType typeFromRecord, TlsContext context, boolean onlyParse, boolean tryParseAsValid) {
        int dataPointer = 0;
        List<ProtocolMessage> receivedMessages = new LinkedList<>();
        /*
         * empty application data message
         */
        if (cleanProtocolMessageBytes.length == 0 && typeFromRecord == ProtocolMessageType.APPLICATION_DATA) {
            receivedMessages.add(new ApplicationMessage());
        }
        while (dataPointer < cleanProtocolMessageBytes.length) {
            ParserResult result = null;
            if (tryParseAsValid) {
                try {
                    if (typeFromRecord != null) {
                        if (typeFromRecord == ProtocolMessageType.APPLICATION_DATA
                            && context.getConfig().isHttpsParsingEnabled()) {
                            try {
                                result = tryHandleAsHttpsMessage(cleanProtocolMessageBytes, dataPointer, context);
                            } catch (ParserException | AdjustmentException | UnsupportedOperationException e) {
                                result =
                                    tryHandleAsCorrectMessage(cleanProtocolMessageBytes, dataPointer, typeFromRecord,
                                        context, onlyParse);
                            }
                        } else {
                            result =
                                tryHandleAsCorrectMessage(cleanProtocolMessageBytes, dataPointer, typeFromRecord,
                                    context, onlyParse);
                        }
                    } else {
                        if (cleanProtocolMessageBytes.length > 2) {
                            result = tryHandleAsSslMessage(cleanProtocolMessageBytes, dataPointer, context);
                        } else {
                            result = tryHandleAsUnknownMessage(cleanProtocolMessageBytes, dataPointer, context,
                                    typeFromRecord);
                        }
                    }
                } catch (ParserException | AdjustmentException | UnsupportedOperationException exCorrectMsg) {
                    LOGGER.warn("Could not parse Message as a CorrectMessage");
                    LOGGER.debug(exCorrectMsg);
                    try {
                        if (typeFromRecord == ProtocolMessageType.HANDSHAKE) {
                            LOGGER.warn("Trying to parse Message as UnknownHandshakeMessage");
                            result =
                                tryHandleAsUnknownHandshakeMessage(cleanProtocolMessageBytes, dataPointer,
                                    typeFromRecord, context);
                        } else {
                            try {
                                result = tryHandleAsUnknownMessage(cleanProtocolMessageBytes, dataPointer, context,
                                        typeFromRecord);
                            } catch (ParserException | AdjustmentException | UnsupportedOperationException exUnknownHMsg) {
                                LOGGER.warn("Could not parse Message as UnknownMessage");
                                LOGGER.debug(exUnknownHMsg);
                                break;
                            }
                        }
                    } catch (ParserException | UnsupportedOperationException exUnknownHandshakeMsg) {
                        LOGGER.warn("Could not parse Message as UnknownHandshakeMessage");
                        LOGGER.debug(exUnknownHandshakeMsg);

                        try {
                            result = tryHandleAsUnknownMessage(cleanProtocolMessageBytes, dataPointer, context,
                                    typeFromRecord);
                        } catch (ParserException | AdjustmentException | UnsupportedOperationException exUnknownHMsg) {
                            LOGGER.warn("Could not parse Message as UnknownMessage");
                            LOGGER.debug(exUnknownHMsg);
                            break;
                        }
                    }
                }
            } else {
                try {
                    result = tryHandleAsUnknownMessage(cleanProtocolMessageBytes, dataPointer, context, typeFromRecord);
                } catch (ParserException | AdjustmentException | UnsupportedOperationException exUnknownHMsg) {
                    LOGGER.warn("Could not parse Message as UnknownMessage");
                    LOGGER.debug(exUnknownHMsg);
                    break;
                }
            }
            if (result != null) {
                if (dataPointer == result.getParserPosition()) {
                    throw new ParserException("Ran into an infinite loop while parsing ProtocolMessages");
                }
                dataPointer = result.getParserPosition();
                LOGGER.debug("The following message was parsed: {}", result.getMessage().toString());
                receivedMessages.add(result.getMessage());
            }
        }
        return receivedMessages;
    }

    private ParserResult tryHandleAsHttpsMessage(byte[] protocolMessageBytes, int pointer, TlsContext context)
        throws ParserException, AdjustmentException {
        if (context.getTalkingConnectionEndType() == ConnectionEndType.CLIENT) {
            HttpsRequestHandler handler = new HttpsRequestHandler(context);
            return handler.parseMessage(protocolMessageBytes, pointer, false);
        } else {
            HttpsResponseHandler handler = new HttpsResponseHandler(context);
            return handler.parseMessage(protocolMessageBytes, pointer, false);
        }
    }

    private ParserResult tryHandleAsCorrectMessage(byte[] protocolMessageBytes, int pointer,
        ProtocolMessageType typeFromRecord, TlsContext context, boolean onlyParse) throws ParserException,
        AdjustmentException {

        if (typeFromRecord == ProtocolMessageType.UNKNOWN) {
            return tryHandleAsSslMessage(protocolMessageBytes, pointer, context);
        } else {
            HandshakeMessageType handshakeMessageType =
                HandshakeMessageType.getMessageType(protocolMessageBytes[pointer]);
            ProtocolMessageHandler protocolMessageHandler =
                HandlerFactory.getHandler(context, typeFromRecord, handshakeMessageType);
            return protocolMessageHandler.parseMessage(protocolMessageBytes, pointer, onlyParse);
        }
    }

    private ParserResult tryHandleAsSslMessage(byte[] cleanProtocolMessageBytes, int dataPointer, TlsContext context) {
        // TODO: SSL2 ServerVerify messages have their message type encrypted -
        // it's up to the client to know what to expect next. Is this good
        // enough?
        HandshakeMessageHandler<? extends SSL2HandshakeMessage> handler;
        int typeOffset = 2;
        // SSL2 Long length field?
        if ((cleanProtocolMessageBytes[dataPointer] & (byte) 0x80) == 0) {
            LOGGER.debug("Long SSL2 length field detected");
            typeOffset++;
        } else {
            LOGGER.debug("Normal SSL2 length field detected");
        }
        if (cleanProtocolMessageBytes.length < dataPointer + typeOffset) {
            throw new ParserException("Cannot parse cleanBytes as SSL2 messages. Not enough data present");
        }

        if (cleanProtocolMessageBytes.length > (dataPointer + typeOffset)
                && cleanProtocolMessageBytes[dataPointer + typeOffset] == HandshakeMessageType.SSL2_SERVER_HELLO
                        .getValue()) {
            handler = new SSL2ServerHelloHandler(context);
        } else {
            handler = new SSL2ServerVerifyHandler(context);
        }
        return handler.parseMessage(cleanProtocolMessageBytes, dataPointer, false);
    }

    public ParserResult tryHandleAsDtlsHandshakeMessageFragments(byte[] recordBytes, int pointer, TlsContext context)
        throws ParserException, AdjustmentException {
        DtlsHandshakeMessageFragmentHandler dtlsHandshakeMessageHandler =
            new DtlsHandshakeMessageFragmentHandler(context);
        return dtlsHandshakeMessageHandler.parseMessage(recordBytes, pointer, false);
    }

    private ParserResult tryHandleAsUnknownHandshakeMessage(byte[] protocolMessageBytes, int pointer,
        ProtocolMessageType typeFromRecord, TlsContext context) throws ParserException, AdjustmentException {
        ProtocolMessageHandler pmh = HandlerFactory.getHandler(context, typeFromRecord, HandshakeMessageType.UNKNOWN);
        return pmh.parseMessage(protocolMessageBytes, pointer, false);
    }

<<<<<<< HEAD
    private ParserResult tryHandleAsUnknownMessage(byte[] protocolMessageBytes, int pointer, TlsContext context)
        throws ParserException, AdjustmentException {
        ProtocolMessageHandler pmh = HandlerFactory.getHandler(context, ProtocolMessageType.UNKNOWN, null);
        return pmh.parseMessage(protocolMessageBytes, pointer, false);
=======
    private ParserResult tryHandleAsUnknownMessage(byte[] protocolMessageBytes, int pointer, TlsContext context,
            ProtocolMessageType recordContentMessageType) throws ParserException, AdjustmentException {
        UnknownMessageHandler unknownHandler = new UnknownMessageHandler(context, recordContentMessageType);
        return unknownHandler.parseMessage(protocolMessageBytes, pointer, false);
>>>>>>> ffa6d3a4
    }

    private List<DtlsHandshakeMessageFragment> defragmentAndReorder(List<DtlsHandshakeMessageFragment> fragments,
        TlsContext context) {

        FragmentManager fragmentManager = context.getDtlsFragmentManager();
        for (DtlsHandshakeMessageFragment fragment : fragments) {
            fragmentManager.addMessageFragment(fragment);
        }
        List<DtlsHandshakeMessageFragment> orderedCombinedUninterpretedMessageFragments =
            fragmentManager.getOrderedCombinedUninterpretedMessageFragments(true);
        return orderedCombinedUninterpretedMessageFragments;

    }

    /*
     * Processes a fragmented message by extracting the underlying message.
     */
    private byte[] convertDtlsFragmentToCleanTlsBytes(DtlsHandshakeMessageFragment fragment) {
        ByteArrayOutputStream stream = new ByteArrayOutputStream();
        stream.write(fragment.getType().getValue());
        try {
            stream.write(ArrayConverter.intToBytes(fragment.getLength().getValue(),
                HandshakeByteLength.MESSAGE_LENGTH_FIELD));
            stream.write(fragment.getContent().getValue());
        } catch (IOException ex) {
            LOGGER.warn("Could not write fragment to stream.", ex);
        }
        return stream.toByteArray();
    }

    private List<DtlsHandshakeMessageFragment> convertToDtlsFragmentList(List<ProtocolMessage> messageList) {
        List<DtlsHandshakeMessageFragment> fragmentList = new LinkedList<>();
        for (ProtocolMessage message : messageList) {
            fragmentList.add((DtlsHandshakeMessageFragment) message);
        }
        return fragmentList;
    }
}<|MERGE_RESOLUTION|>--- conflicted
+++ resolved
@@ -7,7 +7,6 @@
  * Licensed under Apache License 2.0
  * http://www.apache.org/licenses/LICENSE-2.0
  */
-
 package de.rub.nds.tlsattacker.core.workflow.action.executor;
 
 import de.rub.nds.modifiablevariable.util.ArrayConverter;
@@ -23,6 +22,7 @@
 import de.rub.nds.tlsattacker.core.https.HttpsResponseHandler;
 import de.rub.nds.tlsattacker.core.protocol.handler.DtlsHandshakeMessageFragmentHandler;
 import de.rub.nds.tlsattacker.core.protocol.handler.HandshakeMessageHandler;
+import de.rub.nds.tlsattacker.core.protocol.parser.ParserResult;
 import de.rub.nds.tlsattacker.core.protocol.handler.ProtocolMessageHandler;
 import de.rub.nds.tlsattacker.core.protocol.handler.SSL2ServerHelloHandler;
 import de.rub.nds.tlsattacker.core.protocol.handler.SSL2ServerVerifyHandler;
@@ -33,7 +33,6 @@
 import de.rub.nds.tlsattacker.core.protocol.message.DtlsHandshakeMessageFragment;
 import de.rub.nds.tlsattacker.core.protocol.message.ProtocolMessage;
 import de.rub.nds.tlsattacker.core.protocol.message.SSL2HandshakeMessage;
-import de.rub.nds.tlsattacker.core.protocol.parser.ParserResult;
 import de.rub.nds.tlsattacker.core.record.AbstractRecord;
 import de.rub.nds.tlsattacker.core.record.BlobRecord;
 import de.rub.nds.tlsattacker.core.record.Record;
@@ -63,9 +62,9 @@
      * messages
      *
      * @param expectedMessages
-     * Messages which should be received
+     *            Messages which should be received
      * @param context
-     * The context on which Messages should be received
+     *            The context on which Messages should be received
      * @return Actually received Messages
      */
     public MessageActionResult receiveMessages(List<ProtocolMessage> expectedMessages, TlsContext context) {
@@ -80,13 +79,12 @@
                 MessageActionResult tempResult = handleReceivedBytes(receivedBytes, context);
                 result = result.merge(tempResult);
                 if (context.getConfig().isQuickReceive() && !expectedMessages.isEmpty()) {
-                    shouldContinue =
-                        testIfWeShouldContinueToReceive(expectedMessages, result.getMessageList(), context);
+                    shouldContinue = testIfWeShouldContinueToReceive(expectedMessages, result.getMessageList(), context);
                 }
             } while (receivedBytes.length != 0 && shouldContinue);
 
         } catch (IOException ex) {
-            LOGGER.warn("Received " + ex.getLocalizedMessage() + " while receiving messages.");
+            LOGGER.warn("Received " + ex.getLocalizedMessage() + " while recieving for Messages.");
             LOGGER.debug(ex);
             context.setReceivedTransportHandlerException(true);
         }
@@ -116,7 +114,7 @@
                 }
             } while (receivedBytes.length != 0 && shouldContinue);
         } catch (IOException ex) {
-            LOGGER.warn("Received " + ex.getLocalizedMessage() + " while receiving messages.");
+            LOGGER.warn("Received " + ex.getLocalizedMessage() + " while recieving for Messages.");
             LOGGER.debug(ex);
             context.setReceivedTransportHandlerException(true);
         }
@@ -146,7 +144,7 @@
         MessageParsingResult messageParsingResult = parseMessages(recordGroup, context);
 
         return new MessageActionResult(recordGroup.getRecords(), messageParsingResult.getMessages(),
-            messageParsingResult.getMessageFragments());
+                messageParsingResult.getMessageFragments());
     }
 
     public List<AbstractRecord> receiveRecords(TlsContext context) {
@@ -163,7 +161,7 @@
             } while (receivedBytes.length != 0);
 
         } catch (IOException ex) {
-            LOGGER.warn("Received " + ex.getLocalizedMessage() + " while receiving messages.", ex);
+            LOGGER.warn("Received " + ex.getLocalizedMessage() + " while recieving for Messages.", ex);
             context.setReceivedTransportHandlerException(true);
         }
         return realRecords;
@@ -182,7 +180,7 @@
     }
 
     private boolean testIfReceivedAllExpectedMessage(List<ProtocolMessage> expectedMessages,
-        List<ProtocolMessage> actualMessages, boolean earlyStop) {
+            List<ProtocolMessage> actualMessages, boolean earlyStop) {
         if (actualMessages.size() != expectedMessages.size() && !earlyStop) {
             return false;
         } else {
@@ -199,14 +197,14 @@
     }
 
     private boolean testIfWeShouldContinueToReceive(List<ProtocolMessage> expectedMessages,
-        List<ProtocolMessage> receivedMessages, TlsContext context) {
+            List<ProtocolMessage> receivedMessages, TlsContext context) {
 
         boolean receivedFatalAlert = testIfReceivedFatalAlert(receivedMessages);
         if (receivedFatalAlert) {
             return false;
         }
-        boolean receivedAllExpectedMessages =
-            testIfReceivedAllExpectedMessage(expectedMessages, receivedMessages, context.getConfig().isEarlyStop());
+        boolean receivedAllExpectedMessages = testIfReceivedAllExpectedMessage(expectedMessages, receivedMessages,
+                context.getConfig().isEarlyStop());
         if (context.getChooser().getSelectedProtocolVersion().isDTLS()) {
             return !receivedAllExpectedMessages || !context.getDtlsFragmentManager().areAllMessageFragmentsComplete();
         } else {
@@ -263,37 +261,35 @@
 
                 byte[] cleanProtocolMessageBytes;
                 if (context.getChooser().getSelectedProtocolVersion().isDTLS()
-                    && subGroup.getProtocolMessageType() == ProtocolMessageType.HANDSHAKE) {
-                    List<ProtocolMessage> messageList =
-                        handleDtlsHandshakeRecordBytes(subGroup.getCleanBytes(), context, true, subGroup.getDtlsEpoch());
+                        && subGroup.getProtocolMessageType() == ProtocolMessageType.HANDSHAKE) {
+                    List<ProtocolMessage> messageList = handleDtlsHandshakeRecordBytes(subGroup.getCleanBytes(),
+                            context, true, subGroup.getDtlsEpoch());
                     if (isListOnlyDtlsHandshakeMessageFragments(messageList)) {
                         messageFragments = convertToDtlsFragmentList(messageList);
-                        List<DtlsHandshakeMessageFragment> defragmentedRecordedFragments =
-                            defragmentAndReorder(messageFragments, context);
-                        for (DtlsHandshakeMessageFragment fragment : defragmentedRecordedFragments) {
+                        List<DtlsHandshakeMessageFragment> defragmentedReorderdFragments = defragmentAndReorder(
+                                messageFragments, context);
+                        for (DtlsHandshakeMessageFragment fragment : defragmentedReorderdFragments) {
                             context.setDtlsReadHandshakeMessageSequence(fragment.getMessageSeq().getValue());
-                            List<ProtocolMessage> parsedMessages =
-                                handleCleanBytes(convertDtlsFragmentToCleanTlsBytes(fragment),
-                                    subGroup.getProtocolMessageType(), context, false, subGroup.areAllRecordsValid()
-                                        || context.getConfig().getParseInvalidRecordNormally());
+                            List<ProtocolMessage> parsedMessages = handleCleanBytes(
+                                    convertDtlsFragmentToCleanTlsBytes(fragment), subGroup.getProtocolMessageType(),
+                                    context, false, subGroup.areAllRecordsValid()
+                                            || context.getConfig().getParseInvalidRecordNormally());
                             messages.addAll(parsedMessages);
                         }
                     } else {
-                        LOGGER
-                            .warn("Receive non DTLS-Handshake message Fragment - Not trying to defragment this - passing as is (probably wrong)");
+                        LOGGER.warn("Receive non DTLS-Handshake message Fragment - Not trying to defragment this - passing as is (probably wrong)");
                         cleanProtocolMessageBytes = subGroup.getCleanBytes();
-                        List<ProtocolMessage> parsedMessages =
-                            handleCleanBytes(cleanProtocolMessageBytes, subGroup.getProtocolMessageType(), context,
-                                false, subGroup.areAllRecordsValid()
-                                    || context.getConfig().getParseInvalidRecordNormally());
+                        List<ProtocolMessage> parsedMessages = handleCleanBytes(cleanProtocolMessageBytes,
+                                subGroup.getProtocolMessageType(), context, false, subGroup.areAllRecordsValid()
+                                        || context.getConfig().getParseInvalidRecordNormally());
                         messages.addAll(parsedMessages);
                     }
 
                 } else {
                     cleanProtocolMessageBytes = subGroup.getCleanBytes();
-                    List<ProtocolMessage> parsedMessages =
-                        handleCleanBytes(cleanProtocolMessageBytes, subGroup.getProtocolMessageType(), context, false,
-                            subGroup.areAllRecordsValid() || context.getConfig().getParseInvalidRecordNormally());
+                    List<ProtocolMessage> parsedMessages = handleCleanBytes(cleanProtocolMessageBytes,
+                            subGroup.getProtocolMessageType(), context, false, subGroup.areAllRecordsValid()
+                                    || context.getConfig().getParseInvalidRecordNormally());
                     messages.addAll(parsedMessages);
                 }
             }
@@ -307,9 +303,9 @@
      * bigger epochs smaller sqns are sorted before higher sqns
      *
      * @param abstractRecordList
-     * List that should be sorted
+     *            List that should be sorted
      * @throws UnsortableRecordsExceptions
-     * If the list contains blob records
+     *             If the list contains blobrecords
      */
     private void orderDtlsRecords(List<AbstractRecord> abstractRecordList) throws UnsortableRecordsExceptions {
         for (AbstractRecord abstractRecord : abstractRecordList) {
@@ -338,30 +334,26 @@
      * Tries to parse a byte array as DTLS handshake message fragments, if this
      * does not work they are parsed as unknown messages
      *
-     * @param recordBytes
+     * @param recocordBytes
      * @param context
      * @param onlyParse
      * @return
      */
-    private List<ProtocolMessage> handleDtlsHandshakeRecordBytes(byte[] recordBytes, TlsContext context,
-        boolean onlyParse, int dtlsEpoch) {
+    private List<ProtocolMessage> handleDtlsHandshakeRecordBytes(byte[] recocordBytes, TlsContext context,
+            boolean onlyParse, int dtlsEpoch) {
         int dataPointer = 0;
         List<ProtocolMessage> receivedFragments = new LinkedList<>();
 
-        while (dataPointer < recordBytes.length) {
+        while (dataPointer < recocordBytes.length) {
             ParserResult result = null;
             try {
-                result = tryHandleAsDtlsHandshakeMessageFragments(recordBytes, dataPointer, context);
+                result = tryHandleAsDtlsHandshakeMessageFragments(recocordBytes, dataPointer, context);
             } catch (ParserException | AdjustmentException | UnsupportedOperationException exCorrectMsg) {
                 LOGGER.warn("Could not parse Message as DtlsHandshakeMessageFragment");
                 LOGGER.debug(exCorrectMsg);
                 try {
-<<<<<<< HEAD
-                    result = tryHandleAsUnknownMessage(recordBytes, dataPointer, context);
-=======
                     result = tryHandleAsUnknownMessage(recocordBytes, dataPointer, context,
                             ProtocolMessageType.HANDSHAKE);
->>>>>>> ffa6d3a4
                 } catch (ParserException | AdjustmentException | UnsupportedOperationException exUnknownHMsg) {
                     LOGGER.warn("Could not parse Message as UnknownMessage");
                     LOGGER.debug(exUnknownHMsg);
@@ -384,7 +376,7 @@
     }
 
     private List<ProtocolMessage> handleCleanBytes(byte[] cleanProtocolMessageBytes,
-        ProtocolMessageType typeFromRecord, TlsContext context, boolean onlyParse, boolean tryParseAsValid) {
+            ProtocolMessageType typeFromRecord, TlsContext context, boolean onlyParse, boolean tryParseAsValid) {
         int dataPointer = 0;
         List<ProtocolMessage> receivedMessages = new LinkedList<>();
         /*
@@ -399,17 +391,15 @@
                 try {
                     if (typeFromRecord != null) {
                         if (typeFromRecord == ProtocolMessageType.APPLICATION_DATA
-                            && context.getConfig().isHttpsParsingEnabled()) {
+                                && context.getConfig().isHttpsParsingEnabled()) {
                             try {
                                 result = tryHandleAsHttpsMessage(cleanProtocolMessageBytes, dataPointer, context);
-                            } catch (ParserException | AdjustmentException | UnsupportedOperationException e) {
-                                result =
-                                    tryHandleAsCorrectMessage(cleanProtocolMessageBytes, dataPointer, typeFromRecord,
-                                        context, onlyParse);
+                            } catch (ParserException | AdjustmentException | UnsupportedOperationException E) {
+                                result = tryHandleAsCorrectMessage(cleanProtocolMessageBytes, dataPointer,
+                                        typeFromRecord, context, onlyParse);
                             }
                         } else {
-                            result =
-                                tryHandleAsCorrectMessage(cleanProtocolMessageBytes, dataPointer, typeFromRecord,
+                            result = tryHandleAsCorrectMessage(cleanProtocolMessageBytes, dataPointer, typeFromRecord,
                                     context, onlyParse);
                         }
                     } else {
@@ -426,8 +416,7 @@
                     try {
                         if (typeFromRecord == ProtocolMessageType.HANDSHAKE) {
                             LOGGER.warn("Trying to parse Message as UnknownHandshakeMessage");
-                            result =
-                                tryHandleAsUnknownHandshakeMessage(cleanProtocolMessageBytes, dataPointer,
+                            result = tryHandleAsUnknownHandshakeMessage(cleanProtocolMessageBytes, dataPointer,
                                     typeFromRecord, context);
                         } else {
                             try {
@@ -475,7 +464,7 @@
     }
 
     private ParserResult tryHandleAsHttpsMessage(byte[] protocolMessageBytes, int pointer, TlsContext context)
-        throws ParserException, AdjustmentException {
+            throws ParserException, AdjustmentException {
         if (context.getTalkingConnectionEndType() == ConnectionEndType.CLIENT) {
             HttpsRequestHandler handler = new HttpsRequestHandler(context);
             return handler.parseMessage(protocolMessageBytes, pointer, false);
@@ -486,16 +475,16 @@
     }
 
     private ParserResult tryHandleAsCorrectMessage(byte[] protocolMessageBytes, int pointer,
-        ProtocolMessageType typeFromRecord, TlsContext context, boolean onlyParse) throws ParserException,
-        AdjustmentException {
+            ProtocolMessageType typeFromRecord, TlsContext context, boolean onlyParse) throws ParserException,
+            AdjustmentException {
 
         if (typeFromRecord == ProtocolMessageType.UNKNOWN) {
             return tryHandleAsSslMessage(protocolMessageBytes, pointer, context);
         } else {
-            HandshakeMessageType handshakeMessageType =
-                HandshakeMessageType.getMessageType(protocolMessageBytes[pointer]);
-            ProtocolMessageHandler protocolMessageHandler =
-                HandlerFactory.getHandler(context, typeFromRecord, handshakeMessageType);
+            HandshakeMessageType handshakeMessageType = HandshakeMessageType
+                    .getMessageType(protocolMessageBytes[pointer]);
+            ProtocolMessageHandler protocolMessageHandler = HandlerFactory.getHandler(context, typeFromRecord,
+                    handshakeMessageType);
             return protocolMessageHandler.parseMessage(protocolMessageBytes, pointer, onlyParse);
         }
     }
@@ -528,40 +517,33 @@
     }
 
     public ParserResult tryHandleAsDtlsHandshakeMessageFragments(byte[] recordBytes, int pointer, TlsContext context)
-        throws ParserException, AdjustmentException {
-        DtlsHandshakeMessageFragmentHandler dtlsHandshakeMessageHandler =
-            new DtlsHandshakeMessageFragmentHandler(context);
+            throws ParserException, AdjustmentException {
+        DtlsHandshakeMessageFragmentHandler dtlsHandshakeMessageHandler = new DtlsHandshakeMessageFragmentHandler(
+                context);
         return dtlsHandshakeMessageHandler.parseMessage(recordBytes, pointer, false);
     }
 
     private ParserResult tryHandleAsUnknownHandshakeMessage(byte[] protocolMessageBytes, int pointer,
-        ProtocolMessageType typeFromRecord, TlsContext context) throws ParserException, AdjustmentException {
+            ProtocolMessageType typeFromRecord, TlsContext context) throws ParserException, AdjustmentException {
         ProtocolMessageHandler pmh = HandlerFactory.getHandler(context, typeFromRecord, HandshakeMessageType.UNKNOWN);
         return pmh.parseMessage(protocolMessageBytes, pointer, false);
     }
 
-<<<<<<< HEAD
-    private ParserResult tryHandleAsUnknownMessage(byte[] protocolMessageBytes, int pointer, TlsContext context)
-        throws ParserException, AdjustmentException {
-        ProtocolMessageHandler pmh = HandlerFactory.getHandler(context, ProtocolMessageType.UNKNOWN, null);
-        return pmh.parseMessage(protocolMessageBytes, pointer, false);
-=======
     private ParserResult tryHandleAsUnknownMessage(byte[] protocolMessageBytes, int pointer, TlsContext context,
             ProtocolMessageType recordContentMessageType) throws ParserException, AdjustmentException {
         UnknownMessageHandler unknownHandler = new UnknownMessageHandler(context, recordContentMessageType);
         return unknownHandler.parseMessage(protocolMessageBytes, pointer, false);
->>>>>>> ffa6d3a4
     }
 
     private List<DtlsHandshakeMessageFragment> defragmentAndReorder(List<DtlsHandshakeMessageFragment> fragments,
-        TlsContext context) {
+            TlsContext context) {
 
         FragmentManager fragmentManager = context.getDtlsFragmentManager();
         for (DtlsHandshakeMessageFragment fragment : fragments) {
             fragmentManager.addMessageFragment(fragment);
         }
-        List<DtlsHandshakeMessageFragment> orderedCombinedUninterpretedMessageFragments =
-            fragmentManager.getOrderedCombinedUninterpretedMessageFragments(true);
+        List<DtlsHandshakeMessageFragment> orderedCombinedUninterpretedMessageFragments = fragmentManager
+                .getOrderedCombinedUninterpretedMessageFragments(true);
         return orderedCombinedUninterpretedMessageFragments;
 
     }
@@ -574,7 +556,7 @@
         stream.write(fragment.getType().getValue());
         try {
             stream.write(ArrayConverter.intToBytes(fragment.getLength().getValue(),
-                HandshakeByteLength.MESSAGE_LENGTH_FIELD));
+                    HandshakeByteLength.MESSAGE_LENGTH_FIELD));
             stream.write(fragment.getContent().getValue());
         } catch (IOException ex) {
             LOGGER.warn("Could not write fragment to stream.", ex);
