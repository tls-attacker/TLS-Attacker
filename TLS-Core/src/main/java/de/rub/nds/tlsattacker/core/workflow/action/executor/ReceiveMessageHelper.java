/**
 * TLS-Attacker - A Modular Penetration Testing Framework for TLS
 *
 * Copyright 2014-2017 Ruhr University Bochum / Hackmanit GmbH
 *
 * Licensed under Apache License 2.0
 * http://www.apache.org/licenses/LICENSE-2.0
 */
package de.rub.nds.tlsattacker.core.workflow.action.executor;

import de.rub.nds.modifiablevariable.util.ArrayConverter;
import de.rub.nds.tlsattacker.core.constants.AlertLevel;
import de.rub.nds.tlsattacker.core.constants.HandshakeByteLength;
import de.rub.nds.tlsattacker.core.constants.HandshakeMessageType;
import de.rub.nds.tlsattacker.core.constants.ProtocolMessageType;
import de.rub.nds.tlsattacker.core.dtls.FragmentManager;
import de.rub.nds.tlsattacker.core.exceptions.AdjustmentException;
import de.rub.nds.tlsattacker.core.exceptions.ParserException;
import de.rub.nds.tlsattacker.core.exceptions.UnsortableRecordsExceptions;
import de.rub.nds.tlsattacker.core.https.HttpsRequestHandler;
import de.rub.nds.tlsattacker.core.https.HttpsResponseHandler;
import de.rub.nds.tlsattacker.core.protocol.handler.DtlsHandshakeMessageFragmentHandler;
import de.rub.nds.tlsattacker.core.protocol.handler.HandshakeMessageHandler;
import de.rub.nds.tlsattacker.core.protocol.handler.ParserResult;
import de.rub.nds.tlsattacker.core.protocol.handler.ProtocolMessageHandler;
import de.rub.nds.tlsattacker.core.protocol.handler.SSL2ServerHelloHandler;
import de.rub.nds.tlsattacker.core.protocol.handler.SSL2ServerVerifyHandler;
import de.rub.nds.tlsattacker.core.protocol.handler.factory.HandlerFactory;
import de.rub.nds.tlsattacker.core.protocol.message.AlertMessage;
import de.rub.nds.tlsattacker.core.protocol.message.DtlsHandshakeMessageFragment;
import de.rub.nds.tlsattacker.core.protocol.message.ProtocolMessage;
import de.rub.nds.tlsattacker.core.protocol.message.SSL2HandshakeMessage;
import de.rub.nds.tlsattacker.core.record.AbstractRecord;
import de.rub.nds.tlsattacker.core.record.BlobRecord;
import de.rub.nds.tlsattacker.core.record.Record;
import de.rub.nds.tlsattacker.core.state.TlsContext;
import de.rub.nds.tlsattacker.transport.ConnectionEndType;
import java.io.ByteArrayOutputStream;
import java.io.IOException;
import java.util.Comparator;
import java.util.LinkedList;
import java.util.List;
import org.apache.logging.log4j.LogManager;
import org.apache.logging.log4j.Logger;

public class ReceiveMessageHelper {

    private static final Logger LOGGER = LogManager.getLogger();

    public ReceiveMessageHelper() {
    }

    public MessageActionResult receiveMessages(TlsContext context) {
        return receiveMessages(new LinkedList<ProtocolMessage>(), context);
    }

    /**
     * Receives messages, and tries to receive the messages specified in
     * messages
     *
     * @param expectedMessages
     *            Messages which should be received
     * @param context
     *            The context on which Messages should be received
     * @return Actually received Messages
     */
    public MessageActionResult receiveMessages(List<ProtocolMessage> expectedMessages, TlsContext context) {
        context.setTalkingConnectionEndType(context.getChooser().getMyConnectionPeer());
        MessageActionResult result = new MessageActionResult();

        try {
            byte[] receivedBytes;
            boolean shouldContinue = true;
            do {
                receivedBytes = receiveByteArray(context);
                MessageActionResult tempResult = handleReceivedBytes(receivedBytes, context);
                result = result.merge(tempResult);
                if (context.getConfig().isQuickReceive() && !expectedMessages.isEmpty()) {
                    shouldContinue = testIfWeShouldContinueToReceive(expectedMessages, result.getMessageList(), context);
                }
            } while (receivedBytes.length != 0 && shouldContinue);

        } catch (IOException ex) {
            LOGGER.warn("Received " + ex.getLocalizedMessage() + " while recieving for Messages.");
            LOGGER.debug(ex);
            context.setReceivedTransportHandlerException(true);
        }

        return result;
    }

    /**
     * TODO FIX CODE DUPLICATION
     */
    public MessageActionResult receiveMessagesTill(ProtocolMessage waitTillMessage, TlsContext context) {
        context.setTalkingConnectionEndType(context.getChooser().getMyConnectionPeer());
        MessageActionResult result = new MessageActionResult();
        try {
            byte[] receivedBytes;
            boolean shouldContinue = true;
            do {
                receivedBytes = receiveByteArray(context);
                MessageActionResult tempResult = handleReceivedBytes(receivedBytes, context);
                result = result.merge(tempResult);
                for (ProtocolMessage message : result.getMessageList()) {
                    if (message.getClass().equals(waitTillMessage.getClass())) {
                        LOGGER.debug("Received message we waited for");
                        shouldContinue = false;
                        break;
                    }
                }
            } while (receivedBytes.length != 0 && shouldContinue);
        } catch (IOException ex) {
            LOGGER.warn("Received " + ex.getLocalizedMessage() + " while recieving for Messages.");
            LOGGER.debug(ex);
            context.setReceivedTransportHandlerException(true);
        }
        return result;
    }

    public MessageActionResult handleReceivedBytes(byte[] receivedBytes, TlsContext context) {
        MessageActionResult result = new MessageActionResult();
        if (receivedBytes.length > 0) {
            List<AbstractRecord> tempRecords = parseRecords(receivedBytes, context);
            if (context.getChooser().getSelectedProtocolVersion().isDTLS()) {
                orderDtlsRecords(tempRecords);
            }
            List<RecordGroup> recordGroups = RecordGroup.generateRecordGroups(tempRecords, context);
            for (RecordGroup recordGroup : recordGroups) {
                MessageActionResult tempResult = processRecordGroup(recordGroup, context);
                result = result.merge(tempResult);
            }
        }

        return result;
    }

    private MessageActionResult processRecordGroup(RecordGroup recordGroup, TlsContext context) {
        recordGroup.adjustContext(context);
        recordGroup.decryptRecords(context);

        MessageParsingResult messageParsingResult = parseMessages(recordGroup, context);

        return new MessageActionResult(recordGroup.getRecords(), messageParsingResult.getMessages(),
                messageParsingResult.getMessageFragments());
    }

    public List<AbstractRecord> receiveRecords(TlsContext context) {
        context.setTalkingConnectionEndType(context.getChooser().getMyConnectionPeer());
        List<AbstractRecord> realRecords = new LinkedList<>();
        try {
            byte[] receivedBytes;
            do {
                receivedBytes = receiveByteArray(context);
                if (receivedBytes.length != 0) {
                    List<AbstractRecord> tempRecords = parseRecords(receivedBytes, context);
                    realRecords.addAll(tempRecords);
                }
            } while (receivedBytes.length != 0);

        } catch (IOException ex) {
            LOGGER.warn("Received " + ex.getLocalizedMessage() + " while recieving for Messages.", ex);
            context.setReceivedTransportHandlerException(true);
        }
        return realRecords;
    }

    private boolean testIfReceivedFatalAlert(List<ProtocolMessage> messages) {
        for (ProtocolMessage message : messages) {
            if (message instanceof AlertMessage) {
                AlertMessage alert = (AlertMessage) message;
                if (alert.getLevel().getValue() == AlertLevel.FATAL.getValue()) {
                    return true;
                }
            }
        }
        return false;
    }

    private boolean testIfReceivedAllExpectedMessage(List<ProtocolMessage> expectedMessages,
            List<ProtocolMessage> actualMessages, boolean earlyStop) {
        if (actualMessages.size() != expectedMessages.size() && !earlyStop) {
            return false;
        } else {
            for (int i = 0; i < expectedMessages.size(); i++) {
                if (i >= actualMessages.size()) {
                    return false;
                }
                if (!expectedMessages.get(i).getClass().equals(actualMessages.get(i).getClass())) {
                    return false;
                }
            }
        }
        return true;
    }

    private boolean testIfWeShouldContinueToReceive(List<ProtocolMessage> expectedMessages,
            List<ProtocolMessage> receivedMessages, TlsContext context) {

        boolean receivedFatalAlert = testIfReceivedFatalAlert(receivedMessages);
        if (receivedFatalAlert) {
            return false;
        }
        boolean receivedAllExpectedMessages = testIfReceivedAllExpectedMessage(expectedMessages, receivedMessages,
                context.getConfig().isEarlyStop());
        if (context.getChooser().getSelectedProtocolVersion().isDTLS()) {
            return !receivedAllExpectedMessages || !context.getDtlsFragmentManager().areAllMessageFragmentsComplete();
        } else {
            return !receivedAllExpectedMessages;
        }
    }

    private byte[] receiveByteArray(TlsContext context) throws IOException {
        byte[] received = context.getTransportHandler().fetchData();
        return received;
    }

    private List<AbstractRecord> parseRecords(byte[] recordBytes, TlsContext context) {
        try {
            return context.getRecordLayer().parseRecords(recordBytes);
        } catch (ParserException ex) {
            LOGGER.debug(ex);
            LOGGER.debug("Could not parse provided Bytes into records. Waiting for more Packets");
            byte[] extraBytes = new byte[0];
            try {
                extraBytes = receiveByteArray(context);
            } catch (IOException ex2) {
                LOGGER.warn("Could not receive more Bytes", ex2);
                context.setReceivedTransportHandlerException(true);
            }
            if (extraBytes != null && extraBytes.length > 0) {
                return parseRecords(ArrayConverter.concatenate(recordBytes, extraBytes), context);
            }
            LOGGER.debug("Did not receive more Bytes. Parsing records softly");
            return context.getRecordLayer().parseRecordsSoftly(recordBytes);
        }
    }

    private boolean isListOnlyDtlsHandshakeMessageFragments(List<ProtocolMessage> messages) {
        for (ProtocolMessage message : messages) {
            if (!(message instanceof DtlsHandshakeMessageFragment)) {
                return false;
            }
        }
        return true;
    }

    public MessageParsingResult parseMessages(RecordGroup recordGroup, TlsContext context) {
        // Due to TLS 1.3 Encrypted Type it might be necessary to look for
        // new groups here
        List<ProtocolMessage> messages = new LinkedList<>();
        List<DtlsHandshakeMessageFragment> messageFragments = null;
        for (RecordGroup group : RecordGroup.generateRecordGroups(recordGroup.getRecords(), context)) {
            byte[] cleanProtocolMessageBytes;
            if (context.getChooser().getSelectedProtocolVersion().isDTLS()
                    && group.getProtocolMessageType() == ProtocolMessageType.HANDSHAKE) {
                List<ProtocolMessage> messageList = handleDtlsHandshakeRecordBytes(group.getCleanBytes(), context,
                        true, group.getDtlsEpoch());
                if (isListOnlyDtlsHandshakeMessageFragments(messageList)) {
                    messageFragments = convertToDtlsFragmentList(messageList);
                    List<DtlsHandshakeMessageFragment> defragmentedReorderdFragments = defragmentAndReorder(
                            messageFragments, context);
                    for (DtlsHandshakeMessageFragment fragment : defragmentedReorderdFragments) {
                        context.setDtlsReadHandshakeMessageSequence(fragment.getMessageSeq().getValue());
                        List<ProtocolMessage> parsedMessages = handleCleanBytes(
                                convertDtlsFragmentToCleanTlsBytes(fragment), group.getProtocolMessageType(), context,
                                false);
                        messages.addAll(parsedMessages);
                    }
                } else {
<<<<<<< HEAD
                    boolean isInOrder = recordGroup.getDtlsEpoch() == context.getDtlsNextReceiveEpoch();
                    // we only update the context for in order records (with
                    // epoch == current) unless the update on ooo was set, in
                    // which case we always update
                    boolean onlyParse = isInOrder ? false : context.getConfig().isDtlsUpdateOnOutOfOrder() ? false
                            : true;
                    List<ProtocolMessage> parsedMessages = handleCleanBytes(cleanProtocolMessageBytes,
                            group.getProtocolMessageType(), context, onlyParse, false);
                    if (isInOrder || !context.getConfig().isDtlsExcludeOutOfOrder()) {
                        messages.addAll(parsedMessages);
                    }
=======
                    LOGGER.warn("Receive non DTLS-Handshake message Fragment - Not trying to defragment this - passing as is (probably wrong)");
                    cleanProtocolMessageBytes = group.getCleanBytes();
                    List<ProtocolMessage> parsedMessages = handleCleanBytes(cleanProtocolMessageBytes,
                            group.getProtocolMessageType(), context, false);
                    messages.addAll(parsedMessages);
>>>>>>> 5a767e43
                }

            } else {
                cleanProtocolMessageBytes = group.getCleanBytes();
                List<ProtocolMessage> parsedMessages = handleCleanBytes(cleanProtocolMessageBytes,
                        group.getProtocolMessageType(), context, false);
                messages.addAll(parsedMessages);
            }

        }
        return new MessageParsingResult(messages, messageFragments);
    }

    /**
     * Takes a list of AbstractRecords and tries to sort them by their
     * epoch/sqn. The sorting ist epoch > sqn. Smaller epochs are sorted before
     * bigger epochs smaller sqns are sorted before higher sqns
     *
     * @param abstractRecordList
     *            List that should be sorted
     * @throws UnsortableRecordsExceptions
     *             If the list contains blobrecords
     */
    private void orderDtlsRecords(List<AbstractRecord> abstractRecordList) throws UnsortableRecordsExceptions {
        for (AbstractRecord abstractRecord : abstractRecordList) {
            if (abstractRecord instanceof BlobRecord) {
                throw new UnsortableRecordsExceptions("RecordList contains BlobRecords. Cannot sort by SQN/EPOCH");
            }
        }
        abstractRecordList.sort(new Comparator<AbstractRecord>() {
            @Override
            public int compare(AbstractRecord o1, AbstractRecord o2) {
                Record r1 = (Record) o1;
                Record r2 = (Record) o2;
                if (r1.getEpoch().getValue() > r2.getEpoch().getValue()) {
                    return 1;
                } else if (r1.getEpoch().getValue() < r2.getEpoch().getValue()) {
                    return -1;
                } else {
                    return r1.getSequenceNumber().getValue().compareTo(r2.getSequenceNumber().getValue());
                }
            }
        });

    }

    /**
     * Tries to parse a byte array as DTLS handshake message fragments, if this
     * does not work they are parsed as unknown messages
     *
     * @param recocordBytes
     * @param context
     * @param onlyParse
     * @return
     */
    private List<ProtocolMessage> handleDtlsHandshakeRecordBytes(byte[] recocordBytes, TlsContext context,
            boolean onlyParse, int dtlsEpoch) {
        int dataPointer = 0;
        List<ProtocolMessage> receivedFragments = new LinkedList<>();

        while (dataPointer < recocordBytes.length) {
            ParserResult result = null;
            try {
                result = tryHandleAsDtlsHandshakeMessageFragments(recocordBytes, dataPointer, context);
            } catch (ParserException | AdjustmentException | UnsupportedOperationException exCorrectMsg) {
                LOGGER.warn("Could not parse Message as DtlsHandshakeMessageFragment");
                LOGGER.debug(exCorrectMsg);
                try {
                    result = tryHandleAsUnknownMessage(recocordBytes, dataPointer, context);
                } catch (ParserException | AdjustmentException | UnsupportedOperationException exUnknownHMsg) {
                    LOGGER.warn("Could not parse Message as UnknownMessage");
                    LOGGER.debug(exUnknownHMsg);
                    break;
                }
            }
            if (result != null) {
                if (dataPointer == result.getParserPosition()) {
                    throw new ParserException("Ran into an infinite loop while parsing ProtocolMessages");
                }
                dataPointer = result.getParserPosition();
                LOGGER.debug("The following message was parsed: {}", result.getMessage().toString());
                if (result.getMessage() instanceof DtlsHandshakeMessageFragment) {
                    ((DtlsHandshakeMessageFragment) result.getMessage()).setEpoch(dtlsEpoch);
                }
                receivedFragments.add(result.getMessage());
            }
        }
        return receivedFragments;
    }

    private List<ProtocolMessage> handleCleanBytes(byte[] cleanProtocolMessageBytes,
            ProtocolMessageType typeFromRecord, TlsContext context, boolean onlyParse) {
        int dataPointer = 0;
        List<ProtocolMessage> receivedMessages = new LinkedList<>();
        while (dataPointer < cleanProtocolMessageBytes.length) {
            ParserResult result = null;
            try {
                if (typeFromRecord != null) {
                    if (typeFromRecord == ProtocolMessageType.APPLICATION_DATA
                            && context.getConfig().isHttpsParsingEnabled()) {
                        try {
                            result = tryHandleAsHttpsMessage(cleanProtocolMessageBytes, dataPointer, context);
                        } catch (ParserException | AdjustmentException | UnsupportedOperationException E) {
                            result = tryHandleAsCorrectMessage(cleanProtocolMessageBytes, dataPointer, typeFromRecord,
                                    context, onlyParse);
                        }
                    } else {
                        result = tryHandleAsCorrectMessage(cleanProtocolMessageBytes, dataPointer, typeFromRecord,
                                context, onlyParse);
                    }
                } else {
                    if (cleanProtocolMessageBytes.length > 2) {
                        result = tryHandleAsSslMessage(cleanProtocolMessageBytes, dataPointer, context);
                    } else {
                        result = tryHandleAsUnknownMessage(cleanProtocolMessageBytes, dataPointer, context);
                    }
                }
            } catch (ParserException | AdjustmentException | UnsupportedOperationException exCorrectMsg) {
                LOGGER.warn("Could not parse Message as a CorrectMessage");
                LOGGER.debug(exCorrectMsg);
                try {
                    if (typeFromRecord == ProtocolMessageType.HANDSHAKE) {
                        LOGGER.warn("Trying to parse Message as UnknownHandshakeMessage");
                        result = tryHandleAsUnknownHandshakeMessage(cleanProtocolMessageBytes, dataPointer,
                                typeFromRecord, context);
                    } else {
                        try {
                            result = tryHandleAsUnknownMessage(cleanProtocolMessageBytes, dataPointer, context);
                        } catch (ParserException | AdjustmentException | UnsupportedOperationException exUnknownHMsg) {
                            LOGGER.warn("Could not parse Message as UnknownMessage");
                            LOGGER.debug(exUnknownHMsg);
                            break;
                        }
                    }
                } catch (ParserException | UnsupportedOperationException exUnknownHandshakeMsg) {
                    LOGGER.warn("Could not parse Message as UnknownHandshakeMessage");
                    LOGGER.debug(exUnknownHandshakeMsg);

                    try {
                        result = tryHandleAsUnknownMessage(cleanProtocolMessageBytes, dataPointer, context);
                    } catch (ParserException | AdjustmentException | UnsupportedOperationException exUnknownHMsg) {
                        LOGGER.warn("Could not parse Message as UnknownMessage");
                        LOGGER.debug(exUnknownHMsg);
                        break;
                    }
                }
            }
            if (result != null) {
                if (dataPointer == result.getParserPosition()) {
                    throw new ParserException("Ran into an infinite loop while parsing ProtocolMessages");
                }
                dataPointer = result.getParserPosition();
                LOGGER.debug("The following message was parsed: {}", result.getMessage().toString());
                receivedMessages.add(result.getMessage());
            }
        }
        return receivedMessages;
    }

    private ParserResult tryHandleAsHttpsMessage(byte[] protocolMessageBytes, int pointer, TlsContext context)
            throws ParserException, AdjustmentException {
        if (context.getTalkingConnectionEndType() == ConnectionEndType.CLIENT) {
            HttpsRequestHandler handler = new HttpsRequestHandler(context);
            return handler.parseMessage(protocolMessageBytes, pointer, false);
        } else {
            HttpsResponseHandler handler = new HttpsResponseHandler(context);
            return handler.parseMessage(protocolMessageBytes, pointer, false);
        }
    }

    private ParserResult tryHandleAsCorrectMessage(byte[] protocolMessageBytes, int pointer,
            ProtocolMessageType typeFromRecord, TlsContext context, boolean onlyParse) throws ParserException,
            AdjustmentException {

        if (typeFromRecord == ProtocolMessageType.UNKNOWN) {
            return tryHandleAsSslMessage(protocolMessageBytes, pointer, context);
        } else {
            HandshakeMessageType handshakeMessageType = HandshakeMessageType
                    .getMessageType(protocolMessageBytes[pointer]);
            ProtocolMessageHandler protocolMessageHandler = HandlerFactory.getHandler(context, typeFromRecord,
                    handshakeMessageType);
            return protocolMessageHandler.parseMessage(protocolMessageBytes, pointer, onlyParse);
        }
    }

    private ParserResult tryHandleAsSslMessage(byte[] cleanProtocolMessageBytes, int dataPointer, TlsContext context) {
        // TODO: SSL2 ServerVerify messages have their message type encrypted -
        // it's up to the client to know what to expect next. Is this good
        // enough?
        HandshakeMessageHandler<? extends SSL2HandshakeMessage> handler;
        int typeOffset = 2;
        // SSL2 Long length field?
        if ((cleanProtocolMessageBytes[dataPointer] & (byte) 0x80) == 0) {
            LOGGER.debug("Long SSL2 length field detected");
            typeOffset++;
        } else {
            LOGGER.debug("Normal SSL2 length field detected");
        }
        if (cleanProtocolMessageBytes.length < dataPointer + typeOffset) {
            throw new ParserException("Cannot parse cleanBytes as SSL2 messages. Not enough data present");
        }

        if (cleanProtocolMessageBytes[dataPointer + typeOffset] == HandshakeMessageType.SSL2_SERVER_HELLO.getValue()) {
            handler = new SSL2ServerHelloHandler(context);
        } else {
            handler = new SSL2ServerVerifyHandler(context);
        }
        return handler.parseMessage(cleanProtocolMessageBytes, dataPointer, false);
    }

    public ParserResult tryHandleAsDtlsHandshakeMessageFragments(byte[] recordBytes, int pointer, TlsContext context)
            throws ParserException, AdjustmentException {
        DtlsHandshakeMessageFragmentHandler dtlsHandshakeMessageHandler = new DtlsHandshakeMessageFragmentHandler(
                context);
        return dtlsHandshakeMessageHandler.parseMessage(recordBytes, pointer, false);
    }

    private ParserResult tryHandleAsUnknownHandshakeMessage(byte[] protocolMessageBytes, int pointer,
            ProtocolMessageType typeFromRecord, TlsContext context) throws ParserException, AdjustmentException {
        ProtocolMessageHandler pmh = HandlerFactory.getHandler(context, typeFromRecord, HandshakeMessageType.UNKNOWN);
        return pmh.parseMessage(protocolMessageBytes, pointer, false);
    }

    private ParserResult tryHandleAsUnknownMessage(byte[] protocolMessageBytes, int pointer, TlsContext context)
            throws ParserException, AdjustmentException {
        ProtocolMessageHandler pmh = HandlerFactory.getHandler(context, ProtocolMessageType.UNKNOWN, null);
        return pmh.parseMessage(protocolMessageBytes, pointer, false);
    }

    private List<DtlsHandshakeMessageFragment> defragmentAndReorder(List<DtlsHandshakeMessageFragment> fragments,
            TlsContext context) {

        FragmentManager fragmentManager = context.getDtlsFragmentManager();
        for (DtlsHandshakeMessageFragment fragment : fragments) {
<<<<<<< HEAD

            // we first add the fragment to the manager
            manager.addMessageFragment(fragment, epoch);

            // we retrieve the corresponding fragmented message (or null if the
            // message is incomplete)
            DtlsHandshakeMessageFragment fragmentedMessage = manager.getFragmentedMessage(fragment.getMessageSeq()
                    .getValue(), epoch);

            // we only act if the addition of the fragment completed the
            // fragmented message
            // meaning a handshake message can be parsed from it
            if (fragmentedMessage != null) {
                context.setDtlsCurrentReceiveSequenceNumber(fragmentedMessage.getMessageSeq().getValue());

                // we check if the assembled fragment is in-order, and if so,
                // process it (aka parse message, add it to list, remove
                // fragment
                // from manager) and update the context
                if (epoch == context.getDtlsNextReceiveEpoch()
                        && fragment.getMessageSeq().getValue() == context.getDtlsNextReceiveSequenceNumber()) {
                    manager.clearFragmentedMessage(fragmentedMessage.getMessageSeq().getValue(), epoch);
                    HandshakeMessage message = processFragmentedMessage(fragmentedMessage, context, true);
                    messages.add(message);
                    if (message.getHandshakeMessageType() == HandshakeMessageType.FINISHED) {
                        context.setDtlsNextReceiveSequenceNumber(0);
                    } else {
                        context.increaseDtlsNextReceiveSequenceNumber();
                    }
                }

                // if the fragment is out of order we only process it but DO NOT
                // update the context unless explicitly configured. we also
                // handle
                // the dtlsExcludeOutOfOrder option which allows TLS-Attacker to
                // omit messages out-of-order
                else {
                    HandshakeMessage message = processFragmentedMessage(fragmentedMessage, context, context.getConfig()
                            .isDtlsUpdateOnOutOfOrder());
                    manager.clearFragmentedMessage(fragmentedMessage.getMessageSeq().getValue(), epoch);
                    if (!context.getConfig().isDtlsExcludeOutOfOrder()) {
                        messages.add(message);
                    }
                }
            }
=======
            fragmentManager.addMessageFragment(fragment);
>>>>>>> 5a767e43
        }
        List<DtlsHandshakeMessageFragment> orderedCombinedUninterpretedMessageFragments = fragmentManager
                .getOrderedCombinedUninterpretedMessageFragments(true);
        return orderedCombinedUninterpretedMessageFragments;

    }

    /*
     * Processes a fragmented message by extracting the underlying message.
     */
    private byte[] convertDtlsFragmentToCleanTlsBytes(DtlsHandshakeMessageFragment fragment) {
        ByteArrayOutputStream stream = new ByteArrayOutputStream();
        stream.write(fragment.getType().getValue());
        try {
            stream.write(ArrayConverter.intToBytes(fragment.getLength().getValue(),
                    HandshakeByteLength.MESSAGE_LENGTH_FIELD));
            stream.write(fragment.getContent().getValue());
        } catch (IOException ex) {
            LOGGER.warn("Could not write fragment to stream.", ex);
        }
        return stream.toByteArray();
    }

    private List<DtlsHandshakeMessageFragment> convertToDtlsFragmentList(List<ProtocolMessage> messageList) {
        List<DtlsHandshakeMessageFragment> fragmentList = new LinkedList<>();
        for (ProtocolMessage message : messageList) {
            fragmentList.add((DtlsHandshakeMessageFragment) message);
        }
        return fragmentList;
    }
}<|MERGE_RESOLUTION|>--- conflicted
+++ resolved
@@ -268,25 +268,11 @@
                         messages.addAll(parsedMessages);
                     }
                 } else {
-<<<<<<< HEAD
-                    boolean isInOrder = recordGroup.getDtlsEpoch() == context.getDtlsNextReceiveEpoch();
-                    // we only update the context for in order records (with
-                    // epoch == current) unless the update on ooo was set, in
-                    // which case we always update
-                    boolean onlyParse = isInOrder ? false : context.getConfig().isDtlsUpdateOnOutOfOrder() ? false
-                            : true;
-                    List<ProtocolMessage> parsedMessages = handleCleanBytes(cleanProtocolMessageBytes,
-                            group.getProtocolMessageType(), context, onlyParse, false);
-                    if (isInOrder || !context.getConfig().isDtlsExcludeOutOfOrder()) {
-                        messages.addAll(parsedMessages);
-                    }
-=======
                     LOGGER.warn("Receive non DTLS-Handshake message Fragment - Not trying to defragment this - passing as is (probably wrong)");
                     cleanProtocolMessageBytes = group.getCleanBytes();
                     List<ProtocolMessage> parsedMessages = handleCleanBytes(cleanProtocolMessageBytes,
                             group.getProtocolMessageType(), context, false);
                     messages.addAll(parsedMessages);
->>>>>>> 5a767e43
                 }
 
             } else {
@@ -521,55 +507,7 @@
 
         FragmentManager fragmentManager = context.getDtlsFragmentManager();
         for (DtlsHandshakeMessageFragment fragment : fragments) {
-<<<<<<< HEAD
-
-            // we first add the fragment to the manager
-            manager.addMessageFragment(fragment, epoch);
-
-            // we retrieve the corresponding fragmented message (or null if the
-            // message is incomplete)
-            DtlsHandshakeMessageFragment fragmentedMessage = manager.getFragmentedMessage(fragment.getMessageSeq()
-                    .getValue(), epoch);
-
-            // we only act if the addition of the fragment completed the
-            // fragmented message
-            // meaning a handshake message can be parsed from it
-            if (fragmentedMessage != null) {
-                context.setDtlsCurrentReceiveSequenceNumber(fragmentedMessage.getMessageSeq().getValue());
-
-                // we check if the assembled fragment is in-order, and if so,
-                // process it (aka parse message, add it to list, remove
-                // fragment
-                // from manager) and update the context
-                if (epoch == context.getDtlsNextReceiveEpoch()
-                        && fragment.getMessageSeq().getValue() == context.getDtlsNextReceiveSequenceNumber()) {
-                    manager.clearFragmentedMessage(fragmentedMessage.getMessageSeq().getValue(), epoch);
-                    HandshakeMessage message = processFragmentedMessage(fragmentedMessage, context, true);
-                    messages.add(message);
-                    if (message.getHandshakeMessageType() == HandshakeMessageType.FINISHED) {
-                        context.setDtlsNextReceiveSequenceNumber(0);
-                    } else {
-                        context.increaseDtlsNextReceiveSequenceNumber();
-                    }
-                }
-
-                // if the fragment is out of order we only process it but DO NOT
-                // update the context unless explicitly configured. we also
-                // handle
-                // the dtlsExcludeOutOfOrder option which allows TLS-Attacker to
-                // omit messages out-of-order
-                else {
-                    HandshakeMessage message = processFragmentedMessage(fragmentedMessage, context, context.getConfig()
-                            .isDtlsUpdateOnOutOfOrder());
-                    manager.clearFragmentedMessage(fragmentedMessage.getMessageSeq().getValue(), epoch);
-                    if (!context.getConfig().isDtlsExcludeOutOfOrder()) {
-                        messages.add(message);
-                    }
-                }
-            }
-=======
             fragmentManager.addMessageFragment(fragment);
->>>>>>> 5a767e43
         }
         List<DtlsHandshakeMessageFragment> orderedCombinedUninterpretedMessageFragments = fragmentManager
                 .getOrderedCombinedUninterpretedMessageFragments(true);
