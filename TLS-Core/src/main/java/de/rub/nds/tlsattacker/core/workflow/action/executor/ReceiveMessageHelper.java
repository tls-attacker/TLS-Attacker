--- conflicted
+++ resolved
@@ -39,16 +39,13 @@
 import de.rub.nds.tlsattacker.core.record.layer.RecordLayer;
 import de.rub.nds.tlsattacker.core.state.TlsContext;
 import de.rub.nds.tlsattacker.transport.ConnectionEndType;
-<<<<<<< HEAD
-import java.util.Objects;
-=======
 import java.io.ByteArrayOutputStream;
 import java.io.IOException;
 import java.util.LinkedList;
 import java.util.List;
 import org.apache.logging.log4j.LogManager;
 import org.apache.logging.log4j.Logger;
->>>>>>> 5fbbb811
+import java.util.Objects;
 
 public class ReceiveMessageHelper {
 
@@ -240,34 +237,6 @@
         List<ProtocolMessage> messages = new LinkedList<>();
         List<DtlsHandshakeMessageFragment> messageFragments = new LinkedList<>();
         for (RecordGroup group : RecordGroup.generateRecordGroups(recordGroup.getRecords(), context)) {
-<<<<<<< HEAD
-            if (context.getConfig().getParseInvalidRecordNormally() || areAllRecordsValid(recordGroup, context)) {
-                if (context.getChooser().getSelectedProtocolVersion().isDTLS()) {
-                    // if the protocol is DTLS, parsing HANDSHAKE messages
-                    // results
-                    // in fragments.
-                    if (group.getProtocolMessageType() == ProtocolMessageType.HANDSHAKE) {
-                        List<ProtocolMessage> parsedMessages = handleCleanBytes(cleanProtocolMessageBytes,
-                                group.getProtocolMessageType(), context, false, true);
-                        for (ProtocolMessage parsedMessage : parsedMessages) {
-                            // we need this check since there might be
-                            // "unknown messages"
-                            if (parsedMessage.isDtlsHandshakeMessageFragment()) {
-                                messageFragments.add((DtlsHandshakeMessageFragment) parsedMessage);
-                            }
-                        }
-                        List<ProtocolMessage> parsedFragmentedMessages = processDtlsFragments(messageFragments,
-                                recordGroup.getDtlsEpoch(), context);
-                        messages.addAll(parsedFragmentedMessages);
-                    } else {
-                        boolean isInOrder = recordGroup.getDtlsEpoch() == context.getDtlsNextReceiveEpoch();
-                        // we only update the context for in order records (with
-                        // epoch == current)
-                        List<ProtocolMessage> parsedMessages = handleCleanBytes(cleanProtocolMessageBytes,
-                                group.getProtocolMessageType(), context, !isInOrder, false);
-                        if (isInOrder || !context.getConfig().isDtlsExcludeOutOfOrder()) {
-                            messages.addAll(parsedMessages);
-=======
 
             if (context.getChooser().getSelectedProtocolVersion().isDTLS()) {
                 // if the protocol is DTLS, parsing HANDSHAKE messages results
@@ -283,7 +252,6 @@
                             messageFragments.add((DtlsHandshakeMessageFragment) parsedMessage);
                         } else {
                             messages.add(parsedMessage);
->>>>>>> 5fbbb811
                         }
                     }
                 } else {
@@ -306,7 +274,8 @@
                     RecordCryptoComputations computations = ((Record) record).getComputations();
                     if ((!Objects.equals(computations.getMacValid(), Boolean.TRUE) && (layer.getDecryptorCipher() instanceof RecordStreamCipher || layer
                             .getDecryptorCipher() instanceof RecordBlockCipher))
-                            || (!Objects.equals(computations.getPaddingValid(), Boolean.TRUE) && layer.getDecryptorCipher() instanceof RecordBlockCipher)) {
+                            || (!Objects.equals(computations.getPaddingValid(), Boolean.TRUE) && layer
+                                    .getDecryptorCipher() instanceof RecordBlockCipher)) {
                         return false;
                     }
                 }
