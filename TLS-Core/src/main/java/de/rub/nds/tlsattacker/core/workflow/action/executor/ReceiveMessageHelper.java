--- conflicted
+++ resolved
@@ -32,17 +32,14 @@
 import de.rub.nds.tlsattacker.core.protocol.message.ProtocolMessage;
 import de.rub.nds.tlsattacker.core.protocol.message.SSL2HandshakeMessage;
 import de.rub.nds.tlsattacker.core.record.AbstractRecord;
-<<<<<<< HEAD
+import de.rub.nds.tlsattacker.core.record.BlobRecord;
+import de.rub.nds.tlsattacker.core.record.Record;
 import de.rub.nds.tlsattacker.core.record.Record;
 import de.rub.nds.tlsattacker.core.record.RecordCryptoComputations;
 import de.rub.nds.tlsattacker.core.record.cipher.RecordNullCipher;
 import de.rub.nds.tlsattacker.core.record.cipher.RecordBlockCipher;
 import de.rub.nds.tlsattacker.core.record.cipher.RecordStreamCipher;
 import de.rub.nds.tlsattacker.core.record.layer.RecordLayer;
-=======
-import de.rub.nds.tlsattacker.core.record.BlobRecord;
-import de.rub.nds.tlsattacker.core.record.Record;
->>>>>>> 0f496e1a
 import de.rub.nds.tlsattacker.core.state.TlsContext;
 import de.rub.nds.tlsattacker.transport.ConnectionEndType;
 import java.io.ByteArrayOutputStream;
@@ -297,26 +294,6 @@
         return new MessageParsingResult(messages, messageFragments);
     }
 
-<<<<<<< HEAD
-    public boolean areAllRecordsValid(RecordGroup recordGroup, TlsContext context) {
-        RecordLayer layer = context.getRecordLayer();
-        if (!(layer.getDecryptorCipher() instanceof RecordNullCipher)) {
-            for (AbstractRecord record : recordGroup.getRecords()) {
-                if (record instanceof Record) {
-                    RecordCryptoComputations computations = ((Record) record).getComputations();
-                    if ((!Objects.equals(computations.getMacValid(), Boolean.TRUE) && (layer.getDecryptorCipher() instanceof RecordStreamCipher || layer
-                            .getDecryptorCipher() instanceof RecordBlockCipher))
-                            || (!Objects.equals(computations.getPaddingValid(), Boolean.TRUE) && layer
-                                    .getDecryptorCipher() instanceof RecordBlockCipher)) {
-                        return false;
-                    }
-                }
-            }
-            return true;
-        } else {
-            return true;
-        }
-=======
     /**
      * Takes a list of AbstractRecords and tries to sort them by their
      * epoch/sqn. The sorting ist epoch > sqn. Smaller epochs are sorted before
@@ -392,7 +369,26 @@
             }
         }
         return receivedFragments;
->>>>>>> 0f496e1a
+    }
+
+    public boolean areAllRecordsValid(RecordGroup recordGroup, TlsContext context) {
+        RecordLayer layer = context.getRecordLayer();
+        if (!(layer.getDecryptorCipher() instanceof RecordNullCipher)) {
+            for (AbstractRecord record : recordGroup.getRecords()) {
+                if (record instanceof Record) {
+                    RecordCryptoComputations computations = ((Record) record).getComputations();
+                    if ((!Objects.equals(computations.getMacValid(), Boolean.TRUE) && (layer.getDecryptorCipher() instanceof RecordStreamCipher || layer
+                            .getDecryptorCipher() instanceof RecordBlockCipher))
+                            || (!Objects.equals(computations.getPaddingValid(), Boolean.TRUE) && layer
+                                    .getDecryptorCipher() instanceof RecordBlockCipher)) {
+                        return false;
+                    }
+                }
+            }
+            return true;
+        } else {
+            return true;
+        }
     }
 
     private List<ProtocolMessage> handleCleanBytes(byte[] cleanProtocolMessageBytes,
@@ -539,50 +535,7 @@
 
         FragmentManager fragmentManager = context.getDtlsFragmentManager();
         for (DtlsHandshakeMessageFragment fragment : fragments) {
-<<<<<<< HEAD
-
-            // we first add the fragment to the manager
-            manager.addMessageFragment(fragment, epoch);
-
-            // we retrieve the corresponding fragmented message (or null if the
-            // message is incomplete)
-            DtlsHandshakeMessageFragment fragmentedMessage = manager.getFragmentedMessage(fragment.getMessageSeq()
-                    .getValue(), epoch);
-
-            // we only act if the addition of the fragment completed the
-            // fragmented message
-            // meaning a handshake message can be parsed from it
-            if (fragmentedMessage != null) {
-                context.setDtlsCurrentReceiveSequenceNumber(fragmentedMessage.getMessageSeq().getValue());
-
-                // we check if the assembled fragment is in-order, and if so,
-                // process it (aka parse message, add it to list, remove
-                // fragment
-                // from manager) and update the context
-                if (epoch == context.getDtlsNextReceiveEpoch()
-                        && fragment.getMessageSeq().getValue() == context.getDtlsNextReceiveSequenceNumber()) {
-                    manager.clearFragmentedMessage(fragmentedMessage.getMessageSeq().getValue(), epoch);
-                    messages.add(processFragmentedMessage(fragmentedMessage, context, true));
-                    context.increaseDtlsNextReceiveSequenceNumber();
-                } // if the fragment is out of order we only process it but DO
-                  // NOT
-                  // update the context unless explicitly configured. we also
-                  // handle
-                  // the dtlsExcludeOutOfOrder option which allows TLS-Attacker
-                  // to
-                  // omit messages out-of-order
-                else {
-                    HandshakeMessage message = processFragmentedMessage(fragmentedMessage, context, context.getConfig()
-                            .isDtlsUpdateOnOutOfOrder());
-                    manager.clearFragmentedMessage(fragmentedMessage.getMessageSeq().getValue(), epoch);
-                    if (!context.getConfig().isDtlsExcludeOutOfOrder()) {
-                        messages.add(message);
-                    }
-                }
-            }
-=======
             fragmentManager.addMessageFragment(fragment);
->>>>>>> 0f496e1a
         }
         List<DtlsHandshakeMessageFragment> orderedCombinedUninterpretedMessageFragments = fragmentManager
                 .getOrderedCombinedUninterpretedMessageFragments(true);
