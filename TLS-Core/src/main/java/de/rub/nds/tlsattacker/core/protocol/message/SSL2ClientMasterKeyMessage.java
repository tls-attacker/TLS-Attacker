/*
 * TLS-Attacker - A Modular Penetration Testing Framework for TLS
 *
 * Copyright 2014-2023 Ruhr University Bochum, Paderborn University, Technology Innovation Institute, and Hackmanit GmbH
 *
 * Licensed under Apache License, Version 2.0
 * http://www.apache.org/licenses/LICENSE-2.0.txt
 */
package de.rub.nds.tlsattacker.core.protocol.message;

import de.rub.nds.modifiablevariable.HoldsModifiableVariable;
import de.rub.nds.modifiablevariable.ModifiableVariableFactory;
import de.rub.nds.modifiablevariable.ModifiableVariableHolder;
import de.rub.nds.modifiablevariable.ModifiableVariableProperty;
import de.rub.nds.modifiablevariable.bytearray.ModifiableByteArray;
import de.rub.nds.modifiablevariable.integer.ModifiableInteger;
import de.rub.nds.modifiablevariable.util.ArrayConverter;
import de.rub.nds.tlsattacker.core.constants.SSL2MessageType;
<<<<<<< HEAD
import de.rub.nds.tlsattacker.core.layer.context.TlsContext;
=======
import de.rub.nds.tlsattacker.core.protocol.ProtocolMessageParser;
>>>>>>> 43b3670e
import de.rub.nds.tlsattacker.core.protocol.handler.SSL2ClientMasterKeyHandler;
import de.rub.nds.tlsattacker.core.protocol.message.computations.RSAClientComputations;
import de.rub.nds.tlsattacker.core.protocol.parser.SSL2MessageParser;
import de.rub.nds.tlsattacker.core.protocol.preparator.SSL2ClientMasterKeyPreparator;
import de.rub.nds.tlsattacker.core.protocol.serializer.SSL2ClientMasterKeySerializer;
import de.rub.nds.tlsattacker.core.state.Context;
import jakarta.xml.bind.annotation.XmlElement;
import jakarta.xml.bind.annotation.XmlRootElement;
import java.io.InputStream;
import java.util.List;
import java.util.Objects;

@SuppressWarnings("serial")
@XmlRootElement(name = "SSL2ClientMasterKey")
public class SSL2ClientMasterKeyMessage extends SSL2Message {

    @ModifiableVariableProperty(type = ModifiableVariableProperty.Type.TLS_CONSTANT)
    private ModifiableByteArray cipherKind;

    @ModifiableVariableProperty(type = ModifiableVariableProperty.Type.LENGTH)
    private ModifiableInteger clearKeyLength;

    @ModifiableVariableProperty(type = ModifiableVariableProperty.Type.LENGTH)
    private ModifiableInteger encryptedKeyLength;

    @ModifiableVariableProperty(type = ModifiableVariableProperty.Type.LENGTH)
    private ModifiableInteger keyArgLength;

    @ModifiableVariableProperty(type = ModifiableVariableProperty.Type.KEY_MATERIAL)
    private ModifiableByteArray clearKeyData;

    @ModifiableVariableProperty(type = ModifiableVariableProperty.Type.KEY_MATERIAL)
    private ModifiableByteArray encryptedKeyData;

    @ModifiableVariableProperty(type = ModifiableVariableProperty.Type.KEY_MATERIAL)
    private ModifiableByteArray keyArgData;

    @HoldsModifiableVariable @XmlElement private RSAClientComputations computations;

    public SSL2ClientMasterKeyMessage() {
        super(SSL2MessageType.SSL_CLIENT_MASTER_KEY);
    }

    @Override
    public String toCompactString() {
        return "SSL2 ClientMasterKey Message";
    }

    @Override
    public SSL2ClientMasterKeyHandler getHandler(Context context) {
        return new SSL2ClientMasterKeyHandler(context.getTlsContext());
    }

    @Override
<<<<<<< HEAD
    public SSL2MessageParser<SSL2ClientMasterKeyMessage> getParser(
            TlsContext tlsContext, InputStream stream) {
=======
    public ProtocolMessageParser<SSL2ClientMasterKeyMessage> getParser(
            Context context, InputStream stream) {
>>>>>>> 43b3670e
        // We currently don't receive ClientMasterKey messages, only send them.
        throw new UnsupportedOperationException("Not implemented");
    }

    @Override
    public SSL2ClientMasterKeyPreparator getPreparator(Context context) {
        return new SSL2ClientMasterKeyPreparator(context.getChooser(), this);
    }

    @Override
    public SSL2ClientMasterKeySerializer getSerializer(Context context) {
        return new SSL2ClientMasterKeySerializer(this);
    }

    public ModifiableByteArray getCipherKind() {
        return cipherKind;
    }

    public void setCipherKind(ModifiableByteArray cipherKind) {
        this.cipherKind = cipherKind;
    }

    public void setCipherKind(byte[] cipherKind) {
        this.cipherKind = ModifiableVariableFactory.safelySetValue(this.cipherKind, cipherKind);
    }

    public ModifiableInteger getClearKeyLength() {
        return clearKeyLength;
    }

    public void setClearKeyLength(int clearKeyLength) {
        this.clearKeyLength =
                ModifiableVariableFactory.safelySetValue(this.clearKeyLength, clearKeyLength);
    }

    public void setClearKeyLength(ModifiableInteger clearKeyLength) {
        this.clearKeyLength = clearKeyLength;
    }

    public ModifiableInteger getEncryptedKeyLength() {
        return encryptedKeyLength;
    }

    public void setEncryptedKeyLength(int encryptedKeyLength) {
        this.encryptedKeyLength =
                ModifiableVariableFactory.safelySetValue(
                        this.encryptedKeyLength, encryptedKeyLength);
    }

    public void setEncryptedKeyLength(ModifiableInteger encryptedKeyLength) {
        this.encryptedKeyLength = encryptedKeyLength;
    }

    public ModifiableInteger getKeyArgLength() {
        return keyArgLength;
    }

    public void setKeyArgLength(int keyArgLength) {
        this.keyArgLength =
                ModifiableVariableFactory.safelySetValue(this.keyArgLength, keyArgLength);
    }

    public void setKeyArgLength(ModifiableInteger keyArgLength) {
        this.keyArgLength = keyArgLength;
    }

    public ModifiableByteArray getClearKeyData() {
        return clearKeyData;
    }

    public void setClearKeyData(ModifiableByteArray clearKeyData) {
        this.clearKeyData = clearKeyData;
    }

    public void setClearKeyData(byte[] clearKeyData) {
        this.clearKeyData =
                ModifiableVariableFactory.safelySetValue(this.clearKeyData, clearKeyData);
    }

    public ModifiableByteArray getEncryptedKeyData() {
        return encryptedKeyData;
    }

    public void setEncryptedKeyData(ModifiableByteArray encryptedKeyData) {
        this.encryptedKeyData = encryptedKeyData;
    }

    public void setEncryptedKeyData(byte[] encryptedKeyData) {
        this.encryptedKeyData =
                ModifiableVariableFactory.safelySetValue(this.encryptedKeyData, encryptedKeyData);
    }

    public ModifiableByteArray getKeyArgData() {
        return keyArgData;
    }

    public void setKeyArgData(ModifiableByteArray keyArgData) {
        this.keyArgData = keyArgData;
    }

    public void setKeyArgData(byte[] keyArgData) {
        this.keyArgData = ModifiableVariableFactory.safelySetValue(this.keyArgData, keyArgData);
    }

    public void prepareComputations() {
        if (computations == null) {
            computations = new RSAClientComputations();
        }
    }

    public RSAClientComputations getComputations() {
        return this.computations;
    }

    @Override
    public String toString() {
        StringBuilder sb = new StringBuilder(super.toString());

        if (getCipherKind() != null && getCipherKind().getValue() != null) {
            sb.append("\n Cipher Kind: ").append(getCipherKind().getValue());
        }
        if (getClearKeyData() != null && getClearKeyData().getValue() != null) {
            sb.append("\n Clear Key Data: ")
                    .append(ArrayConverter.bytesToHexString(getClearKeyData().getValue()));
        }
        if (getEncryptedKeyData() != null && getEncryptedKeyData().getValue() != null) {
            sb.append("\n Encrypted Key Data: ")
                    .append(ArrayConverter.bytesToHexString(getEncryptedKeyData().getValue()));
        }
        if (getKeyArgData() != null && getKeyArgData().getValue() != null) {
            sb.append("\n Key Arg Data: ")
                    .append(ArrayConverter.bytesToHexString(getKeyArgData().getValue()));
        }
        return sb.toString();
    }

    @Override
    public String toShortString() {
        return "SSL2_CMKM";
    }

    @Override
    public List<ModifiableVariableHolder> getAllModifiableVariableHolders() {
        List<ModifiableVariableHolder> allModifiableVariableHolders =
                super.getAllModifiableVariableHolders();
        if (computations != null) {
            allModifiableVariableHolders.add(computations);
        }
        return allModifiableVariableHolders;
    }

    @Override
    public int hashCode() {
        int hash = 7;
        hash = 29 * hash + Objects.hashCode(this.cipherKind);
        hash = 29 * hash + Objects.hashCode(this.clearKeyLength);
        hash = 29 * hash + Objects.hashCode(this.encryptedKeyLength);
        hash = 29 * hash + Objects.hashCode(this.keyArgLength);
        hash = 29 * hash + Objects.hashCode(this.clearKeyData);
        hash = 29 * hash + Objects.hashCode(this.encryptedKeyData);
        hash = 29 * hash + Objects.hashCode(this.keyArgData);
        hash = 29 * hash + Objects.hashCode(this.computations);
        return hash;
    }

    @Override
    public boolean equals(Object obj) {
        if (this == obj) {
            return true;
        }
        if (obj == null) {
            return false;
        }
        if (getClass() != obj.getClass()) {
            return false;
        }
        final SSL2ClientMasterKeyMessage other = (SSL2ClientMasterKeyMessage) obj;
        if (!Objects.equals(this.cipherKind, other.cipherKind)) {
            return false;
        }
        if (!Objects.equals(this.clearKeyLength, other.clearKeyLength)) {
            return false;
        }
        if (!Objects.equals(this.encryptedKeyLength, other.encryptedKeyLength)) {
            return false;
        }
        if (!Objects.equals(this.keyArgLength, other.keyArgLength)) {
            return false;
        }
        if (!Objects.equals(this.clearKeyData, other.clearKeyData)) {
            return false;
        }
        if (!Objects.equals(this.encryptedKeyData, other.encryptedKeyData)) {
            return false;
        }
        if (!Objects.equals(this.keyArgData, other.keyArgData)) {
            return false;
        }
        return Objects.equals(this.computations, other.computations);
    }
}<|MERGE_RESOLUTION|>--- conflicted
+++ resolved
@@ -16,11 +16,6 @@
 import de.rub.nds.modifiablevariable.integer.ModifiableInteger;
 import de.rub.nds.modifiablevariable.util.ArrayConverter;
 import de.rub.nds.tlsattacker.core.constants.SSL2MessageType;
-<<<<<<< HEAD
-import de.rub.nds.tlsattacker.core.layer.context.TlsContext;
-=======
-import de.rub.nds.tlsattacker.core.protocol.ProtocolMessageParser;
->>>>>>> 43b3670e
 import de.rub.nds.tlsattacker.core.protocol.handler.SSL2ClientMasterKeyHandler;
 import de.rub.nds.tlsattacker.core.protocol.message.computations.RSAClientComputations;
 import de.rub.nds.tlsattacker.core.protocol.parser.SSL2MessageParser;
@@ -75,13 +70,8 @@
     }
 
     @Override
-<<<<<<< HEAD
     public SSL2MessageParser<SSL2ClientMasterKeyMessage> getParser(
-            TlsContext tlsContext, InputStream stream) {
-=======
-    public ProtocolMessageParser<SSL2ClientMasterKeyMessage> getParser(
             Context context, InputStream stream) {
->>>>>>> 43b3670e
         // We currently don't receive ClientMasterKey messages, only send them.
         throw new UnsupportedOperationException("Not implemented");
     }
