--- conflicted
+++ resolved
@@ -32,11 +32,7 @@
 
     @Override
     public ExtendedMasterSecretExtensionPreparator getPreparator(ExtendedMasterSecretExtensionMessage message) {
-<<<<<<< HEAD
-        return new ExtendedMasterSecretExtensionPreparator(context.getChooser(), message);
-=======
-        return new ExtendedMasterSecretExtensionPreparator(context, message, getSerializer(message));
->>>>>>> 5feb5a03
+        return new ExtendedMasterSecretExtensionPreparator(context.getChooser(), message, getSerializer(message));
     }
 
     @Override
