/**
 * TLS-Attacker - A Modular Penetration Testing Framework for TLS
 *
 * Copyright 2014-2017 Ruhr University Bochum / Hackmanit GmbH
 *
 * Licensed under Apache License 2.0
 * http://www.apache.org/licenses/LICENSE-2.0
 */
package de.rub.nds.tlsattacker.core.protocol.handler;

import de.rub.nds.tlsattacker.core.exceptions.AdjustmentException;
import de.rub.nds.tlsattacker.core.protocol.message.HandshakeMessage;
import de.rub.nds.tlsattacker.core.protocol.message.ProtocolMessage;
import de.rub.nds.tlsattacker.core.protocol.parser.Parser;
import de.rub.nds.tlsattacker.core.protocol.parser.ProtocolMessageParser;
import de.rub.nds.tlsattacker.core.protocol.preparator.Preparator;
import de.rub.nds.tlsattacker.core.protocol.preparator.ProtocolMessagePreparator;
import de.rub.nds.tlsattacker.core.protocol.serializer.ProtocolMessageSerializer;
import de.rub.nds.tlsattacker.core.protocol.serializer.Serializer;
import de.rub.nds.tlsattacker.core.state.TlsContext;
import org.apache.logging.log4j.LogManager;
import org.apache.logging.log4j.Logger;

/**
 * @param <Message>
 *            The ProtocolMessage that should be handled
 */
public abstract class ProtocolMessageHandler<Message extends ProtocolMessage> extends Handler<Message> {

    private static final Logger LOGGER = LogManager.getLogger();

    /**
     * tls context
     */
    protected final TlsContext tlsContext;

    /**
     * @param tlsContext
     *            The Context which should be Adjusted with this Handler
     */
    public ProtocolMessageHandler(TlsContext tlsContext) {
        this.tlsContext = tlsContext;
    }

    /**
     * Prepare message for sending. This method invokes before and after method
     * hooks.
     *
     * @param message
     *            The Message that should be prepared
     * @return message in bytes
     */
    public byte[] prepareMessage(Message message) {
        return prepareMessage(message, true);
    }

    /**
     * Prepare message for sending. This method invokes before and after method
     * hooks.
     *
     * @param message
     *            The message that should be prepared
     * @param withPrepare
     *            if the prepare function should be called or only the rest
     * @return message in bytes
     */
    public byte[] prepareMessage(Message message, boolean withPrepare) {
        if (withPrepare) {
            Preparator preparator = getPreparator(message);
            preparator.prepare();
            preparator.afterPrepare();
            Serializer serializer = getSerializer(message);
            byte[] completeMessage = serializer.serialize();
            message.setCompleteResultingMessage(completeMessage);
            if (message instanceof HandshakeMessage) {
                if (((HandshakeMessage) message).getIncludeInDigest()) {
                    tlsContext.getDigest().append(message.getCompleteResultingMessage().getValue());
                }
            }
        }
        try {
            if (message.getAdjustContext()) {
                adjustTLSContext(message);
            } else {
                LOGGER.debug("Not adjusting TLSContext for " + message.toCompactString());
            }
        } catch (AdjustmentException E) {
            LOGGER.warn("Could not adjust TLSContext");
            LOGGER.debug(E);
        }
        return message.getCompleteResultingMessage().getValue();
    }

    /**
     * Parses a byteArray from a Position into a MessageObject and returns the
     * parsed MessageObjet and parser position in a parser result. The current
     * Chooser is adjusted as
     *
     * @param message
     *            The byte[] messages which should be parsed
     * @param pointer
     *            The pointer (startposition) into the message bytes
     * @return The Parser result
     */
    public ParserResult parseMessage(byte[] message, int pointer, boolean onlyParse) {
        Parser<Message> parser = getParser(message, pointer);
        Message parsedMessage = parser.parse();
        try {
<<<<<<< HEAD
            if (!onlyParse) {
                prepareAfterParse(parsedMessage);
                adjustTLSContext(parsedMessage);
            }
=======
            prepareAfterParse(parsedMessage);
            if (parsedMessage instanceof HandshakeMessage) {
                if (((HandshakeMessage) parsedMessage).getIncludeInDigest()) {
                    tlsContext.getDigest().append(parsedMessage.getCompleteResultingMessage().getValue());
                }
            }
            adjustTLSContext(parsedMessage);
>>>>>>> 626a7eea
        } catch (AdjustmentException | UnsupportedOperationException E) {
            LOGGER.warn("Could not adjust TLSContext");
            LOGGER.debug(E);
        }
        return new ParserResult(parsedMessage, parser.getPointer());
    }

    @Override
    public abstract ProtocolMessageParser getParser(byte[] message, int pointer);

    @Override
    public abstract ProtocolMessagePreparator getPreparator(Message message);

    @Override
    public abstract ProtocolMessageSerializer getSerializer(Message message);

    /**
     * Adjusts the TLS Context according to the received or sending
     * ProtocolMessage
     *
     * @param message
     *            The Message for which this context should be adjusted
     */
    public abstract void adjustTLSContext(Message message);

    public void adjustTlsContextAfterSerialize(Message message) {
    }

    public void prepareAfterParse(Message message) {
        ProtocolMessagePreparator prep = getPreparator(message);
        prep.prepareAfterParse(tlsContext.isReversePrepareAfterParse());
    }

    @Override
    protected final void adjustContext(Message message) {
        adjustTLSContext(message);
    }
}<|MERGE_RESOLUTION|>--- conflicted
+++ resolved
@@ -106,12 +106,6 @@
         Parser<Message> parser = getParser(message, pointer);
         Message parsedMessage = parser.parse();
         try {
-<<<<<<< HEAD
-            if (!onlyParse) {
-                prepareAfterParse(parsedMessage);
-                adjustTLSContext(parsedMessage);
-            }
-=======
             prepareAfterParse(parsedMessage);
             if (parsedMessage instanceof HandshakeMessage) {
                 if (((HandshakeMessage) parsedMessage).getIncludeInDigest()) {
@@ -119,7 +113,10 @@
                 }
             }
             adjustTLSContext(parsedMessage);
->>>>>>> 626a7eea
+            if (!onlyParse) {
+                prepareAfterParse(parsedMessage);
+                adjustTLSContext(parsedMessage);
+            }
         } catch (AdjustmentException | UnsupportedOperationException E) {
             LOGGER.warn("Could not adjust TLSContext");
             LOGGER.debug(E);
