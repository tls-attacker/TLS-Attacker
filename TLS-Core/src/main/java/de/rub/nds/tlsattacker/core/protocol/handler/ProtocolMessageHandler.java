/**
 * TLS-Attacker - A Modular Penetration Testing Framework for TLS
 *
 * Copyright 2014-2017 Ruhr University Bochum / Hackmanit GmbH
 *
 * Licensed under Apache License 2.0
 * http://www.apache.org/licenses/LICENSE-2.0
 */
package de.rub.nds.tlsattacker.core.protocol.handler;

import de.rub.nds.tlsattacker.core.exceptions.AdjustmentException;
import de.rub.nds.tlsattacker.core.exceptions.ConfigurationException;
import de.rub.nds.tlsattacker.core.protocol.handler.ParserResult;
import de.rub.nds.tlsattacker.core.protocol.message.HandshakeMessage;
import de.rub.nds.tlsattacker.core.protocol.message.ProtocolMessage;
import de.rub.nds.tlsattacker.core.protocol.parser.Parser;
import de.rub.nds.tlsattacker.core.protocol.parser.ProtocolMessageParser;
import de.rub.nds.tlsattacker.core.protocol.preparator.Preparator;
import de.rub.nds.tlsattacker.core.protocol.preparator.ProtocolMessagePreparator;
import de.rub.nds.tlsattacker.core.protocol.serializer.ProtocolMessageSerializer;
import de.rub.nds.tlsattacker.core.protocol.serializer.Serializer;
import de.rub.nds.tlsattacker.core.workflow.TlsContext;
import org.apache.logging.log4j.LogManager;
import org.apache.logging.log4j.Logger;

/**
 * @author Juraj Somorovsky <juraj.somorovsky@rub.de>
 * @param <Message>
 */
public abstract class ProtocolMessageHandler<Message extends ProtocolMessage> {

    protected static final Logger LOGGER = LogManager.getLogger("Handler");

    /**
     * tls context
     */
    protected final TlsContext tlsContext;

    /**
     *
     * @param tlsContext
     */
    public ProtocolMessageHandler(TlsContext tlsContext) {
        this.tlsContext = tlsContext;
        if (tlsContext == null) {
            throw new ConfigurationException("TLS Context is not configured yet");
        }
    }

    /**
     * Prepare message for sending. This method invokes before and after method
     * hooks.
     *
     * @param message
     * @return message in bytes
     */
    public byte[] prepareMessage(Message message) {
        Preparator preparator = getPreparator(message);
        preparator.prepare();
        Serializer serializer = getSerializer(message);
        byte[] completeMessage = serializer.serialize();
        message.setCompleteResultingMessage(completeMessage);
        if (message instanceof HandshakeMessage) {
            if (((HandshakeMessage) message).getIncludeInDigest()) {
                tlsContext.getDigest().append(message.getCompleteResultingMessage().getValue());
            }
        }
        try {
            adjustTLSContext(message);
        } catch (AdjustmentException E) {
            LOGGER.warn("Could not adjust TLSContext");
            LOGGER.debug(E);
        }
        return message.getCompleteResultingMessage().getValue();
    }

    /**
     * Parses a byteArray from a Position into a MessageObject and returns the
     * parsed MessageObjet and parser position in a parser result. The current
     * TlsContext is adjusted as
     *
     * @param message
     * @param pointer
     * @return
     */
    public ParserResult parseMessage(byte[] message, int pointer) {
        Parser<Message> parser = getParser(message, pointer);
        Message parsedMessage = parser.parse();
        if (parsedMessage instanceof HandshakeMessage) {
            if (((HandshakeMessage) parsedMessage).getIncludeInDigest()) {
                tlsContext.getDigest().append(parsedMessage.getCompleteResultingMessage().getValue());
            }
        }
        try {
            prepareAfterParse(parsedMessage);
            adjustTLSContext(parsedMessage);
        } catch (AdjustmentException E) {
            LOGGER.warn("Could not adjust TLSContext");
            LOGGER.debug(E);
        }
<<<<<<< HEAD
=======

>>>>>>> 1930fe3b
        return new ParserResult(parsedMessage, parser.getPointer());
    }

    public abstract ProtocolMessageParser getParser(byte[] message, int pointer);

    public abstract ProtocolMessagePreparator getPreparator(Message message);

    public abstract ProtocolMessageSerializer getSerializer(Message message);

    /**
     * Adjusts the TLS Context according to the received or sending
     * ProtocolMessage
     *
     * @param message
     */
    protected abstract void adjustTLSContext(Message message);

    public void prepareAfterParse(Message message) {
        ProtocolMessagePreparator prep = getPreparator(message);
        prep.prepareAfterParse();
    }
}<|MERGE_RESOLUTION|>--- conflicted
+++ resolved
@@ -98,10 +98,7 @@
             LOGGER.warn("Could not adjust TLSContext");
             LOGGER.debug(E);
         }
-<<<<<<< HEAD
-=======
 
->>>>>>> 1930fe3b
         return new ParserResult(parsedMessage, parser.getPointer());
     }
 
