--- conflicted
+++ resolved
@@ -20,14 +20,8 @@
 
     private static final Logger LOGGER = LogManager.getLogger();
 
-<<<<<<< HEAD
-    public RecordNullCipher(TlsContext context) {
-        super(context, context.getChooser().getSelectedProtocolVersion(), context.getChooser().getSelectedCipherSuite(),
-            null);
-=======
     public RecordNullCipher(TlsContext context, CipherState state) {
         super(context, state);
->>>>>>> bbeac9c9
     }
 
     @Override
