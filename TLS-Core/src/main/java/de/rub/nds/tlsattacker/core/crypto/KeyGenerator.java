--- conflicted
+++ resolved
@@ -42,17 +42,9 @@
 
     public static ECPrivateKey getECPrivateKey(Chooser chooser) {
         if (chooser.getConnectionEndType() == ConnectionEndType.CLIENT) {
-<<<<<<< HEAD
             return new CustomECPrivateKey(chooser.getClientEcPrivateKey(), chooser.getEcCertificateCurve());
         } else {
             return new CustomECPrivateKey(chooser.getServerEcPrivateKey(), chooser.getEcCertificateCurve());
-=======
-            return new CustomECPrivateKey(chooser.getClientEcPrivateKey(), chooser.getConfig()
-                .getDefaultEcCertificateCurve());
-        } else {
-            return new CustomECPrivateKey(chooser.getServerEcPrivateKey(), chooser.getConfig()
-                .getDefaultEcCertificateCurve());
->>>>>>> 83e5d5ec
         }
     }
 
