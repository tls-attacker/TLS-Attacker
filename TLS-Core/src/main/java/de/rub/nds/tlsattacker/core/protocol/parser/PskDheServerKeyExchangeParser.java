--- conflicted
+++ resolved
@@ -52,12 +52,6 @@
      */
     private void parsePskIdentityHint(PskDheServerKeyExchangeMessage msg) {
         msg.setIdentityHint(parseByteArrayField(msg.getIdentityHintLength().getValue()));
-<<<<<<< HEAD
-        LOGGER.debug(
-                "SerializedPSK-Identity: "
-                        + ArrayConverter.bytesToHexString(msg.getIdentityHint().getValue()));
-=======
         LOGGER.debug("SerializedPSK-Identity: {}", msg.getIdentityHint().getValue());
->>>>>>> d878a479
     }
 }