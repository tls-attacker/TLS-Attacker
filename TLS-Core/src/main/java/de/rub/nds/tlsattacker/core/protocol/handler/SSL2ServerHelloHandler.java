/**
 * TLS-Attacker - A Modular Penetration Testing Framework for TLS
 *
 * Copyright 2014-2017 Ruhr University Bochum / Hackmanit GmbH
 *
 * Licensed under Apache License 2.0
 * http://www.apache.org/licenses/LICENSE-2.0
 */
package de.rub.nds.tlsattacker.core.protocol.handler;

import java.io.ByteArrayInputStream;
import java.io.IOException;

import org.bouncycastle.crypto.tls.Certificate;

import de.rub.nds.modifiablevariable.util.ArrayConverter;
import de.rub.nds.tlsattacker.core.constants.HandshakeByteLength;
import de.rub.nds.tlsattacker.core.exceptions.AdjustmentException;
import de.rub.nds.tlsattacker.core.protocol.message.SSL2ServerHelloMessage;
import de.rub.nds.tlsattacker.core.protocol.parser.SSL2ServerHelloParser;
import de.rub.nds.tlsattacker.core.protocol.preparator.SSL2ServerHelloPreparator;
import de.rub.nds.tlsattacker.core.protocol.serializer.SSL2ServerHelloSerializer;
import de.rub.nds.tlsattacker.core.state.TlsContext;
import de.rub.nds.tlsattacker.core.util.CertificateUtils;
import de.rub.nds.tlsattacker.transport.ConnectionEndType;

public class SSL2ServerHelloHandler extends HandshakeMessageHandler<SSL2ServerHelloMessage> {

    public SSL2ServerHelloHandler(TlsContext context) {
        super(context);
    }

    @Override
    public SSL2ServerHelloParser getParser(byte[] message, int pointer) {
        return new SSL2ServerHelloParser(message, pointer, tlsContext.getChooser().getSelectedProtocolVersion());
    }

    @Override
<<<<<<< HEAD
    public ProtocolMessagePreparator getPreparator(SSL2ServerHelloMessage message) {
        return new SSL2ServerHelloPreparator(tlsContext.getChooser(), message);
=======
    public SSL2ServerHelloPreparator getPreparator(SSL2ServerHelloMessage message) {
        return new SSL2ServerHelloPreparator(message, tlsContext.getChooser());
>>>>>>> 9bb79386
    }

    @Override
    public SSL2ServerHelloSerializer getSerializer(SSL2ServerHelloMessage message) {
        return new SSL2ServerHelloSerializer(message, tlsContext);
    }

    private Certificate parseCertificate(int lengthBytes, byte[] bytesToParse) {
        LOGGER.debug("SSL2 lengthBytes:" + lengthBytes);
        LOGGER.debug("SSL2 bytesToParse:" + ArrayConverter.bytesToHexString(bytesToParse, false));

        try {
            byte[] concatenated = ArrayConverter.concatenate(ArrayConverter.intToBytes(lengthBytes
                    + HandshakeByteLength.CERTIFICATES_LENGTH, HandshakeByteLength.CERTIFICATES_LENGTH), ArrayConverter
                    .intToBytes(lengthBytes, HandshakeByteLength.CERTIFICATES_LENGTH), bytesToParse);
            LOGGER.debug("SSL2 concatenated:" + ArrayConverter.bytesToHexString(concatenated, false));
            ByteArrayInputStream stream = new ByteArrayInputStream(concatenated);
            return Certificate.parse(stream);
        } catch (IOException | IllegalArgumentException E) {
            LOGGER.warn("Could not parse Certificate bytes into Certificate object:\n"
                    + ArrayConverter.bytesToHexString(bytesToParse, false));
            LOGGER.debug(E);
            return null;
        }
    }

    @Override
    public void adjustTLSContext(SSL2ServerHelloMessage message) {
        byte[] serverRandom = message.getSessionId().getValue();
        if (serverRandom != null) {
            tlsContext.setServerRandom(serverRandom);
        }
        Certificate cert = parseCertificate(message.getCertificateLength().getValue(), message.getCertificate()
                .getValue());
        LOGGER.debug("Setting ServerCertificate in Context");
        tlsContext.setServerCertificate(cert);

        if (cert == null || !CertificateUtils.hasRSAParameters(cert)) {
            LOGGER.error("Cannot parse Certificate from SSL2ServerHello");
        } else {
            LOGGER.debug("Adjusting RSA PublicKey");
            try {
                tlsContext.setServerRSAPublicKey(CertificateUtils.extractRSAPublicKey(cert));
                tlsContext.setServerRsaModulus(CertificateUtils.extractRSAModulus(cert));
            } catch (IOException e) {
                throw new AdjustmentException("Could not adjust PublicKey Information from Certificate", e);
            }
        }
    }
}<|MERGE_RESOLUTION|>--- conflicted
+++ resolved
@@ -36,13 +36,8 @@
     }
 
     @Override
-<<<<<<< HEAD
-    public ProtocolMessagePreparator getPreparator(SSL2ServerHelloMessage message) {
+    public SSL2ServerHelloPreparator getPreparator(SSL2ServerHelloMessage message) {
         return new SSL2ServerHelloPreparator(tlsContext.getChooser(), message);
-=======
-    public SSL2ServerHelloPreparator getPreparator(SSL2ServerHelloMessage message) {
-        return new SSL2ServerHelloPreparator(message, tlsContext.getChooser());
->>>>>>> 9bb79386
     }
 
     @Override
