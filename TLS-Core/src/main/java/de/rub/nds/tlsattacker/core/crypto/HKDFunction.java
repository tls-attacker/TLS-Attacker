/*
 * TLS-Attacker - A Modular Penetration Testing Framework for TLS
 *
 * Copyright 2014-2023 Ruhr University Bochum, Paderborn University, and Hackmanit GmbH
 *
 * Licensed under Apache License, Version 2.0
 * http://www.apache.org/licenses/LICENSE-2.0.txt
 */
package de.rub.nds.tlsattacker.core.crypto;

import de.rub.nds.modifiablevariable.util.ArrayConverter;
import de.rub.nds.tlsattacker.core.constants.HKDFAlgorithm;
import de.rub.nds.tlsattacker.core.constants.ProtocolVersion;
import de.rub.nds.tlsattacker.core.exceptions.CryptoException;
import java.io.ByteArrayOutputStream;
import java.io.IOException;
import java.security.InvalidKeyException;
import java.security.MessageDigest;
import java.security.NoSuchAlgorithmException;
import java.util.Arrays;
import javax.crypto.Mac;
import javax.crypto.spec.SecretKeySpec;
import org.apache.commons.lang3.NotImplementedException;

/** HKDF functions computation for TLS 1.3 */
public class HKDFunction {

    public static final String KEY = "key";

    public static final String IV = "iv";

    public static final String FINISHED = "finished";

    public static final String DERIVED = "derived";

    public static final String BINDER_KEY_EXT = "ext binder";

    public static final String BINDER_KEY_RES = "res binder";

    public static final String CLIENT_EARLY_TRAFFIC_SECRET = "c e traffic";

    public static final String EARLY_EXPORTER_MASTER_SECRET = "e exp master";

    public static final String CLIENT_HANDSHAKE_TRAFFIC_SECRET = "c hs traffic";

    public static final String SERVER_HANDSHAKE_TRAFFIC_SECRET = "s hs traffic";

    public static final String CLIENT_APPLICATION_TRAFFIC_SECRET = "c ap traffic";

    public static final String SERVER_APPLICATION_TRAFFIC_SECRET = "s ap traffic";

    public static final String EXPORTER_MASTER_SECRET = "exp master";

    public static final String ESNI_IV = "esni iv";

    public static final String ESNI_KEY = "esni key";

    public static final String RESUMPTION_MASTER_SECRET = "res master";

    public static final String RESUMPTION = "resumption";

    public static final String TRAFFICUPD = "traffic upd";

    public static final String SN_KEY = "sn";

    /**
     * Computes HKDF-Extract output as defined in RFC 5869
     *
     * @param hkdfAlgorithm The HKDFAlgorithm
     * @param salt The Salt
     * @param ikm The IKM
     * @return The HKDF-Extracted output
     * @throws de.rub.nds.tlsattacker.core.exceptions.CryptoException
     */
    public static byte[] extract(HKDFAlgorithm hkdfAlgorithm, byte[] salt, byte[] ikm)
            throws CryptoException {
        try {
            Mac mac = Mac.getInstance(hkdfAlgorithm.getMacAlgorithm().getJavaName());
            if (salt == null || salt.length == 0) {
                salt = new byte[mac.getMacLength()];
                Arrays.fill(salt, (byte) 0);
            }
            SecretKeySpec keySpec =
                    new SecretKeySpec(salt, hkdfAlgorithm.getMacAlgorithm().getJavaName());
            mac.init(keySpec);
            mac.update(ikm);
            return mac.doFinal();
        } catch (NoSuchAlgorithmException | InvalidKeyException ex) {
            throw new CryptoException(ex);
        }
    }

    /**
     * Computes HKDF-Expand output as defined in RFC 5869
     *
     * @param hkdfAlgorithm The HKDF Algorithm
     * @param prk THE prk
     * @param info The info
     * @param outLen The output Length
     * @return The expanded bytes
     * @throws de.rub.nds.tlsattacker.core.exceptions.CryptoException
     */
    public static byte[] expand(HKDFAlgorithm hkdfAlgorithm, byte[] prk, byte[] info, int outLen)
            throws CryptoException {
        try {
            Mac mac = Mac.getInstance(hkdfAlgorithm.getMacAlgorithm().getJavaName());
            SecretKeySpec keySpec =
                    new SecretKeySpec(prk, hkdfAlgorithm.getMacAlgorithm().getJavaName());
            mac.init(keySpec);
            ByteArrayOutputStream stream = new ByteArrayOutputStream();
            byte[] ti = new byte[0];
            int i = 1;
            while (stream.toByteArray().length < outLen) {
                mac.update(ti);
                mac.update(info);
                if (Integer.toHexString(i).length() % 2 != 0) {
                    mac.update(ArrayConverter.hexStringToByteArray("0" + Integer.toHexString(i)));
                } else {
                    mac.update(ArrayConverter.hexStringToByteArray(Integer.toHexString(i)));
                }
                ti = mac.doFinal();
                if (ti.length == 0) {
                    throw new CryptoException("Could not expand HKDF. Mac Algorithm of 0 size");
                }
                stream.write(ti);
                i++;
            }
            return Arrays.copyOfRange(stream.toByteArray(), 0, outLen);
        } catch (IOException
                | NoSuchAlgorithmException
                | InvalidKeyException
                | IllegalArgumentException ex) {
            throw new CryptoException(ex);
        }
    }

    /** Computes the HKDF-Label as defined in TLS 1.3 */
<<<<<<< HEAD
    private static byte[] labelEncoder(
            byte[] hashValue, String labelIn, int outLen, ProtocolVersion protocolVersion) {
        String label;
        if (protocolVersion.isTLS13()) {
            label = "tls13 " + labelIn;
        } else if (protocolVersion == ProtocolVersion.DTLS13) {
            label = "dtls13" + labelIn;
        } else {
            throw new NotImplementedException(
                    "The given protocolversion does not have a label for expansion implemented.");
        }
=======
    private static byte[] labelEncoder(byte[] hashValue, String labelIn, int outLen) {
        String label = "tls13 " + labelIn;
>>>>>>> 8a35ec1d
        int labelLength = label.getBytes().length;
        int hashValueLength = hashValue.length;
        byte[] result =
                ArrayConverter.concatenate(
                        ArrayConverter.intToBytes(outLen, 2),
                        ArrayConverter.intToBytes(labelLength, 1),
                        label.getBytes(),
                        ArrayConverter.intToBytes(hashValueLength, 1),
                        hashValue);
        return result;
    }

    /**
     * Computes Derive-Secret output as defined in TLS 1.3
     *
     * @param hkdfAlgorithm The HKDF Algorithm
     * @param hashAlgorithm The Hash Algorithm
     * @param prk The prk
     * @param labelIn The label input
     * @param toHash The data to hash
     * @return The derivedSecret
     * @throws de.rub.nds.tlsattacker.core.exceptions.CryptoException
     */
    public static byte[] deriveSecret(
            HKDFAlgorithm hkdfAlgorithm,
            String hashAlgorithm,
            byte[] prk,
            String labelIn,
<<<<<<< HEAD
            byte[] toHash,
            ProtocolVersion protocolVersion)
=======
            byte[] toHash)
>>>>>>> 8a35ec1d
            throws CryptoException {
        try {
            MessageDigest hashFunction = MessageDigest.getInstance(hashAlgorithm);
            hashFunction.update(toHash);
            byte[] hashValue = hashFunction.digest();
            int outLen =
                    Mac.getInstance(hkdfAlgorithm.getMacAlgorithm().getJavaName()).getMacLength();
<<<<<<< HEAD
            return expandLabel(hkdfAlgorithm, prk, labelIn, hashValue, outLen, protocolVersion);
=======
            return expandLabel(hkdfAlgorithm, prk, labelIn, hashValue, outLen);
>>>>>>> 8a35ec1d
        } catch (NoSuchAlgorithmException ex) {
            throw new CryptoException("Could not initialize HKDF", ex);
        }
    }

    static byte[] deriveSecret(
            HKDFAlgorithm hkdfAlgorithm,
            byte[] hexStringToByteArray,
            String tls13Derived,
            byte[] hexStringToByteArray0) {
        throw new UnsupportedOperationException("Not supported yet."); // To
        // change
        // body
        // of
        // generated
        // methods,
        // choose
        // Tools
        // |
        // Templates.
    }

    /**
     * Computes HKDF-Expand-Label output as defined in TLS 1.3
     *
     * @param hkdfAlgorithm The HKDF Algorithm
     * @param prk The Prk
     * @param labelIn The InputLabel
     * @param hashValue The hash value
     * @param outLen The output length
     * @return The expanded Label bytes
     * @throws de.rub.nds.tlsattacker.core.exceptions.CryptoException
     */
    public static byte[] expandLabel(
<<<<<<< HEAD
            HKDFAlgorithm hkdfAlgorithm,
            byte[] prk,
            String labelIn,
            byte[] hashValue,
            int outLen,
            ProtocolVersion protocolVersion)
            throws CryptoException {
        byte[] info = labelEncoder(hashValue, labelIn, outLen, protocolVersion);
=======
            HKDFAlgorithm hkdfAlgorithm, byte[] prk, String labelIn, byte[] hashValue, int outLen)
            throws CryptoException {
        byte[] info = labelEncoder(hashValue, labelIn, outLen);
>>>>>>> 8a35ec1d
        return expand(hkdfAlgorithm, prk, info, outLen);
    }

    private HKDFunction() {}
}<|MERGE_RESOLUTION|>--- conflicted
+++ resolved
@@ -10,7 +10,6 @@
 
 import de.rub.nds.modifiablevariable.util.ArrayConverter;
 import de.rub.nds.tlsattacker.core.constants.HKDFAlgorithm;
-import de.rub.nds.tlsattacker.core.constants.ProtocolVersion;
 import de.rub.nds.tlsattacker.core.exceptions.CryptoException;
 import java.io.ByteArrayOutputStream;
 import java.io.IOException;
@@ -20,9 +19,10 @@
 import java.util.Arrays;
 import javax.crypto.Mac;
 import javax.crypto.spec.SecretKeySpec;
-import org.apache.commons.lang3.NotImplementedException;
-
-/** HKDF functions computation for TLS 1.3 */
+
+/**
+ * HKDF functions computation for TLS 1.3
+ */
 public class HKDFunction {
 
     public static final String KEY = "key";
@@ -60,8 +60,6 @@
     public static final String RESUMPTION = "resumption";
 
     public static final String TRAFFICUPD = "traffic upd";
-
-    public static final String SN_KEY = "sn";
 
     /**
      * Computes HKDF-Extract output as defined in RFC 5869
@@ -135,7 +133,6 @@
     }
 
     /** Computes the HKDF-Label as defined in TLS 1.3 */
-<<<<<<< HEAD
     private static byte[] labelEncoder(
             byte[] hashValue, String labelIn, int outLen, ProtocolVersion protocolVersion) {
         String label;
@@ -147,10 +144,6 @@
             throw new NotImplementedException(
                     "The given protocolversion does not have a label for expansion implemented.");
         }
-=======
-    private static byte[] labelEncoder(byte[] hashValue, String labelIn, int outLen) {
-        String label = "tls13 " + labelIn;
->>>>>>> 8a35ec1d
         int labelLength = label.getBytes().length;
         int hashValueLength = hashValue.length;
         byte[] result =
@@ -179,12 +172,8 @@
             String hashAlgorithm,
             byte[] prk,
             String labelIn,
-<<<<<<< HEAD
             byte[] toHash,
             ProtocolVersion protocolVersion)
-=======
-            byte[] toHash)
->>>>>>> 8a35ec1d
             throws CryptoException {
         try {
             MessageDigest hashFunction = MessageDigest.getInstance(hashAlgorithm);
@@ -192,11 +181,7 @@
             byte[] hashValue = hashFunction.digest();
             int outLen =
                     Mac.getInstance(hkdfAlgorithm.getMacAlgorithm().getJavaName()).getMacLength();
-<<<<<<< HEAD
             return expandLabel(hkdfAlgorithm, prk, labelIn, hashValue, outLen, protocolVersion);
-=======
-            return expandLabel(hkdfAlgorithm, prk, labelIn, hashValue, outLen);
->>>>>>> 8a35ec1d
         } catch (NoSuchAlgorithmException ex) {
             throw new CryptoException("Could not initialize HKDF", ex);
         }
@@ -231,7 +216,6 @@
      * @throws de.rub.nds.tlsattacker.core.exceptions.CryptoException
      */
     public static byte[] expandLabel(
-<<<<<<< HEAD
             HKDFAlgorithm hkdfAlgorithm,
             byte[] prk,
             String labelIn,
@@ -240,11 +224,6 @@
             ProtocolVersion protocolVersion)
             throws CryptoException {
         byte[] info = labelEncoder(hashValue, labelIn, outLen, protocolVersion);
-=======
-            HKDFAlgorithm hkdfAlgorithm, byte[] prk, String labelIn, byte[] hashValue, int outLen)
-            throws CryptoException {
-        byte[] info = labelEncoder(hashValue, labelIn, outLen);
->>>>>>> 8a35ec1d
         return expand(hkdfAlgorithm, prk, info, outLen);
     }
 
