--- conflicted
+++ resolved
@@ -66,19 +66,8 @@
 
     public static final String SERVER_IN = "server in";
 
-<<<<<<< HEAD
-    public static final String QUIC_KU = "quic ku";
-
-    public static final String QUIC_KEY = "quic key";
-
-    public static final String QUIC_IV = "quic iv";
-
-    public static final String QUIC_HP = "quic hp";
-
     public static final String SN_KEY = "sn";
 
-=======
->>>>>>> 4e6a5132
     /**
      * Computes HKDF-Extract output as defined in RFC 5869
      *
