/*
 * TLS-Attacker - A Modular Penetration Testing Framework for TLS
 *
 * Copyright 2014-2023 Ruhr University Bochum, Paderborn University, Technology Innovation Institute, and Hackmanit GmbH
 *
 * Licensed under Apache License, Version 2.0
 * http://www.apache.org/licenses/LICENSE-2.0.txt
 */
package de.rub.nds.tlsattacker.core.crypto;

import de.rub.nds.modifiablevariable.util.ArrayConverter;
import de.rub.nds.tlsattacker.core.constants.HKDFAlgorithm;
import de.rub.nds.tlsattacker.core.constants.ProtocolVersion;
import de.rub.nds.tlsattacker.core.exceptions.CryptoException;
import java.io.ByteArrayOutputStream;
import java.io.IOException;
import java.security.*;
import java.util.Arrays;
import javax.crypto.Mac;
import javax.crypto.spec.SecretKeySpec;
<<<<<<< HEAD
import org.apache.commons.lang3.NotImplementedException;
=======
import org.bouncycastle.crypto.digests.SM3Digest;
import org.bouncycastle.crypto.macs.HMac;
import org.bouncycastle.crypto.params.KeyParameter;
>>>>>>> eb3048a7

/** HKDF functions computation for TLS 1.3 */
public class HKDFunction {

    public static final String KEY = "key";

    public static final String IV = "iv";

    public static final String FINISHED = "finished";

    public static final String DERIVED = "derived";

    public static final String BINDER_KEY_EXT = "ext binder";

    public static final String BINDER_KEY_RES = "res binder";

    public static final String CLIENT_EARLY_TRAFFIC_SECRET = "c e traffic";

    public static final String EARLY_EXPORTER_MASTER_SECRET = "e exp master";

    public static final String CLIENT_HANDSHAKE_TRAFFIC_SECRET = "c hs traffic";

    public static final String SERVER_HANDSHAKE_TRAFFIC_SECRET = "s hs traffic";

    public static final String CLIENT_APPLICATION_TRAFFIC_SECRET = "c ap traffic";

    public static final String SERVER_APPLICATION_TRAFFIC_SECRET = "s ap traffic";

    public static final String EXPORTER_MASTER_SECRET = "exp master";

    public static final String ESNI_IV = "esni iv";

    public static final String ESNI_KEY = "esni key";

    public static final String RESUMPTION_MASTER_SECRET = "res master";

    public static final String RESUMPTION = "resumption";

    public static final String TRAFFICUPD = "traffic upd";

<<<<<<< HEAD
    public static final String SN_KEY = "sn";
=======
    public static final String CLIENT_IN = "client in";

    public static final String SERVER_IN = "server in";

    public static final String QUIC_KU = "quic ku";

    public static final String QUIC_KEY = "quic key";

    public static final String QUIC_IV = "quic iv";

    public static final String QUIC_HP = "quic hp";
>>>>>>> eb3048a7

    /**
     * Computes HKDF-Extract output as defined in RFC 5869
     *
     * @param hkdfAlgorithm The HKDFAlgorithm
     * @param salt The Salt
     * @param ikm The IKM
     * @return The HKDF-Extracted output
     * @throws de.rub.nds.tlsattacker.core.exceptions.CryptoException
     */
    public static byte[] extract(HKDFAlgorithm hkdfAlgorithm, byte[] salt, byte[] ikm)
            throws CryptoException {
        try {
            if (hkdfAlgorithm.getMacAlgorithm().getJavaName().equals("HmacSM3")) {
                HMac hmac = new HMac(new SM3Digest());
                if (salt == null || salt.length == 0) {
                    salt = new byte[hmac.getMacSize()];
                    Arrays.fill(salt, (byte) 0);
                }
                SecretKeySpec keySpec =
                        new SecretKeySpec(salt, hkdfAlgorithm.getMacAlgorithm().getJavaName());
                KeyParameter keyParameter = new KeyParameter(keySpec.getEncoded());
                hmac.init(keyParameter);
                hmac.update(ikm, 0, ikm.length);
                hmac.doFinal(ikm, 0);
                return ikm;
            } else {
                Mac mac = Mac.getInstance(hkdfAlgorithm.getMacAlgorithm().getJavaName());
                if (salt == null || salt.length == 0) {
                    salt = new byte[mac.getMacLength()];
                    Arrays.fill(salt, (byte) 0);
                }
                SecretKeySpec keySpec =
                        new SecretKeySpec(salt, hkdfAlgorithm.getMacAlgorithm().getJavaName());
                mac.init(keySpec);
                mac.update(ikm);
                return mac.doFinal();
            }
        } catch (NoSuchAlgorithmException | InvalidKeyException ex) {
            throw new CryptoException(ex);
        }
    }

    /**
     * Computes HKDF-Expand output as defined in RFC 5869
     *
     * @param hkdfAlgorithm The HKDF Algorithm
     * @param prk THE prk
     * @param info The info
     * @param outLen The output Length
     * @return The expanded bytes
     * @throws de.rub.nds.tlsattacker.core.exceptions.CryptoException
     */
    public static byte[] expand(HKDFAlgorithm hkdfAlgorithm, byte[] prk, byte[] info, int outLen)
            throws CryptoException {
        try {
            SecretKeySpec keySpec =
                    new SecretKeySpec(prk, hkdfAlgorithm.getMacAlgorithm().getJavaName());
            ByteArrayOutputStream stream = new ByteArrayOutputStream();
            int i = 1;
            if (hkdfAlgorithm.getMacAlgorithm().getJavaName().equals("HmacSM3")) {
                HMac hmac = new HMac(new SM3Digest());
                KeyParameter keyParameter = new KeyParameter(keySpec.getEncoded());
                hmac.init(keyParameter);
                while (stream.toByteArray().length < outLen) {
                    if (i != 1) {
                        hmac.update(stream.toByteArray(), 0, stream.toByteArray().length);
                    }
                    hmac.update(info, 0, info.length);
                    if (Integer.toHexString(i).length() % 2 != 0) {
                        hmac.update(
                                ArrayConverter.hexStringToByteArray("0" + Integer.toHexString(i)),
                                0,
                                Integer.toHexString(i).length());
                    } else {
                        hmac.update(
                                ArrayConverter.hexStringToByteArray(Integer.toHexString(i)),
                                0,
                                Integer.toHexString(i).length());
                    }
                    byte[] ti = new byte[hmac.getMacSize()];
                    hmac.doFinal(ti, 0);
                    if (ti.length == 0) {
                        throw new CryptoException("Could not expand HKDF. Mac Algorithm of 0 size");
                    }
                    stream.write(ti);
                    i++;
                }
            } else {
                Mac mac = Mac.getInstance(hkdfAlgorithm.getMacAlgorithm().getJavaName());
                mac.init(keySpec);
                byte[] ti = new byte[0];
                while (stream.toByteArray().length < outLen) {
                    mac.update(ti);
                    mac.update(info);
                    if (Integer.toHexString(i).length() % 2 != 0) {
                        mac.update(
                                ArrayConverter.hexStringToByteArray("0" + Integer.toHexString(i)));
                    } else {
                        mac.update(ArrayConverter.hexStringToByteArray(Integer.toHexString(i)));
                    }
                    ti = mac.doFinal();
                    if (ti.length == 0) {
                        throw new CryptoException("Could not expand HKDF. Mac Algorithm of 0 size");
                    }
                    stream.write(ti);
                    i++;
                }
            }
            return Arrays.copyOfRange(stream.toByteArray(), 0, outLen);
        } catch (NoSuchAlgorithmException
                | IOException
                | InvalidKeyException
                | IllegalArgumentException ex) {
            throw new CryptoException(ex);
        }
    }

    /** Computes the HKDF-Label as defined in TLS 1.3 */
    private static byte[] labelEncoder(
            byte[] hashValue, String labelIn, int outLen, ProtocolVersion protocolVersion) {
        String label;
        if (protocolVersion.isTLS13()) {
            label = "tls13 " + labelIn;
        } else if (protocolVersion == ProtocolVersion.DTLS13) {
            label = "dtls13" + labelIn;
        } else {
            throw new NotImplementedException(
                    "The given protocol version does not have a label for expansion implemented.");
        }
        int labelLength = label.getBytes().length;
        int hashValueLength = hashValue.length;
        byte[] result =
                ArrayConverter.concatenate(
                        ArrayConverter.intToBytes(outLen, 2),
                        ArrayConverter.intToBytes(labelLength, 1),
                        label.getBytes(),
                        ArrayConverter.intToBytes(hashValueLength, 1),
                        hashValue);
        return result;
    }

    /**
     * Computes Derive-Secret output as defined in TLS 1.3
     *
     * @param hkdfAlgorithm The HKDF Algorithm
     * @param hashAlgorithm The Hash Algorithm
     * @param prk The prk
     * @param labelIn The label input
     * @param toHash The data to hash
     * @return The derivedSecret
     * @throws de.rub.nds.tlsattacker.core.exceptions.CryptoException
     */
    public static byte[] deriveSecret(
            HKDFAlgorithm hkdfAlgorithm,
            String hashAlgorithm,
            byte[] prk,
            String labelIn,
            byte[] toHash,
            ProtocolVersion protocolVersion)
            throws CryptoException {
        try {
            MessageDigest hashFunction = MessageDigest.getInstance(hashAlgorithm);
            hashFunction.update(toHash);
            byte[] hashValue = hashFunction.digest();
<<<<<<< HEAD
            int outLen =
                    Mac.getInstance(hkdfAlgorithm.getMacAlgorithm().getJavaName()).getMacLength();
            return expandLabel(hkdfAlgorithm, prk, labelIn, hashValue, outLen, protocolVersion);
=======
            int outLen;
            if (hkdfAlgorithm.getMacAlgorithm().getJavaName().equals("HmacSM3")) {
                outLen = 32;
            } else {
                outLen =
                        Mac.getInstance(hkdfAlgorithm.getMacAlgorithm().getJavaName())
                                .getMacLength();
            }
            return expandLabel(hkdfAlgorithm, prk, labelIn, hashValue, outLen);
>>>>>>> eb3048a7
        } catch (NoSuchAlgorithmException ex) {
            throw new CryptoException("Could not initialize HKDF", ex);
        }
    }

    static byte[] deriveSecret(
            HKDFAlgorithm hkdfAlgorithm,
            byte[] hexStringToByteArray,
            String tls13Derived,
            byte[] hexStringToByteArray0) {
        throw new UnsupportedOperationException("Not supported yet."); // To
        // change
        // body
        // of
        // generated
        // methods,
        // choose
        // Tools
        // |
        // Templates.
    }

    /**
     * Computes HKDF-Expand-Label output as defined in TLS 1.3
     *
     * @param hkdfAlgorithm The HKDF Algorithm
     * @param prk The Prk
     * @param labelIn The InputLabel
     * @param hashValue The hash value
     * @param outLen The output length
     * @return The expanded Label bytes
     * @throws de.rub.nds.tlsattacker.core.exceptions.CryptoException
     */
    public static byte[] expandLabel(
            HKDFAlgorithm hkdfAlgorithm,
            byte[] prk,
            String labelIn,
            byte[] hashValue,
            int outLen,
            ProtocolVersion protocolVersion)
            throws CryptoException {
        byte[] info = labelEncoder(hashValue, labelIn, outLen, protocolVersion);
        return expand(hkdfAlgorithm, prk, info, outLen);
    }

    private HKDFunction() {}
}<|MERGE_RESOLUTION|>--- conflicted
+++ resolved
@@ -18,13 +18,10 @@
 import java.util.Arrays;
 import javax.crypto.Mac;
 import javax.crypto.spec.SecretKeySpec;
-<<<<<<< HEAD
 import org.apache.commons.lang3.NotImplementedException;
-=======
 import org.bouncycastle.crypto.digests.SM3Digest;
 import org.bouncycastle.crypto.macs.HMac;
 import org.bouncycastle.crypto.params.KeyParameter;
->>>>>>> eb3048a7
 
 /** HKDF functions computation for TLS 1.3 */
 public class HKDFunction {
@@ -65,21 +62,18 @@
 
     public static final String TRAFFICUPD = "traffic upd";
 
-<<<<<<< HEAD
+    public static final String CLIENT_IN = "client in";
+
+    public static final String SERVER_IN = "server in";
+
+    public static final String QUIC_KU = "quic ku";
+
+    public static final String QUIC_KEY = "quic key";
+
+    public static final String QUIC_IV = "quic iv";
+
+    public static final String QUIC_HP = "quic hp";
     public static final String SN_KEY = "sn";
-=======
-    public static final String CLIENT_IN = "client in";
-
-    public static final String SERVER_IN = "server in";
-
-    public static final String QUIC_KU = "quic ku";
-
-    public static final String QUIC_KEY = "quic key";
-
-    public static final String QUIC_IV = "quic iv";
-
-    public static final String QUIC_HP = "quic hp";
->>>>>>> eb3048a7
 
     /**
      * Computes HKDF-Extract output as defined in RFC 5869
@@ -245,11 +239,6 @@
             MessageDigest hashFunction = MessageDigest.getInstance(hashAlgorithm);
             hashFunction.update(toHash);
             byte[] hashValue = hashFunction.digest();
-<<<<<<< HEAD
-            int outLen =
-                    Mac.getInstance(hkdfAlgorithm.getMacAlgorithm().getJavaName()).getMacLength();
-            return expandLabel(hkdfAlgorithm, prk, labelIn, hashValue, outLen, protocolVersion);
-=======
             int outLen;
             if (hkdfAlgorithm.getMacAlgorithm().getJavaName().equals("HmacSM3")) {
                 outLen = 32;
@@ -258,8 +247,7 @@
                         Mac.getInstance(hkdfAlgorithm.getMacAlgorithm().getJavaName())
                                 .getMacLength();
             }
-            return expandLabel(hkdfAlgorithm, prk, labelIn, hashValue, outLen);
->>>>>>> eb3048a7
+            return expandLabel(hkdfAlgorithm, prk, labelIn, hashValue, outLen, protocolVersion);
         } catch (NoSuchAlgorithmException ex) {
             throw new CryptoException("Could not initialize HKDF", ex);
         }
