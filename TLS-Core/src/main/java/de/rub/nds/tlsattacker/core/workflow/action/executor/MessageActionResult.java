--- conflicted
+++ resolved
@@ -55,16 +55,12 @@
      * 
      * @param other
      */
-<<<<<<< HEAD
     public MessageActionResult merge(MessageActionResult... other) {
         LinkedList<MessageActionResult> results = new LinkedList<MessageActionResult>(Arrays.asList(other));
         results.add(0, this);
         List<Record> recordList = new LinkedList<>();
         List<DtlsHandshakeMessageFragment> messageFragmentList = null;
         List<ProtocolMessage> messageList = new LinkedList<>();
-=======
-    public void merge(MessageActionResult... other) {
->>>>>>> acf5b98a
 
         for (MessageActionResult result : other) {
             recordList.addAll(result.getRecordList());
@@ -76,5 +72,6 @@
             }
             messageList.addAll(result.getMessageList());
         }
+        return new MessageActionResult(recordList, messageList, messageFragmentList);
     }
 }