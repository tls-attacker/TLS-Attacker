--- conflicted
+++ resolved
@@ -42,17 +42,8 @@
         }
         LOGGER.debug("Receiving Messages...");
         TlsContext ctx = state.getTlsContext(getConnectionAlias());
-<<<<<<< HEAD
         receive(ctx, messages, records);
 
-=======
-        MessageActionResult result = receiveMessageHelper.receiveMessages(ctx);
-        records = new ArrayList<>(result.getRecordList());
-        messages = new ArrayList<>(result.getMessageList());
-        if (result.getMessageFragmentList() != null) {
-            fragments = new ArrayList<>(result.getMessageFragmentList());
-        }
->>>>>>> 908d4d54
         setExecuted(true);
         String received = getReadableString(messages);
         LOGGER.info("Received Messages (" + ctx + "): " + received);
