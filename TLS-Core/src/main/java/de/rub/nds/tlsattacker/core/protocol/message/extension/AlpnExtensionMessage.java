--- conflicted
+++ resolved
@@ -21,11 +21,6 @@
 
 /**
  * This extension is defined in RFC7301
-<<<<<<< HEAD
-=======
- *
- * @author Matthias Terlinde <matthias.terlinde@rub.de>
->>>>>>> 04513523
  */
 public class AlpnExtensionMessage extends ExtensionMessage {
 
