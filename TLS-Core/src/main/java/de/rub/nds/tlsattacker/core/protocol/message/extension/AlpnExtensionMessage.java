/**
 * TLS-Attacker - A Modular Penetration Testing Framework for TLS
 *
 * Copyright 2014-2022 Ruhr University Bochum, Paderborn University, Hackmanit GmbH
 *
 * Licensed under Apache License, Version 2.0
 * http://www.apache.org/licenses/LICENSE-2.0.txt
 */

package de.rub.nds.tlsattacker.core.protocol.message.extension;

import de.rub.nds.modifiablevariable.HoldsModifiableVariable;
import de.rub.nds.modifiablevariable.ModifiableVariableFactory;
import de.rub.nds.modifiablevariable.ModifiableVariableProperty;
import de.rub.nds.modifiablevariable.bytearray.ModifiableByteArray;
import de.rub.nds.modifiablevariable.integer.ModifiableInteger;
import de.rub.nds.tlsattacker.core.config.Config;
import de.rub.nds.tlsattacker.core.constants.ExtensionType;
import de.rub.nds.tlsattacker.core.protocol.handler.extension.AlpnExtensionHandler;
import de.rub.nds.tlsattacker.core.protocol.message.extension.alpn.AlpnEntry;
import de.rub.nds.tlsattacker.core.protocol.parser.extension.AlpnExtensionParser;
import de.rub.nds.tlsattacker.core.protocol.preparator.extension.AlpnExtensionPreparator;
import de.rub.nds.tlsattacker.core.protocol.serializer.extension.AlpnExtensionSerializer;
import de.rub.nds.tlsattacker.core.state.TlsContext;
import java.io.InputStream;
import java.util.List;
import javax.xml.bind.annotation.XmlRootElement;

/**
 * This extension is defined in RFC7301
 */
<<<<<<< HEAD
public class AlpnExtensionMessage extends ExtensionMessage<AlpnExtensionMessage> {
=======
@XmlRootElement(name = "AlpnExtension")
public class AlpnExtensionMessage extends ExtensionMessage {
>>>>>>> 908d4d54

    @ModifiableVariableProperty
    private ModifiableInteger proposedAlpnProtocolsLength;
    @ModifiableVariableProperty
    private ModifiableByteArray proposedAlpnProtocols;

    @HoldsModifiableVariable
    private List<AlpnEntry> alpnEntryList;

    public AlpnExtensionMessage() {
        super(ExtensionType.ALPN);
    }

    public AlpnExtensionMessage(Config config) {
        super(ExtensionType.ALPN);
    }

    public List<AlpnEntry> getAlpnEntryList() {
        return alpnEntryList;
    }

    public void setAlpnEntryList(List<AlpnEntry> alpnEntryList) {
        this.alpnEntryList = alpnEntryList;
    }

    public ModifiableInteger getProposedAlpnProtocolsLength() {
        return proposedAlpnProtocolsLength;
    }

    public void setProposedAlpnProtocolsLength(ModifiableInteger proposedAlpnProtocolsLength) {
        this.proposedAlpnProtocolsLength = proposedAlpnProtocolsLength;
    }

    public void setProposedAlpnProtocolsLength(int proposedAlpnProtocolsLength) {
        this.proposedAlpnProtocolsLength =
            ModifiableVariableFactory.safelySetValue(this.proposedAlpnProtocolsLength, proposedAlpnProtocolsLength);
    }

    public ModifiableByteArray getProposedAlpnProtocols() {
        return proposedAlpnProtocols;
    }

    public void setProposedAlpnProtocols(ModifiableByteArray proposedAlpnProtocols) {
        this.proposedAlpnProtocols = proposedAlpnProtocols;
    }

    public void setProposedAlpnProtocols(byte[] proposedAlpnProtocols) {
        this.proposedAlpnProtocols =
            ModifiableVariableFactory.safelySetValue(this.proposedAlpnProtocols, proposedAlpnProtocols);
    }

    @Override
    public AlpnExtensionParser getParser(TlsContext tlsContext, InputStream stream) {
        return new AlpnExtensionParser(stream, tlsContext.getConfig());
    }

    @Override
    public AlpnExtensionPreparator getPreparator(TlsContext tlsContext) {
        return new AlpnExtensionPreparator(tlsContext.getChooser(), this, getSerializer(tlsContext));
    }

    @Override
    public AlpnExtensionSerializer getSerializer(TlsContext tlsContext) {
        return new AlpnExtensionSerializer(this);
    }

    @Override
    public AlpnExtensionHandler getHandler(TlsContext context) {
        return new AlpnExtensionHandler(context);
    }

}<|MERGE_RESOLUTION|>--- conflicted
+++ resolved
@@ -29,12 +29,8 @@
 /**
  * This extension is defined in RFC7301
  */
-<<<<<<< HEAD
+@XmlRootElement(name = "AlpnExtension")
 public class AlpnExtensionMessage extends ExtensionMessage<AlpnExtensionMessage> {
-=======
-@XmlRootElement(name = "AlpnExtension")
-public class AlpnExtensionMessage extends ExtensionMessage {
->>>>>>> 908d4d54
 
     @ModifiableVariableProperty
     private ModifiableInteger proposedAlpnProtocolsLength;
