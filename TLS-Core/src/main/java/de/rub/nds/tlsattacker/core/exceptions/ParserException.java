--- conflicted
+++ resolved
@@ -28,12 +28,9 @@
     public ParserException(Throwable cause) {
         super(cause);
     }
-<<<<<<< HEAD
-=======
 
     public ParserException(String message, Throwable cause, boolean enableSuppression, boolean writableStackTrace) {
         super(message, cause, enableSuppression, writableStackTrace);
     }
 
->>>>>>> 499b2dca
 }