/*
 * TLS-Attacker - A Modular Penetration Testing Framework for TLS
 *
 * Copyright 2014-2022 Ruhr University Bochum, Paderborn University, and Hackmanit GmbH
 *
 * Licensed under Apache License, Version 2.0
 * http://www.apache.org/licenses/LICENSE-2.0.txt
 */
package de.rub.nds.tlsattacker.core.certificate;

import de.rub.nds.modifiablevariable.util.ArrayConverter;
import de.rub.nds.modifiablevariable.util.UnformattedByteArrayAdapter;
import de.rub.nds.tlsattacker.core.config.Config;
import de.rub.nds.tlsattacker.core.constants.*;
import de.rub.nds.tlsattacker.core.crypto.keys.*;
import de.rub.nds.tlsattacker.core.layer.context.TlsContext;
import de.rub.nds.tlsattacker.core.util.CertificateUtils;
import de.rub.nds.tlsattacker.core.workflow.chooser.Chooser;
import de.rub.nds.tlsattacker.transport.ConnectionEndType;
import jakarta.xml.bind.annotation.XmlAccessType;
import jakarta.xml.bind.annotation.XmlAccessorType;
import jakarta.xml.bind.annotation.XmlElement;
import jakarta.xml.bind.annotation.XmlElements;
import jakarta.xml.bind.annotation.adapters.XmlJavaTypeAdapter;
import java.io.*;
import java.security.PrivateKey;
import java.security.PublicKey;
import java.security.cert.CertificateException;
import java.util.Arrays;
import java.util.Objects;
import org.apache.logging.log4j.LogManager;
import org.apache.logging.log4j.Logger;
import org.bouncycastle.asn1.ASN1ObjectIdentifier;
import org.bouncycastle.asn1.ASN1Sequence;
import org.bouncycastle.asn1.x509.AlgorithmIdentifier;
import org.bouncycastle.asn1.x9.ECNamedCurveTable;
import org.bouncycastle.crypto.tls.Certificate;

@XmlAccessorType(XmlAccessType.FIELD)
public class CertificateKeyPair implements Serializable {

    private static final Logger LOGGER = LogManager.getLogger();

    private final CertificateKeyType certPublicKeyType;

    private final CertificateKeyType certSignatureType;

    private final SignatureAndHashAlgorithm signatureAndHashAlgorithm;

    private final GOSTCurve gostCurve;

    @XmlJavaTypeAdapter(UnformattedByteArrayAdapter.class)
    private final byte[] certificateBytes;

    @XmlElements(
            value = {
                @XmlElement(type = CustomDhPublicKey.class, name = "DhPublicKey"),
                @XmlElement(type = CustomDsaPublicKey.class, name = "DsaPublicKey"),
                @XmlElement(type = CustomRsaPublicKey.class, name = "RsaPublicKey"),
                @XmlElement(type = CustomEcPublicKey.class, name = "EcPublicKey")
            })
    private final CustomPublicKey publicKey;

    @XmlElements(
            value = {
                @XmlElement(type = CustomDHPrivateKey.class, name = "DhPrivateKey"),
                @XmlElement(type = CustomDSAPrivateKey.class, name = "DsaPrivateKey"),
                @XmlElement(type = CustomRSAPrivateKey.class, name = "RsaPrivateKey"),
                @XmlElement(type = CustomECPrivateKey.class, name = "EcPrivateKey")
            })
    private final CustomPrivateKey privateKey;

    private final NamedGroup signatureGroup;

    private final NamedGroup publicKeyGroup;

    private CertificateKeyPair() {
        this.certPublicKeyType = null;
        this.certSignatureType = null;
        this.certificateBytes = null;
        this.publicKey = null;
        this.privateKey = null;
        this.signatureGroup = null;
        this.publicKeyGroup = null;
        this.gostCurve = null;
        this.signatureAndHashAlgorithm = null;
    }

    public CertificateKeyPair(
            CertificateKeyType certPublicKeyType,
            CertificateKeyType certSignatureType,
            byte[] certificateBytes,
            CustomPublicKey publicKey,
            CustomPrivateKey privateKey,
            NamedGroup signatureGroup,
            NamedGroup publicKeyGroup) {
        this.certPublicKeyType = certPublicKeyType;
        this.certSignatureType = certSignatureType;
        this.certificateBytes = certificateBytes;
        this.publicKey = publicKey;
        this.privateKey = privateKey;
        this.signatureGroup = signatureGroup;
        this.publicKeyGroup = publicKeyGroup;
        gostCurve = null;
        this.signatureAndHashAlgorithm = getSignatureAndHashAlgorithmFromBytes(certificateBytes);
    }

    public CertificateKeyPair(Certificate cert, PrivateKey key) throws IOException {
        this.certPublicKeyType = getPublicKeyType(cert);
        this.certSignatureType = getSignatureType(cert);
        this.signatureAndHashAlgorithm = getSignatureAndHashAlgorithmFromCert(cert);
        ByteArrayOutputStream stream = new ByteArrayOutputStream();
        cert.encode(stream);
        this.certificateBytes = stream.toByteArray();
        this.privateKey = CertificateUtils.parseCustomPrivateKey(key);
        this.publicKey =
                CertificateUtils.parseCustomPublicKey(CertificateUtils.parsePublicKey(cert));
        this.publicKeyGroup = getPublicNamedGroup(cert);
        this.signatureGroup = getSignatureNamedGroup(cert);
        if (certPublicKeyType == CertificateKeyType.GOST01
                || certPublicKeyType == CertificateKeyType.GOST12) {
            gostCurve = getGostCurve(cert);
        } else {
            gostCurve = null;
        }
    }

    public CertificateKeyPair(Certificate cert) {
        this.certPublicKeyType = getPublicKeyType(cert);
        this.certSignatureType = getSignatureType(cert);
        this.signatureAndHashAlgorithm = getSignatureAndHashAlgorithmFromCert(cert);
        ByteArrayOutputStream stream = new ByteArrayOutputStream();
        try {
            cert.encode(stream);
        } catch (IOException ex) {
            ex.printStackTrace();
        }
        this.certificateBytes = stream.toByteArray();
        this.privateKey = null;
        this.publicKey =
                CertificateUtils.parseCustomPublicKey(CertificateUtils.parsePublicKey(cert));
        this.publicKeyGroup = getPublicNamedGroup(cert);
        this.signatureGroup = getSignatureNamedGroup(cert);
        if (certPublicKeyType == CertificateKeyType.GOST01
                || certPublicKeyType == CertificateKeyType.GOST12) {
            gostCurve = getGostCurve(cert);
        } else {
            gostCurve = null;
        }
    }

    public CertificateKeyPair(byte[] certificateBytes, PrivateKey privateKey, PublicKey publicKey) {
        this.certPublicKeyType = CertificateKeyType.RSA;
        this.certSignatureType = CertificateKeyType.RSA;
        // To get the same output as cert.encode() but using the raw bytes
        // pack them accordingly
        this.certificateBytes =
                ArrayConverter.concatenate(
                        ArrayConverter.intToBytes(
                                certificateBytes.length + HandshakeByteLength.CERTIFICATES_LENGTH,
                                HandshakeByteLength.CERTIFICATES_LENGTH),
                        ArrayConverter.intToBytes(
                                certificateBytes.length, HandshakeByteLength.CERTIFICATES_LENGTH),
                        certificateBytes);
        this.publicKeyGroup = null;
        this.signatureGroup = null;
        gostCurve = null;
        this.privateKey = CertificateUtils.parseCustomPrivateKey(privateKey);
        this.publicKey = CertificateUtils.parseCustomPublicKey(publicKey);
        this.signatureAndHashAlgorithm = getSignatureAndHashAlgorithmFromBytes(certificateBytes);
    }

    public CertificateKeyPair(Certificate cert, PrivateKey privateKey, PublicKey publicKey)
            throws IOException {
        this.certPublicKeyType = getPublicKeyType(cert);
        this.certSignatureType = getSignatureType(cert);
        this.signatureAndHashAlgorithm = getSignatureAndHashAlgorithmFromCert(cert);
        ByteArrayOutputStream stream = new ByteArrayOutputStream();
        cert.encode(stream);
        this.certificateBytes = stream.toByteArray();
        this.publicKeyGroup = getPublicNamedGroup(cert);
        this.signatureGroup = getSignatureNamedGroup(cert);
        if (certPublicKeyType == CertificateKeyType.GOST01
                || certPublicKeyType == CertificateKeyType.GOST12) {
            gostCurve = getGostCurve(cert);
        } else {
            gostCurve = null;
        }
        this.privateKey = CertificateUtils.parseCustomPrivateKey(privateKey);
        this.publicKey = CertificateUtils.parseCustomPublicKey(publicKey);
    }

    public CertificateKeyPair(
            CertificateKeyType certPublicKeyType,
            CertificateKeyType certSignatureType,
            File certFile,
            File privateKeyFile)
            throws CertificateException, IOException {
        this.certPublicKeyType = certPublicKeyType;
        this.certSignatureType = certSignatureType;
        Certificate certificate = PemUtil.readCertificate(certFile);
        this.publicKey = CertificateUtils.parseCustomPublicKey(PemUtil.readPublicKey(certFile));
        this.privateKey =
                CertificateUtils.parseCustomPrivateKey(PemUtil.readPrivateKey(privateKeyFile));
        certificateBytes = certificate.getCertificateAt(0).getEncoded();
        signatureGroup = getSignatureNamedGroup(certificate);
        publicKeyGroup = getPublicNamedGroup(certificate);
        this.signatureAndHashAlgorithm = getSignatureAndHashAlgorithmFromCert(certificate);
        if (certPublicKeyType == CertificateKeyType.GOST01
                || certPublicKeyType == CertificateKeyType.GOST12) {
            gostCurve = getGostCurve(certificate);
        } else {
            gostCurve = null;
        }
    }

    private CertificateKeyType getPublicKeyType(Certificate cert) {
        if (cert.isEmpty()) {
            throw new IllegalArgumentException("Empty CertChain provided!");
        }
        AlgorithmIdentifier algorithm =
                cert.getCertificateAt(0).getSubjectPublicKeyInfo().getAlgorithm();
        switch (algorithm.getAlgorithm().getId()) {
            case "1.2.840.113549.1.1.1":
                return CertificateKeyType.RSA;
            case "1.2.840.10045.2.1":
                return CertificateKeyType.ECDH;
            case "1.2.840.10045.4.1":
            case "1.2.840.10045.4.2":
            case "1.2.840.10045.4.3.1":
            case "1.2.840.10045.4.3.2":
            case "1.2.840.10045.4.3.3":
            case "1.2.840.10045.4.3.4":
                return CertificateKeyType.ECDSA;
            case "1.2.840.113549.1.3.1":
                return CertificateKeyType.DH;
            case "1.2.840.10040.4.1":
                return CertificateKeyType.DSS;
            case "1.2.643.2.2.19":
                return CertificateKeyType.GOST01;
            case "1.2.643.7.1.1.1.1":
            case "1.2.643.7.1.1.1.2":
                return CertificateKeyType.GOST12;
            default:
                LOGGER.warn(
                        "Unknown algorithm ID: "
                                + algorithm.getAlgorithm().getId()
                                + " using \"NONE\"");
                return CertificateKeyType.NONE;
        }
    }

    public GOSTCurve getGostCurve() {
        return gostCurve;
    }

    private GOSTCurve getGostCurve(Certificate cert) {
        if (cert.isEmpty()) {
            throw new IllegalArgumentException("Empty CertChain provided!");
        }
        AlgorithmIdentifier algorithmIdentifier =
                cert.getCertificateAt(0).getSubjectPublicKeyInfo().getAlgorithm();
        switch (((ASN1ObjectIdentifier)
                        ((ASN1Sequence) algorithmIdentifier.getParameters()).getObjectAt(0))
                .getId()) {
            case "1.2.643.2.2.35.1":
                return GOSTCurve.GostR3410_2001_CryptoPro_A;
            case "1.2.643.2.2.35.2":
                return GOSTCurve.GostR3410_2001_CryptoPro_B;
            case "1.2.643.2.2.35.3":
                return GOSTCurve.GostR3410_2001_CryptoPro_C;
            case "1.2.643.2.2.36.0":
                return GOSTCurve.GostR3410_2001_CryptoPro_XchA;
            case "1.2.643.2.2.36.1":
                return GOSTCurve.GostR3410_2001_CryptoPro_XchB;
            case "1.2.643.7.1.1.1.2":
                return GOSTCurve.Tc26_Gost_3410_12_256_paramSetA;
            case "1.2.643.7.1.2.1.2.1":
                return GOSTCurve.Tc26_Gost_3410_12_512_paramSetA;
            case "1.2.643.7.1.2.1.2.2":
                return GOSTCurve.Tc26_Gost_3410_12_512_paramSetB;
            case "1.2.643.7.1.1.1.5":
                return GOSTCurve.Tc26_Gost_3410_12_512_paramSetC;
            default:
                return null;
        }
    }

    private SignatureAndHashAlgorithm getSignatureAndHashAlgorithmFromCert(Certificate cert) {
        if (cert.isEmpty()) {
            throw new IllegalArgumentException("Empty CertChain provided!");
        }
        String algorithmOid =
                cert.getCertificateAt(0).getSignatureAlgorithm().getAlgorithm().getId();
        switch (algorithmOid) {
                // RSA
            case "1.2.840.113549.1.1.4":
                return SignatureAndHashAlgorithm.RSA_MD5;
            case "1.2.840.113549.1.1.5":
                return SignatureAndHashAlgorithm.RSA_SHA1;
            case "1.2.840.113549.1.1.11":
                return SignatureAndHashAlgorithm.RSA_SHA256;
            case "1.2.840.113549.1.1.12":
                return SignatureAndHashAlgorithm.RSA_SHA384;
            case "1.2.840.113549.1.1.13":
                return SignatureAndHashAlgorithm.RSA_SHA512;
            case "1.2.840.113549.1.1.14":
                return SignatureAndHashAlgorithm.RSA_SHA224;
                // ECDSA
            case "1.2.840.10045.4.1":
                return SignatureAndHashAlgorithm.ECDSA_SHA1;
            case "1.2.840.10045.4.3.1":
                return SignatureAndHashAlgorithm.ECDSA_SHA224;
            case "1.2.840.10045.4.3.2":
                return SignatureAndHashAlgorithm.ECDSA_SHA256;
            case "1.2.840.10045.4.3.3":
                return SignatureAndHashAlgorithm.ECDSA_SHA384;
            case "1.2.840.10045.4.3.4":
                return SignatureAndHashAlgorithm.ECDSA_SHA512;
                // DSS
            case "1.2.840.10040.4.3":
                return SignatureAndHashAlgorithm.DSA_SHA1;
            case "2.16.840.1.101.3.4.3.1":
                return SignatureAndHashAlgorithm.DSA_SHA224;
            case "2.16.840.1.101.3.4.3.2":
                return SignatureAndHashAlgorithm.DSA_SHA256;
            case "2.16.840.1.101.3.4.3.3":
                return SignatureAndHashAlgorithm.DSA_SHA384;
            case "2.16.840.1.101.3.4.3.4":
                return SignatureAndHashAlgorithm.DSA_SHA512;
                // GOST
            case "1.2.643.2.2.3":
                return SignatureAndHashAlgorithm.GOSTR34102001_GOSTR3411;
            case "1.2.643.7.1.1.3.2":
                return SignatureAndHashAlgorithm.GOSTR34102012_256_GOSTR34112012_256;
            case "1.2.643.7.1.1.3.3":
                return SignatureAndHashAlgorithm.GOSTR34102012_512_GOSTR34112012_512;
            default:
                LOGGER.warn("Unknown algorithm ID: " + algorithmOid + " using \"ANONYMOUS_NONE\"");
                return SignatureAndHashAlgorithm.ANONYMOUS_NONE;
        }
    }

    private SignatureAndHashAlgorithm getSignatureAndHashAlgorithmFromBytes(
            byte[] certificateBytes) {
        try {
            Certificate cert = Certificate.parse(new ByteArrayInputStream(certificateBytes));
            return getSignatureAndHashAlgorithmFromCert(cert);
        } catch (Exception e) {
            return null;
        }
    }

    private CertificateKeyType getSignatureType(Certificate cert) {
        if (cert.isEmpty()) {
            throw new IllegalArgumentException("Empty CertChain provided!");
        }
        AlgorithmIdentifier algorithm = cert.getCertificateAt(0).getSignatureAlgorithm();
        if (algorithm.getAlgorithm().getId().startsWith("1.2.840.113549.1.1.")) {
            return CertificateKeyType.RSA;
        }
        switch (algorithm.getAlgorithm().getId()) {
            case "1.2.840.10045.4.3.1":
            case "1.2.840.10045.4.3.2":
            case "1.2.840.10045.4.3.3":
                return CertificateKeyType.ECDSA;
            case "2.16.840.1.101.3.4.3.1":
            case "2.16.840.1.101.3.4.3.2":
            case "2.16.840.1.101.3.4.3.13":
            case "2.16.840.1.101.3.4.3.14":
            case "2.16.840.1.101.3.4.3.15":
            case "2.16.840.1.101.3.4.3.16":
                return CertificateKeyType.DSS;
            case "1.2.643.2.2.3":
                return CertificateKeyType.GOST01;
            case "1.2.643.7.1.1.3.2":
            case "1.2.643.7.1.1.3.3":
                return CertificateKeyType.GOST12;
            default:
                LOGGER.warn(
                        "Unknown algorithm ID: "
                                + algorithm.getAlgorithm().getId()
                                + " using \"NONE\"");
                return CertificateKeyType.NONE;
        }
    }

    private NamedGroup getSignatureNamedGroup(Certificate cert) {
        if (cert.isEmpty()) {
            throw new IllegalArgumentException("Empty CertChain provided!");
        }
        if (!(publicKey instanceof CustomEcPublicKey)
                || (certSignatureType != CertificateKeyType.ECDH
                        && certSignatureType != CertificateKeyType.ECDSA)) {
            return null;
        }
        if (((CustomEcPublicKey) publicKey).getGostCurve() != null) {
            return null;
        }
        // TODO Okay - we currently do not support mixed group ecdsa
        // pubKey/signature certificates
        // i am not sure if they are actually allowed to exist- we assume that
        // the signature group is
        // the same as for the public key
        try {
            ASN1ObjectIdentifier publicKeyParameters =
                    (ASN1ObjectIdentifier)
                            cert.getCertificateAt(0)
                                    .getSubjectPublicKeyInfo()
                                    .getAlgorithm()
                                    .getParameters();
            return NamedGroup.fromJavaName(ECNamedCurveTable.getName(publicKeyParameters));
        } catch (Exception ex) {
            LOGGER.warn("Could not determine EC public key group", ex);
            return null;
        }
    }

    private NamedGroup getPublicNamedGroup(Certificate cert) {
        if (cert.isEmpty()) {
            throw new IllegalArgumentException("Empty CertChain provided!");
        }
        if (!(publicKey instanceof CustomEcPublicKey)) {
            return null;
        }
        if (((CustomEcPublicKey) publicKey).getGostCurve() != null) {
            return null;
        }
        try {
            ASN1ObjectIdentifier publicKeyParameters =
                    (ASN1ObjectIdentifier)
                            cert.getCertificateAt(0)
                                    .getSubjectPublicKeyInfo()
                                    .getAlgorithm()
                                    .getParameters();
            return NamedGroup.fromJavaName(ECNamedCurveTable.getName(publicKeyParameters));
        } catch (Exception ex) {
            LOGGER.warn("Could not determine EC public key group", ex);
            return null;
        }
    }

    public CertificateKeyType getCertPublicKeyType() {
        return certPublicKeyType;
    }

    public CertificateKeyType getCertSignatureType() {
        return certSignatureType;
    }

    public SignatureAndHashAlgorithm getSignatureAndHashAlgorithm() {
        return signatureAndHashAlgorithm;
    }

    public SignatureAlgorithm getSignatureAlgorithm() {
        return signatureAndHashAlgorithm.getSignatureAlgorithm();
    }

    public byte[] getCertificateBytes() {
        return certificateBytes;
    }

    public CustomPublicKey getPublicKey() {
        return publicKey;
    }

    public CustomPrivateKey getPrivateKey() {
        return privateKey;
    }

    public NamedGroup getSignatureGroup() {
        return signatureGroup;
    }

    public NamedGroup getPublicKeyGroup() {
        return publicKeyGroup;
    }

    public void adjustInConfig(Config config, ConnectionEndType connectionEnd) {
        publicKey.adjustInConfig(config, connectionEnd);
        if (privateKey != null) {
            privateKey.adjustInConfig(config, connectionEnd);
        }
        config.setDefaultExplicitCertificateKeyPair(this);
        if (gostCurve != null) {
            config.setDefaultSelectedGostCurve(gostCurve);
        }
    }

    public void adjustInContext(TlsContext tlsContext, ConnectionEndType connectionEnd) {
        if (tlsContext.getSelectedProtocolVersion() != ProtocolVersion.TLS13) {
            publicKey.adjustInContext(tlsContext, connectionEnd);
        }
        if (privateKey != null) {
            privateKey.adjustInContext(tlsContext, connectionEnd);
        }
<<<<<<< HEAD
        if (!tlsContext.getChooser().getSelectedCipherSuite().isTLS13()
                && AlgorithmResolver.getCertificateKeyType(
                                tlsContext.getChooser().getSelectedCipherSuite())
                        == CertificateKeyType.ECDH) {
            tlsContext.setSelectedGroup(publicKeyGroup);
=======
        if (!context.getChooser().getSelectedCipherSuite().isTLS13()
                && AlgorithmResolver.getCertificateKeyType(
                                context.getChooser().getSelectedCipherSuite())
                        == CertificateKeyType.ECDH) {
            context.setSelectedGroup(publicKeyGroup);
>>>>>>> 9df4fa27
        } else {
            tlsContext.setEcCertificateCurve(publicKeyGroup);
        }
        tlsContext.setEcCertificateSignatureCurve(signatureGroup);
        if (tlsContext.getConfig().getAutoAdjustSignatureAndHashAlgorithm()) {
            SignatureAndHashAlgorithm sigHashAlgo =
<<<<<<< HEAD
                    SignatureAndHashAlgorithm.forCertificateKeyPair(this, tlsContext.getChooser());
=======
                    SignatureAndHashAlgorithm.forCertificateKeyPair(this, context.getChooser());
>>>>>>> 9df4fa27

            if (sigHashAlgo == SignatureAndHashAlgorithm.GOSTR34102012_512_GOSTR34112012_512
                    || sigHashAlgo == SignatureAndHashAlgorithm.GOSTR34102012_256_GOSTR34112012_256
                    || sigHashAlgo == SignatureAndHashAlgorithm.GOSTR34102001_GOSTR3411) {
<<<<<<< HEAD
                tlsContext.setSelectedGostCurve(gostCurve);
=======
                context.setSelectedGostCurve(gostCurve);
>>>>>>> 9df4fa27
                LOGGER.debug("Adjusting selected GOST curve:" + gostCurve);
            }

            LOGGER.debug("Setting selected SignatureAndHash algorithm to:" + sigHashAlgo);
            tlsContext.setSelectedSignatureAndHashAlgorithm(sigHashAlgo);
        }
    }

    @Override
    public int hashCode() {
        int hash = 3;
        hash = 29 * hash + Objects.hashCode(this.certPublicKeyType);
        hash = 29 * hash + Objects.hashCode(this.certSignatureType);
        hash = 29 * hash + Arrays.hashCode(this.certificateBytes);
        hash = 29 * hash + Objects.hashCode(this.publicKey);
        hash = 29 * hash + Objects.hashCode(this.privateKey);
        hash = 29 * hash + Objects.hashCode(this.signatureGroup);
        hash = 29 * hash + Objects.hashCode(this.publicKeyGroup);
        return hash;
    }

    @Override
    public boolean equals(Object obj) {
        if (this == obj) {
            return true;
        }
        if (obj == null) {
            return false;
        }
        if (getClass() != obj.getClass()) {
            return false;
        }
        final CertificateKeyPair other = (CertificateKeyPair) obj;
        if (this.certPublicKeyType != other.certPublicKeyType) {
            return false;
        }
        if (this.certSignatureType != other.certSignatureType) {
            return false;
        }
        if (!Arrays.equals(this.certificateBytes, other.certificateBytes)) {
            return false;
        }
        if (!Objects.equals(this.publicKey, other.publicKey)) {
            return false;
        }
        if (!Objects.equals(this.privateKey, other.privateKey)) {
            return false;
        }
        if (this.signatureGroup != other.signatureGroup) {
            return false;
        }
        return this.publicKeyGroup == other.publicKeyGroup;
    }

    public boolean isCertificateParsable() {
        try {
            Certificate cert = Certificate.parse(new ByteArrayInputStream(certificateBytes));
            return true;
        } catch (Exception e) {
            return false;
        }
    }

    @Override
    public String toString() {
        return "CertificateKeyPair{"
                + "certPublicKeyType="
                + certPublicKeyType
                + ", certSignatureType="
                + certSignatureType
                + ", certificateBytes="
                + Arrays.toString(certificateBytes)
                + ", publicKey="
                + publicKey
                + ", privateKey="
                + privateKey
                + ", signatureGroup="
                + signatureGroup
                + ", publicKeyGroup="
                + publicKeyGroup
                + '}';
    }

    public boolean isCompatibleWithCipherSuite(Chooser chooser) {
        CipherSuite cipherSuite = chooser.getSelectedCipherSuite();
        if (!cipherSuite.isRealCipherSuite()
                || (cipherSuite.isTLS13() && !combinationUnsuitedForTls13(chooser))) {
            return true;
        } else if (cipherSuite.isTLS13() && combinationUnsuitedForTls13(chooser)) {
            return false;
        }

        CertificateKeyType neededKeyType = AlgorithmResolver.getCertificateKeyType(cipherSuite);
<<<<<<< HEAD
        SignatureAlgorithm neededSignatureAlgorithm =
                AlgorithmResolver.getRequiredSignatureAlgorithm(cipherSuite);
=======
        CertificateKeyType legacyNeededCertSignatureKeyType =
                AlgorithmResolver.getRequiredSignatureAlgorithm(cipherSuite)
                        .getRequiredCertificateKeyType();
>>>>>>> 9df4fa27

        if (neededKeyType == this.getCertPublicKeyType()
                || (neededKeyType == CertificateKeyType.ECDSA
                        && getCertPublicKeyType() == CertificateKeyType.ECDH)) {
<<<<<<< HEAD
            ProtocolVersion selectedVersion = chooser.getSelectedProtocolVersion();
            // ensure cert is signed with matching algorithm if version < TLS 1.2
            if ((selectedVersion != ProtocolVersion.SSL3
                            && selectedVersion != ProtocolVersion.TLS10
                            && selectedVersion != ProtocolVersion.TLS11
                            && selectedVersion != ProtocolVersion.DTLS10)
                    || neededSignatureAlgorithm == getSignatureAlgorithm()) {
=======

            if (cipherSuite.isEphemeral()
                    || mayUseArbitraryCertSignature(chooser)
                    || legacyNeededCertSignatureKeyType == getCertSignatureType()) {
>>>>>>> 9df4fa27
                return true;
            }
        }
        return false;
    }

<<<<<<< HEAD
=======
    private boolean mayUseArbitraryCertSignature(Chooser chooser) {
        ProtocolVersion selectedVersion = chooser.getSelectedProtocolVersion();
        return (selectedVersion != ProtocolVersion.SSL3
                && selectedVersion != ProtocolVersion.TLS10
                && selectedVersion != ProtocolVersion.TLS11
                && selectedVersion != ProtocolVersion.DTLS10);
    }

>>>>>>> 9df4fa27
    public boolean combinationUnsuitedForTls13(Chooser chooser) {
        return SignatureAndHashAlgorithm.forCertificateKeyPair(this, chooser, true) == null
                || !SignatureAndHashAlgorithm.forCertificateKeyPair(this, chooser, true)
                        .suitedForSigningTls13Messages();
    }
}<|MERGE_RESOLUTION|>--- conflicted
+++ resolved
@@ -494,39 +494,23 @@
         if (privateKey != null) {
             privateKey.adjustInContext(tlsContext, connectionEnd);
         }
-<<<<<<< HEAD
         if (!tlsContext.getChooser().getSelectedCipherSuite().isTLS13()
                 && AlgorithmResolver.getCertificateKeyType(
                                 tlsContext.getChooser().getSelectedCipherSuite())
                         == CertificateKeyType.ECDH) {
             tlsContext.setSelectedGroup(publicKeyGroup);
-=======
-        if (!context.getChooser().getSelectedCipherSuite().isTLS13()
-                && AlgorithmResolver.getCertificateKeyType(
-                                context.getChooser().getSelectedCipherSuite())
-                        == CertificateKeyType.ECDH) {
-            context.setSelectedGroup(publicKeyGroup);
->>>>>>> 9df4fa27
         } else {
             tlsContext.setEcCertificateCurve(publicKeyGroup);
         }
         tlsContext.setEcCertificateSignatureCurve(signatureGroup);
         if (tlsContext.getConfig().getAutoAdjustSignatureAndHashAlgorithm()) {
             SignatureAndHashAlgorithm sigHashAlgo =
-<<<<<<< HEAD
                     SignatureAndHashAlgorithm.forCertificateKeyPair(this, tlsContext.getChooser());
-=======
-                    SignatureAndHashAlgorithm.forCertificateKeyPair(this, context.getChooser());
->>>>>>> 9df4fa27
 
             if (sigHashAlgo == SignatureAndHashAlgorithm.GOSTR34102012_512_GOSTR34112012_512
                     || sigHashAlgo == SignatureAndHashAlgorithm.GOSTR34102012_256_GOSTR34112012_256
                     || sigHashAlgo == SignatureAndHashAlgorithm.GOSTR34102001_GOSTR3411) {
-<<<<<<< HEAD
                 tlsContext.setSelectedGostCurve(gostCurve);
-=======
-                context.setSelectedGostCurve(gostCurve);
->>>>>>> 9df4fa27
                 LOGGER.debug("Adjusting selected GOST curve:" + gostCurve);
             }
 
@@ -620,40 +604,23 @@
         }
 
         CertificateKeyType neededKeyType = AlgorithmResolver.getCertificateKeyType(cipherSuite);
-<<<<<<< HEAD
-        SignatureAlgorithm neededSignatureAlgorithm =
-                AlgorithmResolver.getRequiredSignatureAlgorithm(cipherSuite);
-=======
         CertificateKeyType legacyNeededCertSignatureKeyType =
                 AlgorithmResolver.getRequiredSignatureAlgorithm(cipherSuite)
                         .getRequiredCertificateKeyType();
->>>>>>> 9df4fa27
 
         if (neededKeyType == this.getCertPublicKeyType()
                 || (neededKeyType == CertificateKeyType.ECDSA
                         && getCertPublicKeyType() == CertificateKeyType.ECDH)) {
-<<<<<<< HEAD
-            ProtocolVersion selectedVersion = chooser.getSelectedProtocolVersion();
-            // ensure cert is signed with matching algorithm if version < TLS 1.2
-            if ((selectedVersion != ProtocolVersion.SSL3
-                            && selectedVersion != ProtocolVersion.TLS10
-                            && selectedVersion != ProtocolVersion.TLS11
-                            && selectedVersion != ProtocolVersion.DTLS10)
-                    || neededSignatureAlgorithm == getSignatureAlgorithm()) {
-=======
 
             if (cipherSuite.isEphemeral()
                     || mayUseArbitraryCertSignature(chooser)
                     || legacyNeededCertSignatureKeyType == getCertSignatureType()) {
->>>>>>> 9df4fa27
                 return true;
             }
         }
         return false;
     }
 
-<<<<<<< HEAD
-=======
     private boolean mayUseArbitraryCertSignature(Chooser chooser) {
         ProtocolVersion selectedVersion = chooser.getSelectedProtocolVersion();
         return (selectedVersion != ProtocolVersion.SSL3
@@ -662,7 +629,6 @@
                 && selectedVersion != ProtocolVersion.DTLS10);
     }
 
->>>>>>> 9df4fa27
     public boolean combinationUnsuitedForTls13(Chooser chooser) {
         return SignatureAndHashAlgorithm.forCertificateKeyPair(this, chooser, true) == null
                 || !SignatureAndHashAlgorithm.forCertificateKeyPair(this, chooser, true)
