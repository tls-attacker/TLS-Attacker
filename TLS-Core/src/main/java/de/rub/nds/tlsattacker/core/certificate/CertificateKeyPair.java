--- conflicted
+++ resolved
@@ -620,14 +620,6 @@
         }
 
         CertificateKeyType neededKeyType = AlgorithmResolver.getCertificateKeyType(cipherSuite);
-<<<<<<< HEAD
-        SignatureAlgorithm signatureAlgorithm =
-                AlgorithmResolver.getRequiredSignatureAlgorithm(cipherSuite);
-        CertificateKeyType legacyNeededCertSignatureKeyType =
-                signatureAlgorithm == null
-                        ? null
-                        : signatureAlgorithm.getRequiredCertificateKeyType();
-=======
         SignatureAlgorithm requiredSignatureAlgorithm =
                 AlgorithmResolver.getRequiredSignatureAlgorithm(cipherSuite);
         CertificateKeyType legacyNeededCertSignatureKeyType = null;
@@ -635,7 +627,6 @@
             legacyNeededCertSignatureKeyType =
                     requiredSignatureAlgorithm.getRequiredCertificateKeyType();
         }
->>>>>>> eb3048a7
 
         if (neededKeyType == this.getCertPublicKeyType()
                 || (neededKeyType == CertificateKeyType.ECDSA
