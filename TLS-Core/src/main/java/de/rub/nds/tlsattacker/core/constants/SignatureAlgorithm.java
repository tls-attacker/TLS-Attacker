/**
 * TLS-Attacker - A Modular Penetration Testing Framework for TLS
 *
 * Copyright 2014-2017 Ruhr University Bochum / Hackmanit GmbH
 *
 * Licensed under Apache License 2.0
 * http://www.apache.org/licenses/LICENSE-2.0
 */
package de.rub.nds.tlsattacker.core.constants;

public enum SignatureAlgorithm {

<<<<<<< HEAD
    ANONYMOUS((byte) 0),
    RSA((byte) 1),
    DSA((byte) 2),
    ECDSA((byte) 3),
    ED25519((byte) 7),
    ED448((byte) 8),
    RSA_PSS((byte) 8);

    private byte value;

    private static final Map<Byte, SignatureAlgorithm> MAP;

    private SignatureAlgorithm(byte value) {
        this.value = value;
    }

    static {
        MAP = new HashMap<>();
        for (SignatureAlgorithm cm : SignatureAlgorithm.values()) {
            MAP.put(cm.value, cm);
        }
    }

    public static SignatureAlgorithm getSignatureAlgorithm(byte value) {
        return MAP.get(value);
    }

    public byte getValue() {
        return value;
    }

    public byte[] getArrayValue() {
        return new byte[] { value };
    }
=======
    ANONYMOUS,
    RSA,
    DSA,
    ECDSA,
    RSA_PSS_RSAE,
    RSA_PSS_PSS,
    ED25519,
    ED448;
>>>>>>> 1eb1a7c3

    private SignatureAlgorithm() {
    }

    public String getJavaName() {
        return toString();
    }
}<|MERGE_RESOLUTION|>--- conflicted
+++ resolved
@@ -10,42 +10,6 @@
 
 public enum SignatureAlgorithm {
 
-<<<<<<< HEAD
-    ANONYMOUS((byte) 0),
-    RSA((byte) 1),
-    DSA((byte) 2),
-    ECDSA((byte) 3),
-    ED25519((byte) 7),
-    ED448((byte) 8),
-    RSA_PSS((byte) 8);
-
-    private byte value;
-
-    private static final Map<Byte, SignatureAlgorithm> MAP;
-
-    private SignatureAlgorithm(byte value) {
-        this.value = value;
-    }
-
-    static {
-        MAP = new HashMap<>();
-        for (SignatureAlgorithm cm : SignatureAlgorithm.values()) {
-            MAP.put(cm.value, cm);
-        }
-    }
-
-    public static SignatureAlgorithm getSignatureAlgorithm(byte value) {
-        return MAP.get(value);
-    }
-
-    public byte getValue() {
-        return value;
-    }
-
-    public byte[] getArrayValue() {
-        return new byte[] { value };
-    }
-=======
     ANONYMOUS,
     RSA,
     DSA,
@@ -54,7 +18,6 @@
     RSA_PSS_PSS,
     ED25519,
     ED448;
->>>>>>> 1eb1a7c3
 
     private SignatureAlgorithm() {
     }
