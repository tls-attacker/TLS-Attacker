--- conflicted
+++ resolved
@@ -10,42 +10,6 @@
 
 public enum SignatureAlgorithm {
 
-<<<<<<< HEAD
-    ANONYMOUS((byte) 0),
-    RSA((byte) 1),
-    DSA((byte) 2),
-    ECDSA((byte) 3),
-    RSA_PSS((byte) 8),
-    X448((byte) 0xFF), // byte value not defined
-    X25519((byte) 0xFF);// Byte value not defined
-
-    private byte value;
-
-    private static final Map<Byte, SignatureAlgorithm> MAP;
-
-    private SignatureAlgorithm(byte value) {
-        this.value = value;
-    }
-
-    static {
-        MAP = new HashMap<>();
-        for (SignatureAlgorithm cm : SignatureAlgorithm.values()) {
-            MAP.put(cm.value, cm);
-        }
-    }
-
-    public static SignatureAlgorithm getSignatureAlgorithm(byte value) {
-        return MAP.get(value);
-    }
-
-    public byte getValue() {
-        return value;
-    }
-
-    public byte[] getArrayValue() {
-        return new byte[] { value };
-    }
-=======
     ANONYMOUS,
     RSA,
     DSA,
@@ -54,7 +18,6 @@
     RSA_PSS_PSS,
     ED25519,
     ED448;
->>>>>>> 60f8bb26
 
     private SignatureAlgorithm() {
     }
