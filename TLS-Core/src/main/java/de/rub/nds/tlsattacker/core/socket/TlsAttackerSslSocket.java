--- conflicted
+++ resolved
@@ -202,15 +202,9 @@
         if (trace.executedAsPlanned()) {
             ServerHelloMessage msg =
                     (ServerHelloMessage)
-<<<<<<< HEAD
-                            WorkflowTraceUtil.getFirstReceivedMessage(
-                                    HandshakeMessageType.SERVER_HELLO, trace);
-            if (msg.hasTls13HelloRetryRequestRandom()) {
-=======
                             WorkflowTraceResultUtil.getFirstReceivedMessage(
                                     trace, HandshakeMessageType.SERVER_HELLO);
-            if (msg.isTls13HelloRetryRequest()) {
->>>>>>> 4e6a5132
+            if (msg.hasTls13HelloRetryRequestRandom()) {
 
                 config.setDefaultClientNamedGroups(state.getTlsContext().getSelectedGroup());
                 new SendAction(
