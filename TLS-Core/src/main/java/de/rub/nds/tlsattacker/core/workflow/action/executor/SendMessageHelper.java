/**
 * TLS-Attacker - A Modular Penetration Testing Framework for TLS
 *
 * Copyright 2014-2017 Ruhr University Bochum / Hackmanit GmbH
 *
 * Licensed under Apache License 2.0
 * http://www.apache.org/licenses/LICENSE-2.0
 */
package de.rub.nds.tlsattacker.core.workflow.action.executor;

import de.rub.nds.tlsattacker.core.constants.ExtensionType;
import de.rub.nds.tlsattacker.core.constants.ProtocolMessageType;
import de.rub.nds.tlsattacker.core.constants.Tls13KeySetType;
import de.rub.nds.tlsattacker.core.protocol.handler.ProtocolMessageHandler;
import de.rub.nds.tlsattacker.core.protocol.message.FinishedMessage;
import de.rub.nds.tlsattacker.core.protocol.message.ProtocolMessage;
import de.rub.nds.tlsattacker.core.record.AbstractRecord;
import de.rub.nds.tlsattacker.core.record.cipher.RecordCipher;
import de.rub.nds.tlsattacker.core.record.cipher.RecordCipherFactory;
import de.rub.nds.tlsattacker.core.record.cipher.cryptohelper.KeySet;
import de.rub.nds.tlsattacker.core.record.cipher.cryptohelper.KeySetGenerator;
import de.rub.nds.tlsattacker.core.state.TlsContext;
import de.rub.nds.tlsattacker.transport.ConnectionEndType;
import java.io.IOException;
import java.security.NoSuchAlgorithmException;
import java.util.LinkedList;
import java.util.List;
import org.apache.logging.log4j.LogManager;
import org.apache.logging.log4j.Logger;

public class SendMessageHelper {

    protected static final Logger LOGGER = LogManager.getLogger(SendMessageHelper.class.getName());

    public SendMessageHelper() {
    }

    public MessageActionResult sendMessages(List<ProtocolMessage> messages, List<AbstractRecord> records,
            TlsContext context) throws IOException {
        return sendMessages(messages, records, context, true);
    }

    public MessageActionResult sendMessages(List<ProtocolMessage> messages, List<AbstractRecord> records,
            TlsContext context, boolean prepareMessages) throws IOException {

        context.setTalkingConnectionEndType(context.getChooser().getConnectionEndType());

        if (records == null) {
            LOGGER.trace("No Records Specified, creating emtpy list");
            records = new LinkedList<>();
        }

        int recordPosition = 0;
        ProtocolMessageType lastType = null;
        ProtocolMessage lastMessage = null;
        MessageBytesCollector messageBytesCollector = new MessageBytesCollector();
        for (ProtocolMessage message : messages) {
            if (message.getProtocolMessageType() != lastType && lastMessage != null
                    && context.getConfig().isFlushOnMessageTypeChange()) {
                recordPosition = flushBytesToRecords(messageBytesCollector, lastType, records, recordPosition, context);
                lastMessage.getHandler(context).adjustTlsContextAfterSerialize(message);
                lastMessage = null;
            }
            lastMessage = message;
            lastType = message.getProtocolMessageType();
            byte[] protocolMessageBytes;
            if (prepareMessages) {
                LOGGER.debug("Preparing " + message.toCompactString());
                protocolMessageBytes = handleProtocolMessage(message, context);
            } else {
                protocolMessageBytes = handleProtocolMessageWithoutPrepare(message, context);
            }
            if (message.isGoingToBeSent()) {
                messageBytesCollector.appendProtocolMessageBytes(protocolMessageBytes);
            }
            if (context.getConfig().isCreateIndividualRecords()) {
                recordPosition = flushBytesToRecords(messageBytesCollector, lastType, records, recordPosition, context);
                message.getHandler(context).adjustTlsContextAfterSerialize(message);
                lastMessage = null;
            }
        }
        recordPosition = flushBytesToRecords(messageBytesCollector, lastType, records, recordPosition, context);
        if (lastMessage != null) {
            lastMessage.getHandler(context).adjustTlsContextAfterSerialize(lastMessage);
        }
        sendData(messageBytesCollector, context);
        if (context.getConfig().isUseAllProvidedRecords() && recordPosition < records.size()) {
            int current = 0;
            for (AbstractRecord record : records) {
                if (current >= recordPosition) {
                    if (record.getMaxRecordLengthConfig() == null) {
                        record.setMaxRecordLengthConfig(context.getConfig().getDefaultMaxRecordData());
                    }
                    List<AbstractRecord> emptyRecords = new LinkedList<>();
                    emptyRecords.add(record);
                    messageBytesCollector.appendRecordBytes(context.getRecordLayer().prepareRecords(
                            messageBytesCollector.getProtocolMessageBytesStream(), record.getContentMessageType(),
                            emptyRecords));
                    sendData(messageBytesCollector, context);
                }
                current++;
            }
        }
        return new MessageActionResult(records, messages);
    }

<<<<<<< HEAD
    public void sendRecords(List<AbstractRecord> records, TlsContext context) throws IOException {

        context.setTalkingConnectionEndType(context.getChooser().getConnectionEndType());

        if (records == null) {
            LOGGER.debug("No records specified, nothing to send");
            return;
        }

        MessageBytesCollector messageBytesCollector = new MessageBytesCollector();
        sendData(messageBytesCollector, context);

        for (AbstractRecord record : records) {
            messageBytesCollector.appendRecordBytes(record.getRecordSerializer().serialize());
        }
        LOGGER.debug("Sending " + records.size() + "records");
        sendData(messageBytesCollector, context);
    }

    private KeySet getKeySet(TlsContext context) {
        try {
            LOGGER.debug("Generating new KeySet");
            KeySet keySet = KeySetGenerator.generateKeySet(context);
            return keySet;
        } catch (NoSuchAlgorithmException ex) {
            throw new UnsupportedOperationException("The specified Algorithm is not supported", ex);
        }
    }

=======
>>>>>>> ed0cd341
    private int flushBytesToRecords(MessageBytesCollector collector, ProtocolMessageType type,
            List<AbstractRecord> records, int recordPosition, TlsContext context) {
        int length = collector.getProtocolMessageBytesStream().length;
        List<AbstractRecord> toFillList = getEnoughRecords(length, recordPosition, records, context);
        collector.appendRecordBytes(context.getRecordLayer().prepareRecords(collector.getProtocolMessageBytesStream(),
                type, toFillList));
        collector.flushProtocolMessageBytes();
        return recordPosition + toFillList.size();
    }

    private List<AbstractRecord> getEnoughRecords(int length, int position, List<AbstractRecord> records,
            TlsContext context) {
        List<AbstractRecord> toFillList = new LinkedList<>();
        int recordLength = 0;
        while (recordLength < length) {
            if (position >= records.size()) {
                if (context.getConfig().isCreateRecordsDynamically()) {
                    LOGGER.trace("Creating new Record");
                    records.add(context.getRecordLayer().getFreshRecord());
                } else {
                    return toFillList;
                }
            }
            AbstractRecord record = records.get(position);
            toFillList.add(record);
            if (record.getMaxRecordLengthConfig() == null) {
                record.setMaxRecordLengthConfig(context.getConfig().getDefaultMaxRecordData());
            }
            recordLength += record.getMaxRecordLengthConfig();
            position++;
        }
        return toFillList;
    }

    /**
     * Sends all messageBytes in the MessageByteCollector with the specified
     * TransportHandler
     *
     * @param handler
     *            TransportHandler to send the Data with
     * @param messageBytesCollector
     *            MessageBytes to send
     * @throws IOException
     *             Thrown if something goes wrong while sending
     */
    private void sendData(MessageBytesCollector collector, TlsContext context) throws IOException {
        context.getTransportHandler().sendData(collector.getRecordBytes());
        collector.flushRecordBytes();
    }

    private byte[] handleProtocolMessageWithoutPrepare(ProtocolMessage message, TlsContext context) {
        ProtocolMessageHandler handler = message.getHandler(context);
        byte[] protocolMessageBytes = handler.prepareMessage(message, false);
        return protocolMessageBytes;
    }

    private byte[] handleProtocolMessage(ProtocolMessage message, TlsContext context) {
        ProtocolMessageHandler handler = message.getHandler(context);
        byte[] protocolMessageBytes = handler.prepareMessage(message);
        return protocolMessageBytes;
    }
}<|MERGE_RESOLUTION|>--- conflicted
+++ resolved
@@ -104,7 +104,6 @@
         return new MessageActionResult(records, messages);
     }
 
-<<<<<<< HEAD
     public void sendRecords(List<AbstractRecord> records, TlsContext context) throws IOException {
 
         context.setTalkingConnectionEndType(context.getChooser().getConnectionEndType());
@@ -134,8 +133,6 @@
         }
     }
 
-=======
->>>>>>> ed0cd341
     private int flushBytesToRecords(MessageBytesCollector collector, ProtocolMessageType type,
             List<AbstractRecord> records, int recordPosition, TlsContext context) {
         int length = collector.getProtocolMessageBytesStream().length;
