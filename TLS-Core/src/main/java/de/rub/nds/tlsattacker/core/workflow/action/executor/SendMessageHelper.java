/**
 * TLS-Attacker - A Modular Penetration Testing Framework for TLS
 *
 * Copyright 2014-2017 Ruhr University Bochum / Hackmanit GmbH
 *
 * Licensed under Apache License 2.0
 * http://www.apache.org/licenses/LICENSE-2.0
 */
package de.rub.nds.tlsattacker.core.workflow.action.executor;

import de.rub.nds.tlsattacker.core.constants.ProtocolMessageType;
import de.rub.nds.tlsattacker.core.constants.ProtocolVersion;
import de.rub.nds.tlsattacker.core.protocol.handler.ProtocolMessageHandler;
import de.rub.nds.tlsattacker.core.protocol.message.FinishedMessage;
import de.rub.nds.tlsattacker.core.protocol.message.ProtocolMessage;
import de.rub.nds.tlsattacker.core.record.AbstractRecord;
<<<<<<< HEAD
import de.rub.nds.tlsattacker.core.record.cipher.RecordAEADCipher;
=======
import de.rub.nds.tlsattacker.core.record.cipher.cryptohelper.KeySet;
import de.rub.nds.tlsattacker.core.record.cipher.cryptohelper.KeySetGenerator;
>>>>>>> 7ec10dfd
import de.rub.nds.tlsattacker.core.record.cipher.RecordCipher;
import de.rub.nds.tlsattacker.core.record.cipher.RecordCipherFactory;
import de.rub.nds.tlsattacker.core.record.layer.TlsRecordLayer;
import de.rub.nds.tlsattacker.core.state.TlsContext;
import de.rub.nds.tlsattacker.transport.ConnectionEndType;
import java.io.IOException;
import java.security.NoSuchAlgorithmException;
import java.util.LinkedList;
import java.util.List;
import java.util.logging.Level;
import org.apache.logging.log4j.LogManager;
import org.apache.logging.log4j.Logger;

public class SendMessageHelper {

    protected static final Logger LOGGER = LogManager.getLogger(SendMessageHelper.class.getName());

    public SendMessageHelper() {
    }

    public MessageActionResult sendMessages(List<ProtocolMessage> messages, List<AbstractRecord> records,
            TlsContext context) throws IOException {

        context.setTalkingConnectionEndType(context.getChooser().getConnectionEnd().getConnectionEndType());

        if (records == null) {
            LOGGER.trace("No Records Specified, creating emtpy list");
            records = new LinkedList<>();
        }

        int recordPosition = 0;
        ProtocolMessageType lastType = null;
        MessageBytesCollector messageBytesCollector = new MessageBytesCollector();
        for (ProtocolMessage message : messages) {
            if (message.getProtocolMessageType() != lastType && lastType != null
                    && context.getConfig().isFlushOnMessageTypeChange()) {
                recordPosition = flushBytesToRecords(messageBytesCollector, lastType, records, recordPosition, context);
                if (lastType == ProtocolMessageType.CHANGE_CIPHER_SPEC) {
                    context.getRecordLayer().updateEncryptionCipher();
                    context.setWriteSequenceNumber(0);
                }
            }
            lastType = message.getProtocolMessageType();
            LOGGER.debug("Preparing " + message.toCompactString());
            byte[] protocolMessageBytes = handleProtocolMessage(message, context);
            if (message.isGoingToBeSent()) {
                messageBytesCollector.appendProtocolMessageBytes(protocolMessageBytes);
            }
            if (context.getConfig().isCreateIndividualRecords()) {
                recordPosition = flushBytesToRecords(messageBytesCollector, lastType, records, recordPosition, context);
            }
            if (context.getChooser().getSelectedProtocolVersion().isTLS13() && context.isUpdateKeys() == true) {
                KeySet keySet = getKeySet(context);
                LOGGER.debug("Setting new Cipher in RecordLayer");
                RecordCipher recordCipher = RecordCipherFactory.getRecordCipher(context, keySet);
                context.getRecordLayer().setRecordCipher(recordCipher);
                context.getRecordLayer().updateDecryptionCipher();
                context.getRecordLayer().updateEncryptionCipher();
                context.setWriteSequenceNumber(0);
                context.setReadSequenceNumber(0);
            }
        }
        if (lastType == ProtocolMessageType.CHANGE_CIPHER_SPEC) {
            context.getRecordLayer().updateEncryptionCipher();
            context.setWriteSequenceNumber(0);
        }
        recordPosition = flushBytesToRecords(messageBytesCollector, lastType, records, recordPosition, context);
        sendData(messageBytesCollector, context);
        if (context.getConfig().isUseAllProvidedRecords() && recordPosition < records.size()) {
            int current = 0;
            for (AbstractRecord record : records) {
                if (current >= recordPosition) {
                    if (record.getMaxRecordLengthConfig() == null) {
                        record.setMaxRecordLengthConfig(context.getConfig().getDefaultMaxRecordData());
                    }
                    List<AbstractRecord> emptyRecords = new LinkedList<>();
                    emptyRecords.add(record);
                    messageBytesCollector.appendRecordBytes(context.getRecordLayer().prepareRecords(
                            messageBytesCollector.getProtocolMessageBytesStream(), record.getContentMessageType(),
                            emptyRecords));
                    sendData(messageBytesCollector, context);
                }
                current++;
            }
        }
        if(context.getConnectionEnd().getConnectionEndType() == ConnectionEndType.SERVER && context.getSelectedProtocolVersion().isTLS13())
        {
            for(ProtocolMessage message : messages)
            {
                if(message instanceof FinishedMessage && context.getConnectionEnd().getConnectionEndType() == ConnectionEndType.SERVER)
                {
                    //Switch RecordLayer secrets to prepare for EndOfEarlyData
                    adjustRecordCipherAfterServerFinished(context);
                    break;
                }
            }
        }
        return new MessageActionResult(records, messages);
    }

    private KeySet getKeySet(TlsContext context) {
        try {
            LOGGER.debug("Generating new KeySet");
            KeySet keySet = KeySetGenerator.generateKeySet(context);
            return keySet;
        } catch (NoSuchAlgorithmException ex) {
            throw new UnsupportedOperationException("The specified Algorithm is not supported", ex);
        }
    }

    private int flushBytesToRecords(MessageBytesCollector collector, ProtocolMessageType type,
            List<AbstractRecord> records, int recordPosition, TlsContext context) {
        int length = collector.getProtocolMessageBytesStream().length;
        List<AbstractRecord> toFillList = getEnoughRecords(length, recordPosition, records, context);
        collector.appendRecordBytes(context.getRecordLayer().prepareRecords(collector.getProtocolMessageBytesStream(),
                type, toFillList));
        collector.flushProtocolMessageBytes();
        return recordPosition + toFillList.size();
    }

    private List<AbstractRecord> getEnoughRecords(int length, int position, List<AbstractRecord> records,
            TlsContext context) {
        List<AbstractRecord> toFillList = new LinkedList<>();
        int recordLength = 0;
        while (recordLength < length) {
            if (position >= records.size()) {
                if (context.getConfig().isCreateRecordsDynamically()) {
                    LOGGER.trace("Creating new Record");
                    records.add(context.getRecordLayer().getFreshRecord());
                } else {
                    return toFillList;
                }
            }
            AbstractRecord record = records.get(position);
            toFillList.add(record);
            if (record.getMaxRecordLengthConfig() == null) {
                record.setMaxRecordLengthConfig(context.getConfig().getDefaultMaxRecordData());
            }
            recordLength += record.getMaxRecordLengthConfig();
            position++;
        }
        return toFillList;
    }

    /**
     * Sends all messageBytes in the MessageByteCollector with the specified
     * TransportHandler
     *
     * @param handler
     *            TransportHandler to send the Data with
     * @param messageBytesCollector
     *            MessageBytes to send
     * @throws IOException
     *             Thrown if something goes wrong while sending
     */
    private void sendData(MessageBytesCollector collector, TlsContext context) throws IOException {
        context.getTransportHandler().sendData(collector.getRecordBytes());
        collector.flushRecordBytes();
    }

    private byte[] handleProtocolMessage(ProtocolMessage message, TlsContext context) {
        ProtocolMessageHandler handler = message.getHandler(context);
        byte[] protocolMessageBytes = handler.prepareMessage(message);
        return protocolMessageBytes;
    }
    
        
    private void adjustRecordCipherAfterServerFinished(TlsContext context)
    {
        LOGGER.debug("Adjusting recordCipher after encrypting Hanshake messages");   
        context.setUseEarlyTrafficSecret(true);
        if(context.getRecordLayer() instanceof TlsRecordLayer && ((TlsRecordLayer)context.getRecordLayer()).getRecordCipher() instanceof RecordAEADCipher)
        {
            context.setStoredSequenceNumberEnc(((RecordAEADCipher)((TlsRecordLayer)context.getRecordLayer()).getRecordCipher()).getSequenceNumberEnc());
        }
        RecordCipher recordCipher = RecordCipherFactory.getRecordCipher(context, context.getEarlyDataCipherSuite());
        context.getRecordLayer().setRecordCipher(recordCipher);
        context.getRecordLayer().updateDecryptionCipher();
        context.getRecordLayer().updateEncryptionCipher();
        
        //Restore the correct SequenceNumber
        ((RecordAEADCipher)recordCipher).setSequenceNumberDec(1);
    }
}<|MERGE_RESOLUTION|>--- conflicted
+++ resolved
@@ -10,16 +10,14 @@
 
 import de.rub.nds.tlsattacker.core.constants.ProtocolMessageType;
 import de.rub.nds.tlsattacker.core.constants.ProtocolVersion;
+import de.rub.nds.tlsattacker.core.constants.Tls13KeySetType;
 import de.rub.nds.tlsattacker.core.protocol.handler.ProtocolMessageHandler;
 import de.rub.nds.tlsattacker.core.protocol.message.FinishedMessage;
 import de.rub.nds.tlsattacker.core.protocol.message.ProtocolMessage;
 import de.rub.nds.tlsattacker.core.record.AbstractRecord;
-<<<<<<< HEAD
-import de.rub.nds.tlsattacker.core.record.cipher.RecordAEADCipher;
-=======
 import de.rub.nds.tlsattacker.core.record.cipher.cryptohelper.KeySet;
 import de.rub.nds.tlsattacker.core.record.cipher.cryptohelper.KeySetGenerator;
->>>>>>> 7ec10dfd
+import de.rub.nds.tlsattacker.core.record.cipher.RecordAEADCipher;
 import de.rub.nds.tlsattacker.core.record.cipher.RecordCipher;
 import de.rub.nds.tlsattacker.core.record.cipher.RecordCipherFactory;
 import de.rub.nds.tlsattacker.core.record.layer.TlsRecordLayer;
@@ -71,7 +69,8 @@
             if (context.getConfig().isCreateIndividualRecords()) {
                 recordPosition = flushBytesToRecords(messageBytesCollector, lastType, records, recordPosition, context);
             }
-            if (context.getChooser().getSelectedProtocolVersion().isTLS13() && context.isUpdateKeys() == true) {
+            if (context.getChooser().getSelectedProtocolVersion().isTLS13()
+                    && context.getActiveKeySetType() == Tls13KeySetType.APPLICATION_TRAFFIC_SECRETS) {
                 KeySet keySet = getKeySet(context);
                 LOGGER.debug("Setting new Cipher in RecordLayer");
                 RecordCipher recordCipher = RecordCipherFactory.getRecordCipher(context, keySet);
@@ -105,13 +104,12 @@
                 current++;
             }
         }
-        if(context.getConnectionEnd().getConnectionEndType() == ConnectionEndType.SERVER && context.getSelectedProtocolVersion().isTLS13())
-        {
-            for(ProtocolMessage message : messages)
-            {
-                if(message instanceof FinishedMessage && context.getConnectionEnd().getConnectionEndType() == ConnectionEndType.SERVER)
-                {
-                    //Switch RecordLayer secrets to prepare for EndOfEarlyData
+        if (context.getConnectionEnd().getConnectionEndType() == ConnectionEndType.SERVER
+                && context.getSelectedProtocolVersion().isTLS13()) {
+            for (ProtocolMessage message : messages) {
+                if (message instanceof FinishedMessage
+                        && context.getConnectionEnd().getConnectionEndType() == ConnectionEndType.SERVER) {
+                    // Switch RecordLayer secrets to prepare for EndOfEarlyData
                     adjustRecordCipherAfterServerFinished(context);
                     break;
                 }
@@ -185,22 +183,22 @@
         byte[] protocolMessageBytes = handler.prepareMessage(message);
         return protocolMessageBytes;
     }
-    
-        
-    private void adjustRecordCipherAfterServerFinished(TlsContext context)
-    {
-        LOGGER.debug("Adjusting recordCipher after encrypting Hanshake messages");   
-        context.setUseEarlyTrafficSecret(true);
-        if(context.getRecordLayer() instanceof TlsRecordLayer && ((TlsRecordLayer)context.getRecordLayer()).getRecordCipher() instanceof RecordAEADCipher)
-        {
-            context.setStoredSequenceNumberEnc(((RecordAEADCipher)((TlsRecordLayer)context.getRecordLayer()).getRecordCipher()).getSequenceNumberEnc());
-        }
-        RecordCipher recordCipher = RecordCipherFactory.getRecordCipher(context, context.getEarlyDataCipherSuite());
-        context.getRecordLayer().setRecordCipher(recordCipher);
-        context.getRecordLayer().updateDecryptionCipher();
-        context.getRecordLayer().updateEncryptionCipher();
-        
-        //Restore the correct SequenceNumber
-        ((RecordAEADCipher)recordCipher).setSequenceNumberDec(1);
+
+    private void adjustRecordCipherAfterServerFinished(TlsContext context) {
+        try {
+            LOGGER.debug("Adjusting recordCipher after encrypting Hanshake messages");
+            context.setActiveKeySetType(Tls13KeySetType.EARLY_TRAFFIC_SECRETS);
+
+            KeySet keySet = KeySetGenerator.generateKeySet(context);
+            RecordCipher recordCipher = RecordCipherFactory.getRecordCipher(context, keySet,
+                    context.getEarlyDataCipherSuite());
+            context.getRecordLayer().setRecordCipher(recordCipher);
+            context.getRecordLayer().updateDecryptionCipher();
+
+            // Restore the correct SequenceNumber
+            context.setReadSequenceNumber(1);
+        } catch (NoSuchAlgorithmException ex) {
+            java.util.logging.Logger.getLogger(SendMessageHelper.class.getName()).log(Level.SEVERE, null, ex);
+        }
     }
 }