/**
 * TLS-Attacker - A Modular Penetration Testing Framework for TLS
 *
 * Copyright 2014-2017 Ruhr University Bochum / Hackmanit GmbH
 *
 * Licensed under Apache License 2.0
 * http://www.apache.org/licenses/LICENSE-2.0
 */
package de.rub.nds.tlsattacker.core.protocol.preparator;

import de.rub.nds.modifiablevariable.util.ArrayConverter;
import de.rub.nds.tlsattacker.core.constants.ECPointFormat;
import de.rub.nds.tlsattacker.core.constants.EllipticCurveType;
import de.rub.nds.tlsattacker.core.constants.NamedCurve;
import de.rub.nds.tlsattacker.core.constants.SignatureAndHashAlgorithm;
import de.rub.nds.tlsattacker.core.crypto.ECCUtilsBCWrapper;
import de.rub.nds.tlsattacker.core.crypto.SignatureCalculator;
import de.rub.nds.tlsattacker.core.exceptions.PreparationException;
import de.rub.nds.tlsattacker.core.protocol.message.ECDHEServerKeyExchangeMessage;
import static de.rub.nds.tlsattacker.core.protocol.preparator.Preparator.LOGGER;
import de.rub.nds.tlsattacker.core.workflow.chooser.Chooser;
import java.io.ByteArrayInputStream;
import java.io.ByteArrayOutputStream;
import java.io.IOException;
import java.io.InputStream;
import java.util.ArrayList;
import java.util.List;
import org.bouncycastle.crypto.AsymmetricCipherKeyPair;
import org.bouncycastle.crypto.params.ECDomainParameters;
import org.bouncycastle.crypto.params.ECPrivateKeyParameters;
import org.bouncycastle.crypto.params.ECPublicKeyParameters;
import org.bouncycastle.crypto.tls.TlsECCUtils;
import org.bouncycastle.math.ec.ECPoint;

public class ECDHEServerKeyExchangePreparator<T extends ECDHEServerKeyExchangeMessage> extends
        ServerKeyExchangePreparator<T> {

    protected final T msg;
    protected ECPublicKeyParameters pubEcParams;
    protected ECPrivateKeyParameters privEcParams;

    public ECDHEServerKeyExchangePreparator(Chooser chooser, T msg) {
        super(chooser, msg);
        this.msg = msg;
    }

    @Override
    public void prepareHandshakeMessageContents() {
        setEcDhParams();
        prepareEcDhParams();
        SignatureAndHashAlgorithm signHashAlgo;
        signHashAlgo = chooser.getConfig().getDefaultSelectedSignatureAndHashAlgorithm();
        prepareSignatureAndHashAlgorithm(msg, signHashAlgo);

        byte[] signature = generateSignature(msg, signHashAlgo);
        prepareSignature(msg, signature);
        prepareSignatureLength(msg);
    }

    protected void prepareEcDhParams() {
        preparePrivateKey(msg);
        prepareSerializedPublicKey(msg, pubEcParams.getQ());
        prepareSerializedPublicKeyLength(msg);
        prepareClientRandom(msg);
        prepareServerRandom(msg);

    }

    protected void setEcDhParams() {
        msg.prepareComputations();
        generateNamedCurveList(msg);
        generatePointFormatList(msg);
        prepareCurveType(msg);
        prepareNamedCurve(msg);

        ECDomainParameters ecParams = generateEcParameters(msg);
        AsymmetricCipherKeyPair keyPair = TlsECCUtils.generateECKeyPair(chooser.getContext().getBadSecureRandom(),
                ecParams);

        pubEcParams = (ECPublicKeyParameters) keyPair.getPublic();
        privEcParams = (ECPrivateKeyParameters) keyPair.getPrivate();
    }

    protected ECDomainParameters generateEcParameters(T msg) {

        if (msg.getComputations() == null) {
            throw new PreparationException("Message computations not initialized");
        }

        if (msg.getComputations().getNamedCurveList() == null
                || msg.getComputations().getNamedCurveList().getValue() == null) {
            throw new PreparationException("No curves specified in message computations");
        }

        if (msg.getComputations().getEcPointFormatList() == null
                || msg.getComputations().getEcPointFormatList().getValue() == null) {
            throw new PreparationException("No or empty point formats specified in message computations");
        }

        NamedCurve[] curves;
        try {
            curves = NamedCurve.namedCurvesFromByteArray(msg.getComputations().getNamedCurveList().getValue());
        } catch (IOException | ClassNotFoundException ex) {
            LOGGER.warn("Couldn't read list of named curves from computations.", ex);
            curves = chooser.getConfig().getDefaultEcdheNamedCurves();
        }
        ECPointFormat[] formats;
        try {
            formats = ECPointFormat.pointFormatsFromByteArray(msg.getComputations().getEcPointFormatList().getValue());
        } catch (IOException | ClassNotFoundException ex) {
            LOGGER.warn("Couldn't read list of EC point formats from computations", ex);
            formats = chooser.getConfig().getDefaultEcPointFormats();
        }

        InputStream is = new ByteArrayInputStream(ArrayConverter.concatenate(
                new byte[] { msg.getCurveType().getValue() }, msg.getNamedCurve().getValue()));

        ECDomainParameters ecParams;
        try {
            ecParams = ECCUtilsBCWrapper.readECParameters(curves, formats, is);
        } catch (IOException ex) {
            is = new ByteArrayInputStream(ArrayConverter.concatenate(
                    new byte[] { EllipticCurveType.NAMED_CURVE.getValue() }, curves[0].getValue()));
            try {
                ecParams = ECCUtilsBCWrapper.readECParameters(curves, formats, is);
            } catch (IOException | IndexOutOfBoundsException ex1) {
                throw new PreparationException("Failed to generate EC domain parameters", ex);
            }
            LOGGER.warn("Failed to generate EC domain parameters", ex);
        }

        return ecParams;
    }

    protected void generatePointFormatList(T msg) {
        List<ECPointFormat> sharedPointFormats = new ArrayList<>(chooser.getServerSupportedPointFormats());

        if (sharedPointFormats.isEmpty()) {
            LOGGER.warn("Don't know which point format to use for ECDHE. " + "Check if pointFormats is set in config.");
            sharedPointFormats = chooser.getConfig().getDefaultServerSupportedPointFormats();
        }

        List<ECPointFormat> unsupportedFormats = new ArrayList<>();

        if (!chooser.getConfig().isEnforceSettings()) {
            List<ECPointFormat> clientPointFormats = chooser.getClientSupportedPointFormats();
            for (ECPointFormat f : sharedPointFormats) {
                if (!clientPointFormats.contains(f)) {
                    unsupportedFormats.add(f);
                }
            }
        }

        sharedPointFormats.removeAll(unsupportedFormats);
        if (sharedPointFormats.isEmpty()) {
            sharedPointFormats = new ArrayList<>(chooser.getConfig().getDefaultServerSupportedPointFormats());
        }

        try {
            msg.getComputations().setEcPointFormatList(ECPointFormat.pointFormatsToByteArray(sharedPointFormats));
        } catch (IOException ex) {
            throw new PreparationException("Couldn't set EC point formats in computations", ex);
        }
    }

    protected void generateNamedCurveList(T msg) {
        List<NamedCurve> sharedCurves = new ArrayList<>(chooser.getConfig().getNamedCurves());

        if (sharedCurves.isEmpty()) {
            throw new PreparationException("Don't know which elliptic curves are supported by the "
                    + "server. Check if namedCurves is set in config.");
        }

        List<NamedCurve> unsupportedCurves = new ArrayList<>();
        if (!chooser.getConfig().isEnforceSettings()) {

            List<NamedCurve> clientCurves = chooser.getClientSupportedNamedCurves();
            for (NamedCurve c : sharedCurves) {
                if (!clientCurves.contains(c)) {
                    unsupportedCurves.add(c);
                }
            }

            sharedCurves.removeAll(unsupportedCurves);
            if (sharedCurves.isEmpty()) {
                sharedCurves = new ArrayList<>(chooser.getConfig().getNamedCurves());
            }
        }

        try {
            msg.getComputations().setNamedCurveList(NamedCurve.namedCurvesToByteArray(sharedCurves));
        } catch (IOException ex) {
            throw new PreparationException("Couldn't set named curves in computations", ex);
        }
    }

<<<<<<< HEAD
    private byte[] generateSignatureContents(ECDHEServerKeyExchangeMessage msg) {
        EllipticCurveType curveType = chooser.getEcCurveType();
=======
    protected byte[] generateSignatureContents(T msg) {
        EllipticCurveType curveType = EllipticCurveType.getCurveType(msg.getCurveType().getValue());

>>>>>>> 74885a57
        ByteArrayOutputStream ecParams = new ByteArrayOutputStream();
        switch (curveType) {
            case EXPLICIT_PRIME:
            case EXPLICIT_CHAR2:
                throw new UnsupportedOperationException("Signing of explicit curves not implemented yet.");
            case NAMED_CURVE:
                ecParams.write(curveType.getValue());
                try {
                    ecParams.write(msg.getNamedCurve().getValue());
                } catch (IOException ex) {
                    throw new PreparationException("Failed to add namedCurve to ECDHEServerKeyExchange signature.", ex);
                }
        }

        ecParams.write(msg.getPublicKeyLength().getValue());
        try {
            ecParams.write(msg.getPublicKey().getValue());
        } catch (IOException ex) {
            throw new PreparationException("Failed to add serializedPublicKey to ECDHEServerKeyExchange signature.", ex);
        }

        return ArrayConverter.concatenate(msg.getComputations().getClientRandom().getValue(), msg.getComputations()
                .getServerRandom().getValue(), ecParams.toByteArray());

    }

    protected byte[] generateSignature(T msg, SignatureAndHashAlgorithm algorithm) {
        return SignatureCalculator.generateSignature(algorithm, chooser, generateSignatureContents(msg));
    }

    protected void prepareSignatureAndHashAlgorithm(T msg, SignatureAndHashAlgorithm signHashAlgo) {
        msg.setSignatureAndHashAlgorithm(signHashAlgo.getByteValue());
        LOGGER.debug("SignatureAndHashAlgorithm: "
                + ArrayConverter.bytesToHexString(msg.getSignatureAndHashAlgorithm().getValue()));
    }

    protected void prepareClientRandom(T msg) {
        msg.getComputations().setClientRandom(chooser.getClientRandom());
        LOGGER.debug("ClientRandom: "
                + ArrayConverter.bytesToHexString(msg.getComputations().getClientRandom().getValue()));
    }

    protected void prepareServerRandom(T msg) {
        msg.getComputations().setServerRandom(chooser.getServerRandom());
        LOGGER.debug("ServerRandom: "
                + ArrayConverter.bytesToHexString(msg.getComputations().getServerRandom().getValue()));
    }

    protected void prepareSignature(T msg, byte[] signature) {
        msg.setSignature(signature);
        LOGGER.debug("Signature: " + ArrayConverter.bytesToHexString(msg.getSignature().getValue()));
    }

    protected void prepareSignatureLength(T msg) {
        msg.setSignatureLength(msg.getSignature().getValue().length);
        LOGGER.debug("SignatureLength: " + msg.getSignatureLength().getValue());
    }

    protected void prepareSerializedPublicKey(T msg, ECPoint pubKey) {
        ECPointFormat[] formats;
        try {
            formats = ECPointFormat.pointFormatsFromByteArray(msg.getComputations().getEcPointFormatList().getValue());
        } catch (IOException | ClassNotFoundException ex) {
            throw new PreparationException("Couldn't read list of EC point formats from computations", ex);
        }

        try {
            byte[] serializedPubKey = ECCUtilsBCWrapper.serializeECPoint(formats, pubKey);
            msg.setPublicKey(serializedPubKey);
        } catch (IOException ex) {
            throw new PreparationException("Could not serialize EC public key", ex);
        }

        LOGGER.debug("SerializedPublicKey: " + ArrayConverter.bytesToHexString(msg.getPublicKey().getValue()));
    }

    protected void prepareSerializedPublicKeyLength(T msg) {
        msg.setPublicKeyLength(msg.getPublicKey().getValue().length);
        LOGGER.debug("SerializedPublicKeyLength: " + msg.getPublicKeyLength().getValue());
    }

    protected void prepareCurveType(T msg) {
        msg.setCurveType(EllipticCurveType.NAMED_CURVE.getValue());
    }

    protected void prepareNamedCurve(T msg) {
        NamedCurve[] curves;
        try {
            curves = NamedCurve.namedCurvesFromByteArray(msg.getComputations().getNamedCurveList().getValue());
        } catch (IOException | ClassNotFoundException ex) {
            throw new PreparationException("Couldn't read list of named curves from computations", ex);
        }
        msg.setNamedCurve(curves[0].getValue());
    }

    protected void preparePrivateKey(T msg) {
        msg.getComputations().setPrivateKey(privEcParams.getD());
        LOGGER.debug("PrivateKey: " + msg.getComputations().getPrivateKey().getValue().toString());
    }
}<|MERGE_RESOLUTION|>--- conflicted
+++ resolved
@@ -194,14 +194,8 @@
         }
     }
 
-<<<<<<< HEAD
-    private byte[] generateSignatureContents(ECDHEServerKeyExchangeMessage msg) {
+    protected byte[] generateSignatureContents(T msg) {
         EllipticCurveType curveType = chooser.getEcCurveType();
-=======
-    protected byte[] generateSignatureContents(T msg) {
-        EllipticCurveType curveType = EllipticCurveType.getCurveType(msg.getCurveType().getValue());
-
->>>>>>> 74885a57
         ByteArrayOutputStream ecParams = new ByteArrayOutputStream();
         switch (curveType) {
             case EXPLICIT_PRIME:
