--- conflicted
+++ resolved
@@ -14,11 +14,7 @@
 import org.apache.logging.log4j.Logger;
 
 /** Copy client random from one context to another. */
-<<<<<<< HEAD
-@XmlRootElement
-=======
 @XmlRootElement(name = "CopyClientRandom")
->>>>>>> 9654fc35
 public class CopyClientRandomAction extends CopyContextFieldAction {
 
     private static final Logger LOGGER = LogManager.getLogger();
@@ -32,15 +28,8 @@
     @Override
     protected void copyField(TlsContext src, TlsContext dst) {
         dst.setClientRandom(src.getClientRandom());
-<<<<<<< HEAD
         LOGGER.debug("Copying client random from {} to {}", src, dst);
         LOGGER.debug("Copied client random is: {}", dst.getClientRandom());
-=======
-        LOGGER.debug("Copying client random from " + src + " to " + dst);
-        LOGGER.debug(
-                "Copied client random is: "
-                        + ArrayConverter.bytesToHexString(dst.getClientRandom(), true, true));
->>>>>>> 9654fc35
         setExecuted(true);
     }
 
