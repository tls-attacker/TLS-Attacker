--- conflicted
+++ resolved
@@ -47,11 +47,7 @@
 
     @Override
     public HeartbeatExtensionPreparator getPreparator(HeartbeatExtensionMessage message) {
-<<<<<<< HEAD
-        return new HeartbeatExtensionPreparator(context.getChooser(), message);
-=======
-        return new HeartbeatExtensionPreparator(context, message, getSerializer(message));
->>>>>>> 5feb5a03
+        return new HeartbeatExtensionPreparator(context.getChooser(), message, getSerializer(message));
     }
 
     @Override
