/**
 * TLS-Attacker - A Modular Penetration Testing Framework for TLS
 *
 * Copyright 2014-2017 Ruhr University Bochum / Hackmanit GmbH
 *
 * Licensed under Apache License 2.0
 * http://www.apache.org/licenses/LICENSE-2.0
 */
package de.rub.nds.tlsattacker.core.protocol.preparator.extension;

import de.rub.nds.modifiablevariable.util.ArrayConverter;
import de.rub.nds.tlsattacker.core.crypto.KeyShareCalculator;
<<<<<<< HEAD
import de.rub.nds.tlsattacker.core.crypto.ec_.Point;
import de.rub.nds.tlsattacker.core.crypto.ec_.PointFormatter;
=======
import de.rub.nds.tlsattacker.core.exceptions.CryptoException;
import de.rub.nds.tlsattacker.core.exceptions.PreparationException;
import de.rub.nds.tlsattacker.core.protocol.message.computations.PWDComputations;
>>>>>>> ccedb6d1
import de.rub.nds.tlsattacker.core.protocol.message.extension.KS.KeyShareEntry;
import de.rub.nds.tlsattacker.core.protocol.preparator.Preparator;
import de.rub.nds.tlsattacker.core.workflow.chooser.Chooser;
import de.rub.nds.tlsattacker.transport.ConnectionEndType;
import org.apache.logging.log4j.LogManager;
import org.apache.logging.log4j.Logger;
<<<<<<< HEAD
=======
import org.bouncycastle.jce.ECNamedCurveTable;
import org.bouncycastle.math.ec.ECCurve;
import org.bouncycastle.math.ec.ECPoint;
>>>>>>> ccedb6d1

public class KeyShareEntryPreparator extends Preparator<KeyShareEntry> {

    private static final Logger LOGGER = LogManager.getLogger();

    private final KeyShareEntry entry;

    public KeyShareEntryPreparator(Chooser chooser, KeyShareEntry entry) {
        super(chooser, entry);
        this.entry = entry;
    }

    @Override
    public void prepare() {
        LOGGER.debug("Preparing KeySharePairExtension");
        if (chooser.getSelectedCipherSuite().isPWD()) {
            try {
                preparePWDKeyShare();
            } catch (CryptoException e) {
                throw new PreparationException("Failed to generate password element", e);
            }
        } else {
            prepareKeyShare();
        }

        prepareKeyShareType();
        prepareKeyShareLength();
    }

    private void preparePWDKeyShare() throws CryptoException {
        ECCurve curve = ECNamedCurveTable.getParameterSpec(entry.getGroupConfig().getJavaName()).getCurve();
        ECPoint passwordElement = PWDComputations.computePasswordElement(chooser, curve);
        PWDComputations.PWDKeyMaterial keyMaterial = PWDComputations.generateKeyMaterial(curve, passwordElement,
                chooser);
        int curveSize = curve.getFieldSize() / 8;
        entry.setPrivateKey(keyMaterial.privateKeyScalar);
        byte[] serializedScalar = ArrayConverter.bigIntegerToByteArray(keyMaterial.scalar);
        entry.setPublicKey(ArrayConverter.concatenate(
                ArrayConverter.bigIntegerToByteArray(keyMaterial.element.getXCoord().toBigInteger(), curveSize, true),
                ArrayConverter.bigIntegerToByteArray(keyMaterial.element.getYCoord().toBigInteger(), curveSize, true),
                ArrayConverter.intToBytes(serializedScalar.length, 1), serializedScalar));
        LOGGER.debug("KeyShare: " + ArrayConverter.bytesToHexString(entry.getPublicKey().getValue()));
        LOGGER.debug("PasswordElement.x: "
                + ArrayConverter.bytesToHexString(ArrayConverter.bigIntegerToByteArray(passwordElement.getXCoord()
                        .toBigInteger())));
    }

    private void prepareKeyShare() {
        if (entry.getPrivateKey() == null) {
            if (chooser.getConnectionEndType().equals(ConnectionEndType.CLIENT)) {
                entry.setPrivateKey(chooser.getClientEcPrivateKey());
            }
            if (chooser.getConnectionEndType().equals(ConnectionEndType.SERVER)) {
                entry.setPrivateKey(chooser.getServerEcPrivateKey());
            }
        }
        if (entry.getGroupConfig().isStandardCurve()) {
            Point ecPublicKey = KeyShareCalculator.createPublicKey(entry.getGroupConfig(), entry.getPrivateKey());
            // TODO We currently just use the default point format
            byte[] serializedPoint = PointFormatter.formatToByteArray(ecPublicKey, chooser.getConfig()
                    .getDefaultSelectedPointFormat());
            entry.setPublicKey(serializedPoint);
        } else if (entry.getGroupConfig().isCurve() && !entry.getGroupConfig().isStandardCurve()) {
            byte[] publicKey = KeyShareCalculator.createMontgomeryKeyShare(entry.getGroupConfig(),
                    entry.getPrivateKey());
            entry.setPublicKey(publicKey);
        } else {
            throw new UnsupportedOperationException("The group \"" + entry.getGroupConfig().name()
                    + "\" is not supported yet");
        }
        LOGGER.debug("KeyShare: " + ArrayConverter.bytesToHexString(entry.getPublicKey().getValue()));
    }

    private void prepareKeyShareType() {
        entry.setGroup(entry.getGroupConfig().getValue());
        LOGGER.debug("KeyShareType: " + ArrayConverter.bytesToHexString(entry.getGroup().getValue()));
    }

    private void prepareKeyShareLength() {
        entry.setPublicKeyLength(entry.getPublicKey().getValue().length);
        LOGGER.debug("KeyShareLength: " + entry.getPublicKeyLength().getValue());
    }

}<|MERGE_RESOLUTION|>--- conflicted
+++ resolved
@@ -10,26 +10,22 @@
 
 import de.rub.nds.modifiablevariable.util.ArrayConverter;
 import de.rub.nds.tlsattacker.core.crypto.KeyShareCalculator;
-<<<<<<< HEAD
-import de.rub.nds.tlsattacker.core.crypto.ec_.Point;
-import de.rub.nds.tlsattacker.core.crypto.ec_.PointFormatter;
-=======
+import de.rub.nds.tlsattacker.core.crypto.ec_.CurveFactory;
+import de.rub.nds.tlsattacker.core.crypto.ec_.EllipticCurve;
 import de.rub.nds.tlsattacker.core.exceptions.CryptoException;
 import de.rub.nds.tlsattacker.core.exceptions.PreparationException;
 import de.rub.nds.tlsattacker.core.protocol.message.computations.PWDComputations;
->>>>>>> ccedb6d1
+import de.rub.nds.tlsattacker.core.crypto.ec_.Point;
+import de.rub.nds.tlsattacker.core.crypto.ec_.PointFormatter;
 import de.rub.nds.tlsattacker.core.protocol.message.extension.KS.KeyShareEntry;
 import de.rub.nds.tlsattacker.core.protocol.preparator.Preparator;
 import de.rub.nds.tlsattacker.core.workflow.chooser.Chooser;
 import de.rub.nds.tlsattacker.transport.ConnectionEndType;
 import org.apache.logging.log4j.LogManager;
 import org.apache.logging.log4j.Logger;
-<<<<<<< HEAD
-=======
 import org.bouncycastle.jce.ECNamedCurveTable;
 import org.bouncycastle.math.ec.ECCurve;
 import org.bouncycastle.math.ec.ECPoint;
->>>>>>> ccedb6d1
 
 public class KeyShareEntryPreparator extends Preparator<KeyShareEntry> {
 
@@ -60,21 +56,20 @@
     }
 
     private void preparePWDKeyShare() throws CryptoException {
-        ECCurve curve = ECNamedCurveTable.getParameterSpec(entry.getGroupConfig().getJavaName()).getCurve();
-        ECPoint passwordElement = PWDComputations.computePasswordElement(chooser, curve);
+        EllipticCurve curve = CurveFactory.getCurve(entry.getGroupConfig());
+        Point passwordElement = PWDComputations.computePasswordElement(chooser, curve);
         PWDComputations.PWDKeyMaterial keyMaterial = PWDComputations.generateKeyMaterial(curve, passwordElement,
                 chooser);
-        int curveSize = curve.getFieldSize() / 8;
+        int curveSize = curve.getModulus().bitLength() / 8;
         entry.setPrivateKey(keyMaterial.privateKeyScalar);
         byte[] serializedScalar = ArrayConverter.bigIntegerToByteArray(keyMaterial.scalar);
         entry.setPublicKey(ArrayConverter.concatenate(
-                ArrayConverter.bigIntegerToByteArray(keyMaterial.element.getXCoord().toBigInteger(), curveSize, true),
-                ArrayConverter.bigIntegerToByteArray(keyMaterial.element.getYCoord().toBigInteger(), curveSize, true),
+                ArrayConverter.bigIntegerToByteArray(keyMaterial.element.getX().getData(), curveSize, true),
+                ArrayConverter.bigIntegerToByteArray(keyMaterial.element.getY().getData(), curveSize, true),
                 ArrayConverter.intToBytes(serializedScalar.length, 1), serializedScalar));
         LOGGER.debug("KeyShare: " + ArrayConverter.bytesToHexString(entry.getPublicKey().getValue()));
         LOGGER.debug("PasswordElement.x: "
-                + ArrayConverter.bytesToHexString(ArrayConverter.bigIntegerToByteArray(passwordElement.getXCoord()
-                        .toBigInteger())));
+                + ArrayConverter.bytesToHexString(ArrayConverter.bigIntegerToByteArray(passwordElement.getX().getData())));
     }
 
     private void prepareKeyShare() {
