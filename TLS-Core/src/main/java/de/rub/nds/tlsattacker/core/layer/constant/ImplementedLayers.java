--- conflicted
+++ resolved
@@ -11,14 +11,11 @@
 
 public enum ImplementedLayers implements LayerType {
     TCP,
-<<<<<<< HEAD
     UDP,
-=======
     // Record + Message layer are both part of TLS
->>>>>>> 1e06e696
     RECORD,
+    MESSAGE,
     DTLS_FRAGMENT,
-    MESSAGE,
     HTTP;
 
     @Override
