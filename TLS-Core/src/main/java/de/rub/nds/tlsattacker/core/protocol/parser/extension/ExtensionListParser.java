--- conflicted
+++ resolved
@@ -25,24 +25,12 @@
 
     private static final Logger LOGGER = LogManager.getLogger();
 
-<<<<<<< HEAD
-    private final TlsContext context;
-    private final ProtocolVersion selectedVersion;
-    private final boolean helloRetryRequestHint;
-
-    public ExtensionListParser(InputStream stream, TlsContext context, ProtocolVersion selectedVersion,
-        boolean helloRetryRequestHint) {
-        super(stream);
-        this.context = context;
-        this.selectedVersion = selectedVersion;
-=======
     private final TlsContext tlsContext;
     private final boolean helloRetryRequestHint;
 
     public ExtensionListParser(InputStream stream, TlsContext tlsContext, boolean helloRetryRequestHint) {
         super(stream);
         this.tlsContext = tlsContext;
->>>>>>> 1e06e696
         this.helloRetryRequestHint = helloRetryRequestHint;
     }
 
@@ -60,7 +48,7 @@
             extension.setExtensionContent(extensionPayload);
             extension.setExtensionBytes(ArrayConverter.concatenate(typeBytes,
                 ArrayConverter.intToBytes(length, ExtensionByteLength.EXTENSIONS_LENGTH), extensionPayload));
-            Parser parser = extension.getParser(context, new ByteArrayInputStream(extensionPayload));
+            Parser parser = extension.getParser(tlsContext, new ByteArrayInputStream(extensionPayload));
             if (parser instanceof KeyShareExtensionParser) {
                 ((KeyShareExtensionParser) parser).setHelloRetryRequestHint(helloRetryRequestHint);
             }
