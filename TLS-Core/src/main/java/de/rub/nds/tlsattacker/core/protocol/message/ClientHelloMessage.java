--- conflicted
+++ resolved
@@ -213,7 +213,6 @@
     @Override
     public String toString() {
         StringBuilder sb = new StringBuilder(super.toString());
-<<<<<<< HEAD
         if (getProtocolVersion() != null && getProtocolVersion().getValue() != null) {
             sb.append(super.toString()).append("\n  Protocol Version: ");
             sb.append(ProtocolVersion.getProtocolVersion(getProtocolVersion().getValue()));
@@ -239,24 +238,6 @@
         if (getExtensions() != null) {
             for (ExtensionMessage extension : getExtensions()) {
                 sb.append(extension.toString()).append("\n");
-=======
-        sb.append(super.toString()).append("\n  Protocol Version: ")
-                .append(ProtocolVersion.getProtocolVersion(getProtocolVersion().getValue()))
-                .append("\n  Client Unix Time: ")
-                .append(new Date(ArrayConverter.bytesToLong(getUnixTime().getValue()) * 1000))
-                .append("\n  Client Random: ").append(ArrayConverter.bytesToHexString(getRandom().getValue()))
-                .append("\n  Session ID: ").append(ArrayConverter.bytesToHexString(getSessionId().getValue()))
-                .append("\n  Supported Cipher Suites: ")
-                .append(ArrayConverter.bytesToHexString(getCipherSuites().getValue()))
-                .append("\n  Supported Compression Methods: ")
-                .append(ArrayConverter.bytesToHexString(getCompressions().getValue())).append("\n  Extensions: ");
-        sb.append("\n  Extensions: ");
-        if (getExtensions() == null) {
-            sb.append("null");
-        } else {
-            for (ExtensionMessage e : getExtensions()) {
-                sb.append(e.toString());
->>>>>>> 0492cfdd
             }
         }
         return sb.toString();
