--- conflicted
+++ resolved
@@ -27,19 +27,16 @@
 import de.rub.nds.tlsattacker.core.workflow.TlsConfig;
 import de.rub.nds.tlsattacker.core.workflow.TlsContext;
 import de.rub.nds.modifiablevariable.util.ArrayConverter;
-<<<<<<< HEAD
 import de.rub.nds.tlsattacker.core.protocol.message.extension.ExtensionMessage;
 import de.rub.nds.tlsattacker.core.protocol.message.extension.KS.KeySharePair;
 import de.rub.nds.tlsattacker.core.protocol.message.extension.KeyShareExtensionMessage;
 import de.rub.nds.tlsattacker.core.protocol.message.extension.SupportedVersionsExtensionMessage;
-=======
 import de.rub.nds.tlsattacker.core.protocol.message.extension.ExtendedMasterSecretExtensionMessage;
 import de.rub.nds.tlsattacker.core.protocol.message.extension.PaddingExtensionMessage;
 import de.rub.nds.tlsattacker.core.protocol.message.extension.RenegotiationInfoExtensionMessage;
 import de.rub.nds.tlsattacker.core.protocol.message.extension.SessionTicketTLSExtensionMessage;
 import de.rub.nds.tlsattacker.core.protocol.message.extension.SignedCertificateTimestampExtensionMessage;
 import de.rub.nds.tlsattacker.core.protocol.message.extension.TokenBindingExtensionMessage;
->>>>>>> 2cf5a629
 import java.util.Date;
 import javax.xml.bind.annotation.XmlRootElement;
 
@@ -108,7 +105,6 @@
         if (tlsConfig.isAddSignatureAndHashAlgrorithmsExtension()) {
             addExtension(new SignatureAndHashAlgorithmsExtensionMessage());
         }
-<<<<<<< HEAD
         if (tlsConfig.isAddSupportedVersionsExtension()
                 && tlsConfig.getHighestProtocolVersion() == ProtocolVersion.TLS13) {
             addExtension(new SupportedVersionsExtensionMessage());
@@ -120,7 +116,7 @@
             pair.setKeyShareTypeConfig(tlsConfig.getKeyShareType().getValue());
             extension.getKeyShareList().add(pair);
             addExtension(extension);
-=======
+        }
         if (tlsConfig.isAddExtendedMasterSecretExtension()) {
             addExtension(new ExtendedMasterSecretExtensionMessage());
         }
@@ -138,7 +134,6 @@
         }
         if (tlsConfig.isAddTokenBindingExtension()) {
             addExtension(new TokenBindingExtensionMessage());
->>>>>>> 2cf5a629
         }
     }
 
