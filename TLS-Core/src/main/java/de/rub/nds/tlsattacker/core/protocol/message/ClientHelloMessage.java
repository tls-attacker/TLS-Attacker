/**
 * TLS-Attacker - A Modular Penetration Testing Framework for TLS
 *
 * Copyright 2014-2020 Ruhr University Bochum, Paderborn University,
 * and Hackmanit GmbH
 *
 * Licensed under Apache License 2.0
 * http://www.apache.org/licenses/LICENSE-2.0
 */
package de.rub.nds.tlsattacker.core.protocol.message;

import de.rub.nds.modifiablevariable.ModifiableVariableFactory;
import de.rub.nds.modifiablevariable.ModifiableVariableProperty;
import de.rub.nds.modifiablevariable.bytearray.ModifiableByteArray;
import de.rub.nds.modifiablevariable.integer.ModifiableInteger;
import de.rub.nds.modifiablevariable.singlebyte.ModifiableByte;
import de.rub.nds.modifiablevariable.util.ArrayConverter;
import de.rub.nds.tlsattacker.core.config.Config;
import de.rub.nds.tlsattacker.core.constants.HandshakeMessageType;
import de.rub.nds.tlsattacker.core.constants.ProtocolVersion;
import de.rub.nds.tlsattacker.core.protocol.handler.ClientHelloHandler;
import de.rub.nds.tlsattacker.core.protocol.handler.ProtocolMessageHandler;
import de.rub.nds.tlsattacker.core.protocol.message.extension.*;
import de.rub.nds.tlsattacker.core.protocol.message.extension.sni.ServerNamePair;
import de.rub.nds.tlsattacker.core.state.TlsContext;
import java.nio.charset.Charset;
import java.nio.charset.StandardCharsets;
import java.util.Date;
import javax.xml.bind.annotation.XmlRootElement;

import org.apache.logging.log4j.LogManager;
import org.apache.logging.log4j.Logger;

@XmlRootElement
public class ClientHelloMessage extends HelloMessage {

    private static final Logger LOGGER = LogManager.getLogger();
    /**
     * compression length
     */
    @ModifiableVariableProperty(type = ModifiableVariableProperty.Type.LENGTH)
    private ModifiableInteger compressionLength;
    /**
     * cipher suite byte length
     */
    @ModifiableVariableProperty(type = ModifiableVariableProperty.Type.LENGTH)
    private ModifiableInteger cipherSuiteLength;
    /**
     * array of supported CipherSuites
     */
    @ModifiableVariableProperty(type = ModifiableVariableProperty.Type.TLS_CONSTANT)
    private ModifiableByteArray cipherSuites;
    /**
     * array of supported compressions
     */
    @ModifiableVariableProperty(type = ModifiableVariableProperty.Type.TLS_CONSTANT)
    private ModifiableByteArray compressions;

    @ModifiableVariableProperty(type = ModifiableVariableProperty.Type.COOKIE)
    private ModifiableByteArray cookie = null;

    @ModifiableVariableProperty(type = ModifiableVariableProperty.Type.LENGTH)
    private ModifiableByte cookieLength = null;

    public ClientHelloMessage() {
        super(HandshakeMessageType.CLIENT_HELLO);
    }

    public ClientHelloMessage(Config tlsConfig) {
        super(tlsConfig, HandshakeMessageType.CLIENT_HELLO);
<<<<<<< HEAD
        if (!tlsConfig.getHighestProtocolVersion().isSSL()
                || (tlsConfig.getHighestProtocolVersion().isSSL() && tlsConfig.isAddExtensionsInSSL())) {
            if (tlsConfig.isAddHeartbeatExtension()) {
                addExtension(new HeartbeatExtensionMessage());
=======
        if (tlsConfig.isAddHeartbeatExtension()) {
            addExtension(new HeartbeatExtensionMessage());
        }
        if (tlsConfig.isAddECPointFormatExtension()) {
            addExtension(new ECPointFormatExtensionMessage());
        }
        if (tlsConfig.isAddEllipticCurveExtension()) {
            addExtension(new EllipticCurvesExtensionMessage());
        }
        if (tlsConfig.isAddMaxFragmentLengthExtension()) {
            addExtension(new MaxFragmentLengthExtensionMessage());
        }
        if (tlsConfig.isAddServerNameIndicationExtension()) {
            ServerNameIndicationExtensionMessage extension = new ServerNameIndicationExtensionMessage();
            ServerNamePair pair = new ServerNamePair();
            pair.setServerNameConfig(tlsConfig.getDefaultClientConnection().getHostname()
                    .getBytes(Charset.forName("ASCII")));
            pair.setServerNameTypeConfig(tlsConfig.getSniType().getValue());
            extension.getServerNameList().add(pair);
            this.addExtension(extension);
        }

        if (tlsConfig.isAddEncryptedServerNameIndicationExtension()) {
            EncryptedServerNameIndicationExtensionMessage extensionMessage = new EncryptedServerNameIndicationExtensionMessage();
            String hostname = tlsConfig.getDefaultClientConnection().getHostname();
            ServerNamePair pair = new ServerNamePair();
            pair.setServerNameConfig(hostname.getBytes(StandardCharsets.UTF_8));
            extensionMessage.getClientEsniInner().getServerNameList().add(pair);
            addExtension(extensionMessage);
        }

        if (tlsConfig.isAddSignatureAndHashAlgrorithmsExtension()) {
            addExtension(new SignatureAndHashAlgorithmsExtensionMessage());
        }
        if (tlsConfig.isAddSupportedVersionsExtension()) {
            addExtension(new SupportedVersionsExtensionMessage());
        }
        if (tlsConfig.isAddKeyShareExtension()) {
            if (tlsConfig.getHighestProtocolVersion() != ProtocolVersion.TLS13
                    && tlsConfig.getHighestProtocolVersion().getMinor() < 0x17) {
                addExtension(new DraftKeyShareExtensionMessage(tlsConfig));
            } else {
                addExtension(new KeyShareExtensionMessage(tlsConfig));
>>>>>>> a95e4d4b
            }
            if (tlsConfig.isAddECPointFormatExtension()) {
                addExtension(new ECPointFormatExtensionMessage());
            }
            if (tlsConfig.isAddEllipticCurveExtension()) {
                addExtension(new EllipticCurvesExtensionMessage());
            }
            if (tlsConfig.isAddMaxFragmentLengthExtension()) {
                addExtension(new MaxFragmentLengthExtensionMessage());
            }
            if (tlsConfig.isAddServerNameIndicationExtension()) {
                ServerNameIndicationExtensionMessage extension = new ServerNameIndicationExtensionMessage();
                ServerNamePair pair = new ServerNamePair();
                pair.setServerNameConfig(tlsConfig.getDefaultClientConnection().getHostname()
                        .getBytes(Charset.forName("ASCII")));
                pair.setServerNameTypeConfig(tlsConfig.getSniType().getValue());
                extension.getServerNameList().add(pair);
                addExtension(extension);
            }
            if (tlsConfig.isAddSignatureAndHashAlgrorithmsExtension()) {
                addExtension(new SignatureAndHashAlgorithmsExtensionMessage());
            }
            if (tlsConfig.isAddSupportedVersionsExtension()) {
                addExtension(new SupportedVersionsExtensionMessage());
            }
            if (tlsConfig.isAddKeyShareExtension()) {
                if (tlsConfig.getHighestProtocolVersion() != ProtocolVersion.TLS13
                        && tlsConfig.getHighestProtocolVersion().getMinor() < 0x17) {
                    addExtension(new DraftKeyShareExtensionMessage(tlsConfig));
                } else {
                    addExtension(new KeyShareExtensionMessage(tlsConfig));
                }
            }
            if (tlsConfig.isAddEarlyDataExtension()) {
                addExtension(new EarlyDataExtensionMessage());
            }
            if (tlsConfig.isAddPSKKeyExchangeModesExtension()) {
                addExtension(new PSKKeyExchangeModesExtensionMessage(tlsConfig));
            }
            if (tlsConfig.isAddExtendedMasterSecretExtension()) {
                addExtension(new ExtendedMasterSecretExtensionMessage());
            }
            if (tlsConfig.isAddSessionTicketTLSExtension()) {
                addExtension(new SessionTicketTLSExtensionMessage());
            }
            if (tlsConfig.isAddSignedCertificateTimestampExtension()) {
                addExtension(new SignedCertificateTimestampExtensionMessage());
            }
            if (tlsConfig.isAddPaddingExtension()) {
                addExtension(new PaddingExtensionMessage());
            }
            if (tlsConfig.isAddRenegotiationInfoExtension()) {
                addExtension(new RenegotiationInfoExtensionMessage());
            }
            if (tlsConfig.isAddTokenBindingExtension()) {
                addExtension(new TokenBindingExtensionMessage());
            }
            if (tlsConfig.isAddCertificateStatusRequestExtension()) {
                addExtension(new CertificateStatusRequestExtensionMessage());
            }
            if (tlsConfig.isAddAlpnExtension()) {
                addExtension(new AlpnExtensionMessage(tlsConfig));
            }
            if (tlsConfig.isAddSRPExtension()) {
                addExtension(new SRPExtensionMessage());
            }
            if (tlsConfig.isAddSRTPExtension()) {
                addExtension(new SrtpExtensionMessage());
            }
            if (tlsConfig.isAddTruncatedHmacExtension()) {
                addExtension(new TruncatedHmacExtensionMessage());
            }
            if (tlsConfig.isAddUserMappingExtension()) {
                addExtension(new UserMappingExtensionMessage());
            }
            if (tlsConfig.isAddCertificateTypeExtension()) {
                addExtension(new CertificateTypeExtensionMessage());
            }
            if (tlsConfig.isAddClientAuthzExtension()) {
                addExtension(new ClientAuthzExtensionMessage());
            }
            if (tlsConfig.isAddServerAuthzExtension()) {
                addExtension(new ServerAuthzExtensionMessage());
            }
            if (tlsConfig.isAddClientCertificateTypeExtension()) {
                addExtension(new ClientCertificateTypeExtensionMessage());
            }
            if (tlsConfig.isAddServerCertificateTypeExtension()) {
                addExtension(new ServerCertificateTypeExtensionMessage());
            }
            if (tlsConfig.isAddEncryptThenMacExtension()) {
                addExtension(new EncryptThenMacExtensionMessage());
            }
            if (tlsConfig.isAddCachedInfoExtension()) {
                addExtension(new CachedInfoExtensionMessage());
            }
            if (tlsConfig.isAddClientCertificateUrlExtension()) {
                addExtension(new ClientCertificateUrlExtensionMessage());
            }
            if (tlsConfig.isAddTrustedCaIndicationExtension()) {
                addExtension(new TrustedCaIndicationExtensionMessage());
            }
            if (tlsConfig.isAddCertificateStatusRequestV2Extension()) {
                addExtension(new CertificateStatusRequestV2ExtensionMessage());
            }
            if (tlsConfig.isAddPWDProtectExtension()) {
                addExtension(new PWDProtectExtensionMessage());
            }
            if (tlsConfig.isAddPWDClearExtension()) {
                addExtension(new PWDClearExtensionMessage());
            }
            if (tlsConfig.isAddPreSharedKeyExtension()) {
                addExtension(new PreSharedKeyExtensionMessage(tlsConfig));
            }
            // In TLS 1.3, the PSK ext has to be the last ClientHello extension
        }
    }

    public ModifiableInteger getCompressionLength() {
        return compressionLength;
    }

    public ModifiableInteger getCipherSuiteLength() {
        return cipherSuiteLength;
    }

    public ModifiableByteArray getCipherSuites() {
        return cipherSuites;
    }

    public ModifiableByteArray getCompressions() {
        return compressions;
    }

    public void setCompressionLength(ModifiableInteger compressionLength) {
        this.compressionLength = compressionLength;
    }

    public void setCipherSuiteLength(ModifiableInteger cipherSuiteLength) {
        this.cipherSuiteLength = cipherSuiteLength;
    }

    public void setCipherSuites(ModifiableByteArray cipherSuites) {
        this.cipherSuites = cipherSuites;
    }

    public void setCompressions(ModifiableByteArray compressions) {
        this.compressions = compressions;
    }

    public void setCompressionLength(int compressionLength) {
        this.compressionLength = ModifiableVariableFactory.safelySetValue(this.compressionLength, compressionLength);
    }

    public void setCipherSuiteLength(int cipherSuiteLength) {
        this.cipherSuiteLength = ModifiableVariableFactory.safelySetValue(this.cipherSuiteLength, cipherSuiteLength);
    }

    public void setCipherSuites(byte[] array) {
        this.cipherSuites = ModifiableVariableFactory.safelySetValue(cipherSuites, array);
    }

    public void setCompressions(byte[] array) {
        this.compressions = ModifiableVariableFactory.safelySetValue(compressions, array);
    }

    public ModifiableByteArray getCookie() {
        return cookie;
    }

    public ModifiableByte getCookieLength() {
        return cookieLength;
    }

    public void setCookie(byte[] cookie) {
        this.cookie = ModifiableVariableFactory.safelySetValue(this.cookie, cookie);
    }

    public void setCookie(ModifiableByteArray cookie) {
        this.cookie = cookie;
    }

    public void setCookieLength(byte cookieLength) {
        this.cookieLength = ModifiableVariableFactory.safelySetValue(this.cookieLength, cookieLength);
    }

    public void setCookieLength(ModifiableByte cookieLength) {
        this.cookieLength = cookieLength;
    }

    @Override
    public String toString() {
        StringBuilder sb = new StringBuilder();
        sb.append("ClientHelloMessage:");
        sb.append("\n  Protocol Version: ");
        if (getProtocolVersion() != null && getProtocolVersion().getValue() != null) {
            sb.append(ProtocolVersion.getProtocolVersion(getProtocolVersion().getValue()));
        } else {
            sb.append("null");
        }
        sb.append("\n  Client Unix Time: ");
        if (getUnixTime() != null && getUnixTime().getValue() != null) {
            sb.append(new Date(ArrayConverter.bytesToLong(getUnixTime().getValue()) * 1000));
        } else {
            sb.append("null");
        }
        sb.append("\n  Client Random: ");
        if (getRandom() != null && getRandom().getValue() != null) {
            sb.append(ArrayConverter.bytesToHexString(getRandom().getValue()));
        } else {
            sb.append("null");
        }
        sb.append("\n  Session ID: ");
        if (getSessionId() != null && getSessionId().getValue() != null) {
            sb.append(ArrayConverter.bytesToHexString(getSessionId().getValue()));
        } else {
            sb.append("null");
        }
        sb.append("\n  Supported Cipher Suites: ");
        if (getCipherSuites() != null && getCipherSuites().getValue() != null) {
            sb.append(ArrayConverter.bytesToHexString(getCipherSuites().getValue()));
        } else {
            sb.append("null");
        }
        sb.append("\n  Supported Compression Methods: ");
        if (getCompressions() != null && getCompressions().getValue() != null) {
            sb.append(ArrayConverter.bytesToHexString(getCompressions().getValue()));
        } else {
            sb.append("null");
        }
        sb.append("\n  Extensions: ");
        if (getExtensions() != null) {
            for (ExtensionMessage extension : getExtensions()) {
                sb.append(extension.toString()).append("\n");
            }
        } else {
            sb.append("null");
        }
        return sb.toString();
    }

    @Override
    public ProtocolMessageHandler getHandler(TlsContext context) {
        return new ClientHelloHandler(context);
    }

}<|MERGE_RESOLUTION|>--- conflicted
+++ resolved
@@ -68,56 +68,10 @@
 
     public ClientHelloMessage(Config tlsConfig) {
         super(tlsConfig, HandshakeMessageType.CLIENT_HELLO);
-<<<<<<< HEAD
         if (!tlsConfig.getHighestProtocolVersion().isSSL()
                 || (tlsConfig.getHighestProtocolVersion().isSSL() && tlsConfig.isAddExtensionsInSSL())) {
             if (tlsConfig.isAddHeartbeatExtension()) {
                 addExtension(new HeartbeatExtensionMessage());
-=======
-        if (tlsConfig.isAddHeartbeatExtension()) {
-            addExtension(new HeartbeatExtensionMessage());
-        }
-        if (tlsConfig.isAddECPointFormatExtension()) {
-            addExtension(new ECPointFormatExtensionMessage());
-        }
-        if (tlsConfig.isAddEllipticCurveExtension()) {
-            addExtension(new EllipticCurvesExtensionMessage());
-        }
-        if (tlsConfig.isAddMaxFragmentLengthExtension()) {
-            addExtension(new MaxFragmentLengthExtensionMessage());
-        }
-        if (tlsConfig.isAddServerNameIndicationExtension()) {
-            ServerNameIndicationExtensionMessage extension = new ServerNameIndicationExtensionMessage();
-            ServerNamePair pair = new ServerNamePair();
-            pair.setServerNameConfig(tlsConfig.getDefaultClientConnection().getHostname()
-                    .getBytes(Charset.forName("ASCII")));
-            pair.setServerNameTypeConfig(tlsConfig.getSniType().getValue());
-            extension.getServerNameList().add(pair);
-            this.addExtension(extension);
-        }
-
-        if (tlsConfig.isAddEncryptedServerNameIndicationExtension()) {
-            EncryptedServerNameIndicationExtensionMessage extensionMessage = new EncryptedServerNameIndicationExtensionMessage();
-            String hostname = tlsConfig.getDefaultClientConnection().getHostname();
-            ServerNamePair pair = new ServerNamePair();
-            pair.setServerNameConfig(hostname.getBytes(StandardCharsets.UTF_8));
-            extensionMessage.getClientEsniInner().getServerNameList().add(pair);
-            addExtension(extensionMessage);
-        }
-
-        if (tlsConfig.isAddSignatureAndHashAlgrorithmsExtension()) {
-            addExtension(new SignatureAndHashAlgorithmsExtensionMessage());
-        }
-        if (tlsConfig.isAddSupportedVersionsExtension()) {
-            addExtension(new SupportedVersionsExtensionMessage());
-        }
-        if (tlsConfig.isAddKeyShareExtension()) {
-            if (tlsConfig.getHighestProtocolVersion() != ProtocolVersion.TLS13
-                    && tlsConfig.getHighestProtocolVersion().getMinor() < 0x17) {
-                addExtension(new DraftKeyShareExtensionMessage(tlsConfig));
-            } else {
-                addExtension(new KeyShareExtensionMessage(tlsConfig));
->>>>>>> a95e4d4b
             }
             if (tlsConfig.isAddECPointFormatExtension()) {
                 addExtension(new ECPointFormatExtensionMessage());
@@ -137,6 +91,14 @@
                 extension.getServerNameList().add(pair);
                 addExtension(extension);
             }
+            if (tlsConfig.isAddEncryptedServerNameIndicationExtension()) {
+                EncryptedServerNameIndicationExtensionMessage extensionMessage = new EncryptedServerNameIndicationExtensionMessage();
+                String hostname = tlsConfig.getDefaultClientConnection().getHostname();
+                ServerNamePair pair = new ServerNamePair();
+                pair.setServerNameConfig(hostname.getBytes(StandardCharsets.UTF_8));
+                extensionMessage.getClientEsniInner().getServerNameList().add(pair);
+                addExtension(extensionMessage);
+            }
             if (tlsConfig.isAddSignatureAndHashAlgrorithmsExtension()) {
                 addExtension(new SignatureAndHashAlgorithmsExtensionMessage());
             }
