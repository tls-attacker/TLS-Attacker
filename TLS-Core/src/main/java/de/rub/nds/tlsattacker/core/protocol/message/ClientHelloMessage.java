--- conflicted
+++ resolved
@@ -119,7 +119,6 @@
             }
             if (tlsConfig.isAddServerNameIndicationExtension()) {
                 ServerNameIndicationExtensionMessage extension = new ServerNameIndicationExtensionMessage();
-<<<<<<< HEAD
                 byte[] serverName;
                 if (tlsConfig.getDefaultClientConnection().getHostname() != null) {
                     serverName =
@@ -130,12 +129,6 @@
                 }
                 ServerNamePair pair = new ServerNamePair(tlsConfig.getSniType().getValue(), serverName);
 
-=======
-                ServerNamePair pair = new ServerNamePair();
-                pair.setServerNameConfig(
-                    tlsConfig.getDefaultClientConnection().getHostname().getBytes(Charset.forName("ASCII")));
-                pair.setServerNameTypeConfig(tlsConfig.getSniType().getValue());
->>>>>>> cd4e9774
                 extension.getServerNameList().add(pair);
                 addExtension(extension);
             }
