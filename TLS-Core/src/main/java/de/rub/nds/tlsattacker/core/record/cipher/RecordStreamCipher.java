--- conflicted
+++ resolved
@@ -68,13 +68,7 @@
     }
 
     public byte[] calculateMac(byte[] data, ConnectionEndType connectionEndType) {
-<<<<<<< HEAD
-        LOGGER.debug(
-                "The MAC was calculated over the following data: {}",
-                ArrayConverter.bytesToHexString(data));
-=======
         LOGGER.debug("The MAC was calculated over the following data: {}", data);
->>>>>>> d878a479
         byte[] result;
         if (connectionEndType == getConnectionEndType()) {
             result = writeMac.calculateMac(data);
