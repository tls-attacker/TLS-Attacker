--- conflicted
+++ resolved
@@ -85,23 +85,8 @@
             serverWriteKey = Arrays.copyOfRange(keyBlock, offset, offset + keySize);
             offset += keySize;
             LOGGER.debug("Server write key: {}", ArrayConverter.bytesToHexString(serverWriteKey));
-<<<<<<< HEAD
-            if (tlsContext.getConfig().getConnectionEndType() == ConnectionEndType.CLIENT) {
+            if (tlsContext.getConnectionEnd().getConnectionEndType() == ConnectionEndType.CLIENT) {
                 initCipherAndMac(serverMacWriteSecret, clientMacWriteSecret);
-=======
-            if (tlsContext.getChooser().getConnectionEnd().getConnectionEndType() == ConnectionEndType.CLIENT) {
-                encryptKey = new SecretKeySpec(clientWriteKey, bulkCipherAlg.getJavaName());
-                decryptKey = new SecretKeySpec(serverWriteKey, bulkCipherAlg.getJavaName());
-                try {
-                    encryptCipher.init(Cipher.ENCRYPT_MODE, encryptKey);
-                    decryptCipher.init(Cipher.DECRYPT_MODE, decryptKey);
-                    readMac.init(new SecretKeySpec(serverMacWriteSecret, macAlg.getJavaName()));
-                    writeMac.init(new SecretKeySpec(clientMacWriteSecret, macAlg.getJavaName()));
-                } catch (InvalidKeyException E) {
-                    throw new UnsupportedOperationException("Unsupported Ciphersuite:"
-                            + tlsContext.getChooser().getSelectedCipherSuite().name(), E);
-                }
->>>>>>> d6a5db9c
             } else {
                 initCipherAndMac(clientMacWriteSecret, serverMacWriteSecret);
             }
