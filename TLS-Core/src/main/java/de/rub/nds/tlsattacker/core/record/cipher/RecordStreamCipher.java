--- conflicted
+++ resolved
@@ -8,48 +8,22 @@
  */
 package de.rub.nds.tlsattacker.core.record.cipher;
 
-<<<<<<< HEAD
 import de.rub.nds.tlsattacker.core.record.cipher.cryptohelper.EncryptionResult;
 import de.rub.nds.tlsattacker.core.record.cipher.cryptohelper.EncryptionRequest;
 import de.rub.nds.tlsattacker.core.record.cipher.cryptohelper.KeySet;
-=======
+import de.rub.nds.modifiablevariable.util.ArrayConverter;
+import de.rub.nds.tlsattacker.core.constants.AlgorithmResolver;
+import de.rub.nds.tlsattacker.core.constants.CipherAlgorithm;
+import de.rub.nds.tlsattacker.core.constants.MacAlgorithm;
+import de.rub.nds.tlsattacker.core.exceptions.CryptoException;
+import de.rub.nds.tlsattacker.core.state.TlsContext;
 import java.security.InvalidKeyException;
 import java.security.NoSuchAlgorithmException;
-import java.util.Arrays;
-
 import javax.crypto.Cipher;
 import javax.crypto.Mac;
 import javax.crypto.NoSuchPaddingException;
 import javax.crypto.SecretKey;
 import javax.crypto.spec.SecretKeySpec;
-
->>>>>>> 7f7c1aef
-import de.rub.nds.modifiablevariable.util.ArrayConverter;
-import de.rub.nds.tlsattacker.core.constants.AlgorithmResolver;
-import de.rub.nds.tlsattacker.core.constants.CipherAlgorithm;
-import de.rub.nds.tlsattacker.core.constants.MacAlgorithm;
-<<<<<<< HEAD
-=======
-import de.rub.nds.tlsattacker.core.constants.PRFAlgorithm;
-import de.rub.nds.tlsattacker.core.constants.ProtocolVersion;
-import de.rub.nds.tlsattacker.core.crypto.PseudoRandomFunction;
-import de.rub.nds.tlsattacker.core.crypto.SSLUtils;
->>>>>>> 7f7c1aef
-import de.rub.nds.tlsattacker.core.exceptions.CryptoException;
-import de.rub.nds.tlsattacker.core.state.TlsContext;
-import de.rub.nds.tlsattacker.transport.ConnectionEndType;
-<<<<<<< HEAD
-import java.security.InvalidKeyException;
-import java.security.NoSuchAlgorithmException;
-import java.util.logging.Level;
-import java.util.logging.Logger;
-import javax.crypto.Cipher;
-import javax.crypto.Mac;
-import javax.crypto.NoSuchPaddingException;
-import javax.crypto.SecretKey;
-import javax.crypto.spec.SecretKeySpec;
-=======
->>>>>>> 7f7c1aef
 
 /**
  *
@@ -81,10 +55,10 @@
             CipherAlgorithm cipherAlg = AlgorithmResolver.getCipher(cipherSuite);
             encryptCipher = Cipher.getInstance(cipherAlg.getJavaName());
             decryptCipher = Cipher.getInstance(cipherAlg.getJavaName());
-            MacAlgorithm macAlg = AlgorithmResolver.getMacAlgorithm(protocolVersion, cipherSuite);
+            MacAlgorithm macAlg = AlgorithmResolver.getMacAlgorithm(context.getChooser().getSelectedProtocolVersion(),
+                    cipherSuite);
             readMac = Mac.getInstance(macAlg.getJavaName());
             writeMac = Mac.getInstance(macAlg.getJavaName());
-<<<<<<< HEAD
             SecretKey encryptKey = new SecretKeySpec(getKeySet().getWriteKey(
                     context.getConnectionEnd().getConnectionEndType()), bulkCipherAlg.getJavaName());
             SecretKey decryptKey = new SecretKeySpec(getKeySet().getReadKey(
@@ -97,67 +71,6 @@
                     context.getConnectionEnd().getConnectionEndType()), writeMac.getAlgorithm()));
         } catch (NoSuchAlgorithmException | NoSuchPaddingException | InvalidKeyException ex) {
             throw new UnsupportedOperationException("Cipher not supported: " + cipherSuite.name(), ex);
-=======
-            int secretSetSize = (2 * keySize) + readMac.getMacLength() + writeMac.getMacLength();
-            byte[] masterSecret = tlsContext.getMasterSecret();
-            byte[] seed = ArrayConverter.concatenate(tlsContext.getServerRandom(), tlsContext.getClientRandom());
-
-            byte[] keyBlock;
-            if (protocolVersion == ProtocolVersion.SSL3) {
-                keyBlock = SSLUtils.calculateKeyBlockSSL3(masterSecret, seed, secretSetSize);
-            } else {
-                PRFAlgorithm prfAlgorithm = AlgorithmResolver.getPRFAlgorithm(protocolVersion, cipherSuite);
-                keyBlock = PseudoRandomFunction.compute(prfAlgorithm, masterSecret,
-                        PseudoRandomFunction.KEY_EXPANSION_LABEL, seed, secretSetSize);
-            }
-
-            LOGGER.debug("A new key block was generated: {}", ArrayConverter.bytesToHexString(keyBlock));
-            int offset = 0;
-            byte[] clientMacWriteSecret = Arrays.copyOfRange(keyBlock, offset, offset + readMac.getMacLength());
-            offset += readMac.getMacLength();
-            LOGGER.debug("Client MAC write Secret: {}", ArrayConverter.bytesToHexString(clientMacWriteSecret));
-            byte[] serverMacWriteSecret = Arrays.copyOfRange(keyBlock, offset, offset + writeMac.getMacLength());
-            offset += writeMac.getMacLength();
-            LOGGER.debug("Server MAC write Secret:  {}", ArrayConverter.bytesToHexString(serverMacWriteSecret));
-            clientWriteKey = Arrays.copyOfRange(keyBlock, offset, offset + keySize);
-            offset += keySize;
-            LOGGER.debug("Client write key: {}", ArrayConverter.bytesToHexString(clientWriteKey));
-            serverWriteKey = Arrays.copyOfRange(keyBlock, offset, offset + keySize);
-            offset += keySize;
-            LOGGER.debug("Server write key: {}", ArrayConverter.bytesToHexString(serverWriteKey));
-            if (tlsContext.getChooser().getConnectionEnd().getConnectionEndType() == ConnectionEndType.CLIENT) {
-                encryptKey = new SecretKeySpec(clientWriteKey, bulkCipherAlg.getJavaName());
-                decryptKey = new SecretKeySpec(serverWriteKey, bulkCipherAlg.getJavaName());
-                try {
-                    encryptCipher.init(Cipher.ENCRYPT_MODE, encryptKey);
-                    decryptCipher.init(Cipher.DECRYPT_MODE, decryptKey);
-                    readMac.init(new SecretKeySpec(serverMacWriteSecret, macAlg.getJavaName()));
-                    writeMac.init(new SecretKeySpec(clientMacWriteSecret, macAlg.getJavaName()));
-                } catch (InvalidKeyException E) {
-                    throw new UnsupportedOperationException("Unsupported Ciphersuite:"
-                            + tlsContext.getChooser().getSelectedCipherSuite().name(), E);
-                }
-            } else {
-                decryptKey = new SecretKeySpec(clientWriteKey, bulkCipherAlg.getJavaName());
-                encryptKey = new SecretKeySpec(serverWriteKey, bulkCipherAlg.getJavaName());
-                try {
-                    encryptCipher.init(Cipher.ENCRYPT_MODE, encryptKey);
-                    decryptCipher.init(Cipher.DECRYPT_MODE, decryptKey);
-                    readMac.init(new SecretKeySpec(clientMacWriteSecret, macAlg.getJavaName()));
-                    writeMac.init(new SecretKeySpec(serverMacWriteSecret, macAlg.getJavaName()));
-                } catch (InvalidKeyException E) {
-                    throw new UnsupportedOperationException("Unsupported Ciphersuite:"
-                            + tlsContext.getChooser().getSelectedCipherSuite().name(), E);
-                }
-            }
-            if (offset != keyBlock.length) {
-                throw new CryptoException("Offset exceeded the generated key block length");
-            }
-            setMinimalEncryptedRecordLength(readMac.getMacLength());
-        } catch (NoSuchAlgorithmException | NoSuchPaddingException ex) {
-            throw new CryptoException("Could not initialize StreamCipher with Ciphersuite:"
-                    + tlsContext.getChooser().getSelectedCipherSuite().name(), ex);
->>>>>>> 7f7c1aef
         }
 
     }
