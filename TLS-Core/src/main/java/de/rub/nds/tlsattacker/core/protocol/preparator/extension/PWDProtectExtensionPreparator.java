/*
 * TLS-Attacker - A Modular Penetration Testing Framework for TLS
 *
 * Copyright 2014-2023 Ruhr University Bochum, Paderborn University, and Hackmanit GmbH
 *
 * Licensed under Apache License, Version 2.0
 * http://www.apache.org/licenses/LICENSE-2.0.txt
 */
package de.rub.nds.tlsattacker.core.protocol.preparator.extension;

import de.rub.nds.modifiablevariable.util.ArrayConverter;
import de.rub.nds.protocol.constants.NamedEllipticCurveParameters;
import de.rub.nds.protocol.crypto.ec.EllipticCurve;
import de.rub.nds.protocol.crypto.ec.Point;
import de.rub.nds.tlsattacker.core.config.Config;
import de.rub.nds.tlsattacker.core.constants.Bits;
import de.rub.nds.tlsattacker.core.constants.HKDFAlgorithm;
import de.rub.nds.tlsattacker.core.crypto.HKDFunction;
import de.rub.nds.tlsattacker.core.exceptions.CryptoException;
import de.rub.nds.tlsattacker.core.exceptions.PreparationException;
import de.rub.nds.tlsattacker.core.protocol.message.extension.PWDProtectExtensionMessage;
import de.rub.nds.tlsattacker.core.workflow.chooser.Chooser;
import java.math.BigInteger;
import java.nio.charset.StandardCharsets;
import java.util.Arrays;
import org.apache.logging.log4j.LogManager;
import org.apache.logging.log4j.Logger;
import org.cryptomator.siv.SivMode;

public class PWDProtectExtensionPreparator extends ExtensionPreparator<PWDProtectExtensionMessage> {

    private static final Logger LOGGER = LogManager.getLogger();

    private final PWDProtectExtensionMessage msg;

    public PWDProtectExtensionPreparator(Chooser chooser, PWDProtectExtensionMessage message) {
        super(chooser, message);
        this.msg = message;
    }

    @Override
    public void prepareExtensionContent() {
        LOGGER.debug("Preparing PWDProtectExtension");
        try {
            prepareUsername(msg);
        } catch (CryptoException e) {
            throw new PreparationException("Failed to encrypt username", e);
        }
        prepareUsernameLength(msg);
    }

    private void prepareUsername(PWDProtectExtensionMessage msg) throws CryptoException {
        Config config = chooser.getConfig();
        EllipticCurve curve =
                ((NamedEllipticCurveParameters)
                                config.getDefaultPWDProtectGroup().getGroupParameters())
                        .getCurve();
        Point generator = curve.getBasePoint();
        Point serverPublicKey = config.getDefaultServerPWDProtectPublicKey();

        HKDFAlgorithm hkdfAlgorithm;
        if (curve.getModulus().bitLength() <= 256) {
            hkdfAlgorithm = HKDFAlgorithm.TLS_HKDF_SHA256;
        } else if (curve.getModulus().bitLength() <= 384) {
            hkdfAlgorithm = HKDFAlgorithm.TLS_HKDF_SHA384;
        } else {
            throw new CryptoException("Missing HKDF algorithm for curves larger than 384 bits");
        }

        Point multedPoint = curve.mult(config.getDefaultServerPWDProtectRandomSecret(), generator);
        BigInteger clientPublicKey;
        if (!multedPoint.isAtInfinity()) {
            clientPublicKey = multedPoint.getFieldX().getData();
        } else {
            LOGGER.warn(
                    "Computed intermediate value as point in infinity. Using Zero instead for X value");
            clientPublicKey = BigInteger.ZERO;
        }
        Point sharedPoint =
                curve.mult(config.getDefaultServerPWDProtectRandomSecret(), serverPublicKey);
        BigInteger sharedSecret;
        if (!sharedPoint.isAtInfinity()) {
            sharedSecret =
                    curve.mult(config.getDefaultServerPWDProtectRandomSecret(), serverPublicKey)
                            .getFieldX()
                            .getData();
        } else {
            LOGGER.warn(
                    "Computed shared secet as point in infinity. Using Zero instead for X value");
            sharedSecret = BigInteger.ZERO;
        }

        byte[] key =
                HKDFunction.expand(
                        hkdfAlgorithm,
                        HKDFunction.extract(
                                hkdfAlgorithm,
                                null,
                                ArrayConverter.bigIntegerToByteArray(sharedSecret)),
                        new byte[0],
                        curve.getModulus().bitLength() / Bits.IN_A_BYTE);
<<<<<<< HEAD
        LOGGER.debug("Username encryption key: " + ArrayConverter.bytesToHexString(key));
=======
        LOGGER.debug("Username encryption key: {}", key);
>>>>>>> d878a479

        byte[] ctrKey = Arrays.copyOfRange(key, 0, key.length / 2);
        byte[] macKey = Arrays.copyOfRange(key, key.length / 2, key.length);
        if (ctrKey.length != 16 && ctrKey.length != 24 && ctrKey.length != 32) {
            LOGGER.warn("PWD ctrkey is of incorrect size. Padding to 16 byte");
            ctrKey = Arrays.copyOf(ctrKey, 16);
        }
        if (macKey.length != 16 && macKey.length != 24 && macKey.length != 32) {
            LOGGER.warn("PWD macKey is of incorrect size. Padding to 16 byte");
            macKey = Arrays.copyOf(macKey, 16);
        }
        SivMode aesSIV = new SivMode();
        byte[] protectedUsername =
                aesSIV.encrypt(
                        ctrKey,
                        macKey,
                        chooser.getClientPWDUsername().getBytes(StandardCharsets.ISO_8859_1));
        msg.setUsername(
                ArrayConverter.concatenate(
                        ArrayConverter.bigIntegerToByteArray(
                                clientPublicKey,
                                curve.getModulus().bitLength() / Bits.IN_A_BYTE,
                                true),
                        protectedUsername));
<<<<<<< HEAD
        LOGGER.debug("Username: " + ArrayConverter.bytesToHexString(msg.getUsername()));
=======
        LOGGER.debug("Username: {}", msg.getUsername());
>>>>>>> d878a479
    }

    private void prepareUsernameLength(PWDProtectExtensionMessage msg) {
        msg.setUsernameLength(msg.getUsername().getValue().length);
        LOGGER.debug("UsernameLength: " + msg.getUsernameLength().getValue());
    }
}<|MERGE_RESOLUTION|>--- conflicted
+++ resolved
@@ -99,11 +99,7 @@
                                 ArrayConverter.bigIntegerToByteArray(sharedSecret)),
                         new byte[0],
                         curve.getModulus().bitLength() / Bits.IN_A_BYTE);
-<<<<<<< HEAD
-        LOGGER.debug("Username encryption key: " + ArrayConverter.bytesToHexString(key));
-=======
         LOGGER.debug("Username encryption key: {}", key);
->>>>>>> d878a479
 
         byte[] ctrKey = Arrays.copyOfRange(key, 0, key.length / 2);
         byte[] macKey = Arrays.copyOfRange(key, key.length / 2, key.length);
@@ -128,11 +124,7 @@
                                 curve.getModulus().bitLength() / Bits.IN_A_BYTE,
                                 true),
                         protectedUsername));
-<<<<<<< HEAD
-        LOGGER.debug("Username: " + ArrayConverter.bytesToHexString(msg.getUsername()));
-=======
         LOGGER.debug("Username: {}", msg.getUsername());
->>>>>>> d878a479
     }
 
     private void prepareUsernameLength(PWDProtectExtensionMessage msg) {
