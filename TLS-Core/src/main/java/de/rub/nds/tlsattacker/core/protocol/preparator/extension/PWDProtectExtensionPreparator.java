--- conflicted
+++ resolved
@@ -83,16 +83,10 @@
         byte[] ctrKey = Arrays.copyOfRange(key, 0, key.length / 2);
         byte[] macKey = Arrays.copyOfRange(key, key.length / 2, key.length);
         SivMode aesSIV = new SivMode();
-<<<<<<< HEAD
         byte[] protectedUsername =
             aesSIV.encrypt(ctrKey, macKey, chooser.getClientPWDUsername().getBytes(StandardCharsets.ISO_8859_1));
-        msg.setUsername(ArrayConverter.concatenate(ArrayConverter.bigIntegerToByteArray(clientPublicKey, curve
-            .getModulus().bitLength() / Bits.IN_A_BYTE, true), protectedUsername));
-=======
-        byte[] protectedUsername = aesSIV.encrypt(ctrKey, macKey, chooser.getClientPWDUsername().getBytes());
         msg.setUsername(ArrayConverter.concatenate(ArrayConverter.bigIntegerToByteArray(clientPublicKey,
             curve.getModulus().bitLength() / Bits.IN_A_BYTE, true), protectedUsername));
->>>>>>> cd4e9774
         LOGGER.debug("Username: " + ArrayConverter.bytesToHexString(msg.getUsername()));
     }
 
