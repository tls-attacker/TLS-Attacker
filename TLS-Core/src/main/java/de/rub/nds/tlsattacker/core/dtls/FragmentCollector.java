/**
 * TLS-Attacker - A Modular Penetration Testing Framework for TLS
 *
 * Copyright 2014-2022 Ruhr University Bochum, Paderborn University, Hackmanit GmbH
 *
 * Licensed under Apache License, Version 2.0
 * http://www.apache.org/licenses/LICENSE-2.0.txt
 */

package de.rub.nds.tlsattacker.core.dtls;

import de.rub.nds.tlsattacker.core.config.Config;
import de.rub.nds.tlsattacker.core.exceptions.IllegalDtlsFragmentException;
import de.rub.nds.tlsattacker.core.protocol.message.DtlsHandshakeMessageFragment;
import de.rub.nds.tlsattacker.core.protocol.serializer.DtlsHandshakeMessageFragmentSerializer;
import org.apache.logging.log4j.LogManager;
import org.apache.logging.log4j.Logger;

/**
 * Collector used for storing and assembling DTLS fragments. It provides support for disorderly fragment insertion and
 * fragment overlap.
 */
public class FragmentCollector {

    protected static final Logger LOGGER = LogManager.getLogger();

    private Integer messageLength;

    private Integer messageSeq;

    private Byte type;

    private boolean interpreted = false;

    private boolean retransmission = false;

    private final Config config;

    private FragmentStream fragmentStream;

    public FragmentCollector(Config config, Byte type, int messageSeq, int messageLength) {
        this.config = config;
        fragmentStream = new FragmentStream(messageLength);
        this.type = type;
        this.messageLength = messageLength;
        this.messageSeq = messageSeq;
    }

    /**
     * Adds a fragment into the fragmentStream. If the would not be added an IllegalDtlsFragmentException is thrown.
     * This can for example be the case if the fragment is not fitting into the data stream. If a fragment would be
     * added but is rewriting previous messages in the stream, these messages are marked as not interpreted. and the
     * parameters of the fragmentCollector are rewritten.
     *
     */
    public void addFragment(DtlsHandshakeMessageFragment fragment) {
        if (wouldAdd(fragment)) {
            if (isFragmentOverwritingContent(fragment)) {
                LOGGER.warn(
                    "Found a fragment which tries to rewrite history. Setting interpreted to false and resetting Stream.");
                fragmentStream = new FragmentStream(fragment.getLength().getValue());
                this.messageLength = fragment.getLength().getValue();
                this.messageSeq = fragment.getMessageSequence().getValue();
                this.type = fragment.getType().getValue();
                interpreted = false;
                retransmission = false;
            }
            if (interpreted && config.isAddRetransmissionsToWorkflowTraceInDtls()) {
                fragmentStream = new FragmentStream(fragment.getLength().getValue());
                this.messageLength = fragment.getLength().getValue();
                this.messageSeq = fragment.getMessageSequence().getValue();
                this.type = fragment.getType().getValue();
                interpreted = false;
                retransmission = true;
            }
            fragmentStream.insertByteArray(fragment.getMessageContent().getValue(),
                fragment.getFragmentOffset().getValue());
        } else {
            throw new IllegalDtlsFragmentException("Tried to insert an illegal DTLS fragment.");
        }
    }

    /**
     * Tests if a Fragment would be added into the fragmentStream. The test depends on config flags and if the fragment
     * is fitting into the stream.
     *
     * @param  fragment
     *                  the fragment that should be tested.
     * @return          True if it would be added, false otherwise
     */
    public boolean wouldAdd(DtlsHandshakeMessageFragment fragment) {
        if (config.isAcceptContentRewritingDtlsFragments() || !isFragmentOverwritingContent(fragment)) {
            if (!config.isAcceptOnlyFittingDtlsFragments() || isFitting(fragment)) {
                return true;
            } else {
                LOGGER.warn("Would not add not fitting fragment");
                return false;
            }
        } else {
            LOGGER.warn("Received history rewriting fragment");
            return false;
        }
    }

    /**
     * Returns true for fragments which "fit" the collector, that is they share the type, length and message sequence
     * with the first fragment added to the collector.
     *
     * @param  fragment
     * @return          true if fragment fits the collector, false if it doesn't
     */
    public boolean isFitting(DtlsHandshakeMessageFragment fragment) {
        if (fragment.getType().getValue() == type && fragment.getMessageSequence().getValue() == this.messageSeq
            && fragment.getLength().getValue() == this.messageLength) {
            return fragmentStream.canInsertByteArray(fragment.getMessageContent().getValue(),
                fragment.getFragmentOffset().getValue());
        } else {
            return false;
        }
    }

    /**
     * Tests if the fragment if added to the fragmentStream would rewrite previously received messages
     *
     * @param  fragment
     *                  Fragment that should be tested
     * @return          True if the fragment would overwrite paste messages
     */
    public boolean isFragmentOverwritingContent(DtlsHandshakeMessageFragment fragment) {
        return !fragmentStream.canInsertByteArray(fragment.getMessageContent().getValue(),
            fragment.getFragmentOffset().getValue());
    }

    /**
     * Assembles collected fragments into a combined fragment. Note that missing bytes are replaced by 0. Throws an
     * exception if the collector {@link #isEmpty()}.
     */
    public DtlsHandshakeMessageFragment buildCombinedFragment() {
        if (!isMessageComplete()) {
            LOGGER.warn("Returning incompletely received message! Missing pieces are ignored in the content.");
        }

        DtlsHandshakeMessageFragment message = new DtlsHandshakeMessageFragment();
        message.setType(type);
        message.setLength(messageLength);
        message.setMessageSequence(messageSeq);
        message.setFragmentOffset(0);
        message.setFragmentLength(messageLength);
<<<<<<< HEAD
        message.setMessageContent(getCombinedContent());
        DtlsHandshakeMessageFragmentSerializer serializer = new DtlsHandshakeMessageFragmentSerializer(message, null);
=======
        message.setContent(getCombinedContent());
        DtlsHandshakeMessageFragmentSerializer serializer = new DtlsHandshakeMessageFragmentSerializer(message);
>>>>>>> 1e06e696
        message.setCompleteResultingMessage(serializer.serialize());
        message.setRetransmission(retransmission);
        message.setIncludeInDigest(!retransmission);
        interpreted = true;
        return message;
    }

    /*
     * Combines the content in collected fragments, filling the gaps with 0s. Note: the implementation relies on the
     * sorted nature of {@link fragmentData}.
     */
    private byte[] getCombinedContent() {
        return fragmentStream.getCompleteTruncatedStream();
    }

    /**
     * Returns true if enough messages have been received to assemble the message. Otherwise returns false.
     */
    public boolean isMessageComplete() {
        return fragmentStream.isComplete(messageLength);
    }

    /**
     * Returns true if the message from this fragment stream has already been handled by the calling layer
     *
     * @return
     */
    public boolean isInterpreted() {
        return interpreted;
    }

    /**
     * Marks this message as already handled by the calling layer
     *
     * @param interpreted
     */
    public void setInterpreted(boolean interpreted) {
        this.interpreted = interpreted;
    }

    /**
     * Returns true if the message from this fragment stream is a retransmission
     *
     * @return
     */
    public boolean isRetransmission() {
        return retransmission;
    }

    /**
     * Marks this message as retransmission
     *
     * @param retransmission
     */
    public void setRetransmission(boolean retransmission) {
        this.retransmission = retransmission;
    }
}<|MERGE_RESOLUTION|>--- conflicted
+++ resolved
@@ -146,13 +146,8 @@
         message.setMessageSequence(messageSeq);
         message.setFragmentOffset(0);
         message.setFragmentLength(messageLength);
-<<<<<<< HEAD
         message.setMessageContent(getCombinedContent());
-        DtlsHandshakeMessageFragmentSerializer serializer = new DtlsHandshakeMessageFragmentSerializer(message, null);
-=======
-        message.setContent(getCombinedContent());
         DtlsHandshakeMessageFragmentSerializer serializer = new DtlsHandshakeMessageFragmentSerializer(message);
->>>>>>> 1e06e696
         message.setCompleteResultingMessage(serializer.serialize());
         message.setRetransmission(retransmission);
         message.setIncludeInDigest(!retransmission);
