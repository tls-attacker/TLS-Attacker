/**
 * TLS-Attacker - A Modular Penetration Testing Framework for TLS
 *
 * Copyright 2014-2021 Ruhr University Bochum, Paderborn University, Hackmanit GmbH
 *
 * Licensed under Apache License, Version 2.0
 * http://www.apache.org/licenses/LICENSE-2.0.txt
 */

package de.rub.nds.tlsattacker.core.workflow.task;

import de.rub.nds.tlsattacker.core.state.State;
import de.rub.nds.tlsattacker.core.workflow.DefaultWorkflowExecutor;
import de.rub.nds.tlsattacker.core.workflow.WorkflowExecutor;
<<<<<<< HEAD
import de.rub.nds.tlsattacker.core.workflow.WorkflowExecutorFactory;
=======
import java.util.concurrent.Callable;
>>>>>>> 31017caf

/**
 * Do not use this Task if you want to rely on the socket state
 */
public class StateExecutionTask extends TlsTask {

    private final State state;

    private Callable<Integer> beforeConnectCallback = () -> {
        return 0;
    };

    public StateExecutionTask(State state, int reexecutions) {
        super(reexecutions);
        this.state = state;
    }

    @Override
    public boolean execute() {
<<<<<<< HEAD
        WorkflowExecutor executor = WorkflowExecutorFactory.createWorkflowExecutor(state.getConfig()
                .getWorkflowExecutorType(), state);
=======
        beforeConnectAction();
        WorkflowExecutor executor = new DefaultWorkflowExecutor(state);
>>>>>>> 31017caf
        executor.executeWorkflow();
        if (state.getTlsContext().isReceivedTransportHandlerException()) {
            throw new RuntimeException("TransportHandler exception received.");
        }
        return true;
    }

    private void beforeConnectAction() {
        try {
            beforeConnectCallback.call();
        } catch (Exception ex) {
        }
    }

    public Callable<Integer> getBeforeConnectCallback() {
        return beforeConnectCallback;
    }

    public void setBeforeConnectCallback(Callable<Integer> beforeConnectCallback) {
        this.beforeConnectCallback = beforeConnectCallback;
    }

    public State getState() {
        return state;
    }

    @Override
    public void reset() {
        state.reset();
    }
}<|MERGE_RESOLUTION|>--- conflicted
+++ resolved
@@ -12,11 +12,10 @@
 import de.rub.nds.tlsattacker.core.state.State;
 import de.rub.nds.tlsattacker.core.workflow.DefaultWorkflowExecutor;
 import de.rub.nds.tlsattacker.core.workflow.WorkflowExecutor;
-<<<<<<< HEAD
+
 import de.rub.nds.tlsattacker.core.workflow.WorkflowExecutorFactory;
-=======
+
 import java.util.concurrent.Callable;
->>>>>>> 31017caf
 
 /**
  * Do not use this Task if you want to rely on the socket state
@@ -36,13 +35,9 @@
 
     @Override
     public boolean execute() {
-<<<<<<< HEAD
-        WorkflowExecutor executor = WorkflowExecutorFactory.createWorkflowExecutor(state.getConfig()
-                .getWorkflowExecutorType(), state);
-=======
         beforeConnectAction();
-        WorkflowExecutor executor = new DefaultWorkflowExecutor(state);
->>>>>>> 31017caf
+        WorkflowExecutor executor =
+            WorkflowExecutorFactory.createWorkflowExecutor(state.getConfig().getWorkflowExecutorType(), state);
         executor.executeWorkflow();
         if (state.getTlsContext().isReceivedTransportHandlerException()) {
             throw new RuntimeException("TransportHandler exception received.");
