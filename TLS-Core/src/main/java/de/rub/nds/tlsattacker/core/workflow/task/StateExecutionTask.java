--- conflicted
+++ resolved
@@ -11,10 +11,7 @@
 
 import de.rub.nds.tlsattacker.core.state.State;
 import de.rub.nds.tlsattacker.core.workflow.WorkflowExecutor;
-<<<<<<< HEAD
-=======
 import de.rub.nds.tlsattacker.core.workflow.WorkflowExecutorFactory;
->>>>>>> bbeac9c9
 
 /**
  * Do not use this Task if you want to rely on the socket state
@@ -31,12 +28,8 @@
     @Override
     public boolean execute() {
 
-<<<<<<< HEAD
-        WorkflowExecutor executor = new DefaultWorkflowExecutor(state);
-=======
         WorkflowExecutor executor =
             WorkflowExecutorFactory.createWorkflowExecutor(state.getConfig().getWorkflowExecutorType(), state);
->>>>>>> bbeac9c9
         if (getBeforeTransportPreInitCallback() != null) {
             executor.setBeforeTransportPreInitCallback(getBeforeTransportPreInitCallback());
         }
