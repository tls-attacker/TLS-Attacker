--- conflicted
+++ resolved
@@ -10,15 +10,8 @@
 package de.rub.nds.tlsattacker.core.workflow.task;
 
 import de.rub.nds.tlsattacker.core.state.State;
-import de.rub.nds.tlsattacker.core.workflow.DefaultWorkflowExecutor;
 import de.rub.nds.tlsattacker.core.workflow.WorkflowExecutor;
-<<<<<<< HEAD
-=======
-
 import de.rub.nds.tlsattacker.core.workflow.WorkflowExecutorFactory;
-
-import java.util.concurrent.Callable;
->>>>>>> 79faecec
 
 /**
  * Do not use this Task if you want to rely on the socket state
@@ -34,9 +27,9 @@
 
     @Override
     public boolean execute() {
-<<<<<<< HEAD
 
-        WorkflowExecutor executor = new DefaultWorkflowExecutor(state);
+        WorkflowExecutor executor =
+            WorkflowExecutorFactory.createWorkflowExecutor(state.getConfig().getWorkflowExecutorType(), state);
         if (getBeforeTransportPreInitCallback() != null) {
             executor.setBeforeTransportPreInitCallback(getBeforeTransportPreInitCallback());
         }
@@ -49,11 +42,6 @@
         if (getAfterExecutionCallback() != null) {
             executor.setAfterExecutionCallback(getAfterExecutionCallback());
         }
-=======
-        beforeConnectAction();
-        WorkflowExecutor executor =
-            WorkflowExecutorFactory.createWorkflowExecutor(state.getConfig().getWorkflowExecutorType(), state);
->>>>>>> 79faecec
         executor.executeWorkflow();
         if (state.getTlsContext().isReceivedTransportHandlerException()) {
             throw new RuntimeException("TransportHandler exception received.");
