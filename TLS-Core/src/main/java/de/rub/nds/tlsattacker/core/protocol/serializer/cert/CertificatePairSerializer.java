--- conflicted
+++ resolved
@@ -48,13 +48,7 @@
 
     private void writeCertificate(CertificatePair pair) {
         appendBytes(pair.getCertificate().getValue());
-<<<<<<< HEAD
-        LOGGER.debug(
-                "Certificate: "
-                        + ArrayConverter.bytesToHexString(pair.getCertificate().getValue()));
-=======
         LOGGER.debug("Certificate: {}", pair.getCertificate().getValue());
->>>>>>> 8a35ec1d
     }
 
     private void writeExtensionsLength(CertificatePair pair) {
@@ -64,11 +58,6 @@
 
     private void writeExtensions(CertificatePair pair) {
         appendBytes(pair.getExtensions().getValue());
-<<<<<<< HEAD
-        LOGGER.debug(
-                "Extensions: " + ArrayConverter.bytesToHexString(pair.getExtensions().getValue()));
-=======
         LOGGER.debug("Extensions: {}", pair.getExtensions().getValue());
->>>>>>> 8a35ec1d
     }
 }