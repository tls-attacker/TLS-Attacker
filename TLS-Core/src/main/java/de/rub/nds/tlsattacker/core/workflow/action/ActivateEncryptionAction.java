--- conflicted
+++ resolved
@@ -20,14 +20,6 @@
     protected void activateCrypto(TlsContext tlsContext, RecordCipher recordCipher) {
         LOGGER.info("Setting new encryption cipher and activating encryption");
         tlsContext.getRecordLayer().updateEncryptionCipher(recordCipher);
-<<<<<<< HEAD
-
-        if (resetSequenceNumbers) {
-            tlsContext.setWriteSequenceNumber(0);
-            LOGGER.info("Reset write SQN");
-        }
-=======
->>>>>>> bbeac9c9
     }
 
 }