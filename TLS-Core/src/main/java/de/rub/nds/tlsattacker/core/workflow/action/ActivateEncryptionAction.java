--- conflicted
+++ resolved
@@ -22,13 +22,8 @@
         tlsContext.getRecordLayer().updateEncryptionCipher(recordCipher);
 
         if (resetSequenceNumbers) {
-<<<<<<< HEAD
-            tlsContext.setWriteSequenceNumber(0);
+            tlsContext.increaseWriteEpoch();
             LOGGER.info("Reset write SQN");
-=======
-            tlsContext.increaseReadEpoch();
-            tlsContext.increaseWriteEpoch();
->>>>>>> 79faecec
         }
     }
 
