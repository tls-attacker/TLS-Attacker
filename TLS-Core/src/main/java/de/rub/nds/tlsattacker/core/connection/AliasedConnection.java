--- conflicted
+++ resolved
@@ -21,11 +21,7 @@
 import javax.xml.bind.annotation.XmlType;
 
 @XmlType(propOrder = { "alias", "ip", "port", "hostname", "proxyDataPort", "proxyDataHostname", "proxyControlPort",
-<<<<<<< HEAD
-        "proxyControlHostname", "timeout", "firstTimeout", "connectionTimeout", "transportHandlerType" })
-=======
-    "proxyControlHostname", "timeout", "transportHandlerType" })
->>>>>>> 91c86920
+    "proxyControlHostname", "timeout", "firstTimeout", "connectionTimeout", "transportHandlerType" })
 public abstract class AliasedConnection extends Connection implements Aliasable {
 
     public static final String DEFAULT_CONNECTION_ALIAS = "defaultConnection";
@@ -211,7 +207,7 @@
             timeout = null;
         }
         if (Objects.equals(firstTimeout, defaultCon.getTimeout())
-                || Objects.equals(firstTimeout, DEFAULT_FIRST_TIMEOUT)) {
+            || Objects.equals(firstTimeout, DEFAULT_FIRST_TIMEOUT)) {
             firstTimeout = null;
         }
         if (hostname.equals(defaultCon.getHostname()) || Objects.equals(hostname, DEFAULT_HOSTNAME)) {
