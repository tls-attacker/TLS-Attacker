--- conflicted
+++ resolved
@@ -85,6 +85,7 @@
                 RecordPreparator preparator =
                     record.getRecordPreparator(context.getChooser(), encryptor, compressor, contentType);
                 preparator.prepare();
+                preparator.afterPrepare();
                 RecordSerializer serializer = record.getRecordSerializer();
                 byte[] serializedMessage = serializer.serialize();
                 record.setCompleteRecordBytes(serializedMessage);
@@ -121,11 +122,7 @@
             RecordPreparator preparator =
                 record.getRecordPreparator(context.getChooser(), encryptor, compressor, contentType);
             preparator.prepare();
-<<<<<<< HEAD
-=======
             preparator.afterPrepare();
-            RecordSerializer serializer = record.getRecordSerializer();
->>>>>>> ae6540ae
             try {
                 byte[] recordBytes = record.getRecordSerializer().serialize();
                 record.setCompleteRecordBytes(recordBytes);
