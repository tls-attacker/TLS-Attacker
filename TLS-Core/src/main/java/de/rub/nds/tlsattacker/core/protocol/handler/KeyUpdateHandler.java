/*
 * TLS-Attacker - A Modular Penetration Testing Framework for TLS
 *
 * Copyright 2014-2023 Ruhr University Bochum, Paderborn University, Technology Innovation Institute, and Hackmanit GmbH
 *
 * Licensed under Apache License, Version 2.0
 * http://www.apache.org/licenses/LICENSE-2.0.txt
 */
package de.rub.nds.tlsattacker.core.protocol.handler;

import de.rub.nds.tlsattacker.core.constants.AlgorithmResolver;
import de.rub.nds.tlsattacker.core.constants.HKDFAlgorithm;
import de.rub.nds.tlsattacker.core.constants.Tls13KeySetType;
import de.rub.nds.tlsattacker.core.crypto.HKDFunction;
import de.rub.nds.tlsattacker.core.exceptions.AdjustmentException;
import de.rub.nds.tlsattacker.core.exceptions.CryptoException;
import de.rub.nds.tlsattacker.core.layer.context.TlsContext;
import de.rub.nds.tlsattacker.core.protocol.message.KeyUpdateMessage;
import de.rub.nds.tlsattacker.core.record.cipher.RecordCipher;
import de.rub.nds.tlsattacker.core.record.cipher.RecordCipherFactory;
import de.rub.nds.tlsattacker.core.record.cipher.cryptohelper.KeyDerivator;
import de.rub.nds.tlsattacker.core.record.cipher.cryptohelper.KeySet;
import de.rub.nds.tlsattacker.transport.ConnectionEndType;
import java.security.NoSuchAlgorithmException;
import javax.crypto.Mac;
import org.apache.logging.log4j.LogManager;
import org.apache.logging.log4j.Logger;

public class KeyUpdateHandler extends HandshakeMessageHandler<KeyUpdateMessage> {

    private static final Logger LOGGER = LogManager.getLogger();

    public KeyUpdateHandler(TlsContext tlsContext) {
        super(tlsContext);
    }

    @Override
    public void adjustContext(KeyUpdateMessage message) {
        if (tlsContext.getChooser().getTalkingConnectionEnd() != tlsContext.getChooser().getConnectionEndType()) {
            adjustApplicationTrafficSecrets();
            setRecordCipher(Tls13KeySetType.APPLICATION_TRAFFIC_SECRETS);
        }
    }

    @Override
    public void adjustContextAfterSerialize(KeyUpdateMessage message) {
        adjustApplicationTrafficSecrets();
        setRecordCipher(Tls13KeySetType.APPLICATION_TRAFFIC_SECRETS);
    }

    private void adjustApplicationTrafficSecrets() {
        HKDFAlgorithm hkdfAlgortihm = AlgorithmResolver.getHKDFAlgorithm(
                tlsContext.getChooser().getSelectedCipherSuite());

        try {
            Mac mac = Mac.getInstance(hkdfAlgortihm.getMacAlgorithm().getJavaName());

            if (tlsContext.getChooser().getTalkingConnectionEnd() == ConnectionEndType.CLIENT) {

                byte[] clientApplicationTrafficSecret = HKDFunction.expandLabel(
                        hkdfAlgortihm,
                        tlsContext.getChooser().getClientApplicationTrafficSecret(),
                        HKDFunction.TRAFFICUPD,
                        new byte[0],
                        mac.getMacLength());

                tlsContext.setClientApplicationTrafficSecret(clientApplicationTrafficSecret);
                LOGGER.debug(
                        "Set clientApplicationTrafficSecret in Context to {}",
                        clientApplicationTrafficSecret);

            } else {

                byte[] serverApplicationTrafficSecret = HKDFunction.expandLabel(
                        hkdfAlgortihm,
                        tlsContext.getChooser().getServerApplicationTrafficSecret(),
                        HKDFunction.TRAFFICUPD,
                        new byte[0],
                        mac.getMacLength());

                tlsContext.setServerApplicationTrafficSecret(serverApplicationTrafficSecret);
                LOGGER.debug(
                        "Set serverApplicationTrafficSecret in Context to {}",
                        serverApplicationTrafficSecret);
            }

        } catch (NoSuchAlgorithmException | CryptoException ex) {
            throw new AdjustmentException(ex);
        }
    }

    private KeySet getKeySet(TlsContext tlsContext, Tls13KeySetType keySetType) {
        try {
            LOGGER.debug("Generating new KeySet");
<<<<<<< HEAD
            KeySet keySet = KeySetGenerator.generateKeySet(
                    tlsContext,
                    tlsContext.getChooser().getSelectedProtocolVersion(),
                    keySetType);
=======
            KeySet keySet =
                    KeyDerivator.generateKeySet(
                            tlsContext,
                            tlsContext.getChooser().getSelectedProtocolVersion(),
                            keySetType);
>>>>>>> 33e234e7

            return keySet;
        } catch (NoSuchAlgorithmException | CryptoException ex) {
            throw new UnsupportedOperationException("The specified Algorithm is not supported", ex);
        }
    }

    private void setRecordCipher(Tls13KeySetType keySetType) {
        try {
            int AEAD_IV_LENGTH = 12;
            KeySet keySet;
            HKDFAlgorithm hkdfAlgortihm = AlgorithmResolver.getHKDFAlgorithm(
                    tlsContext.getChooser().getSelectedCipherSuite());

            if (tlsContext.getChooser().getTalkingConnectionEnd() == ConnectionEndType.CLIENT) {

                tlsContext.setActiveClientKeySetType(keySetType);
                LOGGER.debug("Setting cipher for client to use {}", keySetType);
                keySet = getKeySet(tlsContext, tlsContext.getActiveClientKeySetType());

            } else {
                tlsContext.setActiveServerKeySetType(keySetType);
                LOGGER.debug("Setting cipher for server to use {}", keySetType);
                keySet = getKeySet(tlsContext, tlsContext.getActiveServerKeySetType());
            }

            if (tlsContext.getChooser().getTalkingConnectionEnd() == tlsContext.getChooser().getConnectionEndType()) {

                if (tlsContext.getChooser().getConnectionEndType() == ConnectionEndType.CLIENT) {

                    keySet.setClientWriteIv(
                            HKDFunction.expandLabel(
                                    hkdfAlgortihm,
                                    tlsContext.getClientApplicationTrafficSecret(),
                                    HKDFunction.IV,
                                    new byte[0],
                                    AEAD_IV_LENGTH));

                    keySet.setClientWriteKey(
                            HKDFunction.expandLabel(
                                    hkdfAlgortihm,
                                    tlsContext.getClientApplicationTrafficSecret(),
                                    HKDFunction.KEY,
                                    new byte[0],
                                    tlsContext
                                            .getChooser()
                                            .getSelectedCipherSuite().getCipherAlgorithm()
                                            .getKeySize()));
                } else {

                    keySet.setServerWriteIv(
                            HKDFunction.expandLabel(
                                    hkdfAlgortihm,
                                    tlsContext.getServerApplicationTrafficSecret(),
                                    HKDFunction.IV,
                                    new byte[0],
                                    AEAD_IV_LENGTH));

                    keySet.setServerWriteKey(
                            HKDFunction.expandLabel(
                                    hkdfAlgortihm,
                                    tlsContext.getServerApplicationTrafficSecret(),
                                    HKDFunction.KEY,
                                    new byte[0],
                                    tlsContext
                                            .getChooser()
                                            .getSelectedCipherSuite().getCipherAlgorithm()
                                            .getKeySize()));
                }

                RecordCipher recordCipherClient = RecordCipherFactory.getRecordCipher(tlsContext, keySet, true);
                tlsContext.getRecordLayer().updateEncryptionCipher(recordCipherClient);

            } else if (tlsContext.getChooser().getTalkingConnectionEnd() != tlsContext.getChooser()
                    .getConnectionEndType()) {

                if (tlsContext.getChooser().getTalkingConnectionEnd() == ConnectionEndType.SERVER) {

                    keySet.setServerWriteIv(
                            HKDFunction.expandLabel(
                                    hkdfAlgortihm,
                                    tlsContext.getServerApplicationTrafficSecret(),
                                    HKDFunction.IV,
                                    new byte[0],
                                    AEAD_IV_LENGTH));

                    keySet.setServerWriteKey(
                            HKDFunction.expandLabel(
                                    hkdfAlgortihm,
                                    tlsContext.getServerApplicationTrafficSecret(),
                                    HKDFunction.KEY,
                                    new byte[0],
                                    tlsContext
                                            .getChooser()
                                            .getSelectedCipherSuite().getCipherAlgorithm()
                                            .getKeySize()));

                } else {

                    keySet.setClientWriteIv(
                            HKDFunction.expandLabel(
                                    hkdfAlgortihm,
                                    tlsContext.getClientApplicationTrafficSecret(),
                                    HKDFunction.IV,
                                    new byte[0],
                                    AEAD_IV_LENGTH));

                    keySet.setClientWriteKey(
                            HKDFunction.expandLabel(
                                    hkdfAlgortihm,
                                    tlsContext.getClientApplicationTrafficSecret(),
                                    HKDFunction.KEY,
                                    new byte[0],
                                    tlsContext
                                            .getChooser()
                                            .getSelectedCipherSuite().getCipherAlgorithm()
                                            .getKeySize()));
                }

                RecordCipher recordCipherClient = RecordCipherFactory.getRecordCipher(tlsContext, keySet, false);
                tlsContext.getRecordLayer().updateDecryptionCipher(recordCipherClient);
            }

        } catch (CryptoException ex) {
            throw new AdjustmentException(ex);
        }
    }
}<|MERGE_RESOLUTION|>--- conflicted
+++ resolved
@@ -92,18 +92,11 @@
     private KeySet getKeySet(TlsContext tlsContext, Tls13KeySetType keySetType) {
         try {
             LOGGER.debug("Generating new KeySet");
-<<<<<<< HEAD
-            KeySet keySet = KeySetGenerator.generateKeySet(
-                    tlsContext,
-                    tlsContext.getChooser().getSelectedProtocolVersion(),
-                    keySetType);
-=======
             KeySet keySet =
                     KeyDerivator.generateKeySet(
                             tlsContext,
                             tlsContext.getChooser().getSelectedProtocolVersion(),
                             keySetType);
->>>>>>> 33e234e7
 
             return keySet;
         } catch (NoSuchAlgorithmException | CryptoException ex) {
