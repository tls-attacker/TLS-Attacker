--- conflicted
+++ resolved
@@ -150,20 +150,11 @@
                                     tlsContext.getClientApplicationTrafficSecret(),
                                     HKDFunction.KEY,
                                     new byte[0],
-<<<<<<< HEAD
-                                    AlgorithmResolver.getCipher(
-                                                    tlsContext
-                                                            .getChooser()
-                                                            .getSelectedCipherSuite())
-                                            .getKeySize(),
-                                    tlsContext.getChooser().getSelectedProtocolVersion()));
-=======
-                                    tlsContext
-                                            .getChooser()
-                                            .getSelectedCipherSuite()
-                                            .getCipherAlgorithm()
-                                            .getKeySize()));
->>>>>>> 11ab2960
+                                    tlsContext
+                                            .getChooser()
+                                            .getSelectedCipherSuite()
+                                            .getCipherAlgorithm()
+                                            .getKeySize(), tlsContext.getChooser().getSelectedProtocolVersion()));
                 } else {
 
                     keySet.setServerWriteIv(
@@ -181,20 +172,11 @@
                                     tlsContext.getServerApplicationTrafficSecret(),
                                     HKDFunction.KEY,
                                     new byte[0],
-<<<<<<< HEAD
-                                    AlgorithmResolver.getCipher(
-                                                    tlsContext
-                                                            .getChooser()
-                                                            .getSelectedCipherSuite())
-                                            .getKeySize(),
-                                    tlsContext.getChooser().getSelectedProtocolVersion()));
-=======
-                                    tlsContext
-                                            .getChooser()
-                                            .getSelectedCipherSuite()
-                                            .getCipherAlgorithm()
-                                            .getKeySize()));
->>>>>>> 11ab2960
+                                    tlsContext
+                                            .getChooser()
+                                            .getSelectedCipherSuite()
+                                            .getCipherAlgorithm()
+                                            .getKeySize(), tlsContext.getChooser().getSelectedProtocolVersion() ));
                 }
 
                 RecordCipher recordCipherClient =
@@ -221,20 +203,11 @@
                                     tlsContext.getServerApplicationTrafficSecret(),
                                     HKDFunction.KEY,
                                     new byte[0],
-<<<<<<< HEAD
-                                    AlgorithmResolver.getCipher(
-                                                    tlsContext
-                                                            .getChooser()
-                                                            .getSelectedCipherSuite())
-                                            .getKeySize(),
-                                    tlsContext.getChooser().getSelectedProtocolVersion()));
-=======
-                                    tlsContext
-                                            .getChooser()
-                                            .getSelectedCipherSuite()
-                                            .getCipherAlgorithm()
-                                            .getKeySize()));
->>>>>>> 11ab2960
+                                    tlsContext
+                                            .getChooser()
+                                            .getSelectedCipherSuite()
+                                            .getCipherAlgorithm()
+                                            .getKeySize(), tlsContext.getChooser().getSelectedProtocolVersion()));
 
                 } else {
 
@@ -253,20 +226,11 @@
                                     tlsContext.getClientApplicationTrafficSecret(),
                                     HKDFunction.KEY,
                                     new byte[0],
-<<<<<<< HEAD
-                                    AlgorithmResolver.getCipher(
-                                                    tlsContext
-                                                            .getChooser()
-                                                            .getSelectedCipherSuite())
-                                            .getKeySize(),
-                                    tlsContext.getChooser().getSelectedProtocolVersion()));
-=======
-                                    tlsContext
-                                            .getChooser()
-                                            .getSelectedCipherSuite()
-                                            .getCipherAlgorithm()
-                                            .getKeySize()));
->>>>>>> 11ab2960
+                                    tlsContext
+                                            .getChooser()
+                                            .getSelectedCipherSuite()
+                                            .getCipherAlgorithm()
+                                            .getKeySize(), tlsContext.getChooser().getSelectedProtocolVersion()));
                 }
 
                 RecordCipher recordCipherClient =
