--- conflicted
+++ resolved
@@ -157,14 +157,7 @@
                         AlgorithmResolver.getCipher(tlsContext.getChooser().getSelectedCipherSuite()).getKeySize()));
                 }
 
-<<<<<<< HEAD
-                RecordCipher recordCipherClient = RecordCipherFactory.getRecordCipher(tlsContext, keySet,
-                    tlsContext.getChooser().getSelectedCipherSuite());
-
-                tlsContext.setWriteSequenceNumber(0);
-=======
                 RecordCipher recordCipherClient = RecordCipherFactory.getRecordCipher(tlsContext, keySet);
->>>>>>> bbeac9c9
                 tlsContext.getRecordLayer().updateEncryptionCipher(recordCipherClient);
 
             } else if (tlsContext.getChooser().getTalkingConnectionEnd()
@@ -189,14 +182,7 @@
                         AlgorithmResolver.getCipher(tlsContext.getChooser().getSelectedCipherSuite()).getKeySize()));
                 }
 
-<<<<<<< HEAD
-                RecordCipher recordCipherClient = RecordCipherFactory.getRecordCipher(tlsContext, keySet,
-                    tlsContext.getChooser().getSelectedCipherSuite());
-
-                tlsContext.setReadSequenceNumber(0);
-=======
                 RecordCipher recordCipherClient = RecordCipherFactory.getRecordCipher(tlsContext, keySet);
->>>>>>> bbeac9c9
                 tlsContext.getRecordLayer().updateDecryptionCipher(recordCipherClient);
 
             }
