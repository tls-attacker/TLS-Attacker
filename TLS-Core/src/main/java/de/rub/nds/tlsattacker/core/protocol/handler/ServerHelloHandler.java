/**
 * TLS-Attacker - A Modular Penetration Testing Framework for TLS
 *
 * Copyright 2014-2022 Ruhr University Bochum, Paderborn University, Hackmanit GmbH
 *
 * Licensed under Apache License, Version 2.0
 * http://www.apache.org/licenses/LICENSE-2.0.txt
 */

package de.rub.nds.tlsattacker.core.protocol.handler;

import de.rub.nds.modifiablevariable.util.ArrayConverter;
import de.rub.nds.tlsattacker.core.constants.*;
import de.rub.nds.tlsattacker.core.crypto.HKDFunction;
import de.rub.nds.tlsattacker.core.crypto.KeyShareCalculator;
import de.rub.nds.tlsattacker.core.crypto.ec.CurveFactory;
import de.rub.nds.tlsattacker.core.crypto.ec.EllipticCurve;
import de.rub.nds.tlsattacker.core.crypto.ec.Point;
import de.rub.nds.tlsattacker.core.crypto.ec.PointFormatter;
import de.rub.nds.tlsattacker.core.exceptions.AdjustmentException;
import de.rub.nds.tlsattacker.core.exceptions.CryptoException;
import de.rub.nds.tlsattacker.core.protocol.message.ServerHelloMessage;
import de.rub.nds.tlsattacker.core.protocol.message.computations.PWDComputations;
import de.rub.nds.tlsattacker.core.protocol.message.extension.keyshare.DragonFlyKeyShareEntry;
import de.rub.nds.tlsattacker.core.protocol.message.extension.keyshare.KeyShareStoreEntry;
import de.rub.nds.tlsattacker.core.protocol.parser.extension.keyshare.DragonFlyKeyShareEntryParser;
import de.rub.nds.tlsattacker.core.record.cipher.RecordCipherFactory;
import de.rub.nds.tlsattacker.core.record.cipher.cryptohelper.KeySet;
import de.rub.nds.tlsattacker.core.record.cipher.cryptohelper.KeySetGenerator;
import de.rub.nds.tlsattacker.core.state.TlsContext;
import de.rub.nds.tlsattacker.core.state.session.Session;
import de.rub.nds.tlsattacker.core.workflow.chooser.Chooser;
import de.rub.nds.tlsattacker.transport.ConnectionEndType;
import org.apache.logging.log4j.LogManager;
import org.apache.logging.log4j.Logger;

import javax.crypto.Mac;
import java.io.ByteArrayInputStream;
import java.math.BigInteger;
import java.security.MessageDigest;
import java.security.NoSuchAlgorithmException;
import java.util.Arrays;

public class ServerHelloHandler extends HandshakeMessageHandler<ServerHelloMessage> {

    private static final Logger LOGGER = LogManager.getLogger();

    public ServerHelloHandler(TlsContext tlsContext) {
        super(tlsContext);
    }

    @Override
    public void adjustContext(ServerHelloMessage message) {
        adjustSelectedProtocolVersion(message);
        adjustSelectedCompression(message);
        adjustSelectedSessionID(message);
        adjustSelectedCipherSuite(message);
        adjustServerRandom(message);
        adjustExtensions(message);
        warnOnConflictingExtensions();
        if (!message.isTls13HelloRetryRequest()) {
            if (tlsContext.getChooser().getSelectedProtocolVersion().isTLS13()) {
                KeyShareStoreEntry keyShareStoreEntry = adjustKeyShareStoreEntry();
                adjustHandshakeTrafficSecrets(keyShareStoreEntry);
                if (tlsContext.getTalkingConnectionEndType() != tlsContext.getChooser().getConnectionEndType()) {
                    setServerRecordCipher();
                }
            }
            adjustPRF(message);
            if (tlsContext.hasSession(tlsContext.getChooser().getServerSessionId())) {
                LOGGER.info("Resuming Session");
                LOGGER.debug("Loading MasterSecret");
                Session session = tlsContext.getIdSession(tlsContext.getChooser().getServerSessionId());
                tlsContext.setMasterSecret(session.getMasterSecret());
            }
        } else {
            adjustHelloRetryDigest(message);
        }
    }

    private void adjustSelectedCipherSuite(ServerHelloMessage message) {
        CipherSuite suite = null;
        if (message.getSelectedCipherSuite() != null) {
            suite = CipherSuite.getCipherSuite(message.getSelectedCipherSuite().getValue());
        }

        if (suite != null) {
            tlsContext.setSelectedCipherSuite(suite);
            LOGGER.debug("Set SelectedCipherSuite in Context to " + suite.name());
        } else {
            LOGGER.warn("Unknown CipherSuite, did not adjust Context");
        }
    }

    private void adjustServerRandom(ServerHelloMessage message) {
        tlsContext.setServerRandom(message.getRandom().getValue());
        LOGGER.debug("Set ServerRandom in Context to " + ArrayConverter.bytesToHexString(tlsContext.getServerRandom()));
    }

    private void adjustSelectedCompression(ServerHelloMessage message) {

        CompressionMethod method = null;
        if (message.getSelectedCompressionMethod() != null) {
            method = CompressionMethod.getCompressionMethod(message.getSelectedCompressionMethod().getValue());
        }

        if (method != null) {
            tlsContext.setSelectedCompressionMethod(method);
            LOGGER.debug("Set SelectedCompressionMethod in Context to " + method.name());
        } else {
            LOGGER.warn("Not adjusting CompressionMethod - Method is null!");
        }
    }

    private void adjustSelectedSessionID(ServerHelloMessage message) {
        byte[] sessionID = message.getSessionId().getValue();
        tlsContext.setServerSessionId(sessionID);
        LOGGER.debug("Set SessionID in Context to " + ArrayConverter.bytesToHexString(sessionID, false));
    }

    private void adjustSelectedProtocolVersion(ServerHelloMessage message) {
        ProtocolVersion version = null;

        if (message.getProtocolVersion() != null) {
            version = ProtocolVersion.getProtocolVersion(message.getProtocolVersion().getValue());
        }

        if (version != null) {
            tlsContext.setSelectedProtocolVersion(version);
            LOGGER.debug("Set SelectedProtocolVersion in Context to " + version.name());
        } else {
            LOGGER.warn("Did not Adjust ProtocolVersion since version is undefined "
                + ArrayConverter.bytesToHexString(message.getProtocolVersion().getValue()));
        }
    }

    private void adjustPRF(ServerHelloMessage message) {
        Chooser chooser = tlsContext.getChooser();
        if (!chooser.getSelectedProtocolVersion().isSSL()) {
            tlsContext.setPrfAlgorithm(AlgorithmResolver.getPRFAlgorithm(chooser.getSelectedProtocolVersion(),
                chooser.getSelectedCipherSuite()));
        }
    }

    private void setServerRecordCipher() {
        tlsContext.setActiveServerKeySetType(Tls13KeySetType.HANDSHAKE_TRAFFIC_SECRETS);
        LOGGER.debug("Setting cipher for server to use handshake secrets");
        KeySet serverKeySet = getTls13KeySet(tlsContext, tlsContext.getActiveServerKeySetType());

        if (tlsContext.getChooser().getConnectionEndType() == ConnectionEndType.CLIENT) {
            tlsContext.getRecordLayer()
                .updateDecryptionCipher(RecordCipherFactory.getRecordCipher(tlsContext, serverKeySet));
        } else {
            tlsContext.getRecordLayer()
                .updateEncryptionCipher(RecordCipherFactory.getRecordCipher(tlsContext, serverKeySet));
        }
    }

    private KeySet getTls13KeySet(TlsContext context, Tls13KeySetType keySetType) {
        try {
            LOGGER.debug("Generating new KeySet");
            return KeySetGenerator.generateKeySet(context, tlsContext.getChooser().getSelectedProtocolVersion(),
                keySetType);
        } catch (NoSuchAlgorithmException | CryptoException ex) {
            throw new UnsupportedOperationException("The specified Algorithm is not supported", ex);
        }
    }

    @Override
    public void adjustContextAfterSerialize(ServerHelloMessage message) {
        if (tlsContext.getChooser().getSelectedProtocolVersion().isTLS13() && !message.isTls13HelloRetryRequest()) {
            setServerRecordCipher();
        }
    }

    private void adjustHandshakeTrafficSecrets(KeyShareStoreEntry keyShareStoreEntry) {
        HKDFAlgorithm hkdfAlgorithm =
            AlgorithmResolver.getHKDFAlgorithm(tlsContext.getChooser().getSelectedCipherSuite());
        DigestAlgorithm digestAlgo = AlgorithmResolver.getDigestAlgorithm(
            tlsContext.getChooser().getSelectedProtocolVersion(), tlsContext.getChooser().getSelectedCipherSuite());

        try {
            int macLength = Mac.getInstance(hkdfAlgorithm.getMacAlgorithm().getJavaName()).getMacLength();
            byte[] psk = (tlsContext.getConfig().isUsePsk() || tlsContext.getPsk() != null)
                ? tlsContext.getChooser().getPsk() : new byte[macLength]; // use PSK if available
            byte[] earlySecret = HKDFunction.extract(hkdfAlgorithm, new byte[0], psk);
            byte[] saltHandshakeSecret = HKDFunction.deriveSecret(hkdfAlgorithm, digestAlgo.getJavaName(), earlySecret,
                HKDFunction.DERIVED, new byte[0]);
            byte[] sharedSecret;
            BigInteger privateKey = tlsContext.getConfig().getKeySharePrivate();
            if (tlsContext.getChooser().getSelectedCipherSuite().isPWD()) {
                sharedSecret = computeSharedPWDSecret(keyShareStoreEntry);
            } else {
                sharedSecret = KeyShareCalculator.computeSharedSecret(keyShareStoreEntry.getGroup(), privateKey,
                    keyShareStoreEntry.getPublicKey());
                // This is a workaround for Tls1.3 InvalidCurve attacks
                if (tlsContext.getConfig().getDefaultPreMasterSecret().length > 0) {
                    LOGGER.debug("Using specified PMS instead of computed PMS");
                    sharedSecret = tlsContext.getConfig().getDefaultPreMasterSecret();
                }
            }
            byte[] handshakeSecret = HKDFunction.extract(hkdfAlgorithm, saltHandshakeSecret, sharedSecret);
            tlsContext.setHandshakeSecret(handshakeSecret);
            LOGGER.debug("Set handshakeSecret in Context to " + ArrayConverter.bytesToHexString(handshakeSecret));
            byte[] clientHandshakeTrafficSecret = HKDFunction.deriveSecret(hkdfAlgorithm, digestAlgo.getJavaName(),
                handshakeSecret, HKDFunction.CLIENT_HANDSHAKE_TRAFFIC_SECRET, tlsContext.getDigest().getRawBytes());
            tlsContext.setClientHandshakeTrafficSecret(clientHandshakeTrafficSecret);
            LOGGER.debug("Set clientHandshakeTrafficSecret in Context to "
                + ArrayConverter.bytesToHexString(clientHandshakeTrafficSecret));
            byte[] serverHandshakeTrafficSecret = HKDFunction.deriveSecret(hkdfAlgorithm, digestAlgo.getJavaName(),
                handshakeSecret, HKDFunction.SERVER_HANDSHAKE_TRAFFIC_SECRET, tlsContext.getDigest().getRawBytes());
            tlsContext.setServerHandshakeTrafficSecret(serverHandshakeTrafficSecret);
            LOGGER.debug("Set serverHandshakeTrafficSecret in Context to "
                + ArrayConverter.bytesToHexString(serverHandshakeTrafficSecret));
        } catch (CryptoException | NoSuchAlgorithmException ex) {
            throw new AdjustmentException(ex);
        }
    }

<<<<<<< HEAD
    /**
     * Computes the shared secret for Elliptic Curves
     *
     * @return
     */
    private byte[] computeSharedSecret(KeyShareStoreEntry keyShare) {
        EllipticCurve curve = CurveFactory.getCurve(keyShare.getGroup());
        Point publicPoint = PointFormatter.formatFromByteArray(keyShare.getGroup(), keyShare.getPublicKey());
        tlsContext.setServerEcPublicKey(publicPoint);
        tlsContext.setSelectedGroup(keyShare.getGroup());
        BigInteger privateKey = tlsContext.getConfig().getKeySharePrivate();
        LOGGER.debug("Computing shared secret with key share {} and private key {}",
            ArrayConverter.bytesToHexString(keyShare.getPublicKey()), privateKey);

        switch (keyShare.getGroup()) {
            case ECDH_X25519:
            case ECDH_X448:
                RFC7748Curve rfcCurve = (RFC7748Curve) curve;
                return rfcCurve.computeSharedSecretFromDecodedPoint(privateKey, publicPoint);
            case SECP160K1:
            case SECP160R1:
            case SECP160R2:
            case SECP192K1:
            case SECP192R1:
            case SECP224K1:
            case SECP224R1:
            case SECP256K1:
            case SECP256R1:
            case SECP384R1:
            case SECP521R1:
            case SECT163K1:
            case SECT163R1:
            case SECT163R2:
            case SECT193R1:
            case SECT193R2:
            case SECT233K1:
            case SECT233R1:
            case SECT239K1:
            case SECT283K1:
            case SECT283R1:
            case SECT409K1:
            case SECT409R1:
            case SECT571K1:
            case SECT571R1:
                Point sharedPoint = curve.mult(privateKey, publicPoint);
                int elementLength = ArrayConverter.bigIntegerToByteArray(sharedPoint.getFieldX().getModulus()).length;
                return ArrayConverter.bigIntegerToNullPaddedByteArray(sharedPoint.getFieldX().getData(), elementLength);
            default:
                throw new UnsupportedOperationException("KeyShare type " + keyShare.getGroup() + " is unsupported");
        }
    }

=======
>>>>>>> e59ead28
    private byte[] computeSharedPWDSecret(KeyShareStoreEntry keyShare) throws CryptoException {
        Chooser chooser = tlsContext.getChooser();
        EllipticCurve curve = CurveFactory.getCurve(keyShare.getGroup());
        DragonFlyKeyShareEntryParser parser =
            new DragonFlyKeyShareEntryParser(new ByteArrayInputStream(keyShare.getPublicKey()), keyShare.getGroup());
        DragonFlyKeyShareEntry dragonFlyKeyShareEntry = new DragonFlyKeyShareEntry();
        parser.parse(dragonFlyKeyShareEntry);
        int curveSize = curve.getModulus().bitLength();
        Point keySharePoint =
            PointFormatter.fromRawFormat(keyShare.getGroup(), dragonFlyKeyShareEntry.getRawPublicKey());

        BigInteger scalar = dragonFlyKeyShareEntry.getScalar();
        Point passwordElement = PWDComputations.computePasswordElement(tlsContext.getChooser(), curve);
        BigInteger privateKeyScalar;
        if (chooser.getConnectionEndType() == ConnectionEndType.CLIENT) {
            privateKeyScalar =
                new BigInteger(1, chooser.getConfig().getDefaultClientPWDPrivate()).mod(curve.getBasePointOrder());
        } else {
            privateKeyScalar =
                new BigInteger(1, chooser.getConfig().getDefaultServerPWDPrivate()).mod(curve.getBasePointOrder());
        }
        LOGGER.debug("Element: " + ArrayConverter.bytesToHexString(PointFormatter.toRawFormat(keySharePoint)));
        LOGGER.debug("Scalar: " + ArrayConverter.bytesToHexString(ArrayConverter.bigIntegerToByteArray(scalar)));

        Point sharedSecret =
            curve.mult(privateKeyScalar, curve.add(curve.mult(scalar, passwordElement), keySharePoint));
        return ArrayConverter.bigIntegerToByteArray(sharedSecret.getFieldX().getData(), curveSize / Bits.IN_A_BYTE,
            true);
    }

    private void adjustHelloRetryDigest(ServerHelloMessage message) {
        try {
            byte[] lastClientHello = tlsContext.getChooser().getLastClientHello();
            LOGGER.debug("Replacing current digest for Hello Retry Request using Client Hello: "
                + ArrayConverter.bytesToHexString(lastClientHello));

            DigestAlgorithm algorithm = AlgorithmResolver.getDigestAlgorithm(ProtocolVersion.TLS13,
                tlsContext.getChooser().getSelectedCipherSuite());
            MessageDigest hash = MessageDigest.getInstance(algorithm.getJavaName());
            hash.update(lastClientHello);
            byte[] clientHelloHash = hash.digest();
            byte[] serverHelloBytes = message.getCompleteResultingMessage().getValue();

            tlsContext.getDigest().setRawBytes(HandshakeMessageType.MESSAGE_HASH.getArrayValue());
            tlsContext.getDigest()
                .append(ArrayConverter.intToBytes(clientHelloHash.length, HandshakeByteLength.MESSAGE_LENGTH_FIELD));
            tlsContext.getDigest().append(clientHelloHash);
            tlsContext.getDigest().append(serverHelloBytes);
            LOGGER.debug(
                "Complete resulting digest: " + ArrayConverter.bytesToHexString(tlsContext.getDigest().getRawBytes()));
        } catch (NoSuchAlgorithmException ex) {
            LOGGER.error(ex);
        }
    }

    private void warnOnConflictingExtensions() {
        if (tlsContext.getTalkingConnectionEndType() == tlsContext.getChooser().getMyConnectionPeer()) {
            // for TLS 1.3, this is handled in encrypted extensions
            if (!tlsContext.getChooser().getSelectedProtocolVersion().isTLS13()) {
                if (tlsContext.isExtensionNegotiated(ExtensionType.MAX_FRAGMENT_LENGTH)
                    && tlsContext.isExtensionNegotiated(ExtensionType.RECORD_SIZE_LIMIT)) {
                    // this is supposed to result in a fatal error, just warning for now
                    LOGGER.warn("Server sent max_fragment_length AND record_size_limit extensions");
                }
            }
        }
    }

    private KeyShareStoreEntry adjustKeyShareStoreEntry() {
        KeyShareStoreEntry selectedKeyShareStore;
        if (tlsContext.getChooser().getConnectionEndType() == ConnectionEndType.CLIENT) {
            selectedKeyShareStore = tlsContext.getChooser().getServerKeyShare();
        } else {
            Integer pos = null;
            for (KeyShareStoreEntry entry : tlsContext.getChooser().getClientKeyShares()) {
                if (Arrays.equals(entry.getGroup().getValue(),
                    tlsContext.getChooser().getServerKeyShare().getGroup().getValue())) {
                    pos = tlsContext.getChooser().getClientKeyShares().indexOf(entry);
                }
            }
            if (pos == null) {
                LOGGER.warn("Client did not send the KeyShareType we expected. Choosing first in his List");
                pos = 0;
            }

            selectedKeyShareStore = tlsContext.getChooser().getClientKeyShares().get(pos);
        }
        tlsContext.setSelectedGroup(selectedKeyShareStore.getGroup());

        if (selectedKeyShareStore.getGroup().isCurve()) {
            Point publicPoint;
            if (tlsContext.getChooser().getSelectedCipherSuite().isPWD()) {
                publicPoint = PointFormatter.fromRawFormat(selectedKeyShareStore.getGroup(),
                    selectedKeyShareStore.getPublicKey());
            } else {
                publicPoint = PointFormatter.formatFromByteArray(selectedKeyShareStore.getGroup(),
                    selectedKeyShareStore.getPublicKey());
            }
            tlsContext.setServerEcPublicKey(publicPoint);
        } else {
            tlsContext.setServerDhPublicKey(new BigInteger(selectedKeyShareStore.getPublicKey()));
        }

        return selectedKeyShareStore;
    }
}<|MERGE_RESOLUTION|>--- conflicted
+++ resolved
@@ -217,61 +217,6 @@
         }
     }
 
-<<<<<<< HEAD
-    /**
-     * Computes the shared secret for Elliptic Curves
-     *
-     * @return
-     */
-    private byte[] computeSharedSecret(KeyShareStoreEntry keyShare) {
-        EllipticCurve curve = CurveFactory.getCurve(keyShare.getGroup());
-        Point publicPoint = PointFormatter.formatFromByteArray(keyShare.getGroup(), keyShare.getPublicKey());
-        tlsContext.setServerEcPublicKey(publicPoint);
-        tlsContext.setSelectedGroup(keyShare.getGroup());
-        BigInteger privateKey = tlsContext.getConfig().getKeySharePrivate();
-        LOGGER.debug("Computing shared secret with key share {} and private key {}",
-            ArrayConverter.bytesToHexString(keyShare.getPublicKey()), privateKey);
-
-        switch (keyShare.getGroup()) {
-            case ECDH_X25519:
-            case ECDH_X448:
-                RFC7748Curve rfcCurve = (RFC7748Curve) curve;
-                return rfcCurve.computeSharedSecretFromDecodedPoint(privateKey, publicPoint);
-            case SECP160K1:
-            case SECP160R1:
-            case SECP160R2:
-            case SECP192K1:
-            case SECP192R1:
-            case SECP224K1:
-            case SECP224R1:
-            case SECP256K1:
-            case SECP256R1:
-            case SECP384R1:
-            case SECP521R1:
-            case SECT163K1:
-            case SECT163R1:
-            case SECT163R2:
-            case SECT193R1:
-            case SECT193R2:
-            case SECT233K1:
-            case SECT233R1:
-            case SECT239K1:
-            case SECT283K1:
-            case SECT283R1:
-            case SECT409K1:
-            case SECT409R1:
-            case SECT571K1:
-            case SECT571R1:
-                Point sharedPoint = curve.mult(privateKey, publicPoint);
-                int elementLength = ArrayConverter.bigIntegerToByteArray(sharedPoint.getFieldX().getModulus()).length;
-                return ArrayConverter.bigIntegerToNullPaddedByteArray(sharedPoint.getFieldX().getData(), elementLength);
-            default:
-                throw new UnsupportedOperationException("KeyShare type " + keyShare.getGroup() + " is unsupported");
-        }
-    }
-
-=======
->>>>>>> e59ead28
     private byte[] computeSharedPWDSecret(KeyShareStoreEntry keyShare) throws CryptoException {
         Chooser chooser = tlsContext.getChooser();
         EllipticCurve curve = CurveFactory.getCurve(keyShare.getGroup());
