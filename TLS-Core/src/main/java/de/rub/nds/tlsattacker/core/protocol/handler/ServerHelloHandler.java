/**
 * TLS-Attacker - A Modular Penetration Testing Framework for TLS
 *
 * Copyright 2014-2021 Ruhr University Bochum, Paderborn University, Hackmanit GmbH
 *
 * Licensed under Apache License, Version 2.0
 * http://www.apache.org/licenses/LICENSE-2.0.txt
 */

package de.rub.nds.tlsattacker.core.protocol.handler;

import de.rub.nds.modifiablevariable.util.ArrayConverter;
import de.rub.nds.tlsattacker.core.constants.AlgorithmResolver;
import de.rub.nds.tlsattacker.core.constants.Bits;
import de.rub.nds.tlsattacker.core.constants.CipherSuite;
import de.rub.nds.tlsattacker.core.constants.CompressionMethod;
import de.rub.nds.tlsattacker.core.constants.DigestAlgorithm;
import de.rub.nds.tlsattacker.core.constants.ExtensionType;
import de.rub.nds.tlsattacker.core.constants.HKDFAlgorithm;
import de.rub.nds.tlsattacker.core.constants.HandshakeByteLength;
import de.rub.nds.tlsattacker.core.constants.HandshakeMessageType;
import de.rub.nds.tlsattacker.core.constants.ProtocolVersion;
import de.rub.nds.tlsattacker.core.constants.Tls13KeySetType;
import de.rub.nds.tlsattacker.core.crypto.HKDFunction;
import de.rub.nds.tlsattacker.core.crypto.ec.CurveFactory;
import de.rub.nds.tlsattacker.core.crypto.ec.EllipticCurve;
import de.rub.nds.tlsattacker.core.crypto.ec.Point;
import de.rub.nds.tlsattacker.core.crypto.ec.PointFormatter;
import de.rub.nds.tlsattacker.core.crypto.ec.RFC7748Curve;
import de.rub.nds.tlsattacker.core.exceptions.AdjustmentException;
import de.rub.nds.tlsattacker.core.exceptions.CryptoException;
import de.rub.nds.tlsattacker.core.protocol.message.ServerHelloMessage;
import de.rub.nds.tlsattacker.core.protocol.message.computations.PWDComputations;
import de.rub.nds.tlsattacker.core.protocol.message.extension.keyshare.DragonFlyKeyShareEntry;
import de.rub.nds.tlsattacker.core.protocol.message.extension.keyshare.KeyShareStoreEntry;
import de.rub.nds.tlsattacker.core.protocol.parser.ServerHelloParser;
import de.rub.nds.tlsattacker.core.protocol.parser.extension.keyshare.DragonFlyKeyShareEntryParser;
import de.rub.nds.tlsattacker.core.protocol.preparator.ServerHelloPreparator;
import de.rub.nds.tlsattacker.core.protocol.serializer.ServerHelloSerializer;
import de.rub.nds.tlsattacker.core.record.cipher.RecordCipher;
import de.rub.nds.tlsattacker.core.record.cipher.RecordCipherFactory;
import de.rub.nds.tlsattacker.core.record.cipher.cryptohelper.KeySet;
import de.rub.nds.tlsattacker.core.record.cipher.cryptohelper.KeySetGenerator;
import de.rub.nds.tlsattacker.core.state.Session;
import de.rub.nds.tlsattacker.core.state.TlsContext;
import de.rub.nds.tlsattacker.core.workflow.chooser.Chooser;
import de.rub.nds.tlsattacker.transport.ConnectionEndType;
import java.math.BigInteger;
import java.security.MessageDigest;
import java.security.NoSuchAlgorithmException;
import java.util.Arrays;
import javax.crypto.Mac;
import org.apache.logging.log4j.LogManager;
import org.apache.logging.log4j.Logger;

public class ServerHelloHandler extends HandshakeMessageHandler<ServerHelloMessage> {

    private static final Logger LOGGER = LogManager.getLogger();

    public ServerHelloHandler(TlsContext tlsContext) {
        super(tlsContext);
    }

    @Override
    public ServerHelloPreparator getPreparator(ServerHelloMessage message) {
        return new ServerHelloPreparator(tlsContext.getChooser(), message);
    }

    @Override
    public ServerHelloSerializer getSerializer(ServerHelloMessage message) {
        return new ServerHelloSerializer(message, tlsContext.getChooser().getSelectedProtocolVersion());
    }

    @Override
    public ServerHelloParser getParser(byte[] message, int pointer) {
        return new ServerHelloParser(pointer, message, tlsContext.getChooser().getLastRecordVersion(),
            tlsContext.getConfig());
    }

    @Override
    public void adjustTLSContext(ServerHelloMessage message) {
        adjustSelectedProtocolVersion(message);
        adjustSelectedCompression(message);
        adjustSelectedSessionID(message);
        adjustSelectedCipherSuite(message);
        adjustServerRandom(message);
        adjustExtensions(message);
        warnOnConflictingExtensions();
        if (!message.isTls13HelloRetryRequest()) {
            if (tlsContext.getChooser().getSelectedProtocolVersion().isTLS13()) {
                adjustHandshakeTrafficSecrets();
                if (tlsContext.getTalkingConnectionEndType() != tlsContext.getChooser().getConnectionEndType()) {
                    setServerRecordCipher();
                }
            }
            adjustPRF(message);
            if (tlsContext.hasSession(tlsContext.getChooser().getServerSessionId())) {
                LOGGER.info("Resuming Session");
                LOGGER.debug("Loading MasterSecret");
                Session session = tlsContext.getSession(tlsContext.getChooser().getServerSessionId());
                tlsContext.setMasterSecret(session.getMasterSecret());
            }
        } else {
            adjustHelloRetryDigest(message);
        }
    }

    private void adjustSelectedCipherSuite(ServerHelloMessage message) {
        CipherSuite suite = null;
        if (message.getSelectedCipherSuite() != null) {
            suite = CipherSuite.getCipherSuite(message.getSelectedCipherSuite().getValue());
        }

        if (suite != null) {
            tlsContext.setSelectedCipherSuite(suite);
            LOGGER.debug("Set SelectedCipherSuite in Context to " + suite.name());
        } else {
            LOGGER.warn("Unknown CipherSuite, did not adjust Context");
        }
    }

    private void adjustServerRandom(ServerHelloMessage message) {
        tlsContext.setServerRandom(message.getRandom().getValue());
        LOGGER.debug("Set ServerRandom in Context to " + ArrayConverter.bytesToHexString(tlsContext.getServerRandom()));
    }

    private void adjustSelectedCompression(ServerHelloMessage message) {

        CompressionMethod method = null;
        if (message.getSelectedCompressionMethod() != null) {
            method = CompressionMethod.getCompressionMethod(message.getSelectedCompressionMethod().getValue());
        }

        if (method != null) {
            tlsContext.setSelectedCompressionMethod(method);
            LOGGER.debug("Set SelectedCompressionMethod in Context to " + method.name());
        } else {
            LOGGER.warn("Not adjusting CompressionMethod - Method is null!");
        }
    }

    private void adjustSelectedSessionID(ServerHelloMessage message) {
        byte[] sessionID = message.getSessionId().getValue();
        tlsContext.setServerSessionId(sessionID);
        LOGGER.debug("Set SessionID in Context to " + ArrayConverter.bytesToHexString(sessionID, false));
    }

    private void adjustSelectedProtocolVersion(ServerHelloMessage message) {
        ProtocolVersion version = null;

        if (message.getProtocolVersion() != null) {
            version = ProtocolVersion.getProtocolVersion(message.getProtocolVersion().getValue());
        }

        if (version != null) {
            tlsContext.setSelectedProtocolVersion(version);
            LOGGER.debug("Set SelectedProtocolVersion in Context to " + version.name());
        } else {
            LOGGER.warn("Did not Adjust ProtocolVersion since version is undefined "
                + ArrayConverter.bytesToHexString(message.getProtocolVersion().getValue()));
        }
    }

    private void adjustPRF(ServerHelloMessage message) {
        Chooser chooser = tlsContext.getChooser();
        if (!chooser.getSelectedProtocolVersion().isSSL()) {
            tlsContext.setPrfAlgorithm(AlgorithmResolver.getPRFAlgorithm(chooser.getSelectedProtocolVersion(),
                chooser.getSelectedCipherSuite()));
        }
    }

    private void setServerRecordCipher() {
        tlsContext.setActiveServerKeySetType(Tls13KeySetType.HANDSHAKE_TRAFFIC_SECRETS);
        LOGGER.debug("Setting cipher for server to use handshake secrets");
        KeySet serverKeySet = getTls13KeySet(tlsContext, tlsContext.getActiveServerKeySetType());
        RecordCipher recordCipherServer = RecordCipherFactory.getRecordCipher(tlsContext, serverKeySet,
            tlsContext.getChooser().getSelectedCipherSuite());

        if (tlsContext.getChooser().getConnectionEndType() == ConnectionEndType.CLIENT) {
<<<<<<< HEAD
            tlsContext.setReadSequenceNumber(0);
            tlsContext.getRecordLayer().updateDecryptionCipher(recordCipherServer);
        } else {
            tlsContext.setWriteSequenceNumber(0);
            tlsContext.getRecordLayer().updateEncryptionCipher(recordCipherServer);
=======
            tlsContext.increaseReadEpoch();
            tlsContext.getRecordLayer().updateDecryptionCipher();
        } else {
            tlsContext.increaseWriteEpoch();
            tlsContext.getRecordLayer().updateEncryptionCipher();
>>>>>>> 79faecec
        }
    }

    private KeySet getTls13KeySet(TlsContext context, Tls13KeySetType keySetType) {
        try {
            LOGGER.debug("Generating new KeySet");
            return KeySetGenerator.generateKeySet(context, tlsContext.getChooser().getSelectedProtocolVersion(),
                keySetType);
        } catch (NoSuchAlgorithmException | CryptoException ex) {
            throw new UnsupportedOperationException("The specified Algorithm is not supported", ex);
        }
    }

    @Override
    public void adjustTlsContextAfterSerialize(ServerHelloMessage message) {
        if (tlsContext.getChooser().getSelectedProtocolVersion().isTLS13() && !message.isTls13HelloRetryRequest()) {
            setServerRecordCipher();
        }
    }

    private void adjustHandshakeTrafficSecrets() {
        HKDFAlgorithm hkdfAlgorithm =
            AlgorithmResolver.getHKDFAlgorithm(tlsContext.getChooser().getSelectedCipherSuite());
        DigestAlgorithm digestAlgo = AlgorithmResolver.getDigestAlgorithm(
            tlsContext.getChooser().getSelectedProtocolVersion(), tlsContext.getChooser().getSelectedCipherSuite());

        try {
            int macLength = Mac.getInstance(hkdfAlgorithm.getMacAlgorithm().getJavaName()).getMacLength();
            byte[] psk = (tlsContext.getConfig().isUsePsk() || tlsContext.getPsk() != null)
                ? tlsContext.getChooser().getPsk() : new byte[macLength]; // use PSK if available
            byte[] earlySecret = HKDFunction.extract(hkdfAlgorithm, new byte[0], psk);
            byte[] saltHandshakeSecret = HKDFunction.deriveSecret(hkdfAlgorithm, digestAlgo.getJavaName(), earlySecret,
                HKDFunction.DERIVED, new byte[0]);
            byte[] sharedSecret;
            if (tlsContext.getChooser().getConnectionEndType() == ConnectionEndType.CLIENT) {
                if (tlsContext.getChooser().getSelectedCipherSuite().isPWD()) {
                    sharedSecret = computeSharedPWDSecret(tlsContext.getChooser().getServerKeyShare());
                } else {
                    sharedSecret = computeSharedSecret(tlsContext.getChooser().getServerKeyShare());

                    // This is a workaround for Tls1.3 InvalidCurve attacks
                    if (tlsContext.getConfig().getDefaultPreMasterSecret().length > 0) {
                        LOGGER.debug("Using specified PMS instead of computed PMS");
                        sharedSecret = tlsContext.getConfig().getDefaultPreMasterSecret();
                    }
                }
            } else {
                Integer pos = null;
                for (KeyShareStoreEntry entry : tlsContext.getChooser().getClientKeyShares()) {
                    if (Arrays.equals(entry.getGroup().getValue(),
                        tlsContext.getChooser().getServerKeyShare().getGroup().getValue())) {
                        pos = tlsContext.getChooser().getClientKeyShares().indexOf(entry);
                    }
                }
                if (pos == null) {
                    LOGGER.warn("Client did not send the KeyShareType we expected. Choosing first in his List");
                    pos = 0;
                }
                if (tlsContext.getChooser().getSelectedCipherSuite().isPWD()) {
                    sharedSecret = computeSharedPWDSecret(tlsContext.getChooser().getClientKeyShares().get(pos));
                } else {
                    sharedSecret = computeSharedSecret(tlsContext.getChooser().getClientKeyShares().get(pos));
                }
            }
            byte[] handshakeSecret = HKDFunction.extract(hkdfAlgorithm, saltHandshakeSecret, sharedSecret);
            tlsContext.setHandshakeSecret(handshakeSecret);
            LOGGER.debug("Set handshakeSecret in Context to " + ArrayConverter.bytesToHexString(handshakeSecret));
            byte[] clientHandshakeTrafficSecret = HKDFunction.deriveSecret(hkdfAlgorithm, digestAlgo.getJavaName(),
                handshakeSecret, HKDFunction.CLIENT_HANDSHAKE_TRAFFIC_SECRET, tlsContext.getDigest().getRawBytes());
            tlsContext.setClientHandshakeTrafficSecret(clientHandshakeTrafficSecret);
            LOGGER.debug("Set clientHandshakeTrafficSecret in Context to "
                + ArrayConverter.bytesToHexString(clientHandshakeTrafficSecret));
            byte[] serverHandshakeTrafficSecret = HKDFunction.deriveSecret(hkdfAlgorithm, digestAlgo.getJavaName(),
                handshakeSecret, HKDFunction.SERVER_HANDSHAKE_TRAFFIC_SECRET, tlsContext.getDigest().getRawBytes());
            tlsContext.setServerHandshakeTrafficSecret(serverHandshakeTrafficSecret);
            LOGGER.debug("Set serverHandshakeTrafficSecret in Context to "
                + ArrayConverter.bytesToHexString(serverHandshakeTrafficSecret));
        } catch (CryptoException | NoSuchAlgorithmException ex) {
            throw new AdjustmentException(ex);
        }
    }

    /**
     * Computes the shared secret for Elliptic Curves
     *
     * @return
     */
    private byte[] computeSharedSecret(KeyShareStoreEntry keyShare) {
        EllipticCurve curve = CurveFactory.getCurve(keyShare.getGroup());
        Point publicPoint = PointFormatter.formatFromByteArray(keyShare.getGroup(), keyShare.getPublicKey());
        tlsContext.setServerEcPublicKey(publicPoint);
        tlsContext.setSelectedGroup(keyShare.getGroup());
        BigInteger privateKey = tlsContext.getConfig().getKeySharePrivate();

        switch (keyShare.getGroup()) {
            case ECDH_X25519:
            case ECDH_X448:
                RFC7748Curve rfcCurve = (RFC7748Curve) curve;
                return rfcCurve.computeSharedSecretFromDecodedPoint(privateKey, publicPoint);
            case SECP160K1:
            case SECP160R1:
            case SECP160R2:
            case SECP192K1:
            case SECP192R1:
            case SECP224K1:
            case SECP224R1:
            case SECP256K1:
            case SECP256R1:
            case SECP384R1:
            case SECP521R1:
            case SECT163K1:
            case SECT163R1:
            case SECT163R2:
            case SECT193R1:
            case SECT193R2:
            case SECT233K1:
            case SECT233R1:
            case SECT239K1:
            case SECT283K1:
            case SECT283R1:
            case SECT409K1:
            case SECT409R1:
            case SECT571K1:
            case SECT571R1:
                Point sharedPoint = curve.mult(privateKey, publicPoint);
                int elementLength = ArrayConverter.bigIntegerToByteArray(sharedPoint.getFieldX().getModulus()).length;
                return ArrayConverter.bigIntegerToNullPaddedByteArray(sharedPoint.getFieldX().getData(), elementLength);
            default:
                throw new UnsupportedOperationException("KeyShare type " + keyShare.getGroup() + " is unsupported");
        }
    }

    private byte[] computeSharedPWDSecret(KeyShareStoreEntry keyShare) throws CryptoException {
        Chooser chooser = tlsContext.getChooser();
        EllipticCurve curve = CurveFactory.getCurve(keyShare.getGroup());
        DragonFlyKeyShareEntryParser parser =
            new DragonFlyKeyShareEntryParser(keyShare.getPublicKey(), keyShare.getGroup());
        DragonFlyKeyShareEntry dragonFlyKeyShareEntry = parser.parse();
        int curveSize = curve.getModulus().bitLength();
        Point keySharePoint =
            PointFormatter.fromRawFormat(keyShare.getGroup(), dragonFlyKeyShareEntry.getRawPublicKey());

        BigInteger scalar = dragonFlyKeyShareEntry.getScalar();
        Point passwordElement = PWDComputations.computePasswordElement(tlsContext.getChooser(), curve);
        BigInteger privateKeyScalar;
        if (chooser.getConnectionEndType() == ConnectionEndType.CLIENT) {
            privateKeyScalar =
                new BigInteger(1, chooser.getConfig().getDefaultClientPWDPrivate()).mod(curve.getBasePointOrder());
        } else {
            privateKeyScalar =
                new BigInteger(1, chooser.getConfig().getDefaultServerPWDPrivate()).mod(curve.getBasePointOrder());
        }
        LOGGER.debug("Element: " + ArrayConverter.bytesToHexString(PointFormatter.toRawFormat(keySharePoint)));
        LOGGER.debug("Scalar: " + ArrayConverter.bytesToHexString(ArrayConverter.bigIntegerToByteArray(scalar)));

        Point sharedSecret =
            curve.mult(privateKeyScalar, curve.add(curve.mult(scalar, passwordElement), keySharePoint));
        return ArrayConverter.bigIntegerToByteArray(sharedSecret.getFieldX().getData(), curveSize / Bits.IN_A_BYTE,
            true);
    }

    private void adjustHelloRetryDigest(ServerHelloMessage message) {
        try {
            byte[] lastClientHello = tlsContext.getChooser().getLastClientHello();
            LOGGER.debug("Replacing current digest for Hello Retry Request using Client Hello: "
                + ArrayConverter.bytesToHexString(lastClientHello));

            DigestAlgorithm algorithm = AlgorithmResolver.getDigestAlgorithm(ProtocolVersion.TLS13,
                tlsContext.getChooser().getSelectedCipherSuite());
            MessageDigest hash = MessageDigest.getInstance(algorithm.getJavaName());
            hash.update(lastClientHello);
            byte[] clientHelloHash = hash.digest();
            byte[] serverHelloBytes = message.getCompleteResultingMessage().getValue();

            tlsContext.getDigest().setRawBytes(HandshakeMessageType.MESSAGE_HASH.getArrayValue());
            tlsContext.getDigest()
                .append(ArrayConverter.intToBytes(clientHelloHash.length, HandshakeByteLength.MESSAGE_LENGTH_FIELD));
            tlsContext.getDigest().append(clientHelloHash);
            tlsContext.getDigest().append(serverHelloBytes);
            LOGGER.debug(
                "Complete resulting digest: " + ArrayConverter.bytesToHexString(tlsContext.getDigest().getRawBytes()));
        } catch (NoSuchAlgorithmException ex) {
            LOGGER.error(ex);
        }
    }

    private void warnOnConflictingExtensions() {
        if (tlsContext.getTalkingConnectionEndType() == tlsContext.getChooser().getMyConnectionPeer()) {
            // for TLS 1.3, this is handled in encrypted extensions
            if (!tlsContext.getChooser().getSelectedProtocolVersion().isTLS13()) {
                if (tlsContext.isExtensionNegotiated(ExtensionType.MAX_FRAGMENT_LENGTH)
                    && tlsContext.isExtensionNegotiated(ExtensionType.RECORD_SIZE_LIMIT)) {
                    // this is supposed to result in a fatal error, just warning for now
                    LOGGER.warn("Server sent max_fragment_length AND record_size_limit extensions");
                }
            }
        }
    }
}<|MERGE_RESOLUTION|>--- conflicted
+++ resolved
@@ -177,19 +177,11 @@
             tlsContext.getChooser().getSelectedCipherSuite());
 
         if (tlsContext.getChooser().getConnectionEndType() == ConnectionEndType.CLIENT) {
-<<<<<<< HEAD
-            tlsContext.setReadSequenceNumber(0);
+            tlsContext.increaseReadEpoch();
             tlsContext.getRecordLayer().updateDecryptionCipher(recordCipherServer);
         } else {
-            tlsContext.setWriteSequenceNumber(0);
+            tlsContext.increaseWriteEpoch();
             tlsContext.getRecordLayer().updateEncryptionCipher(recordCipherServer);
-=======
-            tlsContext.increaseReadEpoch();
-            tlsContext.getRecordLayer().updateDecryptionCipher();
-        } else {
-            tlsContext.increaseWriteEpoch();
-            tlsContext.getRecordLayer().updateEncryptionCipher();
->>>>>>> 79faecec
         }
     }
 
