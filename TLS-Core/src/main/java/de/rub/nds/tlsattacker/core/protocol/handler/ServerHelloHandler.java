--- conflicted
+++ resolved
@@ -123,7 +123,6 @@
     }
 
     private void adjustSelectedCompression(ServerHelloMessage message) {
-<<<<<<< HEAD
 
         CompressionMethod method = null;
         if (message.getSelectedCompressionMethod() != null) {
@@ -133,17 +132,6 @@
         if (method != null) {
             tlsContext.setSelectedCompressionMethod(method);
             LOGGER.debug("Set SelectedCompressionMethod in Context to " + method.name());
-=======
-        if (message.getSelectedCompressionMethod() != null) {
-            CompressionMethod method = CompressionMethod.getCompressionMethod(message.getSelectedCompressionMethod()
-                    .getValue());
-            if (method != null) {
-                tlsContext.setSelectedCompressionMethod(method);
-                LOGGER.debug("Set SelectedCompressionMethod in Context to " + method.name());
-            } else {
-                LOGGER.warn("Unknown CompressionAlgorithm, did not adjust Context");
-            }
->>>>>>> fa9023cb
         } else {
             LOGGER.warn("Not adjusting CompressionMethod - Method is null!");
         }
