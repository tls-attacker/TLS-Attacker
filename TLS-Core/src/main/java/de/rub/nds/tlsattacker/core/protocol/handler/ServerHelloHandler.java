--- conflicted
+++ resolved
@@ -186,12 +186,22 @@
         KeySet serverKeySet = getTls13KeySet(tlsContext, tlsContext.getActiveServerKeySetType());
         if (tlsContext.getRecordLayer() != null) {
             if (tlsContext.getChooser().getConnectionEndType() == ConnectionEndType.CLIENT) {
+                // DTLS 1.3: skip epoch 1 if no early data was sent
+                if (tlsContext.getChooser().getSelectedProtocolVersion() == ProtocolVersion.DTLS13
+                        && tlsContext.getRecordLayer().getDecryptor().isEpochZero()) {
+                    tlsContext.getRecordLayer().updateDecryptionCipher(null);
+                }
                 tlsContext
                         .getRecordLayer()
                         .updateDecryptionCipher(
                                 RecordCipherFactory.getRecordCipher(
                                         tlsContext, serverKeySet, false));
             } else {
+                // DTLS 1.3: skip epoch 1 if no early data was sent
+                if (tlsContext.getChooser().getSelectedProtocolVersion() == ProtocolVersion.DTLS13
+                        && tlsContext.getRecordLayer().getEncryptor().isEpochZero()) {
+                    tlsContext.getRecordLayer().updateEncryptionCipher(null);
+                }
                 tlsContext
                         .getRecordLayer()
                         .updateEncryptionCipher(
@@ -201,28 +211,6 @@
         }
     }
 
-<<<<<<< HEAD
-        if (tlsContext.getChooser().getConnectionEndType() == ConnectionEndType.CLIENT) {
-            // DTLS 1.3: skip epoch 1 if no early data was sent
-            if (tlsContext.getChooser().getSelectedProtocolVersion() == ProtocolVersion.DTLS13
-                    && tlsContext.getRecordLayer().getDecryptor().isEpochZero()) {
-                tlsContext.getRecordLayer().updateDecryptionCipher(null);
-            }
-            tlsContext
-                    .getRecordLayer()
-                    .updateDecryptionCipher(
-                            RecordCipherFactory.getRecordCipher(tlsContext, serverKeySet, false));
-        } else {
-            // DTLS 1.3: skip epoch 1 if no early data was sent
-            if (tlsContext.getChooser().getSelectedProtocolVersion() == ProtocolVersion.DTLS13
-                    && tlsContext.getRecordLayer().getEncryptor().isEpochZero()) {
-                tlsContext.getRecordLayer().updateEncryptionCipher(null);
-            }
-            tlsContext
-                    .getRecordLayer()
-                    .updateEncryptionCipher(
-                            RecordCipherFactory.getRecordCipher(tlsContext, serverKeySet, true));
-=======
     private void setClientRecordCipher() {
         tlsContext.setActiveClientKeySetType(Tls13KeySetType.HANDSHAKE_TRAFFIC_SECRETS);
         LOGGER.debug("Setting cipher for client to use handshake secrets");
@@ -242,7 +230,6 @@
                                 RecordCipherFactory.getRecordCipher(
                                         tlsContext, clientKeySet, true));
             }
->>>>>>> eb3048a7
         }
     }
 
