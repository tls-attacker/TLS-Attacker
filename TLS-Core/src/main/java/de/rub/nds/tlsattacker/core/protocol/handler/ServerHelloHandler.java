--- conflicted
+++ resolved
@@ -19,14 +19,11 @@
 import de.rub.nds.tlsattacker.core.constants.NamedCurve;
 import de.rub.nds.tlsattacker.core.constants.ProtocolVersion;
 import de.rub.nds.tlsattacker.core.constants.Tls13KeySetType;
-<<<<<<< HEAD
-import de.rub.nds.tlsattacker.core.exceptions.CryptoException;
-=======
 import de.rub.nds.tlsattacker.core.crypto.HKDFunction;
 import de.rub.nds.tlsattacker.core.crypto.ec.Curve25519;
+import de.rub.nds.tlsattacker.core.exceptions.AdjustmentException;
 import de.rub.nds.tlsattacker.core.exceptions.CryptoException;
 import de.rub.nds.tlsattacker.core.exceptions.PreparationException;
->>>>>>> 3c7fee2b
 import static de.rub.nds.tlsattacker.core.protocol.handler.ProtocolMessageHandler.LOGGER;
 import de.rub.nds.tlsattacker.core.protocol.message.ServerHelloMessage;
 import de.rub.nds.tlsattacker.core.protocol.message.extension.KS.KSEntry;
@@ -42,6 +39,8 @@
 import de.rub.nds.tlsattacker.core.workflow.chooser.Chooser;
 import de.rub.nds.tlsattacker.transport.ConnectionEndType;
 import java.security.NoSuchAlgorithmException;
+import java.util.logging.Level;
+import java.util.logging.Logger;
 import javax.crypto.Mac;
 
 public class ServerHelloHandler extends HandshakeMessageHandler<ServerHelloMessage> {
@@ -236,8 +235,8 @@
             tlsContext.setServerHandshakeTrafficSecret(serverHandshakeTrafficSecret);
             LOGGER.debug("Set serverHandshakeTrafficSecret in Context to "
                     + ArrayConverter.bytesToHexString(serverHandshakeTrafficSecret));
-        } catch (NoSuchAlgorithmException ex) {
-            throw new CryptoException(ex);
+        } catch (CryptoException | NoSuchAlgorithmException ex) {
+            throw new AdjustmentException(ex);
         }
     }
 
