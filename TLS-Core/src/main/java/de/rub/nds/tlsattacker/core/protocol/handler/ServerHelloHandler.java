--- conflicted
+++ resolved
@@ -12,17 +12,11 @@
 import de.rub.nds.tlsattacker.core.constants.AlgorithmResolver;
 import de.rub.nds.tlsattacker.core.constants.CipherSuite;
 import de.rub.nds.tlsattacker.core.constants.CompressionMethod;
-import de.rub.nds.tlsattacker.core.constants.ExtensionType;
 import de.rub.nds.tlsattacker.core.constants.HandshakeMessageType;
 import de.rub.nds.tlsattacker.core.constants.ProtocolVersion;
 import de.rub.nds.tlsattacker.core.constants.Tls13KeySetType;
 import static de.rub.nds.tlsattacker.core.protocol.handler.ProtocolMessageHandler.LOGGER;
-import de.rub.nds.tlsattacker.core.protocol.handler.extension.ExtensionHandler;
-import de.rub.nds.tlsattacker.core.protocol.handler.extension.KeyShareExtensionHandler;
-import de.rub.nds.tlsattacker.core.protocol.handler.factory.HandlerFactory;
 import de.rub.nds.tlsattacker.core.protocol.message.ServerHelloMessage;
-import de.rub.nds.tlsattacker.core.protocol.message.extension.ExtensionMessage;
-import de.rub.nds.tlsattacker.core.protocol.message.extension.KeyShareExtensionMessage;
 import de.rub.nds.tlsattacker.core.protocol.parser.ServerHelloParser;
 import de.rub.nds.tlsattacker.core.protocol.preparator.ServerHelloMessagePreparator;
 import de.rub.nds.tlsattacker.core.protocol.serializer.ServerHelloMessageSerializer;
@@ -68,19 +62,8 @@
         adjustServerRandom(message);
         adjustExtensions(message, HandshakeMessageType.SERVER_HELLO);
         if (tlsContext.getChooser().getSelectedProtocolVersion().isTLS13()) {
-<<<<<<< HEAD
-            setRecordCipher();
             if (tlsContext.getTalkingConnectionEndType() != tlsContext.getChooser().getConnectionEndType()) {
-                tlsContext.setReadSequenceNumber(0);
-                tlsContext.setWriteSequenceNumber(0);
-                tlsContext.getRecordLayer().updateDecryptionCipher();
-                tlsContext.getRecordLayer().updateEncryptionCipher();
-                tlsContext.setEncryptActive(true);
-=======
-            if (tlsContext.getTalkingConnectionEndType() != tlsContext.getChooser().getConnectionEnd()
-                    .getConnectionEndType()) {
                 setServerRecordCipher();
->>>>>>> ed0cd341
             }
         }
         adjustPRF(message);
@@ -152,7 +135,7 @@
                 .getChooser().getSelectedCipherSuite());
         tlsContext.getRecordLayer().setRecordCipher(recordCipherServer);
 
-        if (tlsContext.getConnectionEnd().getConnectionEndType() == ConnectionEndType.CLIENT) {
+        if (tlsContext.getChooser().getConnectionEndType() == ConnectionEndType.CLIENT) {
             tlsContext.setReadSequenceNumber(0);
             tlsContext.getRecordLayer().updateDecryptionCipher();
         } else {
