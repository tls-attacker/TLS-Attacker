--- conflicted
+++ resolved
@@ -14,11 +14,7 @@
 import org.apache.logging.log4j.Logger;
 
 /** Copy the PreMasterSecret from srcContext, to dstContext. */
-<<<<<<< HEAD
-@XmlRootElement
-=======
 @XmlRootElement(name = "CopyPreMasterSecret")
->>>>>>> 9654fc35
 public class CopyPreMasterSecretAction extends CopyContextFieldAction {
 
     private static final Logger LOGGER = LogManager.getLogger();
@@ -33,13 +29,7 @@
     protected void copyField(TlsContext src, TlsContext dst) {
         dst.setPreMasterSecret(src.getPreMasterSecret());
         LOGGER.debug("Copying PreMasterSecret from " + src + " to " + dst);
-<<<<<<< HEAD
         LOGGER.debug("Copied PreMasterSecret is: {}", dst.getPreMasterSecret());
-=======
-        LOGGER.debug(
-                "Copied PreMasterSecret is: "
-                        + ArrayConverter.bytesToHexString(dst.getPreMasterSecret(), true, true));
->>>>>>> 9654fc35
         setExecuted(true);
     }
 
