/*
 * TLS-Attacker - A Modular Penetration Testing Framework for TLS
 *
 * Copyright 2014-2023 Ruhr University Bochum, Paderborn University, Technology Innovation Institute, and Hackmanit GmbH
 *
 * Licensed under Apache License, Version 2.0
 * http://www.apache.org/licenses/LICENSE-2.0.txt
 */
package de.rub.nds.tlsattacker.core.constants;

import de.rub.nds.modifiablevariable.util.ArrayConverter;
import de.rub.nds.protocol.constants.HashAlgorithm;
import de.rub.nds.protocol.constants.SignatureAlgorithm;
import de.rub.nds.tlsattacker.core.exceptions.ParserException;
import java.io.ByteArrayInputStream;
import java.util.HashMap;
import java.util.LinkedList;
import java.util.List;
import java.util.Map;
import java.util.stream.Collectors;
import org.apache.logging.log4j.LogManager;
import org.apache.logging.log4j.Logger;

public enum SignatureAndHashAlgorithm {
    ANONYMOUS_NONE(0x0000, null, null),
    ANONYMOUS_MD5(0x0100, null, HashAlgorithm.MD5),
    ANONYMOUS_SHA1(0x0200, null, HashAlgorithm.SHA1),
    ANONYMOUS_SHA224(0x0300, null, HashAlgorithm.SHA224),
    ANONYMOUS_SHA256(0x0400, null, HashAlgorithm.SHA256),
    ANONYMOUS_SHA384(0x0500, null, HashAlgorithm.SHA384),
    ANONYMOUS_SHA512(0x0600, null, HashAlgorithm.SHA512),
    RSA_NONE(0x0001, SignatureAlgorithm.RSA_PKCS1, null),
    RSA_MD5(0x0101, SignatureAlgorithm.RSA_PKCS1, HashAlgorithm.MD5),
    RSA_SHA1(0x0201, SignatureAlgorithm.RSA_PKCS1, HashAlgorithm.SHA1),
    RSA_SHA224(0x0301, SignatureAlgorithm.RSA_PKCS1, HashAlgorithm.SHA224),
    RSA_SHA256(0x0401, SignatureAlgorithm.RSA_PKCS1, HashAlgorithm.SHA256),
    RSA_SHA384(0x0501, SignatureAlgorithm.RSA_PKCS1, HashAlgorithm.SHA384),
    RSA_SHA512(0x0601, SignatureAlgorithm.RSA_PKCS1, HashAlgorithm.SHA512),
    DSA_NONE(0x0002, SignatureAlgorithm.DSA, null),
    DSA_MD5(0x0102, SignatureAlgorithm.DSA, HashAlgorithm.MD5),
    DSA_SHA1(0x0202, SignatureAlgorithm.DSA, HashAlgorithm.SHA1),
    DSA_SHA224(0x0302, SignatureAlgorithm.DSA, HashAlgorithm.SHA224),
    DSA_SHA256(0x0402, SignatureAlgorithm.DSA, HashAlgorithm.SHA256),
    DSA_SHA384(0x0502, SignatureAlgorithm.DSA, HashAlgorithm.SHA384),
    DSA_SHA512(0x0602, SignatureAlgorithm.DSA, HashAlgorithm.SHA512),
    ECDSA_NONE(0x0003, SignatureAlgorithm.ECDSA, null),
    ECDSA_MD5(0x0103, SignatureAlgorithm.ECDSA, HashAlgorithm.MD5),
    ECDSA_SHA1(0x0203, SignatureAlgorithm.ECDSA, HashAlgorithm.SHA1),
    ECDSA_SHA224(0x0303, SignatureAlgorithm.ECDSA, HashAlgorithm.SHA224),
    ECDSA_SHA256(0x0403, SignatureAlgorithm.ECDSA, HashAlgorithm.SHA256),
    ECDSA_SHA384(0x0503, SignatureAlgorithm.ECDSA, HashAlgorithm.SHA384),
    ECDSA_SHA512(0x0603, SignatureAlgorithm.ECDSA, HashAlgorithm.SHA512),
    SM2_SM3(0x0708, SignatureAlgorithm.ECDSA, HashAlgorithm.SM3),
    ED25519(0x080, SignatureAlgorithm.ED25519, HashAlgorithm.SHA256),
    ED448(0x0808, SignatureAlgorithm.ED448, HashAlgorithm.SHA3_256),
    /* RSASSA-PSS algorithms with public key OID rsaEncryption */
    RSA_PSS_RSAE_SHA256(0x0804, SignatureAlgorithm.RSA_SSA_PSS, HashAlgorithm.SHA256),
    RSA_PSS_RSAE_SHA384(0x0805, SignatureAlgorithm.RSA_SSA_PSS, HashAlgorithm.SHA384),
    RSA_PSS_RSAE_SHA512(0x0806, SignatureAlgorithm.RSA_SSA_PSS, HashAlgorithm.SHA512),
    /* RSASSA-PSS algorithms with public key OID RSASSA-PSS */
    RSA_PSS_PSS_SHA256(0x0809, SignatureAlgorithm.RSA_SSA_PSS, HashAlgorithm.SHA256),
    RSA_PSS_PSS_SHA384(0x080a, SignatureAlgorithm.RSA_SSA_PSS, HashAlgorithm.SHA384),
    RSA_PSS_PSS_SHA512(0x080b, SignatureAlgorithm.RSA_SSA_PSS, HashAlgorithm.SHA512),
    GOSTR34102001_GOSTR3411(
            0xEDED, SignatureAlgorithm.GOSTR34102001, null), // TODO this is probably not correct
    GOSTR34102012_256_GOSTR34112012_256(
            0xEEEE,
            SignatureAlgorithm.GOSTR34102012_256,
            null), // TODO this is probably not correct
    GOSTR34102012_512_GOSTR34112012_512(
            0xEFEF, SignatureAlgorithm.GOSTR34102001, null), // TODO this is probably not correct

    ECDSA_BRAINPOOL_P256R1_TLS13_SHA256(0x081A, SignatureAlgorithm.ECDSA, HashAlgorithm.SHA256),
    ECDSA_BRAINPOOL_P384R1_TLS13_SHA384(0x081B, SignatureAlgorithm.ECDSA, HashAlgorithm.SHA384),
    ECDSA_BRAINPOOL_P512R1_TLS13_SHA512(0x081C, SignatureAlgorithm.ECDSA, HashAlgorithm.SHA512),

    // GREASE constants
    GREASE_00(0x0A0A, null, null),
    GREASE_01(0x1A1A, null, null),
    GREASE_02(0x2A2A, null, null),
    GREASE_03(0x3A3A, null, null),
    GREASE_04(0x4A4A, null, null),
    GREASE_05(0x5A5A, null, null),
    GREASE_06(0x6A6A, null, null),
    GREASE_07(0x7A7A, null, null),
    GREASE_08(0x8A8A, null, null),
    GREASE_09(0x9A9A, null, null),
    GREASE_10(0xAAAA, null, null),
    GREASE_11(0xBABA, null, null),
    GREASE_12(0xCACA, null, null),
    GREASE_13(0xDADA, null, null),
    GREASE_14(0xEAEA, null, null),
    GREASE_15(0xFAFA, null, null);

    private static final Logger LOGGER = LogManager.getLogger();

    public static List<? extends SignatureAndHashAlgorithm> getImplemented() {
        List<SignatureAndHashAlgorithm> algoList = new LinkedList<>();
        algoList.add(DSA_SHA1);
        algoList.add(DSA_SHA224);
        algoList.add(DSA_SHA256);
        algoList.add(DSA_SHA384);
        algoList.add(DSA_SHA512);
        algoList.add(RSA_MD5);
        algoList.add(RSA_SHA1);
        algoList.add(RSA_SHA224);
        algoList.add(RSA_SHA256);
        algoList.add(RSA_SHA384);
        algoList.add(RSA_SHA512);
        algoList.add(ECDSA_SHA1);
        algoList.add(ECDSA_SHA224);
        algoList.add(ECDSA_SHA256);
        algoList.add(ECDSA_SHA384);
        algoList.add(ECDSA_SHA512);
        algoList.add(RSA_PSS_RSAE_SHA256);
        algoList.add(RSA_PSS_RSAE_SHA384);
        algoList.add(RSA_PSS_RSAE_SHA512);
        /**
         * Deactivated since the Protocol-Attacker rework, as Protocol-Attacker does not support
         * them.
         */
        // algoList.add(GOSTR34102001_GOSTR3411);
        // algoList.add(GOSTR34102012_256_GOSTR34112012_256);
        // algoList.add(GOSTR34102012_512_GOSTR34112012_512);
        algoList.add(SM2_SM3);
        return algoList;
    }

    public static List<SignatureAndHashAlgorithm> getTls13SignatureAndHashAlgorithms() {
        List<SignatureAndHashAlgorithm> algos = new LinkedList<>();
        algos.add(SignatureAndHashAlgorithm.RSA_SHA256);
        algos.add(SignatureAndHashAlgorithm.RSA_SHA384);
        algos.add(SignatureAndHashAlgorithm.RSA_SHA512);
        algos.add(SignatureAndHashAlgorithm.ECDSA_SHA256);
        algos.add(SignatureAndHashAlgorithm.ECDSA_SHA384);
        algos.add(SignatureAndHashAlgorithm.ECDSA_SHA512);
        algos.add(SignatureAndHashAlgorithm.RSA_PSS_PSS_SHA256);
        algos.add(SignatureAndHashAlgorithm.RSA_PSS_PSS_SHA384);
        algos.add(SignatureAndHashAlgorithm.RSA_PSS_PSS_SHA512);
        algos.add(SignatureAndHashAlgorithm.RSA_PSS_RSAE_SHA256);
        algos.add(SignatureAndHashAlgorithm.RSA_PSS_RSAE_SHA384);
        algos.add(SignatureAndHashAlgorithm.RSA_PSS_RSAE_SHA512);
        algos.add(SignatureAndHashAlgorithm.ED448);
        algos.add(SignatureAndHashAlgorithm.ED25519);
        algos.add(SignatureAndHashAlgorithm.ECDSA_BRAINPOOL_P256R1_TLS13_SHA256);
        algos.add(SignatureAndHashAlgorithm.ECDSA_BRAINPOOL_P384R1_TLS13_SHA384);
        algos.add(SignatureAndHashAlgorithm.ECDSA_BRAINPOOL_P512R1_TLS13_SHA512);
        algos.add(SignatureAndHashAlgorithm.SM2_SM3);
        return algos;
    }

    public static List<SignatureAndHashAlgorithm> getImplementedTls13SignatureAndHashAlgorithms() {
        return getTls13SignatureAndHashAlgorithms().stream()
                .filter(algorithm -> SignatureAndHashAlgorithm.getImplemented().contains(algorithm))
                .collect(Collectors.toList());
    }

    private int value;

    private HashAlgorithm hashAlgorithm;

    private SignatureAlgorithm signatureAlgorithm;

    private static final Map<Integer, SignatureAndHashAlgorithm> MAP;

    private SignatureAndHashAlgorithm(
            int value, SignatureAlgorithm signatureAlgorithm, HashAlgorithm hashAlgorithm) {
        this.value = value;
        this.hashAlgorithm = hashAlgorithm;
        this.signatureAlgorithm = signatureAlgorithm;
    }

    static {
        MAP = new HashMap<>();
        for (SignatureAndHashAlgorithm c : SignatureAndHashAlgorithm.values()) {
            MAP.put(c.value, c);
        }
    }

    private static int valueToInt(byte[] value) {
        if (value.length >= 2) {
            return (value[0] & 0xff) << Bits.IN_A_BYTE | (value[1] & 0xff);
        } else if (value.length == 1) {
            return value[0];
        } else {
            return 0;
        }
    }

    public static List<SignatureAndHashAlgorithm> getSignatureAndHashAlgorithms(
            byte[] signatureAndHashBytes) {
        List<SignatureAndHashAlgorithm> algoList = new LinkedList<>();
        if (signatureAndHashBytes.length % HandshakeByteLength.SIGNATURE_HASH_ALGORITHM != 0) {
            throw new ParserException("Error while parsing signatureAndHashAlgorithm Bytes");
        }
        ByteArrayInputStream algorithmsStream = new ByteArrayInputStream(signatureAndHashBytes);
        byte[] algoBytes = new byte[HandshakeByteLength.SIGNATURE_HASH_ALGORITHM];
        while (algorithmsStream.read(algoBytes, 0, HandshakeByteLength.SIGNATURE_HASH_ALGORITHM)
                != -1) {
            SignatureAndHashAlgorithm algo =
                    SignatureAndHashAlgorithm.getSignatureAndHashAlgorithm(algoBytes);
            if (algo == null) {
                LOGGER.warn("Unknown SignatureAndHashAlgorithm: {}", algoBytes);
            } else {
                algoList.add(algo);
            }
        }
        return algoList;
    }

    public static SignatureAndHashAlgorithm getSignatureAndHashAlgorithm(byte[] value) {
        return getSignatureAndHashAlgorithm(valueToInt(value));
    }

    public static SignatureAndHashAlgorithm getSignatureAndHashAlgorithm(int value) {
        SignatureAndHashAlgorithm sigHashAlgo = MAP.get(value);
        return sigHashAlgo;
    }

    public static SignatureAndHashAlgorithm getSignatureAndHashAlgorithm(
            SignatureAlgorithm signatureAlgo, HashAlgorithm hashAlgo) {
        for (SignatureAndHashAlgorithm algo : values()) {
            if (algo.getHashAlgorithm() == hashAlgo
                    && algo.getSignatureAlgorithm() == signatureAlgo) {
                return algo;
            }
        }
        throw new UnsupportedOperationException(
                "Requested SignatureHashAlgorithm is not supported. Requested Sign:"
                        + signatureAlgo
                        + " Hash:"
                        + hashAlgo);
    }

    public byte[] getByteValue() {
        return ArrayConverter.intToBytes(value, 2);
    }

    public int getValue() {
        return value;
    }

    public SignatureAlgorithm getSignatureAlgorithm() {
        return signatureAlgorithm;
    }

    public HashAlgorithm getHashAlgorithm() {
        return hashAlgorithm;
    }

    public boolean suitedForSigningTls13Messages() {
        switch (this) {
            case ECDSA_SHA256:
            case ECDSA_SHA384:
            case ECDSA_SHA512:
            case RSA_PSS_PSS_SHA256:
            case RSA_PSS_PSS_SHA384:
            case RSA_PSS_PSS_SHA512:
            case RSA_PSS_RSAE_SHA256:
            case RSA_PSS_RSAE_SHA384:
            case RSA_PSS_RSAE_SHA512:
            case ED25519:
            case ED448:
            case SM2_SM3:
                return true;

            default:
                return false;
        }
    }

    public boolean suitedForSigningTls13Certs() {
        switch (this) {
            case RSA_SHA256:
            case RSA_SHA384:
            case RSA_SHA512:
            case RSA_SHA1:
            case ECDSA_SHA1:
            case SM2_SM3:
                return true;

            default:
                return suitedForSigningTls13Messages();
        }
    }

<<<<<<< HEAD
    public static SignatureAndHashAlgorithm forCertificateKeyPair(
            CertificateKeyPair keyPair, Chooser chooser) {
        return forCertificateKeyPair(keyPair, chooser, false);
    }

    public static SignatureAndHashAlgorithm forCertificateKeyPair(
            CertificateKeyPair keyPair, Chooser chooser, boolean selectingCertificate) {
        Sets.SetView<SignatureAndHashAlgorithm> intersection =
                Sets.intersection(
                        Sets.newHashSet(chooser.getClientSupportedSignatureAndHashAlgorithms()),
                        Sets.newHashSet(chooser.getServerSupportedSignatureAndHashAlgorithms()));
        List<SignatureAndHashAlgorithm> algorithms = new ArrayList<>(intersection);
        List<SignatureAndHashAlgorithm> clientPreferredHash = new ArrayList<>(algorithms);
        clientPreferredHash.removeIf(
                i -> i.getHashAlgorithm() != chooser.getConfig().getPreferredHashAlgorithm());
        algorithms.addAll(0, clientPreferredHash);

        if (chooser.getSelectedProtocolVersion().is13()) {
            algorithms.removeIf(i -> i.toString().contains("RSA_SHA"));
        }

        SignatureAndHashAlgorithm sigHashAlgo = null;
        CertificateKeyType certPublicKeyType = keyPair.getCertPublicKeyType();

        boolean found = false;
        for (SignatureAndHashAlgorithm i : algorithms) {
            SignatureAlgorithm sig = i.getSignatureAlgorithm();

            switch (certPublicKeyType) {
                case ECDH:
                    if (sig == SignatureAlgorithm.SM2) {
                        found = true;
                        sigHashAlgo = i;
                    }
                case ECDSA:
                    if (sig == SignatureAlgorithm.ECDSA) {
                        found = true;
                        sigHashAlgo = i;
                    }
                    break;
                case RSA:
                    if (sig.toString().contains("RSA")) {
                        found = true;
                        sigHashAlgo = i;
                    }
                    break;
                case DSS:
                    if (sig == SignatureAlgorithm.DSA) {
                        found = true;
                        sigHashAlgo = i;
                    }
                    break;
                case GOST01:
                    if (sig == SignatureAlgorithm.GOSTR34102001) {
                        found = true;
                        sigHashAlgo = SignatureAndHashAlgorithm.GOSTR34102001_GOSTR3411;
                    }
                    break;
                case GOST12:
                    if (sig == SignatureAlgorithm.GOSTR34102012_256
                            || sig == SignatureAlgorithm.GOSTR34102012_512) {
                        found = true;
                        if (keyPair.getGostCurve().is512bit2012()) {
                            sigHashAlgo =
                                    SignatureAndHashAlgorithm.GOSTR34102012_512_GOSTR34112012_512;
                        } else {
                            sigHashAlgo =
                                    SignatureAndHashAlgorithm.GOSTR34102012_256_GOSTR34112012_256;
                        }
                    }
                    break;
                default:
                    // we skip the default case to find an algorithm in the next
                    // iteration
                    ;
            }
            if (found) {
                break;
            }
        }

        if (sigHashAlgo == null && !selectingCertificate) {
            LOGGER.warn(
                    "Could not auto select SignatureAndHashAlgorithm for certPublicKeyType={}, setting default value",
                    certPublicKeyType);
            sigHashAlgo = SignatureAndHashAlgorithm.RSA_SHA256;
        }

        return sigHashAlgo;
    }

=======
>>>>>>> 4e6a5132
    public boolean isGrease() {
        return this.name().startsWith("GREASE");
    }
}<|MERGE_RESOLUTION|>--- conflicted
+++ resolved
@@ -284,100 +284,6 @@
         }
     }
 
-<<<<<<< HEAD
-    public static SignatureAndHashAlgorithm forCertificateKeyPair(
-            CertificateKeyPair keyPair, Chooser chooser) {
-        return forCertificateKeyPair(keyPair, chooser, false);
-    }
-
-    public static SignatureAndHashAlgorithm forCertificateKeyPair(
-            CertificateKeyPair keyPair, Chooser chooser, boolean selectingCertificate) {
-        Sets.SetView<SignatureAndHashAlgorithm> intersection =
-                Sets.intersection(
-                        Sets.newHashSet(chooser.getClientSupportedSignatureAndHashAlgorithms()),
-                        Sets.newHashSet(chooser.getServerSupportedSignatureAndHashAlgorithms()));
-        List<SignatureAndHashAlgorithm> algorithms = new ArrayList<>(intersection);
-        List<SignatureAndHashAlgorithm> clientPreferredHash = new ArrayList<>(algorithms);
-        clientPreferredHash.removeIf(
-                i -> i.getHashAlgorithm() != chooser.getConfig().getPreferredHashAlgorithm());
-        algorithms.addAll(0, clientPreferredHash);
-
-        if (chooser.getSelectedProtocolVersion().is13()) {
-            algorithms.removeIf(i -> i.toString().contains("RSA_SHA"));
-        }
-
-        SignatureAndHashAlgorithm sigHashAlgo = null;
-        CertificateKeyType certPublicKeyType = keyPair.getCertPublicKeyType();
-
-        boolean found = false;
-        for (SignatureAndHashAlgorithm i : algorithms) {
-            SignatureAlgorithm sig = i.getSignatureAlgorithm();
-
-            switch (certPublicKeyType) {
-                case ECDH:
-                    if (sig == SignatureAlgorithm.SM2) {
-                        found = true;
-                        sigHashAlgo = i;
-                    }
-                case ECDSA:
-                    if (sig == SignatureAlgorithm.ECDSA) {
-                        found = true;
-                        sigHashAlgo = i;
-                    }
-                    break;
-                case RSA:
-                    if (sig.toString().contains("RSA")) {
-                        found = true;
-                        sigHashAlgo = i;
-                    }
-                    break;
-                case DSS:
-                    if (sig == SignatureAlgorithm.DSA) {
-                        found = true;
-                        sigHashAlgo = i;
-                    }
-                    break;
-                case GOST01:
-                    if (sig == SignatureAlgorithm.GOSTR34102001) {
-                        found = true;
-                        sigHashAlgo = SignatureAndHashAlgorithm.GOSTR34102001_GOSTR3411;
-                    }
-                    break;
-                case GOST12:
-                    if (sig == SignatureAlgorithm.GOSTR34102012_256
-                            || sig == SignatureAlgorithm.GOSTR34102012_512) {
-                        found = true;
-                        if (keyPair.getGostCurve().is512bit2012()) {
-                            sigHashAlgo =
-                                    SignatureAndHashAlgorithm.GOSTR34102012_512_GOSTR34112012_512;
-                        } else {
-                            sigHashAlgo =
-                                    SignatureAndHashAlgorithm.GOSTR34102012_256_GOSTR34112012_256;
-                        }
-                    }
-                    break;
-                default:
-                    // we skip the default case to find an algorithm in the next
-                    // iteration
-                    ;
-            }
-            if (found) {
-                break;
-            }
-        }
-
-        if (sigHashAlgo == null && !selectingCertificate) {
-            LOGGER.warn(
-                    "Could not auto select SignatureAndHashAlgorithm for certPublicKeyType={}, setting default value",
-                    certPublicKeyType);
-            sigHashAlgo = SignatureAndHashAlgorithm.RSA_SHA256;
-        }
-
-        return sigHashAlgo;
-    }
-
-=======
->>>>>>> 4e6a5132
     public boolean isGrease() {
         return this.name().startsWith("GREASE");
     }
