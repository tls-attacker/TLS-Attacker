--- conflicted
+++ resolved
@@ -102,51 +102,11 @@
         }
     }
 
-<<<<<<< HEAD
-    private SignatureAlgorithm signatureAlgorithm;
-
-    private HashAlgorithm hashAlgorithm;
-
-    public SignatureAndHashAlgorithm() {
-
-    }
-
-    public SignatureAndHashAlgorithm(SignatureAndHashAlgorithm other) {
-        signatureAlgorithm = other.signatureAlgorithm;
-        hashAlgorithm = other.hashAlgorithm;
-    }
-
-    public SignatureAndHashAlgorithm(byte[] value) {
-        if (value == null || value.length != 2) {
-            throw new ConfigurationException("SignatureAndHashAlgorithm always consists of two bytes, but found "
-                    + ArrayConverter.bytesToHexString(value));
-        }
-        if (value[0] == (byte) 8) {
-            if (value[1] == 7) {
-                hashAlgorithm = HashAlgorithm.NONE;
-                signatureAlgorithm = SignatureAlgorithm.X25519;
-            } else if (value[1] == 8) {
-                hashAlgorithm = HashAlgorithm.NONE;
-                signatureAlgorithm = SignatureAlgorithm.X448;
-            } else if (value[1] == 9) {
-                hashAlgorithm = HashAlgorithm.SHA256;
-                signatureAlgorithm = SignatureAlgorithm.RSA_PSS;
-            } else if (value[1] == 0xA) {
-                hashAlgorithm = HashAlgorithm.SHA384;
-                signatureAlgorithm = SignatureAlgorithm.RSA_PSS;
-            } else if (value[1] == 0xB) {
-                hashAlgorithm = HashAlgorithm.SHA512;
-                signatureAlgorithm = SignatureAlgorithm.RSA_PSS;
-            }
-            hashAlgorithm = HashAlgorithm.getHashAlgorithm(value[1]);
-            signatureAlgorithm = SignatureAlgorithm.getSignatureAlgorithm(value[0]);
-=======
     private static int valueToInt(byte[] value) {
         if (value.length >= 2) {
             return (value[0] & 0xff) << 8 | (value[1] & 0xff);
         } else if (value.length == 1) {
             return value[0];
->>>>>>> 60f8bb26
         } else {
             return 0;
         }
@@ -172,30 +132,9 @@
         return getSignatureAndHashAlgorithm(valueToInt(value));
     }
 
-<<<<<<< HEAD
-    public byte[] getByteValue() {
-        // TODO Clean up this madness
-        if (signatureAlgorithm == SignatureAlgorithm.X25519) {
-            return new byte[] { 8, 7 };
-        } else if (signatureAlgorithm == SignatureAlgorithm.X448) {
-            return new byte[] { 8, 8 };
-        } else if (signatureAlgorithm == SignatureAlgorithm.RSA_PSS) {
-            if (hashAlgorithm == HashAlgorithm.SHA256) {
-                return new byte[] { 8, 9 };
-            } else if (hashAlgorithm == HashAlgorithm.SHA384) {
-                return new byte[] { 8, 0xA };
-            } else if (hashAlgorithm == HashAlgorithm.SHA512) {
-                return new byte[] { 8, 0xB };
-            }
-            return new byte[] { signatureAlgorithm.getValue(), hashAlgorithm.getValue() };
-        } else {
-            return new byte[] { hashAlgorithm.getValue(), signatureAlgorithm.getValue() };
-        }
-=======
     public static SignatureAndHashAlgorithm getSignatureAndHashAlgorithm(int value) {
         SignatureAndHashAlgorithm sigHashAlgo = MAP.get(value);
         return sigHashAlgo;
->>>>>>> 60f8bb26
     }
 
     public byte[] getByteValue() {
