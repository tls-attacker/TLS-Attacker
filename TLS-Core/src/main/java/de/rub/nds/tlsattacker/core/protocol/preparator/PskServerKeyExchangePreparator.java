/*
 * TLS-Attacker - A Modular Penetration Testing Framework for TLS
 *
 * Copyright 2014-2023 Ruhr University Bochum, Paderborn University, and Hackmanit GmbH
 *
 * Licensed under Apache License, Version 2.0
 * http://www.apache.org/licenses/LICENSE-2.0.txt
 */
package de.rub.nds.tlsattacker.core.protocol.preparator;

import de.rub.nds.tlsattacker.core.protocol.message.PskServerKeyExchangeMessage;
import de.rub.nds.tlsattacker.core.workflow.chooser.Chooser;
import org.apache.logging.log4j.LogManager;
import org.apache.logging.log4j.Logger;

public class PskServerKeyExchangePreparator
        extends ServerKeyExchangePreparator<PskServerKeyExchangeMessage> {

    private static final Logger LOGGER = LogManager.getLogger();

    private final PskServerKeyExchangeMessage msg;

    public PskServerKeyExchangePreparator(Chooser chooser, PskServerKeyExchangeMessage message) {
        super(chooser, message);
        this.msg = message;
    }

    @Override
    public void prepareHandshakeMessageContents() {
        msg.prepareKeyExchangeComputations();
        msg.setIdentityHint(chooser.getPSKIdentityHint());
        msg.setIdentityHintLength(msg.getIdentityHint().getValue().length);
        msg.prepareKeyExchangeComputations();
        prepareClientServerRandom(msg);
    }

    private void prepareClientServerRandom(PskServerKeyExchangeMessage msg) {
<<<<<<< HEAD
        msg.getKeyExchangeComputations().setClientServerRandom(chooser.getClientRandom());
        LOGGER.debug(
                "ClientServerRandom: "
                        + ArrayConverter.bytesToHexString(
                                msg.getKeyExchangeComputations()
                                        .getClientServerRandom()
                                        .getValue()));
=======
        msg.getComputations().setClientServerRandom(chooser.getClientRandom());
        LOGGER.debug(
                "ClientServerRandom: {}", msg.getComputations().getClientServerRandom().getValue());
>>>>>>> d878a479
    }
}<|MERGE_RESOLUTION|>--- conflicted
+++ resolved
@@ -35,18 +35,9 @@
     }
 
     private void prepareClientServerRandom(PskServerKeyExchangeMessage msg) {
-<<<<<<< HEAD
         msg.getKeyExchangeComputations().setClientServerRandom(chooser.getClientRandom());
         LOGGER.debug(
-                "ClientServerRandom: "
-                        + ArrayConverter.bytesToHexString(
-                                msg.getKeyExchangeComputations()
-                                        .getClientServerRandom()
-                                        .getValue()));
-=======
-        msg.getComputations().setClientServerRandom(chooser.getClientRandom());
-        LOGGER.debug(
-                "ClientServerRandom: {}", msg.getComputations().getClientServerRandom().getValue());
->>>>>>> d878a479
+                "ClientServerRandom: {}",
+                msg.getKeyExchangeComputations().getClientServerRandom().getValue());
     }
 }