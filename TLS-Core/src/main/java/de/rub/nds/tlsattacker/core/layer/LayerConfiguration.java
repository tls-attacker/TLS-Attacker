--- conflicted
+++ resolved
@@ -56,7 +56,8 @@
         return layerType;
     }
 
-<<<<<<< HEAD
+    public abstract String toCompactString();
+
     public List<DataContainerFilter> getContainerFilterList() {
         return containerFilterList;
     }
@@ -64,7 +65,4 @@
     public void setContainerFilterList(List<DataContainerFilter> containerFilterList) {
         this.containerFilterList = containerFilterList;
     }
-=======
-    public abstract String toCompactString();
->>>>>>> 4e5ec4e2
 }