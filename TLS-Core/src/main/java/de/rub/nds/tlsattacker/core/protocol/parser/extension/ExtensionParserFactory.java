--- conflicted
+++ resolved
@@ -7,7 +7,6 @@
  * Licensed under Apache License 2.0
  * http://www.apache.org/licenses/LICENSE-2.0
  */
-
 package de.rub.nds.tlsattacker.core.protocol.parser.extension;
 
 import de.rub.nds.tlsattacker.core.config.Config;
@@ -23,10 +22,10 @@
     private static final Logger LOGGER = LogManager.getLogger();
 
     public static ExtensionParser getExtensionParser(byte[] extensionBytes, int pointer,
-        HandshakeMessageType handshakeMessageType, Config config) {
+            HandshakeMessageType handshakeMessageType, Config config) {
         if (extensionBytes.length - pointer < ExtensionByteLength.TYPE) {
             throw new ParserException(
-                "Could not retrieve Parser for ExtensionBytes. Not Enough bytes left for an ExtensionType");
+                    "Could not retrieve Parser for ExtensionBytes. Not Enough bytes left for an ExtensionType");
         }
         byte[] typeBytes = new byte[2];
         typeBytes[0] = extensionBytes[pointer];
@@ -71,10 +70,9 @@
                     parser = new ExtendedRandomExtensionParser(pointer, extensionBytes, config);
                     break;
                 }
-                /**
-                 * No break here. Invoke getKeyShareParser in case KEY_SHARE_OLD
-                 * by falling through to the next case (i.e. KEY_SHARE).
-                 */
+                // No break here. Invoke getKeyShareParser in case KEY_SHARE_OLD
+                // by
+                // falling through to the next case (i.e. KEY_SHARE).
             case KEY_SHARE:
                 parser = getKeyShareParser(extensionBytes, pointer, handshakeMessageType, config);
                 break;
@@ -159,29 +157,17 @@
             case UNKNOWN:
                 parser = new UnknownExtensionParser(pointer, extensionBytes, config);
                 break;
-            default:
-                parser = new UnknownExtensionParser(pointer, extensionBytes);
-                break;
         }
         if (parser == null) {
             LOGGER.debug("The ExtensionParser for the " + type.name()
-<<<<<<< HEAD
-                + " Extension is currently not implemented. Using the UnknownExtensionParser instead");
-            parser = new UnknownExtensionParser(pointer, extensionBytes);
-=======
                     + " Extension is currently not implemented. Using the UnknownExtensionParser instead");
             parser = new UnknownExtensionParser(pointer, extensionBytes, config);
->>>>>>> ffa6d3a4
         }
         return parser;
     }
 
     private static ExtensionParser getKeyShareParser(byte[] extensionBytes, int pointer, HandshakeMessageType type,
-<<<<<<< HEAD
-        ExtensionType extensionType) {
-=======
             Config config) {
->>>>>>> ffa6d3a4
         switch (type) {
             case HELLO_RETRY_REQUEST:
                 return new HRRKeyShareExtensionParser(pointer, extensionBytes, config);
@@ -190,7 +176,7 @@
                 return new KeyShareExtensionParser(pointer, extensionBytes, config);
             default:
                 throw new UnsupportedOperationException("KeyShareExtension for following " + type
-                    + " message NOT supported yet.");
+                        + " message NOT supported yet.");
         }
     }
 
