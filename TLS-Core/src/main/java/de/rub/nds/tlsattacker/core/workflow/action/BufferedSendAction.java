--- conflicted
+++ resolved
@@ -117,7 +117,6 @@
     }
 
     @Override
-<<<<<<< HEAD
     public MessageActionDirection getMessageDirection() {
         return MessageActionDirection.SENDING;
     }
@@ -125,7 +124,8 @@
     @Override
     public Set<String> getAllSendingAliases() {
         return new HashSet<>(Collections.singleton(connectionAlias));
-=======
+    }
+    
     public List<QuicPacket> getSendQuicPackets() {
         return quicPackets;
     }
@@ -133,6 +133,5 @@
     @Override
     public List<QuicFrame> getSendQuicFrames() {
         return quicFrames;
->>>>>>> 69d6d8e3
     }
 }