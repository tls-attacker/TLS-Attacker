/**
 * TLS-Attacker - A Modular Penetration Testing Framework for TLS
 *
 * Copyright 2014-2020 Ruhr University Bochum, Paderborn University,
 * and Hackmanit GmbH
 *
 * Licensed under Apache License 2.0
 * http://www.apache.org/licenses/LICENSE-2.0
 */

package de.rub.nds.tlsattacker.core.workflow.action;

import de.rub.nds.tlsattacker.core.connection.AliasedConnection;
import de.rub.nds.tlsattacker.core.exceptions.WorkflowExecutionException;
import de.rub.nds.tlsattacker.core.protocol.message.ProtocolMessage;
import de.rub.nds.tlsattacker.core.record.AbstractRecord;
import de.rub.nds.tlsattacker.core.state.State;
import de.rub.nds.tlsattacker.core.state.TlsContext;
import de.rub.nds.tlsattacker.core.workflow.action.executor.ActionOption;
import de.rub.nds.tlsattacker.core.workflow.action.MessageAction.MessageActionDirection;
import de.rub.nds.tlsattacker.core.workflow.action.executor.MessageActionResult;
import java.io.IOException;
import java.util.ArrayList;
import java.util.LinkedList;
import java.util.List;
import org.apache.logging.log4j.LogManager;
import org.apache.logging.log4j.Logger;

public class BufferedSendAction extends MessageAction implements SendingAction {

    private static final Logger LOGGER = LogManager.getLogger();

    public BufferedSendAction() {
        super();
    }

    public BufferedSendAction(String connectionAlias) {
        super(connectionAlias);
    }

    @Override
    public void execute(State state) throws WorkflowExecutionException {
        TlsContext tlsContext = state.getTlsContext(connectionAlias);

        if (isExecuted()) {
            throw new WorkflowExecutionException("Action already executed!");
        }
        messages = tlsContext.getMessageBuffer();
        tlsContext.setMessageBuffer(new LinkedList<ProtocolMessage>());
        String sending = getReadableString(messages);
        if (connectionAlias.equals(AliasedConnection.DEFAULT_CONNECTION_ALIAS)) {
            LOGGER.info("Sending messages: " + sending);
        } else {
            LOGGER.info("Sending messages (" + connectionAlias + "): " + sending);
        }

        try {
            MessageActionResult result = sendMessageHelper.sendMessages(messages, records, tlsContext, false);
            messages = new ArrayList<>(result.getMessageList());
            records = new ArrayList<>(result.getRecordList());
            setExecuted(true);
<<<<<<< HEAD
        } catch (IOException e) {
            LOGGER.debug(e);
            setExecuted(false);
=======
        } catch (IOException E) {
            LOGGER.debug(E);
            setExecuted(getActionOptions().contains(ActionOption.MAY_FAIL));
>>>>>>> ffa6d3a4
        }
    }

    @Override
    public String toString() {
        StringBuilder sb = new StringBuilder("BufferedSend Action:\n");
        sb.append("Messages:\n");
        for (ProtocolMessage message : messages) {
            sb.append(message.toCompactString());
            sb.append(", ");
        }
        return sb.toString();
    }

    @Override
    public boolean executedAsPlanned() {
        return isExecuted();
    }

    @Override
    public void setRecords(List<AbstractRecord> records) {
        this.records = records;
    }

    @Override
    public void reset() {
        messages = new LinkedList<>();
        records = new LinkedList<>();
        setExecuted(null);
    }

    @Override
    public List<ProtocolMessage> getSendMessages() {
        return messages;
    }

    @Override
    public List<AbstractRecord> getSendRecords() {
        return records;
    }

    @Override
    public MessageActionDirection getMessageDirection() {
        return MessageActionDirection.SENDING;
    }
}<|MERGE_RESOLUTION|>--- conflicted
+++ resolved
@@ -7,7 +7,6 @@
  * Licensed under Apache License 2.0
  * http://www.apache.org/licenses/LICENSE-2.0
  */
-
 package de.rub.nds.tlsattacker.core.workflow.action;
 
 import de.rub.nds.tlsattacker.core.connection.AliasedConnection;
@@ -59,15 +58,9 @@
             messages = new ArrayList<>(result.getMessageList());
             records = new ArrayList<>(result.getRecordList());
             setExecuted(true);
-<<<<<<< HEAD
-        } catch (IOException e) {
-            LOGGER.debug(e);
-            setExecuted(false);
-=======
         } catch (IOException E) {
             LOGGER.debug(E);
             setExecuted(getActionOptions().contains(ActionOption.MAY_FAIL));
->>>>>>> ffa6d3a4
         }
     }
 
