/*
 * TLS-Attacker - A Modular Penetration Testing Framework for TLS
 *
 * Copyright 2014-2023 Ruhr University Bochum, Paderborn University, and Hackmanit GmbH
 *
 * Licensed under Apache License, Version 2.0
 * http://www.apache.org/licenses/LICENSE-2.0.txt
 */
package de.rub.nds.tlsattacker.core.workflow.action;

import de.rub.nds.tlsattacker.core.connection.AliasedConnection;
<<<<<<< HEAD
import de.rub.nds.tlsattacker.core.exceptions.ActionExecutionException;
import de.rub.nds.tlsattacker.core.layer.context.TlsContext;
import de.rub.nds.tlsattacker.core.protocol.ProtocolMessage;
import de.rub.nds.tlsattacker.core.protocol.message.DtlsHandshakeMessageFragment;
import de.rub.nds.tlsattacker.core.record.Record;
=======
import de.rub.nds.tlsattacker.core.exceptions.WorkflowExecutionException;
import de.rub.nds.tlsattacker.core.protocol.ProtocolMessage;
import de.rub.nds.tlsattacker.core.protocol.message.DtlsHandshakeMessageFragment;
import de.rub.nds.tlsattacker.core.record.AbstractRecord;
>>>>>>> 9654fc35
import de.rub.nds.tlsattacker.core.state.State;
import de.rub.nds.tlsattacker.core.workflow.action.executor.ActionOption;
<<<<<<< HEAD
=======
import de.rub.nds.tlsattacker.core.workflow.action.executor.MessageActionResult;
>>>>>>> 9654fc35
import jakarta.xml.bind.annotation.XmlRootElement;
import java.io.IOException;
import java.util.ArrayList;
import java.util.Collections;
import java.util.HashSet;
import java.util.LinkedList;
import java.util.List;
<<<<<<< HEAD
=======
import java.util.Set;
>>>>>>> 9654fc35
import org.apache.logging.log4j.LogManager;
import org.apache.logging.log4j.Logger;

@XmlRootElement(name = "BufferedSend")
public class BufferedSendAction extends MessageAction implements SendingAction {

    private static final Logger LOGGER = LogManager.getLogger();

    public BufferedSendAction() {
        super();
    }

    public BufferedSendAction(String connectionAlias) {
        super(connectionAlias);
    }

    @Override
    public void execute(State state) throws ActionExecutionException {
        TlsContext tlsContext = state.getContext(connectionAlias).getTlsContext();

        if (isExecuted()) {
            throw new ActionExecutionException("Action already executed!");
        }
        messages = new ArrayList<ProtocolMessage>(tlsContext.getMessageBuffer());
        tlsContext.setMessageBuffer(new LinkedList<>());
        String sending = getReadableString(messages);
        if (connectionAlias.equals(AliasedConnection.DEFAULT_CONNECTION_ALIAS)) {
            LOGGER.info("Sending messages: " + sending);
        } else {
            LOGGER.info("Sending messages (" + connectionAlias + "): " + sending);
        }

        try {
<<<<<<< HEAD
            send(tlsContext, messages, fragments, records, httpMessages);
=======
            MessageActionResult result =
                    sendMessageHelper.sendMessages(messages, fragments, records, tlsContext, false);
            messages = new ArrayList<>(result.getMessageList());
            records = new ArrayList<>(result.getRecordList());
            if (result.getMessageFragmentList() != null) {
                fragments = new ArrayList<>(result.getMessageFragmentList());
            }
>>>>>>> 9654fc35
            setExecuted(true);
        } catch (IOException e) {
            LOGGER.debug(e);
            setExecuted(getActionOptions().contains(ActionOption.MAY_FAIL));
        }
    }

    @Override
    public String toString() {
        StringBuilder sb = new StringBuilder("BufferedSend Action:\n");
        sb.append("Messages:\n");
        for (ProtocolMessage message : messages) {
            sb.append(message.toCompactString());
            sb.append(", ");
        }
        return sb.toString();
    }

    @Override
    public boolean executedAsPlanned() {
        return isExecuted();
    }

    @Override
    public void setRecords(List<Record> records) {
        this.records = records;
    }

    @Override
    public void setFragments(List<DtlsHandshakeMessageFragment> fragments) {
        this.fragments = fragments;
    }

    @Override
    public void reset() {
        messages = new LinkedList<>();
        records = new LinkedList<>();
        fragments = new LinkedList<>();
        setExecuted(null);
    }

    @Override
    public List<ProtocolMessage> getSendMessages() {
        return messages;
    }

    @Override
    public List<Record> getSendRecords() {
        return records;
    }

    @Override
    public List<DtlsHandshakeMessageFragment> getSendFragments() {
        return fragments;
    }
<<<<<<< HEAD
=======

    @Override
    public MessageActionDirection getMessageDirection() {
        return MessageActionDirection.SENDING;
    }

    @Override
    public Set<String> getAllSendingAliases() {
        return new HashSet<>(Collections.singleton(connectionAlias));
    }
>>>>>>> 9654fc35
}<|MERGE_RESOLUTION|>--- conflicted
+++ resolved
@@ -9,24 +9,13 @@
 package de.rub.nds.tlsattacker.core.workflow.action;
 
 import de.rub.nds.tlsattacker.core.connection.AliasedConnection;
-<<<<<<< HEAD
 import de.rub.nds.tlsattacker.core.exceptions.ActionExecutionException;
 import de.rub.nds.tlsattacker.core.layer.context.TlsContext;
 import de.rub.nds.tlsattacker.core.protocol.ProtocolMessage;
 import de.rub.nds.tlsattacker.core.protocol.message.DtlsHandshakeMessageFragment;
 import de.rub.nds.tlsattacker.core.record.Record;
-=======
-import de.rub.nds.tlsattacker.core.exceptions.WorkflowExecutionException;
-import de.rub.nds.tlsattacker.core.protocol.ProtocolMessage;
-import de.rub.nds.tlsattacker.core.protocol.message.DtlsHandshakeMessageFragment;
-import de.rub.nds.tlsattacker.core.record.AbstractRecord;
->>>>>>> 9654fc35
 import de.rub.nds.tlsattacker.core.state.State;
 import de.rub.nds.tlsattacker.core.workflow.action.executor.ActionOption;
-<<<<<<< HEAD
-=======
-import de.rub.nds.tlsattacker.core.workflow.action.executor.MessageActionResult;
->>>>>>> 9654fc35
 import jakarta.xml.bind.annotation.XmlRootElement;
 import java.io.IOException;
 import java.util.ArrayList;
@@ -34,10 +23,6 @@
 import java.util.HashSet;
 import java.util.LinkedList;
 import java.util.List;
-<<<<<<< HEAD
-=======
-import java.util.Set;
->>>>>>> 9654fc35
 import org.apache.logging.log4j.LogManager;
 import org.apache.logging.log4j.Logger;
 
@@ -71,17 +56,7 @@
         }
 
         try {
-<<<<<<< HEAD
             send(tlsContext, messages, fragments, records, httpMessages);
-=======
-            MessageActionResult result =
-                    sendMessageHelper.sendMessages(messages, fragments, records, tlsContext, false);
-            messages = new ArrayList<>(result.getMessageList());
-            records = new ArrayList<>(result.getRecordList());
-            if (result.getMessageFragmentList() != null) {
-                fragments = new ArrayList<>(result.getMessageFragmentList());
-            }
->>>>>>> 9654fc35
             setExecuted(true);
         } catch (IOException e) {
             LOGGER.debug(e);
@@ -137,8 +112,6 @@
     public List<DtlsHandshakeMessageFragment> getSendFragments() {
         return fragments;
     }
-<<<<<<< HEAD
-=======
 
     @Override
     public MessageActionDirection getMessageDirection() {
@@ -149,5 +122,4 @@
     public Set<String> getAllSendingAliases() {
         return new HashSet<>(Collections.singleton(connectionAlias));
     }
->>>>>>> 9654fc35
 }