/*
 * TLS-Attacker - A Modular Penetration Testing Framework for TLS
 *
 * Copyright 2014-2023 Ruhr University Bochum, Paderborn University, Technology Innovation Institute, and Hackmanit GmbH
 *
 * Licensed under Apache License, Version 2.0
 * http://www.apache.org/licenses/LICENSE-2.0.txt
 */
package de.rub.nds.tlsattacker.core.workflow.action;

import de.rub.nds.tlsattacker.core.exceptions.ActionExecutionException;
import de.rub.nds.tlsattacker.core.layer.LayerConfiguration;
import de.rub.nds.tlsattacker.core.protocol.ProtocolMessage;
import de.rub.nds.tlsattacker.core.state.State;
import jakarta.xml.bind.annotation.XmlRootElement;
import java.util.LinkedList;
import java.util.List;
import org.apache.logging.log4j.LogManager;
import org.apache.logging.log4j.Logger;

@XmlRootElement(name = "BufferedSend")
public class BufferedSendAction extends CommonSendAction {

    private static final Logger LOGGER = LogManager.getLogger();

    public BufferedSendAction() {
        super();
    }

    public BufferedSendAction(String connectionAlias) {
        super(connectionAlias);
    }

    @Override
    public void execute(State state) throws ActionExecutionException {
<<<<<<< HEAD
        TlsContext tlsContext = state.getContext(connectionAlias).getTlsContext();

        if (isExecuted()) {
            throw new ActionExecutionException("Action already executed!");
        }
        messages = new ArrayList<ProtocolMessage<?>>(tlsContext.getMessageBuffer());
        tlsContext.setMessageBuffer(new LinkedList<>());
        String sending = getReadableString(messages);
        if (connectionAlias.equals(AliasedConnection.DEFAULT_CONNECTION_ALIAS)) {
            LOGGER.info("Sending messages: " + sending);
        } else {
            LOGGER.info("Sending messages (" + connectionAlias + "): " + sending);
        }

        try {
            send(tlsContext, messages, fragments, records, httpMessages);
            setExecuted(true);
        } catch (IOException e) {
            LOGGER.debug(e);
            setExecuted(getActionOptions().contains(ActionOption.MAY_FAIL));
        }
=======
        super.execute(state);
        state.getTlsContext(getConnectionAlias()).setMessageBuffer(new LinkedList<>());
>>>>>>> 4e5ec4e2
    }

    @Override
    public String toString() {
        StringBuilder sb = new StringBuilder("BufferedSend Action:\n");
        sb.append("Messages:\n");
<<<<<<< HEAD
        for (ProtocolMessage<?> message : messages) {
=======
        for (ProtocolMessage message : getSentMessages()) {
>>>>>>> 4e5ec4e2
            sb.append(message.toCompactString());
            sb.append(", ");
        }
        return sb.toString();
    }

    @Override
<<<<<<< HEAD
    public boolean executedAsPlanned() {
        return isExecuted();
    }

    @Override
    public void setRecords(List<Record> records) {
        this.records = records;
    }

    @Override
    public void setFragments(List<DtlsHandshakeMessageFragment> fragments) {
        this.fragments = fragments;
    }

    @Override
    public void reset() {
        messages = new LinkedList<>();
        records = new LinkedList<>();
        fragments = new LinkedList<>();
        setExecuted(null);
    }

    @Override
    public List<ProtocolMessage<?>> getSendMessages() {
        return messages;
    }

    @Override
    public List<Record> getSendRecords() {
        return records;
    }

    @Override
    public List<DtlsHandshakeMessageFragment> getSendFragments() {
        return fragments;
=======
    protected List<LayerConfiguration<?>> createLayerConfiguration(State state) {
        // TODO Auto-generated method stub
        throw new UnsupportedOperationException("Unimplemented method 'createLayerConfiguration'");
>>>>>>> 4e5ec4e2
    }
}<|MERGE_RESOLUTION|>--- conflicted
+++ resolved
@@ -33,43 +33,15 @@
 
     @Override
     public void execute(State state) throws ActionExecutionException {
-<<<<<<< HEAD
-        TlsContext tlsContext = state.getContext(connectionAlias).getTlsContext();
-
-        if (isExecuted()) {
-            throw new ActionExecutionException("Action already executed!");
-        }
-        messages = new ArrayList<ProtocolMessage<?>>(tlsContext.getMessageBuffer());
-        tlsContext.setMessageBuffer(new LinkedList<>());
-        String sending = getReadableString(messages);
-        if (connectionAlias.equals(AliasedConnection.DEFAULT_CONNECTION_ALIAS)) {
-            LOGGER.info("Sending messages: " + sending);
-        } else {
-            LOGGER.info("Sending messages (" + connectionAlias + "): " + sending);
-        }
-
-        try {
-            send(tlsContext, messages, fragments, records, httpMessages);
-            setExecuted(true);
-        } catch (IOException e) {
-            LOGGER.debug(e);
-            setExecuted(getActionOptions().contains(ActionOption.MAY_FAIL));
-        }
-=======
         super.execute(state);
         state.getTlsContext(getConnectionAlias()).setMessageBuffer(new LinkedList<>());
->>>>>>> 4e5ec4e2
     }
 
     @Override
     public String toString() {
         StringBuilder sb = new StringBuilder("BufferedSend Action:\n");
         sb.append("Messages:\n");
-<<<<<<< HEAD
-        for (ProtocolMessage<?> message : messages) {
-=======
         for (ProtocolMessage message : getSentMessages()) {
->>>>>>> 4e5ec4e2
             sb.append(message.toCompactString());
             sb.append(", ");
         }
@@ -77,46 +49,8 @@
     }
 
     @Override
-<<<<<<< HEAD
-    public boolean executedAsPlanned() {
-        return isExecuted();
-    }
-
-    @Override
-    public void setRecords(List<Record> records) {
-        this.records = records;
-    }
-
-    @Override
-    public void setFragments(List<DtlsHandshakeMessageFragment> fragments) {
-        this.fragments = fragments;
-    }
-
-    @Override
-    public void reset() {
-        messages = new LinkedList<>();
-        records = new LinkedList<>();
-        fragments = new LinkedList<>();
-        setExecuted(null);
-    }
-
-    @Override
-    public List<ProtocolMessage<?>> getSendMessages() {
-        return messages;
-    }
-
-    @Override
-    public List<Record> getSendRecords() {
-        return records;
-    }
-
-    @Override
-    public List<DtlsHandshakeMessageFragment> getSendFragments() {
-        return fragments;
-=======
     protected List<LayerConfiguration<?>> createLayerConfiguration(State state) {
         // TODO Auto-generated method stub
         throw new UnsupportedOperationException("Unimplemented method 'createLayerConfiguration'");
->>>>>>> 4e5ec4e2
     }
 }