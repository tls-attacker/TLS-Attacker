--- conflicted
+++ resolved
@@ -10,7 +10,6 @@
 
 import de.rub.nds.modifiablevariable.util.ArrayConverter;
 import de.rub.nds.tlsattacker.core.constants.CertificateVerifyConstants;
-import de.rub.nds.tlsattacker.core.constants.ProtocolVersion;
 import de.rub.nds.tlsattacker.core.constants.SignatureAndHashAlgorithm;
 import de.rub.nds.tlsattacker.core.crypto.SSLUtils;
 import de.rub.nds.tlsattacker.core.crypto.SignatureCalculator;
@@ -96,12 +95,7 @@
 
     private void prepareSignature(CertificateVerifyMessage msg) {
         msg.setSignature(signature);
-<<<<<<< HEAD
-        LOGGER.debug(
-                "Signature: " + ArrayConverter.bytesToHexString(msg.getSignature().getValue()));
-=======
         LOGGER.debug("Signature: {}", msg.getSignature().getValue());
->>>>>>> 8a35ec1d
     }
 
     private void prepareSignatureLength(CertificateVerifyMessage msg) {
@@ -111,13 +105,6 @@
 
     private void prepareSignatureHashAlgorithm(CertificateVerifyMessage msg) {
         msg.setSignatureHashAlgorithm(algorithm.getByteValue());
-<<<<<<< HEAD
-        LOGGER.debug(
-                "SignatureHasAlgorithm: "
-                        + ArrayConverter.bytesToHexString(
-                                msg.getSignatureHashAlgorithm().getValue()));
-=======
         LOGGER.debug("SignatureHasAlgorithm: {}", msg.getSignatureHashAlgorithm().getValue());
->>>>>>> 8a35ec1d
     }
 }