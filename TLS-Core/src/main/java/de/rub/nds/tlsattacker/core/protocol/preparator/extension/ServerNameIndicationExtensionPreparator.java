--- conflicted
+++ resolved
@@ -27,29 +27,17 @@
     private final ServerNameIndicationExtensionMessage msg;
     private ByteArrayOutputStream stream;
 
-<<<<<<< HEAD
     public ServerNameIndicationExtensionPreparator(Chooser chooser, ServerNameIndicationExtensionMessage message) {
         super(chooser, message);
-        this.message = message;
-=======
-    public ServerNameIndicationExtensionPreparator(TlsContext context, ServerNameIndicationExtensionMessage message) {
-        super(context, message);
         this.msg = message;
->>>>>>> 7072ebcc
     }
 
     @Override
     public void prepareExtensionContent() {
-<<<<<<< HEAD
-        ByteArrayOutputStream stream = new ByteArrayOutputStream();
-        for (ServerNamePair pair : message.getServerNameList()) {
-            ServerNamePairPreparator preparator = new ServerNamePairPreparator(chooser, pair);
-=======
         LOGGER.debug("Preparing ServerNameIndicationExtensionMessage");
         stream = new ByteArrayOutputStream();
         for (ServerNamePair pair : msg.getServerNameList()) {
-            ServerNamePairPreparator preparator = new ServerNamePairPreparator(context, pair);
->>>>>>> 7072ebcc
+            ServerNamePairPreparator preparator = new ServerNamePairPreparator(chooser, pair);
             preparator.prepare();
             ServerNamePairSerializier serializer = new ServerNamePairSerializier(pair);
             try {
