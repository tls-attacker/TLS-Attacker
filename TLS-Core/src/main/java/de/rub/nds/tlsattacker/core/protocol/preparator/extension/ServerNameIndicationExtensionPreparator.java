/**
 * TLS-Attacker - A Modular Penetration Testing Framework for TLS
 *
 * Copyright 2014-2017 Ruhr University Bochum / Hackmanit GmbH
 *
 * Licensed under Apache License 2.0
 * http://www.apache.org/licenses/LICENSE-2.0
 */
package de.rub.nds.tlsattacker.core.protocol.preparator.extension;

import de.rub.nds.modifiablevariable.util.ArrayConverter;
import de.rub.nds.tlsattacker.core.exceptions.PreparationException;
import de.rub.nds.tlsattacker.core.protocol.message.extension.SNI.ServerNamePair;
import de.rub.nds.tlsattacker.core.protocol.message.extension.ServerNameIndicationExtensionMessage;
import de.rub.nds.tlsattacker.core.protocol.serializer.extension.ServerNameIndicationExtensionSerializer;
import de.rub.nds.tlsattacker.core.protocol.serializer.extension.ServerNamePairSerializier;
import de.rub.nds.tlsattacker.core.workflow.chooser.Chooser;
import java.io.ByteArrayOutputStream;
import java.io.IOException;

/**
 *
 * @author Robert Merget - robert.merget@rub.de
 */
public class ServerNameIndicationExtensionPreparator extends ExtensionPreparator<ServerNameIndicationExtensionMessage> {

    private final ServerNameIndicationExtensionMessage msg;
    private ByteArrayOutputStream stream;

<<<<<<< HEAD
    public ServerNameIndicationExtensionPreparator(Chooser chooser, ServerNameIndicationExtensionMessage message) {
        super(chooser, message);
=======
    public ServerNameIndicationExtensionPreparator(TlsContext context, ServerNameIndicationExtensionMessage message,
            ServerNameIndicationExtensionSerializer serializer) {
        super(context, message, serializer);
>>>>>>> 5feb5a03
        this.msg = message;
    }

    @Override
    public void prepareExtensionContent() {
        LOGGER.debug("Preparing ServerNameIndicationExtensionMessage");
        stream = new ByteArrayOutputStream();
        for (ServerNamePair pair : msg.getServerNameList()) {
            ServerNamePairPreparator preparator = new ServerNamePairPreparator(chooser, pair);
            preparator.prepare();
            ServerNamePairSerializier serializer = new ServerNamePairSerializier(pair);
            try {
                stream.write(serializer.serialize());
            } catch (IOException ex) {
                throw new PreparationException("Could not write byte[] from ServerNamePair", ex);
            }
        }
        prepareServerNameListBytes(msg);
        prepareServerNameListLength(msg);
    }

    private void prepareServerNameListBytes(ServerNameIndicationExtensionMessage msg) {
        msg.setServerNameListBytes(stream.toByteArray());
        LOGGER.debug("ServerNameListBytes: " + ArrayConverter.bytesToHexString(msg.getServerNameListBytes().getValue()));
    }

    private void prepareServerNameListLength(ServerNameIndicationExtensionMessage msg) {
        msg.setServerNameListLength(msg.getServerNameListBytes().getValue().length);
        LOGGER.debug("ServerNameListLength: " + msg.getServerNameListLength().getValue());
    }

}<|MERGE_RESOLUTION|>--- conflicted
+++ resolved
@@ -27,14 +27,9 @@
     private final ServerNameIndicationExtensionMessage msg;
     private ByteArrayOutputStream stream;
 
-<<<<<<< HEAD
-    public ServerNameIndicationExtensionPreparator(Chooser chooser, ServerNameIndicationExtensionMessage message) {
-        super(chooser, message);
-=======
-    public ServerNameIndicationExtensionPreparator(TlsContext context, ServerNameIndicationExtensionMessage message,
+    public ServerNameIndicationExtensionPreparator(Chooser chooser, ServerNameIndicationExtensionMessage message,
             ServerNameIndicationExtensionSerializer serializer) {
-        super(context, message, serializer);
->>>>>>> 5feb5a03
+        super(chooser, message, serializer);
         this.msg = message;
     }
 
