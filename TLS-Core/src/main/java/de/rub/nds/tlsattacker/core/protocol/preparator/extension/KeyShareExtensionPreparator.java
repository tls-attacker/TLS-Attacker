/**
 * TLS-Attacker - A Modular Penetration Testing Framework for TLS
 *
 * Copyright 2014-2020 Ruhr University Bochum, Paderborn University,
 * and Hackmanit GmbH
 *
 * Licensed under Apache License 2.0
 * http://www.apache.org/licenses/LICENSE-2.0
 */
package de.rub.nds.tlsattacker.core.protocol.preparator.extension;

import de.rub.nds.modifiablevariable.util.ArrayConverter;
import de.rub.nds.tlsattacker.core.exceptions.PreparationException;
import de.rub.nds.tlsattacker.core.protocol.message.extension.KeyShareExtensionMessage;
import de.rub.nds.tlsattacker.core.protocol.message.extension.keyshare.KeyShareEntry;
import de.rub.nds.tlsattacker.core.protocol.message.extension.keyshare.KeyShareStoreEntry;
import de.rub.nds.tlsattacker.core.protocol.serializer.extension.KeyShareEntrySerializer;
import de.rub.nds.tlsattacker.core.protocol.serializer.extension.KeyShareExtensionSerializer;
import de.rub.nds.tlsattacker.core.workflow.chooser.Chooser;
import java.io.ByteArrayOutputStream;
import java.io.IOException;
<<<<<<< HEAD
import java.util.LinkedList;
=======
import java.util.ArrayList;
import java.util.List;

import de.rub.nds.tlsattacker.transport.ConnectionEndType;
>>>>>>> aff5fcf9
import org.apache.logging.log4j.LogManager;
import org.apache.logging.log4j.Logger;

public class KeyShareExtensionPreparator extends ExtensionPreparator<KeyShareExtensionMessage> {

    private static final Logger LOGGER = LogManager.getLogger();

    private final KeyShareExtensionMessage msg;
    private ByteArrayOutputStream stream;

    public KeyShareExtensionPreparator(Chooser chooser, KeyShareExtensionMessage message,
            KeyShareExtensionSerializer serializer) {
        super(chooser, message, serializer);
        this.msg = message;
    }

    @Override
    public void prepareExtensionContent() {
        LOGGER.debug("Preparing KeyShareExtensionMessage");
        if (msg.getKeyShareList() == null) {
            msg.setKeyShareList(new LinkedList<KeyShareEntry>());
        }
        stream = new ByteArrayOutputStream();
<<<<<<< HEAD
        for (KeyShareEntry entry : msg.getKeyShareList()) {
            KeyShareEntryPreparator preparator = new KeyShareEntryPreparator(chooser, entry);
            preparator.prepare();
            KeyShareEntrySerializer serializer = new KeyShareEntrySerializer(entry);
            try {
                stream.write(serializer.serialize());
            } catch (IOException ex) {
                throw new PreparationException("Could not write byte[] from KeySharePair", ex);
=======

        if (chooser.getTalkingConnectionEnd() == ConnectionEndType.SERVER) {
            List<KeyShareEntry> serverList = new ArrayList<>();
            List<KeyShareStoreEntry> clientShares = chooser.getClientKeyShares();
            for (KeyShareStoreEntry i : clientShares) {
                if (chooser.getServerSupportedNamedGroups().contains(i.getGroup())) {
                    KeyShareEntry keyShareEntry = new KeyShareEntry(i.getGroup(), chooser.getConfig()
                            .getKeySharePrivate());
                    serverList.add(keyShareEntry);
                    break;
                }
            }
            msg.setKeyShareList(serverList);
        }

        if (msg.getKeyShareList() != null) {
            for (KeyShareEntry entry : msg.getKeyShareList()) {
                KeyShareEntryPreparator preparator = new KeyShareEntryPreparator(chooser, entry);
                preparator.prepare();
                KeyShareEntrySerializer serializer = new KeyShareEntrySerializer(entry);
                try {
                    stream.write(serializer.serialize());
                } catch (IOException ex) {
                    throw new PreparationException("Could not write byte[] from KeySharePair", ex);
                }
>>>>>>> aff5fcf9
            }
        }

        prepareKeyShareListBytes(msg);
        prepareKeyShareListLength(msg);
    }

    private void prepareKeyShareListBytes(KeyShareExtensionMessage msg) {
        msg.setKeyShareListBytes(stream.toByteArray());
        LOGGER.debug("KeyShareListBytes: " + ArrayConverter.bytesToHexString(msg.getKeyShareListBytes().getValue()));
    }

    private void prepareKeyShareListLength(KeyShareExtensionMessage msg) {
        msg.setKeyShareListLength(msg.getKeyShareListBytes().getValue().length);
        LOGGER.debug("KeyShareListBytesLength: " + msg.getKeyShareListLength().getValue());
    }

}<|MERGE_RESOLUTION|>--- conflicted
+++ resolved
@@ -19,14 +19,11 @@
 import de.rub.nds.tlsattacker.core.workflow.chooser.Chooser;
 import java.io.ByteArrayOutputStream;
 import java.io.IOException;
-<<<<<<< HEAD
-import java.util.LinkedList;
-=======
 import java.util.ArrayList;
 import java.util.List;
 
 import de.rub.nds.tlsattacker.transport.ConnectionEndType;
->>>>>>> aff5fcf9
+import java.util.LinkedList;
 import org.apache.logging.log4j.LogManager;
 import org.apache.logging.log4j.Logger;
 
@@ -50,16 +47,6 @@
             msg.setKeyShareList(new LinkedList<KeyShareEntry>());
         }
         stream = new ByteArrayOutputStream();
-<<<<<<< HEAD
-        for (KeyShareEntry entry : msg.getKeyShareList()) {
-            KeyShareEntryPreparator preparator = new KeyShareEntryPreparator(chooser, entry);
-            preparator.prepare();
-            KeyShareEntrySerializer serializer = new KeyShareEntrySerializer(entry);
-            try {
-                stream.write(serializer.serialize());
-            } catch (IOException ex) {
-                throw new PreparationException("Could not write byte[] from KeySharePair", ex);
-=======
 
         if (chooser.getTalkingConnectionEnd() == ConnectionEndType.SERVER) {
             List<KeyShareEntry> serverList = new ArrayList<>();
@@ -85,7 +72,6 @@
                 } catch (IOException ex) {
                     throw new PreparationException("Could not write byte[] from KeySharePair", ex);
                 }
->>>>>>> aff5fcf9
             }
         }
 
