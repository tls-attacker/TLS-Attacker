--- conflicted
+++ resolved
@@ -50,22 +50,10 @@
         stream = new ByteArrayOutputStream();
 
         if (chooser.getTalkingConnectionEnd() == ConnectionEndType.SERVER) {
-<<<<<<< HEAD
             if (msg.isRetryRequestMode()) {
                 msg.setKeyShareList(setupRetryRequestKeyShareEntry());
             } else {
                 msg.setKeyShareList(setupRegularServerKeyShareEntry());
-=======
-            List<KeyShareEntry> serverList = new ArrayList<>();
-            List<KeyShareStoreEntry> clientShares = chooser.getClientKeyShares();
-            for (KeyShareStoreEntry i : clientShares) {
-                if (chooser.getServerSupportedNamedGroups().contains(i.getGroup())) {
-                    KeyShareEntry keyShareEntry =
-                        new KeyShareEntry(i.getGroup(), chooser.getConfig().getKeySharePrivate());
-                    serverList.add(keyShareEntry);
-                    break;
-                }
->>>>>>> 83e5d5ec
             }
         }
 
