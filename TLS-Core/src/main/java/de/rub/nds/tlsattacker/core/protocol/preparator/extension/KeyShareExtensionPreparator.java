/*
 * TLS-Attacker - A Modular Penetration Testing Framework for TLS
 *
 * Copyright 2014-2023 Ruhr University Bochum, Paderborn University, and Hackmanit GmbH
 *
 * Licensed under Apache License, Version 2.0
 * http://www.apache.org/licenses/LICENSE-2.0.txt
 */
package de.rub.nds.tlsattacker.core.protocol.preparator.extension;

import de.rub.nds.tlsattacker.core.constants.NamedGroup;
import de.rub.nds.tlsattacker.core.exceptions.PreparationException;
import de.rub.nds.tlsattacker.core.protocol.message.extension.KeyShareExtensionMessage;
import de.rub.nds.tlsattacker.core.protocol.message.extension.keyshare.KeyShareEntry;
import de.rub.nds.tlsattacker.core.protocol.message.extension.keyshare.KeyShareStoreEntry;
import de.rub.nds.tlsattacker.core.protocol.serializer.extension.KeyShareEntrySerializer;
import de.rub.nds.tlsattacker.core.protocol.serializer.extension.KeyShareExtensionSerializer;
import de.rub.nds.tlsattacker.core.workflow.chooser.Chooser;
import de.rub.nds.tlsattacker.transport.ConnectionEndType;
import java.io.ByteArrayOutputStream;
import java.io.IOException;
import java.util.ArrayList;
import java.util.LinkedList;
import java.util.List;
import org.apache.logging.log4j.LogManager;
import org.apache.logging.log4j.Logger;

public class KeyShareExtensionPreparator extends ExtensionPreparator<KeyShareExtensionMessage> {

    private static final Logger LOGGER = LogManager.getLogger();

    private final KeyShareExtensionMessage msg;
    private ByteArrayOutputStream stream;

    public KeyShareExtensionPreparator(
            Chooser chooser,
            KeyShareExtensionMessage message,
            KeyShareExtensionSerializer serializer) {
        super(chooser, message, serializer);
        this.msg = message;
    }

    @Override
    public void prepareExtensionContent() {
        LOGGER.debug("Preparing KeyShareExtensionMessage");
        if (msg.getKeyShareList() == null) {
            msg.setKeyShareList(new LinkedList<KeyShareEntry>());
        }
        stream = new ByteArrayOutputStream();

        if (msg.isRetryRequestMode()) {
            LOGGER.debug("Preparing KeyShareExtension with HelloRetryRequest structure");
            msg.setKeyShareList(setupRetryRequestKeyShareEntry());
        } else if (chooser.getTalkingConnectionEnd() == ConnectionEndType.SERVER) {
            LOGGER.debug("Preparing KeyShareExtension with ServerHello structure");
            msg.setKeyShareList(setupRegularServerKeyShareEntry());
        }

        if (!msg.isRetryRequestMode() && msg.getKeyShareList() != null) {
            prepareKeyShareEntries();
        }
    }

    private List<KeyShareEntry> setupRegularServerKeyShareEntry() {
        List<KeyShareEntry> serverList = new ArrayList<>();
        List<KeyShareStoreEntry> clientShares = chooser.getClientKeyShares();
        for (KeyShareStoreEntry i : clientShares) {
            if (chooser.getServerSupportedNamedGroups().contains(i.getGroup())) {
                KeyShareEntry predefinedServerKeyShare =
                        getPredefinedKeyShareEntryFromMessage(i.getGroup());
                if (predefinedServerKeyShare != null) {
                    LOGGER.debug("Using predefined Key Share Entry for Server Hello");
                    serverList.add(predefinedServerKeyShare);
                } else {
                    KeyShareEntry keyShareEntry =
                            new KeyShareEntry(
<<<<<<< HEAD
                                    i.getGroup(),
                                    chooser.getConfig().getDefaultKeySharePrivateKey(i.getGroup()));
=======
                                    i.getGroup(), chooser.getConfig().getKeySharePrivate());
>>>>>>> d878a479
                    serverList.add(keyShareEntry);
                }
                break;
            }
        }
        if (serverList.isEmpty()) {
            LOGGER.debug(
                    "Client Key Share groups not supported - falling back to default selected group");
            KeyShareEntry keyShareEntry =
                    new KeyShareEntry(
                            chooser.getConfig().getDefaultSelectedNamedGroup(),
<<<<<<< HEAD
                            chooser.getConfig()
                                    .getDefaultKeySharePrivateKey(
                                            chooser.getConfig().getDefaultSelectedNamedGroup()));
=======
                            chooser.getConfig().getKeySharePrivate());
>>>>>>> d878a479
            serverList.add(keyShareEntry);
        }
        return serverList;
    }

    private KeyShareEntry getPredefinedKeyShareEntryFromMessage(NamedGroup requiredGroup) {
        if (msg.getKeyShareList() != null) {
            for (KeyShareEntry entry : msg.getKeyShareList()) {
                if (entry.getGroupConfig() == requiredGroup) {
                    return entry;
                }
            }
        }
        return null;
    }

    private List<KeyShareEntry> setupRetryRequestKeyShareEntry() {
        List<KeyShareEntry> serverList = new ArrayList<>();
        NamedGroup preferredGroup = chooser.getConfig().getDefaultSelectedNamedGroup();
        KeyShareEntry emptyEntry = new KeyShareEntry();
        emptyEntry.setGroup(preferredGroup.getValue());
        emptyEntry.setGroupConfig(preferredGroup);
        serverList.add(emptyEntry);
        msg.setKeyShareListBytes(preferredGroup.getValue());
        return serverList;
    }

    private void prepareKeyShareEntries() {
        for (KeyShareEntry entry : msg.getKeyShareList()) {
            KeyShareEntryPreparator preparator = new KeyShareEntryPreparator(chooser, entry);
            preparator.prepare();
            KeyShareEntrySerializer serializer = new KeyShareEntrySerializer(entry);
            try {
                stream.write(serializer.serialize());
            } catch (IOException ex) {
                throw new PreparationException("Could not write byte[] from KeySharePair", ex);
            }
        }
        prepareKeyShareListBytes(msg);
        prepareKeyShareListLength(msg);
    }

    private void prepareKeyShareListBytes(KeyShareExtensionMessage msg) {
        msg.setKeyShareListBytes(stream.toByteArray());
<<<<<<< HEAD
        LOGGER.debug(
                "KeyShareListBytes: "
                        + ArrayConverter.bytesToHexString(msg.getKeyShareListBytes().getValue()));
=======
        LOGGER.debug("KeyShareListBytes: {}", msg.getKeyShareListBytes().getValue());
>>>>>>> d878a479
    }

    private void prepareKeyShareListLength(KeyShareExtensionMessage msg) {
        msg.setKeyShareListLength(msg.getKeyShareListBytes().getValue().length);
        LOGGER.debug("KeyShareListBytesLength: " + msg.getKeyShareListLength().getValue());
    }
}<|MERGE_RESOLUTION|>--- conflicted
+++ resolved
@@ -74,12 +74,8 @@
                 } else {
                     KeyShareEntry keyShareEntry =
                             new KeyShareEntry(
-<<<<<<< HEAD
                                     i.getGroup(),
                                     chooser.getConfig().getDefaultKeySharePrivateKey(i.getGroup()));
-=======
-                                    i.getGroup(), chooser.getConfig().getKeySharePrivate());
->>>>>>> d878a479
                     serverList.add(keyShareEntry);
                 }
                 break;
@@ -91,13 +87,9 @@
             KeyShareEntry keyShareEntry =
                     new KeyShareEntry(
                             chooser.getConfig().getDefaultSelectedNamedGroup(),
-<<<<<<< HEAD
                             chooser.getConfig()
                                     .getDefaultKeySharePrivateKey(
                                             chooser.getConfig().getDefaultSelectedNamedGroup()));
-=======
-                            chooser.getConfig().getKeySharePrivate());
->>>>>>> d878a479
             serverList.add(keyShareEntry);
         }
         return serverList;
@@ -142,13 +134,7 @@
 
     private void prepareKeyShareListBytes(KeyShareExtensionMessage msg) {
         msg.setKeyShareListBytes(stream.toByteArray());
-<<<<<<< HEAD
-        LOGGER.debug(
-                "KeyShareListBytes: "
-                        + ArrayConverter.bytesToHexString(msg.getKeyShareListBytes().getValue()));
-=======
         LOGGER.debug("KeyShareListBytes: {}", msg.getKeyShareListBytes().getValue());
->>>>>>> d878a479
     }
 
     private void prepareKeyShareListLength(KeyShareExtensionMessage msg) {
