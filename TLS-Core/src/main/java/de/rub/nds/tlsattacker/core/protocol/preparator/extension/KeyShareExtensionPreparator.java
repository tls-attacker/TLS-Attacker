--- conflicted
+++ resolved
@@ -26,14 +26,9 @@
     private final KeyShareExtensionMessage msg;
     private ByteArrayOutputStream stream;
 
-<<<<<<< HEAD
-    public KeyShareExtensionPreparator(Chooser chooser, KeyShareExtensionMessage message) {
-        super(chooser, message);
-=======
-    public KeyShareExtensionPreparator(TlsContext context, KeyShareExtensionMessage message,
+    public KeyShareExtensionPreparator(Chooser chooser, KeyShareExtensionMessage message,
             KeyShareExtensionSerializer serializer) {
-        super(context, message, serializer);
->>>>>>> 5feb5a03
+        super(chooser, message, serializer);
         this.msg = message;
     }
 
