--- conflicted
+++ resolved
@@ -133,18 +133,12 @@
         List<ExtensionMessage> extensionMessages = new LinkedList<>();
         int pointer = 0;
         while (pointer < extensionBytes.length) {
-<<<<<<< HEAD
-            ExtensionParser parser = ExtensionParserFactory.getExtensionParser(extensionBytes, pointer,
-                    this.getConfig());
+            ExtensionParser parser =
+                ExtensionParserFactory.getExtensionParser(extensionBytes, pointer, this.getConfig());
             if (message instanceof ServerHelloMessage && ((ServerHelloMessage) message).isTls13HelloRetryRequest()
-                    && parser instanceof KeyShareExtensionParser) {
+                && parser instanceof KeyShareExtensionParser) {
                 ((KeyShareExtensionParser) parser).setHelloRetryRequestHint(true);
             }
-=======
-
-            ExtensionParser parser =
-                ExtensionParserFactory.getExtensionParser(extensionBytes, pointer, type, this.getConfig());
->>>>>>> 83e5d5ec
             extensionMessages.add(parser.parse());
             if (pointer == parser.getPointer()) {
                 throw new ParserException("Ran into infinite Loop while parsing Extensions");
