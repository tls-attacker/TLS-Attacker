/*
 * TLS-Attacker - A Modular Penetration Testing Framework for TLS
 *
 * Copyright 2014-2023 Ruhr University Bochum, Paderborn University, Technology Innovation Institute, and Hackmanit GmbH
 *
 * Licensed under Apache License, Version 2.0
 * http://www.apache.org/licenses/LICENSE-2.0.txt
 */
package de.rub.nds.tlsattacker.core.record;

import de.rub.nds.modifiablevariable.ModifiableVariableFactory;
import de.rub.nds.modifiablevariable.ModifiableVariableHolder;
import de.rub.nds.modifiablevariable.ModifiableVariableProperty;
import de.rub.nds.modifiablevariable.biginteger.ModifiableBigInteger;
import de.rub.nds.modifiablevariable.bytearray.ModifiableByteArray;
import de.rub.nds.modifiablevariable.integer.ModifiableInteger;
import de.rub.nds.modifiablevariable.singlebyte.ModifiableByte;
import de.rub.nds.modifiablevariable.util.ArrayConverter;
import de.rub.nds.tlsattacker.core.config.Config;
import de.rub.nds.tlsattacker.core.constants.ProtocolMessageType;
import de.rub.nds.tlsattacker.core.constants.ProtocolVersion;
import de.rub.nds.tlsattacker.core.layer.context.TlsContext;
import de.rub.nds.tlsattacker.core.layer.data.DataContainer;
import de.rub.nds.tlsattacker.core.layer.data.Handler;
<<<<<<< HEAD
import de.rub.nds.tlsattacker.core.protocol.ModifiableVariableHolder;
=======
>>>>>>> 4e5ec4e2
import de.rub.nds.tlsattacker.core.record.compressor.RecordCompressor;
import de.rub.nds.tlsattacker.core.record.crypto.Encryptor;
import de.rub.nds.tlsattacker.core.record.parser.RecordParser;
import de.rub.nds.tlsattacker.core.record.preparator.RecordPreparator;
import de.rub.nds.tlsattacker.core.record.serializer.RecordSerializer;
<<<<<<< HEAD
import de.rub.nds.tlsattacker.core.util.SuppressingTrueBooleanAdapter;
import jakarta.xml.bind.annotation.adapters.XmlJavaTypeAdapter;
=======
import jakarta.xml.bind.annotation.XmlAccessType;
import jakarta.xml.bind.annotation.XmlAccessorType;
import jakarta.xml.bind.annotation.XmlRootElement;
import jakarta.xml.bind.annotation.XmlTransient;
>>>>>>> 4e5ec4e2
import java.io.InputStream;
import java.math.BigInteger;
import java.util.List;
import java.util.Objects;

@XmlRootElement
@XmlAccessorType(XmlAccessType.FIELD)
public class Record extends ModifiableVariableHolder implements DataContainer<TlsContext> {

    @XmlTransient protected boolean shouldPrepareDefault = true;

    /** maximum length configuration for this record */
    private Integer maxRecordLengthConfig;

    @ModifiableVariableProperty(type = ModifiableVariableProperty.Type.CIPHERTEXT)
    private ModifiableByteArray completeRecordBytes;

    /**
     * protocol message bytes transported in the record as seen on the transport layer if encryption
     * is active this is encrypted if not its plaintext
     */
    @ModifiableVariableProperty(type = ModifiableVariableProperty.Type.CIPHERTEXT)
    private ModifiableByteArray protocolMessageBytes;

    /** The decrypted , unpadded, unmaced record bytes */
    @ModifiableVariableProperty(type = ModifiableVariableProperty.Type.PLAIN_PROTOCOL_MESSAGE)
    private ModifiableByteArray cleanProtocolMessageBytes;

    private ProtocolMessageType contentMessageType;

    /** Content type */
    @ModifiableVariableProperty(type = ModifiableVariableProperty.Type.TLS_CONSTANT)
    private ModifiableByte contentType;

    /** Record Layer Protocol Version */
    @ModifiableVariableProperty(type = ModifiableVariableProperty.Type.TLS_CONSTANT)
    private ModifiableByteArray protocolVersion;

    /** total length of the protocol message (handshake, alert..) included in the record layer */
    @ModifiableVariableProperty(type = ModifiableVariableProperty.Type.LENGTH)
    private ModifiableInteger length;

    @ModifiableVariableProperty(type = ModifiableVariableProperty.Type.COUNT)
    private ModifiableInteger epoch;

    /**
     * This is the implicit sequence number in TLS and also the explicit sequence number in DTLS
     * This could also have been a separate field within the computations struct but i chose to only
     * keep one of them as the whole situation is already complicated enough
     */
    @ModifiableVariableProperty(type = ModifiableVariableProperty.Type.COUNT)
    private ModifiableBigInteger sequenceNumber;

    @ModifiableVariableProperty(type = ModifiableVariableProperty.Type.NONE)
    private ModifiableByteArray connectionId;

    private RecordCryptoComputations computations;

    @XmlJavaTypeAdapter(SuppressingTrueBooleanAdapter.class)
    private Boolean shouldPrepare = null;

    public Record(Config config) {
        this.maxRecordLengthConfig = config.getDefaultMaxRecordData();
    }

    public Record() {}

    public Record(Integer maxRecordLengthConfig) {
        this.maxRecordLengthConfig = maxRecordLengthConfig;
    }

    @Override
    public boolean shouldPrepare() {
<<<<<<< HEAD
        return shouldPrepare;
    }

    public void setShouldPrepare(boolean shouldPrepare) {
        this.shouldPrepare = shouldPrepare;
=======
        return shouldPrepareDefault;
    }

    public void setShouldPrepare(boolean shouldPrepare) {
        this.shouldPrepareDefault = shouldPrepare;
>>>>>>> 4e5ec4e2
    }

    public ModifiableInteger getLength() {
        return length;
    }

    public ModifiableByte getContentType() {
        return contentType;
    }

    public ModifiableByteArray getProtocolVersion() {
        return protocolVersion;
    }

    public void setLength(ModifiableInteger length) {
        this.length = length;
    }

    public void setLength(int length) {
        this.length = ModifiableVariableFactory.safelySetValue(this.length, length);
    }

    public void setContentType(ModifiableByte contentType) {
        this.contentType = contentType;
    }

    public void setContentType(byte contentType) {
        this.contentType = ModifiableVariableFactory.safelySetValue(this.contentType, contentType);
    }

    public void setProtocolVersion(ModifiableByteArray protocolVersion) {
        this.protocolVersion = protocolVersion;
    }

    public void setProtocolVersion(byte[] array) {
        this.protocolVersion =
                ModifiableVariableFactory.safelySetValue(this.protocolVersion, array);
    }

    public ModifiableInteger getEpoch() {
        return epoch;
    }

    public void setEpoch(ModifiableInteger epoch) {
        this.epoch = epoch;
    }

    public void setEpoch(Integer epoch) {
        this.epoch = ModifiableVariableFactory.safelySetValue(this.epoch, epoch);
    }

    public ModifiableBigInteger getSequenceNumber() {
        return sequenceNumber;
    }

    public void setSequenceNumber(ModifiableBigInteger sequenceNumber) {
        this.sequenceNumber = sequenceNumber;
    }

    public void setSequenceNumber(BigInteger sequenceNumber) {
        this.sequenceNumber =
                ModifiableVariableFactory.safelySetValue(this.sequenceNumber, sequenceNumber);
    }

    public ModifiableByteArray getConnectionId() {
        return connectionId;
    }

    public void setConnectionId(byte[] connectionId) {
        this.connectionId =
                ModifiableVariableFactory.safelySetValue(this.connectionId, connectionId);
    }

    public void setConnectionId(ModifiableByteArray connectionId) {
        this.connectionId = connectionId;
    }

    public RecordPreparator getRecordPreparator(
            TlsContext tlsContext,
            Encryptor encryptor,
            RecordCompressor compressor,
            ProtocolMessageType type) {
        return new RecordPreparator(tlsContext, this, encryptor, type, compressor);
    }

    public RecordParser getRecordParser(
            InputStream stream, ProtocolVersion version, TlsContext tlsContext) {
        return new RecordParser(stream, version, tlsContext);
    }

    public RecordSerializer getRecordSerializer() {
        return new RecordSerializer(this);
    }

    public void adjustContext(TlsContext tlsContext) {
        ProtocolVersion version =
                ProtocolVersion.getProtocolVersion(getProtocolVersion().getValue());
        tlsContext.setLastRecordVersion(version);
    }

    public ProtocolMessageType getContentMessageType() {
        return contentMessageType;
    }

    public void setContentMessageType(ProtocolMessageType contentMessageType) {
        this.contentMessageType = contentMessageType;
    }

    public ModifiableByteArray getCleanProtocolMessageBytes() {
        return cleanProtocolMessageBytes;
    }

    public void setCleanProtocolMessageBytes(byte[] cleanProtocolMessageBytes) {
        this.cleanProtocolMessageBytes =
                ModifiableVariableFactory.safelySetValue(
                        this.cleanProtocolMessageBytes, cleanProtocolMessageBytes);
    }

    public void setCleanProtocolMessageBytes(ModifiableByteArray cleanProtocolMessageBytes) {
        this.cleanProtocolMessageBytes = cleanProtocolMessageBytes;
    }

    public ModifiableByteArray getProtocolMessageBytes() {
        return protocolMessageBytes;
    }

    public void setProtocolMessageBytes(ModifiableByteArray protocolMessageBytes) {
        this.protocolMessageBytes = protocolMessageBytes;
    }

    public void setProtocolMessageBytes(byte[] bytes) {
        this.protocolMessageBytes =
                ModifiableVariableFactory.safelySetValue(this.protocolMessageBytes, bytes);
    }

    public Integer getMaxRecordLengthConfig() {
        return maxRecordLengthConfig;
    }

    public void setMaxRecordLengthConfig(Integer maxRecordLengthConfig) {
        this.maxRecordLengthConfig = maxRecordLengthConfig;
    }

    public ModifiableByteArray getCompleteRecordBytes() {
        return completeRecordBytes;
    }

    public void setCompleteRecordBytes(ModifiableByteArray completeRecordBytes) {
        this.completeRecordBytes = completeRecordBytes;
    }

    public void setCompleteRecordBytes(byte[] completeRecordBytes) {
        this.completeRecordBytes =
                ModifiableVariableFactory.safelySetValue(
                        this.completeRecordBytes, completeRecordBytes);
    }

    public RecordCryptoComputations getComputations() {
        return computations;
    }

    public void setComputations(RecordCryptoComputations computations) {
        this.computations = computations;
    }

    public void prepareComputations() {
        if (computations == null) {
            this.computations = new RecordCryptoComputations();
        }
    }

    @Override
    public String toString() {
        return "Record{"
                + "contentType="
                + contentType
                + ", protocolVersion="
                + protocolVersion
                + ", length="
                + length
                + '}';
    }

    @Override
    public String toCompactString() {
        String stringContentType = "unspecified";
        String stringProtocolVersion = "unspecified";
        String stringLength = "unspecified";
        if (contentType != null) {
            stringContentType = contentType.getValue().toString();
        }
        if (protocolVersion != null) {
            stringContentType = ArrayConverter.bytesToHexString(protocolVersion.getValue());
        }
        if (length != null) {
            stringLength = length.getValue().toString();
        } else if (maxRecordLengthConfig != null) {
            stringLength = maxRecordLengthConfig.toString();
        }
        return "Record{"
                + "contentType="
                + stringContentType
                + ", protocolVersion="
                + stringProtocolVersion
                + ", length="
                + stringLength
                + '}';
    }

    @Override
    public int hashCode() {
        int hash = 7;
        hash = 29 * hash + Objects.hashCode(this.contentType);
        hash = 29 * hash + Objects.hashCode(this.protocolVersion);
        hash = 29 * hash + Objects.hashCode(this.length);
        hash = 29 * hash + Objects.hashCode(this.epoch);
        hash = 29 * hash + Objects.hashCode(this.sequenceNumber);
        hash = 29 * hash + Objects.hashCode(this.connectionId);
        hash = 29 * hash + Objects.hashCode(this.computations);
        return hash;
    }

    @Override
    public boolean equals(Object obj) {
        if (this == obj) {
            return true;
        }
        if (obj == null) {
            return false;
        }
        if (getClass() != obj.getClass()) {
            return false;
        }
        final Record other = (Record) obj;
        if (!Objects.equals(this.contentType, other.contentType)) {
            return false;
        }
        if (!Objects.equals(this.protocolVersion, other.protocolVersion)) {
            return false;
        }
        if (!Objects.equals(this.length, other.length)) {
            return false;
        }
        if (!Objects.equals(this.epoch, other.epoch)) {
            return false;
        }
        if (!Objects.equals(this.sequenceNumber, other.sequenceNumber)) {
            return false;
        }
        if (!Objects.equals(this.connectionId, other.connectionId)) {
            return false;
        }
        if (!Objects.equals(this.computations, other.computations)) {
            return false;
        }
        return true;
    }

    @Override
    public List<ModifiableVariableHolder> getAllModifiableVariableHolders() {
        List<ModifiableVariableHolder> holders = super.getAllModifiableVariableHolders();
        if (computations != null) {
            holders.add(computations);
        }
        return holders;
    }

    @Override
    public void reset() {
        super.reset();
        setContentMessageType(null);
    }

    // TODO Fix this mess for records
    @Override
    public RecordParser getParser(TlsContext tlsContext, InputStream stream) {
        return new RecordParser(stream, tlsContext.getLastRecordVersion(), tlsContext);
    }

    @Override
    public RecordPreparator getPreparator(TlsContext tlsContext) {
        return new RecordPreparator(tlsContext, this, null, contentMessageType, null);
    }

    @Override
    public RecordSerializer getSerializer(TlsContext context) {
        return new RecordSerializer(this);
    }

    @Override
    public Handler<Record> getHandler(TlsContext tlsContext) {
        return null; // TODO
    }
}<|MERGE_RESOLUTION|>--- conflicted
+++ resolved
@@ -22,24 +22,18 @@
 import de.rub.nds.tlsattacker.core.layer.context.TlsContext;
 import de.rub.nds.tlsattacker.core.layer.data.DataContainer;
 import de.rub.nds.tlsattacker.core.layer.data.Handler;
-<<<<<<< HEAD
 import de.rub.nds.tlsattacker.core.protocol.ModifiableVariableHolder;
-=======
->>>>>>> 4e5ec4e2
+import de.rub.nds.tlsattacker.core.layer.data.DataContainer;
+import de.rub.nds.tlsattacker.core.layer.data.Handler;
 import de.rub.nds.tlsattacker.core.record.compressor.RecordCompressor;
 import de.rub.nds.tlsattacker.core.record.crypto.Encryptor;
 import de.rub.nds.tlsattacker.core.record.parser.RecordParser;
 import de.rub.nds.tlsattacker.core.record.preparator.RecordPreparator;
 import de.rub.nds.tlsattacker.core.record.serializer.RecordSerializer;
-<<<<<<< HEAD
-import de.rub.nds.tlsattacker.core.util.SuppressingTrueBooleanAdapter;
-import jakarta.xml.bind.annotation.adapters.XmlJavaTypeAdapter;
-=======
 import jakarta.xml.bind.annotation.XmlAccessType;
 import jakarta.xml.bind.annotation.XmlAccessorType;
 import jakarta.xml.bind.annotation.XmlRootElement;
 import jakarta.xml.bind.annotation.XmlTransient;
->>>>>>> 4e5ec4e2
 import java.io.InputStream;
 import java.math.BigInteger;
 import java.util.List;
@@ -49,7 +43,8 @@
 @XmlAccessorType(XmlAccessType.FIELD)
 public class Record extends ModifiableVariableHolder implements DataContainer<TlsContext> {
 
-    @XmlTransient protected boolean shouldPrepareDefault = true;
+    @XmlTransient
+    protected boolean shouldPrepareDefault = true;
 
     /** maximum length configuration for this record */
     private Integer maxRecordLengthConfig;
@@ -105,7 +100,8 @@
         this.maxRecordLengthConfig = config.getDefaultMaxRecordData();
     }
 
-    public Record() {}
+    public Record() {
+    }
 
     public Record(Integer maxRecordLengthConfig) {
         this.maxRecordLengthConfig = maxRecordLengthConfig;
@@ -113,19 +109,11 @@
 
     @Override
     public boolean shouldPrepare() {
-<<<<<<< HEAD
-        return shouldPrepare;
-    }
-
-    public void setShouldPrepare(boolean shouldPrepare) {
-        this.shouldPrepare = shouldPrepare;
-=======
         return shouldPrepareDefault;
     }
 
     public void setShouldPrepare(boolean shouldPrepare) {
         this.shouldPrepareDefault = shouldPrepare;
->>>>>>> 4e5ec4e2
     }
 
     public ModifiableInteger getLength() {
@@ -161,8 +149,7 @@
     }
 
     public void setProtocolVersion(byte[] array) {
-        this.protocolVersion =
-                ModifiableVariableFactory.safelySetValue(this.protocolVersion, array);
+        this.protocolVersion = ModifiableVariableFactory.safelySetValue(this.protocolVersion, array);
     }
 
     public ModifiableInteger getEpoch() {
@@ -186,8 +173,7 @@
     }
 
     public void setSequenceNumber(BigInteger sequenceNumber) {
-        this.sequenceNumber =
-                ModifiableVariableFactory.safelySetValue(this.sequenceNumber, sequenceNumber);
+        this.sequenceNumber = ModifiableVariableFactory.safelySetValue(this.sequenceNumber, sequenceNumber);
     }
 
     public ModifiableByteArray getConnectionId() {
@@ -195,8 +181,7 @@
     }
 
     public void setConnectionId(byte[] connectionId) {
-        this.connectionId =
-                ModifiableVariableFactory.safelySetValue(this.connectionId, connectionId);
+        this.connectionId = ModifiableVariableFactory.safelySetValue(this.connectionId, connectionId);
     }
 
     public void setConnectionId(ModifiableByteArray connectionId) {
@@ -221,8 +206,7 @@
     }
 
     public void adjustContext(TlsContext tlsContext) {
-        ProtocolVersion version =
-                ProtocolVersion.getProtocolVersion(getProtocolVersion().getValue());
+        ProtocolVersion version = ProtocolVersion.getProtocolVersion(getProtocolVersion().getValue());
         tlsContext.setLastRecordVersion(version);
     }
 
@@ -239,9 +223,8 @@
     }
 
     public void setCleanProtocolMessageBytes(byte[] cleanProtocolMessageBytes) {
-        this.cleanProtocolMessageBytes =
-                ModifiableVariableFactory.safelySetValue(
-                        this.cleanProtocolMessageBytes, cleanProtocolMessageBytes);
+        this.cleanProtocolMessageBytes = ModifiableVariableFactory.safelySetValue(
+                this.cleanProtocolMessageBytes, cleanProtocolMessageBytes);
     }
 
     public void setCleanProtocolMessageBytes(ModifiableByteArray cleanProtocolMessageBytes) {
@@ -257,8 +240,7 @@
     }
 
     public void setProtocolMessageBytes(byte[] bytes) {
-        this.protocolMessageBytes =
-                ModifiableVariableFactory.safelySetValue(this.protocolMessageBytes, bytes);
+        this.protocolMessageBytes = ModifiableVariableFactory.safelySetValue(this.protocolMessageBytes, bytes);
     }
 
     public Integer getMaxRecordLengthConfig() {
@@ -278,9 +260,8 @@
     }
 
     public void setCompleteRecordBytes(byte[] completeRecordBytes) {
-        this.completeRecordBytes =
-                ModifiableVariableFactory.safelySetValue(
-                        this.completeRecordBytes, completeRecordBytes);
+        this.completeRecordBytes = ModifiableVariableFactory.safelySetValue(
+                this.completeRecordBytes, completeRecordBytes);
     }
 
     public RecordCryptoComputations getComputations() {
