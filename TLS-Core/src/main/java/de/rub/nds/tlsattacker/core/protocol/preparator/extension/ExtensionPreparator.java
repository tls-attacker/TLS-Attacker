/**
 * TLS-Attacker - A Modular Penetration Testing Framework for TLS
 *
 * Copyright 2014-2017 Ruhr University Bochum / Hackmanit GmbH
 *
 * Licensed under Apache License 2.0
 * http://www.apache.org/licenses/LICENSE-2.0
 */
package de.rub.nds.tlsattacker.core.protocol.preparator.extension;

import de.rub.nds.modifiablevariable.util.ArrayConverter;
import de.rub.nds.tlsattacker.core.protocol.message.extension.ExtensionMessage;
import de.rub.nds.tlsattacker.core.protocol.preparator.Preparator;
import de.rub.nds.tlsattacker.core.protocol.serializer.extension.ExtensionSerializer;
<<<<<<< HEAD
import de.rub.nds.tlsattacker.core.workflow.chooser.Chooser;
=======
import de.rub.nds.tlsattacker.core.workflow.TlsContext;
>>>>>>> 7072ebcc

/**
 *
 * @author Robert Merget - robert.merget@rub.de
 * @param <T>
 */
public abstract class ExtensionPreparator<T extends ExtensionMessage> extends Preparator<T> {

    private final ExtensionMessage msg;
    private byte[] content;
    private ExtensionSerializer serializer;

<<<<<<< HEAD
    public ExtensionPreparator(Chooser chooser, T message) {
        super(chooser, message);
        this.message = message;
=======
    public ExtensionPreparator(TlsContext context, T message) {
        super(context, message);
        this.msg = message;
>>>>>>> 7072ebcc
    }

    @Override
    public final void prepare() {
        prepareExtensionType(msg);
        prepareExtensionContent();
<<<<<<< HEAD
        ExtensionSerializer serializer = message.getHandler(chooser.getContext()).getSerializer(message);
        byte[] content = serializer.serializeExtensionContent();
        message.setExtensionLength(content.length);
        message.setExtensionBytes(serializer.serialize());
=======
        serializer = msg.getHandler(context).getSerializer(msg);
        content = serializer.serializeExtensionContent();
        prepareExtensionLength(msg);
        prepareExtensionBytes(msg);
>>>>>>> 7072ebcc
    }

    public abstract void prepareExtensionContent();

    private void prepareExtensionType(ExtensionMessage msg) {
        msg.setExtensionType(msg.getExtensionTypeConstant().getValue());
        LOGGER.debug("ExtensionType: " + ArrayConverter.bytesToHexString(msg.getExtensionType().getValue()));
    }

    private void prepareExtensionLength(ExtensionMessage msg) {
        msg.setExtensionLength(content.length);
        LOGGER.debug("ExtensionLength: " + msg.getExtensionLength().getValue());
    }

    private void prepareExtensionBytes(ExtensionMessage msg) {
        msg.setExtensionBytes(serializer.serialize());
        LOGGER.debug("ExtensionBytes: " + ArrayConverter.bytesToHexString(msg.getExtensionBytes().getValue()));
    }

}<|MERGE_RESOLUTION|>--- conflicted
+++ resolved
@@ -12,11 +12,7 @@
 import de.rub.nds.tlsattacker.core.protocol.message.extension.ExtensionMessage;
 import de.rub.nds.tlsattacker.core.protocol.preparator.Preparator;
 import de.rub.nds.tlsattacker.core.protocol.serializer.extension.ExtensionSerializer;
-<<<<<<< HEAD
 import de.rub.nds.tlsattacker.core.workflow.chooser.Chooser;
-=======
-import de.rub.nds.tlsattacker.core.workflow.TlsContext;
->>>>>>> 7072ebcc
 
 /**
  *
@@ -29,32 +25,19 @@
     private byte[] content;
     private ExtensionSerializer serializer;
 
-<<<<<<< HEAD
     public ExtensionPreparator(Chooser chooser, T message) {
         super(chooser, message);
-        this.message = message;
-=======
-    public ExtensionPreparator(TlsContext context, T message) {
-        super(context, message);
         this.msg = message;
->>>>>>> 7072ebcc
     }
 
     @Override
     public final void prepare() {
         prepareExtensionType(msg);
         prepareExtensionContent();
-<<<<<<< HEAD
-        ExtensionSerializer serializer = message.getHandler(chooser.getContext()).getSerializer(message);
-        byte[] content = serializer.serializeExtensionContent();
-        message.setExtensionLength(content.length);
-        message.setExtensionBytes(serializer.serialize());
-=======
-        serializer = msg.getHandler(context).getSerializer(msg);
+        serializer = msg.getHandler(chooser.getContext()).getSerializer(msg);
         content = serializer.serializeExtensionContent();
         prepareExtensionLength(msg);
         prepareExtensionBytes(msg);
->>>>>>> 7072ebcc
     }
 
     public abstract void prepareExtensionContent();
