/**
 * TLS-Attacker - A Modular Penetration Testing Framework for TLS
 *
 * Copyright 2014-2017 Ruhr University Bochum / Hackmanit GmbH
 *
 * Licensed under Apache License 2.0
 * http://www.apache.org/licenses/LICENSE-2.0
 */
package de.rub.nds.tlsattacker.core.protocol.preparator.extension;

import de.rub.nds.modifiablevariable.util.ArrayConverter;
import de.rub.nds.tlsattacker.core.protocol.message.extension.ExtensionMessage;
import de.rub.nds.tlsattacker.core.protocol.preparator.Preparator;
import de.rub.nds.tlsattacker.core.protocol.serializer.extension.ExtensionSerializer;
import de.rub.nds.tlsattacker.core.workflow.chooser.Chooser;

/**
 *
 * @author Robert Merget - robert.merget@rub.de
 * @param <T>
 */
public abstract class ExtensionPreparator<T extends ExtensionMessage> extends Preparator<T> {

    private final ExtensionMessage msg;
    private byte[] content;
    private final ExtensionSerializer<T> serializer;

<<<<<<< HEAD
    public ExtensionPreparator(Chooser chooser, T message) {
        super(chooser, message);
=======
    public ExtensionPreparator(TlsContext context, T message, ExtensionSerializer<T> serializer) {
        super(context, message);
>>>>>>> 5feb5a03
        this.msg = message;
        this.serializer = serializer;
    }

    @Override
    public final void prepare() {
        prepareExtensionType(msg);
        prepareExtensionContent();
<<<<<<< HEAD
        serializer = msg.getHandler(chooser.getContext()).getSerializer(msg);
=======
>>>>>>> 5feb5a03
        content = serializer.serializeExtensionContent();
        prepareExtensionLength(msg);
        prepareExtensionBytes(msg);
    }

    public abstract void prepareExtensionContent();

    private void prepareExtensionType(ExtensionMessage msg) {
        msg.setExtensionType(msg.getExtensionTypeConstant().getValue());
        LOGGER.debug("ExtensionType: " + ArrayConverter.bytesToHexString(msg.getExtensionType().getValue()));
    }

    private void prepareExtensionLength(ExtensionMessage msg) {
        msg.setExtensionLength(content.length);
        LOGGER.debug("ExtensionLength: " + msg.getExtensionLength().getValue());
    }

    private void prepareExtensionBytes(ExtensionMessage msg) {
        msg.setExtensionBytes(serializer.serialize());
        LOGGER.debug("ExtensionBytes: " + ArrayConverter.bytesToHexString(msg.getExtensionBytes().getValue()));
    }

}<|MERGE_RESOLUTION|>--- conflicted
+++ resolved
@@ -25,13 +25,8 @@
     private byte[] content;
     private final ExtensionSerializer<T> serializer;
 
-<<<<<<< HEAD
-    public ExtensionPreparator(Chooser chooser, T message) {
+    public ExtensionPreparator(Chooser chooser, T message, ExtensionSerializer<T> serializer) {
         super(chooser, message);
-=======
-    public ExtensionPreparator(TlsContext context, T message, ExtensionSerializer<T> serializer) {
-        super(context, message);
->>>>>>> 5feb5a03
         this.msg = message;
         this.serializer = serializer;
     }
@@ -40,10 +35,6 @@
     public final void prepare() {
         prepareExtensionType(msg);
         prepareExtensionContent();
-<<<<<<< HEAD
-        serializer = msg.getHandler(chooser.getContext()).getSerializer(msg);
-=======
->>>>>>> 5feb5a03
         content = serializer.serializeExtensionContent();
         prepareExtensionLength(msg);
         prepareExtensionBytes(msg);
