--- conflicted
+++ resolved
@@ -41,13 +41,7 @@
 
     private void writeContent() {
         appendBytes(message.getMessageContent().getValue());
-<<<<<<< HEAD
-        LOGGER.debug(
-                "DTLS fragment content: "
-                        + ArrayConverter.bytesToHexString(message.getMessageContent().getValue()));
-=======
         LOGGER.debug("DTLS fragment content: {}", message.getMessageContent().getValue());
->>>>>>> d878a479
     }
 
     /** Writes the sequenceNumber of the HandshakeMessage into the final byte[] */
