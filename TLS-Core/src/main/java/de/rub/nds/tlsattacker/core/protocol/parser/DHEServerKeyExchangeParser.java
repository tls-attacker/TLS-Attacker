/*
 * TLS-Attacker - A Modular Penetration Testing Framework for TLS
 *
 * Copyright 2014-2023 Ruhr University Bochum, Paderborn University, and Hackmanit GmbH
 *
 * Licensed under Apache License, Version 2.0
 * http://www.apache.org/licenses/LICENSE-2.0.txt
 */
package de.rub.nds.tlsattacker.core.protocol.parser;

import de.rub.nds.tlsattacker.core.constants.HandshakeByteLength;
import de.rub.nds.tlsattacker.core.layer.context.TlsContext;
import de.rub.nds.tlsattacker.core.protocol.message.DHEServerKeyExchangeMessage;
import java.io.InputStream;
import java.util.Arrays;
import org.apache.logging.log4j.LogManager;
import org.apache.logging.log4j.Logger;

public class DHEServerKeyExchangeParser<T extends DHEServerKeyExchangeMessage>
        extends ServerKeyExchangeParser<T> {

    private static final Logger LOGGER = LogManager.getLogger();

    /**
     * Constructor for the Parser class
     *
     * @param stream
     * @param tlsContext
     */
    public DHEServerKeyExchangeParser(InputStream stream, TlsContext tlsContext) {
        super(stream, tlsContext);
    }

    @Override
    public void parse(DHEServerKeyExchangeMessage msg) {
        LOGGER.debug("Parsing DHEServerKeyExchangeMessage");
        parsePLength(msg);
        parseP(msg);
        parseGLength(msg);
        parseG(msg);
        parseSerializedPublicKeyLength(msg);
        parseSerializedPublicKey(msg);
        // TODO: this.keyExchangeAlgorithm can currently be null, only for test
        // code that needs to be reworked.
        if (getKeyExchangeAlgorithm() == null || !getKeyExchangeAlgorithm().isAnon()) {
            if (isTLS12() || isDTLS12()) {
                parseSignatureAndHashAlgorithm(msg);
            }
            parseSignatureLength(msg);
            parseSignature(msg);
        }
    }

    protected void parseDheParams(T msg) {
        parsePLength(msg);
        parseP(msg);
        parseGLength(msg);
        parseG(msg);
        parseSerializedPublicKeyLength(msg);
        parseSerializedPublicKey(msg);
    }

    /**
     * Reads the next bytes as the pLength and writes them in the message
     *
     * @param msg Message to write in
     */
    private void parsePLength(DHEServerKeyExchangeMessage msg) {
        msg.setModulusLength(parseIntField(HandshakeByteLength.DH_MODULUS_LENGTH));
        LOGGER.debug("pLength: " + msg.getModulusLength().getValue());
    }

    /**
     * Reads the next bytes as P and writes them in the message
     *
     * @param msg Message to write in
     */
    private void parseP(DHEServerKeyExchangeMessage msg) {
        msg.setModulus(parseByteArrayField(msg.getModulusLength().getValue()));
        LOGGER.debug("P: " + Arrays.toString(msg.getModulus().getValue()));
    }

    /**
     * Reads the next bytes as the gLength and writes them in the message
     *
     * @param msg Message to write in
     */
    private void parseGLength(DHEServerKeyExchangeMessage msg) {
        msg.setGeneratorLength(parseIntField(HandshakeByteLength.DH_GENERATOR_LENGTH));
        LOGGER.debug("gLength: " + msg.getGeneratorLength().getValue());
    }

    /**
     * Reads the next bytes as G and writes them in the message
     *
     * @param msg Message to write in
     */
    private void parseG(DHEServerKeyExchangeMessage msg) {
        msg.setGenerator(parseByteArrayField(msg.getGeneratorLength().getValue()));
        LOGGER.debug("G: " + Arrays.toString(msg.getGenerator().getValue()));
    }

    /**
     * Reads the next bytes as the SerializedPublicKeyLength and writes them in the message
     *
     * @param msg Message to write in
     */
    private void parseSerializedPublicKeyLength(DHEServerKeyExchangeMessage msg) {
        msg.setPublicKeyLength(parseIntField(HandshakeByteLength.DH_PUBLICKEY_LENGTH));
        LOGGER.debug("SerializedPublicKeyLength: " + msg.getPublicKeyLength().getValue());
    }

    /**
     * Reads the next bytes as the SerializedPublicKey and writes them in the message
     *
     * @param msg Message to write in
     */
    private void parseSerializedPublicKey(DHEServerKeyExchangeMessage msg) {
        msg.setPublicKey(parseByteArrayField(msg.getPublicKeyLength().getValue()));
<<<<<<< HEAD
        LOGGER.debug(
                "SerializedPublicKey: "
                        + ArrayConverter.bytesToHexString(msg.getPublicKey().getValue()));
=======
        LOGGER.debug("SerializedPublicKey: {}", msg.getPublicKey().getValue());
>>>>>>> d878a479
    }

    /**
     * Reads the next bytes as the SignatureAndHashAlgorithm and writes them in the message
     *
     * @param msg Message to write in
     */
    private void parseSignatureAndHashAlgorithm(DHEServerKeyExchangeMessage msg) {
        msg.setSignatureAndHashAlgorithm(
                parseByteArrayField(HandshakeByteLength.SIGNATURE_HASH_ALGORITHM));
        LOGGER.debug(
<<<<<<< HEAD
                "SignatureAndHashAlgorithm: "
                        + ArrayConverter.bytesToHexString(
                                msg.getSignatureAndHashAlgorithm().getValue()));
=======
                "SignatureAndHashAlgorithm: {}", msg.getSignatureAndHashAlgorithm().getValue());
>>>>>>> d878a479
    }

    /**
     * Reads the next bytes as the SignatureLength and writes them in the message
     *
     * @param msg Message to write in
     */
    private void parseSignatureLength(DHEServerKeyExchangeMessage msg) {
        msg.setSignatureLength(parseIntField(HandshakeByteLength.SIGNATURE_LENGTH));
        LOGGER.debug("SignatureLength: " + msg.getSignatureLength().getValue());
    }

    /**
     * Reads the next bytes as the Signature and writes them in the message
     *
     * @param msg Message to write in
     */
    private void parseSignature(DHEServerKeyExchangeMessage msg) {
        msg.setSignature(parseByteArrayField(msg.getSignatureLength().getValue()));
<<<<<<< HEAD
        LOGGER.debug(
                "Signature: " + ArrayConverter.bytesToHexString(msg.getSignature().getValue()));
=======
        LOGGER.debug("Signature: {}", msg.getSignature().getValue());
>>>>>>> d878a479
    }
}<|MERGE_RESOLUTION|>--- conflicted
+++ resolved
@@ -117,13 +117,7 @@
      */
     private void parseSerializedPublicKey(DHEServerKeyExchangeMessage msg) {
         msg.setPublicKey(parseByteArrayField(msg.getPublicKeyLength().getValue()));
-<<<<<<< HEAD
-        LOGGER.debug(
-                "SerializedPublicKey: "
-                        + ArrayConverter.bytesToHexString(msg.getPublicKey().getValue()));
-=======
         LOGGER.debug("SerializedPublicKey: {}", msg.getPublicKey().getValue());
->>>>>>> d878a479
     }
 
     /**
@@ -135,13 +129,7 @@
         msg.setSignatureAndHashAlgorithm(
                 parseByteArrayField(HandshakeByteLength.SIGNATURE_HASH_ALGORITHM));
         LOGGER.debug(
-<<<<<<< HEAD
-                "SignatureAndHashAlgorithm: "
-                        + ArrayConverter.bytesToHexString(
-                                msg.getSignatureAndHashAlgorithm().getValue()));
-=======
                 "SignatureAndHashAlgorithm: {}", msg.getSignatureAndHashAlgorithm().getValue());
->>>>>>> d878a479
     }
 
     /**
@@ -161,11 +149,6 @@
      */
     private void parseSignature(DHEServerKeyExchangeMessage msg) {
         msg.setSignature(parseByteArrayField(msg.getSignatureLength().getValue()));
-<<<<<<< HEAD
-        LOGGER.debug(
-                "Signature: " + ArrayConverter.bytesToHexString(msg.getSignature().getValue()));
-=======
         LOGGER.debug("Signature: {}", msg.getSignature().getValue());
->>>>>>> d878a479
     }
 }