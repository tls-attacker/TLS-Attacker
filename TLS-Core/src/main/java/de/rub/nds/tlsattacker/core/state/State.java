--- conflicted
+++ resolved
@@ -55,10 +55,9 @@
  * Please also have a look at the tests supplied with this class for some
  * initialization examples with expected behavior.
  * </p>
-<<<<<<< HEAD
+ * <<<<<<< HEAD
  * 
-=======
->>>>>>> 6c134a63
+ * ======= >>>>>>> origin/master
  */
 public class State {
 
@@ -172,12 +171,9 @@
      * TODO: Ideally, this would return a deep copy to prevent State
      * invalidation.
      * 
-     * @return the only context known to the state
-<<<<<<< HEAD
-     * @see this.getTlsContext(String)
-=======
-     * @see #getTlsContext(java.lang.String)
->>>>>>> 6c134a63
+     * @return the only context known to the state <<<<<<< HEAD
+     * @see this.getTlsContext(String) =======
+     * @see #getTlsContext(java.lang.String) >>>>>>> origin/master
      */
     public TlsContext getTlsContext() {
         return contextContainer.getTlsContext();
@@ -187,17 +183,17 @@
      * Get TLS context with given alias. Aliases are the ones assigned to the
      * corresponding connection ends.
      * 
-<<<<<<< HEAD
-     * Note: Be careful when changing the context. I.e. if you change it's
-     * connection, the state can get out of sync.
+     * <<<<<<< HEAD Note: Be careful when changing the context. I.e. if you
+     * change it's connection, the state can get out of sync.
      * 
      * TODO: Ideally, this would return a deep copy to prevent State
      * invalidation.
      * 
-=======
+     * =======
+     * 
      * @param alias
-     *            The Alias for which the TLSContext should be returned
->>>>>>> 6c134a63
+     *            The Alias for which the TLSContext should be returned >>>>>>>
+     *            origin/master
      * @return the context with the given connection end alias
      * @see #getTlsContext()
      */
