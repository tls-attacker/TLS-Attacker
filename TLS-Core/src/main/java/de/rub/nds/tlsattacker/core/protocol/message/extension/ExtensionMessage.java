--- conflicted
+++ resolved
@@ -60,11 +60,7 @@
     private ModifiableByteArray extensionBytes;
 
     @ModifiableVariableProperty
-<<<<<<< HEAD
     private ModifiableByteArray extensionContent;
-=======
-    private ModifiableByteArray payloadBytes;
->>>>>>> bc63525c
 
     public ExtensionMessage() {
     }
@@ -107,18 +103,6 @@
 
     public void setExtensionBytes(ModifiableByteArray extensionBytes) {
         this.extensionBytes = extensionBytes;
-    }
-
-    public ModifiableByteArray getPayloadBytes() {
-        return payloadBytes;
-    }
-
-    public void setPayloadBytes(ModifiableByteArray payloadBytes) {
-        this.payloadBytes = payloadBytes;
-    }
-
-    public void setPayloadBytes(byte[] payloadBytes) {
-        this.payloadBytes = ModifiableVariableFactory.safelySetValue(this.payloadBytes, payloadBytes);
     }
 
     public ExtensionType getExtensionTypeConstant() {
