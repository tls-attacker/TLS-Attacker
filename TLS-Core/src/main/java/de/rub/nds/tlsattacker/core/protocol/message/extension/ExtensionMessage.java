--- conflicted
+++ resolved
@@ -8,6 +8,8 @@
  */
 package de.rub.nds.tlsattacker.core.protocol.message.extension;
 
+import java.io.InputStream;
+
 import de.rub.nds.modifiablevariable.ModifiableVariableFactory;
 import de.rub.nds.modifiablevariable.ModifiableVariableHolder;
 import de.rub.nds.modifiablevariable.ModifiableVariableProperty;
@@ -15,11 +17,7 @@
 import de.rub.nds.modifiablevariable.integer.ModifiableInteger;
 import de.rub.nds.modifiablevariable.util.ArrayConverter;
 import de.rub.nds.tlsattacker.core.constants.ExtensionType;
-<<<<<<< HEAD
-=======
 import de.rub.nds.tlsattacker.core.dtls.DtlsHandshakeMessageFragment;
-import de.rub.nds.tlsattacker.core.layer.context.TlsContext;
->>>>>>> 58209857
 import de.rub.nds.tlsattacker.core.layer.data.DataContainer;
 import de.rub.nds.tlsattacker.core.protocol.handler.extension.ExtensionHandler;
 import de.rub.nds.tlsattacker.core.protocol.message.extension.quic.QuicTransportParametersExtensionMessage;
@@ -28,58 +26,57 @@
 import de.rub.nds.tlsattacker.core.protocol.serializer.extension.ExtensionSerializer;
 import de.rub.nds.tlsattacker.core.state.Context;
 import jakarta.xml.bind.annotation.XmlSeeAlso;
-import java.io.InputStream;
 
 @XmlSeeAlso({
-    EncryptedServerNameIndicationExtensionMessage.class,
-    ECPointFormatExtensionMessage.class,
-    EllipticCurvesExtensionMessage.class,
-    EllipticCurvesExtensionMessage.class,
-    ExtendedMasterSecretExtensionMessage.class,
-    GreaseExtensionMessage.class,
-    HeartbeatExtensionMessage.class,
-    MaxFragmentLengthExtensionMessage.class,
-    RecordSizeLimitExtensionMessage.class,
-    PaddingExtensionMessage.class,
-    RenegotiationInfoExtensionMessage.class,
-    ServerNameIndicationExtensionMessage.class,
-    SessionTicketTLSExtensionMessage.class,
-    SignatureAndHashAlgorithmsExtensionMessage.class,
-    SignatureAlgorithmsCertExtensionMessage.class,
-    SignedCertificateTimestampExtensionMessage.class,
-    ExtendedRandomExtensionMessage.class,
-    TokenBindingExtensionMessage.class,
-    KeyShareExtensionMessage.class,
-    SupportedVersionsExtensionMessage.class,
-    AlpnExtensionMessage.class,
-    CertificateStatusRequestExtensionMessage.class,
-    CertificateStatusRequestV2ExtensionMessage.class,
-    CertificateTypeExtensionMessage.class,
-    ClientCertificateUrlExtensionMessage.class,
-    ClientCertificateTypeExtensionMessage.class,
-    ClientAuthzExtensionMessage.class,
-    EncryptThenMacExtensionMessage.class,
-    ServerAuthzExtensionMessage.class,
-    ServerCertificateTypeExtensionMessage.class,
-    SrtpExtensionMessage.class,
-    TrustedCaIndicationExtensionMessage.class,
-    TruncatedHmacExtensionMessage.class,
-    EarlyDataExtensionMessage.class,
-    PSKKeyExchangeModesExtensionMessage.class,
-    PreSharedKeyExtensionMessage.class,
-    UnknownExtensionMessage.class,
-    PWDClearExtensionMessage.class,
-    PWDProtectExtensionMessage.class,
-    PasswordSaltExtensionMessage.class,
-    CachedInfoExtensionMessage.class,
-    CookieExtensionMessage.class,
-    DtlsHandshakeMessageFragment.class,
-    UserMappingExtensionMessage.class,
-    SRPExtensionMessage.class,
-    CachedInfoExtensionMessage.class,
-    ConnectionIdExtensionMessage.class,
-    QuicTransportParametersExtensionMessage.class,
-    EncryptedClientHelloExtensionMessage.class
+        EncryptedServerNameIndicationExtensionMessage.class,
+        ECPointFormatExtensionMessage.class,
+        EllipticCurvesExtensionMessage.class,
+        EllipticCurvesExtensionMessage.class,
+        ExtendedMasterSecretExtensionMessage.class,
+        GreaseExtensionMessage.class,
+        HeartbeatExtensionMessage.class,
+        MaxFragmentLengthExtensionMessage.class,
+        RecordSizeLimitExtensionMessage.class,
+        PaddingExtensionMessage.class,
+        RenegotiationInfoExtensionMessage.class,
+        ServerNameIndicationExtensionMessage.class,
+        SessionTicketTLSExtensionMessage.class,
+        SignatureAndHashAlgorithmsExtensionMessage.class,
+        SignatureAlgorithmsCertExtensionMessage.class,
+        SignedCertificateTimestampExtensionMessage.class,
+        ExtendedRandomExtensionMessage.class,
+        TokenBindingExtensionMessage.class,
+        KeyShareExtensionMessage.class,
+        SupportedVersionsExtensionMessage.class,
+        AlpnExtensionMessage.class,
+        CertificateStatusRequestExtensionMessage.class,
+        CertificateStatusRequestV2ExtensionMessage.class,
+        CertificateTypeExtensionMessage.class,
+        ClientCertificateUrlExtensionMessage.class,
+        ClientCertificateTypeExtensionMessage.class,
+        ClientAuthzExtensionMessage.class,
+        EncryptThenMacExtensionMessage.class,
+        ServerAuthzExtensionMessage.class,
+        ServerCertificateTypeExtensionMessage.class,
+        SrtpExtensionMessage.class,
+        TrustedCaIndicationExtensionMessage.class,
+        TruncatedHmacExtensionMessage.class,
+        EarlyDataExtensionMessage.class,
+        PSKKeyExchangeModesExtensionMessage.class,
+        PreSharedKeyExtensionMessage.class,
+        UnknownExtensionMessage.class,
+        PWDClearExtensionMessage.class,
+        PWDProtectExtensionMessage.class,
+        PasswordSaltExtensionMessage.class,
+        CachedInfoExtensionMessage.class,
+        CookieExtensionMessage.class,
+        DtlsHandshakeMessageFragment.class,
+        UserMappingExtensionMessage.class,
+        SRPExtensionMessage.class,
+        CachedInfoExtensionMessage.class,
+        ConnectionIdExtensionMessage.class,
+        QuicTransportParametersExtensionMessage.class,
+        EncryptedClientHelloExtensionMessage.class
 })
 public abstract class ExtensionMessage extends ModifiableVariableHolder implements DataContainer {
 
@@ -91,11 +88,14 @@
     @ModifiableVariableProperty(type = ModifiableVariableProperty.Type.LENGTH)
     private ModifiableInteger extensionLength;
 
-    @ModifiableVariableProperty private ModifiableByteArray extensionBytes;
+    @ModifiableVariableProperty
+    private ModifiableByteArray extensionBytes;
 
-    @ModifiableVariableProperty private ModifiableByteArray extensionContent;
+    @ModifiableVariableProperty
+    private ModifiableByteArray extensionContent;
 
-    public ExtensionMessage() {}
+    public ExtensionMessage() {
+    }
 
     public ExtensionMessage(ExtensionType type) {
         this.extensionTypeConstant = type;
@@ -168,8 +168,7 @@
     }
 
     public void setExtensionContent(byte[] content) {
-        this.extensionContent =
-                ModifiableVariableFactory.safelySetValue(this.extensionContent, content);
+        this.extensionContent = ModifiableVariableFactory.safelySetValue(this.extensionContent, content);
     }
 
     @Override
