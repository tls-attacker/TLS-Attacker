--- conflicted
+++ resolved
@@ -167,7 +167,6 @@
         return Objects.equals(this.publicKey, other.publicKey);
     }
 
-<<<<<<< HEAD
     public void setP(BigInteger p) {
         this.p = p;
     }
@@ -182,10 +181,10 @@
 
     public void setPublicKey(BigInteger publicKey) {
         this.publicKey = publicKey;
-=======
+    }
+
     @Override
     public int keysize() {
         return p.bitLength();
->>>>>>> aff5fcf9
     }
 }