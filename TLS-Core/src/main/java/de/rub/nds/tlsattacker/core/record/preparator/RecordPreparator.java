/**
 * TLS-Attacker - A Modular Penetration Testing Framework for TLS
 *
 * Copyright 2014-2017 Ruhr University Bochum / Hackmanit GmbH
 *
 * Licensed under Apache License 2.0
 * http://www.apache.org/licenses/LICENSE-2.0
 */
package de.rub.nds.tlsattacker.core.record.preparator;

import de.rub.nds.modifiablevariable.util.ArrayConverter;
import de.rub.nds.tlsattacker.core.constants.ProtocolMessageType;
import de.rub.nds.tlsattacker.core.record.Record;
import de.rub.nds.tlsattacker.core.record.crypto.Encryptor;
import de.rub.nds.tlsattacker.core.workflow.chooser.Chooser;
import java.math.BigInteger;

/**
 * The cleanrecordbytes should be set when the record preparator received the
 * record
 *
 * @author Robert Merget <robert.merget@rub.de>
 */
public class RecordPreparator extends AbstractRecordPreparator<Record> {

    private final Record record;
    private final Encryptor encryptor;

    public RecordPreparator(Chooser chooser, Record record, Encryptor encryptor, ProtocolMessageType type) {
        super(chooser, record, type);
        this.record = record;
        this.encryptor = encryptor;
    }

    @Override
    public void prepare() {
        LOGGER.debug("Preparing Record");
        prepareContentType(record);
        prepareProtocolVersion(record);
        prepareSequenceNumber(record);
        encryptor.encrypt(record);
        prepareLength(record);
    }

    private void prepareContentType(Record record) {
        record.setContentType(type.getValue());
<<<<<<< HEAD
        record.setProtocolVersion(chooser.getSelectedProtocolVersion().getValue());
        record.setSequenceNumber(BigInteger.valueOf(chooser.getSequenceNumber()));
        encryptor.encrypt(record);
=======
        LOGGER.debug("ContentType: " + type.getValue());
    }

    private void prepareProtocolVersion(Record record) {
        record.setProtocolVersion(context.getSelectedProtocolVersion().getValue());
        LOGGER.debug("ProtocolVersion: " + ArrayConverter.bytesToHexString(record.getProtocolVersion().getValue()));
    }

    private void prepareSequenceNumber(Record record) {
        record.setSequenceNumber(BigInteger.valueOf(context.getSequenceNumber()));
        LOGGER.debug("SequenceNumber: " + record.getSequenceNumber().getValue());
    }

    private void prepareLength(Record record) {
>>>>>>> 7072ebcc
        record.setLength(record.getProtocolMessageBytes().getValue().length);
        LOGGER.debug("Length: " + record.getLength().getValue());
    }
}<|MERGE_RESOLUTION|>--- conflicted
+++ resolved
@@ -44,26 +44,20 @@
 
     private void prepareContentType(Record record) {
         record.setContentType(type.getValue());
-<<<<<<< HEAD
-        record.setProtocolVersion(chooser.getSelectedProtocolVersion().getValue());
-        record.setSequenceNumber(BigInteger.valueOf(chooser.getSequenceNumber()));
-        encryptor.encrypt(record);
-=======
         LOGGER.debug("ContentType: " + type.getValue());
     }
 
     private void prepareProtocolVersion(Record record) {
-        record.setProtocolVersion(context.getSelectedProtocolVersion().getValue());
+        record.setProtocolVersion(chooser.getSelectedProtocolVersion().getValue());
         LOGGER.debug("ProtocolVersion: " + ArrayConverter.bytesToHexString(record.getProtocolVersion().getValue()));
     }
 
     private void prepareSequenceNumber(Record record) {
-        record.setSequenceNumber(BigInteger.valueOf(context.getSequenceNumber()));
+        record.setSequenceNumber(BigInteger.valueOf(chooser.getSequenceNumber()));
         LOGGER.debug("SequenceNumber: " + record.getSequenceNumber().getValue());
     }
 
     private void prepareLength(Record record) {
->>>>>>> 7072ebcc
         record.setLength(record.getProtocolMessageBytes().getValue().length);
         LOGGER.debug("Length: " + record.getLength().getValue());
     }
