--- conflicted
+++ resolved
@@ -53,16 +53,14 @@
                 || chooser.getContext().getActiveKeySetTypeWrite() == Tls13KeySetType.EARLY_TRAFFIC_SECRETS) {
             preparePaddingLength(record);
         }
-<<<<<<< HEAD
+
         if (isDTLS()) {
             prepareEpoch(record);
             prepareDtlsSequenceNumber(record);
         }
-=======
 
         compressor.compress(record);
 
->>>>>>> 64d5cc67
         encryptor.encrypt(record);
         prepareLength(record);
     }
