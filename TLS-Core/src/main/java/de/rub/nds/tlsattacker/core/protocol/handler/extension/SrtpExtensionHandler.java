/*
 * TLS-Attacker - A Modular Penetration Testing Framework for TLS
 *
 * Copyright 2014-2023 Ruhr University Bochum, Paderborn University, and Hackmanit GmbH
 *
 * Licensed under Apache License, Version 2.0
 * http://www.apache.org/licenses/LICENSE-2.0.txt
 */
package de.rub.nds.tlsattacker.core.protocol.handler.extension;

<<<<<<< HEAD
import de.rub.nds.tlsattacker.core.constants.SrtpProtectionProfiles;
import de.rub.nds.tlsattacker.core.layer.context.TlsContext;
import de.rub.nds.tlsattacker.core.protocol.message.extension.SrtpExtensionMessage;
=======
import de.rub.nds.modifiablevariable.util.ArrayConverter;
import de.rub.nds.tlsattacker.core.config.Config;
import de.rub.nds.tlsattacker.core.constants.SrtpProtectionProfile;
import de.rub.nds.tlsattacker.core.protocol.message.extension.SrtpExtensionMessage;
import de.rub.nds.tlsattacker.core.protocol.parser.extension.SrtpExtensionParser;
import de.rub.nds.tlsattacker.core.protocol.preparator.extension.SrtpExtensionPreparator;
import de.rub.nds.tlsattacker.core.protocol.serializer.extension.SrtpExtensionSerializer;
import de.rub.nds.tlsattacker.core.state.TlsContext;
import de.rub.nds.tlsattacker.transport.ConnectionEndType;
>>>>>>> 9654fc35
import org.apache.logging.log4j.LogManager;
import org.apache.logging.log4j.Logger;

public class SrtpExtensionHandler extends ExtensionHandler<SrtpExtensionMessage> {

    private static final Logger LOGGER = LogManager.getLogger();

    public SrtpExtensionHandler(TlsContext tlsContext) {
        super(tlsContext);
    }

    @Override
    public void adjustTLSExtensionContext(SrtpExtensionMessage message) {
<<<<<<< HEAD
        tlsContext.setSecureRealTimeTransportProtocolProtectionProfiles(
                SrtpProtectionProfiles.getProfilesAsArrayList(
                        message.getSrtpProtectionProfiles().getValue()));
        LOGGER.debug(
                "Adjusted the TLS context secure realtime transport protocol protection profiles to {}",
                message.getSrtpProtectionProfiles());
        tlsContext.setSecureRealTimeProtocolMasterKeyIdentifier(message.getSrtpMki().getValue());
        LOGGER.debug(
                "Adjusted the TLS context secure realtime transport protocol master key identifier to {}",
                message.getSrtpMki());
=======
        if (context.getTalkingConnectionEndType() == ConnectionEndType.CLIENT) {
            context.setClientSupportedSrtpProtectionProfiles(
                    SrtpProtectionProfile.getProfilesAsArrayList(
                            message.getSrtpProtectionProfiles().getValue()));
            LOGGER.debug(
                    "Adjusted the TLS context secure realtime transport protocol protection profiles to "
                            + ArrayConverter.bytesToHexString(message.getSrtpProtectionProfiles()));
            context.setSecureRealTimeProtocolMasterKeyIdentifier(message.getSrtpMki().getValue());
            LOGGER.debug(
                    "Adjusted the TLS context secure realtime transport protocol master key identifier to "
                            + ArrayConverter.bytesToHexString(message.getSrtpMki()));
        } else {
            context.setSelectedSrtpProtectionProfile(
                    SrtpProtectionProfile.getProfileByType(
                            message.getSrtpProtectionProfiles().getValue()));
            LOGGER.debug(
                    "Server selected the SRTP protection profile: {}",
                    context.getSelectedSrtpProtectionProfile().name());
        }
>>>>>>> 9654fc35
    }
}<|MERGE_RESOLUTION|>--- conflicted
+++ resolved
@@ -8,21 +8,9 @@
  */
 package de.rub.nds.tlsattacker.core.protocol.handler.extension;
 
-<<<<<<< HEAD
 import de.rub.nds.tlsattacker.core.constants.SrtpProtectionProfiles;
 import de.rub.nds.tlsattacker.core.layer.context.TlsContext;
 import de.rub.nds.tlsattacker.core.protocol.message.extension.SrtpExtensionMessage;
-=======
-import de.rub.nds.modifiablevariable.util.ArrayConverter;
-import de.rub.nds.tlsattacker.core.config.Config;
-import de.rub.nds.tlsattacker.core.constants.SrtpProtectionProfile;
-import de.rub.nds.tlsattacker.core.protocol.message.extension.SrtpExtensionMessage;
-import de.rub.nds.tlsattacker.core.protocol.parser.extension.SrtpExtensionParser;
-import de.rub.nds.tlsattacker.core.protocol.preparator.extension.SrtpExtensionPreparator;
-import de.rub.nds.tlsattacker.core.protocol.serializer.extension.SrtpExtensionSerializer;
-import de.rub.nds.tlsattacker.core.state.TlsContext;
-import de.rub.nds.tlsattacker.transport.ConnectionEndType;
->>>>>>> 9654fc35
 import org.apache.logging.log4j.LogManager;
 import org.apache.logging.log4j.Logger;
 
@@ -36,18 +24,6 @@
 
     @Override
     public void adjustTLSExtensionContext(SrtpExtensionMessage message) {
-<<<<<<< HEAD
-        tlsContext.setSecureRealTimeTransportProtocolProtectionProfiles(
-                SrtpProtectionProfiles.getProfilesAsArrayList(
-                        message.getSrtpProtectionProfiles().getValue()));
-        LOGGER.debug(
-                "Adjusted the TLS context secure realtime transport protocol protection profiles to {}",
-                message.getSrtpProtectionProfiles());
-        tlsContext.setSecureRealTimeProtocolMasterKeyIdentifier(message.getSrtpMki().getValue());
-        LOGGER.debug(
-                "Adjusted the TLS context secure realtime transport protocol master key identifier to {}",
-                message.getSrtpMki());
-=======
         if (context.getTalkingConnectionEndType() == ConnectionEndType.CLIENT) {
             context.setClientSupportedSrtpProtectionProfiles(
                     SrtpProtectionProfile.getProfilesAsArrayList(
@@ -67,6 +43,5 @@
                     "Server selected the SRTP protection profile: {}",
                     context.getSelectedSrtpProtectionProfile().name());
         }
->>>>>>> 9654fc35
     }
 }