--- conflicted
+++ resolved
@@ -55,7 +55,6 @@
 
     public static byte[] computeSharedSecret(
             NamedGroup group, BigInteger privateKey, byte[] publicKey) {
-<<<<<<< HEAD
 
         if (group.isDhGroup()) {
             return computeDhSharedSecret(group, privateKey, new BigInteger(1, publicKey));
@@ -67,53 +66,6 @@
             point = PointFormatter.formatFromByteArray(parameters, publicKey);
 
             return computeEcSharedSecret(group, privateKey, point);
-=======
-        if (group.isCurve()) {
-            EllipticCurve curve = CurveFactory.getCurve(group);
-            Point publicPoint = PointFormatter.formatFromByteArray(group, publicKey);
-            switch (group) {
-                case ECDH_X25519:
-                case ECDH_X448:
-                    RFC7748Curve rfcCurve = (RFC7748Curve) curve;
-                    return rfcCurve.computeSharedSecretFromDecodedPoint(privateKey, publicPoint);
-                case SECP160K1:
-                case SECP160R1:
-                case SECP160R2:
-                case SECP192K1:
-                case SECP192R1:
-                case SECP224K1:
-                case SECP224R1:
-                case SECP256K1:
-                case SECP256R1:
-                case SECP384R1:
-                case SECP521R1:
-                case SECT163K1:
-                case SECT163R1:
-                case SECT163R2:
-                case SECT193R1:
-                case SECT193R2:
-                case SECT233K1:
-                case SECT233R1:
-                case SECT239K1:
-                case SECT283K1:
-                case SECT283R1:
-                case SECT409K1:
-                case SECT409R1:
-                case SECT571K1:
-                case SECT571R1:
-                case CURVE_SM2:
-                    Point sharedPoint = curve.mult(privateKey, publicPoint);
-                    int elementLength =
-                            ArrayConverter.bigIntegerToByteArray(
-                                            sharedPoint.getFieldX().getModulus())
-                                    .length;
-                    return ArrayConverter.bigIntegerToNullPaddedByteArray(
-                            sharedPoint.getFieldX().getData(), elementLength);
-                default:
-                    throw new UnsupportedOperationException(
-                            "KeyShare type " + group + " is unsupported");
-            }
->>>>>>> 0d461c4b
         } else {
             LOGGER.warn(
                     "Not sure how to compute shared secret for with: {} - using new byte[0] instead.",
