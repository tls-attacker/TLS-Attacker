/**
 * TLS-Attacker - A Modular Penetration Testing Framework for TLS
 *
 * Copyright 2014-2017 Ruhr University Bochum / Hackmanit GmbH
 *
 * Licensed under Apache License 2.0
 * http://www.apache.org/licenses/LICENSE-2.0
 */
package de.rub.nds.tlsattacker.core.protocol.message;

import de.rub.nds.modifiablevariable.HoldsModifiableVariable;
import de.rub.nds.modifiablevariable.ModifiableVariableFactory;
import de.rub.nds.modifiablevariable.ModifiableVariableProperty;
import de.rub.nds.modifiablevariable.bool.ModifiableBoolean;
import de.rub.nds.modifiablevariable.bytearray.ModifiableByteArray;
import de.rub.nds.modifiablevariable.integer.ModifiableInteger;
import de.rub.nds.modifiablevariable.singlebyte.ModifiableByte;
import de.rub.nds.tlsattacker.core.config.Config;
import de.rub.nds.tlsattacker.core.constants.ExtensionType;
import de.rub.nds.tlsattacker.core.constants.HandshakeMessageType;
import de.rub.nds.tlsattacker.core.constants.ProtocolMessageType;
import de.rub.nds.tlsattacker.core.protocol.ModifiableVariableHolder;
import de.rub.nds.tlsattacker.core.protocol.message.extension.AlpnExtensionMessage;
import de.rub.nds.tlsattacker.core.protocol.message.extension.CachedInfoExtensionMessage;
import de.rub.nds.tlsattacker.core.protocol.message.extension.CertificateStatusRequestExtensionMessage;
import de.rub.nds.tlsattacker.core.protocol.message.extension.CertificateStatusRequestV2ExtensionMessage;
import de.rub.nds.tlsattacker.core.protocol.message.extension.CertificateTypeExtensionMessage;
import de.rub.nds.tlsattacker.core.protocol.message.extension.ClientAuthzExtensionMessage;
import de.rub.nds.tlsattacker.core.protocol.message.extension.ClientCertificateTypeExtensionMessage;
import de.rub.nds.tlsattacker.core.protocol.message.extension.ClientCertificateUrlExtensionMessage;
import de.rub.nds.tlsattacker.core.protocol.message.extension.ECPointFormatExtensionMessage;
import de.rub.nds.tlsattacker.core.protocol.message.extension.EarlyDataExtensionMessage;
import de.rub.nds.tlsattacker.core.protocol.message.extension.EllipticCurvesExtensionMessage;
import de.rub.nds.tlsattacker.core.protocol.message.extension.EncryptThenMacExtensionMessage;
import de.rub.nds.tlsattacker.core.protocol.message.extension.ExtendedMasterSecretExtensionMessage;
import de.rub.nds.tlsattacker.core.protocol.message.extension.ExtensionMessage;
import de.rub.nds.tlsattacker.core.protocol.message.extension.HRRKeyShareExtensionMessage;
import de.rub.nds.tlsattacker.core.protocol.message.extension.HeartbeatExtensionMessage;
import de.rub.nds.tlsattacker.core.protocol.message.extension.KeyShareExtensionMessage;
import de.rub.nds.tlsattacker.core.protocol.message.extension.MaxFragmentLengthExtensionMessage;
import de.rub.nds.tlsattacker.core.protocol.message.extension.PSKKeyExchangeModesExtensionMessage;
import de.rub.nds.tlsattacker.core.protocol.message.extension.PaddingExtensionMessage;
import de.rub.nds.tlsattacker.core.protocol.message.extension.PreSharedKeyExtensionMessage;
import de.rub.nds.tlsattacker.core.protocol.message.extension.RenegotiationInfoExtensionMessage;
import de.rub.nds.tlsattacker.core.protocol.message.extension.SRPExtensionMessage;
import de.rub.nds.tlsattacker.core.protocol.message.extension.ServerAuthzExtensionMessage;
import de.rub.nds.tlsattacker.core.protocol.message.extension.ServerCertificateTypeExtensionMessage;
import de.rub.nds.tlsattacker.core.protocol.message.extension.ServerNameIndicationExtensionMessage;
import de.rub.nds.tlsattacker.core.protocol.message.extension.SessionTicketTLSExtensionMessage;
import de.rub.nds.tlsattacker.core.protocol.message.extension.SignatureAndHashAlgorithmsExtensionMessage;
import de.rub.nds.tlsattacker.core.protocol.message.extension.SignedCertificateTimestampExtensionMessage;
import de.rub.nds.tlsattacker.core.protocol.message.extension.SrtpExtensionMessage;
import de.rub.nds.tlsattacker.core.protocol.message.extension.SupportedVersionsExtensionMessage;
import de.rub.nds.tlsattacker.core.protocol.message.extension.TokenBindingExtensionMessage;
import de.rub.nds.tlsattacker.core.protocol.message.extension.TruncatedHmacExtensionMessage;
import de.rub.nds.tlsattacker.core.protocol.message.extension.TrustedCaIndicationExtensionMessage;
import de.rub.nds.tlsattacker.core.protocol.message.extension.UnknownExtensionMessage;
import java.util.LinkedList;
import java.util.List;
import javax.xml.bind.annotation.XmlElement;
import javax.xml.bind.annotation.XmlElementWrapper;
import javax.xml.bind.annotation.XmlElements;
import javax.xml.bind.annotation.XmlTransient;
import org.apache.logging.log4j.LogManager;
import org.apache.logging.log4j.Logger;

public abstract class HandshakeMessage extends ProtocolMessage {

    private static final Logger LOGGER = LogManager.getLogger();

    @XmlTransient
    protected boolean IS_INCLUDE_IN_DIGEST_DEFAULT = true;

    @XmlTransient
    protected final HandshakeMessageType handshakeMessageType;

    /**
     * handshake type
     */
    private ModifiableByte type = null;

    @ModifiableVariableProperty(type = ModifiableVariableProperty.Type.LENGTH)
    private ModifiableInteger length = null;

    @ModifiableVariableProperty(type = ModifiableVariableProperty.Type.BEHAVIOR_SWITCH)
    private ModifiableBoolean includeInDigest = null;

    /**
     * List of extensions
     */
    @XmlElementWrapper
    @XmlElements(value = {
            @XmlElement(type = ECPointFormatExtensionMessage.class, name = "ECPointFormat"),
            @XmlElement(type = EllipticCurvesExtensionMessage.class, name = "SupportedGroups"),
            @XmlElement(type = EllipticCurvesExtensionMessage.class, name = "EllipticCurves"),
            @XmlElement(type = ExtendedMasterSecretExtensionMessage.class, name = "ExtendedMasterSecretExtension"),
            @XmlElement(type = HeartbeatExtensionMessage.class, name = "HeartbeatExtension"),
            @XmlElement(type = MaxFragmentLengthExtensionMessage.class, name = "MaxFragmentLengthExtension"),
            @XmlElement(type = PaddingExtensionMessage.class, name = "PaddingExtension"),
            @XmlElement(type = RenegotiationInfoExtensionMessage.class, name = "RenegotiationInfoExtension"),
            @XmlElement(type = ServerNameIndicationExtensionMessage.class, name = "ServerNameIndicationExtension"),
            @XmlElement(type = SessionTicketTLSExtensionMessage.class, name = "SessionTicketTLSExtension"),
            @XmlElement(type = SignatureAndHashAlgorithmsExtensionMessage.class, name = "SignatureAndHashAlgorithmsExtension"),
            @XmlElement(type = SignedCertificateTimestampExtensionMessage.class, name = "SignedCertificateTimestampExtension"),
            @XmlElement(type = TokenBindingExtensionMessage.class, name = "TokenBindingExtension"),
            @XmlElement(type = HRRKeyShareExtensionMessage.class, name = "HRRKeyShareExtension"),
            @XmlElement(type = KeyShareExtensionMessage.class, name = "KeyShareExtension"),
            @XmlElement(type = SupportedVersionsExtensionMessage.class, name = "SupportedVersions"),
            @XmlElement(type = AlpnExtensionMessage.class, name = "ALPNExtension"),
            @XmlElement(type = CertificateStatusRequestExtensionMessage.class, name = "CertificateStatusRequestExtension"),
            @XmlElement(type = CertificateStatusRequestV2ExtensionMessage.class, name = "CertificateStatusRequestV2Extension"),
            @XmlElement(type = CertificateTypeExtensionMessage.class, name = "CertificateTypeExtension"),
            @XmlElement(type = ClientCertificateUrlExtensionMessage.class, name = "ClientCertificateUrlExtension"),
            @XmlElement(type = ClientCertificateTypeExtensionMessage.class, name = "ClientCertificateTypeExtension"),
            @XmlElement(type = ClientAuthzExtensionMessage.class, name = "ClientAuthorizationExtension"),
            @XmlElement(type = EncryptThenMacExtensionMessage.class, name = "EncryptThenMacExtension"),
            @XmlElement(type = ServerAuthzExtensionMessage.class, name = "ServerAuthorizationExtension"),
            @XmlElement(type = ServerCertificateTypeExtensionMessage.class, name = "ServerCertificateTypeExtension"),
            @XmlElement(type = SRPExtensionMessage.class, name = "SRPExtension"),
            @XmlElement(type = SrtpExtensionMessage.class, name = "SRTPExtension"),
            @XmlElement(type = TrustedCaIndicationExtensionMessage.class, name = "TrustedCaIndicationExtension"),
            @XmlElement(type = TruncatedHmacExtensionMessage.class, name = "TruncatedHmacExtension"),
            @XmlElement(type = EarlyDataExtensionMessage.class, name = "EarlyDataExtension"),
            @XmlElement(type = PSKKeyExchangeModesExtensionMessage.class, name = "PSKKeyExchangeModesExtension"),
            @XmlElement(type = PreSharedKeyExtensionMessage.class, name = "PreSharedKeyExtension"),
            @XmlElement(type = UnknownExtensionMessage.class, name = "UnknownExtension"),
            @XmlElement(type = CachedInfoExtensionMessage.class, name = "CachedInfoExtension") })
    @HoldsModifiableVariable
    private List<ExtensionMessage> extensions;

    @ModifiableVariableProperty
    private ModifiableByteArray extensionBytes;

    @ModifiableVariableProperty(type = ModifiableVariableProperty.Type.LENGTH)
    private ModifiableInteger extensionsLength;

    public HandshakeMessage(HandshakeMessageType handshakeMessageType) {
        super();
        this.protocolMessageType = ProtocolMessageType.HANDSHAKE;
        this.handshakeMessageType = handshakeMessageType;
    }

    public HandshakeMessage(Config tlsConfig, HandshakeMessageType handshakeMessageType) {
        super();
        this.protocolMessageType = ProtocolMessageType.HANDSHAKE;
        this.handshakeMessageType = handshakeMessageType;
    }

    public final List<ExtensionMessage> getExtensions() {
        return extensions;
    }

    public final void setExtensions(List<ExtensionMessage> extensions) {
        this.extensions = extensions;
    }

    public final void addExtension(ExtensionMessage extension) {
        if (this.extensions == null) {
            extensions = new LinkedList<>();
        }
        if (extension != null) {
            this.extensions.add(extension);
        } else {
            LOGGER.error("Cannot add null Extension");
        }
    }

    public boolean containsExtension(ExtensionType extensionType) {
        for (ExtensionMessage e : extensions) {
            if (e.getExtensionTypeConstant() == extensionType) {
                return true;
            }
        }
        return false;
    }

    public void setExtensionBytes(byte[] extensionBytes) {
        this.extensionBytes = ModifiableVariableFactory.safelySetValue(this.extensionBytes, extensionBytes);
    }

    public ModifiableByteArray getExtensionBytes() {
        return extensionBytes;
    }

    public void setExtensionBytes(ModifiableByteArray extensionBytes) {
        this.extensionBytes = extensionBytes;
    }

    public ModifiableInteger getExtensionsLength() {
        return extensionsLength;
    }

    public void setExtensionsLength(ModifiableInteger extensionsLength) {
        this.extensionsLength = extensionsLength;
    }

    public void setExtensionsLength(int extensionsLength) {
        this.extensionsLength = ModifiableVariableFactory.safelySetValue(this.extensionsLength, extensionsLength);
    }

    public ModifiableByte getType() {
        return type;
    }

    public boolean getIncludeInDigest() {
        if (includeInDigest == null) {
            return IS_INCLUDE_IN_DIGEST_DEFAULT;
        }
        return includeInDigest.getValue();
    }

    public void setType(ModifiableByte type) {
        this.type = type;
    }

    public void setType(Byte type) {
        this.type = ModifiableVariableFactory.safelySetValue(this.type, type);
    }

    public ModifiableInteger getLength() {
        return length;
    }

    public void setLength(ModifiableInteger length) {
        this.length = length;
    }

    public void setLength(int length) {
        this.length = ModifiableVariableFactory.safelySetValue(this.length, length);
    }

    public HandshakeMessageType getHandshakeMessageType() {
        return handshakeMessageType;
    }

    public void setIncludeInDigest(ModifiableBoolean includeInDigest) {
        this.includeInDigest = includeInDigest;
    }

    public void setIncludeInDigest(boolean includeInDigest) {
        this.includeInDigest = ModifiableVariableFactory.safelySetValue(this.includeInDigest, includeInDigest);
    }

    public ModifiableBoolean getIncludeInDigestModifiableBoolean() {
        return this.includeInDigest;
    }

    @Override
    public String toString() {
        StringBuilder sb = new StringBuilder();
        sb.append("HandshakeMessage:");
        sb.append("\n  Type: ");
        if (type != null && type.getValue() != null) {
            sb.append(type.getValue());
        } else {
            sb.append("null");
        }
        sb.append("\n  Length: ");
        if (length != null && length.getValue() != null) {
            sb.append(length.getValue());
        } else {
            sb.append("null");
        }
<<<<<<< HEAD
=======
        sb.append("\n  message_seq: ");
        if (messageSeq != null && messageSeq.getValue() != null) {
            sb.append(messageSeq.getValue());
        } else {
            sb.append("null");
        }
        sb.append("\n  fragment_offset: ");
        if (fragmentOffset != null && fragmentOffset.getValue() != null) {
            sb.append(fragmentOffset.getValue());
        } else {
            sb.append("null");
        }
        sb.append("\n  fragment_length: ");
        if (fragmentLength != null && fragmentLength.getValue() != null) {
            sb.append(fragmentLength.getValue());
        } else {
            sb.append("null");
        }
>>>>>>> 626a7eea
        return sb.toString();
    }

    @Override
    public String toCompactString() {
        return handshakeMessageType.getName();
    }

    @Override
    public List<ModifiableVariableHolder> getAllModifiableVariableHolders() {
        List<ModifiableVariableHolder> holders = super.getAllModifiableVariableHolders();
        if (getExtensions() != null) {
            for (ExtensionMessage em : getExtensions()) {
                if (em != null) {
                    holders.addAll(em.getAllModifiableVariableHolders());
                }
            }
        }
        return holders;
    }
}<|MERGE_RESOLUTION|>--- conflicted
+++ resolved
@@ -257,31 +257,8 @@
         }
         sb.append("\n  Length: ");
         if (length != null && length.getValue() != null) {
-            sb.append(length.getValue());
-        } else {
-            sb.append("null");
-        }
-<<<<<<< HEAD
-=======
-        sb.append("\n  message_seq: ");
-        if (messageSeq != null && messageSeq.getValue() != null) {
-            sb.append(messageSeq.getValue());
-        } else {
-            sb.append("null");
-        }
-        sb.append("\n  fragment_offset: ");
-        if (fragmentOffset != null && fragmentOffset.getValue() != null) {
-            sb.append(fragmentOffset.getValue());
-        } else {
-            sb.append("null");
-        }
-        sb.append("\n  fragment_length: ");
-        if (fragmentLength != null && fragmentLength.getValue() != null) {
-            sb.append(fragmentLength.getValue());
-        } else {
-            sb.append("null");
-        }
->>>>>>> 626a7eea
+            sb.append("\n  Length: ").append(length.getValue());
+        }
         return sb.toString();
     }
 
