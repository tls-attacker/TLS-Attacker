/**
 * TLS-Attacker - A Modular Penetration Testing Framework for TLS
 *
 * Copyright 2014-2017 Ruhr University Bochum / Hackmanit GmbH
 *
 * Licensed under Apache License 2.0
 * http://www.apache.org/licenses/LICENSE-2.0
 */
package de.rub.nds.tlsattacker.core.config.delegate;

import com.beust.jcommander.Parameter;
import de.rub.nds.tlsattacker.core.crypto.ec.CustomECPoint;
import de.rub.nds.tlsattacker.core.exceptions.ConfigurationException;
import de.rub.nds.tlsattacker.core.util.CertificateUtils;
import de.rub.nds.tlsattacker.core.util.CurveNameRetriever;
import de.rub.nds.tlsattacker.core.util.JKSLoader;
import de.rub.nds.tlsattacker.core.config.Config;
import de.rub.nds.tlsattacker.util.KeystoreHandler;
import java.io.ByteArrayOutputStream;
import java.io.IOException;
import java.math.BigInteger;
import java.security.KeyStore;
import java.security.KeyStoreException;
import java.security.NoSuchAlgorithmException;
import java.security.PrivateKey;
import java.security.UnrecoverableKeyException;
import java.security.cert.CertificateException;
<<<<<<< HEAD
import org.bouncycastle.crypto.params.DHPublicKeyParameters;
import org.bouncycastle.crypto.params.ECPublicKeyParameters;
import org.bouncycastle.crypto.tls.Certificate;
=======
>>>>>>> 2c2ef92d

/**
 *
 * @author Robert Merget - robert.merget@rub.de
 */
public class CertificateDelegate extends Delegate {

    @Parameter(names = "-keystore", description = "Java Key Store (JKS) file to use as a certificate. In case TLS Client is used, the client sends ClientCertificate in the TLS handshake. Use keyword empty to enforce an empty ClientCertificate message.")
    private String keystore = null;

    @Parameter(names = "-password", description = "Java Key Store (JKS) file password")
    private String password = null;

    @Parameter(names = "-alias", description = "Alias of the key to be used from Java Key Store (JKS)")
    private String alias = null;

    public CertificateDelegate() {
    }

    public String getKeystore() {
        return keystore;
    }

    public void setKeystore(String keystore) {
        this.keystore = keystore;
    }

    public String getPassword() {
        return password;
    }

    public void setPassword(String password) {
        this.password = password;
    }

    public String getAlias() {
        return alias;
    }

    public void setAlias(String alias) {
        this.alias = alias;
    }

    @Override
<<<<<<< HEAD
    public void applyDelegate(TlsConfig config) {
=======
    public void applyDelegate(Config config) {
        if (password != null) {
            config.setPassword(password);
        }
        if (alias != null) {
            config.setAlias(alias);
        }
>>>>>>> 2c2ef92d
        try {
            if (keystore != null && password != null && alias != null) {
                KeyStore store = KeystoreHandler.loadKeyStore(keystore, password);
                Certificate cert = JKSLoader.loadTLSCertificate(store, alias);
                PrivateKey key = null;
                try {
                    key = (PrivateKey) store.getKey(alias, password.toCharArray());
                } catch (UnrecoverableKeyException ex) {
                    throw new ConfigurationException("Could not load private Key from Keystore", ex);
                }
                ByteArrayOutputStream stream = new ByteArrayOutputStream();
                cert.encode(stream);
                try {
                    if (CertificateUtils.hasDHParameters(cert)) {
                        DHPublicKeyParameters dhParameters = CertificateUtils.extractDHPublicKeyParameters(cert);
                        applyDHParameters(config, dhParameters);
                        config.setDefaultDsaCertificate(stream.toByteArray());// TODO
                    } else if (CertificateUtils.hasECParameters(cert)) {
                        ECPublicKeyParameters ecParameters = CertificateUtils.extractECPublicKeyParameters(cert);
                        applyECParameters(config, ecParameters);
                        config.setDefaultEcCertificate(stream.toByteArray());
                    } else if (CertificateUtils.hasRSAParameters(cert)) {
                        applyRSAParameters(config, CertificateUtils.extractRSAModulus(cert),
                                CertificateUtils.extractRSAPublicKey(cert));
                        config.setDefaultRsaCertificate(stream.toByteArray());
                    }
                } catch (IOException E) {
                    throw new ConfigurationException("Could not load private Key from Keystore", E);
                }
            }
        } catch (KeyStoreException | IOException | NoSuchAlgorithmException | CertificateException ex) {
            throw new ConfigurationException("Could not load private Key from Keystore", ex);
        }
    }

    private void applyDHParameters(TlsConfig config, DHPublicKeyParameters dhParameters) {
        config.setDefaultDhModulus(dhParameters.getParameters().getP());
        config.setDefaultDhGenerator(dhParameters.getParameters().getG());
        config.setDefaultClientDhPublicKey(dhParameters.getY());
        config.setDefaultServerDhPublicKey(dhParameters.getY());
    }

    private void applyECParameters(TlsConfig config, ECPublicKeyParameters ecParameters) {
        config.setDefaultSelectedCurve(CurveNameRetriever.getNamedCuveFromECCurve(ecParameters.getParameters()
                .getCurve()));
        CustomECPoint publicKey = new CustomECPoint(ecParameters.getQ().getRawXCoord().toBigInteger(), ecParameters
                .getQ().getRawYCoord().toBigInteger());
        config.setDefaultClientEcPublicKey(publicKey);
        config.setDefaultServerEcPublicKey(publicKey);
    }

    private void applyRSAParameters(TlsConfig config, BigInteger modulus, BigInteger publicKey) {
        config.setDefaultRSAModulus(modulus);
        config.setDefaultClientRSAPublicKey(publicKey);
        config.setDefaultServerRSAPublicKey(publicKey);
    }
}<|MERGE_RESOLUTION|>--- conflicted
+++ resolved
@@ -25,12 +25,9 @@
 import java.security.PrivateKey;
 import java.security.UnrecoverableKeyException;
 import java.security.cert.CertificateException;
-<<<<<<< HEAD
 import org.bouncycastle.crypto.params.DHPublicKeyParameters;
 import org.bouncycastle.crypto.params.ECPublicKeyParameters;
 import org.bouncycastle.crypto.tls.Certificate;
-=======
->>>>>>> 2c2ef92d
 
 /**
  *
@@ -75,17 +72,7 @@
     }
 
     @Override
-<<<<<<< HEAD
-    public void applyDelegate(TlsConfig config) {
-=======
     public void applyDelegate(Config config) {
-        if (password != null) {
-            config.setPassword(password);
-        }
-        if (alias != null) {
-            config.setAlias(alias);
-        }
->>>>>>> 2c2ef92d
         try {
             if (keystore != null && password != null && alias != null) {
                 KeyStore store = KeystoreHandler.loadKeyStore(keystore, password);
@@ -121,14 +108,14 @@
         }
     }
 
-    private void applyDHParameters(TlsConfig config, DHPublicKeyParameters dhParameters) {
+    private void applyDHParameters(Config config, DHPublicKeyParameters dhParameters) {
         config.setDefaultDhModulus(dhParameters.getParameters().getP());
         config.setDefaultDhGenerator(dhParameters.getParameters().getG());
         config.setDefaultClientDhPublicKey(dhParameters.getY());
         config.setDefaultServerDhPublicKey(dhParameters.getY());
     }
 
-    private void applyECParameters(TlsConfig config, ECPublicKeyParameters ecParameters) {
+    private void applyECParameters(Config config, ECPublicKeyParameters ecParameters) {
         config.setDefaultSelectedCurve(CurveNameRetriever.getNamedCuveFromECCurve(ecParameters.getParameters()
                 .getCurve()));
         CustomECPoint publicKey = new CustomECPoint(ecParameters.getQ().getRawXCoord().toBigInteger(), ecParameters
@@ -137,7 +124,7 @@
         config.setDefaultServerEcPublicKey(publicKey);
     }
 
-    private void applyRSAParameters(TlsConfig config, BigInteger modulus, BigInteger publicKey) {
+    private void applyRSAParameters(Config config, BigInteger modulus, BigInteger publicKey) {
         config.setDefaultRSAModulus(modulus);
         config.setDefaultClientRSAPublicKey(publicKey);
         config.setDefaultServerRSAPublicKey(publicKey);
