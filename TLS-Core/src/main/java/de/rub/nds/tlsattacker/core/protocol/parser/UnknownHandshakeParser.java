--- conflicted
+++ resolved
@@ -8,10 +8,6 @@
  */
 package de.rub.nds.tlsattacker.core.protocol.parser;
 
-<<<<<<< HEAD
-import de.rub.nds.modifiablevariable.util.ArrayConverter;
-=======
->>>>>>> d878a479
 import de.rub.nds.tlsattacker.core.layer.context.TlsContext;
 import de.rub.nds.tlsattacker.core.protocol.message.UnknownHandshakeMessage;
 import java.io.InputStream;
@@ -36,13 +32,7 @@
     public void parse(UnknownHandshakeMessage msg) {
         LOGGER.debug("Parsing UnknownHandshakeMessage");
         parseData(msg);
-<<<<<<< HEAD
-        LOGGER.warn(
-                "Parsed UnknownHandshake Message: "
-                        + ArrayConverter.bytesToHexString(msg.getData().getValue(), false));
-=======
         LOGGER.warn("Parsed UnknownHandshake Message: {}", msg.getData().getValue());
->>>>>>> d878a479
     }
 
     /**
