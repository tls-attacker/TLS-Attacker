--- conflicted
+++ resolved
@@ -8,10 +8,6 @@
  */
 package de.rub.nds.tlsattacker.core.protocol.parser;
 
-<<<<<<< HEAD
-import de.rub.nds.modifiablevariable.util.ArrayConverter;
-=======
->>>>>>> d878a479
 import de.rub.nds.tlsattacker.core.layer.context.TlsContext;
 import de.rub.nds.tlsattacker.core.protocol.message.FinishedMessage;
 import java.io.InputStream;
@@ -45,11 +41,6 @@
      */
     private void parseVerifyData(FinishedMessage msg) {
         msg.setVerifyData(parseByteArrayField(getBytesLeft()));
-<<<<<<< HEAD
-        LOGGER.debug(
-                "VerifyData: " + ArrayConverter.bytesToHexString(msg.getVerifyData().getValue()));
-=======
         LOGGER.debug("VerifyData: {}", msg.getVerifyData().getValue());
->>>>>>> d878a479
     }
 }