/*
 * TLS-Attacker - A Modular Penetration Testing Framework for TLS
 *
 * Copyright 2014-2023 Ruhr University Bochum, Paderborn University, and Hackmanit GmbH
 *
 * Licensed under Apache License, Version 2.0
 * http://www.apache.org/licenses/LICENSE-2.0.txt
 */
package de.rub.nds.tlsattacker.core.protocol.preparator.extension;

import de.rub.nds.tlsattacker.core.constants.SrtpProtectionProfiles;
import de.rub.nds.tlsattacker.core.protocol.message.extension.SrtpExtensionMessage;
import de.rub.nds.tlsattacker.core.workflow.chooser.Chooser;
import java.io.ByteArrayOutputStream;
import org.apache.logging.log4j.LogManager;
import org.apache.logging.log4j.Logger;

public class SrtpExtensionPreparator extends ExtensionPreparator<SrtpExtensionMessage> {

    private static final Logger LOGGER = LogManager.getLogger();

    private final SrtpExtensionMessage msg;

    public SrtpExtensionPreparator(Chooser chooser, SrtpExtensionMessage message) {
        super(chooser, message);
        msg = message;
    }

    @Override
    public void prepareExtensionContent() {
        ByteArrayOutputStream byteStream = new ByteArrayOutputStream();
        for (SrtpProtectionProfiles profile :
                chooser.getConfig().getSecureRealTimeTransportProtocolProtectionProfiles()) {
            byteStream.write(profile.getMinor());
            byteStream.write(profile.getMajor());
        }
        msg.setSrtpProtectionProfiles(byteStream.toByteArray());
        LOGGER.debug(
<<<<<<< HEAD
                "Prepared the SRTP extension with protection profiles "
                        + ArrayConverter.bytesToHexString(msg.getSrtpProtectionProfiles()));
=======
                "Prepared the SRTP extension with protection profiles {}",
                msg.getSrtpProtectionProfiles());
>>>>>>> d878a479
        msg.setSrtpProtectionProfilesLength(msg.getSrtpProtectionProfiles().getValue().length);
        LOGGER.debug(
                "Prepared the SRTP extension with protection profiles length "
                        + msg.getSrtpProtectionProfilesLength().getValue());

        if (chooser.getConfig().getSecureRealTimeTransportProtocolMasterKeyIdentifier().length
                != 0) {
            msg.setSrtpMki(
                    chooser.getConfig().getSecureRealTimeTransportProtocolMasterKeyIdentifier());
<<<<<<< HEAD
            LOGGER.debug(
                    "Prepared the SRTP extension with MKI "
                            + ArrayConverter.bytesToHexString(msg.getSrtpMki()));
=======
            LOGGER.debug("Prepared the SRTP extension with MKI {}", msg.getSrtpMki());
>>>>>>> d878a479
            msg.setSrtpMkiLength(msg.getSrtpMki().getValue().length);
            LOGGER.debug(
                    "Prepared the SRTP extension with mki length "
                            + msg.getSrtpMkiLength().getValue());
        } else {
            msg.setSrtpMki(
                    chooser.getConfig().getSecureRealTimeTransportProtocolMasterKeyIdentifier());
            msg.setSrtpMkiLength(0);
            LOGGER.debug("Prepared the SRTP extension with no MKI, hence the length is 0");
        }
    }
}<|MERGE_RESOLUTION|>--- conflicted
+++ resolved
@@ -36,13 +36,8 @@
         }
         msg.setSrtpProtectionProfiles(byteStream.toByteArray());
         LOGGER.debug(
-<<<<<<< HEAD
-                "Prepared the SRTP extension with protection profiles "
-                        + ArrayConverter.bytesToHexString(msg.getSrtpProtectionProfiles()));
-=======
                 "Prepared the SRTP extension with protection profiles {}",
                 msg.getSrtpProtectionProfiles());
->>>>>>> d878a479
         msg.setSrtpProtectionProfilesLength(msg.getSrtpProtectionProfiles().getValue().length);
         LOGGER.debug(
                 "Prepared the SRTP extension with protection profiles length "
@@ -52,13 +47,7 @@
                 != 0) {
             msg.setSrtpMki(
                     chooser.getConfig().getSecureRealTimeTransportProtocolMasterKeyIdentifier());
-<<<<<<< HEAD
-            LOGGER.debug(
-                    "Prepared the SRTP extension with MKI "
-                            + ArrayConverter.bytesToHexString(msg.getSrtpMki()));
-=======
             LOGGER.debug("Prepared the SRTP extension with MKI {}", msg.getSrtpMki());
->>>>>>> d878a479
             msg.setSrtpMkiLength(msg.getSrtpMki().getValue().length);
             LOGGER.debug(
                     "Prepared the SRTP extension with mki length "
