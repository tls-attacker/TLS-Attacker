/*
 * TLS-Attacker - A Modular Penetration Testing Framework for TLS
 *
 * Copyright 2014-2023 Ruhr University Bochum, Paderborn University, and Hackmanit GmbH
 *
 * Licensed under Apache License, Version 2.0
 * http://www.apache.org/licenses/LICENSE-2.0.txt
 */
package de.rub.nds.tlsattacker.core.protocol.preparator.extension;

<<<<<<< HEAD
import de.rub.nds.tlsattacker.core.constants.SrtpProtectionProfiles;
=======
import de.rub.nds.modifiablevariable.util.ArrayConverter;
import de.rub.nds.tlsattacker.core.constants.SrtpProtectionProfile;
>>>>>>> 9654fc35
import de.rub.nds.tlsattacker.core.protocol.message.extension.SrtpExtensionMessage;
import de.rub.nds.tlsattacker.core.workflow.chooser.Chooser;
import de.rub.nds.tlsattacker.transport.ConnectionEndType;
import java.io.ByteArrayOutputStream;
import java.io.IOException;
import org.apache.logging.log4j.LogManager;
import org.apache.logging.log4j.Logger;

public class SrtpExtensionPreparator extends ExtensionPreparator<SrtpExtensionMessage> {

    private static final Logger LOGGER = LogManager.getLogger();

    private final SrtpExtensionMessage msg;

<<<<<<< HEAD
    public SrtpExtensionPreparator(Chooser chooser, SrtpExtensionMessage message) {
        super(chooser, message);
=======
    public SrtpExtensionPreparator(
            Chooser chooser,
            SrtpExtensionMessage message,
            ExtensionSerializer<SrtpExtensionMessage> serializer) {
        super(chooser, message, serializer);
>>>>>>> 9654fc35
        msg = message;
    }

    @Override
    public void prepareExtensionContent() {
<<<<<<< HEAD
        ByteArrayOutputStream byteStream = new ByteArrayOutputStream();
        for (SrtpProtectionProfiles profile :
                chooser.getConfig().getSecureRealTimeTransportProtocolProtectionProfiles()) {
            byteStream.write(profile.getMinor());
            byteStream.write(profile.getMajor());
        }
        msg.setSrtpProtectionProfiles(byteStream.toByteArray());
        LOGGER.debug(
                "Prepared the SRTP extension with protection profiles {}",
                msg.getSrtpProtectionProfiles());
        msg.setSrtpProtectionProfilesLength(msg.getSrtpProtectionProfiles().getValue().length);
        LOGGER.debug(
                "Prepared the SRTP extension with protection profiles length "
                        + msg.getSrtpProtectionProfilesLength().getValue());

        if (chooser.getConfig().getSecureRealTimeTransportProtocolMasterKeyIdentifier().length
                != 0) {
            msg.setSrtpMki(
                    chooser.getConfig().getSecureRealTimeTransportProtocolMasterKeyIdentifier());
            LOGGER.debug("Prepared the SRTP extension with MKI {}", msg.getSrtpMki());
            msg.setSrtpMkiLength(msg.getSrtpMki().getValue().length);
            LOGGER.debug(
                    "Prepared the SRTP extension with mki length "
                            + msg.getSrtpMkiLength().getValue());
        } else {
            msg.setSrtpMki(
                    chooser.getConfig().getSecureRealTimeTransportProtocolMasterKeyIdentifier());
            msg.setSrtpMkiLength(0);
            LOGGER.debug("Prepared the SRTP extension with no MKI, hence the length is 0");
=======
        try {
            ByteArrayOutputStream byteStream = new ByteArrayOutputStream();
            if (chooser.getTalkingConnectionEnd() == ConnectionEndType.CLIENT) {
                for (SrtpProtectionProfile profile :
                        chooser.getConfig().getClientSupportedSrtpProtectionProfiles()) {
                    byteStream.write(profile.getByteValue());
                }
            } else {
                byteStream.write(chooser.getSelectedSrtpProtectionProfile().getByteValue());
            }
            msg.setSrtpProtectionProfiles(byteStream.toByteArray());
            LOGGER.debug(
                    "ProtectionProfiles: {}",
                    ArrayConverter.bytesToHexString(msg.getSrtpProtectionProfiles()));
            msg.setSrtpProtectionProfilesLength(msg.getSrtpProtectionProfiles().getValue().length);
            LOGGER.debug(
                    "ProtectionProfile Length: {} ",
                    msg.getSrtpProtectionProfilesLength().getValue());
            msg.setSrtpMki(
                    chooser.getConfig().getSecureRealTimeTransportProtocolMasterKeyIdentifier());
            LOGGER.debug("MKI: {}", ArrayConverter.bytesToHexString(msg.getSrtpMki()));
            msg.setSrtpMkiLength(msg.getSrtpMki().getValue().length);
            LOGGER.debug("MKI Length: {}", msg.getSrtpMkiLength().getValue());
        } catch (IOException E) {
            LOGGER.error("Could not write to local stream", E);
>>>>>>> 9654fc35
        }
    }
}<|MERGE_RESOLUTION|>--- conflicted
+++ resolved
@@ -8,12 +8,7 @@
  */
 package de.rub.nds.tlsattacker.core.protocol.preparator.extension;
 
-<<<<<<< HEAD
 import de.rub.nds.tlsattacker.core.constants.SrtpProtectionProfiles;
-=======
-import de.rub.nds.modifiablevariable.util.ArrayConverter;
-import de.rub.nds.tlsattacker.core.constants.SrtpProtectionProfile;
->>>>>>> 9654fc35
 import de.rub.nds.tlsattacker.core.protocol.message.extension.SrtpExtensionMessage;
 import de.rub.nds.tlsattacker.core.workflow.chooser.Chooser;
 import de.rub.nds.tlsattacker.transport.ConnectionEndType;
@@ -28,52 +23,13 @@
 
     private final SrtpExtensionMessage msg;
 
-<<<<<<< HEAD
     public SrtpExtensionPreparator(Chooser chooser, SrtpExtensionMessage message) {
         super(chooser, message);
-=======
-    public SrtpExtensionPreparator(
-            Chooser chooser,
-            SrtpExtensionMessage message,
-            ExtensionSerializer<SrtpExtensionMessage> serializer) {
-        super(chooser, message, serializer);
->>>>>>> 9654fc35
         msg = message;
     }
 
     @Override
     public void prepareExtensionContent() {
-<<<<<<< HEAD
-        ByteArrayOutputStream byteStream = new ByteArrayOutputStream();
-        for (SrtpProtectionProfiles profile :
-                chooser.getConfig().getSecureRealTimeTransportProtocolProtectionProfiles()) {
-            byteStream.write(profile.getMinor());
-            byteStream.write(profile.getMajor());
-        }
-        msg.setSrtpProtectionProfiles(byteStream.toByteArray());
-        LOGGER.debug(
-                "Prepared the SRTP extension with protection profiles {}",
-                msg.getSrtpProtectionProfiles());
-        msg.setSrtpProtectionProfilesLength(msg.getSrtpProtectionProfiles().getValue().length);
-        LOGGER.debug(
-                "Prepared the SRTP extension with protection profiles length "
-                        + msg.getSrtpProtectionProfilesLength().getValue());
-
-        if (chooser.getConfig().getSecureRealTimeTransportProtocolMasterKeyIdentifier().length
-                != 0) {
-            msg.setSrtpMki(
-                    chooser.getConfig().getSecureRealTimeTransportProtocolMasterKeyIdentifier());
-            LOGGER.debug("Prepared the SRTP extension with MKI {}", msg.getSrtpMki());
-            msg.setSrtpMkiLength(msg.getSrtpMki().getValue().length);
-            LOGGER.debug(
-                    "Prepared the SRTP extension with mki length "
-                            + msg.getSrtpMkiLength().getValue());
-        } else {
-            msg.setSrtpMki(
-                    chooser.getConfig().getSecureRealTimeTransportProtocolMasterKeyIdentifier());
-            msg.setSrtpMkiLength(0);
-            LOGGER.debug("Prepared the SRTP extension with no MKI, hence the length is 0");
-=======
         try {
             ByteArrayOutputStream byteStream = new ByteArrayOutputStream();
             if (chooser.getTalkingConnectionEnd() == ConnectionEndType.CLIENT) {
@@ -99,7 +55,6 @@
             LOGGER.debug("MKI Length: {}", msg.getSrtpMkiLength().getValue());
         } catch (IOException E) {
             LOGGER.error("Could not write to local stream", E);
->>>>>>> 9654fc35
         }
     }
 }