/*
 * TLS-Attacker - A Modular Penetration Testing Framework for TLS
 *
 * Copyright 2014-2023 Ruhr University Bochum, Paderborn University, and Hackmanit GmbH
 *
 * Licensed under Apache License, Version 2.0
 * http://www.apache.org/licenses/LICENSE-2.0.txt
 */
package de.rub.nds.tlsattacker.core.protocol.parser;

import de.rub.nds.tlsattacker.core.constants.ExtensionByteLength;
import de.rub.nds.tlsattacker.core.constants.HandshakeByteLength;
<<<<<<< HEAD
import de.rub.nds.tlsattacker.core.constants.ProtocolVersion;
=======
>>>>>>> 8a35ec1d
import de.rub.nds.tlsattacker.core.layer.context.TlsContext;
import de.rub.nds.tlsattacker.core.protocol.message.NewSessionTicketMessage;
import java.io.InputStream;
import org.apache.logging.log4j.LogManager;
import org.apache.logging.log4j.Logger;

public class NewSessionTicketParser extends HandshakeMessageParser<NewSessionTicketMessage> {

    private static final Logger LOGGER = LogManager.getLogger();

    public NewSessionTicketParser(InputStream stream, TlsContext tlsContext) {
        super(stream, tlsContext);
    }

    @Override
    public void parse(NewSessionTicketMessage msg) {
        LOGGER.debug("Parsing NewSessionTicket");
        if (getVersion().isTLS13() || getVersion() == ProtocolVersion.DTLS13) {
            parseLifetime(msg);
            parseAgeAdd(msg);
            parseNonceLength(msg);
            parseNonce(msg);
            parseIdentityLength(msg);
            parseIdentity(msg);
            if (hasExtensionLengthField()) {
                parseExtensionLength(msg);
                if (hasExtensions(msg)) {
                    parseExtensionBytes(msg, false);
                }
            }
        } else {
            parseLifetime(msg);
            parseIdentityLength(msg);
            parseIdentity(msg);
        }
    }

    private void parseLifetime(NewSessionTicketMessage msg) {
        msg.setTicketLifetimeHint(
                parseIntField(HandshakeByteLength.NEWSESSIONTICKET_LIFETIMEHINT_LENGTH));
<<<<<<< HEAD
        LOGGER.debug("TicketLifetimeHint:" + msg.getTicketLifetimeHint().getValue());
=======
        LOGGER.debug("TicketLifetimeHint: " + msg.getTicketLifetimeHint().getValue());
>>>>>>> 8a35ec1d
    }

    private void parseAgeAdd(NewSessionTicketMessage msg) {
        msg.getTicket()
                .setTicketAgeAdd(parseByteArrayField(HandshakeByteLength.TICKET_AGE_ADD_LENGTH));
<<<<<<< HEAD
        LOGGER.debug(
                "TicketAgeAdd:"
                        + ArrayConverter.bytesToHexString(
                                msg.getTicket().getTicketAgeAdd().getValue()));
=======
        LOGGER.debug("TicketAgeAdd: {}", msg.getTicket().getTicketAgeAdd().getValue());
>>>>>>> 8a35ec1d
    }

    private void parseNonceLength(NewSessionTicketMessage msg) {
        msg.getTicket()
                .setTicketNonceLength(parseIntField(HandshakeByteLength.TICKET_NONCE_LENGTH));
        LOGGER.debug("TicketNonceLength: " + msg.getTicket().getTicketNonceLength().getValue());
    }

    private void parseNonce(NewSessionTicketMessage msg) {
        msg.getTicket()
                .setTicketNonce(
                        parseByteArrayField(msg.getTicket().getTicketNonceLength().getValue()));
<<<<<<< HEAD
        LOGGER.debug(
                "TicketNonce:"
                        + ArrayConverter.bytesToHexString(
                                msg.getTicket().getTicketNonce().getValue()));
=======
        LOGGER.debug("TicketNonce: {}", msg.getTicket().getTicketNonce().getValue());
>>>>>>> 8a35ec1d
    }

    private void parseIdentityLength(NewSessionTicketMessage msg) {
        msg.getTicket().setIdentityLength(parseIntField(ExtensionByteLength.PSK_IDENTITY_LENGTH));
        LOGGER.debug("IdentityLength: " + msg.getTicket().getIdentityLength().getValue());
    }

    private void parseIdentity(NewSessionTicketMessage msg) {
        msg.getTicket()
                .setIdentity(parseByteArrayField(msg.getTicket().getIdentityLength().getValue()));
<<<<<<< HEAD
        LOGGER.debug(
                "Identity:"
                        + ArrayConverter.bytesToHexString(
                                msg.getTicket().getIdentity().getValue()));
=======
        LOGGER.debug("Identity: {}", msg.getTicket().getIdentity().getValue());
>>>>>>> 8a35ec1d
    }
}<|MERGE_RESOLUTION|>--- conflicted
+++ resolved
@@ -10,10 +10,6 @@
 
 import de.rub.nds.tlsattacker.core.constants.ExtensionByteLength;
 import de.rub.nds.tlsattacker.core.constants.HandshakeByteLength;
-<<<<<<< HEAD
-import de.rub.nds.tlsattacker.core.constants.ProtocolVersion;
-=======
->>>>>>> 8a35ec1d
 import de.rub.nds.tlsattacker.core.layer.context.TlsContext;
 import de.rub.nds.tlsattacker.core.protocol.message.NewSessionTicketMessage;
 import java.io.InputStream;
@@ -54,24 +50,13 @@
     private void parseLifetime(NewSessionTicketMessage msg) {
         msg.setTicketLifetimeHint(
                 parseIntField(HandshakeByteLength.NEWSESSIONTICKET_LIFETIMEHINT_LENGTH));
-<<<<<<< HEAD
-        LOGGER.debug("TicketLifetimeHint:" + msg.getTicketLifetimeHint().getValue());
-=======
         LOGGER.debug("TicketLifetimeHint: " + msg.getTicketLifetimeHint().getValue());
->>>>>>> 8a35ec1d
     }
 
     private void parseAgeAdd(NewSessionTicketMessage msg) {
         msg.getTicket()
                 .setTicketAgeAdd(parseByteArrayField(HandshakeByteLength.TICKET_AGE_ADD_LENGTH));
-<<<<<<< HEAD
-        LOGGER.debug(
-                "TicketAgeAdd:"
-                        + ArrayConverter.bytesToHexString(
-                                msg.getTicket().getTicketAgeAdd().getValue()));
-=======
         LOGGER.debug("TicketAgeAdd: {}", msg.getTicket().getTicketAgeAdd().getValue());
->>>>>>> 8a35ec1d
     }
 
     private void parseNonceLength(NewSessionTicketMessage msg) {
@@ -84,14 +69,7 @@
         msg.getTicket()
                 .setTicketNonce(
                         parseByteArrayField(msg.getTicket().getTicketNonceLength().getValue()));
-<<<<<<< HEAD
-        LOGGER.debug(
-                "TicketNonce:"
-                        + ArrayConverter.bytesToHexString(
-                                msg.getTicket().getTicketNonce().getValue()));
-=======
         LOGGER.debug("TicketNonce: {}", msg.getTicket().getTicketNonce().getValue());
->>>>>>> 8a35ec1d
     }
 
     private void parseIdentityLength(NewSessionTicketMessage msg) {
@@ -102,13 +80,7 @@
     private void parseIdentity(NewSessionTicketMessage msg) {
         msg.getTicket()
                 .setIdentity(parseByteArrayField(msg.getTicket().getIdentityLength().getValue()));
-<<<<<<< HEAD
-        LOGGER.debug(
-                "Identity:"
-                        + ArrayConverter.bytesToHexString(
-                                msg.getTicket().getIdentity().getValue()));
-=======
         LOGGER.debug("Identity: {}", msg.getTicket().getIdentity().getValue());
->>>>>>> 8a35ec1d
     }
+
 }