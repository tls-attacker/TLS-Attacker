/**
 * TLS-Attacker - A Modular Penetration Testing Framework for TLS
 *
 * Copyright 2014-2020 Ruhr University Bochum, Paderborn University,
 * and Hackmanit GmbH
 *
 * Licensed under Apache License 2.0
 * http://www.apache.org/licenses/LICENSE-2.0
 */

package de.rub.nds.tlsattacker.core.workflow.action;

import de.rub.nds.tlsattacker.core.config.Config;
import de.rub.nds.tlsattacker.core.connection.AliasedConnection;
import de.rub.nds.tlsattacker.core.protocol.message.ProtocolMessage;
import de.rub.nds.tlsattacker.core.workflow.action.executor.ActionOption;
import de.rub.nds.tlsattacker.transport.ConnectionEndType;
import java.util.ArrayList;
import java.util.Arrays;
import java.util.HashSet;
import java.util.List;
import java.util.Set;

public class MessageActionFactory {

<<<<<<< HEAD
    public static MessageAction createAction(AliasedConnection connection, ConnectionEndType sendingConnectionEndType,
        ProtocolMessage... protocolMessages) {
        return createAction(connection, sendingConnectionEndType, new ArrayList<>(Arrays.asList(protocolMessages)));
    }

    public static MessageAction createAction(AliasedConnection connection, ConnectionEndType sendingConnectionEnd,
        List<ProtocolMessage> protocolMessages) {
=======
    public static MessageAction createAction(Config tlsConfig, AliasedConnection connection,
            ConnectionEndType sendingConnectionEndType, ProtocolMessage... protocolMessages) {
        return createAction(tlsConfig, connection, sendingConnectionEndType,
                new ArrayList<>(Arrays.asList(protocolMessages)));
    }

    public static MessageAction createAction(Config tlsConfig, AliasedConnection connection,
            ConnectionEndType sendingConnectionEnd, List<ProtocolMessage> protocolMessages) {
>>>>>>> ffa6d3a4
        MessageAction action;
        if (connection.getLocalConnectionEndType() == sendingConnectionEnd) {
            action = new SendAction(protocolMessages);
        } else {
            action = new ReceiveAction(getFactoryReceiveActionOptions(tlsConfig), protocolMessages);
        }
        action.setConnectionAlias(connection.getAlias());
        return action;
    }

    public static AsciiAction createAsciiAction(AliasedConnection connection, ConnectionEndType sendingConnectionEnd,
        String message, String encoding) {
        AsciiAction action;
        if (connection.getLocalConnectionEndType() == sendingConnectionEnd) {
            action = new SendAsciiAction(message, encoding);
        } else {
            action = new GenericReceiveAsciiAction(encoding);
        }
        return action;
    }

    private MessageActionFactory() {
    }

    private static Set<ActionOption> getFactoryReceiveActionOptions(Config tlsConfig) {
        Set<ActionOption> globalOptions = new HashSet<>();
        if (tlsConfig.getMessageFactoryActionOptions().contains(ActionOption.CHECK_ONLY_EXPECTED)) {
            globalOptions.add(ActionOption.CHECK_ONLY_EXPECTED);
        }
        if (tlsConfig.getMessageFactoryActionOptions().contains(ActionOption.IGNORE_UNEXPECTED_WARNINGS)) {
            globalOptions.add(ActionOption.IGNORE_UNEXPECTED_WARNINGS);
        }

        return globalOptions;
    }
}<|MERGE_RESOLUTION|>--- conflicted
+++ resolved
@@ -7,7 +7,6 @@
  * Licensed under Apache License 2.0
  * http://www.apache.org/licenses/LICENSE-2.0
  */
-
 package de.rub.nds.tlsattacker.core.workflow.action;
 
 import de.rub.nds.tlsattacker.core.config.Config;
@@ -23,15 +22,6 @@
 
 public class MessageActionFactory {
 
-<<<<<<< HEAD
-    public static MessageAction createAction(AliasedConnection connection, ConnectionEndType sendingConnectionEndType,
-        ProtocolMessage... protocolMessages) {
-        return createAction(connection, sendingConnectionEndType, new ArrayList<>(Arrays.asList(protocolMessages)));
-    }
-
-    public static MessageAction createAction(AliasedConnection connection, ConnectionEndType sendingConnectionEnd,
-        List<ProtocolMessage> protocolMessages) {
-=======
     public static MessageAction createAction(Config tlsConfig, AliasedConnection connection,
             ConnectionEndType sendingConnectionEndType, ProtocolMessage... protocolMessages) {
         return createAction(tlsConfig, connection, sendingConnectionEndType,
@@ -40,7 +30,6 @@
 
     public static MessageAction createAction(Config tlsConfig, AliasedConnection connection,
             ConnectionEndType sendingConnectionEnd, List<ProtocolMessage> protocolMessages) {
->>>>>>> ffa6d3a4
         MessageAction action;
         if (connection.getLocalConnectionEndType() == sendingConnectionEnd) {
             action = new SendAction(protocolMessages);
@@ -52,7 +41,7 @@
     }
 
     public static AsciiAction createAsciiAction(AliasedConnection connection, ConnectionEndType sendingConnectionEnd,
-        String message, String encoding) {
+            String message, String encoding) {
         AsciiAction action;
         if (connection.getLocalConnectionEndType() == sendingConnectionEnd) {
             action = new SendAsciiAction(message, encoding);
