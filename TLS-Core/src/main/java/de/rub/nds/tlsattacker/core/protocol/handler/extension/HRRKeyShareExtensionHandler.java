--- conflicted
+++ resolved
@@ -34,11 +34,7 @@
 
     @Override
     public HRRKeyShareExtensionPreparator getPreparator(HRRKeyShareExtensionMessage message) {
-<<<<<<< HEAD
-        return new HRRKeyShareExtensionPreparator(context.getChooser(), message);
-=======
-        return new HRRKeyShareExtensionPreparator(context, message, getSerializer(message));
->>>>>>> 5feb5a03
+        return new HRRKeyShareExtensionPreparator(context.getChooser(), message, getSerializer(message));
     }
 
     @Override
