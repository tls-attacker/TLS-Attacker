/**
 * TLS-Attacker - A Modular Penetration Testing Framework for TLS
 *
 * Copyright 2014-2021 Ruhr University Bochum, Paderborn University, Hackmanit GmbH
 *
 * Licensed under Apache License, Version 2.0
 * http://www.apache.org/licenses/LICENSE-2.0.txt
 */

package de.rub.nds.tlsattacker.core.dtls;

import de.rub.nds.tlsattacker.core.protocol.ProtocolMessageSerializer;
import de.rub.nds.tlsattacker.core.protocol.message.DtlsHandshakeMessageFragment;
import de.rub.nds.tlsattacker.core.protocol.message.HandshakeMessage;
import de.rub.nds.tlsattacker.core.protocol.serializer.HandshakeMessageSerializer;
import de.rub.nds.tlsattacker.core.state.TlsContext;
import de.rub.nds.tlsattacker.core.workflow.action.executor.SendMessageHelper;
import java.util.LinkedList;
import java.util.List;

import org.bouncycastle.util.Arrays;

/**
 * Class used to split HandshakeMessages into DTLS fragments.
 */
public class MessageFragmenter {

    /**
     * Takes a message and splits it into prepared fragments.
     *
     * @param  message
     * @param  context
     * @return
     */
<<<<<<< HEAD
    public static List<DtlsHandshakeMessageFragment> fragmentMessage(HandshakeMessage message, int maxFragmentLength,
        TlsContext context) {
        HandshakeMessageHandler<HandshakeMessage> handler = message.getHandler(context);
        HandshakeMessageSerializer<HandshakeMessage> serializer = handler.getSerializer(message);
        byte[] bytes = serializer.serializeHandshakeMessageContent();
=======
    public List<DtlsHandshakeMessageFragment> fragmentMessage(HandshakeMessage message, TlsContext context) {
        ProtocolMessageSerializer serializer = message.getHandler(context).getSerializer(message);
        byte[] bytes;
        if (serializer instanceof HandshakeMessageSerializer) {// This is necessary because of SSL2 messages...
            HandshakeMessageSerializer handshakeMessageSerializer = (HandshakeMessageSerializer) serializer;
            bytes = handshakeMessageSerializer.serializeHandshakeMessageContent();
        } else {
            bytes = serializer.serializeProtocolMessageContent();
        }
>>>>>>> 0612f51b
        List<DtlsHandshakeMessageFragment> dtlsFragments =
            generateFragments(message, bytes, maxFragmentLength, context);
        return dtlsFragments;
    }

    /**
     * Takes a message and splits it into prepared fragments.
     */
    public static List<DtlsHandshakeMessageFragment> fragmentMessage(HandshakeMessage message,
        List<DtlsHandshakeMessageFragment> fragments, TlsContext context) {
        HandshakeMessageHandler<HandshakeMessage> handler = message.getHandler(context);
        HandshakeMessageSerializer<HandshakeMessage> serializer = handler.getSerializer(message);
        byte[] bytes = serializer.serializeHandshakeMessageContent();
        List<DtlsHandshakeMessageFragment> dtlsFragments = generateFragments(message, bytes, fragments, context);
        return dtlsFragments;
    }

    /**
     * Generates a single fragment carrying the contents of the message as payload.
     *
     * @param  message
     * @param  context
     * @return
     */
<<<<<<< HEAD
    public static DtlsHandshakeMessageFragment wrapInSingleFragment(HandshakeMessage message, TlsContext context) {
        HandshakeMessageHandler<HandshakeMessage> handler = message.getHandler(context);
        HandshakeMessageSerializer<HandshakeMessage> serializer = handler.getSerializer(message);
        byte[] bytes = serializer.serializeHandshakeMessageContent();
=======
    public DtlsHandshakeMessageFragment wrapInSingleFragment(HandshakeMessage message, TlsContext context) {
        ProtocolMessageSerializer serializer = message.getHandler(context).getSerializer(message);
        byte[] bytes;
        if (serializer instanceof HandshakeMessageSerializer) {// This is necessary because of SSL2 messages...
            HandshakeMessageSerializer handshakeMessageSerializer =
                (HandshakeMessageSerializer) message.getHandler(context).getSerializer(message);
            bytes = handshakeMessageSerializer.serializeHandshakeMessageContent();
        } else {
            bytes = serializer.serializeProtocolMessageContent();
        }
>>>>>>> 0612f51b
        List<DtlsHandshakeMessageFragment> fragments = generateFragments(message, bytes, bytes.length, context);

        return fragments.get(0);
    }

    private static List<DtlsHandshakeMessageFragment> generateFragments(HandshakeMessage message, byte[] handshakeBytes,
        int maxFragmentLength, TlsContext context) {
        List<DtlsHandshakeMessageFragment> fragments = new LinkedList<>();
        int currentOffset = 0;
        do {
            byte[] fragmentBytes = Arrays.copyOfRange(handshakeBytes, currentOffset,
                Math.min(currentOffset + maxFragmentLength, handshakeBytes.length));
            int sequence;
            if (message.getMessageSequence() != null) {
                sequence = message.getMessageSequence().getValue();
            } else {
                // it is possible that not all messages are created under a DTLS context such that they do not have a
                // message sequence
                sequence = 0;
            }
            DtlsHandshakeMessageFragment fragment = new DtlsHandshakeMessageFragment(message.getHandshakeMessageType(),
                fragmentBytes, sequence, currentOffset, handshakeBytes.length);
            SendMessageHelper.prepareMessage(fragment, context);
            fragments.add(fragment);
            currentOffset += maxFragmentLength;
        } while (currentOffset < handshakeBytes.length);

        return fragments;
    }

    private static List<DtlsHandshakeMessageFragment> generateFragments(HandshakeMessage message, byte[] handshakeBytes,
        List<DtlsHandshakeMessageFragment> fragments, TlsContext context) {
        int currentOffset = 0;
        for (DtlsHandshakeMessageFragment fragment : fragments) {
            Integer maxFragmentLength = fragment.getMaxFragmentLengthConfig();
            if (maxFragmentLength == null) {
                maxFragmentLength = context.getConfig().getDtlsMaximumFragmentLength();
            }
            byte[] fragmentBytes = Arrays.copyOfRange(handshakeBytes, currentOffset,
                Math.min(currentOffset + maxFragmentLength, handshakeBytes.length));
            fragment.setHandshakeMessageTypeConfig(message.getHandshakeMessageType());
            fragment.setFragmentContentConfig(fragmentBytes);
            fragment.setMessageSequenceConfig(message.getMessageSequence().getValue());
            fragment.setOffsetConfig(currentOffset);
            fragment.setHandshakeMessageLengthConfig(handshakeBytes.length);
            SendMessageHelper.prepareMessage(fragment, context);
            currentOffset += fragmentBytes.length;
        }

        return fragments;
    }
}<|MERGE_RESOLUTION|>--- conflicted
+++ resolved
@@ -17,7 +17,6 @@
 import de.rub.nds.tlsattacker.core.workflow.action.executor.SendMessageHelper;
 import java.util.LinkedList;
 import java.util.List;
-
 import org.bouncycastle.util.Arrays;
 
 /**
@@ -32,14 +31,8 @@
      * @param  context
      * @return
      */
-<<<<<<< HEAD
     public static List<DtlsHandshakeMessageFragment> fragmentMessage(HandshakeMessage message, int maxFragmentLength,
         TlsContext context) {
-        HandshakeMessageHandler<HandshakeMessage> handler = message.getHandler(context);
-        HandshakeMessageSerializer<HandshakeMessage> serializer = handler.getSerializer(message);
-        byte[] bytes = serializer.serializeHandshakeMessageContent();
-=======
-    public List<DtlsHandshakeMessageFragment> fragmentMessage(HandshakeMessage message, TlsContext context) {
         ProtocolMessageSerializer serializer = message.getHandler(context).getSerializer(message);
         byte[] bytes;
         if (serializer instanceof HandshakeMessageSerializer) {// This is necessary because of SSL2 messages...
@@ -48,7 +41,6 @@
         } else {
             bytes = serializer.serializeProtocolMessageContent();
         }
->>>>>>> 0612f51b
         List<DtlsHandshakeMessageFragment> dtlsFragments =
             generateFragments(message, bytes, maxFragmentLength, context);
         return dtlsFragments;
@@ -59,9 +51,14 @@
      */
     public static List<DtlsHandshakeMessageFragment> fragmentMessage(HandshakeMessage message,
         List<DtlsHandshakeMessageFragment> fragments, TlsContext context) {
-        HandshakeMessageHandler<HandshakeMessage> handler = message.getHandler(context);
-        HandshakeMessageSerializer<HandshakeMessage> serializer = handler.getSerializer(message);
-        byte[] bytes = serializer.serializeHandshakeMessageContent();
+        ProtocolMessageSerializer serializer = message.getHandler(context).getSerializer(message);
+        byte[] bytes;
+        if (serializer instanceof HandshakeMessageSerializer) {// This is necessary because of SSL2 messages...
+            HandshakeMessageSerializer handshakeMessageSerializer = (HandshakeMessageSerializer) serializer;
+            bytes = handshakeMessageSerializer.serializeHandshakeMessageContent();
+        } else {
+            bytes = serializer.serializeProtocolMessageContent();
+        }
         List<DtlsHandshakeMessageFragment> dtlsFragments = generateFragments(message, bytes, fragments, context);
         return dtlsFragments;
     }
@@ -73,13 +70,7 @@
      * @param  context
      * @return
      */
-<<<<<<< HEAD
     public static DtlsHandshakeMessageFragment wrapInSingleFragment(HandshakeMessage message, TlsContext context) {
-        HandshakeMessageHandler<HandshakeMessage> handler = message.getHandler(context);
-        HandshakeMessageSerializer<HandshakeMessage> serializer = handler.getSerializer(message);
-        byte[] bytes = serializer.serializeHandshakeMessageContent();
-=======
-    public DtlsHandshakeMessageFragment wrapInSingleFragment(HandshakeMessage message, TlsContext context) {
         ProtocolMessageSerializer serializer = message.getHandler(context).getSerializer(message);
         byte[] bytes;
         if (serializer instanceof HandshakeMessageSerializer) {// This is necessary because of SSL2 messages...
@@ -89,9 +80,7 @@
         } else {
             bytes = serializer.serializeProtocolMessageContent();
         }
->>>>>>> 0612f51b
         List<DtlsHandshakeMessageFragment> fragments = generateFragments(message, bytes, bytes.length, context);
-
         return fragments.get(0);
     }
 
@@ -132,7 +121,15 @@
                 Math.min(currentOffset + maxFragmentLength, handshakeBytes.length));
             fragment.setHandshakeMessageTypeConfig(message.getHandshakeMessageType());
             fragment.setFragmentContentConfig(fragmentBytes);
-            fragment.setMessageSequenceConfig(message.getMessageSequence().getValue());
+            int sequence;
+            if (message.getMessageSequence() != null) {
+                sequence = message.getMessageSequence().getValue();
+            } else {
+                // it is possible that not all messages are created under a DTLS context such that they do not have a
+                // message sequence
+                sequence = 0;
+            }
+            fragment.setMessageSequenceConfig(sequence);
             fragment.setOffsetConfig(currentOffset);
             fragment.setHandshakeMessageLengthConfig(handshakeBytes.length);
             SendMessageHelper.prepareMessage(fragment, context);
