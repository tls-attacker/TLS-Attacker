/**
 * TLS-Attacker - A Modular Penetration Testing Framework for TLS
 *
 * Copyright 2014-2021 Ruhr University Bochum, Paderborn University, Hackmanit GmbH
 *
 * Licensed under Apache License, Version 2.0
 * http://www.apache.org/licenses/LICENSE-2.0.txt
 */

package de.rub.nds.tlsattacker.core.dtls;

<<<<<<< HEAD
=======
import de.rub.nds.tlsattacker.core.protocol.handler.HandshakeMessageHandler;
>>>>>>> 31017caf
import de.rub.nds.tlsattacker.core.protocol.message.DtlsHandshakeMessageFragment;
import de.rub.nds.tlsattacker.core.protocol.message.HandshakeMessage;
import de.rub.nds.tlsattacker.core.protocol.serializer.HandshakeMessageSerializer;
import de.rub.nds.tlsattacker.core.protocol.serializer.ProtocolMessageSerializer;
import de.rub.nds.tlsattacker.core.state.TlsContext;
import java.util.LinkedList;
import java.util.List;

import de.rub.nds.tlsattacker.core.workflow.action.executor.SendMessageHelper;
import org.bouncycastle.util.Arrays;

/**
 * Class used to split HandshakeMessages into DTLS fragments.
 */
public class MessageFragmenter {

    private final int maxFragmentLength;

    public MessageFragmenter(int maxFragmentLength) {
        this.maxFragmentLength = maxFragmentLength;
    }

    /**
     * Takes a message and splits it into prepared fragments.
     *
     * @param  message
     * @param  context
     * @return
     */
    public List<DtlsHandshakeMessageFragment> fragmentMessage(HandshakeMessage message, TlsContext context) {
<<<<<<< HEAD
        ProtocolMessageSerializer serializer = message.getHandler(context).getSerializer(message);
        byte[] bytes;
        if (serializer instanceof HandshakeMessageSerializer) {// This is necessary because of SSL2 messages...
            HandshakeMessageSerializer handshakeMessageSerializer = (HandshakeMessageSerializer) serializer;
            bytes = handshakeMessageSerializer.serializeHandshakeMessageContent();
        } else {
            bytes = serializer.serializeProtocolMessageContent();
        }
=======
        HandshakeMessageHandler<HandshakeMessage> handler = message.getHandler(context);
        HandshakeMessageSerializer<HandshakeMessage> serializer = handler.getSerializer(message);
        byte[] bytes = serializer.serializeHandshakeMessageContent();
>>>>>>> 31017caf
        List<DtlsHandshakeMessageFragment> dtlsFragments =
            generateFragments(message, bytes, maxFragmentLength, context);
        return dtlsFragments;
    }

    /**
     * Generates a single fragment carrying the contents of the message as payload.
     *
     * @param  message
     * @param  context
     * @return
     */
    public DtlsHandshakeMessageFragment wrapInSingleFragment(HandshakeMessage message, TlsContext context) {
<<<<<<< HEAD
        ProtocolMessageSerializer serializer = message.getHandler(context).getSerializer(message);
        byte[] bytes;
        if (serializer instanceof HandshakeMessageSerializer) {// This is necessary because of SSL2 messages...
            HandshakeMessageSerializer handshakeMessageSerializer =
                (HandshakeMessageSerializer) message.getHandler(context).getSerializer(message);
            bytes = handshakeMessageSerializer.serializeHandshakeMessageContent();
        } else {
            bytes = serializer.serializeProtocolMessageContent();
        }
=======
        HandshakeMessageHandler<HandshakeMessage> handler = message.getHandler(context);
        HandshakeMessageSerializer<HandshakeMessage> serializer = handler.getSerializer(message);
        byte[] bytes = serializer.serializeHandshakeMessageContent();
>>>>>>> 31017caf
        List<DtlsHandshakeMessageFragment> fragments = generateFragments(message, bytes, bytes.length, context);

        return fragments.get(0);
    }

    private List<DtlsHandshakeMessageFragment> generateFragments(HandshakeMessage message, byte[] handshakeBytes,
        int maxFragmentLength, TlsContext context) {
        List<DtlsHandshakeMessageFragment> fragments = new LinkedList<>();
        int currentOffset = 0;
        do {
            byte[] fragmentBytes = Arrays.copyOfRange(handshakeBytes, currentOffset,
                Math.min(currentOffset + maxFragmentLength, handshakeBytes.length));
            int sequence;
            if (message.getMessageSequence() != null) {
                sequence = message.getMessageSequence().getValue();
            } else {
                // it is possible that not all messages are created under a DTLS context such that they do not have a
                // message sequence
                sequence = 0;
            }
            DtlsHandshakeMessageFragment fragment = new DtlsHandshakeMessageFragment(message.getHandshakeMessageType(),
<<<<<<< HEAD
                fragmentBytes, sequence, currentOffset, handshakeBytes.length);
            fragment.getHandler(context).prepareMessage(fragment);
=======
                fragmentBytes, message.getMessageSequence().getValue(), currentOffset, handshakeBytes.length);
            SendMessageHelper.prepareMessage(fragment, context);
>>>>>>> 31017caf
            fragments.add(fragment);
            currentOffset += maxFragmentLength;
        } while (currentOffset < handshakeBytes.length);

        return fragments;
    }
}<|MERGE_RESOLUTION|>--- conflicted
+++ resolved
@@ -9,19 +9,15 @@
 
 package de.rub.nds.tlsattacker.core.dtls;
 
-<<<<<<< HEAD
-=======
-import de.rub.nds.tlsattacker.core.protocol.handler.HandshakeMessageHandler;
->>>>>>> 31017caf
+import de.rub.nds.tlsattacker.core.protocol.ProtocolMessageSerializer;
 import de.rub.nds.tlsattacker.core.protocol.message.DtlsHandshakeMessageFragment;
 import de.rub.nds.tlsattacker.core.protocol.message.HandshakeMessage;
 import de.rub.nds.tlsattacker.core.protocol.serializer.HandshakeMessageSerializer;
-import de.rub.nds.tlsattacker.core.protocol.serializer.ProtocolMessageSerializer;
 import de.rub.nds.tlsattacker.core.state.TlsContext;
+import de.rub.nds.tlsattacker.core.workflow.action.executor.SendMessageHelper;
 import java.util.LinkedList;
 import java.util.List;
 
-import de.rub.nds.tlsattacker.core.workflow.action.executor.SendMessageHelper;
 import org.bouncycastle.util.Arrays;
 
 /**
@@ -43,7 +39,6 @@
      * @return
      */
     public List<DtlsHandshakeMessageFragment> fragmentMessage(HandshakeMessage message, TlsContext context) {
-<<<<<<< HEAD
         ProtocolMessageSerializer serializer = message.getHandler(context).getSerializer(message);
         byte[] bytes;
         if (serializer instanceof HandshakeMessageSerializer) {// This is necessary because of SSL2 messages...
@@ -52,11 +47,6 @@
         } else {
             bytes = serializer.serializeProtocolMessageContent();
         }
-=======
-        HandshakeMessageHandler<HandshakeMessage> handler = message.getHandler(context);
-        HandshakeMessageSerializer<HandshakeMessage> serializer = handler.getSerializer(message);
-        byte[] bytes = serializer.serializeHandshakeMessageContent();
->>>>>>> 31017caf
         List<DtlsHandshakeMessageFragment> dtlsFragments =
             generateFragments(message, bytes, maxFragmentLength, context);
         return dtlsFragments;
@@ -70,7 +60,6 @@
      * @return
      */
     public DtlsHandshakeMessageFragment wrapInSingleFragment(HandshakeMessage message, TlsContext context) {
-<<<<<<< HEAD
         ProtocolMessageSerializer serializer = message.getHandler(context).getSerializer(message);
         byte[] bytes;
         if (serializer instanceof HandshakeMessageSerializer) {// This is necessary because of SSL2 messages...
@@ -80,11 +69,6 @@
         } else {
             bytes = serializer.serializeProtocolMessageContent();
         }
-=======
-        HandshakeMessageHandler<HandshakeMessage> handler = message.getHandler(context);
-        HandshakeMessageSerializer<HandshakeMessage> serializer = handler.getSerializer(message);
-        byte[] bytes = serializer.serializeHandshakeMessageContent();
->>>>>>> 31017caf
         List<DtlsHandshakeMessageFragment> fragments = generateFragments(message, bytes, bytes.length, context);
 
         return fragments.get(0);
@@ -106,13 +90,8 @@
                 sequence = 0;
             }
             DtlsHandshakeMessageFragment fragment = new DtlsHandshakeMessageFragment(message.getHandshakeMessageType(),
-<<<<<<< HEAD
                 fragmentBytes, sequence, currentOffset, handshakeBytes.length);
-            fragment.getHandler(context).prepareMessage(fragment);
-=======
-                fragmentBytes, message.getMessageSequence().getValue(), currentOffset, handshakeBytes.length);
             SendMessageHelper.prepareMessage(fragment, context);
->>>>>>> 31017caf
             fragments.add(fragment);
             currentOffset += maxFragmentLength;
         } while (currentOffset < handshakeBytes.length);
