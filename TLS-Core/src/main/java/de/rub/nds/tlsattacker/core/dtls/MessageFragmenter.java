--- conflicted
+++ resolved
@@ -32,8 +32,8 @@
     /**
      * Takes a message and splits it into prepared fragments.
      *
-     * @param message
-     * @param context
+     * @param  message
+     * @param  context
      * @return
      */
     public List<DtlsHandshakeMessageFragment> fragmentMessage(HandshakeMessage message, TlsContext context) {
@@ -55,8 +55,8 @@
     /**
      * Generates a single fragment carrying the contents of the message as payload.
      *
-     * @param message
-     * @param context
+     * @param  message
+     * @param  context
      * @return
      */
     public DtlsHandshakeMessageFragment wrapInSingleFragment(HandshakeMessage message, TlsContext context) {
@@ -79,10 +79,8 @@
         List<DtlsHandshakeMessageFragment> fragments = new LinkedList<>();
         int currentOffset = 0;
         do {
-<<<<<<< HEAD
-            byte[] fragmentBytes =
-                Arrays.copyOfRange(handshakeBytes, currentOffset,
-                    Math.min(currentOffset + maxFragmentLength, handshakeBytes.length));
+            byte[] fragmentBytes = Arrays.copyOfRange(handshakeBytes, currentOffset,
+                Math.min(currentOffset + maxFragmentLength, handshakeBytes.length));
             int sequence;
             if (message.getMessageSequence() != null) {
                 sequence = message.getMessageSequence().getValue();
@@ -91,15 +89,8 @@
                 // message sequence
                 sequence = 0;
             }
-            DtlsHandshakeMessageFragment fragment =
-                new DtlsHandshakeMessageFragment(message.getHandshakeMessageType(), fragmentBytes, sequence,
-                    currentOffset, handshakeBytes.length);
-=======
-            byte[] fragmentBytes = Arrays.copyOfRange(handshakeBytes, currentOffset,
-                Math.min(currentOffset + maxFragmentLength, handshakeBytes.length));
             DtlsHandshakeMessageFragment fragment = new DtlsHandshakeMessageFragment(message.getHandshakeMessageType(),
-                fragmentBytes, message.getMessageSequence().getValue(), currentOffset, handshakeBytes.length);
->>>>>>> cd4e9774
+                fragmentBytes, sequence, currentOffset, handshakeBytes.length);
             fragment.getHandler(context).prepareMessage(fragment);
             fragments.add(fragment);
             currentOffset += maxFragmentLength;
