--- conflicted
+++ resolved
@@ -76,12 +76,7 @@
     /** Writes the NamedCurve of the ECDHEServerKeyExchangeMessage into the final byte[] */
     private void writeNamedGroup(T msg) {
         appendBytes(msg.getNamedGroup().getValue());
-<<<<<<< HEAD
-        LOGGER.debug(
-                "NamedGroup: " + ArrayConverter.bytesToHexString(msg.getNamedGroup().getValue()));
-=======
         LOGGER.debug("NamedGroup: {}", msg.getNamedGroup().getValue());
->>>>>>> d878a479
     }
 
     /**
@@ -96,13 +91,7 @@
     /** Writes the SerializedPublicKey of the ECDHEServerKeyExchangeMessage into the final byte[] */
     private void writeSerializedPublicKey(T msg) {
         appendBytes(msg.getPublicKey().getValue());
-<<<<<<< HEAD
-        LOGGER.debug(
-                "SerializedPublicKey: "
-                        + ArrayConverter.bytesToHexString(msg.getPublicKey().getValue()));
-=======
         LOGGER.debug("SerializedPublicKey: {}", msg.getPublicKey().getValue());
->>>>>>> d878a479
     }
 
     /**
@@ -112,13 +101,7 @@
     private void writeSignatureAndHashAlgorithm(T msg) {
         appendBytes(msg.getSignatureAndHashAlgorithm().getValue());
         LOGGER.debug(
-<<<<<<< HEAD
-                "SignatureAndHashAlgorithm: "
-                        + ArrayConverter.bytesToHexString(
-                                msg.getSignatureAndHashAlgorithm().getValue()));
-=======
                 "SignatureAndHashAlgorithm: {}", msg.getSignatureAndHashAlgorithm().getValue());
->>>>>>> d878a479
     }
 
     /** Writes the SignatureLength of the ECDHEServerKeyExchangeMessage into the final byte[] */
@@ -130,11 +113,6 @@
     /** Writes the Signature of the ECDHEServerKeyExchangeMessage into the final byte[] */
     private void writeSignature(T msg) {
         appendBytes(msg.getSignature().getValue());
-<<<<<<< HEAD
-        LOGGER.debug(
-                "Signature: " + ArrayConverter.bytesToHexString(msg.getSignature().getValue()));
-=======
         LOGGER.debug("Signature: {}", msg.getSignature().getValue());
->>>>>>> d878a479
     }
 }