--- conflicted
+++ resolved
@@ -52,14 +52,8 @@
         return new ECPointFormatExtensionParser(pointer, message);
     }
 
-    @Override
-<<<<<<< HEAD
-    public ExtensionPreparator getPreparator(ECPointFormatExtensionMessage message) {
-        return new ECPointFormatExtensionPreparator(context.getChooser(), message);
-=======
     public ECPointFormatExtensionPreparator getPreparator(ECPointFormatExtensionMessage message) {
-        return new ECPointFormatExtensionPreparator(context, message, getSerializer(message));
->>>>>>> 5feb5a03
+        return new ECPointFormatExtensionPreparator(context.getChooser(), message, getSerializer(message));
     }
 
     @Override
