/**
 * TLS-Attacker - A Modular Penetration Testing Framework for TLS
 *
 * Copyright 2014-2020 Ruhr University Bochum, Paderborn University,
 * and Hackmanit GmbH
 *
 * Licensed under Apache License 2.0
 * http://www.apache.org/licenses/LICENSE-2.0
 */

package de.rub.nds.tlsattacker.core.protocol.handler.extension;

import de.rub.nds.modifiablevariable.util.ArrayConverter;
import de.rub.nds.tlsattacker.core.config.Config;
import de.rub.nds.tlsattacker.core.constants.ExtensionType;
import de.rub.nds.tlsattacker.core.constants.NamedGroup;
import de.rub.nds.tlsattacker.core.protocol.message.extension.KeyShareExtensionMessage;
import de.rub.nds.tlsattacker.core.protocol.message.extension.keyshare.KeyShareEntry;
import de.rub.nds.tlsattacker.core.protocol.message.extension.keyshare.KeyShareStoreEntry;
import de.rub.nds.tlsattacker.core.protocol.parser.extension.KeyShareExtensionParser;
import de.rub.nds.tlsattacker.core.protocol.preparator.extension.KeyShareExtensionPreparator;
import de.rub.nds.tlsattacker.core.protocol.serializer.extension.KeyShareExtensionSerializer;
import de.rub.nds.tlsattacker.core.state.TlsContext;
import de.rub.nds.tlsattacker.transport.ConnectionEndType;
import java.util.LinkedList;
import java.util.List;
import org.apache.logging.log4j.LogManager;
import org.apache.logging.log4j.Logger;

/**
 * This handler processes the KeyShare extensions in ClientHello and ServerHello messages, as defined in
 * https://tools.ietf.org/html/draft-ietf-tls-tls13-21#section-4.2.7
 */
public class KeyShareExtensionHandler extends ExtensionHandler<KeyShareExtensionMessage> {

    private static final Logger LOGGER = LogManager.getLogger();

    private ExtensionType type;

    public KeyShareExtensionHandler(TlsContext context, ExtensionType type) {
        super(context);
        if (type != ExtensionType.KEY_SHARE && type != ExtensionType.KEY_SHARE_OLD) {
            throw new RuntimeException("Trying to initialize KeyShareExtensionHandler with an illegal ExtensionType");
        }
        this.type = type;
    }

    @Override
    public KeyShareExtensionParser getParser(byte[] message, int pointer, Config config) {
        return new KeyShareExtensionParser(pointer, message, config);
    }

    @Override
    public KeyShareExtensionPreparator getPreparator(KeyShareExtensionMessage message) {
        return new KeyShareExtensionPreparator(context.getChooser(), message, getSerializer(message));
    }

    @Override
    public KeyShareExtensionSerializer getSerializer(KeyShareExtensionMessage message) {
        return new KeyShareExtensionSerializer(message, context.getChooser().getConnectionEndType());
    }

    @Override
    public void adjustTLSExtensionContext(KeyShareExtensionMessage message) {
        if (message.isRetryRequestMode()) {
            adjustRetryRequestKeyShare(message);
        } else {
            List<KeyShareStoreEntry> ksEntryList = createKeyShareStoreEntries(message);
            if (context.getTalkingConnectionEndType() == ConnectionEndType.SERVER) {
                adjustServerKeyShareStore(ksEntryList);
            } else {
                context.setClientKeyShareStoreEntryList(ksEntryList);
            }
        }
    }

    private List<KeyShareStoreEntry> createKeyShareStoreEntries(KeyShareExtensionMessage message) {
        List<KeyShareStoreEntry> ksEntryList = new LinkedList<>();
        for (KeyShareEntry pair : message.getKeyShareList()) {
            NamedGroup type = NamedGroup.getNamedGroup(pair.getGroup().getValue());
            if (type != null) {
                if (pair.getPublicKey() != null && pair.getPublicKey().getValue() != null) {
                    ksEntryList.add(new KeyShareStoreEntry(type, pair.getPublicKey().getValue()));
                } else {
                    LOGGER.warn("Empty KeyShare - Setting only selected KeyShareType: to "
                        + ArrayConverter.bytesToHexString(pair.getGroup()));
                    context.setSelectedGroup(type);
                }
            } else {
                LOGGER.warn("Unknown KS Type:" + ArrayConverter.bytesToHexString(pair.getPublicKey().getValue()));
            }
        }
<<<<<<< HEAD
        return ksEntryList;
    }

    private void adjustServerKeyShareStore(List<KeyShareStoreEntry> ksEntryList) {
        // The server has only one key
        if (ksEntryList.size() > 0) {
            context.setServerKeyShareStoreEntry(new KeyShareStoreEntry(ksEntryList.get(0).getGroup(), ksEntryList
                    .get(0).getPublicKey()));
            NamedGroup selectedGroup = context.getServerKeyShareStoreEntry().getGroup();
            LOGGER.debug("Setting selected NamedGroup in context to " + selectedGroup);
            context.setSelectedGroup(selectedGroup);
        }
    }

    private void adjustRetryRequestKeyShare(KeyShareExtensionMessage message) {
        if (message.getKeyShareList().size() > 0) {
            NamedGroup selectedGroup = message.getKeyShareList().get(0).getGroupConfig();
            LOGGER.debug("Setting selected NamedGroup from HelloRetryRequest in context to " + selectedGroup);
            context.setSelectedGroup(selectedGroup);
=======
        if (context.getTalkingConnectionEndType() == ConnectionEndType.SERVER) {
            // The server has only one key
            if (ksEntryList.size() > 0) {
                context.setServerKeyShareStoreEntry(new KeyShareStoreEntry(ksEntryList.get(0).getGroup(), ksEntryList
                    .get(0).getPublicKey()));
                NamedGroup selectedGroup = context.getServerKeyShareStoreEntry().getGroup();
                LOGGER.debug("Setting selected NamedGroup in context to " + selectedGroup);
                context.setSelectedGroup(selectedGroup);
            }
        } else {
            context.setClientKeyShareStoreEntryList(ksEntryList);
>>>>>>> 83e5d5ec
        }
    }
}<|MERGE_RESOLUTION|>--- conflicted
+++ resolved
@@ -90,7 +90,6 @@
                 LOGGER.warn("Unknown KS Type:" + ArrayConverter.bytesToHexString(pair.getPublicKey().getValue()));
             }
         }
-<<<<<<< HEAD
         return ksEntryList;
     }
 
@@ -98,7 +97,7 @@
         // The server has only one key
         if (ksEntryList.size() > 0) {
             context.setServerKeyShareStoreEntry(new KeyShareStoreEntry(ksEntryList.get(0).getGroup(), ksEntryList
-                    .get(0).getPublicKey()));
+                .get(0).getPublicKey()));
             NamedGroup selectedGroup = context.getServerKeyShareStoreEntry().getGroup();
             LOGGER.debug("Setting selected NamedGroup in context to " + selectedGroup);
             context.setSelectedGroup(selectedGroup);
@@ -110,19 +109,6 @@
             NamedGroup selectedGroup = message.getKeyShareList().get(0).getGroupConfig();
             LOGGER.debug("Setting selected NamedGroup from HelloRetryRequest in context to " + selectedGroup);
             context.setSelectedGroup(selectedGroup);
-=======
-        if (context.getTalkingConnectionEndType() == ConnectionEndType.SERVER) {
-            // The server has only one key
-            if (ksEntryList.size() > 0) {
-                context.setServerKeyShareStoreEntry(new KeyShareStoreEntry(ksEntryList.get(0).getGroup(), ksEntryList
-                    .get(0).getPublicKey()));
-                NamedGroup selectedGroup = context.getServerKeyShareStoreEntry().getGroup();
-                LOGGER.debug("Setting selected NamedGroup in context to " + selectedGroup);
-                context.setSelectedGroup(selectedGroup);
-            }
-        } else {
-            context.setClientKeyShareStoreEntryList(ksEntryList);
->>>>>>> 83e5d5ec
         }
     }
 }