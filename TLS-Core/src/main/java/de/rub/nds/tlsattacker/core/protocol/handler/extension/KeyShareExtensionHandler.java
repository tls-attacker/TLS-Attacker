/**
 * TLS-Attacker - A Modular Penetration Testing Framework for TLS
 *
 * Copyright 2014-2017 Ruhr University Bochum / Hackmanit GmbH
 *
 * Licensed under Apache License 2.0
 * http://www.apache.org/licenses/LICENSE-2.0
 */
package de.rub.nds.tlsattacker.core.protocol.handler.extension;

import de.rub.nds.modifiablevariable.util.ArrayConverter;
import de.rub.nds.tlsattacker.core.constants.AlgorithmResolver;
import de.rub.nds.tlsattacker.core.constants.DigestAlgorithm;
import de.rub.nds.tlsattacker.core.constants.HKDFAlgorithm;
import de.rub.nds.tlsattacker.core.constants.NamedCurve;
import de.rub.nds.tlsattacker.core.constants.Tls13KeySetType;
import de.rub.nds.tlsattacker.core.crypto.HKDFunction;
import de.rub.nds.tlsattacker.core.crypto.ec.Curve25519;
import de.rub.nds.tlsattacker.core.exceptions.AdjustmentException;
import de.rub.nds.tlsattacker.core.exceptions.CryptoException;
import de.rub.nds.tlsattacker.core.exceptions.PreparationException;
import de.rub.nds.tlsattacker.core.protocol.message.extension.KS.KSEntry;
import de.rub.nds.tlsattacker.core.protocol.message.extension.KS.KeySharePair;
import de.rub.nds.tlsattacker.core.protocol.message.extension.KeyShareExtensionMessage;
import de.rub.nds.tlsattacker.core.protocol.parser.extension.KeyShareExtensionParser;
import de.rub.nds.tlsattacker.core.protocol.preparator.extension.KeyShareExtensionPreparator;
import de.rub.nds.tlsattacker.core.protocol.serializer.extension.KeyShareExtensionSerializer;
import de.rub.nds.tlsattacker.core.state.TlsContext;
import de.rub.nds.tlsattacker.transport.ConnectionEndType;
import java.security.NoSuchAlgorithmException;
import java.util.LinkedList;
import java.util.List;
import javax.crypto.Mac;

/**
 * This handler processes the KeyShare extensions in ClientHello and ServerHello
 * messages, as defined in
 * https://tools.ietf.org/html/draft-ietf-tls-tls13-21#section-4.2.7
 */
public class KeyShareExtensionHandler extends ExtensionHandler<KeyShareExtensionMessage> {

    public KeyShareExtensionHandler(TlsContext context) {
        super(context);
    }

    @Override
    public KeyShareExtensionParser getParser(byte[] message, int pointer) {
        return new KeyShareExtensionParser(pointer, message);
    }

    @Override
    public KeyShareExtensionPreparator getPreparator(KeyShareExtensionMessage message) {
        return new KeyShareExtensionPreparator(context.getChooser(), message, getSerializer(message));
    }

    @Override
    public KeyShareExtensionSerializer getSerializer(KeyShareExtensionMessage message) {
        return new KeyShareExtensionSerializer(message, context.getChooser().getConnectionEndType());
    }

    @Override
    public void adjustTLSExtensionContext(KeyShareExtensionMessage message) {
        List<KSEntry> ksEntryList = new LinkedList<>();
        for (KeySharePair pair : message.getKeyShareList()) {
            NamedCurve type = NamedCurve.getNamedCurve(pair.getKeyShareType().getValue());
            if (type != null) {
                ksEntryList.add(new KSEntry(type, pair.getKeyShare().getValue()));
            } else {
                LOGGER.warn("Unknown KS Type:" + ArrayConverter.bytesToHexString(pair.getKeyShareType().getValue()));
            }
        }
        if (context.getTalkingConnectionEndType() == ConnectionEndType.SERVER) {
            // The server has only one key
            if (ksEntryList.size() > 0) {
                context.setServerKSEntry(ksEntryList.get(0));
            }
        } else {
            context.setClientKeyShareEntryList(ksEntryList);
        }
    }
<<<<<<< HEAD

    private void adjustHandshakeTrafficSecrets() {
        HKDFAlgorithm hkdfAlgortihm = AlgorithmResolver.getHKDFAlgorithm(context.getChooser().getSelectedCipherSuite());
        DigestAlgorithm digestAlgo = AlgorithmResolver.getDigestAlgorithm(context.getChooser()
                .getSelectedProtocolVersion(), context.getChooser().getSelectedCipherSuite());

        try {
            int macLength = Mac.getInstance(hkdfAlgortihm.getMacAlgorithm().getJavaName()).getMacLength();
            byte[] psk = (context.getConfig().isUsePsk() || context.getPsk() != null) ? context.getChooser().getPsk()
                    : new byte[macLength]; // use PSK if available
            byte[] earlySecret = HKDFunction.extract(hkdfAlgortihm, new byte[0], psk);
            byte[] saltHandshakeSecret = HKDFunction.deriveSecret(hkdfAlgortihm, digestAlgo.getJavaName(), earlySecret,
                    HKDFunction.DERIVED, ArrayConverter.hexStringToByteArray(""));
            byte[] sharedSecret;
            if (context.getChooser().getConnectionEndType() == ConnectionEndType.CLIENT) {
                if (context.getChooser().getServerKSEntry().getGroup() == NamedCurve.ECDH_X25519) {
                    sharedSecret = computeSharedSecretECDH(context.getChooser().getServerKSEntry());
                } else {
                    throw new UnsupportedOperationException(
                            "Currently only the key exchange group ECDH_X25519 is supported");
                }
            } else {
                int pos = 0;
                for (KSEntry entry : context.getChooser().getClientKeyShareEntryList()) {
                    if (entry.getGroup() == NamedCurve.ECDH_X25519) {
                        pos = context.getChooser().getClientKeyShareEntryList().indexOf(entry);
                    }
                }
                if (context.getChooser().getClientKeyShareEntryList().size() > pos
                        && context.getChooser().getClientKeyShareEntryList().get(pos).getGroup() == NamedCurve.ECDH_X25519) {
                    sharedSecret = computeSharedSecretECDH(context.getChooser().getClientKeyShareEntryList().get(pos));
                } else {
                    throw new UnsupportedOperationException(
                            "Currently only the key exchange group ECDH_X25519 is supported");
                }
            }
            byte[] handshakeSecret = HKDFunction.extract(hkdfAlgortihm, saltHandshakeSecret, sharedSecret);
            context.setHandshakeSecret(handshakeSecret);
            LOGGER.debug("Set handshakeSecret in Context to " + ArrayConverter.bytesToHexString(handshakeSecret));
            byte[] clientHandshakeTrafficSecret = HKDFunction.deriveSecret(hkdfAlgortihm, digestAlgo.getJavaName(),
                    handshakeSecret, HKDFunction.CLIENT_HANDSHAKE_TRAFFIC_SECRET, context.getDigest().getRawBytes());
            context.setClientHandshakeTrafficSecret(clientHandshakeTrafficSecret);
            LOGGER.debug("Set clientHandshakeTrafficSecret in Context to "
                    + ArrayConverter.bytesToHexString(clientHandshakeTrafficSecret));
            byte[] serverHandshakeTrafficSecret = HKDFunction.deriveSecret(hkdfAlgortihm, digestAlgo.getJavaName(),
                    handshakeSecret, HKDFunction.SERVER_HANDSHAKE_TRAFFIC_SECRET, context.getDigest().getRawBytes());
            context.setServerHandshakeTrafficSecret(serverHandshakeTrafficSecret);
            LOGGER.debug("Set serverHandshakeTrafficSecret in Context to "
                    + ArrayConverter.bytesToHexString(serverHandshakeTrafficSecret));
        } catch (NoSuchAlgorithmException | CryptoException ex) {
            throw new AdjustmentException(ex);
        }
    }

    /**
     * Computes the shared secret for ECDH_X25519
     *
     * @return
     */
    private byte[] computeSharedSecretECDH(KSEntry keyShare) {
        byte[] privateKey = context.getConfig().getKeySharePrivate();
        byte[] publicKey = keyShare.getSerializedPublicKey();
        Curve25519.clamp(privateKey);
        byte[] sharedSecret = new byte[32];
        Curve25519.curve(sharedSecret, privateKey, publicKey);
        return sharedSecret;
    }

=======
>>>>>>> 3c7fee2b
}<|MERGE_RESOLUTION|>--- conflicted
+++ resolved
@@ -78,75 +78,4 @@
             context.setClientKeyShareEntryList(ksEntryList);
         }
     }
-<<<<<<< HEAD
-
-    private void adjustHandshakeTrafficSecrets() {
-        HKDFAlgorithm hkdfAlgortihm = AlgorithmResolver.getHKDFAlgorithm(context.getChooser().getSelectedCipherSuite());
-        DigestAlgorithm digestAlgo = AlgorithmResolver.getDigestAlgorithm(context.getChooser()
-                .getSelectedProtocolVersion(), context.getChooser().getSelectedCipherSuite());
-
-        try {
-            int macLength = Mac.getInstance(hkdfAlgortihm.getMacAlgorithm().getJavaName()).getMacLength();
-            byte[] psk = (context.getConfig().isUsePsk() || context.getPsk() != null) ? context.getChooser().getPsk()
-                    : new byte[macLength]; // use PSK if available
-            byte[] earlySecret = HKDFunction.extract(hkdfAlgortihm, new byte[0], psk);
-            byte[] saltHandshakeSecret = HKDFunction.deriveSecret(hkdfAlgortihm, digestAlgo.getJavaName(), earlySecret,
-                    HKDFunction.DERIVED, ArrayConverter.hexStringToByteArray(""));
-            byte[] sharedSecret;
-            if (context.getChooser().getConnectionEndType() == ConnectionEndType.CLIENT) {
-                if (context.getChooser().getServerKSEntry().getGroup() == NamedCurve.ECDH_X25519) {
-                    sharedSecret = computeSharedSecretECDH(context.getChooser().getServerKSEntry());
-                } else {
-                    throw new UnsupportedOperationException(
-                            "Currently only the key exchange group ECDH_X25519 is supported");
-                }
-            } else {
-                int pos = 0;
-                for (KSEntry entry : context.getChooser().getClientKeyShareEntryList()) {
-                    if (entry.getGroup() == NamedCurve.ECDH_X25519) {
-                        pos = context.getChooser().getClientKeyShareEntryList().indexOf(entry);
-                    }
-                }
-                if (context.getChooser().getClientKeyShareEntryList().size() > pos
-                        && context.getChooser().getClientKeyShareEntryList().get(pos).getGroup() == NamedCurve.ECDH_X25519) {
-                    sharedSecret = computeSharedSecretECDH(context.getChooser().getClientKeyShareEntryList().get(pos));
-                } else {
-                    throw new UnsupportedOperationException(
-                            "Currently only the key exchange group ECDH_X25519 is supported");
-                }
-            }
-            byte[] handshakeSecret = HKDFunction.extract(hkdfAlgortihm, saltHandshakeSecret, sharedSecret);
-            context.setHandshakeSecret(handshakeSecret);
-            LOGGER.debug("Set handshakeSecret in Context to " + ArrayConverter.bytesToHexString(handshakeSecret));
-            byte[] clientHandshakeTrafficSecret = HKDFunction.deriveSecret(hkdfAlgortihm, digestAlgo.getJavaName(),
-                    handshakeSecret, HKDFunction.CLIENT_HANDSHAKE_TRAFFIC_SECRET, context.getDigest().getRawBytes());
-            context.setClientHandshakeTrafficSecret(clientHandshakeTrafficSecret);
-            LOGGER.debug("Set clientHandshakeTrafficSecret in Context to "
-                    + ArrayConverter.bytesToHexString(clientHandshakeTrafficSecret));
-            byte[] serverHandshakeTrafficSecret = HKDFunction.deriveSecret(hkdfAlgortihm, digestAlgo.getJavaName(),
-                    handshakeSecret, HKDFunction.SERVER_HANDSHAKE_TRAFFIC_SECRET, context.getDigest().getRawBytes());
-            context.setServerHandshakeTrafficSecret(serverHandshakeTrafficSecret);
-            LOGGER.debug("Set serverHandshakeTrafficSecret in Context to "
-                    + ArrayConverter.bytesToHexString(serverHandshakeTrafficSecret));
-        } catch (NoSuchAlgorithmException | CryptoException ex) {
-            throw new AdjustmentException(ex);
-        }
-    }
-
-    /**
-     * Computes the shared secret for ECDH_X25519
-     *
-     * @return
-     */
-    private byte[] computeSharedSecretECDH(KSEntry keyShare) {
-        byte[] privateKey = context.getConfig().getKeySharePrivate();
-        byte[] publicKey = keyShare.getSerializedPublicKey();
-        Curve25519.clamp(privateKey);
-        byte[] sharedSecret = new byte[32];
-        Curve25519.curve(sharedSecret, privateKey, publicKey);
-        return sharedSecret;
-    }
-
-=======
->>>>>>> 3c7fee2b
 }