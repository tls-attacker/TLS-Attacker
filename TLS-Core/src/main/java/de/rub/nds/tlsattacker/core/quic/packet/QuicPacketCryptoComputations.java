--- conflicted
+++ resolved
@@ -33,437 +33,407 @@
 
 public class QuicPacketCryptoComputations extends ModifiableVariableHolder {
 
-    private static final Logger LOGGER = LogManager.getLogger();
-
-    private static final int INITIAL_KEY_LENGTH = 16;
-    private static final int IV_LENGTH = 12;
-
-    public QuicPacketCryptoComputations() {}
-
-    /** Generates header protection mask. */
-    public static byte[] generateHeaderProtectionMask(
-            Cipher cipher, byte[] headerProtectionKey, byte[] sample) throws CryptoException {
-        try {
-            byte[] mask;
-            SecretKeySpec keySpec = new SecretKeySpec(headerProtectionKey, cipher.getAlgorithm());
-            if (cipher.getAlgorithm().equals("ChaCha20")) {
-                // Based on RFC 9001 Section 5.4.4
-                // https://www.rfc-editor.org/rfc/rfc9001#name-chacha20-based-header-prote
-                ByteBuffer wrapped = ByteBuffer.wrap(Arrays.copyOfRange(sample, 0, 4));
-                wrapped.order(ByteOrder.LITTLE_ENDIAN);
-                int counter = wrapped.getInt();
-                byte[] nonce = Arrays.copyOfRange(sample, 4, 16);
-                ChaCha20ParameterSpec param = new ChaCha20ParameterSpec(nonce, counter);
-                cipher.init(Cipher.ENCRYPT_MODE, keySpec, param);
-                mask = cipher.doFinal(new byte[] {0, 0, 0, 0, 0});
-            } else {
-                // Based on RFC 9001 Section 5.4.3
-                // https://www.rfc-editor.org/rfc/rfc9001#name-aes-based-header-protection
-                cipher.init(Cipher.ENCRYPT_MODE, keySpec);
-                mask = cipher.doFinal(sample);
-            }
-            return mask;
-        } catch (BadPaddingException
-                | IllegalBlockSizeException
-                | InvalidKeyException
-                | InvalidAlgorithmParameterException e) {
-            throw new CryptoException("Could not generate header protection mask", e);
-        }
-    }
-
-    public static byte[] generateInitialClientHeaderProtectionMask(
-            QuicContext context, byte[] sample) throws CryptoException {
-        return generateHeaderProtectionMask(
-                context.getInitalHeaderProtectionCipher(),
-                context.getInitialClientHeaderProtectionKey(),
-                sample);
-    }
-
-    public static byte[] generateInitialServerHeaderProtectionMask(
-            QuicContext context, byte[] sample) throws CryptoException {
-        return generateHeaderProtectionMask(
-                context.getInitalHeaderProtectionCipher(),
-                context.getInitialServerHeaderProtectionKey(),
-                sample);
-    }
-
-    public static byte[] generateHandshakeClientHeaderProtectionMask(
-            QuicContext context, byte[] sample) throws CryptoException {
-        return generateHeaderProtectionMask(
-                context.getHeaderProtectionCipher(),
-                context.getHandshakeClientHeaderProtectionKey(),
-                sample);
-    }
-
-    public static byte[] generateHandshakeServerHeaderProtectionMask(
-            QuicContext context, byte[] sample) throws CryptoException {
-        return generateHeaderProtectionMask(
-                context.getHeaderProtectionCipher(),
-                context.getHandshakeServerHeaderProtectionKey(),
-                sample);
-    }
-
-    public static byte[] generateOneRRTClientHeaderProtectionMask(
-            QuicContext context, byte[] sample) throws CryptoException {
-        return generateHeaderProtectionMask(
-                context.getHeaderProtectionCipher(),
-                context.getApplicationClientHeaderProtectionKey(),
-                sample);
-    }
-
-    public static byte[] generateOneRTTServerHeaderProtectionMask(
-            QuicContext context, byte[] sample) throws CryptoException {
-        return generateHeaderProtectionMask(
-                context.getHeaderProtectionCipher(),
-                context.getApplicationServerHeaderProtectionKey(),
-                sample);
-    }
-
-    public static byte[] generateZeroRTTClientHeaderProtectionMask(
-            QuicContext context, byte[] sample) throws CryptoException {
-        return generateHeaderProtectionMask(
-                context.getZeroRTTHeaderProtectionCipher(),
-                context.getZeroRTTClientHeaderProtectionKey(),
-                sample);
-    }
-
-    public static byte[] generateZeroRTTServerHeaderProtectionMask(
-            QuicContext context, byte[] sample) throws CryptoException {
-        return generateHeaderProtectionMask(
-                context.getZeroRTTHeaderProtectionCipher(),
-                context.getZeroRTTServerHeaderProtectionKey(),
-                sample);
-    }
-
-    /**
-     * Calculates all initial client and server secrets including key, IV, and the key for header
-     * protection.
-     */
-    public static void calculateInitialSecrets(QuicContext context)
-            throws CryptoException, NoSuchAlgorithmException {
-        LOGGER.debug("Initialize Quic Initial Secrets");
-
-        QuicVersion version = context.getQuicVersion();
-        if (version == QuicVersion.NEGOTIATION_VERSION) {
-            LOGGER.debug(
-                    "Version Negotiation Packets do not have initial secrets. They are not encrypted.");
-            context.setInitialSecretsInitialized(false);
-            return;
-        }
-
-        HKDFAlgorithm hkdfAlgorithm = context.getInitialHKDFAlgorithm();
-        Mac mac = Mac.getInstance(hkdfAlgorithm.getMacAlgorithm().getJavaName());
-
-        context.setInitialSecret(
-                HKDFunction.extract(
-                        hkdfAlgorithm,
-                        context.getInitialSalt(),
-                        context.getFirstDestinationConnectionId()));
-
-        // client
-        context.setInitialClientSecret(
-                HKDFunction.expandLabel(
-                        hkdfAlgorithm,
-                        context.getInitialSecret(),
-                        HKDFunction.CLIENT_IN,
-                        new byte[0],
-                        mac.getMacLength()));
-        context.setInitialClientKey(
-                deriveKeyFromSecret(
-                        version,
-                        hkdfAlgorithm,
-                        context.getInitialClientSecret(),
-                        INITIAL_KEY_LENGTH));
-        context.setInitialClientIv(
-                deriveIvFromSecret(version, hkdfAlgorithm, context.getInitialClientSecret()));
-        context.setInitialClientHeaderProtectionKey(
-                deriveHeaderProtectionKeyFromSecret(
-                        version,
-                        hkdfAlgorithm,
-                        context.getInitialClientSecret(),
-                        INITIAL_KEY_LENGTH));
-
-        // server
-        context.setInitialServerSecret(
-                HKDFunction.expandLabel(
-                        hkdfAlgorithm,
-                        context.getInitialSecret(),
-                        HKDFunction.SERVER_IN,
-                        new byte[0],
-                        mac.getMacLength()));
-        context.setInitialServerKey(
-                deriveKeyFromSecret(
-                        version,
-                        hkdfAlgorithm,
-                        context.getInitialServerSecret(),
-                        INITIAL_KEY_LENGTH));
-        context.setInitialServerIv(
-                deriveIvFromSecret(version, hkdfAlgorithm, context.getInitialServerSecret()));
-        context.setInitialServerHeaderProtectionKey(
-                deriveHeaderProtectionKeyFromSecret(
-                        version,
-                        hkdfAlgorithm,
-                        context.getInitialServerSecret(),
-                        INITIAL_KEY_LENGTH));
-
-        context.setInitialSecretsInitialized(true);
-    }
-
-    /**
-     * Calculates all handshake client and server secrets including key, IV, and the key for header
-     * protection.
-     */
-    public static void calculateHandshakeSecrets(QuicContext context)
-            throws NoSuchPaddingException, NoSuchAlgorithmException, CryptoException {
-        LOGGER.debug("Initialize Quic Handshake Secrets");
-
-        context.setAeadCipher(
-                Cipher.getInstance(
-                        context.getContext()
-                                .getTlsContext()
-                                .getSelectedCipherSuite().getCipherAlgorithm()
-                                .getJavaName()));
-
-        int keyLength = 16;
-        switch (context.getContext().getTlsContext().getSelectedCipherSuite()) {
-            case TLS_AES_128_CCM_SHA256:
-            case TLS_AES_128_GCM_SHA256:
-                keyLength = 16;
-                context.setHeaderProtectionCipher(Cipher.getInstance("AES/ECB/NoPadding"));
-                break;
-            case TLS_AES_256_GCM_SHA384:
-                keyLength = 32;
-                context.setHeaderProtectionCipher(Cipher.getInstance("AES/ECB/NoPadding"));
-                break;
-            case TLS_CHACHA20_POLY1305_SHA256:
-                keyLength = 32;
-                context.setHeaderProtectionCipher(Cipher.getInstance("ChaCha20"));
-                break;
-        default:
-                LOGGER.warn("Unknown cipher suite: {}. Defaulting to AES.", context.getContext().getTlsContext().getSelectedCipherSuite());
-                context.setHeaderProtectionCipher(Cipher.getInstance("AES/ECB/NoPadding"));
-        }
-
-        context.setHkdfAlgorithm(
-                AlgorithmResolver.getHKDFAlgorithm(
-                        context.getContext().getTlsContext().getSelectedCipherSuite()));
-
-        HKDFAlgorithm hkdfAlgorithm = context.getHkdfAlgorithm();
-<<<<<<< HEAD
-
-        int keyLength = 16;
-
-        switch (context.getContext().getTlsContext().getSelectedCipherSuite()) {
-            case TLS_AES_128_CCM_SHA256:
-            case TLS_AES_128_GCM_SHA256:
-                keyLength = 16;
-                break;
-            case TLS_AES_256_GCM_SHA384:
-            case TLS_CHACHA20_POLY1305_SHA256:
-                keyLength = 32;
-                break;
-                default:
-            LOGGER.warn("Unknown cipher suite: {}. Defaulting to AES-128.", context.getContext().getTlsContext().getSelectedCipherSuite());
-                keyLength = 16;
-        }
-
-=======
->>>>>>> d6bdd6e9
-        QuicVersion version = context.getQuicVersion();
-
-        // client
-        context.setHandshakeClientSecret(
-                context.getContext().getTlsContext().getClientHandshakeTrafficSecret());
-        context.setHandshakeClientKey(
-                deriveKeyFromSecret(
-                        version, hkdfAlgorithm, context.getHandshakeClientSecret(), keyLength));
-        context.setHandshakeClientIv(
-                deriveIvFromSecret(version, hkdfAlgorithm, context.getHandshakeClientSecret()));
-        context.setHandshakeClientHeaderProtectionKey(
-                deriveHeaderProtectionKeyFromSecret(
-                        version, hkdfAlgorithm, context.getHandshakeClientSecret(), keyLength));
-
-        // server
-        context.setHandshakeServerSecret(
-                context.getContext().getTlsContext().getServerHandshakeTrafficSecret());
-        context.setHandshakeServerKey(
-                deriveKeyFromSecret(
-                        version, hkdfAlgorithm, context.getHandshakeServerSecret(), keyLength));
-        context.setHandshakeServerIv(
-                deriveIvFromSecret(version, hkdfAlgorithm, context.getHandshakeServerSecret()));
-        context.setHandshakeServerHeaderProtectionKey(
-                deriveHeaderProtectionKeyFromSecret(
-                        version, hkdfAlgorithm, context.getHandshakeServerSecret(), keyLength));
-
-        context.setHandshakeSecretsInitialized(true);
-    }
-
-    /**
-     * Calculates all application client and server secrets including key, IV, and the key for
-     * header protection.
-     */
-    public static void calculateApplicationSecrets(QuicContext context)
-            throws NoSuchPaddingException, NoSuchAlgorithmException, CryptoException {
-        LOGGER.debug("Initialize Quic Application Secrets");
-
-        int keyLength = 16;
-        switch (context.getContext().getTlsContext().getSelectedCipherSuite()) {
-            case TLS_AES_128_CCM_SHA256:
-            case TLS_AES_128_GCM_SHA256:
-                keyLength = 16;
-                break;
-            case TLS_AES_256_GCM_SHA384:
-            case TLS_CHACHA20_POLY1305_SHA256:
-                keyLength = 32;
-                break;
-            default:
-                LOGGER.warn("Unknown cipher suite: {}. Defaulting to AES-128.", context.getContext().getTlsContext().getSelectedCipherSuite());
-                keyLength = 16;
-        }
-
-        HKDFAlgorithm hkdfAlgorithm = context.getHkdfAlgorithm();
-        QuicVersion version = context.getQuicVersion();
-
-        // client
-        context.setApplicationClientSecret(
-                context.getContext().getTlsContext().getClientApplicationTrafficSecret());
-        context.setApplicationClientKey(
-                deriveKeyFromSecret(
-                        version, hkdfAlgorithm, context.getApplicationClientSecret(), keyLength));
-        context.setApplicationClientIv(
-                deriveIvFromSecret(version, hkdfAlgorithm, context.getApplicationClientSecret()));
-        context.setApplicationClientHeaderProtectionKey(
-                deriveHeaderProtectionKeyFromSecret(
-                        version, hkdfAlgorithm, context.getApplicationClientSecret(), keyLength));
-
-        // server
-        context.setApplicationServerSecret(
-                context.getContext().getTlsContext().getServerApplicationTrafficSecret());
-        context.setApplicationServerKey(
-                deriveKeyFromSecret(
-                        version, hkdfAlgorithm, context.getApplicationServerSecret(), keyLength));
-        context.setApplicationServerIv(
-                deriveIvFromSecret(version, hkdfAlgorithm, context.getApplicationServerSecret()));
-        context.setApplicationServerHeaderProtectionKey(
-                deriveHeaderProtectionKeyFromSecret(
-                        version, hkdfAlgorithm, context.getApplicationServerSecret(), keyLength));
-
-        context.setApplicationSecretsInitialized(true);
-    }
-
-    /**
-     * Calculates all zero rtt client and server secrets including key, IV, and the key for header
-     * protection.
-     *
-     * @param context
-     * @throws NoSuchPaddingException
-     * @throws CryptoException
-     * @throws NoSuchAlgorithmException
-     */
-    public static void calculateZeroRTTSecrets(QuicContext context)
-            throws CryptoException, NoSuchPaddingException, NoSuchAlgorithmException {
-        LOGGER.debug("Initialize Quic 0-RTT Secrets");
-
-        context.setZeroRTTCipherSuite(
-                context.getContext().getTlsContext().getEarlyDataCipherSuite());
-        context.setZeroRTTAeadCipher(
-                Cipher.getInstance(
-                        context.getContext()
-                                .getTlsContext()
-                                .getEarlyDataCipherSuite().getCipherAlgorithm()
-                                .getJavaName()));
-
-        int keyLength = 16;
-        switch (context.getZeroRTTCipherSuite()) {
-            case TLS_AES_128_CCM_SHA256:
-            case TLS_AES_128_GCM_SHA256:
-                keyLength = 16;
-                context.setZeroRTTHeaderProtectionCipher(Cipher.getInstance("AES/ECB/NoPadding"));
-                break;
-            case TLS_AES_256_GCM_SHA384:
-                keyLength = 32;
-                context.setZeroRTTHeaderProtectionCipher(Cipher.getInstance("AES/ECB/NoPadding"));
-                break;
-            case TLS_CHACHA20_POLY1305_SHA256:
-                keyLength = 32;
-                context.setZeroRTTHeaderProtectionCipher(Cipher.getInstance("ChaCha20"));
-                break;
-            default:
-                LOGGER.warn("Unknown cipher suite: {}. Defaulting to AES.", context.getContext().getTlsContext().getSelectedCipherSuite());
-                context.setZeroRTTHeaderProtectionCipher(Cipher.getInstance("AES/ECB/NoPadding"));
-        }
-
-        context.setZeroRTTHKDFAlgorithm(
-                AlgorithmResolver.getHKDFAlgorithm(context.getZeroRTTCipherSuite()));
-
-        HKDFAlgorithm hkdfAlgorithm = context.getZeroRTTHKDFAlgorithm();
-<<<<<<< HEAD
-
-        int keyLength = 16;
-
-        switch (context.getZeroRTTCipherSuite()) {
-            case TLS_AES_128_CCM_SHA256:
-            case TLS_AES_128_GCM_SHA256:
-                keyLength = 16;
-                break;
-            case TLS_AES_256_GCM_SHA384:
-            case TLS_CHACHA20_POLY1305_SHA256:
-                keyLength = 32;
-                break;
-            default:
-                LOGGER.warn("Unknown cipher suite: {}. Defaulting to AES-128.", context.getZeroRTTCipherSuite());
-                keyLength = 16;
-        }
-
-=======
->>>>>>> d6bdd6e9
-        QuicVersion version = context.getQuicVersion();
-
-        // client
-        context.setZeroRTTClientSecret(
-                context.getContext().getTlsContext().getClientEarlyTrafficSecret());
-        context.setZeroRTTClientKey(
-                deriveKeyFromSecret(
-                        version, hkdfAlgorithm, context.getZeroRTTClientSecret(), keyLength));
-        context.setZeroRTTClientIv(
-                deriveIvFromSecret(version, hkdfAlgorithm, context.getZeroRTTClientSecret()));
-        context.setZeroRTTClientHeaderProtectionKey(
-                deriveHeaderProtectionKeyFromSecret(
-                        version, hkdfAlgorithm, context.getZeroRTTClientSecret(), keyLength));
-
-        // server
-        context.setZeroRTTServerSecret(
-                context.getContext().getTlsContext().getClientEarlyTrafficSecret());
-        context.setZeroRTTServerKey(
-                deriveKeyFromSecret(
-                        version, hkdfAlgorithm, context.getZeroRTTServerSecret(), keyLength));
-        context.setZeroRTTServerIv(
-                deriveIvFromSecret(version, hkdfAlgorithm, context.getZeroRTTServerSecret()));
-        context.setZeroRTTServerHeaderProtectionKey(
-                deriveHeaderProtectionKeyFromSecret(
-                        version, hkdfAlgorithm, context.getZeroRTTServerSecret(), keyLength));
-
-        context.setZeroRTTSecretsInitialized(true);
-    }
-
-    private static byte[] deriveKeyFromSecret(
-            QuicVersion version, HKDFAlgorithm hkdfAlgorithm, byte[] secret, int keyLength)
-            throws CryptoException {
-        return HKDFunction.expandLabel(
-                hkdfAlgorithm, secret, version.getKeyLabel(), new byte[0], keyLength);
-    }
-
-    private static byte[] deriveIvFromSecret(
-            QuicVersion version, HKDFAlgorithm hkdfAlgorithm, byte[] secret)
-            throws CryptoException {
-        return HKDFunction.expandLabel(
-                hkdfAlgorithm, secret, version.getIvLabel(), new byte[0], IV_LENGTH);
-    }
-
-    private static byte[] deriveHeaderProtectionKeyFromSecret(
-            QuicVersion version, HKDFAlgorithm hkdfAlgorithm, byte[] secret, int keyLength)
-            throws CryptoException {
-        return HKDFunction.expandLabel(
-                hkdfAlgorithm, secret, version.getHeaderProtectionLabel(), new byte[0], keyLength);
-    }
+        private static final Logger LOGGER = LogManager.getLogger();
+
+        private static final int INITIAL_KEY_LENGTH = 16;
+        private static final int IV_LENGTH = 12;
+
+        public QuicPacketCryptoComputations() {
+        }
+
+        /** Generates header protection mask. */
+        public static byte[] generateHeaderProtectionMask(
+                        Cipher cipher, byte[] headerProtectionKey, byte[] sample) throws CryptoException {
+                try {
+                        byte[] mask;
+                        SecretKeySpec keySpec = new SecretKeySpec(headerProtectionKey, cipher.getAlgorithm());
+                        if (cipher.getAlgorithm().equals("ChaCha20")) {
+                                // Based on RFC 9001 Section 5.4.4
+                                // https://www.rfc-editor.org/rfc/rfc9001#name-chacha20-based-header-prote
+                                ByteBuffer wrapped = ByteBuffer.wrap(Arrays.copyOfRange(sample, 0, 4));
+                                wrapped.order(ByteOrder.LITTLE_ENDIAN);
+                                int counter = wrapped.getInt();
+                                byte[] nonce = Arrays.copyOfRange(sample, 4, 16);
+                                ChaCha20ParameterSpec param = new ChaCha20ParameterSpec(nonce, counter);
+                                cipher.init(Cipher.ENCRYPT_MODE, keySpec, param);
+                                mask = cipher.doFinal(new byte[] { 0, 0, 0, 0, 0 });
+                        } else {
+                                // Based on RFC 9001 Section 5.4.3
+                                // https://www.rfc-editor.org/rfc/rfc9001#name-aes-based-header-protection
+                                cipher.init(Cipher.ENCRYPT_MODE, keySpec);
+                                mask = cipher.doFinal(sample);
+                        }
+                        return mask;
+                } catch (BadPaddingException
+                                | IllegalBlockSizeException
+                                | InvalidKeyException
+                                | InvalidAlgorithmParameterException e) {
+                        throw new CryptoException("Could not generate header protection mask", e);
+                }
+        }
+
+        public static byte[] generateInitialClientHeaderProtectionMask(
+                        QuicContext context, byte[] sample) throws CryptoException {
+                return generateHeaderProtectionMask(
+                                context.getInitalHeaderProtectionCipher(),
+                                context.getInitialClientHeaderProtectionKey(),
+                                sample);
+        }
+
+        public static byte[] generateInitialServerHeaderProtectionMask(
+                        QuicContext context, byte[] sample) throws CryptoException {
+                return generateHeaderProtectionMask(
+                                context.getInitalHeaderProtectionCipher(),
+                                context.getInitialServerHeaderProtectionKey(),
+                                sample);
+        }
+
+        public static byte[] generateHandshakeClientHeaderProtectionMask(
+                        QuicContext context, byte[] sample) throws CryptoException {
+                return generateHeaderProtectionMask(
+                                context.getHeaderProtectionCipher(),
+                                context.getHandshakeClientHeaderProtectionKey(),
+                                sample);
+        }
+
+        public static byte[] generateHandshakeServerHeaderProtectionMask(
+                        QuicContext context, byte[] sample) throws CryptoException {
+                return generateHeaderProtectionMask(
+                                context.getHeaderProtectionCipher(),
+                                context.getHandshakeServerHeaderProtectionKey(),
+                                sample);
+        }
+
+        public static byte[] generateOneRRTClientHeaderProtectionMask(
+                        QuicContext context, byte[] sample) throws CryptoException {
+                return generateHeaderProtectionMask(
+                                context.getHeaderProtectionCipher(),
+                                context.getApplicationClientHeaderProtectionKey(),
+                                sample);
+        }
+
+        public static byte[] generateOneRTTServerHeaderProtectionMask(
+                        QuicContext context, byte[] sample) throws CryptoException {
+                return generateHeaderProtectionMask(
+                                context.getHeaderProtectionCipher(),
+                                context.getApplicationServerHeaderProtectionKey(),
+                                sample);
+        }
+
+        public static byte[] generateZeroRTTClientHeaderProtectionMask(
+                        QuicContext context, byte[] sample) throws CryptoException {
+                return generateHeaderProtectionMask(
+                                context.getZeroRTTHeaderProtectionCipher(),
+                                context.getZeroRTTClientHeaderProtectionKey(),
+                                sample);
+        }
+
+        public static byte[] generateZeroRTTServerHeaderProtectionMask(
+                        QuicContext context, byte[] sample) throws CryptoException {
+                return generateHeaderProtectionMask(
+                                context.getZeroRTTHeaderProtectionCipher(),
+                                context.getZeroRTTServerHeaderProtectionKey(),
+                                sample);
+        }
+
+        /**
+         * Calculates all initial client and server secrets including key, IV, and the key for header
+         * protection.
+         */
+        public static void calculateInitialSecrets(QuicContext context)
+                        throws CryptoException, NoSuchAlgorithmException {
+                LOGGER.debug("Initialize Quic Initial Secrets");
+
+                QuicVersion version = context.getQuicVersion();
+                if (version == QuicVersion.NEGOTIATION_VERSION) {
+                        LOGGER.debug(
+                                        "Version Negotiation Packets do not have initial secrets. They are not encrypted.");
+                        context.setInitialSecretsInitialized(false);
+                        return;
+                }
+
+                HKDFAlgorithm hkdfAlgorithm = context.getInitialHKDFAlgorithm();
+                Mac mac = Mac.getInstance(hkdfAlgorithm.getMacAlgorithm().getJavaName());
+
+                context.setInitialSecret(
+                                HKDFunction.extract(
+                                                hkdfAlgorithm,
+                                                context.getInitialSalt(),
+                                                context.getFirstDestinationConnectionId()));
+
+                // client
+                context.setInitialClientSecret(
+                                HKDFunction.expandLabel(
+                                                hkdfAlgorithm,
+                                                context.getInitialSecret(),
+                                                HKDFunction.CLIENT_IN,
+                                                new byte[0],
+                                                mac.getMacLength()));
+                context.setInitialClientKey(
+                                deriveKeyFromSecret(
+                                                version,
+                                                hkdfAlgorithm,
+                                                context.getInitialClientSecret(),
+                                                INITIAL_KEY_LENGTH));
+                context.setInitialClientIv(
+                                deriveIvFromSecret(version, hkdfAlgorithm, context.getInitialClientSecret()));
+                context.setInitialClientHeaderProtectionKey(
+                                deriveHeaderProtectionKeyFromSecret(
+                                                version,
+                                                hkdfAlgorithm,
+                                                context.getInitialClientSecret(),
+                                                INITIAL_KEY_LENGTH));
+
+                // server
+                context.setInitialServerSecret(
+                                HKDFunction.expandLabel(
+                                                hkdfAlgorithm,
+                                                context.getInitialSecret(),
+                                                HKDFunction.SERVER_IN,
+                                                new byte[0],
+                                                mac.getMacLength()));
+                context.setInitialServerKey(
+                                deriveKeyFromSecret(
+                                                version,
+                                                hkdfAlgorithm,
+                                                context.getInitialServerSecret(),
+                                                INITIAL_KEY_LENGTH));
+                context.setInitialServerIv(
+                                deriveIvFromSecret(version, hkdfAlgorithm, context.getInitialServerSecret()));
+                context.setInitialServerHeaderProtectionKey(
+                                deriveHeaderProtectionKeyFromSecret(
+                                                version,
+                                                hkdfAlgorithm,
+                                                context.getInitialServerSecret(),
+                                                INITIAL_KEY_LENGTH));
+
+                context.setInitialSecretsInitialized(true);
+        }
+
+        /**
+         * Calculates all handshake client and server secrets including key, IV, and the key for header
+         * protection.
+         */
+        public static void calculateHandshakeSecrets(QuicContext context)
+                        throws NoSuchPaddingException, NoSuchAlgorithmException, CryptoException {
+                LOGGER.debug("Initialize Quic Handshake Secrets");
+
+                context.setAeadCipher(
+                                Cipher.getInstance(
+                                                context.getContext()
+                                                                .getTlsContext()
+                                                                .getSelectedCipherSuite().getCipherAlgorithm()
+                                                                .getJavaName()));
+
+                int keyLength = 16;
+                switch (context.getContext().getTlsContext().getSelectedCipherSuite()) {
+                        case TLS_AES_128_CCM_SHA256:
+                        case TLS_AES_128_GCM_SHA256:
+                                keyLength = 16;
+                                context.setHeaderProtectionCipher(Cipher.getInstance("AES/ECB/NoPadding"));
+                                break;
+                        case TLS_AES_256_GCM_SHA384:
+                                keyLength = 32;
+                                context.setHeaderProtectionCipher(Cipher.getInstance("AES/ECB/NoPadding"));
+                                break;
+                        case TLS_CHACHA20_POLY1305_SHA256:
+                                keyLength = 32;
+                                context.setHeaderProtectionCipher(Cipher.getInstance("ChaCha20"));
+                                break;
+                        default:
+                                LOGGER.warn("Unknown cipher suite: {}. Defaulting to AES.",
+                                                context.getContext().getTlsContext().getSelectedCipherSuite());
+                                context.setHeaderProtectionCipher(Cipher.getInstance("AES/ECB/NoPadding"));
+                }
+
+                context.setHkdfAlgorithm(
+                                AlgorithmResolver.getHKDFAlgorithm(
+                                                context.getContext().getTlsContext().getSelectedCipherSuite()));
+
+                HKDFAlgorithm hkdfAlgorithm = context.getHkdfAlgorithm();
+
+                QuicVersion version = context.getQuicVersion();
+
+                // client
+                context.setHandshakeClientSecret(
+                                context.getContext().getTlsContext().getClientHandshakeTrafficSecret());
+                context.setHandshakeClientKey(
+                                deriveKeyFromSecret(
+                                                version, hkdfAlgorithm, context.getHandshakeClientSecret(), keyLength));
+                context.setHandshakeClientIv(
+                                deriveIvFromSecret(version, hkdfAlgorithm, context.getHandshakeClientSecret()));
+                context.setHandshakeClientHeaderProtectionKey(
+                                deriveHeaderProtectionKeyFromSecret(
+                                                version, hkdfAlgorithm, context.getHandshakeClientSecret(), keyLength));
+
+                // server
+                context.setHandshakeServerSecret(
+                                context.getContext().getTlsContext().getServerHandshakeTrafficSecret());
+                context.setHandshakeServerKey(
+                                deriveKeyFromSecret(
+                                                version, hkdfAlgorithm, context.getHandshakeServerSecret(), keyLength));
+                context.setHandshakeServerIv(
+                                deriveIvFromSecret(version, hkdfAlgorithm, context.getHandshakeServerSecret()));
+                context.setHandshakeServerHeaderProtectionKey(
+                                deriveHeaderProtectionKeyFromSecret(
+                                                version, hkdfAlgorithm, context.getHandshakeServerSecret(), keyLength));
+
+                context.setHandshakeSecretsInitialized(true);
+        }
+
+        /**
+         * Calculates all application client and server secrets including key, IV, and the key for
+         * header protection.
+         */
+        public static void calculateApplicationSecrets(QuicContext context)
+                        throws NoSuchPaddingException, NoSuchAlgorithmException, CryptoException {
+                LOGGER.debug("Initialize Quic Application Secrets");
+
+                int keyLength = 16;
+                switch (context.getContext().getTlsContext().getSelectedCipherSuite()) {
+                        case TLS_AES_128_CCM_SHA256:
+                        case TLS_AES_128_GCM_SHA256:
+                                keyLength = 16;
+                                break;
+                        case TLS_AES_256_GCM_SHA384:
+                        case TLS_CHACHA20_POLY1305_SHA256:
+                                keyLength = 32;
+                                break;
+                        default:
+                                LOGGER.warn("Unknown cipher suite: {}. Defaulting to AES-128.",
+                                                context.getContext().getTlsContext().getSelectedCipherSuite());
+                                keyLength = 16;
+                }
+
+                HKDFAlgorithm hkdfAlgorithm = context.getHkdfAlgorithm();
+                QuicVersion version = context.getQuicVersion();
+
+                // client
+                context.setApplicationClientSecret(
+                                context.getContext().getTlsContext().getClientApplicationTrafficSecret());
+                context.setApplicationClientKey(
+                                deriveKeyFromSecret(
+                                                version, hkdfAlgorithm, context.getApplicationClientSecret(),
+                                                keyLength));
+                context.setApplicationClientIv(
+                                deriveIvFromSecret(version, hkdfAlgorithm, context.getApplicationClientSecret()));
+                context.setApplicationClientHeaderProtectionKey(
+                                deriveHeaderProtectionKeyFromSecret(
+                                                version, hkdfAlgorithm, context.getApplicationClientSecret(),
+                                                keyLength));
+
+                // server
+                context.setApplicationServerSecret(
+                                context.getContext().getTlsContext().getServerApplicationTrafficSecret());
+                context.setApplicationServerKey(
+                                deriveKeyFromSecret(
+                                                version, hkdfAlgorithm, context.getApplicationServerSecret(),
+                                                keyLength));
+                context.setApplicationServerIv(
+                                deriveIvFromSecret(version, hkdfAlgorithm, context.getApplicationServerSecret()));
+                context.setApplicationServerHeaderProtectionKey(
+                                deriveHeaderProtectionKeyFromSecret(
+                                                version, hkdfAlgorithm, context.getApplicationServerSecret(),
+                                                keyLength));
+
+                context.setApplicationSecretsInitialized(true);
+        }
+
+        /**
+         * Calculates all zero rtt client and server secrets including key, IV, and the key for header
+         * protection.
+         *
+         * @param context
+         * @throws NoSuchPaddingException
+         * @throws CryptoException
+         * @throws NoSuchAlgorithmException
+         */
+        public static void calculateZeroRTTSecrets(QuicContext context)
+                        throws CryptoException, NoSuchPaddingException, NoSuchAlgorithmException {
+                LOGGER.debug("Initialize Quic 0-RTT Secrets");
+
+                context.setZeroRTTCipherSuite(
+                                context.getContext().getTlsContext().getEarlyDataCipherSuite());
+                context.setZeroRTTAeadCipher(
+                                Cipher.getInstance(
+                                                context.getContext()
+                                                                .getTlsContext()
+                                                                .getEarlyDataCipherSuite().getCipherAlgorithm()
+                                                                .getJavaName()));
+
+                int keyLength = 16;
+                switch (context.getZeroRTTCipherSuite()) {
+                        case TLS_AES_128_CCM_SHA256:
+                        case TLS_AES_128_GCM_SHA256:
+                                keyLength = 16;
+                                context.setZeroRTTHeaderProtectionCipher(Cipher.getInstance("AES/ECB/NoPadding"));
+                                break;
+                        case TLS_AES_256_GCM_SHA384:
+                                keyLength = 32;
+                                context.setZeroRTTHeaderProtectionCipher(Cipher.getInstance("AES/ECB/NoPadding"));
+                                break;
+                        case TLS_CHACHA20_POLY1305_SHA256:
+                                keyLength = 32;
+                                context.setZeroRTTHeaderProtectionCipher(Cipher.getInstance("ChaCha20"));
+                                break;
+                        default:
+                                LOGGER.warn("Unknown cipher suite: {}. Defaulting to AES.",
+                                                context.getContext().getTlsContext().getSelectedCipherSuite());
+                                context.setZeroRTTHeaderProtectionCipher(Cipher.getInstance("AES/ECB/NoPadding"));
+                }
+
+                context.setZeroRTTHKDFAlgorithm(
+                                AlgorithmResolver.getHKDFAlgorithm(context.getZeroRTTCipherSuite()));
+
+                HKDFAlgorithm hkdfAlgorithm = context.getZeroRTTHKDFAlgorithm();
+
+                QuicVersion version = context.getQuicVersion();
+
+                // client
+                context.setZeroRTTClientSecret(
+                                context.getContext().getTlsContext().getClientEarlyTrafficSecret());
+                context.setZeroRTTClientKey(
+                                deriveKeyFromSecret(
+                                                version, hkdfAlgorithm, context.getZeroRTTClientSecret(), keyLength));
+                context.setZeroRTTClientIv(
+                                deriveIvFromSecret(version, hkdfAlgorithm, context.getZeroRTTClientSecret()));
+                context.setZeroRTTClientHeaderProtectionKey(
+                                deriveHeaderProtectionKeyFromSecret(
+                                                version, hkdfAlgorithm, context.getZeroRTTClientSecret(), keyLength));
+
+                // server
+                context.setZeroRTTServerSecret(
+                                context.getContext().getTlsContext().getClientEarlyTrafficSecret());
+                context.setZeroRTTServerKey(
+                                deriveKeyFromSecret(
+                                                version, hkdfAlgorithm, context.getZeroRTTServerSecret(), keyLength));
+                context.setZeroRTTServerIv(
+                                deriveIvFromSecret(version, hkdfAlgorithm, context.getZeroRTTServerSecret()));
+                context.setZeroRTTServerHeaderProtectionKey(
+                                deriveHeaderProtectionKeyFromSecret(
+                                                version, hkdfAlgorithm, context.getZeroRTTServerSecret(), keyLength));
+
+                context.setZeroRTTSecretsInitialized(true);
+        }
+
+        private static byte[] deriveKeyFromSecret(
+                        QuicVersion version, HKDFAlgorithm hkdfAlgorithm, byte[] secret, int keyLength)
+                        throws CryptoException {
+                return HKDFunction.expandLabel(
+                                hkdfAlgorithm, secret, version.getKeyLabel(), new byte[0], keyLength);
+        }
+
+        private static byte[] deriveIvFromSecret(
+                        QuicVersion version, HKDFAlgorithm hkdfAlgorithm, byte[] secret)
+                        throws CryptoException {
+                return HKDFunction.expandLabel(
+                                hkdfAlgorithm, secret, version.getIvLabel(), new byte[0], IV_LENGTH);
+        }
+
+        private static byte[] deriveHeaderProtectionKeyFromSecret(
+                        QuicVersion version, HKDFAlgorithm hkdfAlgorithm, byte[] secret, int keyLength)
+                        throws CryptoException {
+                return HKDFunction.expandLabel(
+                                hkdfAlgorithm, secret, version.getHeaderProtectionLabel(), new byte[0], keyLength);
+        }
 }