/**
 * TLS-Attacker - A Modular Penetration Testing Framework for TLS
 *
 * Copyright 2014-2017 Ruhr University Bochum / Hackmanit GmbH
 *
 * Licensed under Apache License 2.0
 * http://www.apache.org/licenses/LICENSE-2.0
 */
package de.rub.nds.tlsattacker.core.tokenbinding;

import de.rub.nds.tlsattacker.core.protocol.handler.ProtocolMessageHandler;
import de.rub.nds.tlsattacker.core.state.TlsContext;

/**
 *
 * @author Robert Merget <robert.merget@rub.de>
 */
public class TokenBindingMessageHandler extends ProtocolMessageHandler<TokenBindingMessage> {

    public TokenBindingMessageHandler(TlsContext tlsContext) {
        super(tlsContext);
    }

    @Override
    public TokenBindingMessageParser getParser(byte[] message, int pointer) {
<<<<<<< HEAD
        return new TokenBindingMessageParser(pointer, message, tlsContext.getSelectedProtocolVersion());
=======
        return new TokenBindingMessageParser(pointer, message, tlsContext.getChooser().getSelectedProtocolVersion(),
                tlsContext.getChooser().getTokenBindingKeyParameters().get(0));
>>>>>>> 7ceaf630
    }

    @Override
    public TokenbindingMessagePreparator getPreparator(TokenBindingMessage message) {
        return new TokenbindingMessagePreparator(tlsContext.getChooser(), message);
    }

    @Override
    public TokenBindingMessageSerializer getSerializer(TokenBindingMessage message) {
        return new TokenBindingMessageSerializer(message, tlsContext.getChooser().getSelectedProtocolVersion());
    }

    @Override
    protected void adjustTLSContext(TokenBindingMessage message) {

    }

}<|MERGE_RESOLUTION|>--- conflicted
+++ resolved
@@ -23,12 +23,7 @@
 
     @Override
     public TokenBindingMessageParser getParser(byte[] message, int pointer) {
-<<<<<<< HEAD
-        return new TokenBindingMessageParser(pointer, message, tlsContext.getSelectedProtocolVersion());
-=======
-        return new TokenBindingMessageParser(pointer, message, tlsContext.getChooser().getSelectedProtocolVersion(),
-                tlsContext.getChooser().getTokenBindingKeyParameters().get(0));
->>>>>>> 7ceaf630
+        return new TokenBindingMessageParser(pointer, message, tlsContext.getChooser().getSelectedProtocolVersion());
     }
 
     @Override
