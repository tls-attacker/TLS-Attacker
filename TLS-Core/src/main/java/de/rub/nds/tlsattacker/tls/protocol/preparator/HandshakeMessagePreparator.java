--- conflicted
+++ resolved
@@ -33,35 +33,27 @@
 
     private void prepareMessageLength(int length) {
         msg.setLength(length);
-        LOGGER.debug("Length: "+ msg.getLength().getValue());
+        LOGGER.debug("Length: " + msg.getLength().getValue());
     }
 
     private void prepareMessageType(HandshakeMessageType type) {
         msg.setType(type.getValue());
-        LOGGER.debug("Type: "+ msg.getType().getValue());
+        LOGGER.debug("Type: " + msg.getType().getValue());
     }
 
     @Override
     protected final void prepareProtocolMessageContents() {
         prepareHandshakeMessageContents();
         // Ugly but only temporary
-<<<<<<< HEAD
-        HandshakeMessageSerializer serializer = (HandshakeMessageSerializer) msg.getHandler(context).getSerializer(
-                msg);
-        prepareMessageLength(serializer.serializeHandshakeMessageContent().length);
-        prepareMessageType(msg.getHandshakeMessageType());
-=======
-        HandshakeMessageSerializer serializer = (HandshakeMessageSerializer) message.getHandler(context).getSerializer(
-                message);
+        HandshakeMessageSerializer serializer = (HandshakeMessageSerializer) msg.getHandler(context).getSerializer(msg);
 
         prepareMessageLength(serializer.serializeHandshakeMessageContent().length);
         if (context.getSelectedProtocolVersion().isDTLS()) {
-            message.setFragmentLength(serializer.serializeHandshakeMessageContent().length);
-            message.setFragmentOffset(0);
-            message.setMessageSeq(context.getSequenceNumber());
+            msg.setFragmentLength(serializer.serializeHandshakeMessageContent().length);
+            msg.setFragmentOffset(0);
+            msg.setMessageSeq(context.getSequenceNumber()); //TODO refactor
         }
-        prepareMessageType(message.getHandshakeMessageType());
->>>>>>> 0e935687
+        prepareMessageType(msg.getHandshakeMessageType());
     }
 
     protected abstract void prepareHandshakeMessageContents();
