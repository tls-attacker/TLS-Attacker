/*
 * TLS-Attacker - A Modular Penetration Testing Framework for TLS
 *
 * Copyright 2014-2023 Ruhr University Bochum, Paderborn University, Technology Innovation Institute, and Hackmanit GmbH
 *
 * Licensed under Apache License, Version 2.0
 * http://www.apache.org/licenses/LICENSE-2.0.txt
 */
package de.rub.nds.tlsattacker.core.workflow.action;

import de.rub.nds.modifiablevariable.util.Modifiable;
import de.rub.nds.protocol.util.DeepCopyUtil;
import de.rub.nds.tlsattacker.core.exceptions.WorkflowExecutionException;
import de.rub.nds.tlsattacker.core.layer.LayerConfiguration;
import de.rub.nds.tlsattacker.core.layer.SpecificSendLayerConfiguration;
import de.rub.nds.tlsattacker.core.layer.constant.ImplementedLayers;
import de.rub.nds.tlsattacker.core.record.Record;
import de.rub.nds.tlsattacker.core.state.State;
import de.rub.nds.tlsattacker.core.workflow.WorkflowTrace;
import de.rub.nds.tlsattacker.core.workflow.container.ActionHelperUtil;
import java.util.LinkedList;
import java.util.List;

public class SendRecordsFromLastFlightAction extends CommonSendAction {

    public SendRecordsFromLastFlightAction() {
        super();
    }

    public SendRecordsFromLastFlightAction(String connectionAlias) {
        super(connectionAlias);
    }

    @Override
    protected List<LayerConfiguration<?>> createLayerConfiguration(State state) {
        List<Record> lastRecords = getLastSendingAction(state.getWorkflowTrace()).getSentRecords();
        List<Record> duplicatedRecords = DeepCopyUtil.deepCopy(lastRecords);
        for (int i = 0; i < duplicatedRecords.size(); i++) {
            duplicatedRecords
                    .get(i)
                    .setCleanProtocolMessageBytes(
                            Modifiable.explicit(
                                    lastRecords.get(i).getCleanProtocolMessageBytes().getValue()));
        }
        List<LayerConfiguration<?>> configurationList = new LinkedList<>();
        configurationList.add(
                new SpecificSendLayerConfiguration<>(ImplementedLayers.RECORD, duplicatedRecords));
        return ActionHelperUtil.sortAndAddOptions(
                state.getTlsContext(connectionAlias).getLayerStack(),
                true,
                getActionOptions(),
                configurationList);
    }

    private SendingAction getLastSendingAction(WorkflowTrace trace) {
        for (int i = 0; i < trace.getSendingActions().size(); i++) {
            if (trace.getSendingActions().get(i) == this && i != 0) {
                return trace.getSendingActions().get(i - 1);
            }
        }
<<<<<<< HEAD
        if (getFragments() != null) {
            for (DtlsHandshakeMessageFragment fragment : getFragments()) {
                holders.addAll(fragment.getAllModifiableVariableHolders());
            }
        }
        for (ModifiableVariableHolder holder : holders) {
            holder.reset();
        }
        setExecuted(null);
    }

    @Override
    public boolean equals(Object obj) {
        if (this == obj) {
            return true;
        }
        if (obj == null) {
            return false;
        }
        if (getClass() != obj.getClass()) {
            return false;
        }
        final SendAction other = (SendAction) obj;
        if (!Objects.equals(this.messages, other.messages)) {
            return false;
        }
        if (!Objects.equals(this.records, other.records)) {
            return false;
        }
        if (!Objects.equals(this.fragments, other.fragments)) {
            return false;
        }
        return super.equals(obj);
    }

    @Override
    public int hashCode() {
        int hash = super.hashCode();
        hash = 67 * hash + Objects.hashCode(this.messages);
        hash = 67 * hash + Objects.hashCode(this.records);
        hash = 67 * hash + Objects.hashCode(this.fragments);
        return hash;
    }

    @Override
    public boolean executedAsPlanned() {
        return isExecuted();
    }

    @Override
    public List<ProtocolMessage<?>> getSendMessages() {
        throw new UnsupportedOperationException("Not supported.");
    }

    @Override
    public List<Record> getSendRecords() {
        return records;
    }

    @Override
    public List<DtlsHandshakeMessageFragment> getSendFragments() {
        throw new UnsupportedOperationException("Not supported.");
=======
        throw new WorkflowExecutionException("Cannot find last sending action");
>>>>>>> 4e5ec4e2
    }
}<|MERGE_RESOLUTION|>--- conflicted
+++ resolved
@@ -58,71 +58,6 @@
                 return trace.getSendingActions().get(i - 1);
             }
         }
-<<<<<<< HEAD
-        if (getFragments() != null) {
-            for (DtlsHandshakeMessageFragment fragment : getFragments()) {
-                holders.addAll(fragment.getAllModifiableVariableHolders());
-            }
-        }
-        for (ModifiableVariableHolder holder : holders) {
-            holder.reset();
-        }
-        setExecuted(null);
-    }
-
-    @Override
-    public boolean equals(Object obj) {
-        if (this == obj) {
-            return true;
-        }
-        if (obj == null) {
-            return false;
-        }
-        if (getClass() != obj.getClass()) {
-            return false;
-        }
-        final SendAction other = (SendAction) obj;
-        if (!Objects.equals(this.messages, other.messages)) {
-            return false;
-        }
-        if (!Objects.equals(this.records, other.records)) {
-            return false;
-        }
-        if (!Objects.equals(this.fragments, other.fragments)) {
-            return false;
-        }
-        return super.equals(obj);
-    }
-
-    @Override
-    public int hashCode() {
-        int hash = super.hashCode();
-        hash = 67 * hash + Objects.hashCode(this.messages);
-        hash = 67 * hash + Objects.hashCode(this.records);
-        hash = 67 * hash + Objects.hashCode(this.fragments);
-        return hash;
-    }
-
-    @Override
-    public boolean executedAsPlanned() {
-        return isExecuted();
-    }
-
-    @Override
-    public List<ProtocolMessage<?>> getSendMessages() {
-        throw new UnsupportedOperationException("Not supported.");
-    }
-
-    @Override
-    public List<Record> getSendRecords() {
-        return records;
-    }
-
-    @Override
-    public List<DtlsHandshakeMessageFragment> getSendFragments() {
-        throw new UnsupportedOperationException("Not supported.");
-=======
         throw new WorkflowExecutionException("Cannot find last sending action");
->>>>>>> 4e5ec4e2
     }
 }