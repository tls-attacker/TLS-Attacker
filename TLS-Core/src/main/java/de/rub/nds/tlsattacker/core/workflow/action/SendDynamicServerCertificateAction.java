/**
 * TLS-Attacker - A Modular Penetration Testing Framework for TLS
 *
 * Copyright 2014-2022 Ruhr University Bochum, Paderborn University, Hackmanit GmbH
 *
 * Licensed under Apache License, Version 2.0
 * http://www.apache.org/licenses/LICENSE-2.0.txt
 */

package de.rub.nds.tlsattacker.core.workflow.action;

import de.rub.nds.modifiablevariable.ModifiableVariable;
import de.rub.nds.tlsattacker.core.constants.CipherSuite;
import de.rub.nds.tlsattacker.core.constants.HandshakeMessageType;
import de.rub.nds.tlsattacker.core.constants.ProtocolMessageType;
import de.rub.nds.tlsattacker.core.exceptions.WorkflowExecutionException;
import de.rub.nds.tlsattacker.core.protocol.ModifiableVariableHolder;
import de.rub.nds.tlsattacker.core.protocol.ProtocolMessage;
import de.rub.nds.tlsattacker.core.protocol.message.CertificateMessage;
import de.rub.nds.tlsattacker.core.protocol.message.DtlsHandshakeMessageFragment;
<<<<<<< HEAD
import de.rub.nds.tlsattacker.core.record.Record;
=======
import de.rub.nds.tlsattacker.core.record.AbstractRecord;
>>>>>>> 3def229f
import de.rub.nds.tlsattacker.core.state.State;
import de.rub.nds.tlsattacker.core.layer.context.TlsContext;
import de.rub.nds.tlsattacker.core.workflow.action.executor.ActionOption;
<<<<<<< HEAD
import de.rub.nds.tlsattacker.core.workflow.factory.WorkflowConfigurationFactory;
=======
import de.rub.nds.tlsattacker.core.workflow.action.executor.MessageActionResult;
>>>>>>> 3def229f
import java.io.IOException;
import java.lang.reflect.Field;
import java.util.ArrayList;
import java.util.LinkedList;
import java.util.List;
import java.util.Objects;
import javax.xml.bind.annotation.XmlRootElement;
import org.apache.logging.log4j.LogManager;
import org.apache.logging.log4j.Logger;

@XmlRootElement
public class SendDynamicServerCertificateAction extends MessageAction implements SendingAction {

    private static final Logger LOGGER = LogManager.getLogger();

    public SendDynamicServerCertificateAction() {
        super();
    }

    public SendDynamicServerCertificateAction(String connectionAlias) {
        super(connectionAlias);
    }

    @Override
    public void execute(State state) throws WorkflowExecutionException {
        TlsContext tlsContext = state.getContext(connectionAlias).getTlsContext();

        if (isExecuted()) {
            throw new WorkflowExecutionException("Action already executed!");
        }

        messages = new LinkedList<>();
        CipherSuite selectedCipherSuite = tlsContext.getChooser().getSelectedCipherSuite();
        if (selectedCipherSuite.requiresServerCertificateMessage()) {
            messages.add(new CertificateMessage(tlsContext.getConfig()));

            String sending = getReadableString(messages);
            if (hasDefaultAlias()) {
                LOGGER.info("Sending Dynamic Certificate: " + sending);
            } else {
                LOGGER.info("Sending Dynamic Certificate (" + connectionAlias + "): " + sending);
            }

<<<<<<< HEAD
        try {
            send(tlsContext, messages, fragments, records);
=======
            try {
                MessageActionResult result = sendMessageHelper.sendMessages(messages, fragments, records, tlsContext);
                messages = new ArrayList<>(result.getMessageList());
                records = new ArrayList<>(result.getRecordList());
                if (result.getMessageFragmentList() != null) {
                    fragments = new ArrayList<>(result.getMessageFragmentList());
                }
                setExecuted(true);
            } catch (IOException e) {
                tlsContext.setReceivedTransportHandlerException(true);
                LOGGER.debug(e);
                setExecuted(getActionOptions().contains(ActionOption.MAY_FAIL));
            }
        } else {
            LOGGER.info("Sending Dynamic Certificate: none");
>>>>>>> 3def229f
            setExecuted(true);
        }
    }

    @Override
    public String toString() {
        StringBuilder sb;
        if (isExecuted()) {
            sb = new StringBuilder("Send Dynamic Certificate Action:\n");
        } else {
            sb = new StringBuilder("Send Dynamic Certificate: (not executed)\n");
        }
        sb.append("\tMessages:");
        if (messages != null) {
            for (ProtocolMessage message : messages) {
                sb.append(message.toCompactString());
                sb.append(", ");
            }
            sb.append("\n");
        } else {
            sb.append("null (no messages set)");
        }
        return sb.toString();
    }

    @Override
    public String toCompactString() {
        StringBuilder sb = new StringBuilder(super.toCompactString());
        if ((messages != null) && (!messages.isEmpty())) {
            sb.append(" (");
            for (ProtocolMessage message : messages) {
                sb.append(message.toCompactString());
                sb.append(",");
            }
            sb.deleteCharAt(sb.lastIndexOf(",")).append(")");
        } else {
            sb.append(" (no messages set)");
        }
        return sb.toString();
    }

    @Override
    public boolean executedAsPlanned() {
        return isExecuted();
    }

    @Override
<<<<<<< HEAD
    public void setRecords(List<Record> records) {
        this.records = records;
    }

    @Override
    public void setFragments(List<DtlsHandshakeMessageFragment> fragments) {
        this.fragments = fragments;
    }

    @Override
=======
>>>>>>> 3def229f
    public void reset() {
        List<ModifiableVariableHolder> holders = new LinkedList<>();
        if (messages != null) {
            for (ProtocolMessage message : messages) {
                holders.addAll(message.getAllModifiableVariableHolders());
            }
        }
        if (getRecords() != null) {
            for (Record record : getRecords()) {
                holders.addAll(record.getAllModifiableVariableHolders());
            }
        }
        if (getFragments() != null) {
            for (DtlsHandshakeMessageFragment fragment : getFragments()) {
                holders.addAll(fragment.getAllModifiableVariableHolders());
            }
        }
        for (ModifiableVariableHolder holder : holders) {
            holder.reset();
        }
        setExecuted(null);
    }

    @Override
    public List<ProtocolMessage> getSendMessages() {
        return messages;
    }

    @Override
    public List<Record> getSendRecords() {
        return records;
    }

    @Override
    public List<DtlsHandshakeMessageFragment> getSendFragments() {
        return fragments;
    }

    @Override
    public boolean equals(Object obj) {
        if (this == obj) {
            return true;
        }
        if (obj == null) {
            return false;
        }
        if (getClass() != obj.getClass()) {
            return false;
        }
        final SendDynamicServerCertificateAction other = (SendDynamicServerCertificateAction) obj;
        if (!Objects.equals(this.messages, other.messages)) {
            return false;
        }
        if (!Objects.equals(this.records, other.records)) {
            return false;
        }
        if (!Objects.equals(this.fragments, other.fragments)) {
            return false;
        }
        return super.equals(obj);
    }

    @Override
    public int hashCode() {
        int hash = super.hashCode();
        hash = 67 * hash + Objects.hashCode(this.messages);
        hash = 67 * hash + Objects.hashCode(this.records);
        hash = 67 * hash + Objects.hashCode(this.fragments);
        return hash;
    }

    @Override
    public List<ProtocolMessageType> getGoingToSendProtocolMessageTypes() {
        return new ArrayList<ProtocolMessageType>() {
            {
                add(ProtocolMessageType.HANDSHAKE);
            }
        };
    }

    @Override
    public List<HandshakeMessageType> getGoingToSendHandshakeMessageTypes() {
        return new ArrayList<HandshakeMessageType>() {
            {
                add(HandshakeMessageType.CERTIFICATE);
            }
        };
    }
}<|MERGE_RESOLUTION|>--- conflicted
+++ resolved
@@ -9,7 +9,6 @@
 
 package de.rub.nds.tlsattacker.core.workflow.action;
 
-import de.rub.nds.modifiablevariable.ModifiableVariable;
 import de.rub.nds.tlsattacker.core.constants.CipherSuite;
 import de.rub.nds.tlsattacker.core.constants.HandshakeMessageType;
 import de.rub.nds.tlsattacker.core.constants.ProtocolMessageType;
@@ -18,21 +17,11 @@
 import de.rub.nds.tlsattacker.core.protocol.ProtocolMessage;
 import de.rub.nds.tlsattacker.core.protocol.message.CertificateMessage;
 import de.rub.nds.tlsattacker.core.protocol.message.DtlsHandshakeMessageFragment;
-<<<<<<< HEAD
 import de.rub.nds.tlsattacker.core.record.Record;
-=======
-import de.rub.nds.tlsattacker.core.record.AbstractRecord;
->>>>>>> 3def229f
 import de.rub.nds.tlsattacker.core.state.State;
 import de.rub.nds.tlsattacker.core.layer.context.TlsContext;
 import de.rub.nds.tlsattacker.core.workflow.action.executor.ActionOption;
-<<<<<<< HEAD
-import de.rub.nds.tlsattacker.core.workflow.factory.WorkflowConfigurationFactory;
-=======
-import de.rub.nds.tlsattacker.core.workflow.action.executor.MessageActionResult;
->>>>>>> 3def229f
 import java.io.IOException;
-import java.lang.reflect.Field;
 import java.util.ArrayList;
 import java.util.LinkedList;
 import java.util.List;
@@ -65,7 +54,7 @@
         messages = new LinkedList<>();
         CipherSuite selectedCipherSuite = tlsContext.getChooser().getSelectedCipherSuite();
         if (selectedCipherSuite.requiresServerCertificateMessage()) {
-            messages.add(new CertificateMessage(tlsContext.getConfig()));
+            messages.add(new CertificateMessage());
 
             String sending = getReadableString(messages);
             if (hasDefaultAlias()) {
@@ -74,27 +63,14 @@
                 LOGGER.info("Sending Dynamic Certificate (" + connectionAlias + "): " + sending);
             }
 
-<<<<<<< HEAD
-        try {
-            send(tlsContext, messages, fragments, records);
-=======
             try {
-                MessageActionResult result = sendMessageHelper.sendMessages(messages, fragments, records, tlsContext);
-                messages = new ArrayList<>(result.getMessageList());
-                records = new ArrayList<>(result.getRecordList());
-                if (result.getMessageFragmentList() != null) {
-                    fragments = new ArrayList<>(result.getMessageFragmentList());
-                }
+                send(tlsContext, messages, fragments, records);
                 setExecuted(true);
             } catch (IOException e) {
                 tlsContext.setReceivedTransportHandlerException(true);
                 LOGGER.debug(e);
                 setExecuted(getActionOptions().contains(ActionOption.MAY_FAIL));
             }
-        } else {
-            LOGGER.info("Sending Dynamic Certificate: none");
->>>>>>> 3def229f
-            setExecuted(true);
         }
     }
 
@@ -141,19 +117,6 @@
     }
 
     @Override
-<<<<<<< HEAD
-    public void setRecords(List<Record> records) {
-        this.records = records;
-    }
-
-    @Override
-    public void setFragments(List<DtlsHandshakeMessageFragment> fragments) {
-        this.fragments = fragments;
-    }
-
-    @Override
-=======
->>>>>>> 3def229f
     public void reset() {
         List<ModifiableVariableHolder> holders = new LinkedList<>();
         if (messages != null) {
