--- conflicted
+++ resolved
@@ -205,7 +205,10 @@
     }
 
     @Override
-<<<<<<< HEAD
+    public MessageActionDirection getMessageDirection() {
+        return MessageActionDirection.SENDING;
+    }
+
     public List<ProtocolMessageType> getGoingToSendProtocolMessageTypes() {
         return new ArrayList<ProtocolMessageType>() {
             {
@@ -222,10 +225,4 @@
             }
         };
     }
-=======
-    public MessageActionDirection getMessageDirection() {
-        return MessageActionDirection.SENDING;
-    }
-
->>>>>>> ffa6d3a4
 }