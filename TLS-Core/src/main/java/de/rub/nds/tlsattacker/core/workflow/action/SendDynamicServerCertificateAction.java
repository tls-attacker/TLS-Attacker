/**
 * TLS-Attacker - A Modular Penetration Testing Framework for TLS
 *
 * Copyright 2014-2020 Ruhr University Bochum, Paderborn University,
 * and Hackmanit GmbH
 *
 * Licensed under Apache License 2.0
 * http://www.apache.org/licenses/LICENSE-2.0
 */
package de.rub.nds.tlsattacker.core.workflow.action;

import de.rub.nds.modifiablevariable.ModifiableVariable;
import de.rub.nds.tlsattacker.core.constants.CipherSuite;
import de.rub.nds.tlsattacker.core.constants.HandshakeMessageType;
import de.rub.nds.tlsattacker.core.constants.ProtocolMessageType;
import de.rub.nds.tlsattacker.core.exceptions.WorkflowExecutionException;
import de.rub.nds.tlsattacker.core.protocol.ModifiableVariableHolder;
import de.rub.nds.tlsattacker.core.protocol.message.CertificateMessage;
import de.rub.nds.tlsattacker.core.protocol.message.ProtocolMessage;
import de.rub.nds.tlsattacker.core.record.AbstractRecord;
import de.rub.nds.tlsattacker.core.state.State;
import de.rub.nds.tlsattacker.core.state.TlsContext;
import de.rub.nds.tlsattacker.core.workflow.action.executor.ActionOption;
import de.rub.nds.tlsattacker.core.workflow.action.executor.MessageActionResult;
import de.rub.nds.tlsattacker.core.workflow.factory.WorkflowConfigurationFactory;
import java.io.IOException;
import java.lang.reflect.Field;
import java.util.ArrayList;
import java.util.LinkedList;
import java.util.List;
import java.util.Objects;
import org.apache.logging.log4j.LogManager;
import org.apache.logging.log4j.Logger;

public class SendDynamicServerCertificateAction extends MessageAction implements SendingAction {

    private static final Logger LOGGER = LogManager.getLogger();

    public SendDynamicServerCertificateAction() {
        super();
    }

    public SendDynamicServerCertificateAction(String connectionAlias) {
        super(connectionAlias);
    }

    @Override
    public void execute(State state) throws WorkflowExecutionException {
        TlsContext tlsContext = state.getTlsContext(connectionAlias);

        if (isExecuted()) {
            throw new WorkflowExecutionException("Action already executed!");
        }
        messages = new LinkedList<>();
        WorkflowConfigurationFactory workflowFactory = new WorkflowConfigurationFactory(state.getConfig());
        CipherSuite selectedCipherSuite = tlsContext.getSelectedCipherSuite();
        if (workflowFactory.shouldServerSendACertificate(selectedCipherSuite)) {
            messages.add(new CertificateMessage());
        }
        String sending = getReadableString(messages);
        if (hasDefaultAlias()) {
            LOGGER.info("Sending Dynamic Certificate: " + sending);
        } else {
            LOGGER.info("Sending Dynamic Certificate (" + connectionAlias + "): " + sending);
        }

        try {
            MessageActionResult result = sendMessageHelper.sendMessages(messages, records, tlsContext);
            messages = new ArrayList<>(result.getMessageList());
            records = new ArrayList<>(result.getRecordList());
            setExecuted(true);
        } catch (IOException E) {
            tlsContext.setReceivedTransportHandlerException(true);
            LOGGER.debug(E);
            setExecuted(getActionOptions().contains(ActionOption.MAY_FAIL));
        }
    }

    @Override
    public String toString() {
        StringBuilder sb;
        if (isExecuted()) {
            sb = new StringBuilder("Send Dynamic Certificate Action:\n");
        } else {
            sb = new StringBuilder("Send Dynamic Certificate: (not executed)\n");
        }
        sb.append("\tMessages:");
        if (messages != null) {
            for (ProtocolMessage message : messages) {
                sb.append(message.toCompactString());
                sb.append(", ");
            }
            sb.append("\n");
        } else {
            sb.append("null (no messages set)");
        }
        return sb.toString();
    }

    @Override
    public String toCompactString() {
        StringBuilder sb = new StringBuilder(super.toCompactString());
        if ((messages != null) && (!messages.isEmpty())) {
            sb.append(" (");
            for (ProtocolMessage message : messages) {
                sb.append(message.toCompactString());
                sb.append(",");
            }
            sb.deleteCharAt(sb.lastIndexOf(",")).append(")");
        } else {
            sb.append(" (no messages set)");
        }
        return sb.toString();
    }

    @Override
    public boolean executedAsPlanned() {
        return isExecuted();
    }

    @Override
    public void setRecords(List<AbstractRecord> records) {
        this.records = records;
    }

    @Override
    public void reset() {
        List<ModifiableVariableHolder> holders = new LinkedList<>();
        if (messages != null) {
            for (ProtocolMessage message : messages) {
                holders.addAll(message.getAllModifiableVariableHolders());
            }
        }
        if (getRecords() != null) {
            for (AbstractRecord record : getRecords()) {
                holders.addAll(record.getAllModifiableVariableHolders());
            }
        }
        for (ModifiableVariableHolder holder : holders) {
            List<Field> fields = holder.getAllModifiableVariableFields();
            for (Field f : fields) {
                f.setAccessible(true);

                ModifiableVariable mv = null;
                try {
                    mv = (ModifiableVariable) f.get(holder);
                } catch (IllegalArgumentException | IllegalAccessException ex) {
                    LOGGER.warn("Could not retrieve ModifiableVariables");
                    LOGGER.debug(ex);
                }
                if (mv != null) {
                    if (mv.getModification() != null || mv.isCreateRandomModification()) {
                        mv.setOriginalValue(null);
                    } else {
                        try {
                            f.set(holder, null);
                        } catch (IllegalArgumentException | IllegalAccessException ex) {
                            LOGGER.warn("Could not strip ModifiableVariable without Modification");
                        }
                    }
                }
            }
        }
        setExecuted(null);
    }

    @Override
    public List<ProtocolMessage> getSendMessages() {
        return messages;
    }

    @Override
    public List<AbstractRecord> getSendRecords() {
        return records;
    }

    @Override
    public boolean equals(Object obj) {
        if (this == obj) {
            return true;
        }
        if (obj == null) {
            return false;
        }
        if (getClass() != obj.getClass()) {
            return false;
        }
        final SendDynamicClientKeyExchangeAction other = (SendDynamicClientKeyExchangeAction) obj;
        if (!Objects.equals(this.messages, other.messages)) {
            return false;
        }
        if (!Objects.equals(this.records, other.records)) {
            return false;
        }
        return super.equals(obj);
    }

    @Override
    public int hashCode() {
        int hash = super.hashCode();
        hash = 67 * hash + Objects.hashCode(this.messages);
        hash = 67 * hash + Objects.hashCode(this.records);

        return hash;
    }

    @Override
<<<<<<< HEAD
    public List<ProtocolMessageType> getGoingToSendProtocolMessageTypes() {
        return new ArrayList<ProtocolMessageType>() {
            {
                add(ProtocolMessageType.HANDSHAKE);
            }
        };
    }

    @Override
    public List<HandshakeMessageType> getGoingToSendHandshakeMessageTypes() {
        return new ArrayList<HandshakeMessageType>() {
            {
                add(HandshakeMessageType.CERTIFICATE);
            }
        };
    }
=======
    public MessageActionDirection getMessageDirection() {
        return MessageActionDirection.SENDING;
    }

>>>>>>> ffa6d3a4
}<|MERGE_RESOLUTION|>--- conflicted
+++ resolved
@@ -205,7 +205,11 @@
     }
 
     @Override
-<<<<<<< HEAD
+    public MessageActionDirection getMessageDirection() {
+        return MessageActionDirection.SENDING;
+    }
+
+    @Override
     public List<ProtocolMessageType> getGoingToSendProtocolMessageTypes() {
         return new ArrayList<ProtocolMessageType>() {
             {
@@ -222,10 +226,4 @@
             }
         };
     }
-=======
-    public MessageActionDirection getMessageDirection() {
-        return MessageActionDirection.SENDING;
-    }
-
->>>>>>> ffa6d3a4
 }