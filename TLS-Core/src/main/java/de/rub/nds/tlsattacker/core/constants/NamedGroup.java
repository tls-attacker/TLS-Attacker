--- conflicted
+++ resolved
@@ -7,16 +7,6 @@
  * http://www.apache.org/licenses/LICENSE-2.0.txt
  */
 package de.rub.nds.tlsattacker.core.constants;
-
-import static de.rub.nds.x509attacker.constants.X509NamedCurve.SECT163R1;
-import static de.rub.nds.x509attacker.constants.X509NamedCurve.SECT163R2;
-import static de.rub.nds.x509attacker.constants.X509NamedCurve.SECT239K1;
-import static de.rub.nds.x509attacker.constants.X509NamedCurve.SECT283K1;
-import static de.rub.nds.x509attacker.constants.X509NamedCurve.SECT283R1;
-import static de.rub.nds.x509attacker.constants.X509NamedCurve.SECT409K1;
-import static de.rub.nds.x509attacker.constants.X509NamedCurve.SECT409R1;
-import static de.rub.nds.x509attacker.constants.X509NamedCurve.SECT571K1;
-import static de.rub.nds.x509attacker.constants.X509NamedCurve.SECT571R1;
 
 import de.rub.nds.modifiablevariable.util.ArrayConverter;
 import de.rub.nds.protocol.constants.EcCurveEquationType;
@@ -41,7 +31,6 @@
 import org.apache.logging.log4j.Logger;
 
 public enum NamedGroup {
-<<<<<<< HEAD
     SECT163K1(new byte[] {(byte) 0, (byte) 1}, NamedEllipticCurveParameters.SECT163K1),
     SECT163R1(new byte[] {(byte) 0, (byte) 2}, NamedEllipticCurveParameters.SECT163R1),
     SECT163R2(new byte[] {(byte) 0, (byte) 3}, NamedEllipticCurveParameters.SECT163R2),
@@ -96,78 +85,14 @@
     GREASE_13(new byte[] {(byte) 0xDA, (byte) 0xDA}, null),
     GREASE_14(new byte[] {(byte) 0xEA, (byte) 0xEA}, null),
     GREASE_15(new byte[] {(byte) 0xFA, (byte) 0xFA}, null);
-=======
-    SECT163K1(new byte[] {(byte) 0, (byte) 1}, "sect163k1", 163),
-    SECT163R1(new byte[] {(byte) 0, (byte) 2}, "sect163r1", 163),
-    SECT163R2(new byte[] {(byte) 0, (byte) 3}, "sect163r2", 163),
-    SECT193R1(new byte[] {(byte) 0, (byte) 4}, "sect193r1", 193),
-    SECT193R2(new byte[] {(byte) 0, (byte) 5}, "sect193r2", 193),
-    SECT233K1(new byte[] {(byte) 0, (byte) 6}, "sect233k1", 233),
-    SECT233R1(new byte[] {(byte) 0, (byte) 7}, "sect233r1", 233),
-    SECT239K1(new byte[] {(byte) 0, (byte) 8}, "sect239k1", 239),
-    SECT283K1(new byte[] {(byte) 0, (byte) 9}, "sect283k1", 283),
-    SECT283R1(new byte[] {(byte) 0, (byte) 10}, "sect283r1", 283),
-    SECT409K1(new byte[] {(byte) 0, (byte) 11}, "sect409k1", 409),
-    SECT409R1(new byte[] {(byte) 0, (byte) 12}, "sect409r1", 409),
-    SECT571K1(new byte[] {(byte) 0, (byte) 13}, "sect571k1", 571),
-    SECT571R1(new byte[] {(byte) 0, (byte) 14}, "sect571r1", 571),
-    SECP160K1(new byte[] {(byte) 0, (byte) 15}, "secp160k1", 160),
-    SECP160R1(new byte[] {(byte) 0, (byte) 16}, "secp160r1", 160),
-    SECP160R2(new byte[] {(byte) 0, (byte) 17}, "secp160r2", 150),
-    SECP192K1(new byte[] {(byte) 0, (byte) 18}, "secp192k1", 192),
-    SECP192R1(new byte[] {(byte) 0, (byte) 19}, "secp192r1", 192),
-    SECP224K1(new byte[] {(byte) 0, (byte) 20}, "secp224k1", 224),
-    SECP224R1(new byte[] {(byte) 0, (byte) 21}, "secp224r1", 224),
-    SECP256K1(new byte[] {(byte) 0, (byte) 22}, "secp256k1", 256),
-    SECP256R1(new byte[] {(byte) 0, (byte) 23}, "secp256r1", 256),
-    SECP384R1(new byte[] {(byte) 0, (byte) 24}, "secp384r1", 384),
-    SECP521R1(new byte[] {(byte) 0, (byte) 25}, "secp521r1", 521),
-    BRAINPOOLP256R1(new byte[] {(byte) 0, (byte) 26}, "brainpoolp256r1", 256),
-    BRAINPOOLP384R1(new byte[] {(byte) 0, (byte) 27}, "brainpoolp384r1", 384),
-    BRAINPOOLP512R1(new byte[] {(byte) 0, (byte) 28}, "brainpoolp512r1", 512),
-    ECDH_X25519(new byte[] {(byte) 0, (byte) 29}, "ecdh_X25519", 256),
-    ECDH_X448(new byte[] {(byte) 0, (byte) 30}, "ecdh_X448", 448),
-    FFDHE2048(new byte[] {(byte) 1, (byte) 0}, "FFDHE2048", 2048),
-    FFDHE3072(new byte[] {(byte) 1, (byte) 1}, "FFDHE3072", 3072),
-    FFDHE4096(new byte[] {(byte) 1, (byte) 2}, "FFDHE4096", 4096),
-    FFDHE6144(new byte[] {(byte) 1, (byte) 3}, "FFDHE6144", 6144),
-    FFDHE8192(new byte[] {(byte) 1, (byte) 4}, "FFDHE8192", 8192),
-    EXPLICIT_PRIME(new byte[] {(byte) 0xFF, (byte) 1}, "UNDEFINED", 0),
-    // GREASE constants
-    EXPLICIT_CHAR2(new byte[] {(byte) 0xFF, (byte) 2}, "UNDEFINED", 0),
-    GREASE_00(new byte[] {(byte) 0x0A, (byte) 0x0A}, "GREASE", null),
-    GREASE_01(new byte[] {(byte) 0x1A, (byte) 0x1A}, "GREASE", null),
-    GREASE_02(new byte[] {(byte) 0x2A, (byte) 0x2A}, "GREASE", null),
-    GREASE_03(new byte[] {(byte) 0x3A, (byte) 0x3A}, "GREASE", null),
-    GREASE_04(new byte[] {(byte) 0x4A, (byte) 0x4A}, "GREASE", null),
-    GREASE_05(new byte[] {(byte) 0x5A, (byte) 0x5A}, "GREASE", null),
-    GREASE_06(new byte[] {(byte) 0x6A, (byte) 0x6A}, "GREASE", null),
-    GREASE_07(new byte[] {(byte) 0x7A, (byte) 0x7A}, "GREASE", null),
-    GREASE_08(new byte[] {(byte) 0x8A, (byte) 0x8A}, "GREASE", null),
-    GREASE_09(new byte[] {(byte) 0x9A, (byte) 0x9A}, "GREASE", null),
-    GREASE_10(new byte[] {(byte) 0xAA, (byte) 0xAA}, "GREASE", null),
-    GREASE_11(new byte[] {(byte) 0xBA, (byte) 0xBA}, "GREASE", null),
-    GREASE_12(new byte[] {(byte) 0xCA, (byte) 0xCA}, "GREASE", null),
-    GREASE_13(new byte[] {(byte) 0xDA, (byte) 0xDA}, "GREASE", null),
-    GREASE_14(new byte[] {(byte) 0xEA, (byte) 0xEA}, "GREASE", null),
-    GREASE_15(new byte[] {(byte) 0xFA, (byte) 0xFA}, "GREASE", null);
->>>>>>> d878a479
 
     private static final Logger LOGGER = LogManager.getLogger();
 
     private byte[] value;
 
-<<<<<<< HEAD
     private GroupParameters groupParameters;
 
     private static final Map<ByteBuffer, NamedGroup> MAP;
-=======
-    private String javaName;
-
-    private final Integer coordinateSizeInBit;
-
-    private static final Map<Integer, NamedGroup> MAP;
->>>>>>> d878a479
 
     private static final Set<NamedGroup> tls13Groups =
             new HashSet<>(
@@ -183,11 +108,7 @@
                             SECP384R1,
                             SECP521R1));
 
-<<<<<<< HEAD
     private NamedGroup(byte[] value, GroupParameters group) {
-=======
-    private NamedGroup(byte[] value, String javaName, Integer coordinateSizeInBit) {
->>>>>>> d878a479
         this.value = value;
         this.groupParameters = group;
     }
@@ -208,34 +129,18 @@
             // TODO: X25519 and X448 not supported for classic java curves
             if (group.isCurve() && group.isShortWeierstrass()) {
                 try {
-<<<<<<< HEAD
                     EllipticCurve curve =
                             ((NamedEllipticCurveParameters) group.getGroupParameters()).getCurve();
-=======
-                    EllipticCurve tlsAttackerCurve = CurveFactory.getCurve(group);
->>>>>>> d878a479
                     if (publicKey
                                     .getParams()
                                     .getGenerator()
                                     .getAffineX()
-<<<<<<< HEAD
                                     .equals(curve.getBasePoint().getFieldX().getData())
-=======
-                                    .equals(tlsAttackerCurve.getBasePoint().getFieldX().getData())
->>>>>>> d878a479
                             && publicKey
                                     .getParams()
                                     .getGenerator()
                                     .getAffineY()
-<<<<<<< HEAD
                                     .equals(curve.getBasePoint().getFieldY().getData())) {
-=======
-                                    .equals(
-                                            tlsAttackerCurve
-                                                    .getBasePoint()
-                                                    .getFieldY()
-                                                    .getData())) {
->>>>>>> d878a479
                         return group;
                     }
                 } catch (UnsupportedOperationException e) {
@@ -251,34 +156,22 @@
             // TODO: X25519 and X448 not supported for classic java curves
             if (group.isCurve() && group.isShortWeierstrass()) {
                 try {
-<<<<<<< HEAD
-                    EllipticCurve curve =
+                    EllipticCurve tlsAttackerCurve =
                             ((NamedEllipticCurveParameters) group.getGroupParameters()).getCurve();
-=======
-                    EllipticCurve tlsAttackerCurve = CurveFactory.getCurve(group);
->>>>>>> d878a479
                     if (privateKey
                                     .getParams()
                                     .getGenerator()
                                     .getAffineX()
-<<<<<<< HEAD
-                                    .equals(curve.getBasePoint().getFieldX().getData())
-=======
                                     .equals(tlsAttackerCurve.getBasePoint().getFieldX().getData())
->>>>>>> d878a479
                             && privateKey
                                     .getParams()
                                     .getGenerator()
                                     .getAffineY()
-<<<<<<< HEAD
-                                    .equals(curve.getBasePoint().getFieldY().getData())) {
-=======
                                     .equals(
                                             tlsAttackerCurve
                                                     .getBasePoint()
                                                     .getFieldY()
                                                     .getData())) {
->>>>>>> d878a479
                         return group;
                     }
                 } catch (UnsupportedOperationException e) {
@@ -299,7 +192,8 @@
                 return X509NamedCurve.BRAINPOOLP512R1;
             case ECDH_X25519:
             case ECDH_X448:
-                // X448 and X25519 are special values in x509 that are treated differently to all
+                // X448 and X25519 are special values in x509 that are treated differently to
+                // all
                 // other curves
                 return null;
             case EXPLICIT_CHAR2:
@@ -555,16 +449,11 @@
 
     @Deprecated
     public boolean isCurve() {
-<<<<<<< HEAD
         return groupParameters instanceof NamedEllipticCurveParameters;
     }
 
     public boolean isEcGroup() {
         return groupParameters instanceof NamedEllipticCurveParameters;
-=======
-        return this.name().toLowerCase().contains("ec")
-                || this.name().toLowerCase().contains("brainpool");
->>>>>>> d878a479
     }
 
     public boolean isDhGroup() {
