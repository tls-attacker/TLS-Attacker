/*
 * TLS-Attacker - A Modular Penetration Testing Framework for TLS
 *
 * Copyright 2014-2023 Ruhr University Bochum, Paderborn University, and Hackmanit GmbH
 *
 * Licensed under Apache License, Version 2.0
 * http://www.apache.org/licenses/LICENSE-2.0.txt
 */
package de.rub.nds.tlsattacker.core.protocol.serializer;

import de.rub.nds.tlsattacker.core.protocol.message.HelloVerifyRequestMessage;
import org.apache.logging.log4j.LogManager;
import org.apache.logging.log4j.Logger;

public class HelloVerifyRequestSerializer
        extends HandshakeMessageSerializer<HelloVerifyRequestMessage> {

    private static final Logger LOGGER = LogManager.getLogger();

    private final HelloVerifyRequestMessage msg;

    /**
     * Constructor for the HelloVerifyRequestSerializer
     *
     * @param message Message that should be serialized
     */
    public HelloVerifyRequestSerializer(HelloVerifyRequestMessage message) {
        super(message);
        this.msg = message;
    }

    @Override
    public byte[] serializeHandshakeMessageContent() {
        LOGGER.debug("Serializing HelloVerifyRequestMessage");
        writeProtocolVersion(msg);
        writeCookieLength(msg);
        writeCookie(msg);
        return getAlreadySerialized();
    }

    /** Writes the ProtocolVersion of the HelloVerifyMessage into the final byte[] */
    private void writeProtocolVersion(HelloVerifyRequestMessage msg) {
        appendBytes(msg.getProtocolVersion().getValue());
<<<<<<< HEAD
        LOGGER.debug(
                "ProtocolVersion: "
                        + ArrayConverter.bytesToHexString(msg.getProtocolVersion().getValue()));
=======
        LOGGER.debug("ProtocolVersion: {}", msg.getProtocolVersion().getValue());
>>>>>>> d878a479
    }

    /** Writes the CookieLength of the HelloVerifyMessage into the final byte[] */
    private void writeCookieLength(HelloVerifyRequestMessage msg) {
        appendByte(msg.getCookieLength().getValue());
        LOGGER.debug("CookieLength: " + msg.getCookieLength().getValue());
    }

    /** Writes the Cookie of the HelloVerifyMessage into the final byte[] */
    private void writeCookie(HelloVerifyRequestMessage msg) {
        appendBytes(msg.getCookie().getValue());
        LOGGER.debug("Cookie: {}", msg.getCookie().getValue());
    }
}<|MERGE_RESOLUTION|>--- conflicted
+++ resolved
@@ -41,13 +41,7 @@
     /** Writes the ProtocolVersion of the HelloVerifyMessage into the final byte[] */
     private void writeProtocolVersion(HelloVerifyRequestMessage msg) {
         appendBytes(msg.getProtocolVersion().getValue());
-<<<<<<< HEAD
-        LOGGER.debug(
-                "ProtocolVersion: "
-                        + ArrayConverter.bytesToHexString(msg.getProtocolVersion().getValue()));
-=======
         LOGGER.debug("ProtocolVersion: {}", msg.getProtocolVersion().getValue());
->>>>>>> d878a479
     }
 
     /** Writes the CookieLength of the HelloVerifyMessage into the final byte[] */
