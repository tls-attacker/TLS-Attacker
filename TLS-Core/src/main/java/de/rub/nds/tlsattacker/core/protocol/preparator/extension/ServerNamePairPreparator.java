--- conflicted
+++ resolved
@@ -35,12 +35,7 @@
 
     private void prepareServerName(ServerNamePair pair) {
         pair.setServerName(pair.getServerNameConfig());
-<<<<<<< HEAD
-        LOGGER.debug(
-                "ServerName: " + ArrayConverter.bytesToHexString(pair.getServerName().getValue()));
-=======
         LOGGER.debug("ServerName: {}", pair.getServerName().getValue());
->>>>>>> d878a479
     }
 
     private void prepareServerNameType(ServerNamePair pair) {
