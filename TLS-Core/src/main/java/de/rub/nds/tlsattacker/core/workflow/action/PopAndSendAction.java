/**
 * TLS-Attacker - A Modular Penetration Testing Framework for TLS
 *
 * Copyright 2014-2021 Ruhr University Bochum, Paderborn University, Hackmanit GmbH
 *
 * Licensed under Apache License, Version 2.0
 * http://www.apache.org/licenses/LICENSE-2.0.txt
 */

package de.rub.nds.tlsattacker.core.workflow.action;

import de.rub.nds.tlsattacker.core.exceptions.WorkflowExecutionException;
<<<<<<< HEAD
import de.rub.nds.tlsattacker.core.protocol.message.DtlsHandshakeMessageFragment;
import de.rub.nds.tlsattacker.core.protocol.message.ProtocolMessage;
=======
import de.rub.nds.tlsattacker.core.protocol.ProtocolMessage;
>>>>>>> 31017caf
import de.rub.nds.tlsattacker.core.record.AbstractRecord;
import de.rub.nds.tlsattacker.core.state.State;
import de.rub.nds.tlsattacker.core.state.TlsContext;
import de.rub.nds.tlsattacker.core.workflow.action.executor.ActionOption;
import de.rub.nds.tlsattacker.core.workflow.action.executor.MessageActionResult;
import java.io.IOException;
import java.util.ArrayList;
import java.util.LinkedList;
import java.util.List;
import org.apache.logging.log4j.LogManager;
import org.apache.logging.log4j.Logger;

public class PopAndSendAction extends MessageAction implements SendingAction {

    private static final Logger LOGGER = LogManager.getLogger();

    /**
     * Pop and send message with this index in message buffer.
     */
    Integer index = null;

    public PopAndSendAction() {
        super();
    }

    public PopAndSendAction(String connectionAlias) {
        super(connectionAlias);
    }

    public PopAndSendAction(String connectionAlias, int index) {
        super(connectionAlias);
        this.index = index;
    }

    @Override
    public void execute(State state) throws WorkflowExecutionException {
        TlsContext tlsContext = state.getTlsContext(connectionAlias);

        if (isExecuted()) {
            throw new WorkflowExecutionException("Action already executed!");
        }

        LinkedList<ProtocolMessage> messageBuffer = tlsContext.getMessageBuffer();
        if (index != null && index >= 0) {
            if (index >= messageBuffer.size()) {
                throw new WorkflowExecutionException("Index out of bounds, " + "trying to get element " + index
                    + "of message buffer with " + messageBuffer.size() + "elements.");
            }
            messages.add(messageBuffer.get(index));
            messageBuffer.remove(index);
            tlsContext.getRecordBuffer().remove(index);
        } else {
            messages.add(messageBuffer.pop());
            tlsContext.getRecordBuffer().pop();
        }

        String sending = getReadableString(messages);
        if (connectionAlias == null) {
            LOGGER.info("Sending messages: " + sending);
        } else {
            LOGGER.info("Sending messages (" + connectionAlias + "): " + sending);
        }

        try {
            MessageActionResult result = sendMessageHelper
                    .sendMessages(messages, fragments, records, tlsContext, false);
            messages = new ArrayList<>(result.getMessageList());
            records = new ArrayList<>(result.getRecordList());
            if (result.getMessageFragmentList() != null) {
                fragments = new ArrayList<>(result.getMessageFragmentList());
            }
            setExecuted(true);
        } catch (IOException e) {
            LOGGER.debug(e);
            setExecuted(getActionOptions().contains(ActionOption.MAY_FAIL));
        }
    }

    @Override
    public String toString() {
        return "PopAndSendAction(index: " + index + ")";
    }

    @Override
    public boolean executedAsPlanned() {
        return isExecuted();
    }

    @Override
    public void setRecords(List<AbstractRecord> records) {
        this.records = records;
    }

    @Override
    public void setFragments(List<DtlsHandshakeMessageFragment> fragments) {
        this.fragments = fragments;
    }

    @Override
    public void reset() {
        messages = new LinkedList<>();
        records = new LinkedList<>();
        fragments = new LinkedList<>();
        setExecuted(null);
    }

    @Override
    public List<ProtocolMessage> getSendMessages() {
        return messages;
    }

    @Override
    public List<AbstractRecord> getSendRecords() {
        return records;
    }

    @Override
    public List<DtlsHandshakeMessageFragment> getSendFragments() {
        return fragments;
    }

    @Override
    public MessageActionDirection getMessageDirection() {
        return MessageActionDirection.SENDING;
    }
}<|MERGE_RESOLUTION|>--- conflicted
+++ resolved
@@ -10,12 +10,8 @@
 package de.rub.nds.tlsattacker.core.workflow.action;
 
 import de.rub.nds.tlsattacker.core.exceptions.WorkflowExecutionException;
-<<<<<<< HEAD
 import de.rub.nds.tlsattacker.core.protocol.message.DtlsHandshakeMessageFragment;
-import de.rub.nds.tlsattacker.core.protocol.message.ProtocolMessage;
-=======
 import de.rub.nds.tlsattacker.core.protocol.ProtocolMessage;
->>>>>>> 31017caf
 import de.rub.nds.tlsattacker.core.record.AbstractRecord;
 import de.rub.nds.tlsattacker.core.state.State;
 import de.rub.nds.tlsattacker.core.state.TlsContext;
@@ -80,8 +76,8 @@
         }
 
         try {
-            MessageActionResult result = sendMessageHelper
-                    .sendMessages(messages, fragments, records, tlsContext, false);
+            MessageActionResult result =
+                sendMessageHelper.sendMessages(messages, fragments, records, tlsContext, false);
             messages = new ArrayList<>(result.getMessageList());
             records = new ArrayList<>(result.getRecordList());
             if (result.getMessageFragmentList() != null) {
