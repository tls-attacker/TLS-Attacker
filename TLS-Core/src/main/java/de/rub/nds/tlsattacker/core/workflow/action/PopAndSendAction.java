/*
 * TLS-Attacker - A Modular Penetration Testing Framework for TLS
 *
 * Copyright 2014-2023 Ruhr University Bochum, Paderborn University, and Hackmanit GmbH
 *
 * Licensed under Apache License, Version 2.0
 * http://www.apache.org/licenses/LICENSE-2.0.txt
 */
package de.rub.nds.tlsattacker.core.workflow.action;

<<<<<<< HEAD
import de.rub.nds.tlsattacker.core.exceptions.ActionExecutionException;
import de.rub.nds.tlsattacker.core.layer.context.TlsContext;
import de.rub.nds.tlsattacker.core.protocol.ProtocolMessage;
import de.rub.nds.tlsattacker.core.protocol.message.DtlsHandshakeMessageFragment;
import de.rub.nds.tlsattacker.core.record.Record;
=======
import de.rub.nds.tlsattacker.core.exceptions.WorkflowExecutionException;
import de.rub.nds.tlsattacker.core.protocol.ProtocolMessage;
import de.rub.nds.tlsattacker.core.protocol.message.DtlsHandshakeMessageFragment;
import de.rub.nds.tlsattacker.core.record.AbstractRecord;
>>>>>>> 9654fc35
import de.rub.nds.tlsattacker.core.state.State;
import de.rub.nds.tlsattacker.core.workflow.action.executor.ActionOption;
<<<<<<< HEAD
import jakarta.xml.bind.annotation.XmlRootElement;
import java.io.IOException;
import java.util.LinkedList;
import java.util.List;
=======
import de.rub.nds.tlsattacker.core.workflow.action.executor.MessageActionResult;
import jakarta.xml.bind.annotation.XmlRootElement;
import java.io.IOException;
import java.util.ArrayList;
import java.util.Collections;
import java.util.HashSet;
import java.util.LinkedList;
import java.util.List;
import java.util.Set;
>>>>>>> 9654fc35
import org.apache.logging.log4j.LogManager;
import org.apache.logging.log4j.Logger;

@XmlRootElement(name = "PopAndSend")
public class PopAndSendAction extends MessageAction implements SendingAction {

    private static final Logger LOGGER = LogManager.getLogger();

    /** Pop and send message with this index in message buffer. */
<<<<<<< HEAD
    Integer index = null;
=======
    private Integer index = null;

    private boolean couldPop = false;
>>>>>>> 9654fc35

    public PopAndSendAction() {
        super();
    }

    public PopAndSendAction(String connectionAlias) {
        super(connectionAlias);
    }

    public PopAndSendAction(String connectionAlias, int index) {
        super(connectionAlias);
        this.index = index;
    }

    @Override
    public void execute(State state) throws ActionExecutionException {
        TlsContext tlsContext = state.getContext(connectionAlias).getTlsContext();

        if (isExecuted()) {
            throw new ActionExecutionException("Action already executed!");
        }

        LinkedList<ProtocolMessage> messageBuffer = tlsContext.getMessageBuffer();
        if (index != null && index >= 0) {
            if (index >= messageBuffer.size()) {
<<<<<<< HEAD
                throw new ActionExecutionException(
=======
                LOGGER.warn(
>>>>>>> 9654fc35
                        "Index out of bounds, "
                                + "trying to get element "
                                + index
                                + "of message buffer with "
                                + messageBuffer.size()
                                + "elements.");
<<<<<<< HEAD
=======
            } else {
                messages.add(messageBuffer.get(index));
                messageBuffer.remove(index);
                tlsContext.getRecordBuffer().remove(index);
                couldPop = true;
>>>>>>> 9654fc35
            }
        } else {
            if (messageBuffer.isEmpty()) {
                LOGGER.warn("Message buffer is empty, nothing to send");
                return;
            } else {
                messages.add(messageBuffer.pop());
                couldPop = true;
            }
        }
        String sending = getReadableString(messages);
        if (connectionAlias == null) {
            LOGGER.info("Sending messages: " + sending);
        } else {
            LOGGER.info("Sending messages (" + connectionAlias + "): " + sending);
        }

        try {
<<<<<<< HEAD
            send(tlsContext, messages, fragments, records, httpMessages);
=======
            MessageActionResult result =
                    sendMessageHelper.sendMessages(messages, fragments, records, tlsContext, false);
            messages = new ArrayList<>(result.getMessageList());
            records = new ArrayList<>(result.getRecordList());
            if (result.getMessageFragmentList() != null) {
                fragments = new ArrayList<>(result.getMessageFragmentList());
            }
>>>>>>> 9654fc35
            setExecuted(true);
        } catch (IOException e) {
            LOGGER.debug(e);
            setExecuted(getActionOptions().contains(ActionOption.MAY_FAIL));
        }
    }

    @Override
    public String toString() {
        String messageString = getReadableString(messages);
        return "PopAndSendAction: index: "
                + index
                + " message: "
                + messageString
                + " exexuted: "
                + isExecuted()
                + " couldPop: "
                + couldPop
                + " connectionAlias: "
                + connectionAlias;
    }

    @Override
    public boolean executedAsPlanned() {
        return isExecuted() && couldPop;
    }

    @Override
    public void setRecords(List<Record> records) {
        this.records = records;
    }

    @Override
    public void setFragments(List<DtlsHandshakeMessageFragment> fragments) {
        this.fragments = fragments;
    }

    @Override
    public void reset() {
        messages = new LinkedList<>();
        records = new LinkedList<>();
        fragments = new LinkedList<>();
        setExecuted(null);
        couldPop = false;
    }

    @Override
    public List<ProtocolMessage> getSendMessages() {
        return messages;
    }

    @Override
    public List<Record> getSendRecords() {
        return records;
    }

    @Override
    public List<DtlsHandshakeMessageFragment> getSendFragments() {
        return fragments;
    }
<<<<<<< HEAD
=======

    @Override
    public MessageActionDirection getMessageDirection() {
        return MessageActionDirection.SENDING;
    }

    @Override
    public Set<String> getAllSendingAliases() {
        return new HashSet<>(Collections.singleton(connectionAlias));
    }
>>>>>>> 9654fc35
}<|MERGE_RESOLUTION|>--- conflicted
+++ resolved
@@ -8,36 +8,17 @@
  */
 package de.rub.nds.tlsattacker.core.workflow.action;
 
-<<<<<<< HEAD
 import de.rub.nds.tlsattacker.core.exceptions.ActionExecutionException;
 import de.rub.nds.tlsattacker.core.layer.context.TlsContext;
 import de.rub.nds.tlsattacker.core.protocol.ProtocolMessage;
 import de.rub.nds.tlsattacker.core.protocol.message.DtlsHandshakeMessageFragment;
 import de.rub.nds.tlsattacker.core.record.Record;
-=======
-import de.rub.nds.tlsattacker.core.exceptions.WorkflowExecutionException;
-import de.rub.nds.tlsattacker.core.protocol.ProtocolMessage;
-import de.rub.nds.tlsattacker.core.protocol.message.DtlsHandshakeMessageFragment;
-import de.rub.nds.tlsattacker.core.record.AbstractRecord;
->>>>>>> 9654fc35
 import de.rub.nds.tlsattacker.core.state.State;
 import de.rub.nds.tlsattacker.core.workflow.action.executor.ActionOption;
-<<<<<<< HEAD
 import jakarta.xml.bind.annotation.XmlRootElement;
 import java.io.IOException;
 import java.util.LinkedList;
 import java.util.List;
-=======
-import de.rub.nds.tlsattacker.core.workflow.action.executor.MessageActionResult;
-import jakarta.xml.bind.annotation.XmlRootElement;
-import java.io.IOException;
-import java.util.ArrayList;
-import java.util.Collections;
-import java.util.HashSet;
-import java.util.LinkedList;
-import java.util.List;
-import java.util.Set;
->>>>>>> 9654fc35
 import org.apache.logging.log4j.LogManager;
 import org.apache.logging.log4j.Logger;
 
@@ -47,13 +28,9 @@
     private static final Logger LOGGER = LogManager.getLogger();
 
     /** Pop and send message with this index in message buffer. */
-<<<<<<< HEAD
-    Integer index = null;
-=======
     private Integer index = null;
 
     private boolean couldPop = false;
->>>>>>> 9654fc35
 
     public PopAndSendAction() {
         super();
@@ -79,34 +56,15 @@
         LinkedList<ProtocolMessage> messageBuffer = tlsContext.getMessageBuffer();
         if (index != null && index >= 0) {
             if (index >= messageBuffer.size()) {
-<<<<<<< HEAD
-                throw new ActionExecutionException(
-=======
-                LOGGER.warn(
->>>>>>> 9654fc35
-                        "Index out of bounds, "
-                                + "trying to get element "
-                                + index
-                                + "of message buffer with "
-                                + messageBuffer.size()
-                                + "elements.");
-<<<<<<< HEAD
-=======
-            } else {
-                messages.add(messageBuffer.get(index));
-                messageBuffer.remove(index);
-                tlsContext.getRecordBuffer().remove(index);
-                couldPop = true;
->>>>>>> 9654fc35
+                throw new WorkflowExecutionException("Index out of bounds, " + "trying to get element " + index
+                    + "of message buffer with " + messageBuffer.size() + "elements.");
             }
+            messages.add(messageBuffer.get(index));
+            messageBuffer.remove(index);
+            tlsContext.getRecordBuffer().remove(index);
         } else {
-            if (messageBuffer.isEmpty()) {
-                LOGGER.warn("Message buffer is empty, nothing to send");
-                return;
-            } else {
-                messages.add(messageBuffer.pop());
-                couldPop = true;
-            }
+            messages.add(messageBuffer.pop());
+            tlsContext.getRecordBuffer().pop();
         }
         String sending = getReadableString(messages);
         if (connectionAlias == null) {
@@ -116,17 +74,7 @@
         }
 
         try {
-<<<<<<< HEAD
             send(tlsContext, messages, fragments, records, httpMessages);
-=======
-            MessageActionResult result =
-                    sendMessageHelper.sendMessages(messages, fragments, records, tlsContext, false);
-            messages = new ArrayList<>(result.getMessageList());
-            records = new ArrayList<>(result.getRecordList());
-            if (result.getMessageFragmentList() != null) {
-                fragments = new ArrayList<>(result.getMessageFragmentList());
-            }
->>>>>>> 9654fc35
             setExecuted(true);
         } catch (IOException e) {
             LOGGER.debug(e);
@@ -187,8 +135,6 @@
     public List<DtlsHandshakeMessageFragment> getSendFragments() {
         return fragments;
     }
-<<<<<<< HEAD
-=======
 
     @Override
     public MessageActionDirection getMessageDirection() {
@@ -199,5 +145,4 @@
     public Set<String> getAllSendingAliases() {
         return new HashSet<>(Collections.singleton(connectionAlias));
     }
->>>>>>> 9654fc35
 }