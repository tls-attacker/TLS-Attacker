/*
 * TLS-Attacker - A Modular Penetration Testing Framework for TLS
 *
 * Copyright 2014-2023 Ruhr University Bochum, Paderborn University, Technology Innovation Institute, and Hackmanit GmbH
 *
 * Licensed under Apache License, Version 2.0
 * http://www.apache.org/licenses/LICENSE-2.0.txt
 */
package de.rub.nds.tlsattacker.core.workflow.action;

import de.rub.nds.protocol.exception.WorkflowExecutionException;
import de.rub.nds.tlsattacker.core.exceptions.ActionExecutionException;
import de.rub.nds.tlsattacker.core.layer.context.TlsContext;
import de.rub.nds.tlsattacker.core.protocol.ProtocolMessage;
import de.rub.nds.tlsattacker.core.protocol.message.DtlsHandshakeMessageFragment;
import de.rub.nds.tlsattacker.core.quic.frame.QuicFrame;
import de.rub.nds.tlsattacker.core.quic.packet.QuicPacket;
import de.rub.nds.tlsattacker.core.record.Record;
import de.rub.nds.tlsattacker.core.state.State;
import de.rub.nds.tlsattacker.core.workflow.action.executor.ActionOption;
import jakarta.xml.bind.annotation.XmlRootElement;
import java.io.IOException;
import java.util.Collections;
import java.util.HashSet;
import java.util.LinkedList;
import java.util.List;
import java.util.Set;
import org.apache.logging.log4j.LogManager;
import org.apache.logging.log4j.Logger;

@XmlRootElement(name = "PopAndSend")
public class PopAndSendAction extends MessageAction implements SendingAction {

    private static final Logger LOGGER = LogManager.getLogger();

    /** Pop and send message with this index in message buffer. */
    private Integer index = null;

    private boolean couldPop = false;

    public PopAndSendAction() {
        super();
    }

    public PopAndSendAction(String connectionAlias) {
        super(connectionAlias);
    }

    public PopAndSendAction(String connectionAlias, int index) {
        super(connectionAlias);
        this.index = index;
    }

    @Override
    public void execute(State state) throws ActionExecutionException {
        TlsContext tlsContext = state.getContext(connectionAlias).getTlsContext();

        if (isExecuted()) {
            throw new ActionExecutionException("Action already executed!");
        }

        LinkedList<ProtocolMessage> messageBuffer = tlsContext.getMessageBuffer();
        if (index != null && index >= 0) {
            if (index >= messageBuffer.size()) {
                throw new WorkflowExecutionException(
                        "Index out of bounds, trying to get element "
                                + index
                                + "of message buffer with "
                                + messageBuffer.size()
                                + "elements.");
            }
            messages.add(messageBuffer.get(index));
            messageBuffer.remove(index);
            tlsContext.getRecordBuffer().remove(index);
        } else {
            messages.add(messageBuffer.pop());
            tlsContext.getRecordBuffer().pop();
        }
<<<<<<< HEAD
        String sending = getReadableString(messages);
=======

        String sending = getReadableStringFromMessages(messages);
>>>>>>> 69d6d8e3
        if (connectionAlias == null) {
            LOGGER.info("Sending messages: {}", sending);
        } else {
            LOGGER.info("Sending messages ({}): {}", connectionAlias, sending);
        }

        try {
            send(tlsContext, messages, fragments, records, quicFrames, quicPackets, httpMessages);
            setExecuted(true);
        } catch (IOException e) {
            LOGGER.debug(e);
            setExecuted(getActionOptions().contains(ActionOption.MAY_FAIL));
        }
    }

    @Override
    public String toString() {
        String messageString = getReadableString(messages);
        return "PopAndSendAction: index: "
                + index
                + " message: "
                + messageString
                + " exexuted: "
                + isExecuted()
                + " couldPop: "
                + couldPop
                + " connectionAlias: "
                + connectionAlias;
    }

    @Override
    public boolean executedAsPlanned() {
        return isExecuted() && couldPop;
    }

    @Override
    public void setRecords(List<Record> records) {
        this.records = records;
    }

    @Override
    public void setFragments(List<DtlsHandshakeMessageFragment> fragments) {
        this.fragments = fragments;
    }

    @Override
    public void reset() {
        messages = new LinkedList<>();
        records = new LinkedList<>();
        fragments = new LinkedList<>();
        quicPackets = new LinkedList<>();
        quicFrames = new LinkedList<>();
        setExecuted(null);
        couldPop = false;
    }

    @Override
    public List<ProtocolMessage> getSendMessages() {
        return messages;
    }

    @Override
    public List<Record> getSendRecords() {
        return records;
    }

    @Override
    public List<DtlsHandshakeMessageFragment> getSendFragments() {
        return fragments;
    }

    @Override
<<<<<<< HEAD
    public MessageActionDirection getMessageDirection() {
        return MessageActionDirection.SENDING;
    }

    @Override
    public Set<String> getAllSendingAliases() {
        return new HashSet<>(Collections.singleton(connectionAlias));
=======
    public List<QuicPacket> getSendQuicPackets() {
        return quicPackets;
    }

    @Override
    public List<QuicFrame> getSendQuicFrames() {
        return quicFrames;
>>>>>>> 69d6d8e3
    }
}<|MERGE_RESOLUTION|>--- conflicted
+++ resolved
@@ -76,12 +76,8 @@
             messages.add(messageBuffer.pop());
             tlsContext.getRecordBuffer().pop();
         }
-<<<<<<< HEAD
-        String sending = getReadableString(messages);
-=======
 
         String sending = getReadableStringFromMessages(messages);
->>>>>>> 69d6d8e3
         if (connectionAlias == null) {
             LOGGER.info("Sending messages: {}", sending);
         } else {
@@ -154,7 +150,6 @@
     }
 
     @Override
-<<<<<<< HEAD
     public MessageActionDirection getMessageDirection() {
         return MessageActionDirection.SENDING;
     }
@@ -162,7 +157,8 @@
     @Override
     public Set<String> getAllSendingAliases() {
         return new HashSet<>(Collections.singleton(connectionAlias));
-=======
+    }
+    
     public List<QuicPacket> getSendQuicPackets() {
         return quicPackets;
     }
@@ -170,6 +166,5 @@
     @Override
     public List<QuicFrame> getSendQuicFrames() {
         return quicFrames;
->>>>>>> 69d6d8e3
     }
 }