/**
 * TLS-Attacker - A Modular Penetration Testing Framework for TLS
 *
 * Copyright 2014-2017 Ruhr University Bochum / Hackmanit GmbH
 *
 * Licensed under Apache License 2.0
 * http://www.apache.org/licenses/LICENSE-2.0
 */
package de.rub.nds.tlsattacker.core.crypto;

import de.rub.nds.modifiablevariable.util.ArrayConverter;
import de.rub.nds.modifiablevariable.util.BadRandom;
import de.rub.nds.tlsattacker.core.constants.AlgorithmResolver;
import de.rub.nds.tlsattacker.core.constants.ProtocolVersion;
import de.rub.nds.tlsattacker.core.constants.SignatureAndHashAlgorithm;
import de.rub.nds.tlsattacker.core.exceptions.CryptoException;
import de.rub.nds.tlsattacker.core.workflow.chooser.Chooser;
import java.security.InvalidKeyException;
import java.security.NoSuchAlgorithmException;
import java.security.PrivateKey;
import java.security.Signature;
import java.security.SignatureException;
import java.security.interfaces.DSAPrivateKey;
import java.security.interfaces.ECPrivateKey;
import java.security.interfaces.RSAPrivateKey;
<<<<<<< HEAD
import org.apache.logging.log4j.LogManager;
import org.apache.logging.log4j.Logger;
=======
import org.bouncycastle.jcajce.provider.asymmetric.ecgost.BCECGOST3410PrivateKey;
import org.bouncycastle.jcajce.provider.asymmetric.ecgost12.BCECGOST3410_2012PrivateKey;
>>>>>>> ff6524e6

public class SignatureCalculator {

    private static final Logger LOGGER = LogManager.getLogger();

    public static byte[] generateSignature(SignatureAndHashAlgorithm algorithm, Chooser chooser, byte[] toBeSigned)
            throws CryptoException {
        switch (algorithm.getSignatureAlgorithm()) {
            case ANONYMOUS:
                return generateAnonymousSignature(chooser, toBeSigned, algorithm);
            case DSA:
                return generateDSASignature(chooser, toBeSigned, algorithm);
            case ECDSA:
                return generateECDSASignature(chooser, toBeSigned, algorithm);
            case RSA:
                return generateRSASignature(chooser, toBeSigned, algorithm);
            case GOSTR34102001:
                return generateGost01Signature(chooser, toBeSigned, algorithm);
            case GOSTR34102012_256:
            case GOSTR34102012_512:
                return generateGost12Signature(chooser, toBeSigned, algorithm);
            default:
                throw new UnsupportedOperationException("Unknown SignatureAlgorithm:"
                        + algorithm.getSignatureAlgorithm().name());
        }
    }

    public static byte[] generateSignature(PrivateKey key, byte[] toBeSigned, SignatureAndHashAlgorithm algorithm,
            BadRandom random, Chooser chooser) throws CryptoException {

        String algoName;
        if (chooser.getSelectedProtocolVersion() == ProtocolVersion.SSL3
                || chooser.getSelectedProtocolVersion() == ProtocolVersion.TLS10
                || chooser.getSelectedProtocolVersion() == ProtocolVersion.TLS11) {
            if (AlgorithmResolver.getKeyExchangeAlgorithm(chooser.getSelectedCipherSuite()).name().contains("RSA")) {
                algoName = "NONEwithRSA";
                toBeSigned = ArrayConverter.concatenate(MD5Utils.MD5(toBeSigned), SHA1Utils.sha1(toBeSigned));
            } else if (AlgorithmResolver.getKeyExchangeAlgorithm(chooser.getSelectedCipherSuite()).name()
                    .contains("ECDSA")) {
                algoName = "SHA1withECDSA";
            } else {
                throw new UnsupportedOperationException("Ciphersuite not supported - Check Debug Log");
            }
        } else {
            algoName = algorithm.getJavaName();
        }
        try {
            LOGGER.trace("Creating Signature with " + algoName + " over " + ArrayConverter.bytesToHexString(toBeSigned)
                    + " with the PrivateKey:" + key.toString());
            Signature instance = Signature.getInstance(algoName);
            instance.initSign(key, random);
            instance.update(toBeSigned);
            return instance.sign();
        } catch (SignatureException | InvalidKeyException | NoSuchAlgorithmException ex) {
            throw new CryptoException("Could not sign Data", ex);
        }
    }

    public static byte[] generateRSASignature(Chooser chooser, byte[] toBeSigned, SignatureAndHashAlgorithm algorithm)
            throws CryptoException {
        RSAPrivateKey key = KeyGenerator.getRSAPrivateKey(chooser);
        return generateSignature(key, toBeSigned, algorithm, chooser.getContext().getBadSecureRandom(), chooser);
    }

    public static byte[] generateDSASignature(Chooser chooser, byte[] toBeSigned, SignatureAndHashAlgorithm algorithm)
            throws CryptoException {
        DSAPrivateKey key = KeyGenerator.getDSAPrivateKey(chooser);
        return generateSignature(key, toBeSigned, algorithm, chooser.getContext().getBadSecureRandom(), chooser);
    }

    public static byte[] generateECDSASignature(Chooser chooser, byte[] toBeSigned, SignatureAndHashAlgorithm algorithm)
            throws CryptoException {
        ECPrivateKey key = KeyGenerator.getECPrivateKey(chooser);
        return generateSignature(key, toBeSigned, algorithm, chooser.getContext().getBadSecureRandom(), chooser);
    }

    public static byte[] generateAnonymousSignature(Chooser chooser, byte[] toBeSigned,
            SignatureAndHashAlgorithm algorithm) {
        return new byte[0];
    }

<<<<<<< HEAD
    private SignatureCalculator() {
    }
=======
    private static byte[] generateGost01Signature(Chooser chooser, byte[] toBeSigned,
            SignatureAndHashAlgorithm algorithm) throws CryptoException {
        BCECGOST3410PrivateKey privateKey = KeyGenerator.getGost01PrivateKey(chooser);
        return generateSignature(privateKey, toBeSigned, algorithm, chooser.getContext().getBadSecureRandom());
    }

    private static byte[] generateGost12Signature(Chooser chooser, byte[] toBeSigned,
            SignatureAndHashAlgorithm algorithm) throws CryptoException {
        BCECGOST3410_2012PrivateKey privateKey = KeyGenerator.getGost12PrivateKey(chooser);
        return generateSignature(privateKey, toBeSigned, algorithm, chooser.getContext().getBadSecureRandom());
    }

>>>>>>> ff6524e6
}<|MERGE_RESOLUTION|>--- conflicted
+++ resolved
@@ -23,13 +23,10 @@
 import java.security.interfaces.DSAPrivateKey;
 import java.security.interfaces.ECPrivateKey;
 import java.security.interfaces.RSAPrivateKey;
-<<<<<<< HEAD
 import org.apache.logging.log4j.LogManager;
 import org.apache.logging.log4j.Logger;
-=======
 import org.bouncycastle.jcajce.provider.asymmetric.ecgost.BCECGOST3410PrivateKey;
 import org.bouncycastle.jcajce.provider.asymmetric.ecgost12.BCECGOST3410_2012PrivateKey;
->>>>>>> ff6524e6
 
 public class SignatureCalculator {
 
@@ -111,21 +108,19 @@
         return new byte[0];
     }
 
-<<<<<<< HEAD
     private SignatureCalculator() {
     }
-=======
+
     private static byte[] generateGost01Signature(Chooser chooser, byte[] toBeSigned,
             SignatureAndHashAlgorithm algorithm) throws CryptoException {
         BCECGOST3410PrivateKey privateKey = KeyGenerator.getGost01PrivateKey(chooser);
-        return generateSignature(privateKey, toBeSigned, algorithm, chooser.getContext().getBadSecureRandom());
+        return generateSignature(privateKey, toBeSigned, algorithm, chooser.getContext().getBadSecureRandom(), chooser);
     }
 
     private static byte[] generateGost12Signature(Chooser chooser, byte[] toBeSigned,
             SignatureAndHashAlgorithm algorithm) throws CryptoException {
         BCECGOST3410_2012PrivateKey privateKey = KeyGenerator.getGost12PrivateKey(chooser);
-        return generateSignature(privateKey, toBeSigned, algorithm, chooser.getContext().getBadSecureRandom());
+        return generateSignature(privateKey, toBeSigned, algorithm, chooser.getContext().getBadSecureRandom(), chooser);
     }
 
->>>>>>> ff6524e6
 }