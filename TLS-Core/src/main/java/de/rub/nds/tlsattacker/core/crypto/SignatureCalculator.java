/**
 * TLS-Attacker - A Modular Penetration Testing Framework for TLS
 *
 * Copyright 2014-2020 Ruhr University Bochum, Paderborn University,
 * and Hackmanit GmbH
 *
 * Licensed under Apache License 2.0
 * http://www.apache.org/licenses/LICENSE-2.0
 */

package de.rub.nds.tlsattacker.core.crypto;

import de.rub.nds.modifiablevariable.util.ArrayConverter;
import de.rub.nds.modifiablevariable.util.BadRandom;
import de.rub.nds.tlsattacker.core.constants.AlgorithmResolver;
import de.rub.nds.tlsattacker.core.constants.ProtocolVersion;
import de.rub.nds.tlsattacker.core.constants.SignatureAndHashAlgorithm;
import de.rub.nds.tlsattacker.core.exceptions.CryptoException;
import de.rub.nds.tlsattacker.core.workflow.chooser.Chooser;
import java.security.InvalidAlgorithmParameterException;
import java.security.InvalidKeyException;
import java.security.NoSuchAlgorithmException;
import java.security.PrivateKey;
import java.security.Signature;
import java.security.SignatureException;
import java.security.interfaces.DSAPrivateKey;
import java.security.interfaces.ECPrivateKey;
import java.security.interfaces.RSAPrivateKey;
import org.apache.logging.log4j.LogManager;
import org.apache.logging.log4j.Logger;
import org.bouncycastle.jcajce.provider.asymmetric.ecgost.BCECGOST3410PrivateKey;
import org.bouncycastle.jcajce.provider.asymmetric.ecgost12.BCECGOST3410_2012PrivateKey;

public class SignatureCalculator {

    private static final Logger LOGGER = LogManager.getLogger();

    public static byte[] generateSignature(SignatureAndHashAlgorithm algorithm, Chooser chooser, byte[] toBeSigned)
        throws CryptoException {
        switch (algorithm.getSignatureAlgorithm()) {
            case ANONYMOUS:
                return generateAnonymousSignature(chooser, toBeSigned, algorithm);
            case DSA:
                return generateDSASignature(chooser, toBeSigned, algorithm);
            case ECDSA:
                return generateECDSASignature(chooser, toBeSigned, algorithm);
            case RSA:
            case RSA_PSS_PSS:
            case RSA_PSS_RSAE:
                return generateRSASignature(chooser, toBeSigned, algorithm);
            case GOSTR34102001:
                return generateGost01Signature(chooser, toBeSigned, algorithm);
            case GOSTR34102012_256:
            case GOSTR34102012_512:
                return generateGost12Signature(chooser, toBeSigned, algorithm);
            default:
                throw new UnsupportedOperationException("Unknown SignatureAlgorithm:"
                    + algorithm.getSignatureAlgorithm().name());
        }
    }

    public static byte[] generateSignature(PrivateKey key, byte[] toBeSigned, SignatureAndHashAlgorithm algorithm,
        BadRandom random, Chooser chooser) throws CryptoException {

        String algoName;
        if (chooser.getSelectedProtocolVersion() == ProtocolVersion.SSL3
            || chooser.getSelectedProtocolVersion() == ProtocolVersion.TLS10
            || chooser.getSelectedProtocolVersion() == ProtocolVersion.TLS11
            || chooser.getSelectedProtocolVersion() == ProtocolVersion.DTLS10) {
            if (AlgorithmResolver.getKeyExchangeAlgorithm(chooser.getSelectedCipherSuite()).name().contains("RSA")) {
                algoName = "NONEwithRSA";
                toBeSigned = ArrayConverter.concatenate(MD5Utils.md5(toBeSigned), SHA1Utils.sha1(toBeSigned));
            } else if (AlgorithmResolver.getKeyExchangeAlgorithm(chooser.getSelectedCipherSuite()).name()
                .contains("ECDSA")) {
                algoName = "SHA1withECDSA";
            } else if (AlgorithmResolver.getKeyExchangeAlgorithm(chooser.getSelectedCipherSuite()).name()
                .contains("DSS")) {
                algoName = "SHA1withDSA";
            } else {
                throw new UnsupportedOperationException("Cipher suite not supported - Check Debug Log");
            }
        } else {
            algoName = algorithm.getJavaName();
        }
        try {
<<<<<<< HEAD
            LOGGER.debug("Creating Signature with " + algoName + " over " + ArrayConverter.bytesToHexString(toBeSigned)
                    + " with the PrivateKey:" + key.toString());
=======
            LOGGER.trace("Creating Signature with " + algoName + " over " + ArrayConverter.bytesToHexString(toBeSigned)
                + " with the PrivateKey:" + key.toString());
>>>>>>> 83e5d5ec
            Signature instance = Signature.getInstance(algoName);
            algorithm.setupSignature(instance);
            instance.initSign(key, random);
            instance.update(toBeSigned);
            return instance.sign();
        } catch (SignatureException | InvalidKeyException | NoSuchAlgorithmException
            | InvalidAlgorithmParameterException ex) {
            throw new CryptoException("Could not sign Data", ex);
        }
    }

    public static byte[] generateRSASignature(Chooser chooser, byte[] toBeSigned, SignatureAndHashAlgorithm algorithm)
        throws CryptoException {
        RSAPrivateKey key = KeyGenerator.getRSAPrivateKey(chooser);
        return generateSignature(key, toBeSigned, algorithm, chooser.getContext().getBadSecureRandom(), chooser);
    }

    public static byte[] generateDSASignature(Chooser chooser, byte[] toBeSigned, SignatureAndHashAlgorithm algorithm)
        throws CryptoException {
        DSAPrivateKey key = KeyGenerator.getDSAPrivateKey(chooser);
        return generateSignature(key, toBeSigned, algorithm, chooser.getContext().getBadSecureRandom(), chooser);
    }

    public static byte[]
        generateECDSASignature(Chooser chooser, byte[] toBeSigned, SignatureAndHashAlgorithm algorithm)
            throws CryptoException {
        ECPrivateKey key = KeyGenerator.getECPrivateKey(chooser);
        return generateSignature(key, toBeSigned, algorithm, chooser.getContext().getBadSecureRandom(), chooser);
    }

    public static byte[] generateAnonymousSignature(Chooser chooser, byte[] toBeSigned,
        SignatureAndHashAlgorithm algorithm) {
        return new byte[0];
    }

    private static byte[] generateGost01Signature(Chooser chooser, byte[] toBeSigned,
        SignatureAndHashAlgorithm algorithm) throws CryptoException {
        BCECGOST3410PrivateKey privateKey = KeyGenerator.getGost01PrivateKey(chooser);
        return generateSignature(privateKey, toBeSigned, algorithm, chooser.getContext().getBadSecureRandom(), chooser);
    }

    private static byte[] generateGost12Signature(Chooser chooser, byte[] toBeSigned,
        SignatureAndHashAlgorithm algorithm) throws CryptoException {
        BCECGOST3410_2012PrivateKey privateKey = KeyGenerator.getGost12PrivateKey(chooser);
        return generateSignature(privateKey, toBeSigned, algorithm, chooser.getContext().getBadSecureRandom(), chooser);
    }

    private SignatureCalculator() {
    }

}<|MERGE_RESOLUTION|>--- conflicted
+++ resolved
@@ -83,13 +83,8 @@
             algoName = algorithm.getJavaName();
         }
         try {
-<<<<<<< HEAD
             LOGGER.debug("Creating Signature with " + algoName + " over " + ArrayConverter.bytesToHexString(toBeSigned)
-                    + " with the PrivateKey:" + key.toString());
-=======
-            LOGGER.trace("Creating Signature with " + algoName + " over " + ArrayConverter.bytesToHexString(toBeSigned)
                 + " with the PrivateKey:" + key.toString());
->>>>>>> 83e5d5ec
             Signature instance = Signature.getInstance(algoName);
             algorithm.setupSignature(instance);
             instance.initSign(key, random);
