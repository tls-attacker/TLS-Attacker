/**
 * TLS-Attacker - A Modular Penetration Testing Framework for TLS
 *
 * Copyright 2014-2017 Ruhr University Bochum / Hackmanit GmbH
 *
 * Licensed under Apache License 2.0
 * http://www.apache.org/licenses/LICENSE-2.0
 */
package de.rub.nds.tlsattacker.core.constants;

public enum MacAlgorithm {

    NULL("null", 0),
    AEAD("null", 0),
<<<<<<< HEAD
=======
    SSLMAC_MD5("SslMacMD5", 16), // supported by SunJCE
    SSLMAC_SHA1("SslMacSHA1", 20), // supported by SunJCE
>>>>>>> 74885a57
    HMAC_MD5("HmacMD5", 16),
    HMAC_SHA1("HmacSHA1", 20),
    HMAC_SHA256("HmacSHA256", 32),
    HMAC_SHA384("HmacSHA384", 48),
    HMAC_SHA512("HmacSHA512", 64),
    IMIT_GOST28147("IMIT_GOST28147", 0), // java name not verified, size unknown
    HMAC_GOSTR3411("HmacGOSTR3411", 0);// java name not verified

    private int size;

    MacAlgorithm(String javaName, int size) {
        this.javaName = javaName;
        this.size = size;
    }

    private final String javaName;

    public String getJavaName() {
        return javaName;
    }

    public int getSize() {
        return size;
    }
}<|MERGE_RESOLUTION|>--- conflicted
+++ resolved
@@ -12,11 +12,8 @@
 
     NULL("null", 0),
     AEAD("null", 0),
-<<<<<<< HEAD
-=======
     SSLMAC_MD5("SslMacMD5", 16), // supported by SunJCE
     SSLMAC_SHA1("SslMacSHA1", 20), // supported by SunJCE
->>>>>>> 74885a57
     HMAC_MD5("HmacMD5", 16),
     HMAC_SHA1("HmacSHA1", 20),
     HMAC_SHA256("HmacSHA256", 32),
