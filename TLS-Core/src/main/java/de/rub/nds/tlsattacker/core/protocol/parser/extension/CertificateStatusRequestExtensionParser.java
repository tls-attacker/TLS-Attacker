/*
 * TLS-Attacker - A Modular Penetration Testing Framework for TLS
 *
 * Copyright 2014-2023 Ruhr University Bochum, Paderborn University, Technology Innovation Institute, and Hackmanit GmbH
 *
 * Licensed under Apache License, Version 2.0
 * http://www.apache.org/licenses/LICENSE-2.0.txt
 */
package de.rub.nds.tlsattacker.core.protocol.parser.extension;

import de.rub.nds.tlsattacker.core.constants.ExtensionByteLength;
import de.rub.nds.tlsattacker.core.constants.ProtocolVersion;
import de.rub.nds.tlsattacker.core.layer.context.TlsContext;
import de.rub.nds.tlsattacker.core.protocol.message.certificatestatus.CertificateStatusObject;
import de.rub.nds.tlsattacker.core.protocol.message.extension.CertificateStatusRequestExtensionMessage;
import de.rub.nds.tlsattacker.core.protocol.parser.CertificateStatusGenericParser;
import de.rub.nds.tlsattacker.transport.ConnectionEndType;
import java.io.ByteArrayInputStream;
import java.io.InputStream;
import org.apache.logging.log4j.LogManager;
import org.apache.logging.log4j.Logger;

public class CertificateStatusRequestExtensionParser
        extends ExtensionParser<CertificateStatusRequestExtensionMessage> {

    private static final Logger LOGGER = LogManager.getLogger();
    private final ProtocolVersion selectedVersion;

    public CertificateStatusRequestExtensionParser(
            InputStream stream, ProtocolVersion selectedVersion, TlsContext tlsContext) {
        super(stream, tlsContext);
        this.selectedVersion = selectedVersion;
    }

    @Override
    public void parse(CertificateStatusRequestExtensionMessage msg) {
<<<<<<< HEAD
        if (!(selectedVersion.is13())) {
=======
        if (!selectedVersion.isTLS13()
                || this.getTlsContext()
                        .getTalkingConnectionEndType()
                        .equals(ConnectionEndType.CLIENT)) {
>>>>>>> eb3048a7
            msg.setCertificateStatusRequestType(
                    parseIntField(ExtensionByteLength.CERTIFICATE_STATUS_REQUEST_STATUS_TYPE));
            LOGGER.debug(
                    "Parsed the status type " + msg.getCertificateStatusRequestType().getValue());
            msg.setResponderIDListLength(
                    parseIntField(
                            ExtensionByteLength
                                    .CERTIFICATE_STATUS_REQUEST_RESPONDER_ID_LIST_LENGTH));
            msg.setResponderIDList(parseByteArrayField(msg.getResponderIDListLength().getValue()));
            LOGGER.debug(
                    "Parsed the responder ID list with length {} and value {}",
                    msg.getResponderIDListLength().getValue(),
                    msg.getResponderIDList());
            msg.setRequestExtensionLength(
                    parseIntField(
                            ExtensionByteLength
                                    .CERTIFICATE_STATUS_REQUEST_REQUEST_EXTENSION_LENGTH));
            msg.setRequestExtension(
                    parseByteArrayField(msg.getRequestExtensionLength().getValue()));
            LOGGER.debug(
                    "Parsed the request extension with length {} and value {}",
                    msg.getRequestExtensionLength().getValue(),
                    msg.getRequestExtension());
        } else {
            parseAsCertificateStatus(msg);
        }
    }

    private void parseAsCertificateStatus(CertificateStatusRequestExtensionMessage msg) {
        CertificateStatusGenericParser certificateStatusGenericParser =
                new CertificateStatusGenericParser(
                        new ByteArrayInputStream(
                                parseByteArrayField(msg.getExtensionLength().getValue())));
        // RFC 8446, sect 4.4.2.1 explicitly allows empty extensions for a Certificate Request
        if (certificateStatusGenericParser.getBytesLeft() > 0) {
            CertificateStatusObject certificateStatus = new CertificateStatusObject();
            certificateStatusGenericParser.parse(certificateStatus);
            msg.setCertificateStatusType(certificateStatus.getType());
            msg.setOcspResponseLength(certificateStatus.getLength());
            msg.setOcspResponseBytes(certificateStatus.getOcspResponse());
        }
    }
}<|MERGE_RESOLUTION|>--- conflicted
+++ resolved
@@ -34,14 +34,10 @@
 
     @Override
     public void parse(CertificateStatusRequestExtensionMessage msg) {
-<<<<<<< HEAD
-        if (!(selectedVersion.is13())) {
-=======
-        if (!selectedVersion.isTLS13()
+        if (!selectedVersion.is13()
                 || this.getTlsContext()
                         .getTalkingConnectionEndType()
                         .equals(ConnectionEndType.CLIENT)) {
->>>>>>> eb3048a7
             msg.setCertificateStatusRequestType(
                     parseIntField(ExtensionByteLength.CERTIFICATE_STATUS_REQUEST_STATUS_TYPE));
             LOGGER.debug(
