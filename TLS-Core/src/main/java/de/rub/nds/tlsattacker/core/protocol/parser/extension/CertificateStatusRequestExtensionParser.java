--- conflicted
+++ resolved
@@ -34,18 +34,14 @@
 
     @Override
     public void parse(CertificateStatusRequestExtensionMessage msg) {
-<<<<<<< HEAD
         if (!selectedVersion.is13()
-=======
-        if (!selectedVersion.isTLS13()
                 && getTlsContext().getTalkingConnectionEndType() == ConnectionEndType.SERVER) {
             // During TLS1.2, the server responds an empty certificate-status extension to the
             // client to indicate it will send certificate status later
             // no parsing necessary right now
             return;
         }
-        if (!selectedVersion.isTLS13()
->>>>>>> 11ab2960
+        if (!selectedVersion.is13()
                 || this.getTlsContext()
                         .getTalkingConnectionEndType()
                         .equals(ConnectionEndType.CLIENT)) {
