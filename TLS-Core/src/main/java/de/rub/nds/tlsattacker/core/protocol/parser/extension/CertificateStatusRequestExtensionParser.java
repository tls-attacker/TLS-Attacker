--- conflicted
+++ resolved
@@ -33,12 +33,7 @@
     }
 
     @Override
-<<<<<<< HEAD
     public void parse(CertificateStatusRequestExtensionMessage msg) {
-
-=======
-    public void parseExtensionMessageContent(CertificateStatusRequestExtensionMessage msg) {
->>>>>>> e98d238a
         if (!selectedVersion.isTLS13()) {
             msg.setCertificateStatusRequestType(
                 parseIntField(ExtensionByteLength.CERTIFICATE_STATUS_REQUEST_STATUS_TYPE));
