/**
 * TLS-Attacker - A Modular Penetration Testing Framework for TLS
 *
 * Copyright 2014-2017 Ruhr University Bochum / Hackmanit GmbH
 *
 * Licensed under Apache License 2.0
 * http://www.apache.org/licenses/LICENSE-2.0
 */
package de.rub.nds.tlsattacker.core.protocol.handler.extension;

import de.rub.nds.modifiablevariable.util.ArrayConverter;
import static de.rub.nds.tlsattacker.core.protocol.handler.extension.ExtensionHandler.LOGGER;
import de.rub.nds.tlsattacker.core.protocol.message.extension.PaddingExtensionMessage;
import de.rub.nds.tlsattacker.core.protocol.parser.extension.PaddingExtensionParser;
import de.rub.nds.tlsattacker.core.protocol.preparator.extension.PaddingExtensionPreparator;
import de.rub.nds.tlsattacker.core.protocol.serializer.extension.PaddingExtensionSerializer;
import de.rub.nds.tlsattacker.core.state.TlsContext;

/**
 *
 * @author Matthias Terlinde <matthias.terlinde@rub.de>
 */
public class PaddingExtensionHandler extends ExtensionHandler<PaddingExtensionMessage> {

    public PaddingExtensionHandler(TlsContext context) {
        super(context);
    }

    @Override
    public PaddingExtensionParser getParser(byte[] message, int pointer) {
        return new PaddingExtensionParser(pointer, message);
    }

    @Override
    public PaddingExtensionPreparator getPreparator(PaddingExtensionMessage message) {
<<<<<<< HEAD
        return new PaddingExtensionPreparator(context.getChooser(), message);
=======
        return new PaddingExtensionPreparator(context, message, getSerializer(message));
>>>>>>> 5feb5a03
    }

    @Override
    public PaddingExtensionSerializer getSerializer(PaddingExtensionMessage message) {
        return new PaddingExtensionSerializer(message);
    }

    /**
     * Adjusts the TLS context based on the lenght of the padding extension.
     *
     * @param message
     */
    @Override
    public void adjustTLSContext(PaddingExtensionMessage message) {
        if (message.getPaddingBytes().getValue().length > 65535) {
            LOGGER.warn("The Padding Extension length value exceeds the two bytes defined in RFC 7685.");
        }
        context.setPaddingExtensionBytes(message.getPaddingBytes().getValue());
        LOGGER.debug("The context PaddingExtension bytes were set to "
                + ArrayConverter.bytesToHexString(context.getPaddingExtensionBytes()));

    }

}<|MERGE_RESOLUTION|>--- conflicted
+++ resolved
@@ -33,11 +33,7 @@
 
     @Override
     public PaddingExtensionPreparator getPreparator(PaddingExtensionMessage message) {
-<<<<<<< HEAD
-        return new PaddingExtensionPreparator(context.getChooser(), message);
-=======
-        return new PaddingExtensionPreparator(context, message, getSerializer(message));
->>>>>>> 5feb5a03
+        return new PaddingExtensionPreparator(context.getChooser(), message, getSerializer(message));
     }
 
     @Override
