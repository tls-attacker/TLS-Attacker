/*
 * TLS-Attacker - A Modular Penetration Testing Framework for TLS
 *
 * Copyright 2014-2023 Ruhr University Bochum, Paderborn University, and Hackmanit GmbH
 *
 * Licensed under Apache License, Version 2.0
 * http://www.apache.org/licenses/LICENSE-2.0.txt
 */
package de.rub.nds.tlsattacker.core.protocol.handler.extension;

import de.rub.nds.tlsattacker.core.layer.context.TlsContext;
import de.rub.nds.tlsattacker.core.protocol.message.extension.PaddingExtensionMessage;
import org.apache.logging.log4j.LogManager;
import org.apache.logging.log4j.Logger;

public class PaddingExtensionHandler extends ExtensionHandler<PaddingExtensionMessage> {

    private static final Logger LOGGER = LogManager.getLogger();

    public PaddingExtensionHandler(TlsContext tlsContext) {
        super(tlsContext);
    }

    /**
     * Adjusts the TLS context based on the length of the padding extension.
     *
     * @param message The message for which the context should be adjusted
     */
    @Override
    public void adjustTLSExtensionContext(PaddingExtensionMessage message) {
        tlsContext.setPaddingExtensionBytes(message.getPaddingBytes().getValue());
        LOGGER.debug(
<<<<<<< HEAD
                "The context PaddingExtension bytes were set to "
                        + ArrayConverter.bytesToHexString(tlsContext.getPaddingExtensionBytes()));
=======
                "The context PaddingExtension bytes were set to {}",
                tlsContext.getPaddingExtensionBytes());
>>>>>>> d878a479
    }
}<|MERGE_RESOLUTION|>--- conflicted
+++ resolved
@@ -30,12 +30,7 @@
     public void adjustTLSExtensionContext(PaddingExtensionMessage message) {
         tlsContext.setPaddingExtensionBytes(message.getPaddingBytes().getValue());
         LOGGER.debug(
-<<<<<<< HEAD
-                "The context PaddingExtension bytes were set to "
-                        + ArrayConverter.bytesToHexString(tlsContext.getPaddingExtensionBytes()));
-=======
                 "The context PaddingExtension bytes were set to {}",
                 tlsContext.getPaddingExtensionBytes());
->>>>>>> d878a479
     }
 }