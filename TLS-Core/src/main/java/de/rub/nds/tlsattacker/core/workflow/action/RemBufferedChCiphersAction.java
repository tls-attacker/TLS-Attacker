--- conflicted
+++ resolved
@@ -77,16 +77,12 @@
 
     @Override
     public void execute(State state) throws WorkflowExecutionException {
-<<<<<<< HEAD
-        TlsContext ctx = state.getContext(connectionAlias).getTlsContext();
-=======
         TlsContext ctx = state.getTlsContext(connectionAlias);
 
         if (isExecuted()) {
             throw new WorkflowExecutionException("Action already executed!");
         }
 
->>>>>>> b1069fa4
         ClientHelloMessage ch = (ClientHelloMessage) ctx.getMessageBuffer().getFirst();
 
         removeCiphers(ctx, ch);
