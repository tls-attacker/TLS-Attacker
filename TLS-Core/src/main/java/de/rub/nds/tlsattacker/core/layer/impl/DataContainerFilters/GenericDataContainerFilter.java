--- conflicted
+++ resolved
@@ -13,11 +13,7 @@
 
 public class GenericDataContainerFilter extends DataContainerFilter {
 
-<<<<<<< HEAD
-    private final Class<?> filteredClass;
-=======
     private final Class<? extends DataContainer<?>> filteredClass;
->>>>>>> 33e234e7
 
     public GenericDataContainerFilter(Class<? extends DataContainer<?>> filteredClass) {
         this.filteredClass = filteredClass;
