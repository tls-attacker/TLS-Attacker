--- conflicted
+++ resolved
@@ -120,20 +120,18 @@
 
     @Override
     public void decryptRecord(AbstractRecord record) {
-<<<<<<< HEAD
-        try {
-            decryptor.decrypt(record);
-        } catch (CryptoException E) {
-            record.setCleanProtocolMessageBytes(record.getProtocolMessageBytes().getValue());
-            LOGGER.warn("Could not decrypt Record, parsing as unencrypted");
-            LOGGER.debug(E);
-=======
         if (record instanceof Record) {
-            decryptor.decrypt(record);
+            try {
+                decryptor.decrypt(record);
+            } catch (CryptoException E) {
+                record.setCleanProtocolMessageBytes(record.getProtocolMessageBytes().getValue());
+                LOGGER.warn("Could not decrypt Record, parsing as unencrypted");
+                LOGGER.debug(E);
+            }
         } else {
-            LOGGER.warn("Not decrypting received AbstractRecord:" + record.toString());
+            LOGGER.warn("Not decrypting received non Record:" + record.toString());
             record.setCleanProtocolMessageBytes(record.getProtocolMessageBytes());
->>>>>>> 09daa16a
+            
         }
     }
 
