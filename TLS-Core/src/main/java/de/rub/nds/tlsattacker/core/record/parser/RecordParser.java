/*
 * TLS-Attacker - A Modular Penetration Testing Framework for TLS
 *
 * Copyright 2014-2023 Ruhr University Bochum, Paderborn University, and Hackmanit GmbH
 *
 * Licensed under Apache License, Version 2.0
 * http://www.apache.org/licenses/LICENSE-2.0.txt
 */
package de.rub.nds.tlsattacker.core.record.parser;

import de.rub.nds.tlsattacker.core.constants.ProtocolMessageType;
import de.rub.nds.tlsattacker.core.constants.ProtocolVersion;
import de.rub.nds.tlsattacker.core.constants.RecordByteLength;
import de.rub.nds.tlsattacker.core.layer.context.TlsContext;
import de.rub.nds.tlsattacker.core.layer.data.Parser;
import de.rub.nds.tlsattacker.core.record.Record;
import java.io.InputStream;
import org.apache.logging.log4j.LogManager;
import org.apache.logging.log4j.Logger;

public class RecordParser extends Parser<Record> {

    private static final Logger LOGGER = LogManager.getLogger();

    private final ProtocolVersion version;
    private final TlsContext tlsContext;

    public RecordParser(InputStream stream, ProtocolVersion version, TlsContext tlsContext) {
        super(stream);
        this.version = version;
        this.tlsContext = tlsContext;
    }

    @Override
    public void parse(Record record) {
        LOGGER.debug("Parsing Record");
        boolean isDtls13Header = parseContentType(record);
        if (isDtls13Header) {
            record.setProtocolVersion(ProtocolVersion.DTLS13.getValue());
            parseDtls13Header(record, record.getUnifiedHeader().getValue());
        } else {
            ProtocolMessageType protocolMessageType =
                    ProtocolMessageType.getContentType(record.getContentType().getValue());
            if (protocolMessageType == null) {
                protocolMessageType = ProtocolMessageType.UNKNOWN;
            }
            record.setContentMessageType(protocolMessageType);
            parseVersion(record);
            if (version.isDTLS()) {
                parseEpoch(record);
                parseSequenceNumber(record);
                if (protocolMessageType == ProtocolMessageType.TLS12_CID) {
                    parseConnectionId(record);
                }
            }
            parseLength(record);
        }

        parseProtocolMessageBytes(record);
        record.setCompleteRecordBytes(getAlreadyParsed());
    }

    private void parseEpoch(Record record) {
        record.setEpoch(parseIntField(RecordByteLength.DTLS_EPOCH));
        LOGGER.debug("Epoch: " + record.getEpoch().getValue());
    }

    private void parseSequenceNumber(Record record) {
        record.setSequenceNumber(parseBigIntField(RecordByteLength.DTLS_SEQUENCE_NUMBER));
        LOGGER.debug("SequenceNumber: " + record.getSequenceNumber().getValue());
    }

    private void parseConnectionId(Record record) {
        int connectionIdLength =
                tlsContext
                        .getRecordLayer()
                        .getDecryptor()
                        .getRecordCipher(record.getEpoch().getValue())
                        .getState()
                        .getConnectionId()
                        .length;
        record.setConnectionId(parseByteArrayField(connectionIdLength));
        LOGGER.debug("ConnectionID: {}", record.getConnectionId().getValue());
    }

    private boolean parseContentType(Record record) {
        byte firstByte = parseByteField(RecordByteLength.CONTENT_TYPE);
        // if contentType starts with 001 it is a DTLS 1.3 unified header
        if ((firstByte & 0xE0) == 0x20) {
            record.setUnifiedHeader(firstByte);
            LOGGER.debug("UnifiedHeader: 00" + Integer.toBinaryString(firstByte));
            return true;
        } else {
            record.setContentType(firstByte);
            LOGGER.debug("ContentType: " + record.getContentType().getValue());
            return false;
        }
    }

    private void parseDtls13Header(Record record, byte firstByte) {
        // parse first byte
        boolean isConnectionIdPresent = (firstByte & 0x10) == 0x10;
        boolean sequenceNumberLength = (firstByte & 0x08) == 0x08;
        boolean isLengthPresent = (firstByte & 0x04) == 0x04;
        int lowerEpoch = firstByte & 0x03;
        record.setEpoch(lowerEpoch);
        LOGGER.debug("Epoch (lower 2 bits): " + lowerEpoch);

        if (isConnectionIdPresent) {
            parseConnectionId(record);
        }
        if (sequenceNumberLength == false) { // 8 bit sequence number
            record.setEncryptedSequenceNumber(
                    parseByteArrayField(RecordByteLength.DTLS13_SEQUENCE_NUMBER_HEADER_SHORT));
        } else { // 16 bit sequence number
            record.setEncryptedSequenceNumber(
                    parseByteArrayField(RecordByteLength.DTLS13_SEQUENCE_NUMBER_HEADER_LONG));
        }
        LOGGER.debug(
                "Encrypted SequenceNumber: "
                        + ArrayConverter.bytesToHexString(
                                record.getEncryptedSequenceNumber().getValue()));
        if (isLengthPresent) {
            parseLength(record);
        }
    }

    private void parseVersion(Record record) {
        record.setProtocolVersion(parseByteArrayField(RecordByteLength.PROTOCOL_VERSION));
        LOGGER.debug("ProtocolVersion: {}", record.getProtocolVersion().getValue());
    }

    private void parseLength(Record record) {
        record.setLength(parseIntField(RecordByteLength.RECORD_LENGTH));
        LOGGER.debug("Length: " + record.getLength().getValue());
    }

    private void parseProtocolMessageBytes(Record record) {
<<<<<<< HEAD
        // if length is not set, entire rest of the record is protocol message (DTLS 1.3 header)
        if (record.getLength().getValue() != null) {
            record.setProtocolMessageBytes(parseByteArrayField(record.getLength().getValue()));
        } else {
            record.setProtocolMessageBytes(parseByteArrayField(getBytesLeft()));
        }
        LOGGER.debug(
                "ProtocolMessageBytes: "
                        + ArrayConverter.bytesToHexString(
                                record.getProtocolMessageBytes().getValue()));
=======
        record.setProtocolMessageBytes(parseByteArrayField(record.getLength().getValue()));
        LOGGER.debug("ProtocolMessageBytes: {}", record.getProtocolMessageBytes().getValue());
>>>>>>> 8a35ec1d
    }
}<|MERGE_RESOLUTION|>--- conflicted
+++ resolved
@@ -117,9 +117,7 @@
                     parseByteArrayField(RecordByteLength.DTLS13_SEQUENCE_NUMBER_HEADER_LONG));
         }
         LOGGER.debug(
-                "Encrypted SequenceNumber: "
-                        + ArrayConverter.bytesToHexString(
-                                record.getEncryptedSequenceNumber().getValue()));
+                "Encrypted SequenceNumber: {}", record.getEncryptedSequenceNumber().getValue());
         if (isLengthPresent) {
             parseLength(record);
         }
@@ -136,20 +134,12 @@
     }
 
     private void parseProtocolMessageBytes(Record record) {
-<<<<<<< HEAD
         // if length is not set, entire rest of the record is protocol message (DTLS 1.3 header)
         if (record.getLength().getValue() != null) {
             record.setProtocolMessageBytes(parseByteArrayField(record.getLength().getValue()));
         } else {
             record.setProtocolMessageBytes(parseByteArrayField(getBytesLeft()));
         }
-        LOGGER.debug(
-                "ProtocolMessageBytes: "
-                        + ArrayConverter.bytesToHexString(
-                                record.getProtocolMessageBytes().getValue()));
-=======
-        record.setProtocolMessageBytes(parseByteArrayField(record.getLength().getValue()));
         LOGGER.debug("ProtocolMessageBytes: {}", record.getProtocolMessageBytes().getValue());
->>>>>>> 8a35ec1d
     }
 }