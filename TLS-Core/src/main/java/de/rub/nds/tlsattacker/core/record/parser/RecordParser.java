--- conflicted
+++ resolved
@@ -83,17 +83,16 @@
         LOGGER.debug("ConnectionID: {}", record.getConnectionId().getValue());
     }
 
-<<<<<<< HEAD
     private boolean parseContentType(Record record) {
         byte firstByte = parseByteField(RecordByteLength.CONTENT_TYPE);
         // if contentType starts with 001 it is a DTLS 1.3 unified header
         if ((firstByte & 0xE0) == 0x20) {
             record.setUnifiedHeader(firstByte);
-            LOGGER.debug("UnifiedHeader: 00" + Integer.toBinaryString(firstByte));
+            LOGGER.debug("UnifiedHeader: 00{}", Integer.toBinaryString(firstByte));
             return false;
         } else {
             record.setContentType(firstByte);
-            LOGGER.debug("ContentType: " + record.getContentType().getValue());
+            LOGGER.debug("ContentType: {}", record.getContentType().getValue());
             return true;
         }
     }
@@ -118,11 +117,6 @@
         if (isLengthPresent) {
             parseLength(record);
         }
-=======
-    private void parseContentType(Record record) {
-        record.setContentType(parseByteField(RecordByteLength.CONTENT_TYPE));
-        LOGGER.debug("ContentType: {}", record.getContentType().getValue());
->>>>>>> 4e6a5132
     }
 
     private void parseVersion(Record record) {
