--- conflicted
+++ resolved
@@ -403,42 +403,14 @@
             HandshakeMessageType type, WorkflowTrace trace) {
         TlsAction receiving = getFirstReceivingActionForMessage(type, trace);
         TlsAction sending = getFirstSendingActionForMessage(type, trace);
-<<<<<<< HEAD
-        if (receiving == null && sending == null) {
-            return null;
-        } else if (receiving == null) {
-            return sending;
-        } else if (sending == null) {
-            return receiving;
-        }
-
-        return trace.getTlsActions().indexOf(receiving) < trace.getTlsActions().indexOf(sending)
-                ? receiving
-                : sending;
-=======
         return getEarlierAction(trace, receiving, sending);
->>>>>>> d878a479
     }
 
     public static TlsAction getFirstActionForMessage(
             ProtocolMessageType type, WorkflowTrace trace) {
         TlsAction receiving = getFirstReceivingActionForMessage(type, trace);
         TlsAction sending = getFirstSendingActionForMessage(type, trace);
-<<<<<<< HEAD
-        if (receiving == null && sending == null) {
-            return null;
-        } else if (receiving == null) {
-            return sending;
-        } else if (sending == null) {
-            return receiving;
-        }
-
-        return trace.getTlsActions().indexOf(receiving) < trace.getTlsActions().indexOf(sending)
-                ? receiving
-                : sending;
-=======
         return getEarlierAction(trace, receiving, sending);
->>>>>>> d878a479
     }
 
     public static TlsAction getFirstSendingActionForMessage(
@@ -477,16 +449,6 @@
             HandshakeMessageType type, WorkflowTrace trace) {
         TlsAction receiving = getLastReceivingActionForMessage(type, trace);
         TlsAction sending = getLastSendingActionForMessage(type, trace);
-<<<<<<< HEAD
-        if (receiving == null && sending == null) {
-            return null;
-        } else if (receiving == null) {
-            return sending;
-        } else if (sending == null) {
-            return receiving;
-        }
-=======
->>>>>>> d878a479
 
         return getLaterAction(trace, receiving, sending);
     }
@@ -494,16 +456,6 @@
     public static TlsAction getLastActionForMessage(ProtocolMessageType type, WorkflowTrace trace) {
         TlsAction receiving = getLastReceivingActionForMessage(type, trace);
         TlsAction sending = getLastSendingActionForMessage(type, trace);
-<<<<<<< HEAD
-        if (receiving == null && sending == null) {
-            return null;
-        } else if (receiving == null) {
-            return sending;
-        } else if (sending == null) {
-            return receiving;
-        }
-=======
->>>>>>> d878a479
 
         return getLaterAction(trace, receiving, sending);
     }
