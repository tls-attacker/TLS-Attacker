/*
 * TLS-Attacker - A Modular Penetration Testing Framework for TLS
 *
 * Copyright 2014-2023 Ruhr University Bochum, Paderborn University, Technology Innovation Institute, and Hackmanit GmbH
 *
 * Licensed under Apache License, Version 2.0
 * http://www.apache.org/licenses/LICENSE-2.0.txt
 */
package de.rub.nds.tlsattacker.core.workflow.action;

import de.rub.nds.tlsattacker.core.exceptions.ActionExecutionException;
import de.rub.nds.tlsattacker.core.layer.context.TlsContext;
import de.rub.nds.tlsattacker.core.protocol.ProtocolMessage;
import de.rub.nds.tlsattacker.core.protocol.message.DtlsHandshakeMessageFragment;
import de.rub.nds.tlsattacker.core.quic.frame.QuicFrame;
import de.rub.nds.tlsattacker.core.quic.packet.QuicPacket;
import de.rub.nds.tlsattacker.core.record.Record;
import de.rub.nds.tlsattacker.core.state.State;
import de.rub.nds.tlsattacker.core.workflow.action.executor.ActionOption;
import jakarta.xml.bind.annotation.XmlRootElement;
import java.io.IOException;
import java.util.Collections;
import java.util.HashSet;
import java.util.LinkedList;
import java.util.List;
import java.util.Set;
import org.apache.logging.log4j.LogManager;
import org.apache.logging.log4j.Logger;

@XmlRootElement(name = "PopAndSendMessage")
public class PopAndSendMessageAction extends MessageAction implements SendingAction {

    private static final Logger LOGGER = LogManager.getLogger();

    public PopAndSendMessageAction() {
        super();
    }

    public PopAndSendMessageAction(String connectionAlias) {
        super(connectionAlias);
    }

    @Override
    public void execute(State state) throws ActionExecutionException {
        TlsContext tlsContext = state.getContext(connectionAlias).getTlsContext();

        if (isExecuted()) {
            throw new ActionExecutionException("Action already executed!");
        }
        messages.add(tlsContext.getMessageBuffer().pop());

        String sending = getReadableStringFromMessages(messages);
        if (connectionAlias == null) {
            LOGGER.info("Sending messages: {}", sending);
        } else {
            LOGGER.info("Sending messages ({}): {}", connectionAlias, sending);
        }

        try {
            send(tlsContext, messages, fragments, records, quicFrames, quicPackets, httpMessages);
            setExecuted(true);
        } catch (IOException e) {
            LOGGER.debug(e);
            setExecuted(getActionOptions().contains(ActionOption.MAY_FAIL));
        }
    }

    @Override
    public String toString() {
        StringBuilder sb = new StringBuilder("PopAndSendAction:\n");
        sb.append("Messages:\n");
        for (ProtocolMessage message : messages) {
            sb.append(message.toCompactString());
            sb.append(", ");
        }
        return sb.toString();
    }

    @Override
    public boolean executedAsPlanned() {
        return isExecuted();
    }

    @Override
    public void setRecords(List<Record> records) {
        this.records = records;
    }

    @Override
    public void setFragments(List<DtlsHandshakeMessageFragment> fragments) {
        this.fragments = fragments;
    }

    @Override
    public void reset() {
        messages = new LinkedList<>();
        records = new LinkedList<>();
        fragments = new LinkedList<>();
        setExecuted(null);
    }

    @Override
    public List<ProtocolMessage> getSendMessages() {
        return messages;
    }

    @Override
    public List<Record> getSendRecords() {
        return records;
    }

    @Override
    public List<DtlsHandshakeMessageFragment> getSendFragments() {
        return fragments;
    }

    @Override
<<<<<<< HEAD
    public MessageActionDirection getMessageDirection() {
        return MessageActionDirection.SENDING;
    }

    @Override
    public Set<String> getAllSendingAliases() {
        return new HashSet<>(Collections.singleton(connectionAlias));
=======
    public List<QuicPacket> getSendQuicPackets() {
        return quicPackets;
    }

    @Override
    public List<QuicFrame> getSendQuicFrames() {
        return quicFrames;
>>>>>>> 69d6d8e3
    }
}<|MERGE_RESOLUTION|>--- conflicted
+++ resolved
@@ -115,7 +115,6 @@
     }
 
     @Override
-<<<<<<< HEAD
     public MessageActionDirection getMessageDirection() {
         return MessageActionDirection.SENDING;
     }
@@ -123,7 +122,8 @@
     @Override
     public Set<String> getAllSendingAliases() {
         return new HashSet<>(Collections.singleton(connectionAlias));
-=======
+    }
+    
     public List<QuicPacket> getSendQuicPackets() {
         return quicPackets;
     }
@@ -131,6 +131,5 @@
     @Override
     public List<QuicFrame> getSendQuicFrames() {
         return quicFrames;
->>>>>>> 69d6d8e3
     }
 }