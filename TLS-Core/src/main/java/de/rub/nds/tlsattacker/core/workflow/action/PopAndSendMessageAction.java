--- conflicted
+++ resolved
@@ -8,36 +8,17 @@
  */
 package de.rub.nds.tlsattacker.core.workflow.action;
 
-<<<<<<< HEAD
 import de.rub.nds.tlsattacker.core.exceptions.ActionExecutionException;
 import de.rub.nds.tlsattacker.core.layer.context.TlsContext;
 import de.rub.nds.tlsattacker.core.protocol.ProtocolMessage;
 import de.rub.nds.tlsattacker.core.protocol.message.DtlsHandshakeMessageFragment;
 import de.rub.nds.tlsattacker.core.record.Record;
-=======
-import de.rub.nds.tlsattacker.core.exceptions.WorkflowExecutionException;
-import de.rub.nds.tlsattacker.core.protocol.ProtocolMessage;
-import de.rub.nds.tlsattacker.core.protocol.message.DtlsHandshakeMessageFragment;
-import de.rub.nds.tlsattacker.core.record.AbstractRecord;
->>>>>>> 9654fc35
 import de.rub.nds.tlsattacker.core.state.State;
 import de.rub.nds.tlsattacker.core.workflow.action.executor.ActionOption;
-<<<<<<< HEAD
 import jakarta.xml.bind.annotation.XmlRootElement;
 import java.io.IOException;
 import java.util.LinkedList;
 import java.util.List;
-=======
-import de.rub.nds.tlsattacker.core.workflow.action.executor.MessageActionResult;
-import jakarta.xml.bind.annotation.XmlRootElement;
-import java.io.IOException;
-import java.util.ArrayList;
-import java.util.Collections;
-import java.util.HashSet;
-import java.util.LinkedList;
-import java.util.List;
-import java.util.Set;
->>>>>>> 9654fc35
 import org.apache.logging.log4j.LogManager;
 import org.apache.logging.log4j.Logger;
 
@@ -71,17 +52,7 @@
         }
 
         try {
-<<<<<<< HEAD
             send(tlsContext, messages, fragments, records, httpMessages);
-=======
-            MessageActionResult result =
-                    sendMessageHelper.sendMessages(messages, fragments, records, tlsContext, false);
-            messages = new ArrayList<>(result.getMessageList());
-            records = new ArrayList<>(result.getRecordList());
-            if (result.getMessageFragmentList() != null) {
-                fragments = new ArrayList<>(result.getMessageFragmentList());
-            }
->>>>>>> 9654fc35
             setExecuted(true);
         } catch (IOException e) {
             LOGGER.debug(e);
@@ -137,8 +108,6 @@
     public List<DtlsHandshakeMessageFragment> getSendFragments() {
         return fragments;
     }
-<<<<<<< HEAD
-=======
 
     @Override
     public MessageActionDirection getMessageDirection() {
@@ -149,5 +118,4 @@
     public Set<String> getAllSendingAliases() {
         return new HashSet<>(Collections.singleton(connectionAlias));
     }
->>>>>>> 9654fc35
 }