/*
 * TLS-Attacker - A Modular Penetration Testing Framework for TLS
 *
 * Copyright 2014-2023 Ruhr University Bochum, Paderborn University, Technology Innovation Institute, and Hackmanit GmbH
 *
 * Licensed under Apache License, Version 2.0
 * http://www.apache.org/licenses/LICENSE-2.0.txt
 */
package de.rub.nds.tlsattacker.core.workflow.action;

import de.rub.nds.modifiablevariable.util.Modifiable;
import de.rub.nds.tlsattacker.core.constants.AlgorithmResolver;
import de.rub.nds.tlsattacker.core.constants.ProtocolMessageType;
import de.rub.nds.tlsattacker.core.layer.hints.RecordLayerHint;
import de.rub.nds.tlsattacker.core.protocol.handler.ClientKeyExchangeHandler;
import de.rub.nds.tlsattacker.core.protocol.message.ClientKeyExchangeMessage;
import de.rub.nds.tlsattacker.core.protocol.message.RSAClientKeyExchangeMessage;
import de.rub.nds.tlsattacker.core.state.State;
import de.rub.nds.tlsattacker.core.workflow.factory.WorkflowConfigurationFactory;
import jakarta.xml.bind.annotation.XmlRootElement;
import java.io.IOException;
import org.apache.logging.log4j.LogManager;
import org.apache.logging.log4j.Logger;

/**
 * This Action is used by the EarlyCcs Attack. It sends a ClientKeyExchange message and adjusts the
 * cryptographic material accordingly.
 */
@XmlRootElement(name = "EarlyCcs")
public class EarlyCcsAction extends TlsAction {

    private static final Logger LOGGER = LogManager.getLogger();

    private final Boolean targetOpenssl100;

    private boolean executedAsPlanned = false;

    /**
     * Constructor for the Action. If the target is Openssl 1.0.0 the boolean value should be set to
     * true
     *
     * @param targetsOpenssl100 If the target is an openssl 1.0.0 server
     */
    public EarlyCcsAction(Boolean targetsOpenssl100) {
        this.targetOpenssl100 = targetsOpenssl100;
    }

    /** Private no-arg constructor to please JAXB */
    @SuppressWarnings("unused")
    private EarlyCcsAction() {
        this.targetOpenssl100 = false;
    }

    /**
     * Sends a ClientKeyExchange message depending on the currently selected cipher suite. Depending
     * on the target version cryptographic material is adjusted.
     *
     * @param state the State in which the action should be executed in
     */
    @Override
    public void execute(State state) {
        WorkflowConfigurationFactory factory = new WorkflowConfigurationFactory(state.getConfig());
        ClientKeyExchangeMessage message = factory.createClientKeyExchangeMessage(
                state.getTlsContext().getChooser().getSelectedCipherSuite().getKeyExchangeAlgorithm());
        if (message == null) {
            // the factory will fail to provide a CKE message in some cases
            // e.g for TLS_CECPQ1 cipher suites
            message = new RSAClientKeyExchangeMessage();
        }
        if (!targetOpenssl100) {
            message.setIncludeInDigest(Modifiable.explicit(false));
        }
        message.setAdjustContext(Modifiable.explicit(false));
<<<<<<< HEAD
        ClientKeyExchangeHandler handler = (ClientKeyExchangeHandler) message.getHandler(state.getTlsContext());
        message.getPreparator(state.getTlsContext()).prepare();
=======
        ClientKeyExchangeHandler handler =
                (ClientKeyExchangeHandler) message.getHandler(state.getContext());
        message.getPreparator(state.getContext()).prepare();
>>>>>>> 43b3670e
        if (targetOpenssl100) {
            handler.adjustPremasterSecret(message);
            handler.adjustMasterSecret(message);
        }
        byte[] serialized = message.getSerializer(state.getContext()).serialize();
        handler.adjustContextAfterSerialize(message);
        try {
            state.getTlsContext()
                    .getRecordLayer()
                    .sendData(new RecordLayerHint(ProtocolMessageType.HANDSHAKE), serialized);
            executedAsPlanned = true;
        } catch (IOException e) {
            LOGGER.debug("Could not write Data to stream", e);
            executedAsPlanned = false;
        }
        setExecuted(true);
    }

    /** Rests the executed state of the action */
    @Override
    public void reset() {
        setExecuted(false);
        executedAsPlanned = false;
    }

    @Override
    public boolean executedAsPlanned() {
        return executedAsPlanned;
    }
}<|MERGE_RESOLUTION|>--- conflicted
+++ resolved
@@ -9,7 +9,6 @@
 package de.rub.nds.tlsattacker.core.workflow.action;
 
 import de.rub.nds.modifiablevariable.util.Modifiable;
-import de.rub.nds.tlsattacker.core.constants.AlgorithmResolver;
 import de.rub.nds.tlsattacker.core.constants.ProtocolMessageType;
 import de.rub.nds.tlsattacker.core.layer.hints.RecordLayerHint;
 import de.rub.nds.tlsattacker.core.protocol.handler.ClientKeyExchangeHandler;
@@ -60,8 +59,12 @@
     @Override
     public void execute(State state) {
         WorkflowConfigurationFactory factory = new WorkflowConfigurationFactory(state.getConfig());
-        ClientKeyExchangeMessage message = factory.createClientKeyExchangeMessage(
-                state.getTlsContext().getChooser().getSelectedCipherSuite().getKeyExchangeAlgorithm());
+        ClientKeyExchangeMessage message =
+                factory.createClientKeyExchangeMessage(
+                        state.getTlsContext()
+                                .getChooser()
+                                .getSelectedCipherSuite()
+                                .getKeyExchangeAlgorithm());
         if (message == null) {
             // the factory will fail to provide a CKE message in some cases
             // e.g for TLS_CECPQ1 cipher suites
@@ -71,14 +74,9 @@
             message.setIncludeInDigest(Modifiable.explicit(false));
         }
         message.setAdjustContext(Modifiable.explicit(false));
-<<<<<<< HEAD
-        ClientKeyExchangeHandler handler = (ClientKeyExchangeHandler) message.getHandler(state.getTlsContext());
-        message.getPreparator(state.getTlsContext()).prepare();
-=======
         ClientKeyExchangeHandler handler =
                 (ClientKeyExchangeHandler) message.getHandler(state.getContext());
         message.getPreparator(state.getContext()).prepare();
->>>>>>> 43b3670e
         if (targetOpenssl100) {
             handler.adjustPremasterSecret(message);
             handler.adjustMasterSecret(message);
