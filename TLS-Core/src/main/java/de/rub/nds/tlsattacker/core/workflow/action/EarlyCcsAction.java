--- conflicted
+++ resolved
@@ -16,10 +16,6 @@
 import de.rub.nds.tlsattacker.core.protocol.message.ClientKeyExchangeMessage;
 import de.rub.nds.tlsattacker.core.protocol.message.RSAClientKeyExchangeMessage;
 import de.rub.nds.tlsattacker.core.state.State;
-<<<<<<< HEAD
-=======
-import de.rub.nds.tlsattacker.core.workflow.action.executor.SendMessageHelper;
->>>>>>> 9654fc35
 import de.rub.nds.tlsattacker.core.workflow.factory.WorkflowConfigurationFactory;
 import jakarta.xml.bind.annotation.XmlRootElement;
 import java.io.IOException;
@@ -77,31 +73,13 @@
         message.setAdjustContext(Modifiable.explicit(false));
         ClientKeyExchangeHandler handler =
                 (ClientKeyExchangeHandler) message.getHandler(state.getTlsContext());
-<<<<<<< HEAD
         message.getPreparator(state.getTlsContext()).prepare();
-=======
-        byte[] protocolMessageBytes =
-                SendMessageHelper.prepareMessage(message, state.getTlsContext());
->>>>>>> 9654fc35
         if (targetOpenssl100) {
             handler.adjustPremasterSecret(message);
             handler.adjustMasterSecret(message);
         }
-<<<<<<< HEAD
         byte[] serialized = message.getSerializer(state.getTlsContext()).serialize();
         handler.adjustContextAfterSerialize(message);
-=======
-        handler.adjustTlsContextAfterSerialize(message);
-        List<AbstractRecord> recordList = new LinkedList<>();
-        Record r = new Record();
-        r.setContentMessageType(ProtocolMessageType.HANDSHAKE);
-        recordList.add(r);
-        byte[] prepareRecords =
-                state.getTlsContext()
-                        .getRecordLayer()
-                        .prepareRecords(
-                                protocolMessageBytes, ProtocolMessageType.HANDSHAKE, recordList);
->>>>>>> 9654fc35
         try {
             state.getTlsContext()
                     .getRecordLayer()
