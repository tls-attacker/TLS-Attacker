/**
 * TLS-Attacker - A Modular Penetration Testing Framework for TLS
 *
 * Copyright 2014-2017 Ruhr University Bochum / Hackmanit GmbH
 *
 * Licensed under Apache License 2.0
 * http://www.apache.org/licenses/LICENSE-2.0
 */
package de.rub.nds.tlsattacker.core.workflow.action;

import de.rub.nds.modifiablevariable.HoldsModifiableVariable;
import de.rub.nds.tlsattacker.core.https.HttpsRequestMessage;
import de.rub.nds.tlsattacker.core.https.HttpsResponseMessage;
import de.rub.nds.tlsattacker.core.protocol.message.AlertMessage;
import de.rub.nds.tlsattacker.core.protocol.message.ApplicationMessage;
import de.rub.nds.tlsattacker.core.protocol.message.ArbitraryMessage;
import de.rub.nds.tlsattacker.core.protocol.message.CertificateMessage;
import de.rub.nds.tlsattacker.core.protocol.message.CertificateRequestMessage;
import de.rub.nds.tlsattacker.core.protocol.message.CertificateVerifyMessage;
import de.rub.nds.tlsattacker.core.protocol.message.ChangeCipherSpecMessage;
import de.rub.nds.tlsattacker.core.protocol.message.ClientHelloMessage;
import de.rub.nds.tlsattacker.core.protocol.message.DHClientKeyExchangeMessage;
import de.rub.nds.tlsattacker.core.protocol.message.DHEServerKeyExchangeMessage;
import de.rub.nds.tlsattacker.core.protocol.message.ECDHClientKeyExchangeMessage;
import de.rub.nds.tlsattacker.core.protocol.message.ECDHEServerKeyExchangeMessage;
import de.rub.nds.tlsattacker.core.protocol.message.EncryptedExtensionsMessage;
import de.rub.nds.tlsattacker.core.protocol.message.EndOfEarlyDataMessage;
import de.rub.nds.tlsattacker.core.protocol.message.FinishedMessage;
import de.rub.nds.tlsattacker.core.protocol.message.HeartbeatMessage;
import de.rub.nds.tlsattacker.core.protocol.message.HelloRequestMessage;
import de.rub.nds.tlsattacker.core.protocol.message.HelloRetryRequestMessage;
import de.rub.nds.tlsattacker.core.protocol.message.HelloVerifyRequestMessage;
<<<<<<< HEAD
import de.rub.nds.tlsattacker.core.protocol.message.PSKClientKeyExchangeMessage;
=======
import de.rub.nds.tlsattacker.core.protocol.message.NewSessionTicketMessage;
>>>>>>> 74885a57
import de.rub.nds.tlsattacker.core.protocol.message.ProtocolMessage;
import de.rub.nds.tlsattacker.core.protocol.message.PskClientKeyExchangeMessage;
import de.rub.nds.tlsattacker.core.protocol.message.PskDhClientKeyExchangeMessage;
import de.rub.nds.tlsattacker.core.protocol.message.PskDheServerKeyExchangeMessage;
import de.rub.nds.tlsattacker.core.protocol.message.PskEcDhClientKeyExchangeMessage;
import de.rub.nds.tlsattacker.core.protocol.message.PskEcDheServerKeyExchangeMessage;
import de.rub.nds.tlsattacker.core.protocol.message.PskRsaClientKeyExchangeMessage;
import de.rub.nds.tlsattacker.core.protocol.message.PskServerKeyExchangeMessage;
import de.rub.nds.tlsattacker.core.protocol.message.RSAClientKeyExchangeMessage;
import de.rub.nds.tlsattacker.core.protocol.message.RetransmitMessage;
import de.rub.nds.tlsattacker.core.protocol.message.SSL2ClientHelloMessage;
import de.rub.nds.tlsattacker.core.protocol.message.SSL2ServerHelloMessage;
import de.rub.nds.tlsattacker.core.protocol.message.ServerHelloDoneMessage;
import de.rub.nds.tlsattacker.core.protocol.message.ServerHelloMessage;
import de.rub.nds.tlsattacker.core.protocol.message.SrpClientKeyExchangeMessage;
import de.rub.nds.tlsattacker.core.protocol.message.SrpServerKeyExchangeMessage;
import de.rub.nds.tlsattacker.core.protocol.message.UnknownHandshakeMessage;
import de.rub.nds.tlsattacker.core.protocol.message.UnknownMessage;
import de.rub.nds.tlsattacker.core.record.AbstractRecord;
import de.rub.nds.tlsattacker.core.record.BlobRecord;
import de.rub.nds.tlsattacker.core.record.Record;
import de.rub.nds.tlsattacker.core.workflow.action.executor.ReceiveMessageHelper;
import de.rub.nds.tlsattacker.core.workflow.action.executor.SendMessageHelper;
import java.util.ArrayList;
import java.util.Arrays;
import java.util.List;
import javax.xml.bind.annotation.XmlElement;
import javax.xml.bind.annotation.XmlElementWrapper;
import javax.xml.bind.annotation.XmlElements;
import javax.xml.bind.annotation.XmlTransient;

public abstract class MessageAction extends ConnectionBoundAction {

    @XmlElementWrapper
    @HoldsModifiableVariable
    @XmlElements(value = { @XmlElement(type = ProtocolMessage.class, name = "ProtocolMessage"),
            @XmlElement(type = ArbitraryMessage.class, name = "ArbitraryMessage"),
            @XmlElement(type = CertificateMessage.class, name = "Certificate"),
            @XmlElement(type = CertificateVerifyMessage.class, name = "CertificateVerify"),
            @XmlElement(type = CertificateRequestMessage.class, name = "CertificateRequest"),
            @XmlElement(type = ClientHelloMessage.class, name = "ClientHello"),
            @XmlElement(type = HelloVerifyRequestMessage.class, name = "HelloVerifyRequest"),
            @XmlElement(type = DHClientKeyExchangeMessage.class, name = "DHClientKeyExchange"),
            @XmlElement(type = DHEServerKeyExchangeMessage.class, name = "DHEServerKeyExchange"),
            @XmlElement(type = ECDHClientKeyExchangeMessage.class, name = "ECDHClientKeyExchange"),
            @XmlElement(type = ECDHEServerKeyExchangeMessage.class, name = "ECDHEServerKeyExchange"),
            @XmlElement(type = PSKClientKeyExchangeMessage.class, name = "PSKClientKeyExchange"),
            @XmlElement(type = FinishedMessage.class, name = "Finished"),
            @XmlElement(type = RSAClientKeyExchangeMessage.class, name = "RSAClientKeyExchange"),
            @XmlElement(type = ServerHelloDoneMessage.class, name = "ServerHelloDone"),
            @XmlElement(type = ServerHelloMessage.class, name = "ServerHello"),
            @XmlElement(type = AlertMessage.class, name = "Alert"),
            @XmlElement(type = NewSessionTicketMessage.class, name = "NewSessionTicket"),
            @XmlElement(type = ApplicationMessage.class, name = "Application"),
            @XmlElement(type = ChangeCipherSpecMessage.class, name = "ChangeCipherSpec"),
            @XmlElement(type = SSL2ClientHelloMessage.class, name = "SSL2ClientHello"),
            @XmlElement(type = SSL2ServerHelloMessage.class, name = "SSL2ServerHello"),
            @XmlElement(type = UnknownMessage.class, name = "UnknownMessage"),
            @XmlElement(type = UnknownHandshakeMessage.class, name = "UnknownHandshakeMessage"),
            @XmlElement(type = RetransmitMessage.class, name = "RetransmitMessage"),
            @XmlElement(type = HelloRequestMessage.class, name = "HelloRequest"),
            @XmlElement(type = HeartbeatMessage.class, name = "Heartbeat"),
            @XmlElement(type = EncryptedExtensionsMessage.class, name = "EncryptedExtensionMessage"),
            @XmlElement(type = HttpsRequestMessage.class, name = "HttpsRequest"),
            @XmlElement(type = HttpsResponseMessage.class, name = "HttpsResponse"),
            @XmlElement(type = PskClientKeyExchangeMessage.class, name = "PskClientKeyExchange"),
            @XmlElement(type = PskDhClientKeyExchangeMessage.class, name = "PskDhClientKeyExchange"),
            @XmlElement(type = PskDheServerKeyExchangeMessage.class, name = "PskDheServerKeyExchange"),
            @XmlElement(type = PskEcDhClientKeyExchangeMessage.class, name = "PskEcDhClientKeyExchange"),
            @XmlElement(type = PskEcDheServerKeyExchangeMessage.class, name = "PskEcDheServerKeyExchange"),
            @XmlElement(type = PskRsaClientKeyExchangeMessage.class, name = "PskRsaClientKeyExchange"),
            @XmlElement(type = PskServerKeyExchangeMessage.class, name = "PskServerKeyExchange"),
            @XmlElement(type = SrpServerKeyExchangeMessage.class, name = "SrpServerKeyExchange"),
            @XmlElement(type = SrpClientKeyExchangeMessage.class, name = "SrpClientKeyExchange"),
            @XmlElement(type = EndOfEarlyDataMessage.class, name = "EndOfEarlyData"),
            @XmlElement(type = EncryptedExtensionsMessage.class, name = "EncryptedExtensions"),
            @XmlElement(type = HelloRetryRequestMessage.class, name = "HelloRetryRequest") })
    protected List<ProtocolMessage> messages = new ArrayList<>();

    @HoldsModifiableVariable
    @XmlElementWrapper
    @XmlElements(value = { @XmlElement(type = Record.class, name = "Record"),
            @XmlElement(type = BlobRecord.class, name = "BlobRecord") })
    protected List<AbstractRecord> records = new ArrayList<>();

    @XmlTransient
    protected ReceiveMessageHelper receiveMessageHelper;

    @XmlTransient
    protected SendMessageHelper sendMessageHelper;

    public MessageAction() {
        receiveMessageHelper = new ReceiveMessageHelper();
        sendMessageHelper = new SendMessageHelper();
    }

    public MessageAction(List<ProtocolMessage> messages) {
        this.messages = new ArrayList<>(messages);
        receiveMessageHelper = new ReceiveMessageHelper();
        sendMessageHelper = new SendMessageHelper();
    }

    public MessageAction(ProtocolMessage... messages) {
        this.messages = new ArrayList<>(Arrays.asList(messages));
        receiveMessageHelper = new ReceiveMessageHelper();
        sendMessageHelper = new SendMessageHelper();
    }

    public MessageAction(String connectionAlias) {
        super(connectionAlias);
        receiveMessageHelper = new ReceiveMessageHelper();
        sendMessageHelper = new SendMessageHelper();
    }

    public MessageAction(String connectionAlias, List<ProtocolMessage> messages) {
        super(connectionAlias);
        this.messages = new ArrayList<>(messages);
        receiveMessageHelper = new ReceiveMessageHelper();
        sendMessageHelper = new SendMessageHelper();
    }

    public MessageAction(String connectionAlias, ProtocolMessage... messages) {
        this(connectionAlias, new ArrayList<>(Arrays.asList(messages)));
    }

    public void setReceiveMessageHelper(ReceiveMessageHelper receiveMessageHelper) {
        this.receiveMessageHelper = receiveMessageHelper;
    }

    public void setSendMessageHelper(SendMessageHelper sendMessageHelper) {
        this.sendMessageHelper = sendMessageHelper;
    }

    public String getReadableString(ProtocolMessage... messages) {
        return getReadableString(Arrays.asList(messages));
    }

    public String getReadableString(List<ProtocolMessage> messages) {
        return getReadableString(messages, false);
    }

    public String getReadableString(List<ProtocolMessage> messages, Boolean verbose) {
        StringBuilder builder = new StringBuilder();
        if (messages == null) {
            return builder.toString();
        }
        for (ProtocolMessage message : messages) {
            if (verbose) {
                builder.append(message.toString());
            } else {
                builder.append(message.toCompactString());
            }
            if (!message.isRequired()) {
                builder.append("*");
            }
            builder.append(", ");
        }
        return builder.toString();
    }

    public List<ProtocolMessage> getMessages() {
        return messages;
    }

    public void setMessages(List<ProtocolMessage> messages) {
        this.messages = messages;
    }

    public void setMessages(ProtocolMessage... messages) {
        this.messages = new ArrayList(Arrays.asList(messages));
    }

    public List<AbstractRecord> getRecords() {
        return records;
    }

    public void setRecords(List<AbstractRecord> records) {
        this.records = records;
    }

    public void setRecords(AbstractRecord... records) {
        this.records = new ArrayList<>(Arrays.asList(records));
    }

    public void clearRecords() {
        this.records = null;
    }

    @Override
    public void normalize() {
        super.normalize();
        initEmptyLists();
    }

    @Override
    public void normalize(TlsAction defaultAction) {
        super.normalize(defaultAction);
        initEmptyLists();
    }

    @Override
    public void filter() {
        super.filter();
        stripEmptyLists();
    }

    @Override
    public void filter(TlsAction defaultAction) {
        super.filter(defaultAction);
        stripEmptyLists();
    }

    private void stripEmptyLists() {
        if (messages == null || messages.isEmpty()) {
            messages = null;
        }
        if (records == null || records.isEmpty()) {
            records = null;
        }
    }

    private void initEmptyLists() {
        if (messages == null) {
            messages = new ArrayList<>();
        }
        if (records == null) {
            records = new ArrayList<>();
        }
    }

}<|MERGE_RESOLUTION|>--- conflicted
+++ resolved
@@ -30,11 +30,7 @@
 import de.rub.nds.tlsattacker.core.protocol.message.HelloRequestMessage;
 import de.rub.nds.tlsattacker.core.protocol.message.HelloRetryRequestMessage;
 import de.rub.nds.tlsattacker.core.protocol.message.HelloVerifyRequestMessage;
-<<<<<<< HEAD
-import de.rub.nds.tlsattacker.core.protocol.message.PSKClientKeyExchangeMessage;
-=======
 import de.rub.nds.tlsattacker.core.protocol.message.NewSessionTicketMessage;
->>>>>>> 74885a57
 import de.rub.nds.tlsattacker.core.protocol.message.ProtocolMessage;
 import de.rub.nds.tlsattacker.core.protocol.message.PskClientKeyExchangeMessage;
 import de.rub.nds.tlsattacker.core.protocol.message.PskDhClientKeyExchangeMessage;
@@ -81,7 +77,7 @@
             @XmlElement(type = DHEServerKeyExchangeMessage.class, name = "DHEServerKeyExchange"),
             @XmlElement(type = ECDHClientKeyExchangeMessage.class, name = "ECDHClientKeyExchange"),
             @XmlElement(type = ECDHEServerKeyExchangeMessage.class, name = "ECDHEServerKeyExchange"),
-            @XmlElement(type = PSKClientKeyExchangeMessage.class, name = "PSKClientKeyExchange"),
+            @XmlElement(type = PskClientKeyExchangeMessage.class, name = "PSKClientKeyExchange"),
             @XmlElement(type = FinishedMessage.class, name = "Finished"),
             @XmlElement(type = RSAClientKeyExchangeMessage.class, name = "RSAClientKeyExchange"),
             @XmlElement(type = ServerHelloDoneMessage.class, name = "ServerHelloDone"),
