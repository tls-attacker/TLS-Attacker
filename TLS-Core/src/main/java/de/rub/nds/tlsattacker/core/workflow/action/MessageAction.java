--- conflicted
+++ resolved
@@ -7,56 +7,12 @@
  * Licensed under Apache License 2.0
  * http://www.apache.org/licenses/LICENSE-2.0
  */
-
 package de.rub.nds.tlsattacker.core.workflow.action;
 
 import de.rub.nds.modifiablevariable.HoldsModifiableVariable;
 import de.rub.nds.tlsattacker.core.https.HttpsRequestMessage;
 import de.rub.nds.tlsattacker.core.https.HttpsResponseMessage;
-import de.rub.nds.tlsattacker.core.protocol.message.AlertMessage;
-import de.rub.nds.tlsattacker.core.protocol.message.ApplicationMessage;
-import de.rub.nds.tlsattacker.core.protocol.message.CertificateMessage;
-import de.rub.nds.tlsattacker.core.protocol.message.CertificateRequestMessage;
-import de.rub.nds.tlsattacker.core.protocol.message.CertificateStatusMessage;
-import de.rub.nds.tlsattacker.core.protocol.message.CertificateVerifyMessage;
-import de.rub.nds.tlsattacker.core.protocol.message.ChangeCipherSpecMessage;
-import de.rub.nds.tlsattacker.core.protocol.message.ClientHelloMessage;
-import de.rub.nds.tlsattacker.core.protocol.message.DHClientKeyExchangeMessage;
-import de.rub.nds.tlsattacker.core.protocol.message.DHEServerKeyExchangeMessage;
-import de.rub.nds.tlsattacker.core.protocol.message.ECDHClientKeyExchangeMessage;
-import de.rub.nds.tlsattacker.core.protocol.message.ECDHEServerKeyExchangeMessage;
-import de.rub.nds.tlsattacker.core.protocol.message.EmptyClientKeyExchangeMessage;
-import de.rub.nds.tlsattacker.core.protocol.message.EncryptedExtensionsMessage;
-import de.rub.nds.tlsattacker.core.protocol.message.EndOfEarlyDataMessage;
-import de.rub.nds.tlsattacker.core.protocol.message.FinishedMessage;
-import de.rub.nds.tlsattacker.core.protocol.message.GOSTClientKeyExchangeMessage;
-import de.rub.nds.tlsattacker.core.protocol.message.HeartbeatMessage;
-import de.rub.nds.tlsattacker.core.protocol.message.HelloRequestMessage;
-import de.rub.nds.tlsattacker.core.protocol.message.HelloRetryRequestMessage;
-import de.rub.nds.tlsattacker.core.protocol.message.HelloVerifyRequestMessage;
-import de.rub.nds.tlsattacker.core.protocol.message.NewSessionTicketMessage;
-import de.rub.nds.tlsattacker.core.protocol.message.PWDClientKeyExchangeMessage;
-import de.rub.nds.tlsattacker.core.protocol.message.PWDServerKeyExchangeMessage;
-import de.rub.nds.tlsattacker.core.protocol.message.ProtocolMessage;
-import de.rub.nds.tlsattacker.core.protocol.message.PskClientKeyExchangeMessage;
-import de.rub.nds.tlsattacker.core.protocol.message.PskDhClientKeyExchangeMessage;
-import de.rub.nds.tlsattacker.core.protocol.message.PskDheServerKeyExchangeMessage;
-import de.rub.nds.tlsattacker.core.protocol.message.PskEcDhClientKeyExchangeMessage;
-import de.rub.nds.tlsattacker.core.protocol.message.PskEcDheServerKeyExchangeMessage;
-import de.rub.nds.tlsattacker.core.protocol.message.PskRsaClientKeyExchangeMessage;
-import de.rub.nds.tlsattacker.core.protocol.message.PskServerKeyExchangeMessage;
-import de.rub.nds.tlsattacker.core.protocol.message.RSAClientKeyExchangeMessage;
-import de.rub.nds.tlsattacker.core.protocol.message.SSL2ClientHelloMessage;
-import de.rub.nds.tlsattacker.core.protocol.message.SSL2ClientMasterKeyMessage;
-import de.rub.nds.tlsattacker.core.protocol.message.SSL2ServerHelloMessage;
-import de.rub.nds.tlsattacker.core.protocol.message.SSL2ServerVerifyMessage;
-import de.rub.nds.tlsattacker.core.protocol.message.ServerHelloDoneMessage;
-import de.rub.nds.tlsattacker.core.protocol.message.ServerHelloMessage;
-import de.rub.nds.tlsattacker.core.protocol.message.SrpClientKeyExchangeMessage;
-import de.rub.nds.tlsattacker.core.protocol.message.SrpServerKeyExchangeMessage;
-import de.rub.nds.tlsattacker.core.protocol.message.SupplementalDataMessage;
-import de.rub.nds.tlsattacker.core.protocol.message.UnknownHandshakeMessage;
-import de.rub.nds.tlsattacker.core.protocol.message.UnknownMessage;
+import de.rub.nds.tlsattacker.core.protocol.message.*;
 import de.rub.nds.tlsattacker.core.record.AbstractRecord;
 import de.rub.nds.tlsattacker.core.record.BlobRecord;
 import de.rub.nds.tlsattacker.core.record.Record;
@@ -80,55 +36,6 @@
     @XmlElementWrapper
     @HoldsModifiableVariable
     @XmlElements(value = { @XmlElement(type = ProtocolMessage.class, name = "ProtocolMessage"),
-<<<<<<< HEAD
-        @XmlElement(type = CertificateMessage.class, name = "Certificate"),
-        @XmlElement(type = CertificateVerifyMessage.class, name = "CertificateVerify"),
-        @XmlElement(type = CertificateRequestMessage.class, name = "CertificateRequest"),
-        @XmlElement(type = CertificateStatusMessage.class, name = "CertificateStatus"),
-        @XmlElement(type = ClientHelloMessage.class, name = "ClientHello"),
-        @XmlElement(type = HelloVerifyRequestMessage.class, name = "HelloVerifyRequest"),
-        @XmlElement(type = DHClientKeyExchangeMessage.class, name = "DHClientKeyExchange"),
-        @XmlElement(type = DHEServerKeyExchangeMessage.class, name = "DHEServerKeyExchange"),
-        @XmlElement(type = ECDHClientKeyExchangeMessage.class, name = "ECDHClientKeyExchange"),
-        @XmlElement(type = ECDHEServerKeyExchangeMessage.class, name = "ECDHEServerKeyExchange"),
-        @XmlElement(type = EmptyClientKeyExchangeMessage.class, name = "EmptyClientKeyExchange"),
-        @XmlElement(type = PskClientKeyExchangeMessage.class, name = "PSKClientKeyExchange"),
-        @XmlElement(type = PWDServerKeyExchangeMessage.class, name = "PWDServerKeyExchange"),
-        @XmlElement(type = PWDClientKeyExchangeMessage.class, name = "PWDClientKeyExchange"),
-        @XmlElement(type = FinishedMessage.class, name = "Finished"),
-        @XmlElement(type = RSAClientKeyExchangeMessage.class, name = "RSAClientKeyExchange"),
-        @XmlElement(type = GOSTClientKeyExchangeMessage.class, name = "GOSTClientKeyExchange"),
-        @XmlElement(type = ServerHelloDoneMessage.class, name = "ServerHelloDone"),
-        @XmlElement(type = ServerHelloMessage.class, name = "ServerHello"),
-        @XmlElement(type = AlertMessage.class, name = "Alert"),
-        @XmlElement(type = NewSessionTicketMessage.class, name = "NewSessionTicket"),
-        @XmlElement(type = ApplicationMessage.class, name = "Application"),
-        @XmlElement(type = ChangeCipherSpecMessage.class, name = "ChangeCipherSpec"),
-        @XmlElement(type = SSL2ClientHelloMessage.class, name = "SSL2ClientHello"),
-        @XmlElement(type = SSL2ServerHelloMessage.class, name = "SSL2ServerHello"),
-        @XmlElement(type = SSL2ClientMasterKeyMessage.class, name = "SSL2ClientMasterKey"),
-        @XmlElement(type = SSL2ServerVerifyMessage.class, name = "SSL2ServerVerify"),
-        @XmlElement(type = UnknownMessage.class, name = "UnknownMessage"),
-        @XmlElement(type = UnknownHandshakeMessage.class, name = "UnknownHandshakeMessage"),
-        @XmlElement(type = HelloRequestMessage.class, name = "HelloRequest"),
-        @XmlElement(type = HeartbeatMessage.class, name = "Heartbeat"),
-        @XmlElement(type = SupplementalDataMessage.class, name = "SupplementalDataMessage"),
-        @XmlElement(type = EncryptedExtensionsMessage.class, name = "EncryptedExtensionMessage"),
-        @XmlElement(type = HttpsRequestMessage.class, name = "HttpsRequest"),
-        @XmlElement(type = HttpsResponseMessage.class, name = "HttpsResponse"),
-        @XmlElement(type = PskClientKeyExchangeMessage.class, name = "PskClientKeyExchange"),
-        @XmlElement(type = PskDhClientKeyExchangeMessage.class, name = "PskDhClientKeyExchange"),
-        @XmlElement(type = PskDheServerKeyExchangeMessage.class, name = "PskDheServerKeyExchange"),
-        @XmlElement(type = PskEcDhClientKeyExchangeMessage.class, name = "PskEcDhClientKeyExchange"),
-        @XmlElement(type = PskEcDheServerKeyExchangeMessage.class, name = "PskEcDheServerKeyExchange"),
-        @XmlElement(type = PskRsaClientKeyExchangeMessage.class, name = "PskRsaClientKeyExchange"),
-        @XmlElement(type = PskServerKeyExchangeMessage.class, name = "PskServerKeyExchange"),
-        @XmlElement(type = SrpServerKeyExchangeMessage.class, name = "SrpServerKeyExchange"),
-        @XmlElement(type = SrpClientKeyExchangeMessage.class, name = "SrpClientKeyExchange"),
-        @XmlElement(type = EndOfEarlyDataMessage.class, name = "EndOfEarlyData"),
-        @XmlElement(type = EncryptedExtensionsMessage.class, name = "EncryptedExtensions"),
-        @XmlElement(type = HelloRetryRequestMessage.class, name = "HelloRetryRequest") })
-=======
             @XmlElement(type = CertificateMessage.class, name = "Certificate"),
             @XmlElement(type = CertificateVerifyMessage.class, name = "CertificateVerify"),
             @XmlElement(type = CertificateRequestMessage.class, name = "CertificateRequest"),
@@ -177,13 +84,12 @@
             @XmlElement(type = EncryptedExtensionsMessage.class, name = "EncryptedExtensions"),
             @XmlElement(type = DtlsHandshakeMessageFragment.class, name = "DtlsHandshakeMessageFragment"),
             @XmlElement(type = HelloRetryRequestMessage.class, name = "HelloRetryRequest") })
->>>>>>> ffa6d3a4
     protected List<ProtocolMessage> messages = new ArrayList<>();
 
     @HoldsModifiableVariable
     @XmlElementWrapper
     @XmlElements(value = { @XmlElement(type = Record.class, name = "Record"),
-        @XmlElement(type = BlobRecord.class, name = "BlobRecord") })
+            @XmlElement(type = BlobRecord.class, name = "BlobRecord") })
     protected List<AbstractRecord> records = new ArrayList<>();
 
     @XmlTransient
