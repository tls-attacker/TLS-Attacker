/*
 * TLS-Attacker - A Modular Penetration Testing Framework for TLS
 *
 * Copyright 2014-2023 Ruhr University Bochum, Paderborn University, Technology Innovation Institute, and Hackmanit GmbH
 *
 * Licensed under Apache License, Version 2.0
 * http://www.apache.org/licenses/LICENSE-2.0.txt
 */
package de.rub.nds.tlsattacker.core.workflow.action;

import de.rub.nds.modifiablevariable.HoldsModifiableVariable;
import de.rub.nds.tlsattacker.core.http.HttpMessage;
import de.rub.nds.tlsattacker.core.layer.DataContainerFilter;
import de.rub.nds.tlsattacker.core.layer.GenericReceiveLayerConfiguration;
import de.rub.nds.tlsattacker.core.layer.LayerConfiguration;
import de.rub.nds.tlsattacker.core.layer.LayerStack;
import de.rub.nds.tlsattacker.core.layer.LayerStackProcessingResult;
import de.rub.nds.tlsattacker.core.layer.ReceiveTillLayerConfiguration;
import de.rub.nds.tlsattacker.core.layer.SpecificReceiveLayerConfiguration;
import de.rub.nds.tlsattacker.core.layer.SpecificSendLayerConfiguration;
import de.rub.nds.tlsattacker.core.layer.TightReceiveLayerConfiguration;
import de.rub.nds.tlsattacker.core.layer.constant.ImplementedLayers;
import de.rub.nds.tlsattacker.core.layer.constant.LayerType;
import de.rub.nds.tlsattacker.core.layer.context.TlsContext;
import de.rub.nds.tlsattacker.core.layer.data.DataContainer;
import de.rub.nds.tlsattacker.core.layer.impl.DataContainerFilters.GenericDataContainerFilter;
import de.rub.nds.tlsattacker.core.layer.impl.DataContainerFilters.Tls.WarningAlertFilter;
import de.rub.nds.tlsattacker.core.protocol.ProtocolMessage;
import de.rub.nds.tlsattacker.core.protocol.message.ApplicationMessage;
import de.rub.nds.tlsattacker.core.protocol.message.DtlsHandshakeMessageFragment;
import de.rub.nds.tlsattacker.core.protocol.message.KeyUpdateMessage;
import de.rub.nds.tlsattacker.core.protocol.message.NewSessionTicketMessage;
import de.rub.nds.tlsattacker.core.quic.frame.QuicFrame;
import de.rub.nds.tlsattacker.core.quic.packet.QuicPacket;
import de.rub.nds.tlsattacker.core.record.Record;
import de.rub.nds.tlsattacker.core.workflow.action.executor.ActionOption;
import jakarta.xml.bind.annotation.XmlElement;
import jakarta.xml.bind.annotation.XmlElementRef;
import jakarta.xml.bind.annotation.XmlElementWrapper;
import jakarta.xml.bind.annotation.XmlElements;
import jakarta.xml.bind.annotation.XmlRootElement;
import jakarta.xml.bind.annotation.XmlTransient;
import java.io.IOException;
import java.util.ArrayList;
import java.util.Arrays;
import java.util.LinkedList;
import java.util.List;
import java.util.Objects;
import java.util.stream.Collectors;
import java.util.stream.Stream;

@XmlRootElement(name = "MessageAction")
public abstract class MessageAction extends ConnectionBoundAction {

    public enum MessageActionDirection {
        SENDING,
        RECEIVING
    }

    @XmlElementWrapper @HoldsModifiableVariable @XmlElementRef
    protected List<ProtocolMessage> messages = new ArrayList<>();

    @XmlElementWrapper
    @HoldsModifiableVariable
    @XmlElements(value = {@XmlElement(type = HttpMessage.class, name = "HttpMessage")})
    protected List<HttpMessage> httpMessages = new ArrayList<>();

    @HoldsModifiableVariable
    @XmlElementWrapper
    @XmlElements(value = {@XmlElement(type = Record.class, name = "Record")})
    protected List<Record> records = new ArrayList<>();

    @HoldsModifiableVariable
    @XmlElementWrapper
    @XmlElements(
            value = {@XmlElement(type = DtlsHandshakeMessageFragment.class, name = "DtlsFragment")})
    protected List<DtlsHandshakeMessageFragment> fragments = new ArrayList<>();

    @HoldsModifiableVariable @XmlElementWrapper @XmlElementRef
    protected List<QuicFrame> quicFrames = new ArrayList<>();

    @HoldsModifiableVariable @XmlElementWrapper @XmlElementRef
    protected List<QuicPacket> quicPackets = new ArrayList<>();

    @XmlTransient private LayerStackProcessingResult layerStackProcessingResult;

    public MessageAction() {}

    public MessageAction(
            List<ProtocolMessage> messages,
            List<QuicFrame> quicFrames,
            List<QuicPacket> quicPackets) {
        if (messages != null) {
            this.messages = messages;
        }
        if (quicFrames != null) {
            this.quicFrames = quicFrames;
        }
        if (quicPackets != null) {
            this.quicPackets = quicPackets;
        }
    }

    public MessageAction(List<ProtocolMessage> messages) {
        this.messages = new ArrayList<>(messages);
    }

    public MessageAction(QuicFrame... quicFrames) {
        this.quicFrames = new ArrayList<>(Arrays.asList(quicFrames));
    }

    public MessageAction(QuicPacket... quicPackets) {
        this.quicPackets = new ArrayList<>(Arrays.asList(quicPackets));
    }

    public MessageAction(ProtocolMessage... messages) {
        this.messages = new ArrayList<>(Arrays.asList(messages));
    }

    public MessageAction(String connectionAlias) {
        super(connectionAlias);
    }

    public MessageAction(String connectionAlias, List<ProtocolMessage> messages) {
        super(connectionAlias);
        this.messages = new ArrayList<>(messages);
    }

    public MessageAction(String connectionAlias, ProtocolMessage... messages) {
        this(connectionAlias, new ArrayList<>(Arrays.asList(messages)));
    }

    protected String getReadableStringFromContainerList(
            List<? extends DataContainer>... containerLists) {
        StringBuilder sb = new StringBuilder();
        String string =
                Stream.of(containerLists)
                        .filter(Objects::nonNull)
                        .flatMap(List::stream)
                        .filter(Objects::nonNull)
                        .map(DataContainer::toCompactString)
                        .collect(Collectors.joining(", "));
        if (!string.isEmpty()) {
            sb.append(" (").append(string).append(")");
        } else {
            sb.append(" (no messages/frames/packets)");
        }
        return sb.toString();
    }

    public String getReadableStringFromMessages(ProtocolMessage... messages) {
        return getReadableStringFromMessages(Arrays.asList(messages));
    }

    public String getReadableStringFromMessages(List<ProtocolMessage> messages) {
        return getReadableStringFromMessages(messages, false);
    }

    public String getReadableStringFromMessages(List<ProtocolMessage> messages, Boolean verbose) {
        StringBuilder builder = new StringBuilder();
        if (messages == null) {
            return builder.toString();
        }
        for (ProtocolMessage message : messages) {
            if (verbose) {
                builder.append(message.toString());
            } else {
                builder.append(message.toCompactString());
            }
            if (!message.isRequired()) {
                builder.append("*");
            }
            builder.append(", ");
        }
        return builder.toString();
    }

    public String getReadableStringFromQuicFrames(QuicFrame... frames) {
        return getReadableStringFromQuicFrames(Arrays.asList(frames));
    }

    public String getReadableStringFromQuicFrames(List<QuicFrame> messages) {
        return getReadableStringFromQuicFrames(messages, false);
    }

    public String getReadableStringFromQuicFrames(List<QuicFrame> quicFrames, Boolean verbose) {
        StringBuilder builder = new StringBuilder();
        if (quicFrames == null) {
            return builder.toString();
        }
        for (QuicFrame quicFrame : quicFrames) {
            if (verbose) {
                builder.append(quicFrame.toString());
            } else {
                builder.append(quicFrame.toCompactString());
            }
            if (!quicFrame.isRequired()) {
                builder.append("*");
            }
            builder.append(", ");
        }
        return builder.toString();
    }

    public List<ProtocolMessage> getMessages() {
        return messages;
    }

    public void setMessages(List<ProtocolMessage> messages) {
        this.messages = messages;
    }

    public void setMessages(ProtocolMessage... messages) {
        this.messages = new ArrayList(Arrays.asList(messages));
    }

    public List<Record> getRecords() {
        return records;
    }

    public void setRecords(List<Record> records) {
        this.records = records;
    }

    public void setRecords(Record... records) {
        this.records = new ArrayList<>(Arrays.asList(records));
    }

    public List<QuicFrame> getQuicFrames() {
        return quicFrames;
    }

    public void setQuicFrames(List<QuicFrame> quicFrames) {
        this.quicFrames = quicFrames;
    }

    public void setQuicFrames(QuicFrame... frames) {
        this.quicFrames = new ArrayList<>(Arrays.asList(frames));
    }

    public List<QuicPacket> getQuicPackets() {
        return quicPackets;
    }

    public void setQuicPackets(List<QuicPacket> quicPackets) {
        this.quicPackets = quicPackets;
    }

    public void setPackets(QuicPacket... packets) {
        this.quicPackets = new ArrayList<>(Arrays.asList(packets));
    }

    public List<DtlsHandshakeMessageFragment> getFragments() {
        return fragments;
    }

    public void setFragments(List<DtlsHandshakeMessageFragment> fragments) {
        this.fragments = fragments;
    }

    public void setFragments(DtlsHandshakeMessageFragment... fragments) {
        this.fragments = new ArrayList<>(Arrays.asList(fragments));
    }

    public void clearRecords() {
        this.records = null;
    }

    @Override
    public void normalize() {
        super.normalize();
        initEmptyLists();
    }

    @Override
    public void normalize(TlsAction defaultAction) {
        super.normalize(defaultAction);
        initEmptyLists();
    }

    @Override
    public void filter() {
        super.filter();
        stripEmptyLists();
    }

    @Override
    public void filter(TlsAction defaultAction) {
        super.filter(defaultAction);
        stripEmptyLists();
    }

    private void stripEmptyLists() {
        if (messages == null || messages.isEmpty()) {
            messages = null;
        }
        if (records == null || records.isEmpty()) {
            records = null;
        }
        if (fragments == null || fragments.isEmpty()) {
            fragments = null;
        }
        if (httpMessages == null || httpMessages.isEmpty()) {
            httpMessages = null;
        }
        if (quicFrames == null || quicFrames.isEmpty()) {
            quicFrames = null;
        }
        if (quicPackets == null || quicPackets.isEmpty()) {
            quicPackets = null;
        }
    }

    private void initEmptyLists() {
        if (messages == null) {
            messages = new ArrayList<>();
        }
        if (records == null) {
            records = new ArrayList<>();
        }
        if (fragments == null) {
            fragments = new ArrayList<>();
        }
        if (httpMessages == null) {
            httpMessages = new ArrayList<>();
        }
        if (quicFrames == null) {
            quicFrames = new ArrayList<>();
        }
        if (quicPackets == null) {
            quicPackets = new ArrayList<>();
        }
    }

    public boolean isSendingAction() {
        return this instanceof SendingAction;
    }

    public boolean isReceivingAction() {
        return this instanceof ReceivingAction;
    }

    protected void send(
            TlsContext tlsContext,
            List<ProtocolMessage> protocolMessagesToSend,
            List<DtlsHandshakeMessageFragment> fragmentsToSend,
            List<Record> recordsToSend,
            List<QuicFrame> framesToSend,
            List<QuicPacket> packetsToSend,
            List<HttpMessage> httpMessagesToSend)
            throws IOException {
        LayerStack layerStack = tlsContext.getLayerStack();

        LayerConfiguration dtlsConfiguration =
                new SpecificSendLayerConfiguration<>(
                        ImplementedLayers.DTLS_FRAGMENT, fragmentsToSend);
        LayerConfiguration messageConfiguration =
                new SpecificSendLayerConfiguration<>(
                        ImplementedLayers.MESSAGE, protocolMessagesToSend);
        LayerConfiguration ssl2Configuration =
                new SpecificSendLayerConfiguration(ImplementedLayers.SSL2, protocolMessagesToSend);
        LayerConfiguration recordConfiguration =
                new SpecificSendLayerConfiguration<>(ImplementedLayers.RECORD, recordsToSend);
        LayerConfiguration httpConfiguration =
                new SpecificSendLayerConfiguration<>(ImplementedLayers.HTTP, httpMessagesToSend);
        LayerConfiguration quicFrameConfiguration =
                new SpecificSendLayerConfiguration(ImplementedLayers.QUICFRAME, framesToSend);
        LayerConfiguration quicPacketConfiguration =
                new SpecificSendLayerConfiguration(ImplementedLayers.QUICPACKET, packetsToSend);

        checkLayerConsistency(layerStack, httpMessagesToSend);

        List<LayerConfiguration> layerConfigurationList =
                sortLayerConfigurations(
                        layerStack,
                        dtlsConfiguration,
                        messageConfiguration,
                        recordConfiguration,
                        ssl2Configuration,
                        quicFrameConfiguration,
                        quicPacketConfiguration,
                        httpConfiguration);
        LayerStackProcessingResult processingResult = layerStack.sendData(layerConfigurationList);
        setContainers(processingResult);
    }

    /**
     * Check if HTTP messages were set without an HTTP layer. This is a (temporary) safety check
     * since a distinct layer was not necessary for old TLS-Attacker versions.
     *
     * @param layerStack the active layer stack
     * @param givenHttpMessages preconfigured messages
     */
    private void checkLayerConsistency(LayerStack layerStack, List<HttpMessage> givenHttpMessages) {
        ImplementedLayers faultyLayer = null;
        if (!layerStack.getLayersInStack().contains(ImplementedLayers.HTTP)
                && givenHttpMessages != null
                && !givenHttpMessages.isEmpty()) {
            faultyLayer = ImplementedLayers.HTTP;
        }

        // TODO: extend for more layers?
        if (faultyLayer != null) {
            LOGGER.warn(
                    "Layer stack does not contain {} layer but {} messages were set. These messages will be ignored!",
                    faultyLayer,
                    faultyLayer);
        }
    }

    protected void receive(
            TlsContext tlsContext,
            List<ProtocolMessage> protocolMessagesToReceive,
            List<DtlsHandshakeMessageFragment> fragmentsToReceive,
            List<Record> recordsToReceive,
            List<QuicFrame> framesToReceive,
            List<QuicPacket> packetsToReceive,
            List<HttpMessage> httpMessagesToReceive) {
        LayerStack layerStack = tlsContext.getLayerStack();

        List<LayerConfiguration> layerConfigurationList;
        layerConfigurationList =
                sortLayerConfigurations(
                        layerStack,
                        getReceiveConfiguration(
                                ImplementedLayers.DTLS_FRAGMENT, fragmentsToReceive),
                        getReceiveConfiguration(
                                ImplementedLayers.MESSAGE, protocolMessagesToReceive),
                        getReceiveConfiguration(ImplementedLayers.SSL2, protocolMessagesToReceive),
                        getReceiveConfiguration(ImplementedLayers.RECORD, recordsToReceive),
                        getReceiveConfiguration(ImplementedLayers.HTTP, httpMessagesToReceive),
                        getReceiveConfiguration(ImplementedLayers.QUICFRAME, framesToReceive),
                        getReceiveConfiguration(ImplementedLayers.QUICPACKET, packetsToReceive));

        getReceiveResult(layerStack, layerConfigurationList);
    }

    protected void receiveQuic(
            TlsContext tlsContext,
            List<QuicFrame> framesToReceive,
            List<QuicPacket> packetsToReceive) {
        LayerStack layerStack = tlsContext.getLayerStack();

        List<LayerConfiguration> layerConfigurationList;

        layerConfigurationList =
                sortLayerConfigurations(
                        layerStack,
                        null,
                        null,
                        null,
                        null,
                        null,
                        getReceiveConfiguration(ImplementedLayers.QUICFRAME, framesToReceive),
                        getReceiveConfiguration(ImplementedLayers.QUICPACKET, packetsToReceive));

        getReceiveResult(layerStack, layerConfigurationList);
    }

    private ReceiveLayerConfiguration getReceiveConfiguration(
            LayerType layerType, List<? extends DataContainer> containersToReceive) {
        if (containersToReceive == null || containersToReceive.isEmpty()) {
            return new GenericReceiveLayerConfiguration(layerType);
        } else {
            if (layerType == ImplementedLayers.MESSAGE) {
                return (ReceiveLayerConfiguration)
                        applyMessageFilters(
                                new SpecificReceiveLayerConfiguration<>(
                                        layerType, containersToReceive));
            }
            return new SpecificReceiveLayerConfiguration<>(layerType, containersToReceive);
        }
    }

    protected void receiveTill(TlsContext tlsContext, ProtocolMessage protocolMessageToReceive) {
        LayerStack layerStack = tlsContext.getLayerStack();

        LayerConfiguration messageConfiguration =
                new ReceiveTillLayerConfiguration(
                        ImplementedLayers.MESSAGE, protocolMessageToReceive);

        List<LayerConfiguration> layerConfigurationList =
                sortLayerConfigurations(layerStack, messageConfiguration);
        getReceiveResult(layerStack, layerConfigurationList);
    }

    protected void receiveTillQuic(
            TlsContext tlsContext,
            List<QuicFrame> framesToReceive,
            List<QuicPacket> packetsToReceive,
            int maxNumberOfQuicPacketsToReceive) {
        LayerStack layerStack = tlsContext.getLayerStack();

        List<LayerConfiguration> layerConfigurationList =
                sortLayerConfigurations(
                        layerStack,
                        null,
                        null,
                        null,
                        null,
                        null,
                        new ReceiveTillLayerConfiguration(
                                ImplementedLayers.QUICFRAME,
                                false,
                                maxNumberOfQuicPacketsToReceive,
                                framesToReceive),
                        new ReceiveTillLayerConfiguration(
                                ImplementedLayers.QUICPACKET,
                                false,
                                maxNumberOfQuicPacketsToReceive,
                                packetsToReceive));
        getReceiveResult(layerStack, layerConfigurationList);
    }

    protected void tightReceive(
            TlsContext tlsContext, List<ProtocolMessage> protocolMessagesToReceive) {
        LayerStack layerStack = tlsContext.getLayerStack();

        LayerConfiguration messageConfiguration =
                new TightReceiveLayerConfiguration(
                        ImplementedLayers.MESSAGE, protocolMessagesToReceive);

        List<LayerConfiguration> layerConfigurationList =
                sortLayerConfigurations(layerStack, messageConfiguration);
        getReceiveResult(layerStack, layerConfigurationList);
    }

    private void getReceiveResult(
            LayerStack layerStack, List<LayerConfiguration> layerConfigurationList) {
        LayerStackProcessingResult processingResult;
        processingResult = layerStack.receiveData(layerConfigurationList);
        setContainers(processingResult);
        setLayerStackProcessingResult(processingResult);
    }

    private void setContainers(LayerStackProcessingResult processingResults) {
        if (processingResults.getResultForLayer(ImplementedLayers.MESSAGE) != null) {
            messages =
                    new ArrayList<>(
                            processingResults
                                    .getResultForLayer(ImplementedLayers.MESSAGE)
                                    .getUsedContainers());
        }
        if (processingResults.getResultForLayer(ImplementedLayers.SSL2) != null) {
            messages =
                    new ArrayList<>(
                            processingResults
                                    .getResultForLayer(ImplementedLayers.SSL2)
                                    .getUsedContainers());
        }
        if (processingResults.getResultForLayer(ImplementedLayers.DTLS_FRAGMENT) != null) {
            fragments =
                    new ArrayList<>(
                            processingResults
                                    .getResultForLayer(ImplementedLayers.DTLS_FRAGMENT)
                                    .getUsedContainers());
        }
        if (processingResults.getResultForLayer(ImplementedLayers.RECORD) != null) {
            records =
                    new ArrayList<>(
                            processingResults
                                    .getResultForLayer(ImplementedLayers.RECORD)
                                    .getUsedContainers());
        }
        if (processingResults.getResultForLayer(ImplementedLayers.HTTP) != null) {
            httpMessages =
                    new ArrayList<>(
                            processingResults
                                    .getResultForLayer(ImplementedLayers.HTTP)
                                    .getUsedContainers());
        }
        if (processingResults.getResultForLayer(ImplementedLayers.QUICFRAME) != null) {
            quicFrames =
                    new ArrayList<>(
                            processingResults
                                    .getResultForLayer(ImplementedLayers.QUICFRAME)
                                    .getUsedContainers());
        }
        if (processingResults.getResultForLayer(ImplementedLayers.QUICPACKET) != null) {
            quicPackets =
                    new ArrayList<>(
                            processingResults
                                    .getResultForLayer(ImplementedLayers.QUICPACKET)
                                    .getUsedContainers());
        }
    }

    public LayerStackProcessingResult getLayerStackProcessingResult() {
        return layerStackProcessingResult;
    }

    public void setLayerStackProcessingResult(
            LayerStackProcessingResult layerStackProcessingResult) {
        this.layerStackProcessingResult = layerStackProcessingResult;
    }

    private LayerConfiguration applyMessageFilters(LayerConfiguration messageLayerConfiguration) {
        List<DataContainerFilter> containerFilters = new LinkedList<>();
        if (getActionOptions().contains(ActionOption.IGNORE_UNEXPECTED_APP_DATA)) {
            containerFilters.add(new GenericDataContainerFilter(ApplicationMessage.class));
        }
        if (getActionOptions().contains(ActionOption.IGNORE_UNEXPECTED_KEY_UPDATE_MESSAGES)) {
            containerFilters.add(new GenericDataContainerFilter(KeyUpdateMessage.class));
        }
        if (getActionOptions().contains(ActionOption.IGNORE_UNEXPECTED_NEW_SESSION_TICKETS)) {
            containerFilters.add(new GenericDataContainerFilter(NewSessionTicketMessage.class));
        }
        if (getActionOptions().contains(ActionOption.IGNORE_UNEXPECTED_WARNINGS)) {
            containerFilters.add(new WarningAlertFilter());
        }
        ((SpecificReceiveLayerConfiguration) messageLayerConfiguration)
                .setContainerFilterList(containerFilters);
        return messageLayerConfiguration;
    }

    public List<HttpMessage> getHttpMessages() {
        return httpMessages;
    }

    public void setHttpMessages(List<HttpMessage> httpMessages) {
        this.httpMessages = httpMessages;
    }

<<<<<<< HEAD
    public abstract MessageActionDirection getMessageDirection();
=======
    @Override
    public boolean equals(Object o) {
        if (this == o) {
            return true;
        }
        if (o == null || getClass() != o.getClass()) {
            return false;
        }

        MessageAction that = (MessageAction) o;

        if (!Objects.equals(messages, that.messages)) {
            return false;
        }
        if (!Objects.equals(httpMessages, that.httpMessages)) {
            return false;
        }
        if (!Objects.equals(records, that.records)) {
            return false;
        }
        if (!Objects.equals(fragments, that.fragments)) {
            return false;
        }
        if (!Objects.equals(quicFrames, that.quicFrames)) {
            return false;
        }
        if (!Objects.equals(quicPackets, that.quicPackets)) {
            return false;
        }
        return Objects.equals(layerStackProcessingResult, that.layerStackProcessingResult);
    }

    @Override
    public int hashCode() {
        int result = super.hashCode();
        result = 31 * result + (messages != null ? messages.hashCode() : 0);
        result = 31 * result + (httpMessages != null ? httpMessages.hashCode() : 0);
        result = 31 * result + (records != null ? records.hashCode() : 0);
        result = 31 * result + (fragments != null ? fragments.hashCode() : 0);
        result = 31 * result + (quicFrames != null ? quicFrames.hashCode() : 0);
        result = 31 * result + (quicPackets != null ? quicPackets.hashCode() : 0);
        result =
                31 * result
                        + (layerStackProcessingResult != null
                                ? layerStackProcessingResult.hashCode()
                                : 0);
        return result;
    }
>>>>>>> 69d6d8e3
}<|MERGE_RESOLUTION|>--- conflicted
+++ resolved
@@ -621,9 +621,7 @@
         this.httpMessages = httpMessages;
     }
 
-<<<<<<< HEAD
     public abstract MessageActionDirection getMessageDirection();
-=======
     @Override
     public boolean equals(Object o) {
         if (this == o) {
@@ -672,5 +670,4 @@
                                 : 0);
         return result;
     }
->>>>>>> 69d6d8e3
 }