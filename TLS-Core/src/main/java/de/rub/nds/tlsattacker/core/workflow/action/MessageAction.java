--- conflicted
+++ resolved
@@ -192,14 +192,6 @@
         return this instanceof ReceivingAction;
     }
 
-<<<<<<< HEAD
-    protected void send(TlsContext tlsContext, List<ProtocolMessage> messagesToSend, List<Record> recordsToSend)
-        throws IOException {
-        LayerStack layerStack = tlsContext.getLayerStack();
-        List<LayerConfiguration> layerConfigurationList = new LinkedList<>();
-        LayerConfiguration messageLayerConfig = new SpecificSendLayerConfiguration(messagesToSend);
-        layerConfigurationList.add(messageLayerConfig);
-=======
     protected void send(TlsContext tlsContext, List<ProtocolMessage> protocolMessagesToSend,
         List<DtlsHandshakeMessageFragment> fragmentsToSend, List<Record> recordsToSend) throws IOException {
         LayerStack layerStack = tlsContext.getLayerStack();
@@ -208,7 +200,6 @@
         if (tlsContext.getChooser().getSelectedProtocolVersion().isDTLS()) {
             layerConfigurationList.add(new SpecificSendLayerConfiguration(fragmentsToSend));
         }
->>>>>>> e94acd88
         layerConfigurationList.add(new SpecificSendLayerConfiguration(recordsToSend));
         layerConfigurationList.add(new SpecificSendLayerConfiguration((List) null));
         LayerStackProcessingResult processingResult = layerStack.sendData(layerConfigurationList);
