--- conflicted
+++ resolved
@@ -8,30 +8,10 @@
  */
 package de.rub.nds.tlsattacker.core.workflow.action;
 
-<<<<<<< HEAD
-import de.rub.nds.modifiablevariable.HoldsModifiableVariable;
-import de.rub.nds.tlsattacker.core.http.HttpMessage;
 import de.rub.nds.tlsattacker.core.layer.*;
-import de.rub.nds.tlsattacker.core.layer.constant.ImplementedLayers;
-import de.rub.nds.tlsattacker.core.layer.constant.LayerType;
-import de.rub.nds.tlsattacker.core.layer.context.TlsContext;
-import de.rub.nds.tlsattacker.core.layer.data.DataContainer;
-import de.rub.nds.tlsattacker.core.layer.impl.DataContainerFilters.GenericDataContainerFilter;
-import de.rub.nds.tlsattacker.core.layer.impl.DataContainerFilters.Tls.WarningAlertFilter;
-import de.rub.nds.tlsattacker.core.protocol.ProtocolMessage;
-import de.rub.nds.tlsattacker.core.protocol.message.AckMessage;
-import de.rub.nds.tlsattacker.core.protocol.message.ApplicationMessage;
-import de.rub.nds.tlsattacker.core.protocol.message.DtlsHandshakeMessageFragment;
-import de.rub.nds.tlsattacker.core.protocol.message.KeyUpdateMessage;
-import de.rub.nds.tlsattacker.core.protocol.message.NewSessionTicketMessage;
-import de.rub.nds.tlsattacker.core.quic.frame.QuicFrame;
-import de.rub.nds.tlsattacker.core.quic.packet.QuicPacket;
-import de.rub.nds.tlsattacker.core.record.Record;
-=======
 import de.rub.nds.tlsattacker.core.layer.LayerConfiguration;
 import de.rub.nds.tlsattacker.core.layer.LayerStack;
 import de.rub.nds.tlsattacker.core.layer.LayerStackProcessingResult;
->>>>>>> 4e6a5132
 import de.rub.nds.tlsattacker.core.workflow.action.executor.ActionOption;
 import jakarta.xml.bind.annotation.XmlElement;
 import jakarta.xml.bind.annotation.XmlRootElement;
@@ -89,44 +69,7 @@
         return layerStackProcessingResult;
     }
 
-<<<<<<< HEAD
-    public void setLayerStackProcessingResult(
-            LayerStackProcessingResult layerStackProcessingResult) {
-        this.layerStackProcessingResult = layerStackProcessingResult;
-    }
-
-    private LayerConfiguration applyMessageFilters(LayerConfiguration messageLayerConfiguration) {
-        List<DataContainerFilter> containerFilters = new LinkedList<>();
-        if (getActionOptions().contains(ActionOption.IGNORE_UNEXPECTED_APP_DATA)) {
-            containerFilters.add(new GenericDataContainerFilter(ApplicationMessage.class));
-        }
-        if (getActionOptions().contains(ActionOption.IGNORE_UNEXPECTED_KEY_UPDATE_MESSAGES)) {
-            containerFilters.add(new GenericDataContainerFilter(KeyUpdateMessage.class));
-        }
-        if (getActionOptions().contains(ActionOption.IGNORE_UNEXPECTED_NEW_SESSION_TICKETS)) {
-            containerFilters.add(new GenericDataContainerFilter(NewSessionTicketMessage.class));
-        }
-        if (getActionOptions().contains(ActionOption.IGNORE_UNEXPECTED_WARNINGS)) {
-            containerFilters.add(new WarningAlertFilter());
-        }
-        if (getActionOptions().contains(ActionOption.IGNORE_ACK_MESSAGES)) {
-            containerFilters.add(new GenericDataContainerFilter(AckMessage.class));
-        }
-        ((SpecificReceiveLayerConfiguration) messageLayerConfiguration)
-                .setContainerFilterList(containerFilters);
-        return messageLayerConfiguration;
-    }
-
-    public List<HttpMessage> getHttpMessages() {
-        return httpMessages;
-    }
-
-    public void setHttpMessages(List<HttpMessage> httpMessages) {
-        this.httpMessages = httpMessages;
-    }
-=======
     public abstract MessageActionDirection getMessageDirection();
->>>>>>> 4e6a5132
 
     @Override
     public void reset() {
