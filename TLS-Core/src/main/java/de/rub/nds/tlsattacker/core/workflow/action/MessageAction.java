/**
 * TLS-Attacker - A Modular Penetration Testing Framework for TLS
 *
 * Copyright 2014-2022 Ruhr University Bochum, Paderborn University, Hackmanit GmbH
 *
 * Licensed under Apache License, Version 2.0
 * http://www.apache.org/licenses/LICENSE-2.0.txt
 */

package de.rub.nds.tlsattacker.core.workflow.action;

import de.rub.nds.modifiablevariable.HoldsModifiableVariable;
import de.rub.nds.tlsattacker.core.layer.*;
import de.rub.nds.tlsattacker.core.layer.constant.ImplementedLayers;
import de.rub.nds.tlsattacker.core.protocol.message.DtlsHandshakeMessageFragment;
import de.rub.nds.tlsattacker.core.record.Record;
import de.rub.nds.tlsattacker.core.layer.context.TlsContext;
import java.io.IOException;
import java.util.ArrayList;
import java.util.Arrays;
import java.util.LinkedList;
import java.util.List;
import javax.xml.bind.annotation.XmlElement;
import javax.xml.bind.annotation.XmlElementRef;
import javax.xml.bind.annotation.XmlElementWrapper;
import javax.xml.bind.annotation.XmlElements;

public abstract class MessageAction<MessageType extends Message> extends ConnectionBoundAction {

    @XmlElementWrapper
    @HoldsModifiableVariable
    @XmlElementRef
    protected List<MessageType> messages = new ArrayList<>();

    @HoldsModifiableVariable
    @XmlElementWrapper
    @XmlElements(value = { @XmlElement(type = Record.class, name = "Record") })
    protected List<Record> records = new ArrayList<>();

    @HoldsModifiableVariable
    @XmlElementWrapper
    @XmlElements(value = { @XmlElement(type = DtlsHandshakeMessageFragment.class, name = "DtlsFragment") })
    protected List<DtlsHandshakeMessageFragment> fragments = new ArrayList<>();

    private LayerStackProcessingResult layerStackProcessingResult;

    public MessageAction() {
    }

    public MessageAction(List<MessageType> messages) {
        this.messages = new ArrayList<>(messages);
    }

    public MessageAction(MessageType... messages) {
        this.messages = new ArrayList<>(Arrays.asList(messages));
    }

    public MessageAction(String connectionAlias) {
        super(connectionAlias);
    }

    public MessageAction(String connectionAlias, List<MessageType> messages) {
        super(connectionAlias);
        this.messages = new ArrayList<>(messages);
    }

    public MessageAction(String connectionAlias, MessageType... messages) {
        this(connectionAlias, new ArrayList<>(Arrays.asList(messages)));
    }

    public String getReadableString(MessageType... messages) {
        return getReadableString(Arrays.asList(messages));
    }

    public String getReadableString(List<MessageType> messages) {
        return getReadableString(messages, false);
    }

    public String getReadableString(List<MessageType> messages, Boolean verbose) {
        StringBuilder builder = new StringBuilder();
        if (messages == null) {
            return builder.toString();
        }
        for (MessageType message : messages) {
            if (verbose) {
                builder.append(message.toString());
            } else {
                builder.append(message.toCompactString());
            }
            if (!message.isRequired()) {
                builder.append("*");
            }
            builder.append(", ");
        }
        return builder.toString();
    }

    public List<MessageType> getMessages() {
        return messages;
    }

    public void setMessages(List<MessageType> messages) {
        this.messages = messages;
    }

    public void setMessages(MessageType... messages) {
        this.messages = new ArrayList(Arrays.asList(messages));
    }

    public List<Record> getRecords() {
        return records;
    }

    public void setRecords(List<Record> records) {
        this.records = records;
    }

    public void setRecords(Record... records) {
        this.records = new ArrayList<>(Arrays.asList(records));
    }

    public List<DtlsHandshakeMessageFragment> getFragments() {
        return fragments;
    }

    public void setFragments(List<DtlsHandshakeMessageFragment> fragments) {
        this.fragments = fragments;
    }

    public void setFragments(DtlsHandshakeMessageFragment... fragments) {
        this.fragments = new ArrayList<>(Arrays.asList(fragments));
    }

    public void clearRecords() {
        this.records = null;
    }

    @Override
    public void normalize() {
        super.normalize();
        initEmptyLists();
    }

    @Override
    public void normalize(TlsAction defaultAction) {
        super.normalize(defaultAction);
        initEmptyLists();
    }

    @Override
    public void filter() {
        super.filter();
        stripEmptyLists();
    }

    @Override
    public void filter(TlsAction defaultAction) {
        super.filter(defaultAction);
        stripEmptyLists();
    }

    private void stripEmptyLists() {
        if (messages == null || messages.isEmpty()) {
            messages = null;
        }
        if (records == null || records.isEmpty()) {
            records = null;
        }
        if (fragments == null || fragments.isEmpty()) {
            fragments = null;
        }
    }

    private void initEmptyLists() {
        if (messages == null) {
            messages = new ArrayList<>();
        }
        if (records == null) {
            records = new ArrayList<>();
        }
        if (fragments == null) {
            fragments = new ArrayList<>();
        }
    }

    public abstract MessageActionDirection getMessageDirection();

<<<<<<< HEAD
    protected void send(TlsContext tlsContext, List<MessageType> messagesToSend, List<Record> recordsToSend)
=======
    protected void send(TlsContext tlsContext, List<ProtocolMessage> messagesToSend, List<Record> recordsToSend)
>>>>>>> 02455d86
        throws IOException {
        LayerStack layerStack = tlsContext.getLayerStack();
        List<LayerConfiguration> layerConfigurationList = new LinkedList<>();
        LayerConfiguration messageLayerConfig = new SpecificSendLayerConfiguration(messagesToSend);
        layerConfigurationList.add(messageLayerConfig);
        layerConfigurationList.add(new SpecificSendLayerConfiguration(recordsToSend));
        layerConfigurationList.add(new SpecificSendLayerConfiguration((List) null));
        LayerStackProcessingResult processingResult = layerStack.sendData(layerConfigurationList);
        setContainers(processingResult);
    }

    protected void receive(TlsContext tlsContext, List<MessageType> protocolMessagesToReceive,
        List<Record> recordsToReceive) {
        LayerStack layerStack = tlsContext.getLayerStack();
        List<LayerConfiguration> layerConfigurationList = new LinkedList<>();
        LayerConfiguration messageLayerConfig = new SpecificReceiveLayerConfiguration(protocolMessagesToReceive);
        layerConfigurationList.add(messageLayerConfig);
        layerConfigurationList.add(new SpecificReceiveLayerConfiguration(recordsToReceive));
        layerConfigurationList.add(null);
        getReceiveResult(layerStack, layerConfigurationList);
    }

    protected void receiveTill(TlsContext tlsContext, MessageType protocolMessageToReceive) {
        LayerStack layerStack = tlsContext.getLayerStack();
        List<LayerConfiguration> layerConfigurationList = new LinkedList<>();
        layerConfigurationList.add(new ReceiveTillLayerConfiguration(protocolMessageToReceive));
        layerConfigurationList.add(null);
        layerConfigurationList.add(null);
        getReceiveResult(layerStack, layerConfigurationList);
    }

    protected void tightReceive(TlsContext tlsContext, List<MessageType> protocolMessagesToReceive) {
        LayerStack layerStack = tlsContext.getLayerStack();
        List<LayerConfiguration> layerConfigurationList = new LinkedList<>();
        layerConfigurationList.add(new TightReceiveLayerConfiguration(protocolMessagesToReceive));
        layerConfigurationList.add(null);
        layerConfigurationList.add(null);
        getReceiveResult(layerStack, layerConfigurationList);
    }

    private void getReceiveResult(LayerStack layerStack, List<LayerConfiguration> layerConfigurationList) {
        LayerStackProcessingResult processingResult;
        try {
            processingResult = layerStack.receiveData(layerConfigurationList);
            setContainers(processingResult);
            setLayerStackProcessingResult(processingResult);
        } catch (IOException ex) {
            LOGGER.warn("Received an IOException", ex);
            LayerStackProcessingResult reconstructedResult = layerStack.gatherResults();
            setContainers(reconstructedResult);
            setLayerStackProcessingResult(reconstructedResult);
        }
    }

    private void setContainers(LayerStackProcessingResult processingResults) {
        messages = new ArrayList<>(processingResults.getResultForLayer(ImplementedLayers.MESSAGE).getUsedContainers());
        records = new ArrayList<>(processingResults.getResultForLayer(ImplementedLayers.RECORD).getUsedContainers());
    }

    public enum MessageActionDirection {
        SENDING,
        RECEIVING
    }

    public LayerStackProcessingResult getLayerStackProcessingResult() {
        return layerStackProcessingResult;
    }

    public void setLayerStackProcessingResult(LayerStackProcessingResult layerStackProcessingResult) {
        this.layerStackProcessingResult = layerStackProcessingResult;
    }

}<|MERGE_RESOLUTION|>--- conflicted
+++ resolved
@@ -12,6 +12,7 @@
 import de.rub.nds.modifiablevariable.HoldsModifiableVariable;
 import de.rub.nds.tlsattacker.core.layer.*;
 import de.rub.nds.tlsattacker.core.layer.constant.ImplementedLayers;
+import de.rub.nds.tlsattacker.core.protocol.ProtocolMessage;
 import de.rub.nds.tlsattacker.core.protocol.message.DtlsHandshakeMessageFragment;
 import de.rub.nds.tlsattacker.core.record.Record;
 import de.rub.nds.tlsattacker.core.layer.context.TlsContext;
@@ -25,12 +26,12 @@
 import javax.xml.bind.annotation.XmlElementWrapper;
 import javax.xml.bind.annotation.XmlElements;
 
-public abstract class MessageAction<MessageType extends Message> extends ConnectionBoundAction {
+public abstract class MessageAction extends ConnectionBoundAction {
 
     @XmlElementWrapper
     @HoldsModifiableVariable
     @XmlElementRef
-    protected List<MessageType> messages = new ArrayList<>();
+    protected List<ProtocolMessage> messages = new ArrayList<>();
 
     @HoldsModifiableVariable
     @XmlElementWrapper
@@ -47,11 +48,11 @@
     public MessageAction() {
     }
 
-    public MessageAction(List<MessageType> messages) {
+    public MessageAction(List<ProtocolMessage> messages) {
         this.messages = new ArrayList<>(messages);
     }
 
-    public MessageAction(MessageType... messages) {
+    public MessageAction(ProtocolMessage... messages) {
         this.messages = new ArrayList<>(Arrays.asList(messages));
     }
 
@@ -59,29 +60,29 @@
         super(connectionAlias);
     }
 
-    public MessageAction(String connectionAlias, List<MessageType> messages) {
+    public MessageAction(String connectionAlias, List<ProtocolMessage> messages) {
         super(connectionAlias);
         this.messages = new ArrayList<>(messages);
     }
 
-    public MessageAction(String connectionAlias, MessageType... messages) {
+    public MessageAction(String connectionAlias, ProtocolMessage... messages) {
         this(connectionAlias, new ArrayList<>(Arrays.asList(messages)));
     }
 
-    public String getReadableString(MessageType... messages) {
+    public String getReadableString(ProtocolMessage... messages) {
         return getReadableString(Arrays.asList(messages));
     }
 
-    public String getReadableString(List<MessageType> messages) {
+    public String getReadableString(List<ProtocolMessage> messages) {
         return getReadableString(messages, false);
     }
 
-    public String getReadableString(List<MessageType> messages, Boolean verbose) {
+    public String getReadableString(List<ProtocolMessage> messages, Boolean verbose) {
         StringBuilder builder = new StringBuilder();
         if (messages == null) {
             return builder.toString();
         }
-        for (MessageType message : messages) {
+        for (ProtocolMessage message : messages) {
             if (verbose) {
                 builder.append(message.toString());
             } else {
@@ -95,15 +96,15 @@
         return builder.toString();
     }
 
-    public List<MessageType> getMessages() {
+    public List<ProtocolMessage> getMessages() {
         return messages;
     }
 
-    public void setMessages(List<MessageType> messages) {
+    public void setMessages(List<ProtocolMessage> messages) {
         this.messages = messages;
     }
 
-    public void setMessages(MessageType... messages) {
+    public void setMessages(ProtocolMessage... messages) {
         this.messages = new ArrayList(Arrays.asList(messages));
     }
 
@@ -185,11 +186,7 @@
 
     public abstract MessageActionDirection getMessageDirection();
 
-<<<<<<< HEAD
-    protected void send(TlsContext tlsContext, List<MessageType> messagesToSend, List<Record> recordsToSend)
-=======
     protected void send(TlsContext tlsContext, List<ProtocolMessage> messagesToSend, List<Record> recordsToSend)
->>>>>>> 02455d86
         throws IOException {
         LayerStack layerStack = tlsContext.getLayerStack();
         List<LayerConfiguration> layerConfigurationList = new LinkedList<>();
@@ -201,7 +198,7 @@
         setContainers(processingResult);
     }
 
-    protected void receive(TlsContext tlsContext, List<MessageType> protocolMessagesToReceive,
+    protected void receive(TlsContext tlsContext, List<ProtocolMessage> protocolMessagesToReceive,
         List<Record> recordsToReceive) {
         LayerStack layerStack = tlsContext.getLayerStack();
         List<LayerConfiguration> layerConfigurationList = new LinkedList<>();
@@ -212,7 +209,7 @@
         getReceiveResult(layerStack, layerConfigurationList);
     }
 
-    protected void receiveTill(TlsContext tlsContext, MessageType protocolMessageToReceive) {
+    protected void receiveTill(TlsContext tlsContext, ProtocolMessage protocolMessageToReceive) {
         LayerStack layerStack = tlsContext.getLayerStack();
         List<LayerConfiguration> layerConfigurationList = new LinkedList<>();
         layerConfigurationList.add(new ReceiveTillLayerConfiguration(protocolMessageToReceive));
@@ -221,7 +218,7 @@
         getReceiveResult(layerStack, layerConfigurationList);
     }
 
-    protected void tightReceive(TlsContext tlsContext, List<MessageType> protocolMessagesToReceive) {
+    protected void tightReceive(TlsContext tlsContext, List<ProtocolMessage> protocolMessagesToReceive) {
         LayerStack layerStack = tlsContext.getLayerStack();
         List<LayerConfiguration> layerConfigurationList = new LinkedList<>();
         layerConfigurationList.add(new TightReceiveLayerConfiguration(protocolMessagesToReceive));
