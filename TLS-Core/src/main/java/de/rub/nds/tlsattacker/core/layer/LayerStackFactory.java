/**
 * TLS-Attacker - A Modular Penetration Testing Framework for TLS
 *
 * Copyright 2014-2022 Ruhr University Bochum, Paderborn University, Hackmanit GmbH
 *
 * Licensed under Apache License, Version 2.0
 * http://www.apache.org/licenses/LICENSE-2.0.txt
 */

package de.rub.nds.tlsattacker.core.layer;

<<<<<<< HEAD
import de.rub.nds.tlsattacker.core.layer.constant.LayerConfiguration;
import de.rub.nds.tlsattacker.core.layer.context.HttpContext;
import de.rub.nds.tlsattacker.core.layer.context.TlsContext;
import de.rub.nds.tlsattacker.core.layer.context.TcpContext;
import de.rub.nds.tlsattacker.core.layer.impl.HttpLayer;
import de.rub.nds.tlsattacker.core.layer.impl.MessageLayer;
import de.rub.nds.tlsattacker.core.layer.impl.RecordLayer;
import de.rub.nds.tlsattacker.core.layer.impl.TcpLayer;
import de.rub.nds.tlsattacker.core.state.Context;
=======
import de.rub.nds.tlsattacker.core.layer.constant.LayerStackType;
import de.rub.nds.tlsattacker.core.layer.impl.DtlsFragmentLayer;
import de.rub.nds.tlsattacker.core.layer.impl.MessageLayer;
import de.rub.nds.tlsattacker.core.layer.impl.RecordLayer;
import de.rub.nds.tlsattacker.core.layer.impl.TcpLayer;
import de.rub.nds.tlsattacker.core.layer.impl.UdpLayer;
import de.rub.nds.tlsattacker.core.state.TlsContext;
>>>>>>> e94acd88

/**
 * Creates a layerStack based on pre-defined configurations. E.g., to send TLS messages with TLS-Attacker, we have to
 * produce a layerStack that contains the MessageLayer, RecordLayer, and TcpLayer. All share the same context.
 */
public class LayerStackFactory {

    public static LayerStack createLayerStack(LayerConfiguration type, Context context) {

        LayerStack layerStack;
        TlsContext tlsContext = context.getTlsContext();
        TcpContext tcpContext = context.getTcpContext();
        HttpContext httpContext = context.getHttpContext();

        switch (type) {
            case DTLS:
<<<<<<< HEAD
=======
                return new LayerStack(context, new MessageLayer(context), new DtlsFragmentLayer(context),
                    new RecordLayer(context), new UdpLayer(context));
>>>>>>> e94acd88
            case OPEN_VPN:
            case QUIC:
            case STARTTTLS:
                throw new UnsupportedOperationException("Not implemented yet");
            case TLS:
                /*
                 * initialize layer contexts
                 */
                layerStack = new LayerStack(context, new MessageLayer(tlsContext), new RecordLayer(tlsContext),
                    new TcpLayer(tcpContext));
                context.setLayerStack(layerStack);
                return layerStack;
            case HTTPS:
                layerStack = new LayerStack(context, new HttpLayer(httpContext), new MessageLayer(tlsContext),
                    new RecordLayer(tlsContext), new TcpLayer(tcpContext));
                return layerStack;

            default:
                throw new RuntimeException("Unknown LayerStackType: " + type.name());
        }
    }
}<|MERGE_RESOLUTION|>--- conflicted
+++ resolved
@@ -9,7 +9,8 @@
 
 package de.rub.nds.tlsattacker.core.layer;
 
-<<<<<<< HEAD
+import de.rub.nds.tlsattacker.core.layer.constant.LayerStackType;
+import de.rub.nds.tlsattacker.core.layer.impl.DtlsFragmentLayer;
 import de.rub.nds.tlsattacker.core.layer.constant.LayerConfiguration;
 import de.rub.nds.tlsattacker.core.layer.context.HttpContext;
 import de.rub.nds.tlsattacker.core.layer.context.TlsContext;
@@ -17,17 +18,9 @@
 import de.rub.nds.tlsattacker.core.layer.impl.HttpLayer;
 import de.rub.nds.tlsattacker.core.layer.impl.MessageLayer;
 import de.rub.nds.tlsattacker.core.layer.impl.RecordLayer;
+import de.rub.nds.tlsattacker.core.layer.impl.UdpLayer;
 import de.rub.nds.tlsattacker.core.layer.impl.TcpLayer;
 import de.rub.nds.tlsattacker.core.state.Context;
-=======
-import de.rub.nds.tlsattacker.core.layer.constant.LayerStackType;
-import de.rub.nds.tlsattacker.core.layer.impl.DtlsFragmentLayer;
-import de.rub.nds.tlsattacker.core.layer.impl.MessageLayer;
-import de.rub.nds.tlsattacker.core.layer.impl.RecordLayer;
-import de.rub.nds.tlsattacker.core.layer.impl.TcpLayer;
-import de.rub.nds.tlsattacker.core.layer.impl.UdpLayer;
-import de.rub.nds.tlsattacker.core.state.TlsContext;
->>>>>>> e94acd88
 
 /**
  * Creates a layerStack based on pre-defined configurations. E.g., to send TLS messages with TLS-Attacker, we have to
@@ -44,11 +37,8 @@
 
         switch (type) {
             case DTLS:
-<<<<<<< HEAD
-=======
                 return new LayerStack(context, new MessageLayer(context), new DtlsFragmentLayer(context),
-                    new RecordLayer(context), new UdpLayer(context));
->>>>>>> e94acd88
+                        new RecordLayer(context), new UdpLayer(context));
             case OPEN_VPN:
             case QUIC:
             case STARTTTLS:
