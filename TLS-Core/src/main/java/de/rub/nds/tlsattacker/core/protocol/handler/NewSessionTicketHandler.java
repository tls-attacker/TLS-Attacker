--- conflicted
+++ resolved
@@ -8,15 +8,10 @@
  */
 package de.rub.nds.tlsattacker.core.protocol.handler;
 
-<<<<<<< HEAD
-import de.rub.nds.modifiablevariable.util.ArrayConverter;
-import de.rub.nds.tlsattacker.core.constants.*;
-=======
 import de.rub.nds.tlsattacker.core.constants.AlgorithmResolver;
 import de.rub.nds.tlsattacker.core.constants.DigestAlgorithm;
 import de.rub.nds.tlsattacker.core.constants.HKDFAlgorithm;
 import de.rub.nds.tlsattacker.core.constants.Tls13KeySetType;
->>>>>>> 8a35ec1d
 import de.rub.nds.tlsattacker.core.crypto.HKDFunction;
 import de.rub.nds.tlsattacker.core.exceptions.CryptoException;
 import de.rub.nds.tlsattacker.core.layer.context.TlsContext;
@@ -130,14 +125,9 @@
                             resumptionMasterSecret,
                             HKDFunction.RESUMPTION,
                             pskSet.getTicketNonce(),
-<<<<<<< HEAD
                             macLength,
                             tlsContext.getChooser().getSelectedProtocolVersion());
-            LOGGER.debug("New derived pre-shared-key: " + ArrayConverter.bytesToHexString(psk));
-=======
-                            macLength);
             LOGGER.debug("New derived pre-shared-key: {}", psk);
->>>>>>> 8a35ec1d
             return psk;
 
         } catch (NoSuchAlgorithmException | CryptoException ex) {
