--- conflicted
+++ resolved
@@ -79,16 +79,8 @@
     }
 
     @Override
-<<<<<<< HEAD
-    public void decryptRecord(AbstractRecord record) {
-        byte[] data = record.getProtocolMessageBytes().getValue();
-        data = cipher.decrypt(new DecryptionRequest(null, data, context.getChooser().getConnectionEndType()))
-                .getDecryptedCipherText();
-        record.setCleanProtocolMessageBytes(data);
-=======
     public void decryptAndDecompressRecord(AbstractRecord record) {
         decryptor.decrypt(record);
->>>>>>> 0e5c31d9
         decompressor.decompress(record);
     }
 
