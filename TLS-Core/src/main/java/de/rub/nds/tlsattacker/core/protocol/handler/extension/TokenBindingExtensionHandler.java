--- conflicted
+++ resolved
@@ -34,11 +34,7 @@
 
     @Override
     public TokenBindingExtensionPreparator getPreparator(TokenBindingExtensionMessage message) {
-<<<<<<< HEAD
-        return new TokenBindingExtensionPreparator(context.getChooser(), message);
-=======
-        return new TokenBindingExtensionPreparator(context, message, getSerializer(message));
->>>>>>> 5feb5a03
+        return new TokenBindingExtensionPreparator(context.getChooser(), message, getSerializer(message));
     }
 
     @Override
