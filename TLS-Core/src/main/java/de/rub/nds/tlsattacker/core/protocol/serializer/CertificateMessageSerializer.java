/**
 * TLS-Attacker - A Modular Penetration Testing Framework for TLS
 *
 * Copyright 2014-2017 Ruhr University Bochum / Hackmanit GmbH
 *
 * Licensed under Apache License 2.0
 * http://www.apache.org/licenses/LICENSE-2.0
 */
package de.rub.nds.tlsattacker.core.protocol.serializer;

import de.rub.nds.modifiablevariable.util.ArrayConverter;
import de.rub.nds.tlsattacker.core.constants.HandshakeByteLength;
import de.rub.nds.tlsattacker.core.constants.ProtocolVersion;
import de.rub.nds.tlsattacker.core.protocol.message.CertificateMessage;
<<<<<<< HEAD
import de.rub.nds.modifiablevariable.util.ArrayConverter;
=======
>>>>>>> 306cffd7

/**
 *
 * @author Robert Merget - robert.merget@rub.de
 * @author Nurullah Erinola <nurullah.erinola@rub.de>
 */
public class CertificateMessageSerializer extends HandshakeMessageSerializer<CertificateMessage> {

    private final CertificateMessage msg;

    /**
     * Constructor for the CertificateMessageSerializer
     *
     * @param message
     *            Message that should be serialized
     * @param version
     *            Version of the Protocol
     */
    public CertificateMessageSerializer(CertificateMessage message, ProtocolVersion version) {
        super(message, version);
        this.msg = message;
    }

    @Override
    public byte[] serializeHandshakeMessageContent() {
<<<<<<< HEAD
        if (version == ProtocolVersion.TLS13) {
            writeRequestContextLength(msg);
            writeRequestContext(msg);
        }
        writeCertificatesListLength(msg);
        wirteCertificatesListBytes(msg);
=======
        LOGGER.debug("Serializing CertificateMessage");
        writeCertificateLength(msg);
        writeX509Certificate(msg);
>>>>>>> 306cffd7
        return getAlreadySerialized();
    }

    /**
     * Writes the RequestContextLength of the CertificateMessage into the final
     * byte[]
     */
    private void writeRequestContextLength(CertificateMessage msg) {
        appendInt(msg.getRequestContextLength().getValue(), HandshakeByteLength.CERTIFICATE_REQUEST_CONTEXT_LENGTH);
        LOGGER.debug("RequestContextLength: " + msg.getRequestContextLength().getValue());
    }

    /**
     * Writes the RequestContext of the CertificateMessage into the final byte[]
     */
    private void writeRequestContext(CertificateMessage msg) {
        appendBytes(msg.getRequestContext().getValue());
        LOGGER.debug("RequestContext: " + ArrayConverter.bytesToHexString(msg.getRequestContext().getValue()));
    }

    /**
     * Writes the CertificateLength of the CertificateMessage into the final
     * byte[]
     */
    private void writeCertificatesListLength(CertificateMessage msg) {
        appendInt(msg.getCertificatesListLength().getValue(), HandshakeByteLength.CERTIFICATES_LENGTH);
        LOGGER.debug("certificatesListLength: " + msg.getCertificatesListLength().getValue());
    }

    /**
     * Writes the Certificate of the CertificateMessage into the final byte[]
     */
    private void wirteCertificatesListBytes(CertificateMessage msg) {
        appendBytes(msg.getCertificatesListBytes().getValue());
        LOGGER.debug("certificatesListBytes: "
                + ArrayConverter.bytesToHexString(msg.getCertificatesListBytes().getValue()));
    }

}<|MERGE_RESOLUTION|>--- conflicted
+++ resolved
@@ -12,10 +12,6 @@
 import de.rub.nds.tlsattacker.core.constants.HandshakeByteLength;
 import de.rub.nds.tlsattacker.core.constants.ProtocolVersion;
 import de.rub.nds.tlsattacker.core.protocol.message.CertificateMessage;
-<<<<<<< HEAD
-import de.rub.nds.modifiablevariable.util.ArrayConverter;
-=======
->>>>>>> 306cffd7
 
 /**
  *
@@ -41,18 +37,13 @@
 
     @Override
     public byte[] serializeHandshakeMessageContent() {
-<<<<<<< HEAD
+        LOGGER.debug("Serializing CertificateMessage");
         if (version == ProtocolVersion.TLS13) {
             writeRequestContextLength(msg);
             writeRequestContext(msg);
         }
         writeCertificatesListLength(msg);
         wirteCertificatesListBytes(msg);
-=======
-        LOGGER.debug("Serializing CertificateMessage");
-        writeCertificateLength(msg);
-        writeX509Certificate(msg);
->>>>>>> 306cffd7
         return getAlreadySerialized();
     }
 
