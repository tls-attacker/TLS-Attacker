/*
 * TLS-Attacker - A Modular Penetration Testing Framework for TLS
 *
 * Copyright 2014-2023 Ruhr University Bochum, Paderborn University, and Hackmanit GmbH
 *
 * Licensed under Apache License, Version 2.0
 * http://www.apache.org/licenses/LICENSE-2.0.txt
 */
package de.rub.nds.tlsattacker.core.workflow.action;

import de.rub.nds.modifiablevariable.ModifiableVariable;
import de.rub.nds.modifiablevariable.util.ArrayConverter;
import de.rub.nds.modifiablevariable.util.Modifiable;
import de.rub.nds.tlsattacker.core.exceptions.ActionExecutionException;
import de.rub.nds.tlsattacker.core.layer.context.TlsContext;
import de.rub.nds.tlsattacker.core.protocol.ModifiableVariableHolder;
import de.rub.nds.tlsattacker.core.protocol.ProtocolMessage;
import de.rub.nds.tlsattacker.core.protocol.message.DHClientKeyExchangeMessage;
import de.rub.nds.tlsattacker.core.protocol.message.DtlsHandshakeMessageFragment;
<<<<<<< HEAD
import de.rub.nds.tlsattacker.core.record.Record;
=======
import de.rub.nds.tlsattacker.core.record.AbstractRecord;
>>>>>>> 9654fc35
import de.rub.nds.tlsattacker.core.state.State;
import de.rub.nds.tlsattacker.core.workflow.action.executor.ActionOption;
import de.rub.nds.tlsattacker.core.workflow.chooser.Chooser;
import jakarta.xml.bind.annotation.XmlRootElement;
import java.io.IOException;
import java.lang.reflect.Field;
import java.math.BigInteger;
<<<<<<< HEAD
import java.util.LinkedList;
import java.util.List;
import java.util.Objects;
=======
import java.util.ArrayList;
import java.util.Collections;
import java.util.HashSet;
import java.util.LinkedList;
import java.util.List;
import java.util.Objects;
import java.util.Set;
>>>>>>> 9654fc35
import org.apache.logging.log4j.LogManager;
import org.apache.logging.log4j.Logger;

@XmlRootElement(name = "SendRaccoonCke")
public class SendRaccoonCkeAction extends MessageAction implements SendingAction {

    private static final Logger LOGGER = LogManager.getLogger();

    private boolean withNullByte = true;

    private BigInteger initialSecret = new BigInteger("" + 5000);

    public SendRaccoonCkeAction() {
        super();
    }

    public SendRaccoonCkeAction(boolean withNullByte, BigInteger initialSecret) {
        super();
        this.withNullByte = withNullByte;
        this.initialSecret = initialSecret;
    }

    public SendRaccoonCkeAction(String connectionAlias) {
        super(connectionAlias);
    }

    public BigInteger getInitialSecret() {
        return initialSecret;
    }

    public void setInitialSecret(BigInteger initialSecret) {
        this.initialSecret = initialSecret;
    }

    public boolean isWithNullByte() {
        return withNullByte;
    }

    public void setWithNullByte(boolean withNullByte) {
        this.withNullByte = withNullByte;
    }

    @Override
    public void execute(State state) throws ActionExecutionException {
        TlsContext tlsContext = state.getContext(connectionAlias).getTlsContext();

        if (isExecuted()) {
            throw new ActionExecutionException("Action already executed!");
        }
        messages = new LinkedList<>();
        messages.add(generateRaccoonDhClientKeyExchangeMessage(state, withNullByte));
        String sending = getReadableString(messages);
        if (hasDefaultAlias()) {
            LOGGER.info(
                    "Sending Raccoon Cke message "
                            + (withNullByte ? "(withNullByte)" : "(withoutNullByte)")
                            + ": "
                            + sending);
        } else {
            LOGGER.info(
                    "Sending Raccoon Cke message "
                            + (withNullByte ? "(withNullByte)" : "(withoutNullByte)")
                            + ": ("
                            + connectionAlias
                            + "): "
                            + sending);
        }

        try {
<<<<<<< HEAD
            send(tlsContext, messages, fragments, records, httpMessages);
=======
            MessageActionResult result =
                    sendMessageHelper.sendMessages(messages, fragments, records, tlsContext);
            messages = new ArrayList<>(result.getMessageList());
            records = new ArrayList<>(result.getRecordList());
            if (result.getMessageFragmentList() != null) {
                fragments = new ArrayList<>(result.getMessageFragmentList());
            }
>>>>>>> 9654fc35
            setExecuted(true);
        } catch (IOException e) {
            tlsContext.setReceivedTransportHandlerException(true);
            LOGGER.debug(e);
            setExecuted(getActionOptions().contains(ActionOption.MAY_FAIL));
        }
    }

    private DHClientKeyExchangeMessage generateRaccoonDhClientKeyExchangeMessage(
            State state, boolean withNullByte) {

<<<<<<< HEAD
        DHClientKeyExchangeMessage cke = new DHClientKeyExchangeMessage();
        Chooser chooser = state.getContext().getChooser();
        byte[] clientPublicKey = // TODO might be wrong key depending on CS
                getClientPublicKey(
                        chooser.getServerEphemeralDhGenerator(),
                        chooser.getServerEphemeralDhModulus(),
                        chooser.getServerEphemeralDhPublicKey(),
=======
        DHClientKeyExchangeMessage cke = new DHClientKeyExchangeMessage(state.getConfig());
        Chooser chooser = state.getTlsContext().getChooser();
        byte[] clientPublicKey =
                getClientPublicKey(
                        chooser.getServerDhGenerator(),
                        chooser.getServerDhModulus(),
                        chooser.getServerDhPublicKey(),
>>>>>>> 9654fc35
                        initialSecret,
                        withNullByte);
        cke.setPublicKey(Modifiable.explicit(clientPublicKey));
        return cke;
    }

    private byte[] getClientPublicKey(
            BigInteger g,
            BigInteger m,
            BigInteger serverPublicKey,
            BigInteger initialClientDhSecret,
            boolean withNullByte) {
        int length = ArrayConverter.bigIntegerToByteArray(m).length;
        byte[] pms =
                ArrayConverter.bigIntegerToNullPaddedByteArray(
                        serverPublicKey.modPow(initialClientDhSecret, m), length);

        if (((withNullByte && pms[0] == 0) && pms[1] != 0) || (!withNullByte && pms[0] != 0)) {
            BigInteger clientPublicKey = g.modPow(initialClientDhSecret, m);
            byte[] cke = ArrayConverter.bigIntegerToByteArray(clientPublicKey);
            if (cke.length == length) {
                return cke;
            }
        }
        initialClientDhSecret = initialClientDhSecret.add(new BigInteger("1"));
        return getClientPublicKey(g, m, serverPublicKey, initialClientDhSecret, withNullByte);
    }

    @Override
    public String toString() {
        StringBuilder sb;
        if (isExecuted()) {
            sb = new StringBuilder("Send Dynamic Client Key Exchange Action:\n");
        } else {
            sb = new StringBuilder("Send Dynamic Client Key Exchange Action: (not executed)\n");
        }
        sb.append("\tMessages:");
        if (messages != null) {
            for (ProtocolMessage message : messages) {
                sb.append(message.toCompactString());
                sb.append(", ");
            }
            sb.append("\n");
        } else {
            sb.append("null (no messages set)");
        }
        return sb.toString();
    }

    @Override
    public String toCompactString() {
        StringBuilder sb = new StringBuilder(super.toCompactString());
        if ((messages != null) && (!messages.isEmpty())) {
            sb.append(" (");
            for (ProtocolMessage message : messages) {
                sb.append(message.toCompactString());
                sb.append(",");
            }
            sb.deleteCharAt(sb.lastIndexOf(",")).append(")");
        } else {
            sb.append(" (no messages set)");
        }
        return sb.toString();
    }

    @Override
    public boolean executedAsPlanned() {
        return isExecuted();
    }

    @Override
    public void setRecords(List<Record> records) {
        this.records = records;
    }

    @Override
    public void setFragments(List<DtlsHandshakeMessageFragment> fragments) {
        this.fragments = fragments;
    }

    @Override
    public void reset() {
        List<ModifiableVariableHolder> holders = new LinkedList<>();
        if (messages != null) {
            for (ProtocolMessage message : messages) {
                holders.addAll(message.getAllModifiableVariableHolders());
            }
        }
        if (getRecords() != null) {
            for (Record record : getRecords()) {
                holders.addAll(record.getAllModifiableVariableHolders());
            }
        }
        if (getFragments() != null) {
            for (DtlsHandshakeMessageFragment fragment : getFragments()) {
                holders.addAll(fragment.getAllModifiableVariableHolders());
            }
        }
        for (ModifiableVariableHolder holder : holders) {
            List<Field> fields = holder.getAllModifiableVariableFields();
            for (Field f : fields) {
                f.setAccessible(true);

                ModifiableVariable mv = null;
                try {
                    mv = (ModifiableVariable) f.get(holder);
                } catch (IllegalArgumentException | IllegalAccessException ex) {
                    LOGGER.warn("Could not retrieve ModifiableVariables");
                    LOGGER.debug(ex);
                }
                if (mv != null) {
                    if (mv.getModification() != null || mv.isCreateRandomModification()) {
                        mv.setOriginalValue(null);
                    } else {
                        try {
                            f.set(holder, null);
                        } catch (IllegalArgumentException | IllegalAccessException ex) {
                            LOGGER.warn("Could not strip ModifiableVariable without Modification");
                        }
                    }
                }
            }
        }
        setExecuted(null);
    }

    @Override
    public List<ProtocolMessage> getSendMessages() {
        return messages;
    }

    @Override
    public List<Record> getSendRecords() {
        return records;
    }

    @Override
    public List<DtlsHandshakeMessageFragment> getSendFragments() {
        return fragments;
    }

    @Override
    public boolean equals(Object obj) {
        if (this == obj) {
            return true;
        }
        if (obj == null) {
            return false;
        }
        if (getClass() != obj.getClass()) {
            return false;
        }
        final SendDynamicClientKeyExchangeAction other = (SendDynamicClientKeyExchangeAction) obj;
        if (!Objects.equals(this.messages, other.messages)) {
            return false;
        }
        if (!Objects.equals(this.records, other.records)) {
            return false;
        }
        if (!Objects.equals(this.fragments, other.fragments)) {
            return false;
        }
        return super.equals(obj);
    }

    @Override
    public int hashCode() {
        int hash = super.hashCode();
        hash = 67 * hash + Objects.hashCode(this.messages);
        hash = 67 * hash + Objects.hashCode(this.records);
        hash = 67 * hash + Objects.hashCode(this.fragments);
        return hash;
    }
<<<<<<< HEAD
=======

    @Override
    public MessageActionDirection getMessageDirection() {
        return MessageActionDirection.SENDING;
    }

    @Override
    public Set<String> getAllSendingAliases() {
        return new HashSet<>(Collections.singleton(connectionAlias));
    }
>>>>>>> 9654fc35
}<|MERGE_RESOLUTION|>--- conflicted
+++ resolved
@@ -17,11 +17,8 @@
 import de.rub.nds.tlsattacker.core.protocol.ProtocolMessage;
 import de.rub.nds.tlsattacker.core.protocol.message.DHClientKeyExchangeMessage;
 import de.rub.nds.tlsattacker.core.protocol.message.DtlsHandshakeMessageFragment;
-<<<<<<< HEAD
 import de.rub.nds.tlsattacker.core.record.Record;
-=======
 import de.rub.nds.tlsattacker.core.record.AbstractRecord;
->>>>>>> 9654fc35
 import de.rub.nds.tlsattacker.core.state.State;
 import de.rub.nds.tlsattacker.core.workflow.action.executor.ActionOption;
 import de.rub.nds.tlsattacker.core.workflow.chooser.Chooser;
@@ -29,11 +26,9 @@
 import java.io.IOException;
 import java.lang.reflect.Field;
 import java.math.BigInteger;
-<<<<<<< HEAD
 import java.util.LinkedList;
 import java.util.List;
 import java.util.Objects;
-=======
 import java.util.ArrayList;
 import java.util.Collections;
 import java.util.HashSet;
@@ -41,7 +36,6 @@
 import java.util.List;
 import java.util.Objects;
 import java.util.Set;
->>>>>>> 9654fc35
 import org.apache.logging.log4j.LogManager;
 import org.apache.logging.log4j.Logger;
 
@@ -111,17 +105,7 @@
         }
 
         try {
-<<<<<<< HEAD
             send(tlsContext, messages, fragments, records, httpMessages);
-=======
-            MessageActionResult result =
-                    sendMessageHelper.sendMessages(messages, fragments, records, tlsContext);
-            messages = new ArrayList<>(result.getMessageList());
-            records = new ArrayList<>(result.getRecordList());
-            if (result.getMessageFragmentList() != null) {
-                fragments = new ArrayList<>(result.getMessageFragmentList());
-            }
->>>>>>> 9654fc35
             setExecuted(true);
         } catch (IOException e) {
             tlsContext.setReceivedTransportHandlerException(true);
@@ -133,7 +117,6 @@
     private DHClientKeyExchangeMessage generateRaccoonDhClientKeyExchangeMessage(
             State state, boolean withNullByte) {
 
-<<<<<<< HEAD
         DHClientKeyExchangeMessage cke = new DHClientKeyExchangeMessage();
         Chooser chooser = state.getContext().getChooser();
         byte[] clientPublicKey = // TODO might be wrong key depending on CS
@@ -141,15 +124,6 @@
                         chooser.getServerEphemeralDhGenerator(),
                         chooser.getServerEphemeralDhModulus(),
                         chooser.getServerEphemeralDhPublicKey(),
-=======
-        DHClientKeyExchangeMessage cke = new DHClientKeyExchangeMessage(state.getConfig());
-        Chooser chooser = state.getTlsContext().getChooser();
-        byte[] clientPublicKey =
-                getClientPublicKey(
-                        chooser.getServerDhGenerator(),
-                        chooser.getServerDhModulus(),
-                        chooser.getServerDhPublicKey(),
->>>>>>> 9654fc35
                         initialSecret,
                         withNullByte);
         cke.setPublicKey(Modifiable.explicit(clientPublicKey));
@@ -323,8 +297,6 @@
         hash = 67 * hash + Objects.hashCode(this.fragments);
         return hash;
     }
-<<<<<<< HEAD
-=======
 
     @Override
     public MessageActionDirection getMessageDirection() {
@@ -335,5 +307,4 @@
     public Set<String> getAllSendingAliases() {
         return new HashSet<>(Collections.singleton(connectionAlias));
     }
->>>>>>> 9654fc35
 }