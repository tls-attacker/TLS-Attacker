/*
 * TLS-Attacker - A Modular Penetration Testing Framework for TLS
 *
 * Copyright 2014-2023 Ruhr University Bochum, Paderborn University, Technology Innovation Institute, and Hackmanit GmbH
 *
 * Licensed under Apache License, Version 2.0
 * http://www.apache.org/licenses/LICENSE-2.0.txt
 */
package de.rub.nds.tlsattacker.core.workflow.action;

import de.rub.nds.modifiablevariable.util.ArrayConverter;
import de.rub.nds.modifiablevariable.util.Modifiable;
import de.rub.nds.tlsattacker.core.layer.LayerConfiguration;
import de.rub.nds.tlsattacker.core.layer.SpecificSendLayerConfiguration;
import de.rub.nds.tlsattacker.core.layer.constant.ImplementedLayers;
import de.rub.nds.tlsattacker.core.layer.context.TlsContext;
import de.rub.nds.tlsattacker.core.protocol.ProtocolMessage;
import de.rub.nds.tlsattacker.core.protocol.message.ClientKeyExchangeMessage;
import de.rub.nds.tlsattacker.core.protocol.message.DHClientKeyExchangeMessage;
import de.rub.nds.tlsattacker.core.state.State;
import de.rub.nds.tlsattacker.core.workflow.chooser.Chooser;
import de.rub.nds.tlsattacker.core.workflow.container.ActionHelperUtil;
import jakarta.xml.bind.annotation.XmlRootElement;
import java.math.BigInteger;
import java.util.LinkedList;
import java.util.List;

@XmlRootElement(name = "SendRaccoonCke")
public class SendRaccoonCkeAction extends CommonSendAction {

    private boolean withNullByte = true;

    private BigInteger initialSecret = new BigInteger("5000");

    public SendRaccoonCkeAction() {
        super();
    }

    public SendRaccoonCkeAction(boolean withNullByte, BigInteger initialSecret) {
        super();
        this.withNullByte = withNullByte;
        this.initialSecret = initialSecret;
    }

    public SendRaccoonCkeAction(String connectionAlias) {
        super(connectionAlias);
    }

    public BigInteger getInitialSecret() {
        return initialSecret;
    }

    public void setInitialSecret(BigInteger initialSecret) {
        this.initialSecret = initialSecret;
    }

    public boolean isWithNullByte() {
        return withNullByte;
    }

    public void setWithNullByte(boolean withNullByte) {
        this.withNullByte = withNullByte;
    }

    private DHClientKeyExchangeMessage generateRaccoonDhClientKeyExchangeMessage(
            TlsContext context, boolean withNullByte) {

        DHClientKeyExchangeMessage cke = new DHClientKeyExchangeMessage();
        Chooser chooser = context.getChooser();
        byte[] clientPublicKey;
        if (chooser.getSelectedCipherSuite().isEphemeral()) {
            clientPublicKey =
                    getClientPublicKey(
                            chooser.getServerEphemeralDhGenerator(),
                            chooser.getServerEphemeralDhModulus(),
                            chooser.getServerEphemeralDhPublicKey(),
                            initialSecret,
                            withNullByte);
        } else {
            clientPublicKey =
                    getClientPublicKey(
                            chooser.getServerX509Chooser().getSubjectDhGenerator(),
                            chooser.getServerX509Chooser().getSubjectDhModulus(),
                            chooser.getServerX509Chooser().getSubjectDhPublicKey(),
                            initialSecret,
                            withNullByte);
        }
        cke.setPublicKey(Modifiable.explicit(clientPublicKey));
        return cke;
    }

    private byte[] getClientPublicKey(
            BigInteger g,
            BigInteger m,
            BigInteger serverPublicKey,
            BigInteger initialClientDhSecret,
            boolean withNullByte) {
        int length = ArrayConverter.bigIntegerToByteArray(m).length;
        byte[] pms =
                ArrayConverter.bigIntegerToNullPaddedByteArray(
                        serverPublicKey.modPow(initialClientDhSecret, m), length);

        if (((withNullByte && pms[0] == 0) && pms[1] != 0) || (!withNullByte && pms[0] != 0)) {
            BigInteger clientPublicKey = g.modPow(initialClientDhSecret, m);
            byte[] cke = ArrayConverter.bigIntegerToByteArray(clientPublicKey);
            if (cke.length == length) {
                return cke;
            }
        }
        initialClientDhSecret = initialClientDhSecret.add(new BigInteger("1"));
        return getClientPublicKey(g, m, serverPublicKey, initialClientDhSecret, withNullByte);
    }

    @Override
    public String toString() {
        StringBuilder sb;
        if (isExecuted()) {
            sb = new StringBuilder("Send Raccoon DH-CKE Action:\n");
        } else {
            sb = new StringBuilder("Send Raccoon DH-CKE: (not executed)\n");
        }
        sb.append("\tMessages:");
        if (getSentMessages() != null) {
            for (ProtocolMessage message : getSentMessages()) {
                sb.append(message.toCompactString());
                sb.append(", ");
            }
            sb.append("\n");
        } else {
            sb.append("null (no messages set)");
        }
        return sb.toString();
    }

    @Override
    public String toCompactString() {
        StringBuilder sb = new StringBuilder(super.toCompactString());
        if ((getSentMessages() != null) && (!getSentMessages().isEmpty())) {
            sb.append(" (");
            for (ProtocolMessage message : getSentMessages()) {
                sb.append(message.toCompactString());
                sb.append(",");
            }
            sb.deleteCharAt(sb.lastIndexOf(",")).append(")");
        } else {
            sb.append(" (no messages set)");
        }
        return sb.toString();
    }

    @Override
<<<<<<< HEAD
    public boolean executedAsPlanned() {
        return isExecuted();
    }

    @Override
    public void setRecords(List<Record> records) {
        this.records = records;
    }

    @Override
    public void setFragments(List<DtlsHandshakeMessageFragment> fragments) {
        this.fragments = fragments;
    }

    @Override
    public void reset() {
        List<ModifiableVariableHolder> holders = new LinkedList<>();
        if (messages != null) {
            for (ProtocolMessage message : messages) {
                holders.addAll(message.getAllModifiableVariableHolders());
            }
        }
        if (getRecords() != null) {
            for (Record record : getRecords()) {
                holders.addAll(record.getAllModifiableVariableHolders());
            }
        }
        if (getFragments() != null) {
            for (DtlsHandshakeMessageFragment fragment : getFragments()) {
                holders.addAll(fragment.getAllModifiableVariableHolders());
            }
        }
        for (ModifiableVariableHolder holder : holders) {
            List<Field> fields = holder.getAllModifiableVariableFields();
            for (Field f : fields) {
                f.setAccessible(true);

                ModifiableVariable mv = null;
                try {
                    mv = (ModifiableVariable) f.get(holder);
                } catch (IllegalArgumentException | IllegalAccessException ex) {
                    LOGGER.warn("Could not retrieve ModifiableVariables");
                    LOGGER.debug(ex);
                }
                if (mv != null) {
                    if (mv.getModification() != null || mv.isCreateRandomModification()) {
                        mv.setOriginalValue(null);
                    } else {
                        try {
                            f.set(holder, null);
                        } catch (IllegalArgumentException | IllegalAccessException ex) {
                            LOGGER.warn("Could not strip ModifiableVariable without Modification");
                        }
                    }
                }
            }
        }
        setExecuted(null);
    }

    @Override
    public List<ProtocolMessage<?>> getSendMessages() {
        return messages;
    }

    @Override
    public List<Record> getSendRecords() {
        return records;
    }

    @Override
    public List<DtlsHandshakeMessageFragment> getSendFragments() {
        return fragments;
    }

    @Override
    public boolean equals(Object obj) {
        if (this == obj) {
            return true;
        }
        if (obj == null) {
            return false;
        }
        if (getClass() != obj.getClass()) {
            return false;
        }
        final SendDynamicClientKeyExchangeAction other = (SendDynamicClientKeyExchangeAction) obj;
        if (!Objects.equals(this.messages, other.messages)) {
            return false;
        }
        if (!Objects.equals(this.records, other.records)) {
            return false;
        }
        if (!Objects.equals(this.fragments, other.fragments)) {
            return false;
        }
        return super.equals(obj);
    }

    @Override
    public int hashCode() {
        int hash = super.hashCode();
        hash = 67 * hash + Objects.hashCode(this.messages);
        hash = 67 * hash + Objects.hashCode(this.records);
        hash = 67 * hash + Objects.hashCode(this.fragments);
        return hash;
=======
    protected List<LayerConfiguration<?>> createLayerConfiguration(State state) {
        TlsContext tlsContext = state.getTlsContext(getConnectionAlias());
        ClientKeyExchangeMessage message =
                generateRaccoonDhClientKeyExchangeMessage(tlsContext, withNullByte);
        List<LayerConfiguration<?>> configurationList = new LinkedList<>();
        configurationList.add(
                new SpecificSendLayerConfiguration<>(ImplementedLayers.MESSAGE, message));
        return ActionHelperUtil.sortAndAddOptions(
                tlsContext.getLayerStack(), true, getActionOptions(), configurationList);
>>>>>>> 4e5ec4e2
    }
}<|MERGE_RESOLUTION|>--- conflicted
+++ resolved
@@ -69,21 +69,19 @@
         Chooser chooser = context.getChooser();
         byte[] clientPublicKey;
         if (chooser.getSelectedCipherSuite().isEphemeral()) {
-            clientPublicKey =
-                    getClientPublicKey(
-                            chooser.getServerEphemeralDhGenerator(),
-                            chooser.getServerEphemeralDhModulus(),
-                            chooser.getServerEphemeralDhPublicKey(),
-                            initialSecret,
-                            withNullByte);
+            clientPublicKey = getClientPublicKey(
+                    chooser.getServerEphemeralDhGenerator(),
+                    chooser.getServerEphemeralDhModulus(),
+                    chooser.getServerEphemeralDhPublicKey(),
+                    initialSecret,
+                    withNullByte);
         } else {
-            clientPublicKey =
-                    getClientPublicKey(
-                            chooser.getServerX509Chooser().getSubjectDhGenerator(),
-                            chooser.getServerX509Chooser().getSubjectDhModulus(),
-                            chooser.getServerX509Chooser().getSubjectDhPublicKey(),
-                            initialSecret,
-                            withNullByte);
+            clientPublicKey = getClientPublicKey(
+                    chooser.getServerX509Chooser().getSubjectDhGenerator(),
+                    chooser.getServerX509Chooser().getSubjectDhModulus(),
+                    chooser.getServerX509Chooser().getSubjectDhPublicKey(),
+                    initialSecret,
+                    withNullByte);
         }
         cke.setPublicKey(Modifiable.explicit(clientPublicKey));
         return cke;
@@ -96,9 +94,8 @@
             BigInteger initialClientDhSecret,
             boolean withNullByte) {
         int length = ArrayConverter.bigIntegerToByteArray(m).length;
-        byte[] pms =
-                ArrayConverter.bigIntegerToNullPaddedByteArray(
-                        serverPublicKey.modPow(initialClientDhSecret, m), length);
+        byte[] pms = ArrayConverter.bigIntegerToNullPaddedByteArray(
+                serverPublicKey.modPow(initialClientDhSecret, m), length);
 
         if (((withNullByte && pms[0] == 0) && pms[1] != 0) || (!withNullByte && pms[0] != 0)) {
             BigInteger clientPublicKey = g.modPow(initialClientDhSecret, m);
@@ -149,123 +146,13 @@
     }
 
     @Override
-<<<<<<< HEAD
-    public boolean executedAsPlanned() {
-        return isExecuted();
-    }
-
-    @Override
-    public void setRecords(List<Record> records) {
-        this.records = records;
-    }
-
-    @Override
-    public void setFragments(List<DtlsHandshakeMessageFragment> fragments) {
-        this.fragments = fragments;
-    }
-
-    @Override
-    public void reset() {
-        List<ModifiableVariableHolder> holders = new LinkedList<>();
-        if (messages != null) {
-            for (ProtocolMessage message : messages) {
-                holders.addAll(message.getAllModifiableVariableHolders());
-            }
-        }
-        if (getRecords() != null) {
-            for (Record record : getRecords()) {
-                holders.addAll(record.getAllModifiableVariableHolders());
-            }
-        }
-        if (getFragments() != null) {
-            for (DtlsHandshakeMessageFragment fragment : getFragments()) {
-                holders.addAll(fragment.getAllModifiableVariableHolders());
-            }
-        }
-        for (ModifiableVariableHolder holder : holders) {
-            List<Field> fields = holder.getAllModifiableVariableFields();
-            for (Field f : fields) {
-                f.setAccessible(true);
-
-                ModifiableVariable mv = null;
-                try {
-                    mv = (ModifiableVariable) f.get(holder);
-                } catch (IllegalArgumentException | IllegalAccessException ex) {
-                    LOGGER.warn("Could not retrieve ModifiableVariables");
-                    LOGGER.debug(ex);
-                }
-                if (mv != null) {
-                    if (mv.getModification() != null || mv.isCreateRandomModification()) {
-                        mv.setOriginalValue(null);
-                    } else {
-                        try {
-                            f.set(holder, null);
-                        } catch (IllegalArgumentException | IllegalAccessException ex) {
-                            LOGGER.warn("Could not strip ModifiableVariable without Modification");
-                        }
-                    }
-                }
-            }
-        }
-        setExecuted(null);
-    }
-
-    @Override
-    public List<ProtocolMessage<?>> getSendMessages() {
-        return messages;
-    }
-
-    @Override
-    public List<Record> getSendRecords() {
-        return records;
-    }
-
-    @Override
-    public List<DtlsHandshakeMessageFragment> getSendFragments() {
-        return fragments;
-    }
-
-    @Override
-    public boolean equals(Object obj) {
-        if (this == obj) {
-            return true;
-        }
-        if (obj == null) {
-            return false;
-        }
-        if (getClass() != obj.getClass()) {
-            return false;
-        }
-        final SendDynamicClientKeyExchangeAction other = (SendDynamicClientKeyExchangeAction) obj;
-        if (!Objects.equals(this.messages, other.messages)) {
-            return false;
-        }
-        if (!Objects.equals(this.records, other.records)) {
-            return false;
-        }
-        if (!Objects.equals(this.fragments, other.fragments)) {
-            return false;
-        }
-        return super.equals(obj);
-    }
-
-    @Override
-    public int hashCode() {
-        int hash = super.hashCode();
-        hash = 67 * hash + Objects.hashCode(this.messages);
-        hash = 67 * hash + Objects.hashCode(this.records);
-        hash = 67 * hash + Objects.hashCode(this.fragments);
-        return hash;
-=======
     protected List<LayerConfiguration<?>> createLayerConfiguration(State state) {
         TlsContext tlsContext = state.getTlsContext(getConnectionAlias());
-        ClientKeyExchangeMessage message =
-                generateRaccoonDhClientKeyExchangeMessage(tlsContext, withNullByte);
+        ClientKeyExchangeMessage message = generateRaccoonDhClientKeyExchangeMessage(tlsContext, withNullByte);
         List<LayerConfiguration<?>> configurationList = new LinkedList<>();
         configurationList.add(
                 new SpecificSendLayerConfiguration<>(ImplementedLayers.MESSAGE, message));
         return ActionHelperUtil.sortAndAddOptions(
                 tlsContext.getLayerStack(), true, getActionOptions(), configurationList);
->>>>>>> 4e5ec4e2
     }
 }