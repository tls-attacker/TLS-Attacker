--- conflicted
+++ resolved
@@ -7,7 +7,6 @@
  * Licensed under Apache License 2.0
  * http://www.apache.org/licenses/LICENSE-2.0
  */
-
 package de.rub.nds.tlsattacker.core.workflow.action;
 
 import de.rub.nds.modifiablevariable.ModifiableVariable;
@@ -49,10 +48,10 @@
         super();
     }
 
-    public SendRaccoonCkeAction(boolean withNullByte, BigInteger initialSecret) {
+    public SendRaccoonCkeAction(boolean withNullByte, BigInteger intialSecret) {
         super();
         this.withNullByte = withNullByte;
-        this.initialSecret = initialSecret;
+        this.initialSecret = intialSecret;
     }
 
     public SendRaccoonCkeAction(String connectionAlias) {
@@ -87,10 +86,10 @@
         String sending = getReadableString(messages);
         if (hasDefaultAlias()) {
             LOGGER.info("Sending Raccoon Cke message " + (withNullByte ? "(withNullByte)" : "(withoutNullByte)") + ": "
-                + sending);
+                    + sending);
         } else {
             LOGGER.info("Sending Raccoon Cke message " + (withNullByte ? "(withNullByte)" : "(withoutNullByte)")
-                + ": (" + connectionAlias + "): " + sending);
+                    + ": (" + connectionAlias + "): " + sending);
         }
 
         try {
@@ -98,15 +97,10 @@
             messages = new ArrayList<>(result.getMessageList());
             records = new ArrayList<>(result.getRecordList());
             setExecuted(true);
-        } catch (IOException e) {
+        } catch (IOException E) {
             tlsContext.setReceivedTransportHandlerException(true);
-<<<<<<< HEAD
-            LOGGER.debug(e);
-            setExecuted(false);
-=======
             LOGGER.debug(E);
             setExecuted(getActionOptions().contains(ActionOption.MAY_FAIL));
->>>>>>> ffa6d3a4
         }
     }
 
@@ -114,23 +108,17 @@
 
         DHClientKeyExchangeMessage cke = new DHClientKeyExchangeMessage(state.getConfig());
         Chooser chooser = state.getTlsContext().getChooser();
-<<<<<<< HEAD
-        byte[] clientPublicKey =
-            getClientPublicKey(chooser.getServerDhGenerator(), chooser.getServerDhModulus(),
-                chooser.getDhServerPublicKey(), initialSecret, withNullByte);
-=======
         byte[] clientPublicKey = getClientPublicKey(chooser.getServerDhGenerator(), chooser.getServerDhModulus(),
                 chooser.getServerDhPublicKey(), initialSecret, withNullByte);
->>>>>>> ffa6d3a4
         cke.setPublicKey(Modifiable.explicit(clientPublicKey));
         return cke;
     }
 
     private byte[] getClientPublicKey(BigInteger g, BigInteger m, BigInteger serverPublicKey,
-        BigInteger initialClientDhSecret, boolean withNullByte) {
+            BigInteger initialClientDhSecret, boolean withNullByte) {
         int length = ArrayConverter.bigIntegerToByteArray(m).length;
-        byte[] pms =
-            ArrayConverter.bigIntegerToNullPaddedByteArray(serverPublicKey.modPow(initialClientDhSecret, m), length);
+        byte[] pms = ArrayConverter.bigIntegerToNullPaddedByteArray(serverPublicKey.modPow(initialClientDhSecret, m),
+                length);
 
         if (((withNullByte && pms[0] == 0) && pms[1] != 0) || (!withNullByte && pms[0] != 0)) {
             BigInteger clientPublicKey = g.modPow(initialClientDhSecret, m);
