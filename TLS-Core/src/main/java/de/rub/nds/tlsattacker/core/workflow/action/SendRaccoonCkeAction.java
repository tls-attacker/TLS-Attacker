--- conflicted
+++ resolved
@@ -101,13 +101,8 @@
 
     private DHClientKeyExchangeMessage generateRaccoonDhClientKeyExchangeMessage(State state, boolean withNullByte) {
 
-<<<<<<< HEAD
-        DHClientKeyExchangeMessage cke = new DHClientKeyExchangeMessage(state.getConfig());
+        DHClientKeyExchangeMessage cke = new DHClientKeyExchangeMessage();
         Chooser chooser = state.getContext().getChooser();
-=======
-        DHClientKeyExchangeMessage cke = new DHClientKeyExchangeMessage();
-        Chooser chooser = state.getTlsContext().getChooser();
->>>>>>> 1e06e696
         byte[] clientPublicKey = getClientPublicKey(chooser.getServerDhGenerator(), chooser.getServerDhModulus(),
             chooser.getServerDhPublicKey(), initialSecret, withNullByte);
         cke.setPublicKey(Modifiable.explicit(clientPublicKey));
