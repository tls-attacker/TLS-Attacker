/*
 * TLS-Attacker - A Modular Penetration Testing Framework for TLS
 *
 * Copyright 2014-2023 Ruhr University Bochum, Paderborn University, and Hackmanit GmbH
 *
 * Licensed under Apache License, Version 2.0
 * http://www.apache.org/licenses/LICENSE-2.0.txt
 */
package de.rub.nds.tlsattacker.core.workflow.chooser;

import de.rub.nds.protocol.crypto.ec.Point;
import de.rub.nds.tlsattacker.core.config.Config;
import de.rub.nds.tlsattacker.core.constants.*;
<<<<<<< HEAD
=======
import de.rub.nds.tlsattacker.core.crypto.ec.Point;
import de.rub.nds.tlsattacker.core.protocol.message.ClientHelloMessage;
import de.rub.nds.tlsattacker.core.protocol.message.extension.EchConfig;
import de.rub.nds.tlsattacker.core.protocol.message.extension.keyshare.KeyShareEntry;
>>>>>>> d878a479
import de.rub.nds.tlsattacker.core.protocol.message.extension.keyshare.KeyShareStoreEntry;
import de.rub.nds.tlsattacker.core.protocol.message.extension.psk.PskSet;
import de.rub.nds.tlsattacker.core.state.Context;
import de.rub.nds.tlsattacker.transport.Connection;
import de.rub.nds.tlsattacker.transport.ConnectionEndType;
import de.rub.nds.tlsattacker.transport.TransportHandler;
import de.rub.nds.x509attacker.chooser.X509Chooser;
import java.math.BigInteger;
import java.util.List;

public abstract class Chooser {

    protected final Context context;

    protected final Config config;

    public Chooser(Context context, Config config) {
        this.config = config;
        this.context = context;
    }

    public Config getConfig() {
        return config;
    }

    public Context getContext() {
        return context;
    }

    public X509Chooser getServerX509Chooser() {
        return context.getTlsContext().getServerX509Context().getChooser();
    }

    public X509Chooser getClientX509Chooser() {
        return context.getTlsContext().getClientX509Context().getChooser();
    }

    public abstract List<ECPointFormat> getClientSupportedPointFormats();

    public abstract SignatureAndHashAlgorithm getSelectedSigHashAlgorithm();

    public abstract List<NamedGroup> getClientSupportedNamedGroups();

    public abstract List<NamedGroup> getServerSupportedNamedGroups();

    public abstract List<ECPointFormat> getServerSupportedPointFormats();

    public abstract List<SignatureAndHashAlgorithm> getClientSupportedSignatureAndHashAlgorithms();

    public abstract List<SignatureAndHashAlgorithm> getClientSupportedCertificateSignAlgorithms();

    public abstract ProtocolVersion getLastRecordVersion();

    public abstract byte[] getDistinguishedNames();

    public abstract List<ClientCertificateType> getClientCertificateTypes();

    public abstract Integer getMaxEarlyDataSize();

    public abstract HeartbeatMode getHeartbeatMode();

    public abstract boolean isUseExtendedMasterSecret();

    public abstract List<CompressionMethod> getClientSupportedCompressions();

    public abstract List<CipherSuite> getClientSupportedCipherSuites();

    public abstract List<SignatureAndHashAlgorithm> getServerSupportedSignatureAndHashAlgorithms();

    public abstract List<SignatureAndHashAlgorithm> getServerSupportedCertificateSignAlgorithms();

    public abstract ProtocolVersion getSelectedProtocolVersion();

    public abstract ProtocolVersion getHighestClientProtocolVersion();

    public abstract ConnectionEndType getTalkingConnectionEnd();

    public abstract byte[] getMasterSecret();

    public abstract CipherSuite getSelectedCipherSuite();

    public abstract SSL2CipherSuite getSSL2CipherSuite();

    public abstract byte[] getPreMasterSecret();

    public abstract byte[] getClientExtendedRandom();

    public abstract byte[] getServerExtendedRandom();

    public abstract byte[] getClientRandom();

    public abstract ClientHelloMessage getInnerClientHello();

    public abstract byte[] getServerRandom();

    public abstract CompressionMethod getSelectedCompressionMethod();

    public abstract byte[] getClientSessionId();

    public abstract byte[] getServerSessionId();

    public abstract byte[] getDtlsCookie();

    public abstract byte[] getExtensionCookie();

    public abstract TransportHandler getTransportHandler();

    public abstract PRFAlgorithm getPRFAlgorithm();

    public abstract byte[] getLatestSessionTicket();

    public abstract byte[] getSignedCertificateTimestamp();

    public abstract TokenBindingVersion getTokenBindingVersion();

    public abstract List<TokenBindingKeyParameters> getTokenBindingKeyParameters();

    public abstract BigInteger getServerEphemeralDhModulus();

    public abstract BigInteger getServerEphemeralDhGenerator();

    public abstract BigInteger getServerEphemeralDhPrivateKey();

    public abstract BigInteger getClientEphemeralDhPrivateKey();

    public abstract BigInteger getServerEphemeralDhPublicKey();

    public abstract BigInteger getClientEphemeralDhPublicKey();

    public abstract GOSTCurve getSelectedGostCurve();

    public abstract BigInteger getSRPModulus();

    public abstract byte[] getPSKIdentity();

    public abstract byte[] getPSKIdentityHint();

    public abstract BigInteger getSRPGenerator();

    public abstract BigInteger getSRPServerPrivateKey();

    public abstract BigInteger getSRPServerPublicKey();

    public abstract BigInteger getSRPClientPrivateKey();

    public abstract BigInteger getSRPClientPublicKey();

    public abstract byte[] getSRPServerSalt();

    public abstract byte[] getSRPPassword();

    public abstract byte[] getSRPIdentity();

    public abstract BigInteger getServerEphemeralEcPrivateKey();

    public abstract BigInteger getClientEphemeralEcPrivateKey();

    public abstract NamedGroup getSelectedNamedGroup();

    public abstract Point getClientEphemeralEcPublicKey();

    public abstract Point getServerEphemeralEcPublicKey();

    public abstract EllipticCurveType getEcCurveType();

    public abstract BigInteger getServerEphemeralRsaExportModulus();

    public abstract BigInteger getServerEphemeralRsaExportPublicKey();

    public abstract byte[] getCertificateRequestContext();

    public abstract byte[] getServerHandshakeTrafficSecret();

    public abstract byte[] getClientHandshakeTrafficSecret();

    public abstract byte[] getClientApplicationTrafficSecret();

    public abstract byte[] getServerApplicationTrafficSecret();

    public abstract BigInteger getServerEphemeralRsaExportPrivateKey();

    public abstract Connection getConnection();

    public abstract ConnectionEndType getConnectionEndType();

    public abstract ConnectionEndType getMyConnectionPeer();

    public abstract ProtocolVersion getHighestProtocolVersion();

    public abstract boolean isClientAuthentication();

    public abstract byte[] getLastHandledApplicationMessageData();

    public abstract CertificateType getSelectedClientCertificateType();

    public abstract CertificateType getSelectedServerCertificateType();

    public abstract String getHttpCookieName();

    public abstract String getHttpCookieValue();

    public abstract byte[] getPsk();

    public abstract List<PskSet> getPskSets();

    public abstract CipherSuite getEarlyDataCipherSuite();

    public abstract byte[] getClientEarlyTrafficSecret();

    public abstract byte[] getEarlySecret();

    public abstract byte[] getEarlyDataPsk();

    public abstract List<KeyShareStoreEntry> getClientKeyShares();

    public abstract KeyShareStoreEntry getServerKeyShare();

    public abstract byte[] getHandshakeSecret();

    public abstract String getClientPWDUsername();

    public abstract byte[] getServerPWDSalt();

    public abstract String getPWDPassword();

    public abstract byte[] getEsniClientNonce();

    public abstract byte[] getEsniServerNonce();

    public abstract byte[] getEsniRecordBytes();

    public abstract EsniDnsKeyRecordVersion getEsniRecordVersion();

    public abstract byte[] getEsniRecordChecksum();

    public abstract List<KeyShareStoreEntry> getEsniServerKeyShareEntries();

    public abstract List<CipherSuite> getEsniServerCipherSuites();

    public abstract Integer getEsniPaddedLength();

    public abstract Long getEsniNotBefore();

    public abstract Long getEsniNotAfter();

    public abstract List<String> getProposedAlpnProtocols();

    public abstract byte[] getLastClientHello();

<<<<<<< HEAD
    /**
     * Always returns the correct value depending on the selected cipher suites
     *
     * @return
     */
    public abstract BigInteger getRsaKeyExchangePublicExponent();

    /**
     * Always returns the correct value depending on the selected cipher suites
     *
     * @return
     */
    public abstract BigInteger getRsaKeyExchangeModulus();

    /**
     * Always returns the correct value depending on the selected cipher suites
     *
     * @return
     */
    public abstract BigInteger getRsaKeyExchangePrivateKey();

    /**
     * Always returns the correct value depending on the selected cipher suites
     *
     * @return
     */
    public abstract BigInteger getDhKeyExchangePeerPublicKey();

    /**
     * Always returns the correct value depending on the selected cipher suites
     *
     * @return
     */
    public abstract BigInteger getDhKeyExchangeModulus();

    /**
     * Always returns the correct value depending on the selected cipher suites
     *
     * @return
     */
    public abstract BigInteger getDhKeyExchangeGenerator();

    /**
     * Always returns the correct value depending on the selected cipher suites
     *
     * @return
     */
    public abstract BigInteger getDhKeyExchangePrivateKey();

    /**
     * Always returns the correct value depending on the selected cipher suites
     *
     * @return
     */
    public abstract Point getEcKeyExchangePeerPublicKey();

    /**
     * Always returns the correct value depending on the selected cipher suites
     *
     * @return
     */
    public abstract BigInteger getEcKeyExchangePrivateKey();

    /**
     * Always returns the correct value depending on the selected cipher suites
     *
     * @param keyStoreGroup
     * @return
     */
    public abstract BigInteger getKeySharePrivateKey(NamedGroup keyStoreGroup);

    public abstract Integer getPeerReceiveLimit();
=======
    public abstract Integer getOutboundRecordSizeLimit();

    public abstract Integer getInboundRecordSizeLimit();

    public abstract Integer getOutboundMaxRecordDataSize();

    public abstract Integer getInboundMaxRecordDataSize();

    public abstract EchConfig getEchConfig();

    public abstract KeyShareEntry getEchClientKeyShareEntry();

    public abstract KeyShareEntry getEchServerKeyShareEntry();
>>>>>>> d878a479
}<|MERGE_RESOLUTION|>--- conflicted
+++ resolved
@@ -11,13 +11,9 @@
 import de.rub.nds.protocol.crypto.ec.Point;
 import de.rub.nds.tlsattacker.core.config.Config;
 import de.rub.nds.tlsattacker.core.constants.*;
-<<<<<<< HEAD
-=======
-import de.rub.nds.tlsattacker.core.crypto.ec.Point;
 import de.rub.nds.tlsattacker.core.protocol.message.ClientHelloMessage;
 import de.rub.nds.tlsattacker.core.protocol.message.extension.EchConfig;
 import de.rub.nds.tlsattacker.core.protocol.message.extension.keyshare.KeyShareEntry;
->>>>>>> d878a479
 import de.rub.nds.tlsattacker.core.protocol.message.extension.keyshare.KeyShareStoreEntry;
 import de.rub.nds.tlsattacker.core.protocol.message.extension.psk.PskSet;
 import de.rub.nds.tlsattacker.core.state.Context;
@@ -267,7 +263,6 @@
 
     public abstract byte[] getLastClientHello();
 
-<<<<<<< HEAD
     /**
      * Always returns the correct value depending on the selected cipher suites
      *
@@ -340,19 +335,10 @@
     public abstract BigInteger getKeySharePrivateKey(NamedGroup keyStoreGroup);
 
     public abstract Integer getPeerReceiveLimit();
-=======
-    public abstract Integer getOutboundRecordSizeLimit();
-
-    public abstract Integer getInboundRecordSizeLimit();
-
-    public abstract Integer getOutboundMaxRecordDataSize();
-
-    public abstract Integer getInboundMaxRecordDataSize();
 
     public abstract EchConfig getEchConfig();
 
     public abstract KeyShareEntry getEchClientKeyShareEntry();
 
     public abstract KeyShareEntry getEchServerKeyShareEntry();
->>>>>>> d878a479
 }