/**
 * TLS-Attacker - A Modular Penetration Testing Framework for TLS
 *
 * Copyright 2014-2017 Ruhr University Bochum / Hackmanit GmbH
 *
 * Licensed under Apache License 2.0
 * http://www.apache.org/licenses/LICENSE-2.0
 */
package de.rub.nds.tlsattacker.core.workflow.chooser;

import de.rub.nds.tlsattacker.core.config.Config;
import de.rub.nds.tlsattacker.core.constants.CipherSuite;
import de.rub.nds.tlsattacker.core.constants.ClientCertificateType;
import de.rub.nds.tlsattacker.core.constants.CompressionMethod;
import de.rub.nds.tlsattacker.core.constants.ECPointFormat;
import de.rub.nds.tlsattacker.core.constants.EllipticCurveType;
import de.rub.nds.tlsattacker.core.constants.HeartbeatMode;
import de.rub.nds.tlsattacker.core.constants.MaxFragmentLength;
import de.rub.nds.tlsattacker.core.constants.NamedCurve;
import de.rub.nds.tlsattacker.core.constants.PRFAlgorithm;
import de.rub.nds.tlsattacker.core.constants.ProtocolVersion;
import de.rub.nds.tlsattacker.core.constants.SignatureAndHashAlgorithm;
import de.rub.nds.tlsattacker.core.constants.TokenBindingKeyParameters;
import de.rub.nds.tlsattacker.core.constants.TokenBindingVersion;
import de.rub.nds.tlsattacker.core.crypto.ec.CustomECPoint;
import de.rub.nds.tlsattacker.core.protocol.message.extension.KS.KSEntry;
import de.rub.nds.tlsattacker.core.protocol.message.extension.PSK.PskSet;
import de.rub.nds.tlsattacker.core.protocol.message.extension.SNI.SNIEntry;
import de.rub.nds.tlsattacker.core.record.layer.RecordLayerType;
import de.rub.nds.tlsattacker.core.state.TlsContext;
import de.rub.nds.tlsattacker.transport.Connection;
import de.rub.nds.tlsattacker.transport.ConnectionEndType;
import de.rub.nds.tlsattacker.transport.TransportHandler;
import java.math.BigInteger;
import java.util.List;
import org.apache.logging.log4j.LogManager;
import org.apache.logging.log4j.Logger;

public abstract class Chooser {

    protected static final Logger LOGGER = LogManager.getLogger(Chooser.class.getName());

    protected final TlsContext context;

    protected final Config config;

    public Chooser(TlsContext context, Config config) {
        this.config = config;
        this.context = context;
    }

    public Config getConfig() {
        return config;
    }

    public TlsContext getContext() {
        return context;
    }

    public abstract List<KSEntry> getClientKeyShareEntryList();

    public abstract List<ECPointFormat> getClientSupportedPointFormats();

    public abstract SignatureAndHashAlgorithm getSelectedSigHashAlgorithm();

    public abstract List<NamedCurve> getClientSupportedNamedCurves();

    public abstract List<ECPointFormat> getServerSupportedPointFormats();

    public abstract List<SignatureAndHashAlgorithm> getClientSupportedSignatureAndHashAlgorithms();

    public abstract List<SNIEntry> getClientSNIEntryList();

    public abstract ProtocolVersion getLastRecordVersion();

    public abstract byte[] getDistinguishedNames();

    public abstract List<ClientCertificateType> getClientCertificateTypes();

    public abstract MaxFragmentLength getMaxFragmentLength();

    public abstract HeartbeatMode getHeartbeatMode();

    public abstract boolean isUseExtendedMasterSecret();

    public abstract List<CompressionMethod> getClientSupportedCompressions();

    public abstract List<CipherSuite> getClientSupportedCiphersuites();

    public abstract List<SignatureAndHashAlgorithm> getServerSupportedSignatureAndHashAlgorithms();

    public abstract ProtocolVersion getSelectedProtocolVersion();

    public abstract ProtocolVersion getHighestClientProtocolVersion();

    public abstract ConnectionEndType getTalkingConnectionEnd();

    public abstract byte[] getMasterSecret();

    public abstract CipherSuite getSelectedCipherSuite();

    public abstract byte[] getPreMasterSecret();

    public abstract byte[] getClientRandom();

    public abstract byte[] getServerRandom();

    public abstract CompressionMethod getSelectedCompressionMethod();

    public abstract byte[] getClientSessionId();

    public abstract byte[] getServerSessionId();

    public abstract byte[] getDtlsCookie();

    public abstract TransportHandler getTransportHandler();

    public abstract PRFAlgorithm getPRFAlgorithm();

    public abstract byte[] getSessionTicketTLS();

    public abstract byte[] getSignedCertificateTimestamp();

    public abstract TokenBindingVersion getTokenBindingVersion();

    public abstract List<TokenBindingKeyParameters> getTokenBindingKeyParameters();

    public abstract BigInteger getDhModulus();

    public abstract BigInteger getDhGenerator();

    public abstract BigInteger getDhServerPrivateKey();

    public abstract BigInteger getDhClientPrivateKey();

    public abstract BigInteger getDhServerPublicKey();

    public abstract BigInteger getDhClientPublicKey();

    public abstract BigInteger getSRPModulus();

    public abstract BigInteger getPSKModulus();

    public abstract byte[] getPSKIdentity();

    public abstract byte[] getPSKIdentityHint();

    public abstract BigInteger getPSKServerPrivateKey();

    public abstract BigInteger getPSKServerPublicKey();

    public abstract BigInteger getPSKGenerator();

    public abstract BigInteger getSRPGenerator();

    public abstract BigInteger getSRPServerPrivateKey();

    public abstract BigInteger getSRPServerPublicKey();

    public abstract BigInteger getSRPClientPrivateKey();

    public abstract BigInteger getSRPClientPublicKey();

    public abstract byte[] getSRPServerSalt();

    public abstract byte[] getSRPPassword();

    public abstract byte[] getSRPIdentity();

    public abstract BigInteger getServerEcPrivateKey();

    public abstract BigInteger getClientEcPrivateKey();

    public abstract NamedCurve getSelectedCurve();

    public abstract CustomECPoint getClientEcPublicKey();

    public abstract CustomECPoint getServerEcPublicKey();

    public abstract EllipticCurveType getEcCurveType();

    public abstract BigInteger getRsaModulus();

    public abstract BigInteger getServerRSAPublicKey();

    public abstract BigInteger getClientRSAPublicKey();

    public abstract byte[] getCertificateRequestContext();

    public abstract byte[] getServerHandshakeTrafficSecret();

    public abstract byte[] getClientHandshakeTrafficSecret();

    public abstract byte[] getClientApplicationTrafficSecret();

    public abstract byte[] getServerApplicationTrafficSecret();

    public abstract KSEntry getServerKSEntry();

    public abstract RecordLayerType getRecordLayerType();

    public abstract BigInteger getClientRSAPrivateKey();

    public abstract BigInteger getServerRSAPrivateKey();

    public abstract Connection getConnection();

    public abstract ConnectionEndType getConnectionEndType();

    public abstract ConnectionEndType getMyConnectionPeer();

    public abstract ProtocolVersion getHighestProtocolVersion();

    public abstract boolean isClientAuthentication();

    public abstract byte[] getLastHandledApplicationMessageData();

<<<<<<< HEAD
    public abstract String getHttpsCookieName();

    public abstract String getHttpsCookieValue();
=======
    public abstract byte[] getPsk();

    public abstract List<PskSet> getPskSets();

    public abstract CipherSuite getEarlyDataCipherSuite();

    public abstract byte[] getClientEarlyTrafficSecret();

    public abstract byte[] getEarlySecret();

    public abstract byte[] getEarlyDataPsk();
>>>>>>> ed0cd341
}<|MERGE_RESOLUTION|>--- conflicted
+++ resolved
@@ -215,11 +215,10 @@
 
     public abstract byte[] getLastHandledApplicationMessageData();
 
-<<<<<<< HEAD
     public abstract String getHttpsCookieName();
 
     public abstract String getHttpsCookieValue();
-=======
+
     public abstract byte[] getPsk();
 
     public abstract List<PskSet> getPskSets();
@@ -231,5 +230,4 @@
     public abstract byte[] getEarlySecret();
 
     public abstract byte[] getEarlyDataPsk();
->>>>>>> ed0cd341
 }