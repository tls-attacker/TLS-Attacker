--- conflicted
+++ resolved
@@ -306,9 +306,7 @@
 
     public abstract Long getEsniNotAfter();
 
-<<<<<<< HEAD
     public abstract List<String> getProposedAlpnProtocols();
-=======
+
     public abstract byte[] getLastClientHello();
->>>>>>> 9c0c2b84
 }