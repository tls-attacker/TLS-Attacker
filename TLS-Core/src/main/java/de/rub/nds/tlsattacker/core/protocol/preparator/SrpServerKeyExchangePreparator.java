/**
 * TLS-Attacker - A Modular Penetration Testing Framework for TLS
 *
 * Copyright 2014-2017 Ruhr University Bochum / Hackmanit GmbH
 *
 * Licensed under Apache License 2.0
 * http://www.apache.org/licenses/LICENSE-2.0
 */
package de.rub.nds.tlsattacker.core.protocol.preparator;

import de.rub.nds.modifiablevariable.util.ArrayConverter;
import de.rub.nds.tlsattacker.core.constants.HandshakeByteLength;
import de.rub.nds.tlsattacker.core.constants.SignatureAndHashAlgorithm;
import de.rub.nds.tlsattacker.core.crypto.SignatureCalculator;
import de.rub.nds.tlsattacker.core.exceptions.CryptoException;
import de.rub.nds.tlsattacker.core.protocol.message.SrpServerKeyExchangeMessage;
import static de.rub.nds.tlsattacker.core.protocol.preparator.Preparator.LOGGER;
import de.rub.nds.tlsattacker.core.workflow.chooser.Chooser;
import java.math.BigInteger;
import java.security.MessageDigest;
import java.security.NoSuchAlgorithmException;

public class SrpServerKeyExchangePreparator extends ServerKeyExchangePreparator<SrpServerKeyExchangeMessage> {

    private BigInteger publicKey;
    private SignatureAndHashAlgorithm selectedSignatureHashAlgo;
    private byte[] signature;
    private final SrpServerKeyExchangeMessage msg;

    public SrpServerKeyExchangePreparator(Chooser chooser, SrpServerKeyExchangeMessage message) {
        super(chooser, message);
        this.msg = message;
    }

    @Override
    public void prepareHandshakeMessageContents() {
        msg.prepareComputations();
        setComputedModulus(msg);
        setComputedGenerator(msg);
        setComputedSalt(msg);
        setComputedPrivateKey(msg);
        setSRPIdentity(msg);
        setSRPPassword(msg);
        BigInteger modulus = msg.getComputations().getModulus().getValue();
        BigInteger generator = msg.getComputations().getGenerator().getValue();
        BigInteger privateKey = msg.getComputations().getPrivateKey().getValue();
        byte[] identity = msg.getComputations().getSRPIdentity().getValue();
        byte[] password = msg.getComputations().getSRPPassword().getValue();
        byte[] salt = msg.getComputations().getSalt().getValue();

        // Compute PublicKey
        publicKey = generatePublicKey(modulus, generator, privateKey, identity, password, salt);
        publicKey.mod(modulus);
        prepareModulus(msg);
        prepareModulusLength(msg);
        prepareGenerator(msg);
        prepareGeneratorLength(msg);
        prepareSalt(msg);
        prepareSaltLength(msg);
        preparePublicKey(msg);
        preparePublicKeyLength(msg);
        selectedSignatureHashAlgo = chooser.getSelectedSigHashAlgorithm();
        prepareSignatureAndHashAlgorithm(msg);
        prepareClientRandom(msg);
        prepareServerRandom(msg);
        signature = new byte[0];
        try {
            signature = generateSignature(selectedSignatureHashAlgo);
        } catch (CryptoException E) {
            LOGGER.warn("Could not generate Signature! Using empty one instead!", E);
        }
        prepareSignature(msg);
        prepareSignatureLength(msg);
    }

    private BigInteger generatePublicKey(BigInteger modulus, BigInteger generator, BigInteger privateKey,
            byte[] identity, byte[] password, byte[] salt) {
        BigInteger publickey;
        BigInteger k = calculateSRP6Multiplier(modulus, generator);
        BigInteger x = calculateX(salt, identity, password);
<<<<<<< HEAD
        BigInteger v = generator.modPow(x, modulus.abs());
        BigInteger helpValue1 = generator.modPow(privateKey, modulus.abs());
        BigInteger helpValue2 = k.multiply(v);
        helpValue2.mod(modulus.abs());
        helpValue1 = helpValue2.add(helpValue1);
        publickey = helpValue1.mod(modulus.abs());
        LOGGER.debug(ArrayConverter.bytesToHexString(ArrayConverter.bigIntegerToByteArray(helpValue1)));
        LOGGER.debug(ArrayConverter.bytesToHexString(ArrayConverter.bigIntegerToByteArray(publickey)));
=======
        BigInteger v = generator.modPow(x, modulus);

        BigInteger helpValue1 = k.multiply(v);
        BigInteger helpValue2 = helpValue1.mod(modulus);
        helpValue1 = generator.modPow(privateKey, modulus);
        BigInteger helpValue3 = helpValue1.add(helpValue2);
        helpValue1 = helpValue3.mod(modulus);

        publickey = helpValue1;

        LOGGER.debug("Server-Public-Key: "
                + ArrayConverter.bytesToHexString(ArrayConverter.bigIntegerToByteArray(publickey)));
>>>>>>> 94bd12c6
        return publickey;
    }

    public BigInteger calculateX(byte[] salt, byte[] identity, byte[] password) {
        byte[] hashInput1 = ArrayConverter.concatenate(identity, ArrayConverter.hexStringToByteArray("3A"), password);
        LOGGER.debug("HashInput for hashInput1: " + ArrayConverter.bytesToHexString(hashInput1));
        byte[] hashOutput1 = SHAsum(hashInput1);
        LOGGER.debug("Hashvalue for hashInput1: " + ArrayConverter.bytesToHexString(hashOutput1));
        byte[] hashInput2 = ArrayConverter.concatenate(salt, hashOutput1);
        LOGGER.debug("HashInput for hashInput2: " + ArrayConverter.bytesToHexString(hashInput2));
        byte[] hashOutput2 = SHAsum(hashInput2);
        LOGGER.debug("Hashvalue for hashInput2: " + ArrayConverter.bytesToHexString(hashOutput2));
        return new BigInteger(1, hashOutput2);
    }

    private BigInteger calculateSRP6Multiplier(BigInteger modulus, BigInteger generator) {
        BigInteger srp6Multiplier;
        byte[] paddedGenerator = calculatePadding(modulus, generator);
        byte[] hashInput = ArrayConverter.concatenate(ArrayConverter.bigIntegerToByteArray(modulus), paddedGenerator);
        LOGGER.debug("HashInput SRP6Multi: " + ArrayConverter.bytesToHexString(hashInput));
        byte[] hashOutput = SHAsum(hashInput);
        return new BigInteger(1, hashOutput);
    }

    public byte[] SHAsum(byte[] toHash) {
        MessageDigest dig = null;
        try {
            dig = MessageDigest.getInstance("SHA-1");
        } catch (NoSuchAlgorithmException ex) {
            ex.printStackTrace();
        }
        dig.update(toHash);
        return dig.digest();
    }

    private byte[] calculatePadding(BigInteger modulus, BigInteger topad) {
        byte[] padding;
        int modulusByteLength = ArrayConverter.bigIntegerToByteArray(modulus).length;
        byte[] paddingArray = ArrayConverter.bigIntegerToByteArray(topad);
        if (modulusByteLength == paddingArray.length) {
            return paddingArray;
        }
        int paddingByteLength = modulusByteLength - paddingArray.length;
        if (paddingByteLength < 0) {
            LOGGER.warn("Padding ByteLength negative, Using Zero instead");
            paddingByteLength = 0;
        }
        padding = new byte[paddingByteLength];
        return ArrayConverter.concatenate(padding, paddingArray);
    }

    private byte[] generateToBeSigned() {
        byte[] srpParams = ArrayConverter.concatenate(ArrayConverter.intToBytes(msg.getModulusLength().getValue(),
                HandshakeByteLength.SRP_MODULUS_LENGTH), msg.getModulus().getValue(), ArrayConverter.intToBytes(msg
                .getGeneratorLength().getValue(), HandshakeByteLength.SRP_GENERATOR_LENGTH), msg.getGenerator()
                .getValue(), ArrayConverter.intToBytes(msg.getSaltLength().getValue(),
                HandshakeByteLength.SRP_SALT_LENGTH), msg.getSalt().getValue(), ArrayConverter.intToBytes(msg
                .getPublicKeyLength().getValue(), HandshakeByteLength.SRP_PUBLICKEY_LENGTH), msg.getPublicKey()
                .getValue());
        return ArrayConverter.concatenate(msg.getComputations().getClientRandom().getValue(), msg.getComputations()
                .getServerRandom().getValue(), srpParams);

    }

    private byte[] generateSignature(SignatureAndHashAlgorithm algorithm) throws CryptoException {
        return SignatureCalculator.generateSignature(algorithm, chooser, generateToBeSigned());
    }

    private void prepareGenerator(SrpServerKeyExchangeMessage msg) {
        msg.setGenerator(msg.getComputations().getGenerator().getByteArray());
        LOGGER.debug("Generator: " + ArrayConverter.bytesToHexString(msg.getGenerator().getValue()));
    }

    private void prepareModulus(SrpServerKeyExchangeMessage msg) {
        msg.setModulus(msg.getComputations().getModulus().getByteArray());
        LOGGER.debug("Modulus: " + ArrayConverter.bytesToHexString(msg.getModulus().getValue()));
    }

    private void prepareGeneratorLength(SrpServerKeyExchangeMessage msg) {
        msg.setGeneratorLength(msg.getGenerator().getValue().length);
        LOGGER.debug("Generator Length: " + msg.getGeneratorLength().getValue());
    }

    private void prepareSalt(SrpServerKeyExchangeMessage msg) {
        msg.setSalt(msg.getComputations().getSalt());
        LOGGER.debug("Salt: " + ArrayConverter.bytesToHexString(msg.getSalt().getValue()));
    }

    private void prepareSaltLength(SrpServerKeyExchangeMessage msg) {
        msg.setSaltLength(msg.getSalt().getValue().length);
        LOGGER.debug("Salt Length: " + msg.getSaltLength().getValue());
    }

    private void prepareModulusLength(SrpServerKeyExchangeMessage msg) {
        msg.setModulusLength(msg.getModulus().getValue().length);
        LOGGER.debug("Modulus Length: " + msg.getModulusLength().getValue());
    }

    private void preparePublicKey(SrpServerKeyExchangeMessage msg) {
        msg.setPublicKey(publicKey.toByteArray());
        LOGGER.debug("PublicKey: " + ArrayConverter.bytesToHexString(msg.getPublicKey().getValue()));
    }

    private void preparePublicKeyLength(SrpServerKeyExchangeMessage msg) {
        msg.setPublicKeyLength(msg.getPublicKey().getValue().length);
        LOGGER.debug("PublicKeyLength: " + msg.getPublicKeyLength().getValue());
    }

    private void setComputedPrivateKey(SrpServerKeyExchangeMessage msg) {
        msg.getComputations().setPrivateKey(chooser.getSRPServerPrivateKey());
        LOGGER.debug("PrivateKey: " + msg.getComputations().getPrivateKey().getValue());
    }

    private void setComputedModulus(SrpServerKeyExchangeMessage msg) {
        msg.getComputations().setModulus(chooser.getSRPModulus());
        LOGGER.debug("Modulus used for Computations: " + msg.getComputations().getModulus().getValue().toString(16));
    }

    private void setSRPIdentity(SrpServerKeyExchangeMessage msg) {
        msg.getComputations().setSRPIdentity(chooser.getSRPIdentity());
        LOGGER.debug("SRP Identity used for Computations: " + msg.getComputations().getSRPIdentity());
    }

    private void setSRPPassword(SrpServerKeyExchangeMessage msg) {
        msg.getComputations().setSRPPassword(chooser.getSRPPassword());
        LOGGER.debug("SRP Password used for Computations: " + msg.getComputations().getSRPPassword());
    }

    private void setComputedSalt(SrpServerKeyExchangeMessage msg) {
        msg.getComputations().setSalt(chooser.getSRPServerSalt());
        LOGGER.debug("Salt used for Computations: " + msg.getComputations().getSalt());
    }

    private void setComputedGenerator(SrpServerKeyExchangeMessage msg) {
        msg.getComputations().setGenerator(chooser.getSRPGenerator());
        LOGGER.debug("Generator used for Computations: " + msg.getComputations().getGenerator().getValue().toString(16));
    }

    private void prepareSignatureAndHashAlgorithm(SrpServerKeyExchangeMessage msg) {
        msg.setSignatureAndHashAlgorithm(selectedSignatureHashAlgo.getByteValue());
        LOGGER.debug("SignatureAlgorithm: "
                + ArrayConverter.bytesToHexString(msg.getSignatureAndHashAlgorithm().getValue()));
    }

    private void prepareClientRandom(SrpServerKeyExchangeMessage msg) {
        msg.getComputations().setClientRandom(chooser.getClientRandom());
        LOGGER.debug("ClientRandom: "
                + ArrayConverter.bytesToHexString(msg.getComputations().getClientRandom().getValue()));
    }

    private void prepareServerRandom(SrpServerKeyExchangeMessage msg) {
        msg.getComputations().setServerRandom(chooser.getServerRandom());
        LOGGER.debug("ServerRandom: "
                + ArrayConverter.bytesToHexString(msg.getComputations().getServerRandom().getValue()));
    }

    private void prepareSignature(SrpServerKeyExchangeMessage msg) {
        msg.setSignature(signature);
        LOGGER.debug("Signatur: " + ArrayConverter.bytesToHexString(msg.getSignature().getValue()));
    }

    private void prepareSignatureLength(SrpServerKeyExchangeMessage msg) {
        msg.setSignatureLength(msg.getSignature().getValue().length);
        LOGGER.debug("SignatureLength: " + msg.getSignatureLength().getValue());
    }
}<|MERGE_RESOLUTION|>--- conflicted
+++ resolved
@@ -78,16 +78,6 @@
         BigInteger publickey;
         BigInteger k = calculateSRP6Multiplier(modulus, generator);
         BigInteger x = calculateX(salt, identity, password);
-<<<<<<< HEAD
-        BigInteger v = generator.modPow(x, modulus.abs());
-        BigInteger helpValue1 = generator.modPow(privateKey, modulus.abs());
-        BigInteger helpValue2 = k.multiply(v);
-        helpValue2.mod(modulus.abs());
-        helpValue1 = helpValue2.add(helpValue1);
-        publickey = helpValue1.mod(modulus.abs());
-        LOGGER.debug(ArrayConverter.bytesToHexString(ArrayConverter.bigIntegerToByteArray(helpValue1)));
-        LOGGER.debug(ArrayConverter.bytesToHexString(ArrayConverter.bigIntegerToByteArray(publickey)));
-=======
         BigInteger v = generator.modPow(x, modulus);
 
         BigInteger helpValue1 = k.multiply(v);
@@ -100,7 +90,6 @@
 
         LOGGER.debug("Server-Public-Key: "
                 + ArrayConverter.bytesToHexString(ArrayConverter.bigIntegerToByteArray(publickey)));
->>>>>>> 94bd12c6
         return publickey;
     }
 
