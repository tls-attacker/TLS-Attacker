/*
 * TLS-Attacker - A Modular Penetration Testing Framework for TLS
 *
 * Copyright 2014-2023 Ruhr University Bochum, Paderborn University, and Hackmanit GmbH
 *
 * Licensed under Apache License, Version 2.0
 * http://www.apache.org/licenses/LICENSE-2.0.txt
 */
package de.rub.nds.tlsattacker.core.protocol.preparator;

import de.rub.nds.modifiablevariable.util.ArrayConverter;
import de.rub.nds.tlsattacker.core.constants.HandshakeByteLength;
import de.rub.nds.tlsattacker.core.constants.SignatureAndHashAlgorithm;
import de.rub.nds.tlsattacker.core.protocol.message.SrpServerKeyExchangeMessage;
import de.rub.nds.tlsattacker.core.workflow.chooser.Chooser;
import java.math.BigInteger;
import java.security.MessageDigest;
import java.security.NoSuchAlgorithmException;
import org.apache.logging.log4j.LogManager;
import org.apache.logging.log4j.Logger;

public class SrpServerKeyExchangePreparator
        extends ServerKeyExchangePreparator<SrpServerKeyExchangeMessage> {

    private static final Logger LOGGER = LogManager.getLogger();

    private BigInteger publicKey;
    private SignatureAndHashAlgorithm selectedSignatureHashAlgo;
    private byte[] signature;
    private final SrpServerKeyExchangeMessage msg;

    public SrpServerKeyExchangePreparator(Chooser chooser, SrpServerKeyExchangeMessage message) {
        super(chooser, message);
        this.msg = message;
    }

    @Override
    public void prepareHandshakeMessageContents() {
        msg.prepareKeyExchangeComputations();
        setComputedModulus(msg);
        setComputedGenerator(msg);
        setComputedSalt(msg);
        setComputedPrivateKey(msg);
        setSRPIdentity(msg);
        setSRPPassword(msg);
        BigInteger modulus = msg.getKeyExchangeComputations().getModulus().getValue();
        BigInteger generator = msg.getKeyExchangeComputations().getGenerator().getValue();
        BigInteger privateKey = msg.getKeyExchangeComputations().getPrivateKey().getValue();
        byte[] identity = msg.getKeyExchangeComputations().getSRPIdentity().getValue();
        byte[] password = msg.getKeyExchangeComputations().getSRPPassword().getValue();
        byte[] salt = msg.getKeyExchangeComputations().getSalt().getValue();

        // Compute PublicKey
        publicKey = generatePublicKey(modulus, generator, privateKey, identity, password, salt);
        publicKey.mod(modulus);
        prepareModulus(msg);
        prepareModulusLength(msg);
        prepareGenerator(msg);
        prepareGeneratorLength(msg);
        prepareSalt(msg);
        prepareSaltLength(msg);
        preparePublicKey(msg);
        preparePublicKeyLength(msg);
        selectedSignatureHashAlgo = chooser.getSelectedSigHashAlgorithm();
        prepareSignatureAndHashAlgorithm(msg);
        prepareClientServerRandom(msg);
        signature = generateSignature(selectedSignatureHashAlgo, generateToBeSigned());

        prepareSignature(msg);
        prepareSignatureLength(msg);
    }

    private BigInteger generatePublicKey(
            BigInteger modulus,
            BigInteger generator,
            BigInteger privateKey,
            byte[] identity,
            byte[] password,
            byte[] salt) {
<<<<<<< HEAD
=======
        BigInteger publicKey;
>>>>>>> d878a479
        BigInteger k = calculateSRP6Multiplier(modulus, generator);
        BigInteger x = calculateX(salt, identity, password);
        BigInteger v;
        if (modulus.compareTo(BigInteger.ZERO) >= 0) {
            v = generator.modPow(x, modulus);
        } else {
            LOGGER.warn("Modulus is zero or negative. Using publicKey=0.");
            return BigInteger.ZERO;
        }
        BigInteger helpValue1 = k.multiply(v);
        BigInteger helpValue2 = helpValue1.mod(modulus);
        helpValue1 = generator.modPow(privateKey, modulus);
        BigInteger helpValue3 = helpValue1.add(helpValue2);
        helpValue1 = helpValue3.mod(modulus);

        publicKey = helpValue1;

        LOGGER.debug(
<<<<<<< HEAD
                "Server-Public-Key: "
                        + ArrayConverter.bytesToHexString(
                                ArrayConverter.bigIntegerToByteArray(publicKey)));
=======
                "Server-Public-Key: {}", () -> ArrayConverter.bigIntegerToByteArray(publicKey));
>>>>>>> d878a479
        return publicKey;
    }

    public BigInteger calculateX(byte[] salt, byte[] identity, byte[] password) {
        byte[] hashInput1 =
                ArrayConverter.concatenate(
                        identity, ArrayConverter.hexStringToByteArray("3A"), password);
<<<<<<< HEAD
        LOGGER.debug("HashInput for hashInput1: " + ArrayConverter.bytesToHexString(hashInput1));
=======
        LOGGER.debug("HashInput for hashInput1: {}", hashInput1);
>>>>>>> d878a479
        byte[] hashOutput1 = shaSum(hashInput1);
        LOGGER.debug("HashValue for hashInput1: {}", hashOutput1);
        byte[] hashInput2 = ArrayConverter.concatenate(salt, hashOutput1);
        LOGGER.debug("HashInput for hashInput2: {}", hashInput2);
        byte[] hashOutput2 = shaSum(hashInput2);
        LOGGER.debug("HashValue for hashInput2: {}", hashOutput2);
        return new BigInteger(1, hashOutput2);
    }

    private BigInteger calculateSRP6Multiplier(BigInteger modulus, BigInteger generator) {
        byte[] paddedGenerator = calculatePadding(modulus, generator);
        byte[] hashInput =
                ArrayConverter.concatenate(
                        ArrayConverter.bigIntegerToByteArray(modulus), paddedGenerator);
<<<<<<< HEAD
        LOGGER.debug("HashInput SRP6Multi: " + ArrayConverter.bytesToHexString(hashInput));
=======
        LOGGER.debug("HashInput SRP6Multi: {}", hashInput);
>>>>>>> d878a479
        byte[] hashOutput = shaSum(hashInput);
        return new BigInteger(1, hashOutput);
    }

    public byte[] shaSum(byte[] toHash) {
        MessageDigest dig = null;
        try {
            dig = MessageDigest.getInstance("SHA-1");
        } catch (NoSuchAlgorithmException ex) {
            LOGGER.warn(ex);
        }
        dig.update(toHash);
        return dig.digest();
    }

    private byte[] calculatePadding(BigInteger modulus, BigInteger toPad) {
        byte[] padding;
        int modulusByteLength = ArrayConverter.bigIntegerToByteArray(modulus).length;
        byte[] paddingArray = ArrayConverter.bigIntegerToByteArray(toPad);
        if (modulusByteLength == paddingArray.length) {
            return paddingArray;
        }
        int paddingByteLength = modulusByteLength - paddingArray.length;
        if (paddingByteLength < 0) {
            LOGGER.warn("Padding ByteLength negative, Using Zero instead");
            paddingByteLength = 0;
        }
        padding = new byte[paddingByteLength];
        return ArrayConverter.concatenate(padding, paddingArray);
    }

    private byte[] generateToBeSigned() {
        byte[] srpParams =
                ArrayConverter.concatenate(
                        ArrayConverter.intToBytes(
                                msg.getModulusLength().getValue(),
                                HandshakeByteLength.SRP_MODULUS_LENGTH),
                        msg.getModulus().getValue(),
                        ArrayConverter.intToBytes(
                                msg.getGeneratorLength().getValue(),
                                HandshakeByteLength.SRP_GENERATOR_LENGTH),
                        msg.getGenerator().getValue(),
                        ArrayConverter.intToBytes(
                                msg.getSaltLength().getValue(),
                                HandshakeByteLength.SRP_SALT_LENGTH),
                        msg.getSalt().getValue(),
                        ArrayConverter.intToBytes(
                                msg.getPublicKeyLength().getValue(),
                                HandshakeByteLength.SRP_PUBLICKEY_LENGTH),
                        msg.getPublicKey().getValue());
        return ArrayConverter.concatenate(
<<<<<<< HEAD
                msg.getKeyExchangeComputations().getClientServerRandom().getValue(), srpParams);
    }

    private void prepareGenerator(SrpServerKeyExchangeMessage msg) {
        msg.setGenerator(msg.getKeyExchangeComputations().getGenerator().getByteArray());
        LOGGER.debug(
                "Generator: " + ArrayConverter.bytesToHexString(msg.getGenerator().getValue()));
    }

    private void prepareModulus(SrpServerKeyExchangeMessage msg) {
        msg.setModulus(msg.getKeyExchangeComputations().getModulus().getByteArray());
        LOGGER.debug("Modulus: " + ArrayConverter.bytesToHexString(msg.getModulus().getValue()));
=======
                msg.getComputations().getClientServerRandom().getValue(), srpParams);
    }

    private byte[] generateSignature(SignatureAndHashAlgorithm algorithm) throws CryptoException {
        return SignatureCalculator.generateSignature(algorithm, chooser, generateToBeSigned());
    }

    private void prepareGenerator(SrpServerKeyExchangeMessage msg) {
        msg.setGenerator(msg.getComputations().getGenerator().getByteArray());
        LOGGER.debug("Generator: {}", msg.getGenerator().getValue());
    }

    private void prepareModulus(SrpServerKeyExchangeMessage msg) {
        msg.setModulus(msg.getComputations().getModulus().getByteArray());
        LOGGER.debug("Modulus: {}", msg.getModulus().getValue());
>>>>>>> d878a479
    }

    private void prepareGeneratorLength(SrpServerKeyExchangeMessage msg) {
        msg.setGeneratorLength(msg.getGenerator().getValue().length);
        LOGGER.debug("Generator Length: " + msg.getGeneratorLength().getValue());
    }

    private void prepareSalt(SrpServerKeyExchangeMessage msg) {
<<<<<<< HEAD
        msg.setSalt(msg.getKeyExchangeComputations().getSalt());
        LOGGER.debug("Salt: " + ArrayConverter.bytesToHexString(msg.getSalt().getValue()));
=======
        msg.setSalt(msg.getComputations().getSalt());
        LOGGER.debug("Salt: {}", msg.getSalt().getValue());
>>>>>>> d878a479
    }

    private void prepareSaltLength(SrpServerKeyExchangeMessage msg) {
        msg.setSaltLength(msg.getSalt().getValue().length);
        LOGGER.debug("Salt Length: " + msg.getSaltLength().getValue());
    }

    private void prepareModulusLength(SrpServerKeyExchangeMessage msg) {
        msg.setModulusLength(msg.getModulus().getValue().length);
        LOGGER.debug("Modulus Length: " + msg.getModulusLength().getValue());
    }

    private void preparePublicKey(SrpServerKeyExchangeMessage msg) {
        msg.setPublicKey(publicKey.toByteArray());
<<<<<<< HEAD
        LOGGER.debug(
                "PublicKey: " + ArrayConverter.bytesToHexString(msg.getPublicKey().getValue()));
=======
        LOGGER.debug("PublicKey: {}", msg.getPublicKey().getValue());
>>>>>>> d878a479
    }

    private void preparePublicKeyLength(SrpServerKeyExchangeMessage msg) {
        msg.setPublicKeyLength(msg.getPublicKey().getValue().length);
        LOGGER.debug("PublicKeyLength: {}", msg.getPublicKeyLength().getValue());
    }

    private void setComputedPrivateKey(SrpServerKeyExchangeMessage msg) {
        msg.getKeyExchangeComputations().setPrivateKey(chooser.getSRPServerPrivateKey());
        LOGGER.debug("PrivateKey: " + msg.getKeyExchangeComputations().getPrivateKey().getValue());
    }

    private void setComputedModulus(SrpServerKeyExchangeMessage msg) {
<<<<<<< HEAD
        msg.getKeyExchangeComputations().setModulus(chooser.getSRPModulus());
        LOGGER.debug(
                "Modulus used for Computations: "
                        + msg.getKeyExchangeComputations().getModulus().getValue().toString(16));
    }

    private void setSRPIdentity(SrpServerKeyExchangeMessage msg) {
        msg.getKeyExchangeComputations().setSRPIdentity(chooser.getSRPIdentity());
        LOGGER.debug(
                "SRP Identity used for Computations: "
                        + msg.getKeyExchangeComputations().getSRPIdentity());
    }

    private void setSRPPassword(SrpServerKeyExchangeMessage msg) {
        msg.getKeyExchangeComputations().setSRPPassword(chooser.getSRPPassword());
        LOGGER.debug(
                "SRP Password used for Computations: "
                        + msg.getKeyExchangeComputations().getSRPPassword());
=======
        msg.getComputations().setModulus(chooser.getSRPModulus());
        LOGGER.debug(
                "Modulus used for Computations: 0x"
                        + msg.getComputations().getModulus().getValue().toString(16));
    }

    private void setSRPIdentity(SrpServerKeyExchangeMessage msg) {
        msg.getComputations().setSRPIdentity(chooser.getSRPIdentity());
        LOGGER.debug(
                "SRP Identity used for Computations: " + msg.getComputations().getSRPIdentity());
    }

    private void setSRPPassword(SrpServerKeyExchangeMessage msg) {
        msg.getComputations().setSRPPassword(chooser.getSRPPassword());
        LOGGER.debug(
                "SRP Password used for Computations: " + msg.getComputations().getSRPPassword());
>>>>>>> d878a479
    }

    private void setComputedSalt(SrpServerKeyExchangeMessage msg) {
        msg.getKeyExchangeComputations().setSalt(chooser.getSRPServerSalt());
        LOGGER.debug("Salt used for Computations: " + msg.getKeyExchangeComputations().getSalt());
    }

    private void setComputedGenerator(SrpServerKeyExchangeMessage msg) {
<<<<<<< HEAD
        msg.getKeyExchangeComputations().setGenerator(chooser.getSRPGenerator());
        LOGGER.debug(
                "Generator used for Computations: "
                        + msg.getKeyExchangeComputations().getGenerator().getValue().toString(16));
=======
        msg.getComputations().setGenerator(chooser.getSRPGenerator());
        LOGGER.debug(
                "Generator used for Computations: 0x"
                        + msg.getComputations().getGenerator().getValue().toString(16));
>>>>>>> d878a479
    }

    private void prepareSignatureAndHashAlgorithm(SrpServerKeyExchangeMessage msg) {
        msg.setSignatureAndHashAlgorithm(selectedSignatureHashAlgo.getByteValue());
<<<<<<< HEAD
        LOGGER.debug(
                "SignatureAlgorithm: "
                        + ArrayConverter.bytesToHexString(
                                msg.getSignatureAndHashAlgorithm().getValue()));
    }

    private void prepareClientServerRandom(SrpServerKeyExchangeMessage msg) {
        msg.getKeyExchangeComputations()
=======
        LOGGER.debug("SignatureAlgorithm: {}", msg.getSignatureAndHashAlgorithm().getValue());
    }

    private void prepareClientServerRandom(SrpServerKeyExchangeMessage msg) {
        msg.getComputations()
>>>>>>> d878a479
                .setClientServerRandom(
                        ArrayConverter.concatenate(
                                chooser.getClientRandom(), chooser.getServerRandom()));
        LOGGER.debug(
<<<<<<< HEAD
                "ClientServerRandom: "
                        + ArrayConverter.bytesToHexString(
                                msg.getKeyExchangeComputations()
                                        .getClientServerRandom()
                                        .getValue()));
=======
                "ClientServerRandom: {}", msg.getComputations().getClientServerRandom().getValue());
>>>>>>> d878a479
    }

    private void prepareSignature(SrpServerKeyExchangeMessage msg) {
        msg.setSignature(signature);
<<<<<<< HEAD
        LOGGER.debug(
                "signature: " + ArrayConverter.bytesToHexString(msg.getSignature().getValue()));
=======
        LOGGER.debug("signature: {}", msg.getSignature().getValue());
>>>>>>> d878a479
    }

    private void prepareSignatureLength(SrpServerKeyExchangeMessage msg) {
        msg.setSignatureLength(msg.getSignature().getValue().length);
        LOGGER.debug("SignatureLength: " + msg.getSignatureLength().getValue());
    }
}<|MERGE_RESOLUTION|>--- conflicted
+++ resolved
@@ -77,10 +77,6 @@
             byte[] identity,
             byte[] password,
             byte[] salt) {
-<<<<<<< HEAD
-=======
-        BigInteger publicKey;
->>>>>>> d878a479
         BigInteger k = calculateSRP6Multiplier(modulus, generator);
         BigInteger x = calculateX(salt, identity, password);
         BigInteger v;
@@ -99,13 +95,7 @@
         publicKey = helpValue1;
 
         LOGGER.debug(
-<<<<<<< HEAD
-                "Server-Public-Key: "
-                        + ArrayConverter.bytesToHexString(
-                                ArrayConverter.bigIntegerToByteArray(publicKey)));
-=======
                 "Server-Public-Key: {}", () -> ArrayConverter.bigIntegerToByteArray(publicKey));
->>>>>>> d878a479
         return publicKey;
     }
 
@@ -113,11 +103,7 @@
         byte[] hashInput1 =
                 ArrayConverter.concatenate(
                         identity, ArrayConverter.hexStringToByteArray("3A"), password);
-<<<<<<< HEAD
-        LOGGER.debug("HashInput for hashInput1: " + ArrayConverter.bytesToHexString(hashInput1));
-=======
         LOGGER.debug("HashInput for hashInput1: {}", hashInput1);
->>>>>>> d878a479
         byte[] hashOutput1 = shaSum(hashInput1);
         LOGGER.debug("HashValue for hashInput1: {}", hashOutput1);
         byte[] hashInput2 = ArrayConverter.concatenate(salt, hashOutput1);
@@ -132,11 +118,7 @@
         byte[] hashInput =
                 ArrayConverter.concatenate(
                         ArrayConverter.bigIntegerToByteArray(modulus), paddedGenerator);
-<<<<<<< HEAD
-        LOGGER.debug("HashInput SRP6Multi: " + ArrayConverter.bytesToHexString(hashInput));
-=======
         LOGGER.debug("HashInput SRP6Multi: {}", hashInput);
->>>>>>> d878a479
         byte[] hashOutput = shaSum(hashInput);
         return new BigInteger(1, hashOutput);
     }
@@ -188,36 +170,17 @@
                                 HandshakeByteLength.SRP_PUBLICKEY_LENGTH),
                         msg.getPublicKey().getValue());
         return ArrayConverter.concatenate(
-<<<<<<< HEAD
                 msg.getKeyExchangeComputations().getClientServerRandom().getValue(), srpParams);
     }
 
     private void prepareGenerator(SrpServerKeyExchangeMessage msg) {
         msg.setGenerator(msg.getKeyExchangeComputations().getGenerator().getByteArray());
-        LOGGER.debug(
-                "Generator: " + ArrayConverter.bytesToHexString(msg.getGenerator().getValue()));
+        LOGGER.debug("Generator: {}", msg.getGenerator().getValue());
     }
 
     private void prepareModulus(SrpServerKeyExchangeMessage msg) {
         msg.setModulus(msg.getKeyExchangeComputations().getModulus().getByteArray());
-        LOGGER.debug("Modulus: " + ArrayConverter.bytesToHexString(msg.getModulus().getValue()));
-=======
-                msg.getComputations().getClientServerRandom().getValue(), srpParams);
-    }
-
-    private byte[] generateSignature(SignatureAndHashAlgorithm algorithm) throws CryptoException {
-        return SignatureCalculator.generateSignature(algorithm, chooser, generateToBeSigned());
-    }
-
-    private void prepareGenerator(SrpServerKeyExchangeMessage msg) {
-        msg.setGenerator(msg.getComputations().getGenerator().getByteArray());
-        LOGGER.debug("Generator: {}", msg.getGenerator().getValue());
-    }
-
-    private void prepareModulus(SrpServerKeyExchangeMessage msg) {
-        msg.setModulus(msg.getComputations().getModulus().getByteArray());
         LOGGER.debug("Modulus: {}", msg.getModulus().getValue());
->>>>>>> d878a479
     }
 
     private void prepareGeneratorLength(SrpServerKeyExchangeMessage msg) {
@@ -226,13 +189,8 @@
     }
 
     private void prepareSalt(SrpServerKeyExchangeMessage msg) {
-<<<<<<< HEAD
         msg.setSalt(msg.getKeyExchangeComputations().getSalt());
-        LOGGER.debug("Salt: " + ArrayConverter.bytesToHexString(msg.getSalt().getValue()));
-=======
-        msg.setSalt(msg.getComputations().getSalt());
         LOGGER.debug("Salt: {}", msg.getSalt().getValue());
->>>>>>> d878a479
     }
 
     private void prepareSaltLength(SrpServerKeyExchangeMessage msg) {
@@ -247,12 +205,7 @@
 
     private void preparePublicKey(SrpServerKeyExchangeMessage msg) {
         msg.setPublicKey(publicKey.toByteArray());
-<<<<<<< HEAD
-        LOGGER.debug(
-                "PublicKey: " + ArrayConverter.bytesToHexString(msg.getPublicKey().getValue()));
-=======
         LOGGER.debug("PublicKey: {}", msg.getPublicKey().getValue());
->>>>>>> d878a479
     }
 
     private void preparePublicKeyLength(SrpServerKeyExchangeMessage msg) {
@@ -266,10 +219,9 @@
     }
 
     private void setComputedModulus(SrpServerKeyExchangeMessage msg) {
-<<<<<<< HEAD
         msg.getKeyExchangeComputations().setModulus(chooser.getSRPModulus());
         LOGGER.debug(
-                "Modulus used for Computations: "
+                "Modulus used for Computations: 0x"
                         + msg.getKeyExchangeComputations().getModulus().getValue().toString(16));
     }
 
@@ -285,24 +237,6 @@
         LOGGER.debug(
                 "SRP Password used for Computations: "
                         + msg.getKeyExchangeComputations().getSRPPassword());
-=======
-        msg.getComputations().setModulus(chooser.getSRPModulus());
-        LOGGER.debug(
-                "Modulus used for Computations: 0x"
-                        + msg.getComputations().getModulus().getValue().toString(16));
-    }
-
-    private void setSRPIdentity(SrpServerKeyExchangeMessage msg) {
-        msg.getComputations().setSRPIdentity(chooser.getSRPIdentity());
-        LOGGER.debug(
-                "SRP Identity used for Computations: " + msg.getComputations().getSRPIdentity());
-    }
-
-    private void setSRPPassword(SrpServerKeyExchangeMessage msg) {
-        msg.getComputations().setSRPPassword(chooser.getSRPPassword());
-        LOGGER.debug(
-                "SRP Password used for Computations: " + msg.getComputations().getSRPPassword());
->>>>>>> d878a479
     }
 
     private void setComputedSalt(SrpServerKeyExchangeMessage msg) {
@@ -311,60 +245,31 @@
     }
 
     private void setComputedGenerator(SrpServerKeyExchangeMessage msg) {
-<<<<<<< HEAD
         msg.getKeyExchangeComputations().setGenerator(chooser.getSRPGenerator());
         LOGGER.debug(
-                "Generator used for Computations: "
+                "Generator used for Computations: 0x"
                         + msg.getKeyExchangeComputations().getGenerator().getValue().toString(16));
-=======
-        msg.getComputations().setGenerator(chooser.getSRPGenerator());
-        LOGGER.debug(
-                "Generator used for Computations: 0x"
-                        + msg.getComputations().getGenerator().getValue().toString(16));
->>>>>>> d878a479
     }
 
     private void prepareSignatureAndHashAlgorithm(SrpServerKeyExchangeMessage msg) {
         msg.setSignatureAndHashAlgorithm(selectedSignatureHashAlgo.getByteValue());
-<<<<<<< HEAD
-        LOGGER.debug(
-                "SignatureAlgorithm: "
-                        + ArrayConverter.bytesToHexString(
-                                msg.getSignatureAndHashAlgorithm().getValue()));
+        LOGGER.debug("SignatureAlgorithm: {}", msg.getSignatureAndHashAlgorithm().getValue());
     }
 
     private void prepareClientServerRandom(SrpServerKeyExchangeMessage msg) {
         msg.getKeyExchangeComputations()
-=======
-        LOGGER.debug("SignatureAlgorithm: {}", msg.getSignatureAndHashAlgorithm().getValue());
-    }
-
-    private void prepareClientServerRandom(SrpServerKeyExchangeMessage msg) {
-        msg.getComputations()
->>>>>>> d878a479
                 .setClientServerRandom(
                         ArrayConverter.concatenate(
                                 chooser.getClientRandom(), chooser.getServerRandom()));
         LOGGER.debug(
-<<<<<<< HEAD
-                "ClientServerRandom: "
-                        + ArrayConverter.bytesToHexString(
-                                msg.getKeyExchangeComputations()
-                                        .getClientServerRandom()
-                                        .getValue()));
-=======
-                "ClientServerRandom: {}", msg.getComputations().getClientServerRandom().getValue());
->>>>>>> d878a479
+                "ClientServerRandom: {}",
+                ArrayConverter.bytesToHexString(
+                        msg.getKeyExchangeComputations().getClientServerRandom().getValue()));
     }
 
     private void prepareSignature(SrpServerKeyExchangeMessage msg) {
         msg.setSignature(signature);
-<<<<<<< HEAD
-        LOGGER.debug(
-                "signature: " + ArrayConverter.bytesToHexString(msg.getSignature().getValue()));
-=======
         LOGGER.debug("signature: {}", msg.getSignature().getValue());
->>>>>>> d878a479
     }
 
     private void prepareSignatureLength(SrpServerKeyExchangeMessage msg) {
