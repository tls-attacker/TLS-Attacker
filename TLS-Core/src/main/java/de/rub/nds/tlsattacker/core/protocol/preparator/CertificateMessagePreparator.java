--- conflicted
+++ resolved
@@ -12,10 +12,7 @@
 import de.rub.nds.tlsattacker.core.protocol.message.CertificateMessage;
 import de.rub.nds.tlsattacker.core.workflow.chooser.Chooser;
 import java.util.Arrays;
-<<<<<<< HEAD
-=======
 import org.bouncycastle.crypto.tls.Certificate;
->>>>>>> 7072ebcc
 
 /**
  *
@@ -32,13 +29,8 @@
 
     @Override
     public void prepareHandshakeMessageContents() {
-<<<<<<< HEAD
+        LOGGER.debug("Preparing CertificateMessage");
         byte[] encodedCert = getEncodedCert();
-=======
-        LOGGER.debug("Preparing CertificateMessage");
-        Certificate cert = chooseCert();
-        byte[] encodedCert = encodeCert(cert);
->>>>>>> 7072ebcc
         msg.setX509CertificateBytes(encodedCert);
         msg.setCertificatesLength(msg.getX509CertificateBytes().getValue().length);
     }
