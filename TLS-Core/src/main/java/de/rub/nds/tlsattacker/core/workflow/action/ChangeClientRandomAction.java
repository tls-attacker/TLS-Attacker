--- conflicted
+++ resolved
@@ -12,10 +12,6 @@
 import de.rub.nds.tlsattacker.core.exceptions.ActionExecutionException;
 import de.rub.nds.tlsattacker.core.layer.context.TlsContext;
 import de.rub.nds.tlsattacker.core.state.State;
-<<<<<<< HEAD
-=======
-import de.rub.nds.tlsattacker.core.state.TlsContext;
->>>>>>> 9654fc35
 import jakarta.xml.bind.annotation.XmlRootElement;
 import jakarta.xml.bind.annotation.adapters.XmlJavaTypeAdapter;
 import java.util.Arrays;
@@ -61,15 +57,7 @@
         }
         oldValue = tlsContext.getClientRandom();
         tlsContext.setClientRandom(newValue);
-<<<<<<< HEAD
         LOGGER.info("Changed ClientRandom from {} to {}", oldValue, newValue);
-=======
-        LOGGER.info(
-                "Changed ClientRandom from "
-                        + ArrayConverter.bytesToHexString(oldValue)
-                        + " to "
-                        + ArrayConverter.bytesToHexString(newValue));
->>>>>>> 9654fc35
         setExecuted(true);
     }
 
