/*
 * TLS-Attacker - A Modular Penetration Testing Framework for TLS
 *
 * Copyright 2014-2022 Ruhr University Bochum, Paderborn University, and Hackmanit GmbH
 *
 * Licensed under Apache License, Version 2.0
 * http://www.apache.org/licenses/LICENSE-2.0.txt
 */
package de.rub.nds.tlsattacker.core.protocol;

import de.rub.nds.modifiablevariable.ModifiableVariableFactory;
import de.rub.nds.modifiablevariable.ModifiableVariableProperty;
import de.rub.nds.modifiablevariable.bool.ModifiableBoolean;
import de.rub.nds.modifiablevariable.bytearray.ModifiableByteArray;
import de.rub.nds.tlsattacker.core.constants.ProtocolMessageType;
import de.rub.nds.tlsattacker.core.layer.Message;
import de.rub.nds.tlsattacker.core.layer.context.TlsContext;
import de.rub.nds.tlsattacker.core.protocol.message.*;
import jakarta.xml.bind.annotation.XmlAccessType;
import jakarta.xml.bind.annotation.XmlAccessorType;
import jakarta.xml.bind.annotation.XmlSeeAlso;
import jakarta.xml.bind.annotation.XmlTransient;
import java.io.InputStream;
import java.lang.reflect.Field;
import java.util.List;
import java.util.Random;

@XmlAccessorType(XmlAccessType.FIELD)
@XmlSeeAlso({
    ProtocolMessage.class,
    CertificateMessage.class,
    CertificateVerifyMessage.class,
    CertificateRequestMessage.class,
    ClientHelloMessage.class,
    HelloVerifyRequestMessage.class,
    DHClientKeyExchangeMessage.class,
    DHEServerKeyExchangeMessage.class,
    ECDHClientKeyExchangeMessage.class,
    ECDHEServerKeyExchangeMessage.class,
    PskClientKeyExchangeMessage.class,
    FinishedMessage.class,
    RSAClientKeyExchangeMessage.class,
    GOSTClientKeyExchangeMessage.class,
    ServerHelloDoneMessage.class,
    ServerHelloMessage.class,
    AlertMessage.class,
    AckMessage.class,
    NewSessionTicketMessage.class,
    KeyUpdateMessage.class,
    ApplicationMessage.class,
    ChangeCipherSpecMessage.class,
    SSL2ClientHelloMessage.class,
    SSL2ClientMasterKeyMessage.class,
    SSL2Message.class,
    SSL2ServerHelloMessage.class,
    SSL2ServerVerifyMessage.class,
    UnknownSSL2Message.class,
    UnknownMessage.class,
    UnknownHandshakeMessage.class,
    HelloRequestMessage.class,
    HeartbeatMessage.class,
    SupplementalDataMessage.class,
    EncryptedExtensionsMessage.class,
    PskClientKeyExchangeMessage.class,
    PskDhClientKeyExchangeMessage.class,
    PskDheServerKeyExchangeMessage.class,
    PskEcDhClientKeyExchangeMessage.class,
    PskEcDheServerKeyExchangeMessage.class,
    PskRsaClientKeyExchangeMessage.class,
    SrpClientKeyExchangeMessage.class,
    SrpServerKeyExchangeMessage.class,
    EndOfEarlyDataMessage.class,
    DtlsHandshakeMessageFragment.class,
    PWDServerKeyExchangeMessage.class,
    RSAServerKeyExchangeMessage.class,
    PWDClientKeyExchangeMessage.class,
    PskServerKeyExchangeMessage.class,
    CertificateStatusMessage.class,
    EmptyClientKeyExchangeMessage.class,
<<<<<<< HEAD
    NewConnectionIdMessage.class,
    RequestConnectionIdMessage.class
=======
    EncryptedClientHelloMessage.class
>>>>>>> ed4680f1
})
public abstract class ProtocolMessage<Self extends ProtocolMessage<?>>
        extends Message<Self, TlsContext> {

    @XmlTransient protected boolean goingToBeSentDefault = true;
    @XmlTransient protected boolean requiredDefault = true;
    @XmlTransient protected boolean adjustContextDefault = true;
    /** resulting message */
    @ModifiableVariableProperty(type = ModifiableVariableProperty.Type.PLAIN_PROTOCOL_MESSAGE)
    protected ModifiableByteArray completeResultingMessage;
    /** Defines whether this message is necessarily required in the workflow. */
    @ModifiableVariableProperty(type = ModifiableVariableProperty.Type.BEHAVIOR_SWITCH)
    private ModifiableBoolean required;
    /**
     * Defines if the message should be sent during the workflow. Using this flag it is possible to
     * omit a message is sent during the handshake while it is executed to initialize specific
     * variables.
     */
    @ModifiableVariableProperty(type = ModifiableVariableProperty.Type.BEHAVIOR_SWITCH)
    private ModifiableBoolean goingToBeSent;

    @ModifiableVariableProperty(type = ModifiableVariableProperty.Type.BEHAVIOR_SWITCH)
    private ModifiableBoolean adjustContext;

    /** content type */
    @XmlTransient protected ProtocolMessageType protocolMessageType;

    public boolean addToTypes(List<ProtocolMessageType> protocolMessageTypes) {
        return protocolMessageTypes.add(getProtocolMessageType());
    }

    @Override
    public boolean isRequired() {
        if (required == null || required.getValue() == null) {
            return requiredDefault;
        }
        return required.getValue();
    }

    public void setRequired(boolean required) {
        this.required = ModifiableVariableFactory.safelySetValue(this.required, required);
    }

    public boolean isGoingToBeSent() {
        if (goingToBeSent == null || goingToBeSent.getValue() == null) {
            return goingToBeSentDefault;
        }
        return goingToBeSent.getValue();
    }

    public void setGoingToBeSent(boolean goingToBeSent) {
        this.goingToBeSent =
                ModifiableVariableFactory.safelySetValue(this.goingToBeSent, goingToBeSent);
    }

    public void setGoingToBeSent(ModifiableBoolean goingToBeSent) {
        this.goingToBeSent = goingToBeSent;
    }

    @Override
    public List<ModifiableVariableHolder> getAllModifiableVariableHolders() {
        List<ModifiableVariableHolder> holders = super.getAllModifiableVariableHolders();
        return holders;
    }

    @Override
    public Field getRandomModifiableVariableField(Random random) {
        List<Field> fields = getAllModifiableVariableFields();
        int randomField = random.nextInt(fields.size());
        return fields.get(randomField);
    }

    public ModifiableByteArray getCompleteResultingMessage() {
        return completeResultingMessage;
    }

    public void setCompleteResultingMessage(ModifiableByteArray completeResultingMessage) {
        this.completeResultingMessage = completeResultingMessage;
    }

    public void setCompleteResultingMessage(byte[] completeResultingMessage) {
        this.completeResultingMessage =
                ModifiableVariableFactory.safelySetValue(
                        this.completeResultingMessage, completeResultingMessage);
    }

    public boolean getAdjustContext() {
        if (adjustContext == null || adjustContext.getValue() == null) {
            return adjustContextDefault;
        }
        return adjustContext.getValue();
    }

    public void setAdjustContext(ModifiableBoolean adjustContext) {
        this.adjustContext = adjustContext;
    }

    public void setAdjustContext(Boolean adjustContext) {
        this.adjustContext =
                ModifiableVariableFactory.safelySetValue(this.adjustContext, adjustContext);
    }

    @Override
    public abstract ProtocolMessageHandler<Self> getHandler(TlsContext tlsContext);

    @Override
    public abstract ProtocolMessageSerializer<Self> getSerializer(TlsContext tlsContext);

    @Override
    public abstract ProtocolMessagePreparator<Self> getPreparator(TlsContext tlsContext);

    @Override
    public abstract ProtocolMessageParser<Self> getParser(
            TlsContext tlsContext, InputStream stream);

    public boolean isHandshakeMessage() {
        return this instanceof HandshakeMessage;
    }

    public boolean isDtlsHandshakeMessageFragment() {
        return this instanceof DtlsHandshakeMessageFragment;
    }

    public ProtocolMessageType getProtocolMessageType() {
        return protocolMessageType;
    }
}<|MERGE_RESOLUTION|>--- conflicted
+++ resolved
@@ -44,7 +44,6 @@
     ServerHelloDoneMessage.class,
     ServerHelloMessage.class,
     AlertMessage.class,
-    AckMessage.class,
     NewSessionTicketMessage.class,
     KeyUpdateMessage.class,
     ApplicationMessage.class,
@@ -77,12 +76,9 @@
     PskServerKeyExchangeMessage.class,
     CertificateStatusMessage.class,
     EmptyClientKeyExchangeMessage.class,
-<<<<<<< HEAD
     NewConnectionIdMessage.class,
-    RequestConnectionIdMessage.class
-=======
+    RequestConnectionIdMessage.class,
     EncryptedClientHelloMessage.class
->>>>>>> ed4680f1
 })
 public abstract class ProtocolMessage<Self extends ProtocolMessage<?>>
         extends Message<Self, TlsContext> {
