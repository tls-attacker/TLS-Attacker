/*
 * TLS-Attacker - A Modular Penetration Testing Framework for TLS
 *
 * Copyright 2014-2023 Ruhr University Bochum, Paderborn University, Technology Innovation Institute, and Hackmanit GmbH
 *
 * Licensed under Apache License, Version 2.0
 * http://www.apache.org/licenses/LICENSE-2.0.txt
 */
package de.rub.nds.tlsattacker.core.protocol;

import de.rub.nds.modifiablevariable.ModifiableVariableFactory;
import de.rub.nds.modifiablevariable.ModifiableVariableProperty;
import de.rub.nds.modifiablevariable.bool.ModifiableBoolean;
import de.rub.nds.modifiablevariable.bytearray.ModifiableByteArray;
import de.rub.nds.tlsattacker.core.constants.ProtocolMessageType;
import de.rub.nds.tlsattacker.core.layer.Message;
import de.rub.nds.tlsattacker.core.layer.context.TlsContext;
import de.rub.nds.tlsattacker.core.protocol.message.DtlsHandshakeMessageFragment;
import de.rub.nds.tlsattacker.core.protocol.message.HandshakeMessage;
import jakarta.xml.bind.annotation.XmlAccessType;
import jakarta.xml.bind.annotation.XmlAccessorType;
import jakarta.xml.bind.annotation.XmlTransient;
import java.io.InputStream;
import java.util.List;

@XmlAccessorType(XmlAccessType.FIELD)
<<<<<<< HEAD
@XmlSeeAlso({
    ProtocolMessage.class,
    CertificateMessage.class,
    CertificateVerifyMessage.class,
    CertificateRequestMessage.class,
    ClientHelloMessage.class,
    HelloVerifyRequestMessage.class,
    DHClientKeyExchangeMessage.class,
    DHEServerKeyExchangeMessage.class,
    ECDHClientKeyExchangeMessage.class,
    ECDHEServerKeyExchangeMessage.class,
    PskClientKeyExchangeMessage.class,
    FinishedMessage.class,
    RSAClientKeyExchangeMessage.class,
    GOSTClientKeyExchangeMessage.class,
    ServerHelloDoneMessage.class,
    ServerHelloMessage.class,
    AlertMessage.class,
    AckMessage.class,
    NewSessionTicketMessage.class,
    KeyUpdateMessage.class,
    ApplicationMessage.class,
    ChangeCipherSpecMessage.class,
    SSL2ClientHelloMessage.class,
    SSL2ClientMasterKeyMessage.class,
    SSL2Message.class,
    SSL2ServerHelloMessage.class,
    SSL2ServerVerifyMessage.class,
    UnknownSSL2Message.class,
    UnknownMessage.class,
    UnknownHandshakeMessage.class,
    HelloRequestMessage.class,
    HeartbeatMessage.class,
    SupplementalDataMessage.class,
    EncryptedExtensionsMessage.class,
    PskClientKeyExchangeMessage.class,
    PskDhClientKeyExchangeMessage.class,
    PskDheServerKeyExchangeMessage.class,
    PskEcDhClientKeyExchangeMessage.class,
    PskEcDheServerKeyExchangeMessage.class,
    PskRsaClientKeyExchangeMessage.class,
    SrpClientKeyExchangeMessage.class,
    SrpServerKeyExchangeMessage.class,
    EndOfEarlyDataMessage.class,
    DtlsHandshakeMessageFragment.class,
    PWDServerKeyExchangeMessage.class,
    RSAServerKeyExchangeMessage.class,
    PWDClientKeyExchangeMessage.class,
    PskServerKeyExchangeMessage.class,
    CertificateStatusMessage.class,
    EmptyClientKeyExchangeMessage.class,
    NewConnectionIdMessage.class,
    RequestConnectionIdMessage.class,
    EncryptedClientHelloMessage.class
})
public abstract class ProtocolMessage<Self extends ProtocolMessage<?>>
        extends Message<Self, TlsContext> {
=======
public abstract class ProtocolMessage extends Message<TlsContext> {
>>>>>>> 4e6a5132

    @XmlTransient protected boolean goingToBeSentDefault = true;
    @XmlTransient protected boolean requiredDefault = true;
    @XmlTransient protected boolean adjustContextDefault = true;
    @XmlTransient protected boolean shouldPrepareDefault = true;
    /** resulting message */
    @ModifiableVariableProperty(type = ModifiableVariableProperty.Type.PLAIN_PROTOCOL_MESSAGE)
    protected ModifiableByteArray completeResultingMessage;
    /** Defines whether this message is necessarily required in the workflow. */
    @ModifiableVariableProperty(type = ModifiableVariableProperty.Type.BEHAVIOR_SWITCH)
    private ModifiableBoolean required;
    /**
     * Defines if the message should be sent during the workflow. Using this flag it is possible to
     * omit a message is sent during the handshake while it is executed to initialize specific
     * variables.
     */
    @ModifiableVariableProperty(type = ModifiableVariableProperty.Type.BEHAVIOR_SWITCH)
    private ModifiableBoolean goingToBeSent;

    @ModifiableVariableProperty(type = ModifiableVariableProperty.Type.BEHAVIOR_SWITCH)
    private ModifiableBoolean adjustContext;

    /** content type */
    @XmlTransient protected ProtocolMessageType protocolMessageType;

    public boolean addToTypes(List<ProtocolMessageType> protocolMessageTypes) {
        return protocolMessageTypes.add(getProtocolMessageType());
    }

    public void setShouldPrepareDefault(boolean shouldPrepare) {
        this.shouldPrepareDefault = shouldPrepare;
    }

    @Override
    public boolean shouldPrepare() {
        return shouldPrepareDefault;
    }

    @Override
    public boolean isRequired() {
        if (required == null || required.getValue() == null) {
            return requiredDefault;
        }
        return required.getValue();
    }

    public void setRequired(boolean required) {
        this.required = ModifiableVariableFactory.safelySetValue(this.required, required);
    }

    public boolean isGoingToBeSent() {
        if (goingToBeSent == null || goingToBeSent.getValue() == null) {
            return goingToBeSentDefault;
        }
        return goingToBeSent.getValue();
    }

    public void setGoingToBeSent(boolean goingToBeSent) {
        this.goingToBeSent =
                ModifiableVariableFactory.safelySetValue(this.goingToBeSent, goingToBeSent);
    }

    public void setGoingToBeSent(ModifiableBoolean goingToBeSent) {
        this.goingToBeSent = goingToBeSent;
    }

    public ModifiableByteArray getCompleteResultingMessage() {
        return completeResultingMessage;
    }

    public void setCompleteResultingMessage(ModifiableByteArray completeResultingMessage) {
        this.completeResultingMessage = completeResultingMessage;
    }

    public void setCompleteResultingMessage(byte[] completeResultingMessage) {
        this.completeResultingMessage =
                ModifiableVariableFactory.safelySetValue(
                        this.completeResultingMessage, completeResultingMessage);
    }

    public boolean getAdjustContext() {
        if (adjustContext == null || adjustContext.getValue() == null) {
            return adjustContextDefault;
        }
        return adjustContext.getValue();
    }

    public void setAdjustContext(ModifiableBoolean adjustContext) {
        this.adjustContext = adjustContext;
    }

    public void setAdjustContext(Boolean adjustContext) {
        this.adjustContext =
                ModifiableVariableFactory.safelySetValue(this.adjustContext, adjustContext);
    }

    public boolean isHandshakeMessage() {
        return this instanceof HandshakeMessage;
    }

    public boolean isDtlsHandshakeMessageFragment() {
        return this instanceof DtlsHandshakeMessageFragment;
    }

    public ProtocolMessageType getProtocolMessageType() {
        return protocolMessageType;
    }

    @Override
    public abstract ProtocolMessageHandler<? extends ProtocolMessage> getHandler(
            TlsContext context);

    @Override
    public abstract ProtocolMessageParser<? extends ProtocolMessage> getParser(
            TlsContext context, InputStream stream);

    @Override
    public abstract ProtocolMessagePreparator<? extends ProtocolMessage> getPreparator(
            TlsContext context);

    @Override
    public abstract ProtocolMessageSerializer<? extends ProtocolMessage> getSerializer(
            TlsContext context);
}<|MERGE_RESOLUTION|>--- conflicted
+++ resolved
@@ -24,67 +24,7 @@
 import java.util.List;
 
 @XmlAccessorType(XmlAccessType.FIELD)
-<<<<<<< HEAD
-@XmlSeeAlso({
-    ProtocolMessage.class,
-    CertificateMessage.class,
-    CertificateVerifyMessage.class,
-    CertificateRequestMessage.class,
-    ClientHelloMessage.class,
-    HelloVerifyRequestMessage.class,
-    DHClientKeyExchangeMessage.class,
-    DHEServerKeyExchangeMessage.class,
-    ECDHClientKeyExchangeMessage.class,
-    ECDHEServerKeyExchangeMessage.class,
-    PskClientKeyExchangeMessage.class,
-    FinishedMessage.class,
-    RSAClientKeyExchangeMessage.class,
-    GOSTClientKeyExchangeMessage.class,
-    ServerHelloDoneMessage.class,
-    ServerHelloMessage.class,
-    AlertMessage.class,
-    AckMessage.class,
-    NewSessionTicketMessage.class,
-    KeyUpdateMessage.class,
-    ApplicationMessage.class,
-    ChangeCipherSpecMessage.class,
-    SSL2ClientHelloMessage.class,
-    SSL2ClientMasterKeyMessage.class,
-    SSL2Message.class,
-    SSL2ServerHelloMessage.class,
-    SSL2ServerVerifyMessage.class,
-    UnknownSSL2Message.class,
-    UnknownMessage.class,
-    UnknownHandshakeMessage.class,
-    HelloRequestMessage.class,
-    HeartbeatMessage.class,
-    SupplementalDataMessage.class,
-    EncryptedExtensionsMessage.class,
-    PskClientKeyExchangeMessage.class,
-    PskDhClientKeyExchangeMessage.class,
-    PskDheServerKeyExchangeMessage.class,
-    PskEcDhClientKeyExchangeMessage.class,
-    PskEcDheServerKeyExchangeMessage.class,
-    PskRsaClientKeyExchangeMessage.class,
-    SrpClientKeyExchangeMessage.class,
-    SrpServerKeyExchangeMessage.class,
-    EndOfEarlyDataMessage.class,
-    DtlsHandshakeMessageFragment.class,
-    PWDServerKeyExchangeMessage.class,
-    RSAServerKeyExchangeMessage.class,
-    PWDClientKeyExchangeMessage.class,
-    PskServerKeyExchangeMessage.class,
-    CertificateStatusMessage.class,
-    EmptyClientKeyExchangeMessage.class,
-    NewConnectionIdMessage.class,
-    RequestConnectionIdMessage.class,
-    EncryptedClientHelloMessage.class
-})
-public abstract class ProtocolMessage<Self extends ProtocolMessage<?>>
-        extends Message<Self, TlsContext> {
-=======
 public abstract class ProtocolMessage extends Message<TlsContext> {
->>>>>>> 4e6a5132
 
     @XmlTransient protected boolean goingToBeSentDefault = true;
     @XmlTransient protected boolean requiredDefault = true;
