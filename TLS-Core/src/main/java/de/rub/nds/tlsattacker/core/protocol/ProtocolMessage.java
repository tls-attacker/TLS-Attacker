--- conflicted
+++ resolved
@@ -14,11 +14,6 @@
 import de.rub.nds.modifiablevariable.bytearray.ModifiableByteArray;
 import de.rub.nds.tlsattacker.core.constants.ProtocolMessageType;
 import de.rub.nds.tlsattacker.core.layer.Message;
-<<<<<<< HEAD
-import de.rub.nds.tlsattacker.core.protocol.message.DtlsHandshakeMessageFragment;
-=======
-import de.rub.nds.tlsattacker.core.layer.context.TlsContext;
->>>>>>> 58209857
 import de.rub.nds.tlsattacker.core.protocol.message.HandshakeMessage;
 import de.rub.nds.tlsattacker.core.state.Context;
 import jakarta.xml.bind.annotation.XmlAccessType;
@@ -30,10 +25,14 @@
 @XmlAccessorType(XmlAccessType.FIELD)
 public abstract class ProtocolMessage extends Message {
 
-    @XmlTransient protected boolean goingToBeSentDefault = true;
-    @XmlTransient protected boolean requiredDefault = true;
-    @XmlTransient protected boolean adjustContextDefault = true;
-    @XmlTransient protected boolean shouldPrepareDefault = true;
+    @XmlTransient
+    protected boolean goingToBeSentDefault = true;
+    @XmlTransient
+    protected boolean requiredDefault = true;
+    @XmlTransient
+    protected boolean adjustContextDefault = true;
+    @XmlTransient
+    protected boolean shouldPrepareDefault = true;
     /** resulting message */
     @ModifiableVariableProperty(type = ModifiableVariableProperty.Type.PLAIN_PROTOCOL_MESSAGE)
     protected ModifiableByteArray completeResultingMessage;
@@ -52,7 +51,8 @@
     private ModifiableBoolean adjustContext;
 
     /** content type */
-    @XmlTransient protected ProtocolMessageType protocolMessageType;
+    @XmlTransient
+    protected ProtocolMessageType protocolMessageType;
 
     public boolean addToTypes(List<ProtocolMessageType> protocolMessageTypes) {
         return protocolMessageTypes.add(getProtocolMessageType());
@@ -87,8 +87,7 @@
     }
 
     public void setGoingToBeSent(boolean goingToBeSent) {
-        this.goingToBeSent =
-                ModifiableVariableFactory.safelySetValue(this.goingToBeSent, goingToBeSent);
+        this.goingToBeSent = ModifiableVariableFactory.safelySetValue(this.goingToBeSent, goingToBeSent);
     }
 
     public void setGoingToBeSent(ModifiableBoolean goingToBeSent) {
@@ -104,9 +103,8 @@
     }
 
     public void setCompleteResultingMessage(byte[] completeResultingMessage) {
-        this.completeResultingMessage =
-                ModifiableVariableFactory.safelySetValue(
-                        this.completeResultingMessage, completeResultingMessage);
+        this.completeResultingMessage = ModifiableVariableFactory.safelySetValue(
+                this.completeResultingMessage, completeResultingMessage);
     }
 
     public boolean getAdjustContext() {
@@ -121,8 +119,7 @@
     }
 
     public void setAdjustContext(Boolean adjustContext) {
-        this.adjustContext =
-                ModifiableVariableFactory.safelySetValue(this.adjustContext, adjustContext);
+        this.adjustContext = ModifiableVariableFactory.safelySetValue(this.adjustContext, adjustContext);
     }
 
     public boolean isHandshakeMessage() {
