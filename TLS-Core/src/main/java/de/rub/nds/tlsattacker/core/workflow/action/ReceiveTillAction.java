/**
 * TLS-Attacker - A Modular Penetration Testing Framework for TLS
 *
 * Copyright 2014-2020 Ruhr University Bochum, Paderborn University,
 * and Hackmanit GmbH
 *
 * Licensed under Apache License 2.0
 * http://www.apache.org/licenses/LICENSE-2.0
 */
package de.rub.nds.tlsattacker.core.workflow.action;

import de.rub.nds.modifiablevariable.HoldsModifiableVariable;
import de.rub.nds.tlsattacker.core.constants.HandshakeMessageType;
import de.rub.nds.tlsattacker.core.constants.ProtocolMessageType;
import de.rub.nds.tlsattacker.core.exceptions.WorkflowExecutionException;
import de.rub.nds.tlsattacker.core.https.HttpsRequestMessage;
import de.rub.nds.tlsattacker.core.https.HttpsResponseMessage;
import de.rub.nds.tlsattacker.core.protocol.message.*;
import de.rub.nds.tlsattacker.core.record.AbstractRecord;
import de.rub.nds.tlsattacker.core.state.State;
import de.rub.nds.tlsattacker.core.state.TlsContext;
import de.rub.nds.tlsattacker.core.workflow.action.MessageAction.MessageActionDirection;
import de.rub.nds.tlsattacker.core.workflow.action.executor.MessageActionResult;
import java.util.*;
import javax.xml.bind.annotation.XmlElement;
import javax.xml.bind.annotation.XmlElements;
import org.apache.logging.log4j.LogManager;
import org.apache.logging.log4j.Logger;

public class ReceiveTillAction extends MessageAction implements ReceivingAction {

    private static final Logger LOGGER = LogManager.getLogger();

    @HoldsModifiableVariable
    @XmlElements(value = { @XmlElement(type = ProtocolMessage.class, name = "ProtocolMessage"),
            @XmlElement(type = CertificateMessage.class, name = "Certificate"),
            @XmlElement(type = CertificateVerifyMessage.class, name = "CertificateVerify"),
            @XmlElement(type = CertificateRequestMessage.class, name = "CertificateRequest"),
            @XmlElement(type = CertificateStatusMessage.class, name = "CertificateStatus"),
            @XmlElement(type = ClientHelloMessage.class, name = "ClientHello"),
            @XmlElement(type = HelloVerifyRequestMessage.class, name = "HelloVerifyRequest"),
            @XmlElement(type = DHClientKeyExchangeMessage.class, name = "DHClientKeyExchange"),
            @XmlElement(type = DHEServerKeyExchangeMessage.class, name = "DHEServerKeyExchange"),
            @XmlElement(type = ECDHClientKeyExchangeMessage.class, name = "ECDHClientKeyExchange"),
            @XmlElement(type = ECDHEServerKeyExchangeMessage.class, name = "ECDHEServerKeyExchange"),
            @XmlElement(type = PskClientKeyExchangeMessage.class, name = "PSKClientKeyExchange"),
            @XmlElement(type = PWDServerKeyExchangeMessage.class, name = "PWDServerKeyExchange"),
            @XmlElement(type = PWDClientKeyExchangeMessage.class, name = "PWDClientKeyExchange"),
            @XmlElement(type = FinishedMessage.class, name = "Finished"),
            @XmlElement(type = RSAClientKeyExchangeMessage.class, name = "RSAClientKeyExchange"),
            @XmlElement(type = ServerHelloDoneMessage.class, name = "ServerHelloDone"),
            @XmlElement(type = ServerHelloMessage.class, name = "ServerHello"),
            @XmlElement(type = AlertMessage.class, name = "Alert"),
            @XmlElement(type = NewSessionTicketMessage.class, name = "NewSessionTicket"),
            @XmlElement(type = ApplicationMessage.class, name = "Application"),
            @XmlElement(type = ChangeCipherSpecMessage.class, name = "ChangeCipherSpec"),
            @XmlElement(type = SSL2ClientHelloMessage.class, name = "SSL2ClientHello"),
            @XmlElement(type = SSL2ServerHelloMessage.class, name = "SSL2ServerHello"),
            @XmlElement(type = SSL2ClientMasterKeyMessage.class, name = "SSL2ClientMasterKey"),
            @XmlElement(type = SSL2ServerVerifyMessage.class, name = "SSL2ServerVerify"),
            @XmlElement(type = UnknownMessage.class, name = "UnknownMessage"),
            @XmlElement(type = UnknownHandshakeMessage.class, name = "UnknownHandshakeMessage"),
            @XmlElement(type = HelloRequestMessage.class, name = "HelloRequest"),
            @XmlElement(type = HeartbeatMessage.class, name = "Heartbeat"),
            @XmlElement(type = SupplementalDataMessage.class, name = "SupplementalDataMessage"),
            @XmlElement(type = EncryptedExtensionsMessage.class, name = "EncryptedExtensionMessage"),
            @XmlElement(type = HttpsRequestMessage.class, name = "HttpsRequest"),
            @XmlElement(type = HttpsResponseMessage.class, name = "HttpsResponse"),
            @XmlElement(type = PskClientKeyExchangeMessage.class, name = "PskClientKeyExchange"),
            @XmlElement(type = PskDhClientKeyExchangeMessage.class, name = "PskDhClientKeyExchange"),
            @XmlElement(type = PskDheServerKeyExchangeMessage.class, name = "PskDheServerKeyExchange"),
            @XmlElement(type = PskEcDhClientKeyExchangeMessage.class, name = "PskEcDhClientKeyExchange"),
            @XmlElement(type = PskEcDheServerKeyExchangeMessage.class, name = "PskEcDheServerKeyExchange"),
            @XmlElement(type = PskRsaClientKeyExchangeMessage.class, name = "PskRsaClientKeyExchange"),
            @XmlElement(type = PskServerKeyExchangeMessage.class, name = "PskServerKeyExchange"),
            @XmlElement(type = SrpServerKeyExchangeMessage.class, name = "SrpServerKeyExchange"),
            @XmlElement(type = SrpClientKeyExchangeMessage.class, name = "SrpClientKeyExchange"),
            @XmlElement(type = EndOfEarlyDataMessage.class, name = "EndOfEarlyData"),
            @XmlElement(type = EncryptedExtensionsMessage.class, name = "EncryptedExtensions"),
            @XmlElement(type = HelloRetryRequestMessage.class, name = "HelloRetryRequest") })
    protected ProtocolMessage waitTillMessage;

    public ReceiveTillAction() {
        super();
    }

    public ReceiveTillAction(ProtocolMessage waitTillMessage) {
        super();
        this.waitTillMessage = waitTillMessage;
    }

    public ReceiveTillAction(String connectionAliasAlias, ProtocolMessage waitTillMessage) {
        super(connectionAliasAlias);
        this.waitTillMessage = waitTillMessage;
    }

    @Override
    public void execute(State state) throws WorkflowExecutionException {
        TlsContext tlsContext = state.getTlsContext(getConnectionAlias());

        if (isExecuted()) {
            throw new WorkflowExecutionException("Action already executed!");
        }

        LOGGER.debug("Receiving Messages...");
        MessageActionResult result = receiveMessageHelper.receiveMessagesTill(waitTillMessage, tlsContext);
        records = new ArrayList<>(result.getRecordList());
        messages = new ArrayList<>(result.getMessageList());
        setExecuted(true);

        String expected = getReadableString(waitTillMessage);
        LOGGER.debug("Receive message we waited for:" + expected);
        String received = getReadableString(messages);
        if (hasDefaultAlias()) {
            LOGGER.info("Received Messages: " + received);
        } else {
            LOGGER.info("Received Messages (" + getConnectionAlias() + "): " + received);
        }
    }

    @Override
    public String toString() {
        StringBuilder sb = new StringBuilder("WaitTillReceive Action:\n");

        sb.append("Waiting till:");
        if ((waitTillMessage != null)) {
            sb.append(waitTillMessage.toCompactString());

        } else {
            sb.append(" (no messages set)");
        }
        sb.append("\n\tActual:");
        if ((messages != null) && (!messages.isEmpty())) {
            for (ProtocolMessage message : messages) {
                sb.append(message.toCompactString());
                sb.append(", ");
            }
        } else {
            sb.append(" (no messages set)");
        }
        sb.append("\n");
        return sb.toString();
    }

    @Override
    public String toCompactString() {
        StringBuilder sb = new StringBuilder(super.toCompactString());
        if (waitTillMessage != null) {
            sb.append(" (");
            sb.append(waitTillMessage.toCompactString());
            if (sb.lastIndexOf(",") > 0) {
                sb.deleteCharAt(sb.lastIndexOf(","));
            }
            sb.append(")");
        } else {
            sb.append(" (no messages set)");
        }
        return sb.toString();
    }

    @Override
    public boolean executedAsPlanned() {
        if (messages == null) {
            return false;
        }

        for (ProtocolMessage message : messages) {
            if (message.getClass().equals(waitTillMessage.getClass())) {
                return true;
            }
        }

        return false;
    }

    public ProtocolMessage getWaitTillMessage() {
        return waitTillMessage;
    }

    void setReceivedMessages(List<ProtocolMessage> receivedMessages) {
        this.messages = receivedMessages;
    }

    void setReceivedRecords(List<AbstractRecord> receivedRecords) {
        this.records = receivedRecords;
    }

    public void setWaitTillMessage(ProtocolMessage waitTillMessage) {
        this.waitTillMessage = waitTillMessage;
    }

    @Override
    public void reset() {
        messages = null;
        records = null;
        setExecuted(null);
    }

    @Override
    public List<ProtocolMessage> getReceivedMessages() {
        return messages;
    }

    @Override
    public List<AbstractRecord> getReceivedRecords() {
        return records;
    }

    @Override
    public int hashCode() {
        int hash = super.hashCode();
        hash = 67 * hash + Objects.hashCode(this.waitTillMessage);
        hash = 67 * hash + Objects.hashCode(this.messages);
        hash = 67 * hash + Objects.hashCode(this.records);

        return hash;
    }

    @Override
    public boolean equals(Object obj) {
        if (this == obj) {
            return true;
        }
        if (obj == null) {
            return false;
        }
        if (getClass() != obj.getClass()) {
            return false;
        }
        final ReceiveTillAction other = (ReceiveTillAction) obj;
        return Objects.equals(this.waitTillMessage, other.waitTillMessage);
    }

    @Override
    public void normalize() {
        super.normalize();
    }

    @Override
    public void normalize(TlsAction defaultAction) {
        super.normalize(defaultAction);
    }

    @Override
    public void filter() {
        super.filter();
    }

    @Override
    public void filter(TlsAction defaultCon) {
        super.filter(defaultCon);
    }

    @Override
<<<<<<< HEAD
    public List<ProtocolMessageType> getGoingToReceiveProtocolMessageTypes() {
        return new ArrayList<ProtocolMessageType>() {
            {
                add(waitTillMessage.getProtocolMessageType());
            }
        };
    }

    @Override
    public List<HandshakeMessageType> getGoingToReceiveHandshakeMessageTypes() {
        if (!waitTillMessage.isHandshakeMessage()) {
            return new ArrayList<>();
        }
        return new ArrayList<HandshakeMessageType>() {
            {
                add(((HandshakeMessage) waitTillMessage).getHandshakeMessageType());
            }
        };
=======
    public MessageActionDirection getMessageDirection() {
        return MessageActionDirection.RECEIVING;
>>>>>>> ffa6d3a4
    }
}<|MERGE_RESOLUTION|>--- conflicted
+++ resolved
@@ -252,7 +252,11 @@
     }
 
     @Override
-<<<<<<< HEAD
+    public MessageActionDirection getMessageDirection() {
+        return MessageActionDirection.RECEIVING;
+    }
+
+    @Override
     public List<ProtocolMessageType> getGoingToReceiveProtocolMessageTypes() {
         return new ArrayList<ProtocolMessageType>() {
             {
@@ -271,9 +275,5 @@
                 add(((HandshakeMessage) waitTillMessage).getHandshakeMessageType());
             }
         };
-=======
-    public MessageActionDirection getMessageDirection() {
-        return MessageActionDirection.RECEIVING;
->>>>>>> ffa6d3a4
     }
 }