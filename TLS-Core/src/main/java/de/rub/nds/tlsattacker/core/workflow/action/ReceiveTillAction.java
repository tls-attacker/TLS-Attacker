/*
 * TLS-Attacker - A Modular Penetration Testing Framework for TLS
 *
 * Copyright 2014-2023 Ruhr University Bochum, Paderborn University, Technology Innovation Institute, and Hackmanit GmbH
 *
 * Licensed under Apache License, Version 2.0
 * http://www.apache.org/licenses/LICENSE-2.0.txt
 */
package de.rub.nds.tlsattacker.core.workflow.action;

import de.rub.nds.modifiablevariable.HoldsModifiableVariable;
import de.rub.nds.tlsattacker.core.layer.LayerConfiguration;
import de.rub.nds.tlsattacker.core.layer.ReceiveTillLayerConfiguration;
import de.rub.nds.tlsattacker.core.layer.constant.ImplementedLayers;
import de.rub.nds.tlsattacker.core.layer.context.TlsContext;
import de.rub.nds.tlsattacker.core.protocol.ProtocolMessage;
import de.rub.nds.tlsattacker.core.state.State;
import de.rub.nds.tlsattacker.core.workflow.container.ActionHelperUtil;
import jakarta.xml.bind.annotation.XmlElementRef;
import jakarta.xml.bind.annotation.XmlRootElement;
import java.util.LinkedList;
import java.util.List;

@XmlRootElement(name = "ReceiveTill")
public class ReceiveTillAction extends CommonReceiveAction {

    @HoldsModifiableVariable @XmlElementRef protected ProtocolMessage waitTillMessage;

    public ReceiveTillAction() {
        super();
    }

    public ReceiveTillAction(String connectionAlias) {
        super(connectionAlias);
    }

    public ReceiveTillAction(ProtocolMessage waitTillMessage) {
        super();
        this.waitTillMessage = waitTillMessage;
    }

    public ReceiveTillAction(String connectionAliasAlias, ProtocolMessage waitTillMessage) {
        super(connectionAliasAlias);
        this.waitTillMessage = waitTillMessage;
    }

    @Override
    public String toString() {
        StringBuilder sb = new StringBuilder("WaitTillReceive Action:\n");

        sb.append("Waiting till:");
        if ((waitTillMessage != null)) {
            sb.append(waitTillMessage.toCompactString());

        } else {
            sb.append(" (no messages set)");
        }
        sb.append("\n\tActual:");
        if ((getReceivedMessages() != null) && (!getReceivedMessages().isEmpty())) {
            for (ProtocolMessage message : getReceivedMessages()) {
                sb.append(message.toCompactString());
                sb.append(", ");
            }
        } else {
            sb.append(" (no messages set)");
        }
        sb.append("\n");
        return sb.toString();
    }

    @Override
    public String toCompactString() {
        StringBuilder sb = new StringBuilder(super.toCompactString());
        if (waitTillMessage != null) {
            sb.append(" (");
            sb.append(waitTillMessage.toCompactString());
            if (sb.lastIndexOf(",") > 0) {
                sb.deleteCharAt(sb.lastIndexOf(","));
            }
            sb.append(")");
        } else {
            sb.append(" (no messages set)");
        }
        return sb.toString();
    }

    @Override
    public boolean executedAsPlanned() {
        if (getReceivedMessages() == null) {
            return false;
        }

        for (ProtocolMessage message : getReceivedMessages()) {
            if (message.getClass().equals(waitTillMessage.getClass())) {
                return true;
            }
        }

        return false;
    }

    public ProtocolMessage getWaitTillMessage() {
        return waitTillMessage;
    }

    public void setWaitTillMessage(ProtocolMessage waitTillMessage) {
        this.waitTillMessage = waitTillMessage;
    }

    @Override
    protected List<LayerConfiguration<?>> createLayerConfiguration(State state) {
        TlsContext tlsContext = state.getTlsContext(getConnectionAlias());
        List<LayerConfiguration<?>> configurationList = new LinkedList<>();
        configurationList.add(
<<<<<<< HEAD
                new ReceiveTillLayerConfiguration<ProtocolMessage>(
                        ImplementedLayers.MESSAGE, waitTillMessage));
=======
                new ReceiveTillLayerConfiguration(ImplementedLayers.SSL2, waitTillMessage));
        configurationList.add(
                new ReceiveTillLayerConfiguration(ImplementedLayers.MESSAGE, waitTillMessage));
>>>>>>> d6bdd6e9
        return ActionHelperUtil.sortAndAddOptions(
                tlsContext.getLayerStack(), false, getActionOptions(), configurationList);
    }
}<|MERGE_RESOLUTION|>--- conflicted
+++ resolved
@@ -112,14 +112,10 @@
         TlsContext tlsContext = state.getTlsContext(getConnectionAlias());
         List<LayerConfiguration<?>> configurationList = new LinkedList<>();
         configurationList.add(
-<<<<<<< HEAD
+                new ReceiveTillLayerConfiguration(ImplementedLayers.SSL2, waitTillMessage));
+        configurationList.add(
                 new ReceiveTillLayerConfiguration<ProtocolMessage>(
                         ImplementedLayers.MESSAGE, waitTillMessage));
-=======
-                new ReceiveTillLayerConfiguration(ImplementedLayers.SSL2, waitTillMessage));
-        configurationList.add(
-                new ReceiveTillLayerConfiguration(ImplementedLayers.MESSAGE, waitTillMessage));
->>>>>>> d6bdd6e9
         return ActionHelperUtil.sortAndAddOptions(
                 tlsContext.getLayerStack(), false, getActionOptions(), configurationList);
     }
