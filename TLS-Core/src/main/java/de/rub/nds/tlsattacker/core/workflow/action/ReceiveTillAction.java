/**
 * TLS-Attacker - A Modular Penetration Testing Framework for TLS
 *
 * Copyright 2014-2022 Ruhr University Bochum, Paderborn University, Hackmanit GmbH
 *
 * Licensed under Apache License, Version 2.0
 * http://www.apache.org/licenses/LICENSE-2.0.txt
 */

package de.rub.nds.tlsattacker.core.workflow.action;

import de.rub.nds.modifiablevariable.HoldsModifiableVariable;
import de.rub.nds.tlsattacker.core.constants.HandshakeMessageType;
import de.rub.nds.tlsattacker.core.constants.ProtocolMessageType;
import de.rub.nds.tlsattacker.core.exceptions.WorkflowExecutionException;
import de.rub.nds.tlsattacker.core.protocol.ProtocolMessage;
import de.rub.nds.tlsattacker.core.protocol.message.DtlsHandshakeMessageFragment;
import de.rub.nds.tlsattacker.core.protocol.message.HandshakeMessage;
import de.rub.nds.tlsattacker.core.record.Record;
import de.rub.nds.tlsattacker.core.state.State;
import de.rub.nds.tlsattacker.core.layer.context.TlsContext;
import java.util.ArrayList;
import java.util.Arrays;
import java.util.List;
import java.util.Objects;
import javax.xml.bind.annotation.XmlElementRef;
import javax.xml.bind.annotation.XmlRootElement;
import org.apache.logging.log4j.LogManager;
import org.apache.logging.log4j.Logger;

@XmlRootElement
<<<<<<< HEAD
public class ReceiveTillAction extends MessageAction<ProtocolMessage> implements ReceivingAction<ProtocolMessage> {
=======
public class ReceiveTillAction extends CommonReceiveAction implements ReceivingAction {
>>>>>>> 33421ef7

    private static final Logger LOGGER = LogManager.getLogger();

    @HoldsModifiableVariable
    @XmlElementRef
    protected ProtocolMessage waitTillMessage;

    public ReceiveTillAction() {
        super();
    }

    public ReceiveTillAction(ProtocolMessage waitTillMessage) {
        super();
        this.waitTillMessage = waitTillMessage;
    }

    public ReceiveTillAction(String connectionAliasAlias, ProtocolMessage waitTillMessage) {
        super(connectionAliasAlias);
        this.waitTillMessage = waitTillMessage;
    }

    @Override
<<<<<<< HEAD
    public void execute(State state) throws WorkflowExecutionException {
        TlsContext tlsContext = state.getContext(getConnectionAlias()).getTlsContext();

        if (isExecuted()) {
            throw new WorkflowExecutionException("Action already executed!");
        }

        LOGGER.debug("Receiving Messages...");
        receiveTill(tlsContext, messages, records);
        setExecuted(true);

        String expected = getReadableString(waitTillMessage);
        LOGGER.debug("Receive message we waited for:" + expected);
        String received = getReadableString(messages);
        if (hasDefaultAlias()) {
            LOGGER.info("Received Messages: " + received);
        } else {
            LOGGER.info("Received Messages (" + getConnectionAlias() + "): " + received);
        }
    }

    @Override
=======
>>>>>>> 33421ef7
    public String toString() {
        StringBuilder sb = new StringBuilder("WaitTillReceive Action:\n");

        sb.append("Waiting till:");
        if ((waitTillMessage != null)) {
            sb.append(waitTillMessage.toCompactString());

        } else {
            sb.append(" (no messages set)");
        }
        sb.append("\n\tActual:");
        if ((messages != null) && (!messages.isEmpty())) {
            for (ProtocolMessage message : messages) {
                sb.append(message.toCompactString());
                sb.append(", ");
            }
        } else {
            sb.append(" (no messages set)");
        }
        sb.append("\n");
        return sb.toString();
    }

    @Override
    public String toCompactString() {
        StringBuilder sb = new StringBuilder(super.toCompactString());
        if (waitTillMessage != null) {
            sb.append(" (");
            sb.append(waitTillMessage.toCompactString());
            if (sb.lastIndexOf(",") > 0) {
                sb.deleteCharAt(sb.lastIndexOf(","));
            }
            sb.append(")");
        } else {
            sb.append(" (no messages set)");
        }
        return sb.toString();
    }

    @Override
    public boolean executedAsPlanned() {
        if (messages == null) {
            return false;
        }

        for (ProtocolMessage message : messages) {
            if (message.getClass().equals(waitTillMessage.getClass())) {
                return true;
            }
        }

        return false;
    }

    public ProtocolMessage getWaitTillMessage() {
        return waitTillMessage;
    }

    void setReceivedMessages(List<ProtocolMessage> receivedMessages) {
        this.messages = receivedMessages;
    }

    void setReceivedRecords(List<Record> receivedRecords) {
        this.records = receivedRecords;
    }

    void setReceivedFragments(List<DtlsHandshakeMessageFragment> fragments) {
        this.fragments = fragments;
    }

    public void setWaitTillMessage(ProtocolMessage waitTillMessage) {
        this.waitTillMessage = waitTillMessage;
    }

    @Override
    public void reset() {
        messages = null;
        records = null;
        fragments = null;
        setExecuted(null);
    }

    @Override
    public List<ProtocolMessage> getReceivedMessages() {
        return messages;
    }

    @Override
    public List<Record> getReceivedRecords() {
        return records;
    }

    @Override
    public List<DtlsHandshakeMessageFragment> getReceivedFragments() {
        return fragments;
    }

    @Override
    public int hashCode() {
        int hash = super.hashCode();
        hash = 67 * hash + Objects.hashCode(this.waitTillMessage);
        hash = 67 * hash + Objects.hashCode(this.messages);
        hash = 67 * hash + Objects.hashCode(this.records);
        hash = 67 * hash + Objects.hashCode(this.fragments);
        return hash;
    }

    @Override
    public boolean equals(Object obj) {
        if (this == obj) {
            return true;
        }
        if (obj == null) {
            return false;
        }
        if (getClass() != obj.getClass()) {
            return false;
        }
        final ReceiveTillAction other = (ReceiveTillAction) obj;
        return Objects.equals(this.waitTillMessage, other.waitTillMessage);
    }

    @Override
    public void normalize() {
        super.normalize();
    }

    @Override
    public void normalize(TlsAction defaultAction) {
        super.normalize(defaultAction);
    }

    @Override
    public void filter() {
        super.filter();
    }

    @Override
    public void filter(TlsAction defaultCon) {
        super.filter(defaultCon);
    }

    @Override
    public MessageActionDirection getMessageDirection() {
        return MessageActionDirection.RECEIVING;
    }

    @Override
    public List<ProtocolMessageType> getGoingToReceiveProtocolMessageTypes() {
        return new ArrayList<ProtocolMessageType>() {
            {
                add(waitTillMessage.getProtocolMessageType());
            }
        };
    }

    @Override
    public List<HandshakeMessageType> getGoingToReceiveHandshakeMessageTypes() {
        if (!waitTillMessage.isHandshakeMessage()) {
            return new ArrayList<>();
        }
        return new ArrayList<HandshakeMessageType>() {
            {
                add(((HandshakeMessage) waitTillMessage).getHandshakeMessageType());
            }
        };
    }

    @Override
    protected void distinctReceive(TlsContext tlsContext) {
        receiveTill(tlsContext, waitTillMessage);
    }

    @Override
    public List<ProtocolMessage> getExpectedMessages() {
        return Arrays.asList(waitTillMessage);
    }
}<|MERGE_RESOLUTION|>--- conflicted
+++ resolved
@@ -29,11 +29,7 @@
 import org.apache.logging.log4j.Logger;
 
 @XmlRootElement
-<<<<<<< HEAD
-public class ReceiveTillAction extends MessageAction<ProtocolMessage> implements ReceivingAction<ProtocolMessage> {
-=======
-public class ReceiveTillAction extends CommonReceiveAction implements ReceivingAction {
->>>>>>> 33421ef7
+public class ReceiveTillAction extends CommonReceiveAction<ProtocolMessage> implements ReceivingAction<ProtocolMessage> {
 
     private static final Logger LOGGER = LogManager.getLogger();
 
@@ -56,31 +52,6 @@
     }
 
     @Override
-<<<<<<< HEAD
-    public void execute(State state) throws WorkflowExecutionException {
-        TlsContext tlsContext = state.getContext(getConnectionAlias()).getTlsContext();
-
-        if (isExecuted()) {
-            throw new WorkflowExecutionException("Action already executed!");
-        }
-
-        LOGGER.debug("Receiving Messages...");
-        receiveTill(tlsContext, messages, records);
-        setExecuted(true);
-
-        String expected = getReadableString(waitTillMessage);
-        LOGGER.debug("Receive message we waited for:" + expected);
-        String received = getReadableString(messages);
-        if (hasDefaultAlias()) {
-            LOGGER.info("Received Messages: " + received);
-        } else {
-            LOGGER.info("Received Messages (" + getConnectionAlias() + "): " + received);
-        }
-    }
-
-    @Override
-=======
->>>>>>> 33421ef7
     public String toString() {
         StringBuilder sb = new StringBuilder("WaitTillReceive Action:\n");
 
