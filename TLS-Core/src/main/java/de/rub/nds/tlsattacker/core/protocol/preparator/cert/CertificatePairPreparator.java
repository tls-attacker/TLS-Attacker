/**
 * TLS-Attacker - A Modular Penetration Testing Framework for TLS
 *
 * Copyright 2014-2020 Ruhr University Bochum, Paderborn University,
 * and Hackmanit GmbH
 *
 * Licensed under Apache License 2.0
 * http://www.apache.org/licenses/LICENSE-2.0
 */

package de.rub.nds.tlsattacker.core.protocol.preparator.cert;

import de.rub.nds.modifiablevariable.util.ArrayConverter;
import de.rub.nds.tlsattacker.core.constants.HandshakeMessageType;
import de.rub.nds.tlsattacker.core.exceptions.PreparationException;
import de.rub.nds.tlsattacker.core.protocol.handler.extension.ExtensionHandler;
import de.rub.nds.tlsattacker.core.protocol.handler.factory.HandlerFactory;
import de.rub.nds.tlsattacker.core.protocol.message.cert.CertificatePair;
import de.rub.nds.tlsattacker.core.protocol.message.extension.ExtensionMessage;
import de.rub.nds.tlsattacker.core.protocol.preparator.Preparator;
import de.rub.nds.tlsattacker.core.workflow.chooser.Chooser;
import java.io.ByteArrayOutputStream;
import java.io.IOException;
import org.apache.logging.log4j.LogManager;
import org.apache.logging.log4j.Logger;

public class CertificatePairPreparator extends Preparator<CertificatePair> {

    private static final Logger LOGGER = LogManager.getLogger();

    private final CertificatePair pair;

    public CertificatePairPreparator(Chooser chooser, CertificatePair pair) {
        super(chooser, pair);
        this.pair = pair;
    }

    @Override
    public void prepare() {
        LOGGER.debug("Preparing CertificatePair");
        prepareCertificate(pair);
        prepareCertificateLength(pair);
        if (pair.getExtensionsConfig() != null) {
            prepareExtensions(pair);
            prepareExtensionLength(pair);
        } else {
            pair.setExtensionsLength(0);
        }
    }

    private void prepareCertificate(CertificatePair pair) {
        pair.setCertificate(pair.getCertificateConfig());
        LOGGER.debug("Certificate: " + ArrayConverter.bytesToHexString(pair.getCertificate().getValue()));
    }

    private void prepareCertificateLength(CertificatePair pair) {
        pair.setCertificateLength(pair.getCertificate().getValue().length);
        LOGGER.debug("CertificateLength: " + pair.getCertificateLength().getValue());
    }

    private void prepareExtensions(CertificatePair pair) {
        ByteArrayOutputStream stream = new ByteArrayOutputStream();
        if (pair.getExtensionsConfig() != null) {
            for (ExtensionMessage extensionMessage : pair.getExtensionsConfig()) {
<<<<<<< HEAD
                ExtensionHandler handler = HandlerFactory.getExtensionHandler(chooser.getContext(),
                        extensionMessage.getExtensionTypeConstant());
=======
                HandshakeMessageType handshakeMessageType = HandshakeMessageType.CERTIFICATE;
                if (extensionMessage instanceof HRRKeyShareExtensionMessage) {
                    handshakeMessageType = HandshakeMessageType.HELLO_RETRY_REQUEST;
                }
                ExtensionHandler handler =
                    HandlerFactory.getExtensionHandler(chooser.getContext(),
                        extensionMessage.getExtensionTypeConstant(), handshakeMessageType);
>>>>>>> 83e5d5ec
                handler.getPreparator(extensionMessage).prepare();
                try {
                    stream.write(extensionMessage.getExtensionBytes().getValue());
                } catch (IOException ex) {
                    throw new PreparationException("Could not write ExtensionBytes to byte[]", ex);
                }
            }
            pair.setExtensions(stream.toByteArray());
        }
        LOGGER.debug("ExtensionBytes: " + ArrayConverter.bytesToHexString(pair.getExtensions().getValue()));
    }

    private void prepareExtensionLength(CertificatePair pair) {
        pair.setExtensionsLength(pair.getExtensions().getValue().length);
        LOGGER.debug("ExtensionLength: " + pair.getExtensionsLength().getValue());
    }

}<|MERGE_RESOLUTION|>--- conflicted
+++ resolved
@@ -62,18 +62,9 @@
         ByteArrayOutputStream stream = new ByteArrayOutputStream();
         if (pair.getExtensionsConfig() != null) {
             for (ExtensionMessage extensionMessage : pair.getExtensionsConfig()) {
-<<<<<<< HEAD
-                ExtensionHandler handler = HandlerFactory.getExtensionHandler(chooser.getContext(),
-                        extensionMessage.getExtensionTypeConstant());
-=======
-                HandshakeMessageType handshakeMessageType = HandshakeMessageType.CERTIFICATE;
-                if (extensionMessage instanceof HRRKeyShareExtensionMessage) {
-                    handshakeMessageType = HandshakeMessageType.HELLO_RETRY_REQUEST;
-                }
                 ExtensionHandler handler =
                     HandlerFactory.getExtensionHandler(chooser.getContext(),
-                        extensionMessage.getExtensionTypeConstant(), handshakeMessageType);
->>>>>>> 83e5d5ec
+                        extensionMessage.getExtensionTypeConstant());
                 handler.getPreparator(extensionMessage).prepare();
                 try {
                     stream.write(extensionMessage.getExtensionBytes().getValue());
