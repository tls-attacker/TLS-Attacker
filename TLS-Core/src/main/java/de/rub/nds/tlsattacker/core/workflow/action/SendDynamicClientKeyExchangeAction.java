/**
 * TLS-Attacker - A Modular Penetration Testing Framework for TLS
 *
 * Copyright 2014-2020 Ruhr University Bochum, Paderborn University,
 * and Hackmanit GmbH
 *
 * Licensed under Apache License 2.0
 * http://www.apache.org/licenses/LICENSE-2.0
 */

package de.rub.nds.tlsattacker.core.workflow.action;

import de.rub.nds.modifiablevariable.ModifiableVariable;
import de.rub.nds.tlsattacker.core.constants.AlgorithmResolver;
import de.rub.nds.tlsattacker.core.exceptions.WorkflowExecutionException;
import de.rub.nds.tlsattacker.core.protocol.ModifiableVariableHolder;
import de.rub.nds.tlsattacker.core.protocol.message.ProtocolMessage;
import de.rub.nds.tlsattacker.core.record.AbstractRecord;
import de.rub.nds.tlsattacker.core.state.State;
import de.rub.nds.tlsattacker.core.state.TlsContext;
import de.rub.nds.tlsattacker.core.workflow.action.executor.ActionOption;
import de.rub.nds.tlsattacker.core.workflow.action.MessageAction.MessageActionDirection;
import de.rub.nds.tlsattacker.core.workflow.action.executor.MessageActionResult;
import de.rub.nds.tlsattacker.core.workflow.factory.WorkflowConfigurationFactory;
import java.io.IOException;
import java.lang.reflect.Field;
import java.util.ArrayList;
import java.util.LinkedList;
import java.util.List;
import java.util.Objects;
import org.apache.logging.log4j.LogManager;
import org.apache.logging.log4j.Logger;

public class SendDynamicClientKeyExchangeAction extends MessageAction implements SendingAction {

    private static final Logger LOGGER = LogManager.getLogger();

    public SendDynamicClientKeyExchangeAction() {
        super();
    }

    public SendDynamicClientKeyExchangeAction(String connectionAlias) {
        super(connectionAlias);
    }

    @Override
    public void execute(State state) throws WorkflowExecutionException {
        TlsContext tlsContext = state.getTlsContext(connectionAlias);

        if (isExecuted()) {
            throw new WorkflowExecutionException("Action already executed!");
        }
        messages = new LinkedList<>();
        messages.add(new WorkflowConfigurationFactory(state.getConfig())
            .createClientKeyExchangeMessage(AlgorithmResolver.getKeyExchangeAlgorithm(tlsContext.getChooser()
                .getSelectedCipherSuite())));
        String sending = getReadableString(messages);
        if (hasDefaultAlias()) {
            LOGGER.info("Sending DynamicKeyExchange: " + sending);
        } else {
            LOGGER.info("Sending DynamicKeyExchange (" + connectionAlias + "): " + sending);
        }

        try {
            MessageActionResult result = sendMessageHelper.sendMessages(messages, records, tlsContext);
            messages = new ArrayList<>(result.getMessageList());
            records = new ArrayList<>(result.getRecordList());
            setExecuted(true);
        } catch (IOException e) {
            tlsContext.setReceivedTransportHandlerException(true);
<<<<<<< HEAD
            LOGGER.debug(e);
            setExecuted(false);
=======
            LOGGER.debug(E);
            setExecuted(getActionOptions().contains(ActionOption.MAY_FAIL));
>>>>>>> ffa6d3a4
        }
    }

    @Override
    public String toString() {
        StringBuilder sb;
        if (isExecuted()) {
            sb = new StringBuilder("Send Dynamic Client Key Exchange Action:\n");
        } else {
            sb = new StringBuilder("Send Dynamic Client Key Exchange Action: (not executed)\n");
        }
        sb.append("\tMessages:");
        if (messages != null) {
            for (ProtocolMessage message : messages) {
                sb.append(message.toCompactString());
                sb.append(", ");
            }
            sb.append("\n");
        } else {
            sb.append("null (no messages set)");
        }
        return sb.toString();
    }

    @Override
    public String toCompactString() {
        StringBuilder sb = new StringBuilder(super.toCompactString());
        if ((messages != null) && (!messages.isEmpty())) {
            sb.append(" (");
            for (ProtocolMessage message : messages) {
                sb.append(message.toCompactString());
                sb.append(",");
            }
            sb.deleteCharAt(sb.lastIndexOf(",")).append(")");
        } else {
            sb.append(" (no messages set)");
        }
        return sb.toString();
    }

    @Override
    public boolean executedAsPlanned() {
        return isExecuted();
    }

    @Override
    public void setRecords(List<AbstractRecord> records) {
        this.records = records;
    }

    @Override
    public void reset() {
        List<ModifiableVariableHolder> holders = new LinkedList<>();
        if (messages != null) {
            for (ProtocolMessage message : messages) {
                holders.addAll(message.getAllModifiableVariableHolders());
            }
        }
        if (getRecords() != null) {
            for (AbstractRecord record : getRecords()) {
                holders.addAll(record.getAllModifiableVariableHolders());
            }
        }
        for (ModifiableVariableHolder holder : holders) {
            List<Field> fields = holder.getAllModifiableVariableFields();
            for (Field f : fields) {
                f.setAccessible(true);

                ModifiableVariable mv = null;
                try {
                    mv = (ModifiableVariable) f.get(holder);
                } catch (IllegalArgumentException | IllegalAccessException ex) {
                    LOGGER.warn("Could not retrieve ModifiableVariables");
                    LOGGER.debug(ex);
                }
                if (mv != null) {
                    if (mv.getModification() != null || mv.isCreateRandomModification()) {
                        mv.setOriginalValue(null);
                    } else {
                        try {
                            f.set(holder, null);
                        } catch (IllegalArgumentException | IllegalAccessException ex) {
                            LOGGER.warn("Could not strip ModifiableVariable without Modification");
                        }
                    }
                }
            }
        }
        setExecuted(null);
    }

    @Override
    public List<ProtocolMessage> getSendMessages() {
        return messages;
    }

    @Override
    public List<AbstractRecord> getSendRecords() {
        return records;
    }

    @Override
    public MessageActionDirection getMessageDirection() {
        return MessageActionDirection.SENDING;
    }

    @Override
    public boolean equals(Object obj) {
        if (this == obj) {
            return true;
        }
        if (obj == null) {
            return false;
        }
        if (getClass() != obj.getClass()) {
            return false;
        }
        final SendDynamicClientKeyExchangeAction other = (SendDynamicClientKeyExchangeAction) obj;
        if (!Objects.equals(this.messages, other.messages)) {
            return false;
        }
        if (!Objects.equals(this.records, other.records)) {
            return false;
        }
        return super.equals(obj);
    }

    @Override
    public int hashCode() {
        int hash = super.hashCode();
        hash = 67 * hash + Objects.hashCode(this.messages);
        hash = 67 * hash + Objects.hashCode(this.records);

        return hash;
    }

}<|MERGE_RESOLUTION|>--- conflicted
+++ resolved
@@ -7,7 +7,6 @@
  * Licensed under Apache License 2.0
  * http://www.apache.org/licenses/LICENSE-2.0
  */
-
 package de.rub.nds.tlsattacker.core.workflow.action;
 
 import de.rub.nds.modifiablevariable.ModifiableVariable;
@@ -52,8 +51,8 @@
         }
         messages = new LinkedList<>();
         messages.add(new WorkflowConfigurationFactory(state.getConfig())
-            .createClientKeyExchangeMessage(AlgorithmResolver.getKeyExchangeAlgorithm(tlsContext.getChooser()
-                .getSelectedCipherSuite())));
+                .createClientKeyExchangeMessage(AlgorithmResolver.getKeyExchangeAlgorithm(tlsContext.getChooser()
+                        .getSelectedCipherSuite())));
         String sending = getReadableString(messages);
         if (hasDefaultAlias()) {
             LOGGER.info("Sending DynamicKeyExchange: " + sending);
@@ -66,15 +65,10 @@
             messages = new ArrayList<>(result.getMessageList());
             records = new ArrayList<>(result.getRecordList());
             setExecuted(true);
-        } catch (IOException e) {
+        } catch (IOException E) {
             tlsContext.setReceivedTransportHandlerException(true);
-<<<<<<< HEAD
-            LOGGER.debug(e);
-            setExecuted(false);
-=======
             LOGGER.debug(E);
             setExecuted(getActionOptions().contains(ActionOption.MAY_FAIL));
->>>>>>> ffa6d3a4
         }
     }
 
