--- conflicted
+++ resolved
@@ -9,7 +9,6 @@
 
 package de.rub.nds.tlsattacker.core.workflow.action;
 
-import de.rub.nds.modifiablevariable.ModifiableVariable;
 import de.rub.nds.tlsattacker.core.constants.AlgorithmResolver;
 import de.rub.nds.tlsattacker.core.constants.HandshakeMessageType;
 import de.rub.nds.tlsattacker.core.constants.ProtocolMessageType;
@@ -24,7 +23,6 @@
 import de.rub.nds.tlsattacker.core.workflow.action.executor.ActionOption;
 import de.rub.nds.tlsattacker.core.workflow.factory.WorkflowConfigurationFactory;
 import java.io.IOException;
-import java.lang.reflect.Field;
 import java.util.ArrayList;
 import java.util.LinkedList;
 import java.util.List;
@@ -125,14 +123,6 @@
     }
 
     @Override
-<<<<<<< HEAD
-    public void setFragments(List<DtlsHandshakeMessageFragment> fragments) {
-        this.fragments = fragments;
-    }
-
-    @Override
-=======
->>>>>>> 3def229f
     public void reset() {
         List<ModifiableVariableHolder> holders = new LinkedList<>();
         if (messages != null) {
