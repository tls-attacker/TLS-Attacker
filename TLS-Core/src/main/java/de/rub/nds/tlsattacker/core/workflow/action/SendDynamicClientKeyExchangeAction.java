/*
 * TLS-Attacker - A Modular Penetration Testing Framework for TLS
 *
 * Copyright 2014-2023 Ruhr University Bochum, Paderborn University, Technology Innovation Institute, and Hackmanit GmbH
 *
 * Licensed under Apache License, Version 2.0
 * http://www.apache.org/licenses/LICENSE-2.0.txt
 */
package de.rub.nds.tlsattacker.core.workflow.action;

import de.rub.nds.tlsattacker.core.constants.AlgorithmResolver;
import de.rub.nds.tlsattacker.core.layer.LayerConfiguration;
import de.rub.nds.tlsattacker.core.layer.SpecificSendLayerConfiguration;
import de.rub.nds.tlsattacker.core.layer.constant.ImplementedLayers;
import de.rub.nds.tlsattacker.core.layer.context.TlsContext;
import de.rub.nds.tlsattacker.core.protocol.ProtocolMessage;
import de.rub.nds.tlsattacker.core.protocol.message.ClientKeyExchangeMessage;
import de.rub.nds.tlsattacker.core.protocol.message.DtlsHandshakeMessageFragment;
import de.rub.nds.tlsattacker.core.state.State;
import de.rub.nds.tlsattacker.core.workflow.container.ActionHelperUtil;
import de.rub.nds.tlsattacker.core.workflow.factory.WorkflowConfigurationFactory;
import jakarta.xml.bind.annotation.XmlRootElement;
import java.util.LinkedList;
import java.util.List;
import java.util.StringJoiner;

@XmlRootElement(name = "SendDynamicClientKeyExchange")
public class SendDynamicClientKeyExchangeAction extends CommonSendAction {

    private List<DtlsHandshakeMessageFragment> configuredFragmentList = null;

    public SendDynamicClientKeyExchangeAction() {
        super();
    }

    public SendDynamicClientKeyExchangeAction(String connectionAlias) {
        super(connectionAlias);
    }

    public List<DtlsHandshakeMessageFragment> getConfiguredFragmentList() {
        return configuredFragmentList;
    }

    public void setConfiguredFragmentList(
            List<DtlsHandshakeMessageFragment> configuredFragmentList) {
        this.configuredFragmentList = configuredFragmentList;
    }

    @Override
    public String toString() {
        StringBuilder sb;
        if (isExecuted()) {
            sb = new StringBuilder("Send Dynamic Client Key Exchange Action:\n");
            sb.append("\tMessages:");
            if (getSentMessages() != null) {
                StringJoiner joiner = new StringJoiner(", ");
                for (ProtocolMessage message : getSentMessages()) {
                    joiner.add(message.toCompactString());
                }
                sb.append(joiner.toString());
            } else {
                sb.append("null (no messages set)");
            }
        } else {
            sb = new StringBuilder("Send Dynamic Client Key Exchange Action: (not executed)\n");
        }

        return sb.toString();
    }

    @Override
    public String toCompactString() {
        StringBuilder sb = new StringBuilder(super.toCompactString());
        if ((getSentMessages() != null) && (!getSentMessages().isEmpty())) {
            sb.append(" (");
            StringJoiner joiner = new StringJoiner(", ");
            for (ProtocolMessage message : getSentMessages()) {
                joiner.add(message.toCompactString());
            }
            sb.append(joiner.toString());
            sb.append(")");
        } else {
            sb.append(" (no messages set)");
        }
        return sb.toString();
    }

    @Override
    protected List<LayerConfiguration<?>> createLayerConfiguration(State state) {
        TlsContext tlsContext = state.getTlsContext(getConnectionAlias());
        ClientKeyExchangeMessage clientKeyExchangeMessage =
                new WorkflowConfigurationFactory(tlsContext.getConfig())
                        .createClientKeyExchangeMessage(
                                AlgorithmResolver.getKeyExchangeAlgorithm(
                                        tlsContext.getChooser().getSelectedCipherSuite()));
        if (clientKeyExchangeMessage != null) {
            List<LayerConfiguration<?>> configurationList = new LinkedList<>();
            configurationList.add(
                    new SpecificSendLayerConfiguration<>(
                            ImplementedLayers.MESSAGE, clientKeyExchangeMessage));
            if (configuredFragmentList != null) {
                configurationList.add(
                        new SpecificSendLayerConfiguration<>(
                                ImplementedLayers.DTLS_FRAGMENT, configuredFragmentList));
            }
<<<<<<< HEAD
        }
        for (ModifiableVariableHolder holder : holders) {
            holder.reset();
        }
        setExecuted(null);
    }

    @Override
    public List<ProtocolMessage<?>> getSendMessages() {
        return messages;
    }
=======
            return ActionHelperUtil.sortAndAddOptions(
                    tlsContext.getLayerStack(), true, getActionOptions(), configurationList);
>>>>>>> 4e5ec4e2

        } else {
            return null;
        }
    }
}<|MERGE_RESOLUTION|>--- conflicted
+++ resolved
@@ -88,11 +88,10 @@
     @Override
     protected List<LayerConfiguration<?>> createLayerConfiguration(State state) {
         TlsContext tlsContext = state.getTlsContext(getConnectionAlias());
-        ClientKeyExchangeMessage clientKeyExchangeMessage =
-                new WorkflowConfigurationFactory(tlsContext.getConfig())
-                        .createClientKeyExchangeMessage(
-                                AlgorithmResolver.getKeyExchangeAlgorithm(
-                                        tlsContext.getChooser().getSelectedCipherSuite()));
+        ClientKeyExchangeMessage clientKeyExchangeMessage = new WorkflowConfigurationFactory(tlsContext.getConfig())
+                .createClientKeyExchangeMessage(
+                        AlgorithmResolver.getKeyExchangeAlgorithm(
+                                tlsContext.getChooser().getSelectedCipherSuite()));
         if (clientKeyExchangeMessage != null) {
             List<LayerConfiguration<?>> configurationList = new LinkedList<>();
             configurationList.add(
@@ -103,22 +102,8 @@
                         new SpecificSendLayerConfiguration<>(
                                 ImplementedLayers.DTLS_FRAGMENT, configuredFragmentList));
             }
-<<<<<<< HEAD
-        }
-        for (ModifiableVariableHolder holder : holders) {
-            holder.reset();
-        }
-        setExecuted(null);
-    }
-
-    @Override
-    public List<ProtocolMessage<?>> getSendMessages() {
-        return messages;
-    }
-=======
             return ActionHelperUtil.sortAndAddOptions(
                     tlsContext.getLayerStack(), true, getActionOptions(), configurationList);
->>>>>>> 4e5ec4e2
 
         } else {
             return null;
