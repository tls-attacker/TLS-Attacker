/**
 * TLS-Attacker - A Modular Penetration Testing Framework for TLS
 *
 * Copyright 2014-2021 Ruhr University Bochum, Paderborn University, Hackmanit GmbH
 *
 * Licensed under Apache License, Version 2.0
 * http://www.apache.org/licenses/LICENSE-2.0.txt
 */

package de.rub.nds.tlsattacker.core.workflow.action;

<<<<<<< HEAD
import de.rub.nds.tlsattacker.core.record.cipher.RecordCipher;
=======
import de.rub.nds.tlsattacker.core.record.cipher.RecordCipherFactory;
>>>>>>> bbeac9c9
import de.rub.nds.tlsattacker.core.state.TlsContext;
import javax.xml.bind.annotation.XmlRootElement;

@XmlRootElement
public class DeactivateEncryptionAction extends DeactivateCryptoAction {

    @Override
<<<<<<< HEAD
    protected void deactivateCrypto(TlsContext tlsContext, RecordCipher recordCipher) {
        LOGGER.info("Disabling encryption");
        tlsContext.getRecordLayer().updateEncryptionCipher(recordCipher);
=======
    protected void deactivateCrypto(TlsContext tlsContext) {
        LOGGER.info("Disabling encryption");
        tlsContext.getRecordLayer().updateEncryptionCipher(RecordCipherFactory.getNullCipher(tlsContext));
>>>>>>> bbeac9c9
    }

}<|MERGE_RESOLUTION|>--- conflicted
+++ resolved
@@ -9,11 +9,7 @@
 
 package de.rub.nds.tlsattacker.core.workflow.action;
 
-<<<<<<< HEAD
-import de.rub.nds.tlsattacker.core.record.cipher.RecordCipher;
-=======
 import de.rub.nds.tlsattacker.core.record.cipher.RecordCipherFactory;
->>>>>>> bbeac9c9
 import de.rub.nds.tlsattacker.core.state.TlsContext;
 import javax.xml.bind.annotation.XmlRootElement;
 
@@ -21,15 +17,9 @@
 public class DeactivateEncryptionAction extends DeactivateCryptoAction {
 
     @Override
-<<<<<<< HEAD
-    protected void deactivateCrypto(TlsContext tlsContext, RecordCipher recordCipher) {
-        LOGGER.info("Disabling encryption");
-        tlsContext.getRecordLayer().updateEncryptionCipher(recordCipher);
-=======
     protected void deactivateCrypto(TlsContext tlsContext) {
         LOGGER.info("Disabling encryption");
         tlsContext.getRecordLayer().updateEncryptionCipher(RecordCipherFactory.getNullCipher(tlsContext));
->>>>>>> bbeac9c9
     }
 
 }