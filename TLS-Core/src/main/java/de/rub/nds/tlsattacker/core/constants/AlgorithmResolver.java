--- conflicted
+++ resolved
@@ -8,13 +8,12 @@
  */
 package de.rub.nds.tlsattacker.core.constants;
 
-import org.apache.logging.log4j.LogManager;
-import org.apache.logging.log4j.Logger;
-
 import de.rub.nds.protocol.constants.HashAlgorithm;
 import de.rub.nds.protocol.constants.MacAlgorithm;
 import de.rub.nds.protocol.constants.SignatureAlgorithm;
 import de.rub.nds.x509attacker.constants.X509PublicKeyType;
+import org.apache.logging.log4j.LogManager;
+import org.apache.logging.log4j.Logger;
 
 /** Resolves crypto algorithms and their properties from a given cipher suite (and TLS version). */
 public class AlgorithmResolver {
@@ -114,34 +113,26 @@
             case RSA_EXPORT:
             case SRP_SHA_RSA:
             case RSA_PSK:
-                return new X509PublicKeyType[] { X509PublicKeyType.RSA };
+                return new X509PublicKeyType[] {X509PublicKeyType.RSA};
             case DH_RSA:
             case DH_DSS:
-                return new X509PublicKeyType[] { X509PublicKeyType.DH };
+                return new X509PublicKeyType[] {X509PublicKeyType.DH};
             case ECDH_ECDSA:
-<<<<<<< HEAD
-                return new X509PublicKeyType[] {
-                        X509PublicKeyType.ECDH_ECDSA, X509PublicKeyType.ECDH_ONLY
-                };
-            case ECDH_RSA:
-                return new X509PublicKeyType[] { X509PublicKeyType.ECDH_ONLY };
-=======
                 return new X509PublicKeyType[] {X509PublicKeyType.ECDH_ECDSA};
             case ECDH_RSA:
                 return new X509PublicKeyType[] {X509PublicKeyType.ECDH_ECDSA};
->>>>>>> 33e234e7
             case ECDHE_ECDSA:
             case ECMQV_ECDSA:
             case CECPQ1_ECDSA:
-                return new X509PublicKeyType[] { X509PublicKeyType.ECDH_ECDSA };
+                return new X509PublicKeyType[] {X509PublicKeyType.ECDH_ECDSA};
             case DHE_DSS:
             case SRP_SHA_DSS:
-                return new X509PublicKeyType[] { X509PublicKeyType.DSA };
+                return new X509PublicKeyType[] {X509PublicKeyType.DSA};
             case VKO_GOST01:
-                return new X509PublicKeyType[] { X509PublicKeyType.GOST_R3411_2001 };
+                return new X509PublicKeyType[] {X509PublicKeyType.GOST_R3411_2001};
             case VKO_GOST12:
                 // TODO Not correct
-                return new X509PublicKeyType[] { X509PublicKeyType.GOST_R3411_94 };
+                return new X509PublicKeyType[] {X509PublicKeyType.GOST_R3411_94};
             case DHE_PSK:
             case DH_ANON:
             case ECCPWD:
@@ -156,14 +147,14 @@
             case ECMQV_ECNRA:
                 throw new UnsupportedOperationException("Not Implemented");
             case FORTEZZA_KEA:
-                return new X509PublicKeyType[] { X509PublicKeyType.KEA };
+                return new X509PublicKeyType[] {X509PublicKeyType.KEA};
             default:
                 throw new UnsupportedOperationException(
                         "Unsupported KeyExchange Algorithm: " + keyExchangeAlgorithm);
         }
     }
 
-    @Deprecated //Use ciphersuite.getCipherAlgorithm() instead
+    @Deprecated // Use ciphersuite.getCipherAlgorithm() instead
     public static CipherAlgorithm getCipher(CipherSuite cipherSuite) {
         return cipherSuite.getCipherAlgorithm();
     }
@@ -178,9 +169,9 @@
     }
 
     /**
-    * @param cipherSuite The Cipher suite for which the CipherType should be selected
-    * @return The CipherType of the Cipher suite. Can be null if its not a real cipher suite
-    */
+     * @param cipherSuite The Cipher suite for which the CipherType should be selected
+     * @return The CipherType of the Cipher suite. Can be null if its not a real cipher suite
+     */
     @Deprecated // Use cipherSuite.getCipherType() instead
     public static CipherType getCipherType(CipherSuite cipherSuite) {
         return cipherSuite.getCipherType();
@@ -196,12 +187,14 @@
                 return MacAlgorithm.IMIT_GOST28147;
             }
             if (hashAlgorithm == HashAlgorithm.MD5) {
-                if (protocolVersion == ProtocolVersion.SSL3 || protocolVersion == ProtocolVersion.SSL2) {
+                if (protocolVersion == ProtocolVersion.SSL3
+                        || protocolVersion == ProtocolVersion.SSL2) {
                     return MacAlgorithm.SSLMAC_MD5;
                 }
                 return MacAlgorithm.HMAC_MD5;
             } else if (hashAlgorithm == HashAlgorithm.SHA1) {
-                if (protocolVersion == ProtocolVersion.SSL3 || protocolVersion == ProtocolVersion.SSL2) {
+                if (protocolVersion == ProtocolVersion.SSL3
+                        || protocolVersion == ProtocolVersion.SSL2) {
                     return MacAlgorithm.SSLMAC_SHA1;
                 }
                 return MacAlgorithm.HMAC_SHA1;
@@ -222,7 +215,8 @@
             }
         }
         if (!cipherSuite.isRealCipherSuite()) {
-            LOGGER.warn("Trying to retrieve MAC algorithm of a non-real cipher suite: {}", cipherSuite);
+            LOGGER.warn(
+                    "Trying to retrieve MAC algorithm of a non-real cipher suite: {}", cipherSuite);
         }
         return MacAlgorithm.NONE;
     }
@@ -282,6 +276,5 @@
         }
     }
 
-    private AlgorithmResolver() {
-    }
+    private AlgorithmResolver() {}
 }