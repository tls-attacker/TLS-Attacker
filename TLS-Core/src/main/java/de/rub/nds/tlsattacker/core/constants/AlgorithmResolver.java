/**
 * TLS-Attacker - A Modular Penetration Testing Framework for TLS
 *
 * Copyright 2014-2021 Ruhr University Bochum, Paderborn University, Hackmanit GmbH
 *
 * Licensed under Apache License, Version 2.0
 * http://www.apache.org/licenses/LICENSE-2.0.txt
 */

package de.rub.nds.tlsattacker.core.constants;

import java.util.HashSet;
import java.util.Set;
import org.apache.logging.log4j.LogManager;
import org.apache.logging.log4j.Logger;

/**
 * Resolves crypto algorithms and their properties from a given cipher suite (and TLS version).
 */
public class AlgorithmResolver {

    private static final Logger LOGGER = LogManager.getLogger();

    /**
     * Returns a PRF algorithm based on the protocol version and the cipher suite. TLS 1.0 and 1.1 used a legacy PRF
     * based on MD5 and SHA-1. TLS 1.2 uses per default SHA256 PRF, but allows for definition of further PRFs in
     * specific cipher suites (the last part of a cipher suite string identifies the PRF).
     *
     * @param  protocolVersion
     *                         The ProtocolVersion for which the PRFAlgorithm should be returned
     * @param  cipherSuite
     *                         The Cipher suite for which the PRFAlgorithm should be returned
     * @return                 The selected PRFAlgorithm
     */
    public static PRFAlgorithm getPRFAlgorithm(ProtocolVersion protocolVersion, CipherSuite cipherSuite) {
        PRFAlgorithm result;
        if (protocolVersion == ProtocolVersion.SSL3 || protocolVersion == ProtocolVersion.SSL2) {
            return null;
        }
        if (cipherSuite.usesGOSTR3411()) {
            result = PRFAlgorithm.TLS_PRF_GOSTR3411;
        } else if (cipherSuite.usesGOSTR34112012()) {
            result = PRFAlgorithm.TLS_PRF_GOSTR3411_2012_256;
        } else if (protocolVersion == ProtocolVersion.TLS10 || protocolVersion == ProtocolVersion.TLS11
            || protocolVersion == ProtocolVersion.DTLS10) {
            result = PRFAlgorithm.TLS_PRF_LEGACY;
        } else if (cipherSuite.usesSHA384()) {
            result = PRFAlgorithm.TLS_PRF_SHA384;
        } else {
            result = PRFAlgorithm.TLS_PRF_SHA256;
        }
        LOGGER.debug("Using the following PRF Algorithm: {}", result);
        return result;
    }

    /**
     * Returns a digest algorithm based on the protocol version and the cipher suite. The digest algorithm is used to
     * compute a message digest over the handshake messages and to compute valid finished messages. TLS 1.0 and 1.1 used
     * a legacy digest based on MD5 and SHA-1. TLS 1.2 uses per default SHA256 digest algorithm, but allows for
     * definition of further digest algorithms in specific cipher suites (the last part of a cipher suite string
     * identifies the digest).
     *
     * @param  protocolVersion
     *                         The ProtocolVersion for which the DigestAlgorithm should be returned
     * @param  cipherSuite
     *                         The Cipher suite for which the DigestAlgorithm should be returned
     * @return                 The selected DigestAlgorithm
     */
    public static DigestAlgorithm getDigestAlgorithm(ProtocolVersion protocolVersion, CipherSuite cipherSuite) {
        DigestAlgorithm result;
        if (protocolVersion == ProtocolVersion.SSL3 || protocolVersion == ProtocolVersion.SSL2) {
            throw new UnsupportedOperationException("SSL3 and SSL2 PRF currently not supported");
        }
        if (cipherSuite.usesGOSTR3411()) {
            result = DigestAlgorithm.GOSTR3411;
        } else if (cipherSuite.usesGOSTR34112012()) {
            result = DigestAlgorithm.GOSTR34112012_256;
        } else if (protocolVersion == ProtocolVersion.TLS10 || protocolVersion == ProtocolVersion.TLS11
            || protocolVersion == ProtocolVersion.DTLS10) {
            result = DigestAlgorithm.LEGACY;
        } else if (cipherSuite.usesSHA384()) {
            result = DigestAlgorithm.SHA384;
        } else {
            result = DigestAlgorithm.SHA256;
        }
        LOGGER.debug("Using the following Digest Algorithm: {}", result);
        return result;
    }

    public static KeyExchangeAlgorithm getKeyExchangeAlgorithm(CipherSuite cipherSuite) {
        if (cipherSuite.isTLS13()) {
            return null;
        }
        String cipher = cipherSuite.toString().toUpperCase();
        if (cipher.contains("TLS_RSA_WITH") || cipher.contains("TLS_RSA_EXPORT")) {
            return KeyExchangeAlgorithm.RSA;
        } else if (cipher.contains("TLS_RSA_PSK_")) {
            return KeyExchangeAlgorithm.PSK_RSA;
        } else if (cipher.startsWith("TLS_DH_DSS_")) {
            return KeyExchangeAlgorithm.DH_DSS;
        } else if (cipher.startsWith("TLS_DH_RSA_")) {
            return KeyExchangeAlgorithm.DH_RSA;
        } else if (cipher.startsWith("TLS_DHE_DSS_")) {
            return KeyExchangeAlgorithm.DHE_DSS;
        } else if (cipher.contains("TLS_DHE_RSA_")) {
            return KeyExchangeAlgorithm.DHE_RSA;
        } else if (cipher.contains("TLS_DHE_PSK") || cipher.contains("TLS_PSK_DHE")) {
            return KeyExchangeAlgorithm.DHE_PSK;
        } else if (cipher.startsWith("TLS_DH_ANON_")) {
            return KeyExchangeAlgorithm.DH_ANON;
        } else if (cipher.contains("TLS_ECDHE_RSA")) {
            return KeyExchangeAlgorithm.ECDHE_RSA;
        } else if (cipher.contains("TLS_ECDHE_ECDSA")) {
            return KeyExchangeAlgorithm.ECDHE_ECDSA;
        } else if (cipher.contains("TLS_ECDH_ANON")) {
            return KeyExchangeAlgorithm.ECDH_ANON;
        } else if (cipher.contains("TLS_ECDH_ECDSA")) {
            return KeyExchangeAlgorithm.ECDH_ECDSA;
        } else if (cipher.contains("TLS_ECDH_RSA")) {
            return KeyExchangeAlgorithm.ECDH_RSA;
        } else if (cipher.contains("TLS_ECDHE_PSK")) {
            return KeyExchangeAlgorithm.ECDHE_PSK;
        } else if (cipher.startsWith("TLS_NULL_")) {
            return KeyExchangeAlgorithm.NULL;
        } else if (cipher.startsWith("TLS_KRB5_")) {
            return KeyExchangeAlgorithm.KRB5;
        } else if (cipher.contains("TLS_PSK_")) {
            return KeyExchangeAlgorithm.PSK;
        } else if (cipher.startsWith("TLS_SRP_SHA_RSA")) {
            return KeyExchangeAlgorithm.SRP_SHA_RSA;
        } else if (cipher.startsWith("TLS_SRP_SHA_DSS")) {
            return KeyExchangeAlgorithm.SRP_SHA_DSS;
        } else if (cipher.startsWith("TLS_SRP_SHA")) {
            return KeyExchangeAlgorithm.SRP_SHA;
        } else if (cipher.startsWith("TLS_GOSTR341001_")) {
            return KeyExchangeAlgorithm.VKO_GOST01;
        } else if (cipher.startsWith("TLS_GOSTR341112_")) {
            return KeyExchangeAlgorithm.VKO_GOST12;
        } else if (cipher.startsWith("TLS_CECPQ1_")) {
            return KeyExchangeAlgorithm.CECPQ1_ECDSA;
        } else if (cipher.contains("SSL_FORTEZZA_KEA")) {
            return KeyExchangeAlgorithm.FORTEZZA_KEA;
        } else if (cipher.contains("ECMQV_ECNRA")) {
            return KeyExchangeAlgorithm.ECMQV_ECNRA;
        } else if (cipher.contains("ECMQV_ECDSA")) {
            return KeyExchangeAlgorithm.ECMQV_ECDSA;
        } else if (cipher.contains("ECDH_ECNRA")) {
            return KeyExchangeAlgorithm.ECDH_ECNRA;
        } else if (cipher.contains("ECCPWD")) {
            return KeyExchangeAlgorithm.ECCPWD;
        } else if (cipher.contains("TLS_GOSTR341094")) {
            return KeyExchangeAlgorithm.VKO_GOST01;
        }
        if (cipherSuite == CipherSuite.TLS_FALLBACK_SCSV
            || cipherSuite == CipherSuite.TLS_EMPTY_RENEGOTIATION_INFO_SCSV) {
            throw new UnsupportedOperationException(
                "The CipherSuite:" + cipherSuite.name() + " does not specify a KeyExchangeAlgorithm");
        }
        LOGGER.warn("The key exchange algorithm in " + cipherSuite.toString() + " is not supported yet.");
        return KeyExchangeAlgorithm.RSA;
    }

    /**
     * Returns the certificate type required for the cipher suite
     *
     * @param  suite
     * @return
     */
    public static CertificateKeyType getCertificateKeyType(CipherSuite suite) {
        KeyExchangeAlgorithm keyExchangeAlgorithm = getKeyExchangeAlgorithm(suite);
        switch (keyExchangeAlgorithm) {
            case DHE_RSA:
            case ECDHE_RSA:
            case RSA:
            case SRP_SHA_RSA:
            case PSK_RSA:
                return CertificateKeyType.RSA;
            case DH_RSA:
            case DH_DSS:
                return CertificateKeyType.DH;
            case ECDH_ECDSA:
            case ECDH_RSA:
                return CertificateKeyType.ECDH;
            case ECDHE_ECDSA:
            case ECMQV_ECDSA:
            case CECPQ1_ECDSA:
                return CertificateKeyType.ECDSA;
            case DHE_DSS:
            case SRP_SHA_DSS:
                return CertificateKeyType.DSS;
            case VKO_GOST01:
                return CertificateKeyType.GOST01;
            case VKO_GOST12:
                return CertificateKeyType.GOST12;
            case DHE_PSK:
            case DH_ANON:
            case ECCPWD:
            case ECDHE_PSK:
            case ECDH_ANON:
            case NULL:
            case PSK:
            case SRP_SHA:
            case KRB5:
                return CertificateKeyType.NONE;
            case ECDH_ECNRA:
            case ECMQV_ECNRA:
                return CertificateKeyType.ECNRA;
            case FORTEZZA_KEA:
                return CertificateKeyType.FORTEZZA;
            default:
                throw new UnsupportedOperationException("Unsupported KeyExchange Algorithm: " + keyExchangeAlgorithm);
        }
    }

    /**
     * Depending on the provided cipher suite, the server needs to be initialized with proper public key(s). Depending
     * on the cipher suite, there are possibly more than one cipher suites needed.
     *
     * This function returns a list of public key algorithms needed when running a server with a cipher suite.
     *
     * @param  cipherSuite
     *                     The selected CipherSuite
     * @return             The Set of publicKeyAlgorithms
     */
    public static Set<PublicKeyAlgorithm> getRequiredKeystoreAlgorithms(CipherSuite cipherSuite) {
        String cipher = cipherSuite.toString().toUpperCase();
        Set<PublicKeyAlgorithm> result = new HashSet<>();
        if (cipher.contains("RSA")) {
            result.add(PublicKeyAlgorithm.RSA);
        } else if (cipher.contains("ECDSA")) {
            result.add(PublicKeyAlgorithm.EC);
        } else if (cipher.contains("DSS")) {
            result.add(PublicKeyAlgorithm.DH);
        } else if (cipher.contains("GOSTR341112")) {
            result.add(PublicKeyAlgorithm.GOST12);
        } else if (cipher.contains("GOSTR341001")) {
            result.add(PublicKeyAlgorithm.GOST01);
        }

        if (cipher.contains("_ECDH_")) {
            result.add(PublicKeyAlgorithm.EC);
        } else if (cipher.contains("_DH_")) {
            result.add(PublicKeyAlgorithm.DH);
        }
        return result;
    }

    public static CipherAlgorithm getCipher(CipherSuite cipherSuite) {
        String cipher = cipherSuite.toString().toUpperCase();
        if (cipher.contains("NULL")) {
            return CipherAlgorithm.NULL;
        } else if (cipher.contains("IDEA")) {
            return CipherAlgorithm.IDEA_128;
        } else if (cipher.contains("RC2")) {
            return CipherAlgorithm.RC2_128;
        } else if (cipher.contains("RC4")) {
            return CipherAlgorithm.RC4_128;
        } else if (cipher.contains("DES_EDE_CBC")) {
            return CipherAlgorithm.DES_EDE_CBC;
        } else if (cipher.contains("AES_128_CBC")) {
            return CipherAlgorithm.AES_128_CBC;
        } else if (cipher.contains("AES_256_CBC")) {
            return CipherAlgorithm.AES_256_CBC;
        } else if (cipher.contains("AES_128_GCM")) {
            return CipherAlgorithm.AES_128_GCM;
        } else if (cipher.contains("AES_256_GCM")) {
            return CipherAlgorithm.AES_256_GCM;
        } else if (cipher.contains("AES_128_CCM")) {
            return CipherAlgorithm.AES_128_CCM;
        } else if (cipher.contains("AES_256_CCM")) {
            return CipherAlgorithm.AES_256_CCM;
        } else if (cipher.contains("CAMELLIA_128_CBC")) {
            return CipherAlgorithm.CAMELLIA_128_CBC;
        } else if (cipher.contains("CAMELLIA_256_CBC")) {
            return CipherAlgorithm.CAMELLIA_256_CBC;
        } else if (cipher.contains("CAMELLIA_128_GCM")) {
            return CipherAlgorithm.CAMELLIA_128_GCM;
        } else if (cipher.contains("CAMELLIA_256_GCM")) {
            return CipherAlgorithm.CAMELLIA_256_GCM;
        } else if (cipher.contains("SEED_CBC")) {
            return CipherAlgorithm.SEED_CBC;
        } else if (cipher.contains("DES40_CBC")) {
            return CipherAlgorithm.DES40_CBC;
        } else if (cipher.contains("DES_CBC")) {
            return CipherAlgorithm.DES_CBC;
        } else if (cipher.contains("WITH_FORTEZZA_CBC")) {
            return CipherAlgorithm.FORTEZZA_CBC;
        } else if (cipher.contains("ARIA_128_CBC")) {
            return CipherAlgorithm.ARIA_128_CBC;
        } else if (cipher.contains("ARIA_256_CBC")) {
            return CipherAlgorithm.ARIA_256_CBC;
        } else if (cipher.contains("ARIA_128_GCM")) {
            return CipherAlgorithm.ARIA_128_GCM;
        } else if (cipher.contains("ARIA_256_GCM")) {
            return CipherAlgorithm.ARIA_256_GCM;
        } else if (cipher.contains("28147_CNT")) {
            return CipherAlgorithm.GOST_28147_CNT;
        } else if (cipher.contains("CHACHA20_POLY1305")) {
            if (cipher.contains("UNOFFICIAL")) {
                return CipherAlgorithm.UNOFFICIAL_CHA_CHA_20_POLY1305;
            } else {
                return CipherAlgorithm.CHA_CHA_20_POLY1305;
            }
        }
        if (cipherSuite == CipherSuite.TLS_FALLBACK_SCSV
            || cipherSuite == CipherSuite.TLS_EMPTY_RENEGOTIATION_INFO_SCSV) {
<<<<<<< HEAD
            throw new UnsupportedOperationException("The CipherSuite:" + cipherSuite.name()
                + " does not specify a CipherAlgorithm");
=======
            throw new UnsupportedOperationException(
                "The CipherSuite:" + cipherSuite.name() + " does not specify a Cipher");
>>>>>>> cd4e9774
        }

        LOGGER.warn("The cipher algorithm in " + cipherSuite + " is not supported yet. Falling back to NULL.");
        return CipherAlgorithm.NULL;
    }

    /**
     * @param  cipherSuite
     *                     The Cipher suite for which the BulkCipherAlgorithm should be returned
     * @return             The BulkCipherAlgorithm of the Cipher
     */
    public static BulkCipherAlgorithm getBulkCipherAlgorithm(CipherSuite cipherSuite) {
        return BulkCipherAlgorithm.getBulkCipherAlgorithm(cipherSuite);
    }

    /**
     * @param  cipherSuite
     *                     The Cipher suite for which the CipherType should be selected
     * @return             The CipherType of the Cipher suite
     */
    public static CipherType getCipherType(CipherSuite cipherSuite) {
        String cs = cipherSuite.toString().toUpperCase();
        if (cipherSuite.isGCM() || cipherSuite.isCCM() || cipherSuite.isOCB() || cipherSuite.usesStrictExplicitIv()) {
            return CipherType.AEAD;
        } else if (cs.contains("AES") || cs.contains("DES") || cs.contains("IDEA") || cs.contains("WITH_FORTEZZA")
            || cs.contains("CAMELLIA") || cs.contains("WITH_SEED") || cs.contains("WITH_ARIA") || cs.contains("RC2")) {
            return CipherType.BLOCK;
        } else if (cs.contains("RC4") || cs.contains("WITH_NULL") || cs.contains("28147_CNT")) {
            return CipherType.STREAM;
        }
        if (cipherSuite == CipherSuite.TLS_FALLBACK_SCSV
            || cipherSuite == CipherSuite.TLS_EMPTY_RENEGOTIATION_INFO_SCSV) {
            throw new UnsupportedOperationException(
                "The CipherSuite:" + cipherSuite.name() + " does not specify a CipherType");
        }
        throw new UnsupportedOperationException("Cipher suite " + cipherSuite + " is not supported yet.");
    }

    public static MacAlgorithm getMacAlgorithm(ProtocolVersion protocolVersion, CipherSuite cipherSuite) {
        MacAlgorithm result = null;
        if (getCipherType(cipherSuite) == CipherType.AEAD) {
            result = MacAlgorithm.AEAD;
        } else {
            String cipher = cipherSuite.toString();
            if (cipher.contains("MD5")) {
                if (protocolVersion.isSSL()) {
                    result = MacAlgorithm.SSLMAC_MD5;
                } else {
                    result = MacAlgorithm.HMAC_MD5;
                }
            } else if (cipher.endsWith("SHA")) {
                if (protocolVersion.isSSL()) {
                    result = MacAlgorithm.SSLMAC_SHA1;
                } else {
                    result = MacAlgorithm.HMAC_SHA1;
                }
            } else if (cipher.contains("SHA256")) {
                result = MacAlgorithm.HMAC_SHA256;
            } else if (cipher.contains("SHA384")) {
                result = MacAlgorithm.HMAC_SHA384;
            } else if (cipher.contains("SHA512")) {
                result = MacAlgorithm.HMAC_SHA512;
            } else if (cipher.endsWith("NULL")) {
                result = MacAlgorithm.NULL;
            } else if (cipher.endsWith("IMIT")) {
                result = MacAlgorithm.IMIT_GOST28147;
            } else if (cipherSuite.usesGOSTR3411()) {
                result = MacAlgorithm.HMAC_GOSTR3411;
            } else if (cipherSuite.usesGOSTR34112012()) {
                result = MacAlgorithm.HMAC_GOSTR3411_2012_256;
            }
        }
        if (cipherSuite == CipherSuite.TLS_FALLBACK_SCSV
            || cipherSuite == CipherSuite.TLS_EMPTY_RENEGOTIATION_INFO_SCSV) {
            throw new UnsupportedOperationException(
                "The CipherSuite:" + cipherSuite.name() + " does not specify a MAC-Algorithm");
        }
        if (result != null) {
            LOGGER.debug("Using the following Mac Algorithm: {}", result);
            return result;
        } else {
            throw new UnsupportedOperationException(
                "The Mac algorithm for cipher " + cipherSuite + " is not supported yet");
        }
    }

    public static HKDFAlgorithm getHKDFAlgorithm(CipherSuite cipherSuite) {
        HKDFAlgorithm result = null;
        String cipher = cipherSuite.toString();
        if (cipher.endsWith("SHA256")) {
            result = HKDFAlgorithm.TLS_HKDF_SHA256;
        } else if (cipher.endsWith("SHA384")) {
            result = HKDFAlgorithm.TLS_HKDF_SHA384;
        }
        if (result != null) {
            LOGGER.debug("Using the following HKDF Algorithm: {}", result);
            return result;
        } else {
            LOGGER.warn("The HKDF algorithm for cipher suite " + cipherSuite
                + " is not supported yet or is undefined. Using \"TLS_HKDF_SHA256\"");
            return HKDFAlgorithm.TLS_HKDF_SHA256;
        }
    }

    private AlgorithmResolver() {
    }
}<|MERGE_RESOLUTION|>--- conflicted
+++ resolved
@@ -304,13 +304,8 @@
         }
         if (cipherSuite == CipherSuite.TLS_FALLBACK_SCSV
             || cipherSuite == CipherSuite.TLS_EMPTY_RENEGOTIATION_INFO_SCSV) {
-<<<<<<< HEAD
-            throw new UnsupportedOperationException("The CipherSuite:" + cipherSuite.name()
-                + " does not specify a CipherAlgorithm");
-=======
             throw new UnsupportedOperationException(
-                "The CipherSuite:" + cipherSuite.name() + " does not specify a Cipher");
->>>>>>> cd4e9774
+                "The CipherSuite:" + cipherSuite.name() + " does not specify a CipherAlgorithm");
         }
 
         LOGGER.warn("The cipher algorithm in " + cipherSuite + " is not supported yet. Falling back to NULL.");
