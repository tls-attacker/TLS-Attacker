/*
 * TLS-Attacker - A Modular Penetration Testing Framework for TLS
 *
 * Copyright 2014-2023 Ruhr University Bochum, Paderborn University, Technology Innovation Institute, and Hackmanit GmbH
 *
 * Licensed under Apache License, Version 2.0
 * http://www.apache.org/licenses/LICENSE-2.0.txt
 */
package de.rub.nds.tlsattacker.core.constants;

import de.rub.nds.protocol.constants.HashAlgorithm;
import de.rub.nds.protocol.constants.MacAlgorithm;
import de.rub.nds.protocol.constants.SignatureAlgorithm;
import de.rub.nds.x509attacker.constants.X509PublicKeyType;
import org.apache.logging.log4j.LogManager;
import org.apache.logging.log4j.Logger;

/** Resolves crypto algorithms and their properties from a given cipher suite (and TLS version). */
public class AlgorithmResolver {

    private static final Logger LOGGER = LogManager.getLogger();

    /**
     * Returns a PRF algorithm based on the protocol version and the cipher suite. TLS 1.0 and 1.1
     * used a legacy PRF based on MD5 and SHA-1. TLS 1.2 uses per default SHA256 PRF, but allows for
     * definition of further PRFs in specific cipher suites (the last part of a cipher suite string
     * identifies the PRF).
     *
     * @param protocolVersion The ProtocolVersion for which the PRFAlgorithm should be returned
     * @param cipherSuite The Cipher suite for which the PRFAlgorithm should be returned
     * @return The selected PRFAlgorithm
     */
    public static PRFAlgorithm getPRFAlgorithm(
            ProtocolVersion protocolVersion, CipherSuite cipherSuite) {
        PRFAlgorithm result;
        if (protocolVersion == ProtocolVersion.SSL3 || protocolVersion == ProtocolVersion.SSL2) {
            return null;
        }
        if (cipherSuite.usesGOSTR3411()) {
            result = PRFAlgorithm.TLS_PRF_GOSTR3411;
        } else if (cipherSuite.usesGOSTR34112012()) {
            result = PRFAlgorithm.TLS_PRF_GOSTR3411_2012_256;
        } else if (protocolVersion == ProtocolVersion.TLS10
                || protocolVersion == ProtocolVersion.TLS11
                || protocolVersion == ProtocolVersion.DTLS10) {
            result = PRFAlgorithm.TLS_PRF_LEGACY;
        } else if (cipherSuite.usesSHA384()) {
            result = PRFAlgorithm.TLS_PRF_SHA384;
        } else {
            result = PRFAlgorithm.TLS_PRF_SHA256;
        }
        LOGGER.debug("Using the following PRF Algorithm: {}", result);
        return result;
    }

    /**
     * Returns a digest algorithm based on the protocol version and the cipher suite. The digest
     * algorithm is used to compute a message digest over the handshake messages and to compute
     * valid finished messages. TLS 1.0 and 1.1 used a legacy digest based on MD5 and SHA-1. TLS 1.2
     * uses per default SHA256 digest algorithm, but allows for definition of further digest
     * algorithms in specific cipher suites (the last part of a cipher suite string identifies the
     * digest).
     *
     * @param protocolVersion The ProtocolVersion for which the DigestAlgorithm should be returned
     * @param cipherSuite The Cipher suite for which the DigestAlgorithm should be returned
     * @return The selected DigestAlgorithm
     */
    public static DigestAlgorithm getDigestAlgorithm(
            ProtocolVersion protocolVersion, CipherSuite cipherSuite) {
        DigestAlgorithm result;
        if (protocolVersion == ProtocolVersion.SSL3 || protocolVersion == ProtocolVersion.SSL2) {
            throw new UnsupportedOperationException("SSL3 and SSL2 PRF currently not supported");
        }
        if (cipherSuite.usesGOSTR3411()) {
            result = DigestAlgorithm.GOSTR3411;
        } else if (cipherSuite.usesGOSTR34112012()) {
            result = DigestAlgorithm.GOSTR34112012_256;
        } else if (protocolVersion == ProtocolVersion.TLS10
                || protocolVersion == ProtocolVersion.TLS11
                || protocolVersion == ProtocolVersion.DTLS10) {
            result = DigestAlgorithm.LEGACY;
        } else if (cipherSuite.isSM()) {
            result = DigestAlgorithm.SM3;
        } else if (cipherSuite.usesSHA384()) {
            result = DigestAlgorithm.SHA384;
        } else {
            result = DigestAlgorithm.SHA256;
        }
        LOGGER.debug("Using the following Digest Algorithm: {}", result);
        return result;
    }

    @Deprecated // Use cipherSuite.getKeyExchangeAlgorithm instead
    public static KeyExchangeAlgorithm getKeyExchangeAlgorithm(CipherSuite cipherSuite) {
        return cipherSuite.getKeyExchangeAlgorithm();
    }

    /**
     * Returns the certificate types that can be used with the cipher suite
     *
     * @param suite
     * @return
     */
    public static X509PublicKeyType[] getSuiteableLeafCertificateKeyType(CipherSuite suite) {
        KeyExchangeAlgorithm keyExchangeAlgorithm = suite.getKeyExchangeAlgorithm();
        if (keyExchangeAlgorithm == null) {
            return X509PublicKeyType.values();
        }
        switch (keyExchangeAlgorithm) {
            case DHE_RSA:
            case ECDHE_RSA:
            case RSA:
            case RSA_EXPORT:
            case SRP_SHA_RSA:
            case RSA_PSK:
                return new X509PublicKeyType[] {X509PublicKeyType.RSA};
            case DH_RSA:
            case DH_DSS:
                return new X509PublicKeyType[] {X509PublicKeyType.DH};
            case ECDH_ECDSA:
                return new X509PublicKeyType[] {X509PublicKeyType.ECDH_ECDSA};
            case ECDH_RSA:
                return new X509PublicKeyType[] {X509PublicKeyType.ECDH_ECDSA};
            case ECDHE_ECDSA:
            case ECMQV_ECDSA:
            case CECPQ1_ECDSA:
                return new X509PublicKeyType[] {X509PublicKeyType.ECDH_ECDSA};
            case DHE_DSS:
            case SRP_SHA_DSS:
                return new X509PublicKeyType[] {X509PublicKeyType.DSA};
            case VKO_GOST01:
                return new X509PublicKeyType[] {X509PublicKeyType.GOST_R3411_2001};
            case VKO_GOST12:
                // TODO Not correct
                return new X509PublicKeyType[] {X509PublicKeyType.GOST_R3411_94};
            case DHE_PSK:
            case DH_ANON:
            case ECCPWD:
            case ECDHE_PSK:
            case ECDH_ANON:
            case NULL:
            case PSK:
            case SRP_SHA:
            case KRB5:
                return null;
            case ECDH_ECNRA:
            case ECMQV_ECNRA:
                throw new UnsupportedOperationException("Not Implemented");
            case FORTEZZA_KEA:
                return new X509PublicKeyType[] {X509PublicKeyType.KEA};
            default:
                throw new UnsupportedOperationException(
                        "Unsupported KeyExchange Algorithm: " + keyExchangeAlgorithm);
        }
    }

    @Deprecated // Use ciphersuite.getCipherAlgorithm() instead
    public static CipherAlgorithm getCipher(CipherSuite cipherSuite) {
        return cipherSuite.getCipherAlgorithm();
    }

    /**
     * @param cipherSuite The Cipher suite for which the BulkCipherAlgorithm should be returned
     * @return The BulkCipherAlgorithm of the Cipher
     */
    @Deprecated // Use BulkCipherAlgorithm.getBulkCipherAlgorithm(cipherSuite); instead
    public static BulkCipherAlgorithm getBulkCipherAlgorithm(CipherSuite cipherSuite) {
        return BulkCipherAlgorithm.getBulkCipherAlgorithm(cipherSuite);
    }

    /**
     * @param cipherSuite The Cipher suite for which the CipherType should be selected
     * @return The CipherType of the Cipher suite. Can be null if its not a real cipher suite
     */
    @Deprecated // Use cipherSuite.getCipherType() instead
    public static CipherType getCipherType(CipherSuite cipherSuite) {
<<<<<<< HEAD
        String cs = cipherSuite.toString().toUpperCase();
        if (cipherSuite.isGCM()
                || cipherSuite.isCCM()
                || cipherSuite.isOCB()
                || cipherSuite.usesStrictExplicitIv()
                || cipherSuite.isTLS13()) {
            return CipherType.AEAD;
        } else if (cs.contains("AES")
                || cs.contains("DES")
                || cs.contains("IDEA")
                || cs.contains("WITH_FORTEZZA")
                || cs.contains("CAMELLIA")
                || cs.contains("WITH_SEED")
                || cs.contains("WITH_ARIA")
                || cs.contains("RC2")) {
            return CipherType.BLOCK;
        } else if (cs.contains("RC4") || cs.contains("WITH_NULL") || cs.contains("28147_CNT")) {
            return CipherType.STREAM;
        }
        if (cipherSuite == CipherSuite.TLS_FALLBACK_SCSV
                || cipherSuite == CipherSuite.TLS_EMPTY_RENEGOTIATION_INFO_SCSV) {
            throw new UnsupportedOperationException(
                    "The CipherSuite:" + cipherSuite.name() + " does not specify a CipherType");
        }
        throw new UnsupportedOperationException(
                "Cipher suite " + cipherSuite + " is not supported yet.");
=======
        return cipherSuite.getCipherType();
>>>>>>> 11ab2960
    }

    public static MacAlgorithm getMacAlgorithm(
            ProtocolVersion protocolVersion, CipherSuite cipherSuite) {
        if (cipherSuite.getCipherType() == CipherType.AEAD) {
            return MacAlgorithm.NONE;
        } else {
            HashAlgorithm hashAlgorithm = cipherSuite.getHashAlgorithm();
            if (cipherSuite.name().contains("IMIT")) {
                return MacAlgorithm.IMIT_GOST28147;
            }
            if (hashAlgorithm == HashAlgorithm.MD5) {
                if (protocolVersion == ProtocolVersion.SSL3
                        || protocolVersion == ProtocolVersion.SSL2) {
                    return MacAlgorithm.SSLMAC_MD5;
                }
                return MacAlgorithm.HMAC_MD5;
            } else if (hashAlgorithm == HashAlgorithm.SHA1) {
                if (protocolVersion == ProtocolVersion.SSL3
                        || protocolVersion == ProtocolVersion.SSL2) {
                    return MacAlgorithm.SSLMAC_SHA1;
                }
                return MacAlgorithm.HMAC_SHA1;
            } else if (hashAlgorithm == HashAlgorithm.SHA256) {
                return MacAlgorithm.HMAC_SHA256;
            } else if (hashAlgorithm == HashAlgorithm.SHA384) {
                return MacAlgorithm.HMAC_SHA384;
            } else if (hashAlgorithm == HashAlgorithm.SHA512) {
                return MacAlgorithm.HMAC_SHA512;
            } else if (hashAlgorithm == HashAlgorithm.SM3) {
                return MacAlgorithm.HMAC_SM3;
            } else if (hashAlgorithm == HashAlgorithm.GOST_R3411_94) {
                return MacAlgorithm.HMAC_GOSTR3411;
            } else if (hashAlgorithm == HashAlgorithm.GOST_R3411_12) {
                return MacAlgorithm.HMAC_GOSTR3411_2012_256;
            } else if (hashAlgorithm == HashAlgorithm.NONE) {
                return MacAlgorithm.NONE;
            }
        }
        if (!cipherSuite.isRealCipherSuite()) {
            LOGGER.warn(
                    "Trying to retrieve MAC algorithm of a non-real cipher suite: {}", cipherSuite);
        }
        return MacAlgorithm.NONE;
    }

    public static HKDFAlgorithm getHKDFAlgorithm(CipherSuite cipherSuite) {
        HashAlgorithm hashAlgorithm = cipherSuite.getHashAlgorithm();
        if (hashAlgorithm == HashAlgorithm.SHA256) {
            return HKDFAlgorithm.TLS_HKDF_SHA256;
        } else if (hashAlgorithm == HashAlgorithm.SHA384) {
            return HKDFAlgorithm.TLS_HKDF_SHA384;
        } else if (hashAlgorithm == HashAlgorithm.SM3) {
            return HKDFAlgorithm.TLS_HKDF_SM3;
        }
        LOGGER.warn(
                "The HKDF algorithm for cipher suite {} is not supported yet or is undefined. Using \"TLS_HKDF_SHA256\"",
                cipherSuite);
        return HKDFAlgorithm.TLS_HKDF_SHA256;
    }

    /**
     * Returns the signature algorithm required for the authentication type specified by cipher
     * suite.
     *
     * @param cipherSuite The Cipher suite for which the signature algorithm should be returned
     * @return The required signature algorithm.
     */
    public static SignatureAlgorithm getRequiredSignatureAlgorithm(CipherSuite cipherSuite) {
        KeyExchangeAlgorithm keyExchangeAlgorithm = getKeyExchangeAlgorithm(cipherSuite);
        if (keyExchangeAlgorithm == null) {
            return null;
        }
        switch (keyExchangeAlgorithm) {
            case DH_RSA:
            case DHE_RSA:
            case ECDH_RSA:
            case ECDHE_RSA:
            case RSA:
            case RSA_EXPORT:
            case SRP_SHA_RSA:
            case RSA_PSK:
                return SignatureAlgorithm.RSA_PKCS1;
            case ECDHE_ECDSA:
            case ECDH_ECDSA:
            case ECMQV_ECDSA:
            case CECPQ1_ECDSA:
                return SignatureAlgorithm.ECDSA;
            case DHE_DSS:
            case DH_DSS:
            case SRP_SHA_DSS:
                return SignatureAlgorithm.DSA;
            case VKO_GOST01:
                return SignatureAlgorithm.GOSTR34102001;
            case VKO_GOST12:
                return SignatureAlgorithm.GOSTR34102012_256;
            default:
                return null;
        }
    }

    private AlgorithmResolver() {}
}<|MERGE_RESOLUTION|>--- conflicted
+++ resolved
@@ -174,36 +174,7 @@
      */
     @Deprecated // Use cipherSuite.getCipherType() instead
     public static CipherType getCipherType(CipherSuite cipherSuite) {
-<<<<<<< HEAD
-        String cs = cipherSuite.toString().toUpperCase();
-        if (cipherSuite.isGCM()
-                || cipherSuite.isCCM()
-                || cipherSuite.isOCB()
-                || cipherSuite.usesStrictExplicitIv()
-                || cipherSuite.isTLS13()) {
-            return CipherType.AEAD;
-        } else if (cs.contains("AES")
-                || cs.contains("DES")
-                || cs.contains("IDEA")
-                || cs.contains("WITH_FORTEZZA")
-                || cs.contains("CAMELLIA")
-                || cs.contains("WITH_SEED")
-                || cs.contains("WITH_ARIA")
-                || cs.contains("RC2")) {
-            return CipherType.BLOCK;
-        } else if (cs.contains("RC4") || cs.contains("WITH_NULL") || cs.contains("28147_CNT")) {
-            return CipherType.STREAM;
-        }
-        if (cipherSuite == CipherSuite.TLS_FALLBACK_SCSV
-                || cipherSuite == CipherSuite.TLS_EMPTY_RENEGOTIATION_INFO_SCSV) {
-            throw new UnsupportedOperationException(
-                    "The CipherSuite:" + cipherSuite.name() + " does not specify a CipherType");
-        }
-        throw new UnsupportedOperationException(
-                "Cipher suite " + cipherSuite + " is not supported yet.");
-=======
         return cipherSuite.getCipherType();
->>>>>>> 11ab2960
     }
 
     public static MacAlgorithm getMacAlgorithm(
