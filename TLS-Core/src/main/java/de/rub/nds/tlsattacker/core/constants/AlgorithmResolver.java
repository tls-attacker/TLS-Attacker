--- conflicted
+++ resolved
@@ -158,17 +158,10 @@
         } else if (cipher.contains("TLS_GOSTR341094")) {
             return KeyExchangeAlgorithm.VKO_GOST01;
         }
-<<<<<<< HEAD
-        if (cipherSuite == CipherSuite.TLS_FALLBACK_SCSV
-                || cipherSuite == CipherSuite.TLS_EMPTY_RENEGOTIATION_INFO_SCSV) {
-            return null;
-        }
-=======
->>>>>>> 0d461c4b
         LOGGER.warn(
                 "The key exchange algorithm in "
                         + cipherSuite.toString()
-                        + " is not supported yet.");
+                        + " is not supported yet or does not define a key exchange algorithm.");
         return null;
     }
 
