/*
 * TLS-Attacker - A Modular Penetration Testing Framework for TLS
 *
 * Copyright 2014-2023 Ruhr University Bochum, Paderborn University, and Hackmanit GmbH
 *
 * Licensed under Apache License, Version 2.0
 * http://www.apache.org/licenses/LICENSE-2.0.txt
 */
package de.rub.nds.tlsattacker.core.protocol.parser;

import de.rub.nds.tlsattacker.core.constants.HandshakeByteLength;
import de.rub.nds.tlsattacker.core.layer.context.TlsContext;
import de.rub.nds.tlsattacker.core.protocol.message.PskDhClientKeyExchangeMessage;
import java.io.InputStream;
import org.apache.logging.log4j.LogManager;
import org.apache.logging.log4j.Logger;

public class PskDhClientKeyExchangeParser
        extends DHClientKeyExchangeParser<PskDhClientKeyExchangeMessage> {

    private static final Logger LOGGER = LogManager.getLogger();

    /**
     * Constructor for the Parser class
     *
     * @param stream
     * @param tlsContext
     */
    public PskDhClientKeyExchangeParser(InputStream stream, TlsContext tlsContext) {
        super(stream, tlsContext);
    }

    @Override
    public void parse(PskDhClientKeyExchangeMessage msg) {
        LOGGER.debug("Parsing PSKDHClientKeyExchangeMessage");
        parsePskIdentityLength(msg);
        parsePskIdentity(msg);
        super.parseDhParams(msg);
    }

    /**
     * Reads the next bytes as the PSKIdentityLength and writes them in the message
     *
     * @param msg Message to write in
     */
    private void parsePskIdentityLength(PskDhClientKeyExchangeMessage msg) {
        msg.setIdentityLength(parseIntField(HandshakeByteLength.PSK_IDENTITY_LENGTH));
        LOGGER.debug("PSK-IdentityLength: " + msg.getIdentityLength().getValue());
    }

    /**
     * Reads the next bytes as the PSKIdentity and writes them in the message
     *
     * @param msg Message to write in
     */
    private void parsePskIdentity(PskDhClientKeyExchangeMessage msg) {
        msg.setIdentity(parseByteArrayField(msg.getIdentityLength().getValue()));
<<<<<<< HEAD
        LOGGER.debug(
                "SerializedPSK-Identity: "
                        + ArrayConverter.bytesToHexString(msg.getIdentity().getValue()));
=======
        LOGGER.debug("SerializedPSK-Identity: {}", msg.getIdentity().getValue());
>>>>>>> d878a479
    }
}<|MERGE_RESOLUTION|>--- conflicted
+++ resolved
@@ -55,12 +55,6 @@
      */
     private void parsePskIdentity(PskDhClientKeyExchangeMessage msg) {
         msg.setIdentity(parseByteArrayField(msg.getIdentityLength().getValue()));
-<<<<<<< HEAD
-        LOGGER.debug(
-                "SerializedPSK-Identity: "
-                        + ArrayConverter.bytesToHexString(msg.getIdentity().getValue()));
-=======
         LOGGER.debug("SerializedPSK-Identity: {}", msg.getIdentity().getValue());
->>>>>>> d878a479
     }
 }