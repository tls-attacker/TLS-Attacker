/**
 * TLS-Attacker - A Modular Penetration Testing Framework for TLS
 *
 * Copyright 2014-2022 Ruhr University Bochum, Paderborn University, Hackmanit GmbH
 *
 * Licensed under Apache License, Version 2.0
 * http://www.apache.org/licenses/LICENSE-2.0.txt
 */

package de.rub.nds.tlsattacker.core.protocol.handler.extension;

import de.rub.nds.modifiablevariable.util.ArrayConverter;
import de.rub.nds.tlsattacker.core.constants.ExtensionType;
import de.rub.nds.tlsattacker.core.layer.context.TlsContext;
import de.rub.nds.tlsattacker.core.protocol.message.extension.PreSharedKeyExtensionMessage;
import de.rub.nds.tlsattacker.core.protocol.message.extension.psk.PSKIdentity;
import de.rub.nds.tlsattacker.core.protocol.message.extension.psk.PskSet;
<<<<<<< HEAD
=======
import de.rub.nds.tlsattacker.core.protocol.parser.extension.PreSharedKeyExtensionParser;
import de.rub.nds.tlsattacker.core.protocol.preparator.extension.PreSharedKeyExtensionPreparator;
import de.rub.nds.tlsattacker.core.protocol.serializer.extension.PreSharedKeyExtensionSerializer;
import de.rub.nds.tlsattacker.core.state.TlsContext;
>>>>>>> b1069fa4
import de.rub.nds.tlsattacker.transport.ConnectionEndType;
import org.apache.logging.log4j.LogManager;
import org.apache.logging.log4j.Logger;

import java.util.Arrays;
import java.util.List;

/**
 * RFC draft-ietf-tls-tls13-21
 */
public class PreSharedKeyExtensionHandler extends ExtensionHandler<PreSharedKeyExtensionMessage> {

    private static final Logger LOGGER = LogManager.getLogger();

<<<<<<< HEAD
    public PreSharedKeyExtensionHandler(TlsContext tlsContext) {
        super(tlsContext);
=======
    public PreSharedKeyExtensionHandler(TlsContext context) {
        super(context);
    }

    @Override
    public PreSharedKeyExtensionParser getParser(byte[] message, int pointer, Config config) {
        return new PreSharedKeyExtensionParser(pointer, message, config);
    }

    @Override
    public PreSharedKeyExtensionPreparator getPreparator(PreSharedKeyExtensionMessage message) {
        return new PreSharedKeyExtensionPreparator(context.getChooser(), message, getSerializer(message));
    }

    @Override
    public PreSharedKeyExtensionSerializer getSerializer(PreSharedKeyExtensionMessage message) {
        return new PreSharedKeyExtensionSerializer(message, context.getChooser().getConnectionEndType());
>>>>>>> b1069fa4
    }

    @Override
    public void adjustTLSExtensionContext(PreSharedKeyExtensionMessage message) {
        LOGGER.debug("Adjusting TLS Context for PSK Key Extension Message");
        if (tlsContext.getChooser().getConnectionEndType() == ConnectionEndType.CLIENT) {
            if (message.getSelectedIdentity() != null) {
                adjustPsk(message);
            } else {
                if (tlsContext.getChooser().getPskSets().size() > 0) {
                    tlsContext
                        .setEarlyDataPSKIdentity(tlsContext.getChooser().getPskSets().get(0).getPreSharedKeyIdentity());
                    tlsContext.setEarlyDataCipherSuite(tlsContext.getChooser().getPskSets().get(0).getCipherSuite());
                } else {
                    LOGGER.warn("Could not adjust EarlyData Identity and Cipher suite");
                }
            }
        }
        if (tlsContext.getChooser().getConnectionEndType() == ConnectionEndType.SERVER
            && message.getIdentities() != null && message.getIdentities().size() > 0) {
            selectPsk(message);
            if (tlsContext.isExtensionNegotiated(ExtensionType.EARLY_DATA)) {
                selectEarlyDataPsk(message);
            }
        }
    }

    private void adjustPsk(PreSharedKeyExtensionMessage message) {
        if (message.getSelectedIdentity() != null && message.getSelectedIdentity().getValue() != null
            && message.getSelectedIdentity().getValue() < tlsContext.getChooser().getPskSets().size()) {
            LOGGER.debug("Setting PSK as chosen by server");
            tlsContext.setPsk(
                tlsContext.getChooser().getPskSets().get(message.getSelectedIdentity().getValue()).getPreSharedKey());
            tlsContext.setSelectedIdentityIndex(message.getSelectedIdentity().getValue());
        } else {
            LOGGER.warn("The server's chosen PSK identity is unknown - no psk set");
        }
    }

    private void selectPsk(PreSharedKeyExtensionMessage message) {
        int pskIdentityIndex = 0;
        List<PskSet> pskSets = tlsContext.getChooser().getPskSets();
        if (message.getIdentities() != null) {
            for (PSKIdentity pskIdentity : message.getIdentities()) {
                for (int x = 0; x < pskSets.size(); x++) {
                    if (Arrays.equals(pskSets.get(x).getPreSharedKeyIdentity(), pskIdentity.getIdentity().getValue())) {
                        LOGGER.debug("Selected PSK identity: "
                            + ArrayConverter.bytesToHexString(pskSets.get(x).getPreSharedKeyIdentity()));
                        tlsContext.setPsk(pskSets.get(x).getPreSharedKey());
                        tlsContext.setEarlyDataCipherSuite(pskSets.get(x).getCipherSuite());
                        tlsContext.setSelectedIdentityIndex(pskIdentityIndex);
                        return;
                    }
                }
                pskIdentityIndex++;
            }
        }
        LOGGER.warn("No matching PSK identity provided by client - no PSK was set");
    }

    private void selectEarlyDataPsk(PreSharedKeyExtensionMessage message) {

        LOGGER.debug("Calculating early traffic secret using transcript: "
            + ArrayConverter.bytesToHexString(tlsContext.getDigest().getRawBytes()));

        List<PskSet> pskSets = tlsContext.getChooser().getPskSets();
        for (int x = 0; x < pskSets.size(); x++) {
            if (Arrays.equals(pskSets.get(x).getPreSharedKeyIdentity(),
                message.getIdentities().get(0).getIdentity().getValue())) {
                tlsContext.setEarlyDataPsk(pskSets.get(x).getPreSharedKey());
                tlsContext.setEarlyDataCipherSuite(pskSets.get(x).getCipherSuite());
                LOGGER.debug("EarlyData PSK: " + ArrayConverter.bytesToHexString(pskSets.get(x).getPreSharedKey()));
                break;
            }
        }
        if (tlsContext.getEarlyDataPsk() == null) {
            LOGGER.warn("Server is missing the EarlyData PSK - decryption will fail");
        }
    }

}<|MERGE_RESOLUTION|>--- conflicted
+++ resolved
@@ -15,13 +15,6 @@
 import de.rub.nds.tlsattacker.core.protocol.message.extension.PreSharedKeyExtensionMessage;
 import de.rub.nds.tlsattacker.core.protocol.message.extension.psk.PSKIdentity;
 import de.rub.nds.tlsattacker.core.protocol.message.extension.psk.PskSet;
-<<<<<<< HEAD
-=======
-import de.rub.nds.tlsattacker.core.protocol.parser.extension.PreSharedKeyExtensionParser;
-import de.rub.nds.tlsattacker.core.protocol.preparator.extension.PreSharedKeyExtensionPreparator;
-import de.rub.nds.tlsattacker.core.protocol.serializer.extension.PreSharedKeyExtensionSerializer;
-import de.rub.nds.tlsattacker.core.state.TlsContext;
->>>>>>> b1069fa4
 import de.rub.nds.tlsattacker.transport.ConnectionEndType;
 import org.apache.logging.log4j.LogManager;
 import org.apache.logging.log4j.Logger;
@@ -36,28 +29,8 @@
 
     private static final Logger LOGGER = LogManager.getLogger();
 
-<<<<<<< HEAD
     public PreSharedKeyExtensionHandler(TlsContext tlsContext) {
         super(tlsContext);
-=======
-    public PreSharedKeyExtensionHandler(TlsContext context) {
-        super(context);
-    }
-
-    @Override
-    public PreSharedKeyExtensionParser getParser(byte[] message, int pointer, Config config) {
-        return new PreSharedKeyExtensionParser(pointer, message, config);
-    }
-
-    @Override
-    public PreSharedKeyExtensionPreparator getPreparator(PreSharedKeyExtensionMessage message) {
-        return new PreSharedKeyExtensionPreparator(context.getChooser(), message, getSerializer(message));
-    }
-
-    @Override
-    public PreSharedKeyExtensionSerializer getSerializer(PreSharedKeyExtensionMessage message) {
-        return new PreSharedKeyExtensionSerializer(message, context.getChooser().getConnectionEndType());
->>>>>>> b1069fa4
     }
 
     @Override
