--- conflicted
+++ resolved
@@ -134,11 +134,7 @@
             copied[1] = bytesToConvert[i + 1];
             CipherSuite suite = CipherSuite.getCipherSuite(copied);
             if (suite == null) {
-<<<<<<< HEAD
-                LOGGER.warn("Cannot convert: {} to a CipherSuite", copied);
-=======
                 LOGGER.warn("Cannot convert {} to a CipherSuite", copied);
->>>>>>> 69d6d8e3
             } else {
                 list.add(suite);
             }
