--- conflicted
+++ resolved
@@ -12,12 +12,8 @@
 import de.rub.nds.tlsattacker.core.constants.NamedCurve;
 import de.rub.nds.tlsattacker.core.exceptions.PreparationException;
 import de.rub.nds.tlsattacker.core.protocol.message.extension.EllipticCurvesExtensionMessage;
-<<<<<<< HEAD
+import de.rub.nds.tlsattacker.core.protocol.serializer.extension.EllipticCurvesExtensionSerializer;
 import de.rub.nds.tlsattacker.core.workflow.chooser.Chooser;
-=======
-import de.rub.nds.tlsattacker.core.protocol.serializer.extension.EllipticCurvesExtensionSerializer;
-import de.rub.nds.tlsattacker.core.state.TlsContext;
->>>>>>> 5feb5a03
 import java.io.ByteArrayOutputStream;
 import java.io.IOException;
 
@@ -29,15 +25,10 @@
 
     private final EllipticCurvesExtensionMessage msg;
 
-<<<<<<< HEAD
-    public EllipticCurvesExtensionPreparator(Chooser chooser, EllipticCurvesExtensionMessage message) {
-        super(chooser, message);
-=======
-    public EllipticCurvesExtensionPreparator(TlsContext context, EllipticCurvesExtensionMessage message,
+    public EllipticCurvesExtensionPreparator(Chooser chooser, EllipticCurvesExtensionMessage message,
             EllipticCurvesExtensionSerializer serializer) {
-        super(context, message, serializer);
->>>>>>> 5feb5a03
-        this.msg = message;
+        super(chooser, message, serializer);
+        msg = message;
     }
 
     @Override
