/**
 * TLS-Attacker - A Modular Penetration Testing Framework for TLS
 *
 * Copyright 2014-2017 Ruhr University Bochum / Hackmanit GmbH
 *
 * Licensed under Apache License 2.0
 * http://www.apache.org/licenses/LICENSE-2.0
 */
package de.rub.nds.tlsattacker.core.protocol.preparator.extension;

import de.rub.nds.modifiablevariable.util.ArrayConverter;
import de.rub.nds.tlsattacker.core.constants.NamedCurve;
import de.rub.nds.tlsattacker.core.exceptions.PreparationException;
import de.rub.nds.tlsattacker.core.protocol.message.extension.EllipticCurvesExtensionMessage;
import de.rub.nds.tlsattacker.core.workflow.chooser.Chooser;
import java.io.ByteArrayOutputStream;
import java.io.IOException;
import org.apache.logging.log4j.LogManager;
import org.apache.logging.log4j.Logger;

/**
 *
 * @author Robert Merget - robert.merget@rub.de
 */
public class EllipticCurvesExtensionPreparator extends ExtensionPreparator<EllipticCurvesExtensionMessage> {

    private final EllipticCurvesExtensionMessage msg;

<<<<<<< HEAD
    public EllipticCurvesExtensionPreparator(Chooser chooser, EllipticCurvesExtensionMessage message) {
        super(chooser, message);
        this.message = message;
=======
    public EllipticCurvesExtensionPreparator(TlsContext context, EllipticCurvesExtensionMessage message) {
        super(context, message);
        this.msg = message;
>>>>>>> 7072ebcc
    }

    @Override
    public void prepareExtensionContent() {
        LOGGER.debug("Preparing EllipticCurvesExtensionMessage");
        prepareEllipticCurves(msg);
        prepareSupportedCurvesLength(msg);
    }

    private void prepareEllipticCurves(EllipticCurvesExtensionMessage msg) {
        msg.setSupportedCurves(createEllipticCurveArray());
        LOGGER.debug("SupportedCurves: " + ArrayConverter.bytesToHexString(msg.getSupportedCurves().getValue()));
    }

    private byte[] createEllipticCurveArray() {
        ByteArrayOutputStream stream = new ByteArrayOutputStream();
        for (NamedCurve curve : chooser.getConfig().getNamedCurves()) {
            try {
                stream.write(curve.getValue());
            } catch (IOException ex) {
                throw new PreparationException("Could not write NamedCurve to byte[]", ex);
            }
        }
        return stream.toByteArray();
    }

    private void prepareSupportedCurvesLength(EllipticCurvesExtensionMessage msg) {
        msg.setSupportedCurvesLength(msg.getSupportedCurves().getValue().length);
        LOGGER.debug("SupportedCurvesLength: " + msg.getSupportedCurvesLength().getValue());
    }
}<|MERGE_RESOLUTION|>--- conflicted
+++ resolved
@@ -15,8 +15,6 @@
 import de.rub.nds.tlsattacker.core.workflow.chooser.Chooser;
 import java.io.ByteArrayOutputStream;
 import java.io.IOException;
-import org.apache.logging.log4j.LogManager;
-import org.apache.logging.log4j.Logger;
 
 /**
  *
@@ -26,15 +24,9 @@
 
     private final EllipticCurvesExtensionMessage msg;
 
-<<<<<<< HEAD
     public EllipticCurvesExtensionPreparator(Chooser chooser, EllipticCurvesExtensionMessage message) {
         super(chooser, message);
-        this.message = message;
-=======
-    public EllipticCurvesExtensionPreparator(TlsContext context, EllipticCurvesExtensionMessage message) {
-        super(context, message);
         this.msg = message;
->>>>>>> 7072ebcc
     }
 
     @Override
