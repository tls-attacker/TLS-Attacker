--- conflicted
+++ resolved
@@ -15,11 +15,8 @@
 import de.rub.nds.tlsattacker.core.constants.CipherAlgorithm;
 import de.rub.nds.tlsattacker.core.constants.CipherSuite;
 import de.rub.nds.tlsattacker.core.constants.ProtocolMessageType;
-<<<<<<< HEAD
 import de.rub.nds.tlsattacker.core.constants.ProtocolVersion;
-=======
 import de.rub.nds.tlsattacker.core.constants.RecordByteLength;
->>>>>>> 79faecec
 import de.rub.nds.tlsattacker.core.crypto.cipher.CipherWrapper;
 import de.rub.nds.tlsattacker.core.exceptions.CryptoException;
 import de.rub.nds.tlsattacker.core.protocol.Parser;
@@ -87,30 +84,23 @@
         byte[] gcmNonce = ArrayConverter.concatenate(aeadSalt, explicitNonce);
 
         // Nonce construction is different for chacha & tls1.3
-<<<<<<< HEAD
-        if (getVersion().isTLS13() || getCipherAlg() == CipherAlgorithm.CHACHA20_POLY1305) {
+        if (getVersion().isTLS13()) {
             gcmNonce = preprocessIv(record.getSequenceNumber().getValue().longValue(), gcmNonce);
-        } else if (getCipherAlg() == CipherAlgorithm.UNOFFICIAL_CHACHA20_POLY1305) {
-            gcmNonce = ArrayConverter.longToUint64Bytes(record.getSequenceNumber().getValue().longValue());
-=======
-        if (version.isTLS13()) {
-            gcmNonce = preprocessIv(record.getSequenceNumber().getValue().longValue(), gcmNonce);
-        } else if (cipherAlg == CipherAlgorithm.CHACHA20_POLY1305) {
-            if (version.isDTLS()) {
+        } else if (getCipherAlg() == CipherAlgorithm.CHACHA20_POLY1305) {
+            if (getVersion().isDTLS()) {
                 gcmNonce = preprocessIvforDtls(record.getEpoch().getValue(),
                     record.getSequenceNumber().getValue().longValue(), gcmNonce);
             } else {
                 gcmNonce = preprocessIv(record.getSequenceNumber().getValue().longValue(), gcmNonce);
             }
-        } else if (cipherAlg == CipherAlgorithm.UNOFFICIAL_CHACHA20_POLY1305) {
-            if (version.isDTLS()) {
+        } else if (getCipherAlg() == CipherAlgorithm.UNOFFICIAL_CHACHA20_POLY1305) {
+            if (getVersion().isDTLS()) {
                 gcmNonce = ArrayConverter.concatenate(
                     ArrayConverter.intToBytes(record.getEpoch().getValue(), RecordByteLength.DTLS_EPOCH),
                     ArrayConverter.longToUint48Bytes(record.getSequenceNumber().getValue().longValue()));
             } else {
                 gcmNonce = ArrayConverter.longToUint64Bytes(record.getSequenceNumber().getValue().longValue());
             }
->>>>>>> 79faecec
         }
         record.getComputations().setGcmNonce(gcmNonce);
         gcmNonce = record.getComputations().getGcmNonce().getValue();
@@ -240,30 +230,23 @@
         byte[] gcmNonce = ArrayConverter.concatenate(salt, explicitNonce);
 
         // Nonce construction is different for chacha & tls1.3
-<<<<<<< HEAD
-        if (getVersion().isTLS13() || getCipherAlg() == CipherAlgorithm.CHACHA20_POLY1305) {
+        if (getVersion().isTLS13()) {
             gcmNonce = preprocessIv(record.getSequenceNumber().getValue().longValue(), gcmNonce);
-        } else if (getCipherAlg() == CipherAlgorithm.UNOFFICIAL_CHACHA20_POLY1305) {
-            gcmNonce = ArrayConverter.longToUint64Bytes(record.getSequenceNumber().getValue().longValue());
-=======
-        if (version.isTLS13()) {
-            gcmNonce = preprocessIv(record.getSequenceNumber().getValue().longValue(), gcmNonce);
-        } else if (cipherAlg == CipherAlgorithm.CHACHA20_POLY1305) {
-            if (version.isDTLS()) {
+        } else if (getCipherAlg() == CipherAlgorithm.CHACHA20_POLY1305) {
+            if (getVersion().isDTLS()) {
                 gcmNonce = preprocessIvforDtls(record.getEpoch().getValue(),
                     record.getSequenceNumber().getValue().longValue(), gcmNonce);
             } else {
                 gcmNonce = preprocessIv(record.getSequenceNumber().getValue().longValue(), gcmNonce);
             }
-        } else if (cipherAlg == CipherAlgorithm.UNOFFICIAL_CHACHA20_POLY1305) {
-            if (version.isDTLS()) {
+        } else if (getCipherAlg() == CipherAlgorithm.UNOFFICIAL_CHACHA20_POLY1305) {
+            if (getVersion().isDTLS()) {
                 gcmNonce = ArrayConverter.concatenate(
                     ArrayConverter.intToBytes(record.getEpoch().getValue(), RecordByteLength.DTLS_EPOCH),
                     ArrayConverter.longToUint48Bytes(record.getSequenceNumber().getValue().longValue()));
             } else {
                 gcmNonce = ArrayConverter.longToUint64Bytes(record.getSequenceNumber().getValue().longValue());
             }
->>>>>>> 79faecec
         }
         record.getComputations().setGcmNonce(gcmNonce);
         gcmNonce = record.getComputations().getGcmNonce().getValue();
