--- conflicted
+++ resolved
@@ -35,34 +35,35 @@
     public static final int SEQUENCE_NUMBER_LENGTH = 8;
 
     /**
-<<<<<<< HEAD
-     * iv length in bytes
-     */
-    public static final int GCM_IV_LENGTH = 12;
-
-    /**
-     * authentication tag length in bytes
-     */
-    private final int gcmTagLength;
-=======
-     * AEAD tag length in byte
+     * AEAD tag length in bytes for regular ciphers
      */
     public static final int AEAD_TAG_LENGTH = 16;
-    /**
-     * AEAD iv length in byte
+    
+    /**
+     * AEAD tag length in bytes for CCM_8 ciphers
+     */
+    public static final int AEAD_CCM_8_TAG_LENGTH = 16;
+    
+    /**
+     * AEAD iv length in bytes
      */
     public static final int AEAD_IV_LENGTH = 12;
->>>>>>> 64d5cc67
+    
+    /**
+     * Stores the computed tag length
+     */
+    private final int aeadTagLength;
 
     public RecordAEADCipher(TlsContext context, KeySet keySet) {
         super(context, keySet);
         ConnectionEndType localConEndType = context.getConnection().getLocalConnectionEndType();
         encryptCipher = CipherWrapper.getEncryptionCipher(cipherSuite, localConEndType, getKeySet());
         decryptCipher = CipherWrapper.getDecryptionCipher(cipherSuite, localConEndType, getKeySet());
-        if (cipherSuite.name().contains("CCM_8")) {
-            gcmTagLength = 8;
-        } else {
-            gcmTagLength = 16;
+        
+        if (cipherSuite.isCCM_8()) {
+            aeadTagLength = AEAD_CCM_8_TAG_LENGTH;
+        } else {
+        	aeadTagLength = AEAD_TAG_LENGTH;
         }
     }
 
@@ -112,18 +113,11 @@
         if (version == ProtocolVersion.TLS13 || version == ProtocolVersion.TLS13_DRAFT25
                 || version == ProtocolVersion.TLS13_DRAFT26 || version == ProtocolVersion.TLS13_DRAFT27
                 || version == ProtocolVersion.TLS13_DRAFT28) {
-<<<<<<< HEAD
-            cipherText = encryptCipher.encrypt(encryptIV, gcmTagLength * 8, request.getAdditionalAuthenticatedData(),
-                    request.getPlainText());
-        } else {
-            cipherText = encryptCipher.encrypt(encryptIV, gcmTagLength * 8, request.getPlainText());
-=======
             LOGGER.debug("AAD:" + ArrayConverter.bytesToHexString(request.getAdditionalAuthenticatedData()));
-            cipherText = encryptCipher.encrypt(encryptIV, AEAD_TAG_LENGTH * 8,
+            cipherText = encryptCipher.encrypt(encryptIV, aeadTagLength * 8,
                     request.getAdditionalAuthenticatedData(), request.getPlainText());
         } else {
-            cipherText = encryptCipher.encrypt(encryptIV, AEAD_TAG_LENGTH * 8, request.getPlainText());
->>>>>>> 64d5cc67
+            cipherText = encryptCipher.encrypt(encryptIV, aeadTagLength * 8, request.getPlainText());
         }
         return new EncryptionResult(encryptIV, cipherText, false);
     }
@@ -146,11 +140,7 @@
         LOGGER.debug("Encrypting AEAD with the following IV: {}", ArrayConverter.bytesToHexString(iv));
         LOGGER.debug("Encrypting AEAD with the following AAD: {}",
                 ArrayConverter.bytesToHexString(request.getAdditionalAuthenticatedData()));
-<<<<<<< HEAD
-        byte[] ciphertext = encryptCipher.encrypt(iv, gcmTagLength * 8, request.getAdditionalAuthenticatedData(),
-=======
-        byte[] ciphertext = encryptCipher.encrypt(iv, AEAD_TAG_LENGTH * 8, request.getAdditionalAuthenticatedData(),
->>>>>>> 64d5cc67
+        byte[] ciphertext = encryptCipher.encrypt(iv, aeadTagLength * 8, request.getAdditionalAuthenticatedData(),
                 request.getPlainText());
         if (cipherSuite.usesStrictExplicitIv()) {
             return new EncryptionResult(ciphertext);
@@ -166,23 +156,16 @@
         byte[] nonce = ArrayConverter
                 .concatenate(new byte[AEAD_IV_LENGTH - SEQUENCE_NUMBER_LENGTH], sequenceNumberByte);
         byte[] decryptIV = prepareAeadParameters(nonce, getDecryptionIV());
-        LOGGER.debug("Decrypting GCM with the following IV: {}", ArrayConverter.bytesToHexString(decryptIV));
-        LOGGER.debug("Decrypting the following GCM ciphertext: {}",
+        LOGGER.debug("Decrypting AEAD with the following IV: {}", ArrayConverter.bytesToHexString(decryptIV));
+        LOGGER.debug("Decrypting the following AEAD ciphertext: {}",
                 ArrayConverter.bytesToHexString(decryptionRequest.getCipherText()));
         if (version == ProtocolVersion.TLS13 || version == ProtocolVersion.TLS13_DRAFT25
                 || version == ProtocolVersion.TLS13_DRAFT26 || version == ProtocolVersion.TLS13_DRAFT27
-                || version == ProtocolVersion.TLS13_DRAFT28) {
-<<<<<<< HEAD
-            return decryptCipher.decrypt(decryptIV, gcmTagLength * 8,
+                || version == ProtocolVersion.TLS13_DRAFT28) {        	
+            return decryptCipher.decrypt(decryptIV, aeadTagLength * 8,
                     decryptionRequest.getAdditionalAuthenticatedData(), decryptionRequest.getCipherText());
         } else {
-            return decryptCipher.decrypt(decryptIV, gcmTagLength * 8, decryptionRequest.getCipherText());
-=======
-            return decryptCipher.decrypt(decryptIV, AEAD_TAG_LENGTH * 8,
-                    decryptionRequest.getAdditionalAuthenticatedData(), decryptionRequest.getCipherText());
-        } else {
-            return decryptCipher.decrypt(decryptIV, AEAD_TAG_LENGTH * 8, decryptionRequest.getCipherText());
->>>>>>> 64d5cc67
+            return decryptCipher.decrypt(decryptIV, aeadTagLength * 8, decryptionRequest.getCipherText());
         }
     }
 
@@ -206,13 +189,9 @@
         LOGGER.debug("Decrypting AEAD with the following IV: {}", ArrayConverter.bytesToHexString(iv));
         LOGGER.debug("Decrypting AEAD with the following AAD: {}",
                 ArrayConverter.bytesToHexString(decryptionRequest.getAdditionalAuthenticatedData()));
-<<<<<<< HEAD
-        LOGGER.debug("Decrypting the following GCM ciphertext: {}", ArrayConverter.bytesToHexString(data));
-        return decryptCipher.decrypt(iv, gcmTagLength * 8, decryptionRequest.getAdditionalAuthenticatedData(), data);
-=======
+
         LOGGER.debug("Decrypting the following ciphertext: {}", ArrayConverter.bytesToHexString(data));
-        return decryptCipher.decrypt(iv, AEAD_TAG_LENGTH * 8, decryptionRequest.getAdditionalAuthenticatedData(), data);
->>>>>>> 64d5cc67
+        return decryptCipher.decrypt(iv, aeadTagLength * 8, decryptionRequest.getAdditionalAuthenticatedData(), data);
     }
 
     @Override
@@ -233,15 +212,11 @@
 
     @Override
     public int getTagSize() {
-<<<<<<< HEAD
-        return SEQUENCE_NUMBER_LENGTH + gcmTagLength;
-=======
         if (cipherSuite.usesStrictExplicitIv() || version.isTLS13()) {
-            return AEAD_TAG_LENGTH;
-        } else {
-            return SEQUENCE_NUMBER_LENGTH + AEAD_TAG_LENGTH;
-        }
->>>>>>> 64d5cc67
+            return aeadTagLength;
+        } else {
+            return SEQUENCE_NUMBER_LENGTH + aeadTagLength;
+        }
     }
 
     @Override
