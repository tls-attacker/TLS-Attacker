/*
 * TLS-Attacker - A Modular Penetration Testing Framework for TLS
 *
 * Copyright 2014-2023 Ruhr University Bochum, Paderborn University, Technology Innovation Institute, and Hackmanit GmbH
 *
 * Licensed under Apache License, Version 2.0
 * http://www.apache.org/licenses/LICENSE-2.0.txt
 */
package de.rub.nds.tlsattacker.core.record.cipher;

import de.rub.nds.modifiablevariable.util.ArrayConverter;
<<<<<<< HEAD
import de.rub.nds.tlsattacker.core.constants.AlgorithmResolver;
=======
>>>>>>> 11ab2960
import de.rub.nds.tlsattacker.core.constants.Bits;
import de.rub.nds.tlsattacker.core.constants.CipherAlgorithm;
import de.rub.nds.tlsattacker.core.constants.ProtocolMessageType;
import de.rub.nds.tlsattacker.core.constants.RecordByteLength;
import de.rub.nds.tlsattacker.core.crypto.cipher.CipherWrapper;
import de.rub.nds.tlsattacker.core.exceptions.CryptoException;
import de.rub.nds.tlsattacker.core.exceptions.ParserException;
import de.rub.nds.tlsattacker.core.layer.context.TlsContext;
import de.rub.nds.tlsattacker.core.record.Record;
import java.util.Arrays;
import org.apache.logging.log4j.LogManager;
import org.apache.logging.log4j.Logger;

public class RecordAEADCipher extends RecordCipher {

    private static final Logger LOGGER = LogManager.getLogger();

    /** AEAD tag length in bytes for regular ciphers */
    private static final int AEAD_TAG_LENGTH = 16;

    /** AEAD tag length in bytes for CCM_8 ciphers */
    private static final int AEAD_CCM_8_TAG_LENGTH = 8;

    /** Stores the computed tag length */
    private final int aeadTagLength;

    /** Stores the computed tag length */
    private final int aeadExplicitLength;

    public RecordAEADCipher(TlsContext tlsContext, CipherState state) {
        super(tlsContext, state);
        encryptCipher =
                CipherWrapper.getEncryptionCipher(
                        getState().getCipherSuite(),
                        getLocalConnectionEndType(),
                        getState().getKeySet());
        decryptCipher =
                CipherWrapper.getDecryptionCipher(
                        getState().getCipherSuite(),
                        getLocalConnectionEndType(),
                        getState().getKeySet());

        if (getState().getCipherSuite().isCCM_8()) {
            aeadTagLength = AEAD_CCM_8_TAG_LENGTH;
        } else {
            aeadTagLength = AEAD_TAG_LENGTH;
        }
        if (getState().getVersion().isTLS13()) {
            aeadExplicitLength = 0;
        } else {
            aeadExplicitLength =
                    getState().getCipherSuite().getCipherAlgorithm().getNonceBytesFromRecord();
        }
    }

    public int getAeadSizeIncrease() {
        if (getState().getVersion().isTLS13()) {
            return aeadTagLength;
        } else {
            return aeadExplicitLength + aeadTagLength;
        }
    }

    private byte[] prepareEncryptionGcmNonce(byte[] aeadSalt, byte[] explicitNonce, Record record) {
        byte[] gcmNonce = ArrayConverter.concatenate(aeadSalt, explicitNonce);

        // Nonce construction is different for chacha & tls1.3
        if (getState().getVersion().isTLS13()) {
            gcmNonce = preprocessIv(record.getSequenceNumber().getValue().longValue(), gcmNonce);
        } else if (getState().getCipherAlg() == CipherAlgorithm.CHACHA20_POLY1305) {
            if (getState().getVersion().isDTLS()) {
                gcmNonce =
                        preprocessIvforDtls(
                                record.getEpoch().getValue(),
                                record.getSequenceNumber().getValue().longValue(),
                                gcmNonce);
            } else {
                gcmNonce =
                        preprocessIv(record.getSequenceNumber().getValue().longValue(), gcmNonce);
            }
        } else if (getState().getCipherAlg() == CipherAlgorithm.UNOFFICIAL_CHACHA20_POLY1305) {
            if (getState().getVersion().isDTLS()) {
                gcmNonce =
                        ArrayConverter.concatenate(
                                ArrayConverter.intToBytes(
                                        record.getEpoch().getValue(), RecordByteLength.DTLS_EPOCH),
                                ArrayConverter.longToUint48Bytes(
                                        record.getSequenceNumber().getValue().longValue()));
            } else {
                gcmNonce =
                        ArrayConverter.longToUint64Bytes(
                                record.getSequenceNumber().getValue().longValue());
            }
        }
        record.getComputations().setGcmNonce(gcmNonce);
        gcmNonce = record.getComputations().getGcmNonce().getValue();
        return gcmNonce;
    }

    private byte[] prepareEncryptionAeadSalt(Record record) {
        byte[] aeadSalt = getState().getKeySet().getWriteIv(getLocalConnectionEndType());
        record.getComputations().setAeadSalt(aeadSalt);
        aeadSalt = record.getComputations().getAeadSalt().getValue();
        return aeadSalt;
    }

    private byte[] prepareEncryptionExplicitNonce(Record record) {
        byte[] explicitNonce =
                createExplicitNonce(record.getSequenceNumber().getValue().longValue());
        record.getComputations().setExplicitNonce(explicitNonce);
        explicitNonce = record.getComputations().getExplicitNonce().getValue();
        return explicitNonce;
    }

    private byte[] createExplicitNonce(long sequenceNumber) {
        byte[] explicitNonce;
        if (aeadExplicitLength > 0) {
            explicitNonce = ArrayConverter.longToBytes(sequenceNumber, aeadExplicitLength);
        } else {
            explicitNonce = new byte[aeadExplicitLength];
        }
        return explicitNonce;
    }

    @Override
    public void encrypt(Record record) throws CryptoException {
        LOGGER.debug("Encrypting Record");
        record.getComputations()
                .setCipherKey(getState().getKeySet().getWriteKey(getConnectionEndType()));
        if (getState().getVersion().isTLS13()) {
            int additionalPadding = getDefaultAdditionalPadding();
            if (additionalPadding > 65536) {
                LOGGER.warn("Additional padding is too big. setting it to max possible value");
                additionalPadding = 65536;
            } else if (additionalPadding < 0) {
                LOGGER.warn("Additional padding is negative, setting it to 0");
                additionalPadding = 0;
            }
            record.getComputations().setPadding(new byte[additionalPadding]);
            record.getComputations().setPlainRecordBytes(encapsulateRecordBytes(record));
            record.setContentType(ProtocolMessageType.APPLICATION_DATA.getValue());
            // For TLS1.3 we need the length beforehand to compute the
            // authenticatedMetaData
            record.setLength(
                    record.getComputations().getPlainRecordBytes().getValue().length
                            + aeadTagLength);
        } else if (getState().getVersion().isDTLS()
                && getState().getConnectionId() != null
                && getState().getConnectionId().length > 0) {
            record.getComputations().setPlainRecordBytes(encapsulateRecordBytes(record));
            record.setContentType(ProtocolMessageType.TLS12_CID.getValue());
        } else {
            record.getComputations()
                    .setPlainRecordBytes(record.getCleanProtocolMessageBytes().getValue());
        }

        byte[] explicitNonce = prepareEncryptionExplicitNonce(record);
        byte[] aeadSalt = prepareEncryptionAeadSalt(record);
        byte[] gcmNonce = prepareEncryptionGcmNonce(aeadSalt, explicitNonce, record);

        LOGGER.debug("Encrypting AEAD with the following IV: {}", gcmNonce);
        byte[] additionalAuthenticatedData =
                collectAdditionalAuthenticatedData(record, getState().getVersion());
        record.getComputations().setAuthenticatedMetaData(additionalAuthenticatedData);
        additionalAuthenticatedData =
                record.getComputations().getAuthenticatedMetaData().getValue();

        LOGGER.debug("Encrypting AEAD with the following AAD: {}", additionalAuthenticatedData);

        byte[] plainBytes = record.getComputations().getPlainRecordBytes().getValue();
        byte[] wholeCipherText =
                encryptCipher.encrypt(
                        gcmNonce,
                        aeadTagLength * Bits.IN_A_BYTE,
                        additionalAuthenticatedData,
                        plainBytes);
        if (aeadTagLength > wholeCipherText.length) {
            throw new CryptoException(
                    "Could not encrypt data. Supposed Tag is longer than the ciphertext");
        }
        byte[] onlyCiphertext =
                Arrays.copyOfRange(wholeCipherText, 0, wholeCipherText.length - aeadTagLength);

        record.getComputations().setAuthenticatedNonMetaData(onlyCiphertext);

        byte[] authenticationTag =
                Arrays.copyOfRange(
                        wholeCipherText,
                        wholeCipherText.length - aeadTagLength,
                        wholeCipherText.length);

        record.getComputations().setAuthenticationTag(authenticationTag);
        authenticationTag = record.getComputations().getAuthenticationTag().getValue();

        record.getComputations().setCiphertext(onlyCiphertext);
        onlyCiphertext = record.getComputations().getCiphertext().getValue();

        record.setProtocolMessageBytes(
                ArrayConverter.concatenate(explicitNonce, onlyCiphertext, authenticationTag));
        // TODO our own authentication tags are always valid
        record.getComputations().setAuthenticationTagValid(true);
    }

    @Override
    public void decrypt(Record record) throws CryptoException {
        LOGGER.debug("Decrypting Record");
        record.getComputations()
                .setCipherKey(getState().getKeySet().getReadKey(getConnectionEndType()));

        byte[] protocolBytes = record.getProtocolMessageBytes().getValue();
        PlaintextParser parser = new PlaintextParser(protocolBytes);
        try {
            byte[] explicitNonce = parser.parseByteArrayField(aeadExplicitLength);
            record.getComputations().setExplicitNonce(explicitNonce);
            explicitNonce = record.getComputations().getExplicitNonce().getValue();

            byte[] salt = getState().getKeySet().getReadIv(getLocalConnectionEndType());
            record.getComputations().setAeadSalt(salt);
            salt = record.getComputations().getAeadSalt().getValue();

            byte[] cipherTextOnly =
                    parser.parseByteArrayField(parser.getBytesLeft() - aeadTagLength);
            record.getComputations().setCiphertext(cipherTextOnly);
            record.getComputations()
                    .setAuthenticatedNonMetaData(
                            record.getComputations().getCiphertext().getValue());

            byte[] additionalAuthenticatedData =
                    collectAdditionalAuthenticatedData(record, getState().getVersion());
            record.getComputations().setAuthenticatedMetaData(additionalAuthenticatedData);
            additionalAuthenticatedData =
                    record.getComputations().getAuthenticatedMetaData().getValue();

            LOGGER.debug("Decrypting AEAD with the following AAD: {}", additionalAuthenticatedData);

            byte[] gcmNonce = ArrayConverter.concatenate(salt, explicitNonce);

            // Nonce construction is different for chacha & tls1.3
            if (getState().getVersion().isTLS13()) {
                gcmNonce =
                        preprocessIv(record.getSequenceNumber().getValue().longValue(), gcmNonce);
            } else if (getState().getCipherAlg() == CipherAlgorithm.CHACHA20_POLY1305) {
                if (getState().getVersion().isDTLS()) {
                    gcmNonce =
                            preprocessIvforDtls(
                                    record.getEpoch().getValue(),
                                    record.getSequenceNumber().getValue().longValue(),
                                    gcmNonce);
                } else {
                    gcmNonce =
                            preprocessIv(
                                    record.getSequenceNumber().getValue().longValue(), gcmNonce);
                }
            } else if (getState().getCipherAlg() == CipherAlgorithm.UNOFFICIAL_CHACHA20_POLY1305) {
                if (getState().getVersion().isDTLS()) {
                    gcmNonce =
                            ArrayConverter.concatenate(
                                    ArrayConverter.intToBytes(
                                            record.getEpoch().getValue(),
                                            RecordByteLength.DTLS_EPOCH),
                                    ArrayConverter.longToUint48Bytes(
                                            record.getSequenceNumber().getValue().longValue()));
                } else {
                    gcmNonce =
                            ArrayConverter.longToUint64Bytes(
                                    record.getSequenceNumber().getValue().longValue());
                }
            }
            record.getComputations().setGcmNonce(gcmNonce);
            gcmNonce = record.getComputations().getGcmNonce().getValue();

            LOGGER.debug("Decrypting AEAD with the following IV: {}", gcmNonce);

            byte[] authenticationTag = parser.parseByteArrayField(parser.getBytesLeft());

            record.getComputations().setAuthenticationTag(authenticationTag);
            authenticationTag = record.getComputations().getAuthenticationTag().getValue();
            // TODO it would be better if we had a separate CM implementation to do
            // the decryption

            try {
                byte[] plainRecordBytes =
                        decryptCipher.decrypt(
                                gcmNonce,
                                aeadTagLength * Bits.IN_A_BYTE,
                                additionalAuthenticatedData,
                                ArrayConverter.concatenate(cipherTextOnly, authenticationTag));

                record.getComputations().setAuthenticationTagValid(true);
                record.getComputations().setPlainRecordBytes(plainRecordBytes);
                plainRecordBytes = record.getComputations().getPlainRecordBytes().getValue();
                if (getState().getVersion().isTLS13()
                        || (getState().getVersion().isDTLS()
                                && record.getContentMessageType()
                                        == ProtocolMessageType.TLS12_CID)) {
                    parseEncapsulatedRecordBytes(plainRecordBytes, record);
                } else {
                    record.setCleanProtocolMessageBytes(plainRecordBytes);
                }
            } catch (CryptoException e) {
                LOGGER.warn("Tag invalid", e);
                record.getComputations().setAuthenticationTagValid(false);
                throw new CryptoException(e);
            }
        } catch (ParserException e) {
            LOGGER.warn("Could not find all components (iv, ciphertext, tag) in record.");
            LOGGER.warn(
                    "This is probably us having the wrong keys. Depending on the application this may be fine.");
            LOGGER.warn("Setting clean bytes to protocol message bytes.");
            record.setCleanProtocolMessageBytes(record.getProtocolMessageBytes());

<<<<<<< HEAD
=======
        LOGGER.debug("Decrypting AEAD with the following IV: {}", gcmNonce);

        byte[] authenticationTag = parser.parseByteArrayField(parser.getBytesLeft());

        record.getComputations().setAuthenticationTag(authenticationTag);
        authenticationTag = record.getComputations().getAuthenticationTag().getValue();
        // TODO it would be better if we had a separate CM implementation to do
        // the decryption

        try {
            byte[] plainRecordBytes =
                    decryptCipher.decrypt(
                            gcmNonce,
                            aeadTagLength * Bits.IN_A_BYTE,
                            additionalAuthenticatedData,
                            ArrayConverter.concatenate(cipherTextOnly, authenticationTag));

            record.getComputations().setAuthenticationTagValid(true);
            record.getComputations().setPlainRecordBytes(plainRecordBytes);
            plainRecordBytes = record.getComputations().getPlainRecordBytes().getValue();
            if (getState().getVersion().isTLS13()
                    || (getState().getVersion().isDTLS()
                            && record.getContentMessageType() == ProtocolMessageType.TLS12_CID)) {
                parseEncapsulatedRecordBytes(plainRecordBytes, record);
            } else {
                record.setCleanProtocolMessageBytes(plainRecordBytes);
            }
        } catch (CryptoException e) {
            LOGGER.warn("Encountered a decryption failure");
            LOGGER.trace(e);
>>>>>>> 11ab2960
            record.getComputations().setAuthenticationTagValid(false);
        }
    }

    public byte[] preprocessIv(long sequenceNumber, byte[] iv) {
        byte[] padding = new byte[] {0x00, 0x00, 0x00, 0x00};
        byte[] temp =
                ArrayConverter.concatenate(
                        padding, ArrayConverter.longToUint64Bytes(sequenceNumber));
        for (int i = 0; i < iv.length; ++i) {
            temp[i] ^= iv[i];
        }
        return temp;
    }

    public byte[] preprocessIvforDtls(int epoch, long sequenceNumber, byte[] iv) {
        byte[] padding = new byte[] {0x00, 0x00, 0x00, 0x00};
        byte[] temp =
                ArrayConverter.concatenate(
                        padding,
                        ArrayConverter.intToBytes(epoch, RecordByteLength.DTLS_EPOCH),
                        ArrayConverter.longToUint48Bytes(sequenceNumber));
        for (int i = 0; i < iv.length; ++i) {
            temp[i] ^= iv[i];
        }
        return temp;
    }
}<|MERGE_RESOLUTION|>--- conflicted
+++ resolved
@@ -9,17 +9,13 @@
 package de.rub.nds.tlsattacker.core.record.cipher;
 
 import de.rub.nds.modifiablevariable.util.ArrayConverter;
-<<<<<<< HEAD
-import de.rub.nds.tlsattacker.core.constants.AlgorithmResolver;
-=======
->>>>>>> 11ab2960
+import de.rub.nds.protocol.exception.ParserException;
 import de.rub.nds.tlsattacker.core.constants.Bits;
 import de.rub.nds.tlsattacker.core.constants.CipherAlgorithm;
 import de.rub.nds.tlsattacker.core.constants.ProtocolMessageType;
 import de.rub.nds.tlsattacker.core.constants.RecordByteLength;
 import de.rub.nds.tlsattacker.core.crypto.cipher.CipherWrapper;
 import de.rub.nds.tlsattacker.core.exceptions.CryptoException;
-import de.rub.nds.tlsattacker.core.exceptions.ParserException;
 import de.rub.nds.tlsattacker.core.layer.context.TlsContext;
 import de.rub.nds.tlsattacker.core.record.Record;
 import java.util.Arrays;
@@ -324,39 +320,6 @@
             LOGGER.warn("Setting clean bytes to protocol message bytes.");
             record.setCleanProtocolMessageBytes(record.getProtocolMessageBytes());
 
-<<<<<<< HEAD
-=======
-        LOGGER.debug("Decrypting AEAD with the following IV: {}", gcmNonce);
-
-        byte[] authenticationTag = parser.parseByteArrayField(parser.getBytesLeft());
-
-        record.getComputations().setAuthenticationTag(authenticationTag);
-        authenticationTag = record.getComputations().getAuthenticationTag().getValue();
-        // TODO it would be better if we had a separate CM implementation to do
-        // the decryption
-
-        try {
-            byte[] plainRecordBytes =
-                    decryptCipher.decrypt(
-                            gcmNonce,
-                            aeadTagLength * Bits.IN_A_BYTE,
-                            additionalAuthenticatedData,
-                            ArrayConverter.concatenate(cipherTextOnly, authenticationTag));
-
-            record.getComputations().setAuthenticationTagValid(true);
-            record.getComputations().setPlainRecordBytes(plainRecordBytes);
-            plainRecordBytes = record.getComputations().getPlainRecordBytes().getValue();
-            if (getState().getVersion().isTLS13()
-                    || (getState().getVersion().isDTLS()
-                            && record.getContentMessageType() == ProtocolMessageType.TLS12_CID)) {
-                parseEncapsulatedRecordBytes(plainRecordBytes, record);
-            } else {
-                record.setCleanProtocolMessageBytes(plainRecordBytes);
-            }
-        } catch (CryptoException e) {
-            LOGGER.warn("Encountered a decryption failure");
-            LOGGER.trace(e);
->>>>>>> 11ab2960
             record.getComputations().setAuthenticationTagValid(false);
         }
     }
