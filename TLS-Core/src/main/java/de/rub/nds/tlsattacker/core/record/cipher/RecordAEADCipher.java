--- conflicted
+++ resolved
@@ -151,15 +151,9 @@
             ArrayConverter.bytesToHexString(additionalAuthenticatedData));
 
         byte[] plainBytes = record.getComputations().getPlainRecordBytes().getValue();
-<<<<<<< HEAD
-        byte[] wholeCipherText = encryptCipher.encrypt(gcmNonce, aeadTagLength * Bits.IN_A_BYTE,
-                additionalAuthenticatedData, plainBytes);
-        if (aeadTagLength > wholeCipherText.length) {
-=======
         byte[] wholeCipherText =
             encryptCipher.encrypt(gcmNonce, aeadTagLength * Bits.IN_A_BYTE, additionalAuthenticatedData, plainBytes);
-        if (aeadTagLength >= wholeCipherText.length) {
->>>>>>> 91c86920
+        if (aeadTagLength > wholeCipherText.length) {
             throw new CryptoException("Could not encrypt data. Supposed Tag is longer than the ciphertext");
         }
         byte[] onlyCiphertext = Arrays.copyOfRange(wholeCipherText, 0, wholeCipherText.length - aeadTagLength);
