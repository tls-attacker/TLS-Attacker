/**
 * TLS-Attacker - A Modular Penetration Testing Framework for TLS
 *
 * Copyright 2014-2017 Ruhr University Bochum / Hackmanit GmbH
 *
 * Licensed under Apache License 2.0
 * http://www.apache.org/licenses/LICENSE-2.0
 */
package de.rub.nds.tlsattacker.core.protocol.preparator;

<<<<<<< HEAD
=======
import de.rub.nds.modifiablevariable.util.ArrayConverter;
import de.rub.nds.modifiablevariable.util.RandomHelper;
import de.rub.nds.tlsattacker.core.constants.AlgorithmResolver;
>>>>>>> 7072ebcc
import de.rub.nds.tlsattacker.core.constants.HandshakeByteLength;
import de.rub.nds.tlsattacker.core.constants.PRFAlgorithm;
import de.rub.nds.tlsattacker.core.crypto.PseudoRandomFunction;
import de.rub.nds.tlsattacker.core.exceptions.PreparationException;
import de.rub.nds.tlsattacker.core.protocol.message.RSAClientKeyExchangeMessage;
<<<<<<< HEAD
import de.rub.nds.modifiablevariable.util.ArrayConverter;
import de.rub.nds.modifiablevariable.util.RandomHelper;
import de.rub.nds.tlsattacker.core.constants.CipherSuite;
import de.rub.nds.tlsattacker.core.constants.ProtocolVersion;
import de.rub.nds.tlsattacker.core.workflow.TlsConfig;
import de.rub.nds.tlsattacker.core.workflow.chooser.Chooser;
=======
import de.rub.nds.tlsattacker.core.workflow.TlsContext;
>>>>>>> 7072ebcc
import java.math.BigInteger;
import java.security.KeyPairGenerator;
import java.security.NoSuchAlgorithmException;
<<<<<<< HEAD
=======
import java.security.NoSuchProviderException;
import java.security.cert.CertificateParsingException;
import java.security.interfaces.RSAPrivateCrtKey;
>>>>>>> 7072ebcc
import java.security.interfaces.RSAPublicKey;
import java.util.Arrays;

/**
 *
 * @author Robert Merget - robert.merget@rub.de
 */
public class RSAClientKeyExchangePreparator extends ClientKeyExchangePreparator<RSAClientKeyExchangeMessage> {

    private byte[] padding;
    private byte[] premasterSecret;
    private byte[] clientRandom;
    private byte[] masterSecret;
    private byte[] encrypted;
    private final RSAClientKeyExchangeMessage msg;

    public RSAClientKeyExchangePreparator(Chooser chooser, RSAClientKeyExchangeMessage message) {
        super(chooser, message);
        this.msg = message;
    }

    @Override
    public void prepareHandshakeMessageContents() {
        msg.prepareComputations();

        int keyByteLength = chooser.getRsaModulus().bitLength() / 8;
        // the number of random bytes in the pkcs1 message
        int randomByteLength = keyByteLength - HandshakeByteLength.PREMASTER_SECRET - 3;
        padding = new byte[randomByteLength];
        RandomHelper.getRandom().nextBytes(padding);
        ArrayConverter.makeArrayNonZero(padding);
        preparePadding(msg);
        premasterSecret = generatePremasterSecret();
        preparePremasterSecret(msg);
        // TODO what are those magic numbers?
        preparePlainPaddedPremasterSecret(msg);

        byte[] paddedPremasterSecret = msg.getComputations().getPlainPaddedPremasterSecret().getValue();

        prepareClientRandom(msg);

        masterSecret = generateMasterSecret();
        prepareMasterSecret(msg);
        if (paddedPremasterSecret.length == 0) {
            paddedPremasterSecret = new byte[] { 0 };
        }
        BigInteger biPaddedPremasterSecret = new BigInteger(paddedPremasterSecret);
        BigInteger biEncrypted = biPaddedPremasterSecret.modPow(chooser.getServerRSAPublicKey(),
                chooser.getRsaModulus());
        encrypted = ArrayConverter.bigIntegerToByteArray(biEncrypted, chooser.getRsaModulus().bitLength() / 8, true);
        prepareSerializedPublicKey(msg);
        prepareSerializedPublicKeyLength(msg);
    }

    private byte[] generatePremasterSecret() {
        byte[] tempPremasterSecret = new byte[HandshakeByteLength.PREMASTER_SECRET];
        RandomHelper.getRandom().nextBytes(tempPremasterSecret);
        tempPremasterSecret[0] = chooser.getSelectedProtocolVersion().getMajor();
        tempPremasterSecret[1] = chooser.getSelectedProtocolVersion().getMinor();
        return tempPremasterSecret;
    }

    private byte[] generateMasterSecret() {
        PRFAlgorithm prfAlgorithm = chooser.getPRFAlgorithm();
        return PseudoRandomFunction.compute(prfAlgorithm, msg.getComputations().getPremasterSecret().getValue(),
                PseudoRandomFunction.MASTER_SECRET_LABEL, msg.getComputations().getClientRandom().getValue(),
                HandshakeByteLength.MASTER_SECRET);
    }

    private RSAPublicKey generateFreshKey() {
        KeyPairGenerator keyGen = null;
        try {
            keyGen = KeyPairGenerator.getInstance("RSA");
        } catch (NoSuchAlgorithmException ex) {
            throw new PreparationException("Could not generate a new Key", ex);
        }
        return (RSAPublicKey) keyGen.genKeyPair().getPublic();

    }

    private void preparePadding(RSAClientKeyExchangeMessage msg) {
        msg.getComputations().setPadding(padding);
        LOGGER.debug("Padding: " + ArrayConverter.bytesToHexString(msg.getComputations().getPadding().getValue()));
    }

    private void preparePremasterSecret(RSAClientKeyExchangeMessage msg) {
        msg.getComputations().setPremasterSecret(premasterSecret);
        LOGGER.debug("PremasterSecret: "
                + ArrayConverter.bytesToHexString(msg.getComputations().getPremasterSecret().getValue()));
    }

    private void preparePlainPaddedPremasterSecret(RSAClientKeyExchangeMessage msg) {
        msg.getComputations().setPlainPaddedPremasterSecret(
                ArrayConverter.concatenate(new byte[] { 0x00, 0x02 }, padding, new byte[] { 0x00 }, msg
                        .getComputations().getPremasterSecret().getValue()));
        LOGGER.debug("PlainPaddedPremasterSecret: "
                + ArrayConverter.bytesToHexString(msg.getComputations().getPlainPaddedPremasterSecret().getValue()));
    }

    private void prepareClientRandom(RSAClientKeyExchangeMessage msg) {
        // TODO spooky
        clientRandom = ArrayConverter.concatenate(chooser.getClientRandom(), chooser.getServerRandom());
        msg.getComputations().setClientRandom(clientRandom);
        LOGGER.debug("ClientRandom: "
                + ArrayConverter.bytesToHexString(msg.getComputations().getClientRandom().getValue()));
    }

    private void prepareMasterSecret(RSAClientKeyExchangeMessage msg) {
        msg.getComputations().setMasterSecret(masterSecret);
        LOGGER.debug("MasterSecret: "
                + ArrayConverter.bytesToHexString(msg.getComputations().getMasterSecret().getValue()));
    }

    private void prepareSerializedPublicKey(RSAClientKeyExchangeMessage msg) {
        msg.setPublicKey(encrypted);
        LOGGER.debug("SerializedPublicKey: " + Arrays.toString(msg.getPublicKey().getValue()));
    }

    private void prepareSerializedPublicKeyLength(RSAClientKeyExchangeMessage msg) {
        msg.setPublicKeyLength(msg.getPublicKey().getValue().length);
        LOGGER.debug("SerializedPublicKeyLength: " + msg.getPublicKeyLength().getValue());
    }

    private byte[] decryptPremasterSecret() {
        BigInteger bigIntegerEncryptedPremasterSecret = new BigInteger(msg.getPublicKey().getValue());
        BigInteger serverPrivateKey = chooser.getConfig().getDefaultServerRSAPrivateKey();
        BigInteger decrypted = bigIntegerEncryptedPremasterSecret.modPow(serverPrivateKey, chooser.getRsaModulus());
        return decrypted.toByteArray();
    }

    @Override
    public void prepareAfterParse() {
        // Decrypt premaster secret
        msg.prepareComputations();
        byte[] paddedPremasterSecret = decryptPremasterSecret();
<<<<<<< HEAD
        LOGGER.debug("PaddedPremaster:" + ArrayConverter.bytesToHexString(paddedPremasterSecret));

        int keyByteLength = chooser.getRsaModulus().bitLength() / 8;
=======
        System.out.println("PaddedPremaster:" + ArrayConverter.bytesToHexString(paddedPremasterSecret));
        RSAPublicKey key = null;
        try {
            key = (RSAPublicKey) context.getConfig().getPublicKey();
        } catch (CertificateParsingException E) {
            throw new PreparationException("Could not retrieve publicKey from config");
        }
        int keyByteLength = key.getModulus().bitLength() / 8;
>>>>>>> 7072ebcc
        // the number of random bytes in the pkcs1 message
        int randomByteLength = keyByteLength - HandshakeByteLength.PREMASTER_SECRET - 1;
        premasterSecret = Arrays.copyOfRange(paddedPremasterSecret, randomByteLength, paddedPremasterSecret.length);
        preparePremasterSecret(msg);
        prepareClientRandom(msg);
        masterSecret = generateMasterSecret();
        prepareMasterSecret(msg);
    }
}<|MERGE_RESOLUTION|>--- conflicted
+++ resolved
@@ -8,36 +8,20 @@
  */
 package de.rub.nds.tlsattacker.core.protocol.preparator;
 
-<<<<<<< HEAD
-=======
-import de.rub.nds.modifiablevariable.util.ArrayConverter;
-import de.rub.nds.modifiablevariable.util.RandomHelper;
-import de.rub.nds.tlsattacker.core.constants.AlgorithmResolver;
->>>>>>> 7072ebcc
 import de.rub.nds.tlsattacker.core.constants.HandshakeByteLength;
 import de.rub.nds.tlsattacker.core.constants.PRFAlgorithm;
 import de.rub.nds.tlsattacker.core.crypto.PseudoRandomFunction;
 import de.rub.nds.tlsattacker.core.exceptions.PreparationException;
 import de.rub.nds.tlsattacker.core.protocol.message.RSAClientKeyExchangeMessage;
-<<<<<<< HEAD
 import de.rub.nds.modifiablevariable.util.ArrayConverter;
 import de.rub.nds.modifiablevariable.util.RandomHelper;
 import de.rub.nds.tlsattacker.core.constants.CipherSuite;
 import de.rub.nds.tlsattacker.core.constants.ProtocolVersion;
 import de.rub.nds.tlsattacker.core.workflow.TlsConfig;
 import de.rub.nds.tlsattacker.core.workflow.chooser.Chooser;
-=======
-import de.rub.nds.tlsattacker.core.workflow.TlsContext;
->>>>>>> 7072ebcc
 import java.math.BigInteger;
 import java.security.KeyPairGenerator;
 import java.security.NoSuchAlgorithmException;
-<<<<<<< HEAD
-=======
-import java.security.NoSuchProviderException;
-import java.security.cert.CertificateParsingException;
-import java.security.interfaces.RSAPrivateCrtKey;
->>>>>>> 7072ebcc
 import java.security.interfaces.RSAPublicKey;
 import java.util.Arrays;
 
@@ -173,20 +157,9 @@
         // Decrypt premaster secret
         msg.prepareComputations();
         byte[] paddedPremasterSecret = decryptPremasterSecret();
-<<<<<<< HEAD
         LOGGER.debug("PaddedPremaster:" + ArrayConverter.bytesToHexString(paddedPremasterSecret));
 
         int keyByteLength = chooser.getRsaModulus().bitLength() / 8;
-=======
-        System.out.println("PaddedPremaster:" + ArrayConverter.bytesToHexString(paddedPremasterSecret));
-        RSAPublicKey key = null;
-        try {
-            key = (RSAPublicKey) context.getConfig().getPublicKey();
-        } catch (CertificateParsingException E) {
-            throw new PreparationException("Could not retrieve publicKey from config");
-        }
-        int keyByteLength = key.getModulus().bitLength() / 8;
->>>>>>> 7072ebcc
         // the number of random bytes in the pkcs1 message
         int randomByteLength = keyByteLength - HandshakeByteLength.PREMASTER_SECRET - 1;
         premasterSecret = Arrays.copyOfRange(paddedPremasterSecret, randomByteLength, paddedPremasterSecret.length);
