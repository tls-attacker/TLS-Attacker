/**
 * TLS-Attacker - A Modular Penetration Testing Framework for TLS
 *
 * Copyright 2014-2017 Ruhr University Bochum / Hackmanit GmbH
 *
 * Licensed under Apache License 2.0
 * http://www.apache.org/licenses/LICENSE-2.0
 */
package de.rub.nds.tlsattacker.core.protocol.preparator;

import de.rub.nds.modifiablevariable.util.ArrayConverter;
import de.rub.nds.tlsattacker.core.constants.HandshakeByteLength;
import de.rub.nds.tlsattacker.core.exceptions.PreparationException;
import de.rub.nds.tlsattacker.core.protocol.message.RSAClientKeyExchangeMessage;
import de.rub.nds.tlsattacker.core.workflow.chooser.Chooser;
import java.math.BigInteger;
import java.security.KeyPairGenerator;
import java.security.NoSuchAlgorithmException;
import java.security.interfaces.RSAPublicKey;
import java.util.Arrays;

public class RSAClientKeyExchangePreparator<T extends RSAClientKeyExchangeMessage> extends
        ClientKeyExchangePreparator<T> {

    protected byte[] padding;
    protected byte[] premasterSecret;
    protected byte[] clientRandom;
    protected byte[] masterSecret;
    protected byte[] encrypted;
    protected final T msg;

    public RSAClientKeyExchangePreparator(Chooser chooser, T message) {
        super(chooser, message);
        this.msg = message;
    }

    @Override
    public void prepareHandshakeMessageContents() {
        msg.prepareComputations();

        int keyByteLength = chooser.getServerRsaModulus().bitLength() / 8;
        // the number of random bytes in the pkcs1 message
        int randomByteLength = keyByteLength - HandshakeByteLength.PREMASTER_SECRET - 3;
        padding = new byte[randomByteLength];
        chooser.getContext().getRandom().nextBytes(padding);
        ArrayConverter.makeArrayNonZero(padding);
        preparePadding(msg);
        premasterSecret = generatePremasterSecret();
        preparePremasterSecret(msg);
        preparePlainPaddedPremasterSecret(msg);

        byte[] paddedPremasterSecret = msg.getComputations().getPlainPaddedPremasterSecret().getValue();

        prepareClientRandom(msg);

        if (paddedPremasterSecret.length == 0) {
            paddedPremasterSecret = new byte[] { 0 };
        }
        BigInteger biPaddedPremasterSecret = new BigInteger(1, paddedPremasterSecret);
        BigInteger biEncrypted = biPaddedPremasterSecret.modPow(chooser.getServerRSAPublicKey(),
                chooser.getServerRsaModulus());
        encrypted = ArrayConverter.bigIntegerToByteArray(biEncrypted, chooser.getServerRsaModulus().bitLength() / 8,
                true);
        prepareSerializedPublicKey(msg);
        prepareSerializedPublicKeyLength(msg);
    }

    protected byte[] generatePremasterSecret() {
        byte[] tempPremasterSecret = new byte[HandshakeByteLength.PREMASTER_SECRET];
        chooser.getContext().getRandom().nextBytes(tempPremasterSecret);
        tempPremasterSecret[0] = chooser.getSelectedProtocolVersion().getMajor();
        tempPremasterSecret[1] = chooser.getSelectedProtocolVersion().getMinor();
        return tempPremasterSecret;
    }

    protected RSAPublicKey generateFreshKey() {
        KeyPairGenerator keyGen = null;
        try {
            keyGen = KeyPairGenerator.getInstance("RSA");
        } catch (NoSuchAlgorithmException ex) {
            throw new PreparationException("Could not generate a new Key", ex);
        }
        return (RSAPublicKey) keyGen.genKeyPair().getPublic();

    }

    protected void preparePadding(T msg) {
        msg.getComputations().setPadding(padding);
        LOGGER.debug("Padding: " + ArrayConverter.bytesToHexString(msg.getComputations().getPadding().getValue()));
    }

    protected void preparePremasterSecret(T msg) {
        msg.getComputations().setPremasterSecret(premasterSecret);
        LOGGER.debug("PremasterSecret: "
                + ArrayConverter.bytesToHexString(msg.getComputations().getPremasterSecret().getValue()));
    }

    protected void preparePlainPaddedPremasterSecret(T msg) {
        msg.getComputations().setPlainPaddedPremasterSecret(
                ArrayConverter.concatenate(new byte[] { 0x00, 0x02 }, padding, new byte[] { 0x00 }, msg
                        .getComputations().getPremasterSecret().getValue()));
        LOGGER.debug("PlainPaddedPremasterSecret: "
                + ArrayConverter.bytesToHexString(msg.getComputations().getPlainPaddedPremasterSecret().getValue()));
    }

    protected void prepareClientRandom(T msg) {
        // TODO spooky
        clientRandom = ArrayConverter.concatenate(chooser.getClientRandom(), chooser.getServerRandom());
        msg.getComputations().setClientRandom(clientRandom);
        LOGGER.debug("ClientRandom: "
                + ArrayConverter.bytesToHexString(msg.getComputations().getClientRandom().getValue()));
    }

    protected void prepareSerializedPublicKey(T msg) {
        msg.setPublicKey(encrypted);
        LOGGER.debug("SerializedPublicKey: " + ArrayConverter.bytesToHexString(msg.getPublicKey().getValue()));
    }

    protected void prepareSerializedPublicKeyLength(T msg) {
        msg.setPublicKeyLength(msg.getPublicKey().getValue().length);
        LOGGER.debug("SerializedPublicKeyLength: " + msg.getPublicKeyLength().getValue());
    }

    protected byte[] decryptPremasterSecret() {
        BigInteger bigIntegerEncryptedPremasterSecret = new BigInteger(1, msg.getPublicKey().getValue());
        BigInteger serverPrivateKey = chooser.getConfig().getDefaultServerRSAPrivateKey();
<<<<<<< HEAD
        if (chooser.getRsaModulus().equals(BigInteger.ZERO)) {
            LOGGER.warn("RSA Modulus is Zero, returning new byte[0] as decryptedPremasterSecret");
            return new byte[0];
        }
        BigInteger decrypted = bigIntegerEncryptedPremasterSecret.modPow(serverPrivateKey, chooser.getRsaModulus()
                .abs());
=======
        BigInteger decrypted = bigIntegerEncryptedPremasterSecret.modPow(serverPrivateKey,
                chooser.getServerRsaModulus());
>>>>>>> 3c7fee2b
        return decrypted.toByteArray();
    }

    @Override
    public void prepareAfterParse() {
        // Decrypt premaster secret
        msg.prepareComputations();
        byte[] paddedPremasterSecret = decryptPremasterSecret();
        LOGGER.debug("PaddedPremaster:" + ArrayConverter.bytesToHexString(paddedPremasterSecret));

        int keyByteLength = chooser.getServerRsaModulus().bitLength() / 8;
        // the number of random bytes in the pkcs1 message
        int randomByteLength = keyByteLength - HandshakeByteLength.PREMASTER_SECRET - 1;
        LOGGER.debug("PaddedPremaster:" + ArrayConverter.bytesToHexString(paddedPremasterSecret));
        if (randomByteLength < paddedPremasterSecret.length) {
            premasterSecret = Arrays.copyOfRange(paddedPremasterSecret, randomByteLength, paddedPremasterSecret.length);
        } else {
            LOGGER.warn("RandomByteLength too short! Using empty premasterSecret!");
            premasterSecret = new byte[0];

        }
        preparePremasterSecret(msg);
        prepareClientRandom(msg);
    }
}<|MERGE_RESOLUTION|>--- conflicted
+++ resolved
@@ -124,17 +124,12 @@
     protected byte[] decryptPremasterSecret() {
         BigInteger bigIntegerEncryptedPremasterSecret = new BigInteger(1, msg.getPublicKey().getValue());
         BigInteger serverPrivateKey = chooser.getConfig().getDefaultServerRSAPrivateKey();
-<<<<<<< HEAD
-        if (chooser.getRsaModulus().equals(BigInteger.ZERO)) {
+        if (chooser.getServerRsaModulus().equals(BigInteger.ZERO)) {
             LOGGER.warn("RSA Modulus is Zero, returning new byte[0] as decryptedPremasterSecret");
             return new byte[0];
         }
-        BigInteger decrypted = bigIntegerEncryptedPremasterSecret.modPow(serverPrivateKey, chooser.getRsaModulus()
-                .abs());
-=======
-        BigInteger decrypted = bigIntegerEncryptedPremasterSecret.modPow(serverPrivateKey,
-                chooser.getServerRsaModulus());
->>>>>>> 3c7fee2b
+        BigInteger decrypted = bigIntegerEncryptedPremasterSecret.modPow(serverPrivateKey, chooser
+                .getServerRsaModulus().abs());
         return decrypted.toByteArray();
     }
 
