/*
 * TLS-Attacker - A Modular Penetration Testing Framework for TLS
 *
 * Copyright 2014-2023 Ruhr University Bochum, Paderborn University, and Hackmanit GmbH
 *
 * Licensed under Apache License, Version 2.0
 * http://www.apache.org/licenses/LICENSE-2.0.txt
 */
package de.rub.nds.tlsattacker.core.protocol.preparator;

import de.rub.nds.modifiablevariable.util.ArrayConverter;
import de.rub.nds.tlsattacker.core.constants.Bits;
import de.rub.nds.tlsattacker.core.constants.HandshakeByteLength;
import de.rub.nds.tlsattacker.core.protocol.message.RSAClientKeyExchangeMessage;
import de.rub.nds.tlsattacker.core.workflow.chooser.Chooser;
import java.math.BigInteger;
import java.util.Arrays;
import org.apache.logging.log4j.LogManager;
import org.apache.logging.log4j.Logger;

<<<<<<< HEAD
public class RSAClientKeyExchangePreparator<T extends RSAClientKeyExchangeMessage>
=======
public class RSAClientKeyExchangePreparator<T extends RSAClientKeyExchangeMessage<?>>
>>>>>>> d878a479
        extends ClientKeyExchangePreparator<T> {

    private static final Logger LOGGER = LogManager.getLogger();

    protected byte[] padding;
    protected byte[] premasterSecret;
    protected byte[] clientServerRandom;
    protected byte[] masterSecret;
    protected byte[] encrypted;
    protected final T msg;

    public RSAClientKeyExchangePreparator(Chooser chooser, T message) {
        super(chooser, message);
        this.msg = message;
    }

    @Override
    public void prepareHandshakeMessageContents() {
        LOGGER.debug("Preparing RSAClientKeyExchangeMessage");
        msg.prepareComputations();
        prepareClientServerRandom(msg);
        msg.getComputations().setModulus(chooser.getRsaKeyExchangeModulus());
        msg.getComputations().setPublicExponent(chooser.getRsaKeyExchangePublicExponent());
        BigInteger modulus = msg.getComputations().getModulus().getValue();
        int keyByteLength = modulus.bitLength() / Bits.IN_A_BYTE;
        int randomByteLength = keyByteLength - HandshakeByteLength.PREMASTER_SECRET - 3;
        // If the key is really really short it might be impossible to add
        // padding;
        if (randomByteLength > 0) {
            padding = new byte[randomByteLength];
            chooser.getContext().getTlsContext().getRandom().nextBytes(padding);
            ArrayConverter.makeArrayNonZero(padding);
        } else {
            padding = new byte[0];
        }
        preparePadding(msg);
        premasterSecret = generatePremasterSecret();
        preparePremasterSecret(msg);
        preparePlainPaddedPremasterSecret(msg);

        byte[] paddedPremasterSecret =
                msg.getComputations().getPlainPaddedPremasterSecret().getValue();

        if (paddedPremasterSecret.length == 0) {
            LOGGER.warn("paddedPremasterSecret length is zero length!");
            paddedPremasterSecret = new byte[] {0};
        }
        BigInteger biPaddedPremasterSecret = new BigInteger(1, paddedPremasterSecret);
        BigInteger biEncrypted =
                biPaddedPremasterSecret.modPow(
                        msg.getComputations().getPublicExponent().getValue().abs(),
                        msg.getComputations().getModulus().getValue().abs());
        encrypted =
                ArrayConverter.bigIntegerToByteArray(
                        biEncrypted,
                        msg.getComputations().getModulus().getValue().bitLength() / Bits.IN_A_BYTE,
                        true);
        prepareSerializedPublicKey(msg);
        premasterSecret = manipulatePremasterSecret(premasterSecret);
        preparePremasterSecret(msg);

        prepareSerializedPublicKey(msg);
        prepareSerializedPublicKeyLength(msg);
    }

    protected byte[] generatePremasterSecret() {
        msg.getComputations()
                .setPremasterSecretProtocolVersion(
                        chooser.getHighestClientProtocolVersion().getValue());
<<<<<<< HEAD
        byte[] tempPremasterSecret =
                new byte[HandshakeByteLength.PREMASTER_SECRET - HandshakeByteLength.VERSION];
        chooser.getContext().getTlsContext().getRandom().nextBytes(tempPremasterSecret);
        return ArrayConverter.concatenate(
                msg.getComputations().getPremasterSecretProtocolVersion().getValue(),
                tempPremasterSecret);
=======
        byte[] premasterSecret =
                new byte[HandshakeByteLength.PREMASTER_SECRET - HandshakeByteLength.VERSION];
        chooser.getContext().getTlsContext().getRandom().nextBytes(premasterSecret);
        return ArrayConverter.concatenate(
                msg.getComputations().getPremasterSecretProtocolVersion().getValue(),
                premasterSecret);
    }

    protected RSAPublicKey generateFreshKey() {
        KeyPairGenerator keyGen = null;
        try {
            keyGen = KeyPairGenerator.getInstance("RSA");
        } catch (NoSuchAlgorithmException ex) {
            throw new PreparationException("Could not generate a new Key", ex);
        }
        return (RSAPublicKey) keyGen.genKeyPair().getPublic();
>>>>>>> d878a479
    }

    protected void preparePadding(T msg) {
        msg.getComputations().setPadding(padding);
        LOGGER.debug(
                "Padding: "
                        + ArrayConverter.bytesToHexString(
                                msg.getComputations().getPadding().getValue()));
    }

    protected void preparePremasterSecret(T msg) {
        msg.getComputations().setPremasterSecret(premasterSecret);
        LOGGER.debug(
                "PremasterSecret: "
                        + ArrayConverter.bytesToHexString(
                                msg.getComputations().getPremasterSecret().getValue()));
    }

    protected void preparePlainPaddedPremasterSecret(T msg) {
        msg.getComputations()
                .setPlainPaddedPremasterSecret(
                        ArrayConverter.concatenate(
                                new byte[] {0x00, 0x02},
                                padding,
                                new byte[] {0x00},
                                msg.getComputations().getPremasterSecret().getValue()));
        LOGGER.debug(
                "PlainPaddedPremasterSecret: "
                        + ArrayConverter.bytesToHexString(
                                msg.getComputations().getPlainPaddedPremasterSecret().getValue()));
    }

    protected void prepareClientServerRandom(T msg) {
        clientServerRandom =
                ArrayConverter.concatenate(chooser.getClientRandom(), chooser.getServerRandom());
        msg.getComputations().setClientServerRandom(clientServerRandom);
        LOGGER.debug(
                "ClientServerRandom: "
                        + ArrayConverter.bytesToHexString(
                                msg.getComputations().getClientServerRandom().getValue()));
    }

    protected void prepareSerializedPublicKey(T msg) {
        msg.setPublicKey(encrypted);
        LOGGER.debug(
                "SerializedPublicKey (encrypted premaster secret): "
                        + ArrayConverter.bytesToHexString(msg.getPublicKey().getValue()));
    }

    protected void prepareSerializedPublicKeyLength(T msg) {
        msg.setPublicKeyLength(msg.getPublicKey().getValue().length);
        LOGGER.debug(
                "SerializedPublicKeyLength (encrypted premaster secret length): "
                        + msg.getPublicKeyLength().getValue());
    }

    public byte[] decryptPremasterSecret() {
        BigInteger bigIntegerEncryptedPremasterSecret =
                new BigInteger(1, msg.getPublicKey().getValue());
<<<<<<< HEAD
        BigInteger serverPrivateKey = chooser.getServerX509Chooser().getConfig().getRsaPrivateKey();
        if (chooser.getServerX509Chooser().getSubjectRsaModulus().equals(BigInteger.ZERO)) {
=======
        BigInteger serverPrivateKey = chooser.getServerRSAPrivateKey();
        if (chooser.getServerRsaModulus().equals(BigInteger.ZERO)) {
>>>>>>> d878a479
            LOGGER.warn("RSA Modulus is Zero, returning new byte[0] as decryptedPremasterSecret");
            return new byte[0];
        }
        // Make sure that the private key is not negative
        BigInteger decrypted =
                bigIntegerEncryptedPremasterSecret.modPow(
<<<<<<< HEAD
                        serverPrivateKey.abs(),
                        chooser.getServerX509Chooser().getSubjectRsaModulus().abs());
=======
                        serverPrivateKey.abs(), chooser.getServerRsaModulus().abs());
>>>>>>> d878a479
        return decrypted.toByteArray();
    }

    @Override
    public void prepareAfterParse() {
        LOGGER.debug("Preparing RSAClientKeyExchangeMessage");
        msg.prepareComputations();
        prepareClientServerRandom(msg);
        msg.getComputations().setModulus(chooser.getRsaKeyExchangeModulus());
        msg.getComputations().setPrivateKey(chooser.getRsaKeyExchangePrivateKey());

<<<<<<< HEAD
        int keyByteLength =
                msg.getComputations().getModulus().getValue().bitLength() / Bits.IN_A_BYTE;

        // For RSA, the PublicKey field actually contains the encrypted
        // premaster secret
        LOGGER.debug("Decrypting premasterSecret");
        int randomByteLength = keyByteLength - HandshakeByteLength.PREMASTER_SECRET - 1;
        // decrypt premasterSecret
        byte[] paddedPremasterSecret = decryptPremasterSecret();
        LOGGER.debug("PaddedPremaster:" + ArrayConverter.bytesToHexString(paddedPremasterSecret));
        if (randomByteLength < paddedPremasterSecret.length && randomByteLength > 0) {
            premasterSecret =
                    Arrays.copyOfRange(
                            paddedPremasterSecret, randomByteLength, paddedPremasterSecret.length);
            premasterSecret = manipulatePremasterSecret(premasterSecret);
            preparePremasterSecret(msg);
            if (premasterSecret.length > 2) {
                msg.getComputations()
                        .setPremasterSecretProtocolVersion(
                                Arrays.copyOfRange(premasterSecret, 0, 2));
                LOGGER.debug(
                        "PMS Protocol Version {}",
                        msg.getComputations().getPremasterSecretProtocolVersion().getValue());
=======
            byte[] paddedPremasterSecret =
                    msg.getComputations().getPlainPaddedPremasterSecret().getValue();

            if (paddedPremasterSecret.length == 0) {
                LOGGER.warn("paddedPremasterSecret length is zero length!");
                paddedPremasterSecret = new byte[] {0};
            }
            BigInteger biPaddedPremasterSecret = new BigInteger(1, paddedPremasterSecret);
            BigInteger biEncrypted =
                    biPaddedPremasterSecret.modPow(
                            chooser.getServerRSAPublicKey().abs(),
                            chooser.getServerRsaModulus().abs());
            encrypted =
                    ArrayConverter.bigIntegerToByteArray(
                            biEncrypted,
                            chooser.getServerRsaModulus().bitLength() / Bits.IN_A_BYTE,
                            true);
            prepareSerializedPublicKey(msg);
            premasterSecret = manipulatePremasterSecret(premasterSecret);
            preparePremasterSecret(msg);
        } else {
            LOGGER.debug("Decrypting premasterSecret");
            int randomByteLength = keyByteLength - HandshakeByteLength.PREMASTER_SECRET - 1;
            // decrypt premasterSecret
            byte[] paddedPremasterSecret = decryptPremasterSecret();
            LOGGER.debug(
                    "PaddedPremaster:" + ArrayConverter.bytesToHexString(paddedPremasterSecret));
            if (randomByteLength < paddedPremasterSecret.length && randomByteLength > 0) {
                premasterSecret =
                        Arrays.copyOfRange(
                                paddedPremasterSecret,
                                randomByteLength,
                                paddedPremasterSecret.length);
                premasterSecret = manipulatePremasterSecret(premasterSecret);
                preparePremasterSecret(msg);
                if (premasterSecret.length > 2) {
                    msg.getComputations()
                            .setPremasterSecretProtocolVersion(
                                    Arrays.copyOfRange(premasterSecret, 0, 2));
                    LOGGER.debug(
                            "PMS Protocol Version {}",
                            msg.getComputations().getPremasterSecretProtocolVersion().getValue());
                } else {
                    LOGGER.warn(
                            "Decrypted PMS is not long enough to contain protocol version bytes");
                }
>>>>>>> d878a479
            } else {
                LOGGER.warn("Decrypted PMS is not long enough to contain protocol version bytes");
            }
        } else {
            LOGGER.warn("RandomByteLength too short! Using empty premasterSecret!");
            premasterSecret = new byte[0];
        }
    }

    protected byte[] manipulatePremasterSecret(byte[] premasterSecret) {
        return premasterSecret; // Nothing to do here
    }
}<|MERGE_RESOLUTION|>--- conflicted
+++ resolved
@@ -18,11 +18,7 @@
 import org.apache.logging.log4j.LogManager;
 import org.apache.logging.log4j.Logger;
 
-<<<<<<< HEAD
-public class RSAClientKeyExchangePreparator<T extends RSAClientKeyExchangeMessage>
-=======
 public class RSAClientKeyExchangePreparator<T extends RSAClientKeyExchangeMessage<?>>
->>>>>>> d878a479
         extends ClientKeyExchangePreparator<T> {
 
     private static final Logger LOGGER = LogManager.getLogger();
@@ -92,31 +88,12 @@
         msg.getComputations()
                 .setPremasterSecretProtocolVersion(
                         chooser.getHighestClientProtocolVersion().getValue());
-<<<<<<< HEAD
         byte[] tempPremasterSecret =
                 new byte[HandshakeByteLength.PREMASTER_SECRET - HandshakeByteLength.VERSION];
         chooser.getContext().getTlsContext().getRandom().nextBytes(tempPremasterSecret);
         return ArrayConverter.concatenate(
                 msg.getComputations().getPremasterSecretProtocolVersion().getValue(),
                 tempPremasterSecret);
-=======
-        byte[] premasterSecret =
-                new byte[HandshakeByteLength.PREMASTER_SECRET - HandshakeByteLength.VERSION];
-        chooser.getContext().getTlsContext().getRandom().nextBytes(premasterSecret);
-        return ArrayConverter.concatenate(
-                msg.getComputations().getPremasterSecretProtocolVersion().getValue(),
-                premasterSecret);
-    }
-
-    protected RSAPublicKey generateFreshKey() {
-        KeyPairGenerator keyGen = null;
-        try {
-            keyGen = KeyPairGenerator.getInstance("RSA");
-        } catch (NoSuchAlgorithmException ex) {
-            throw new PreparationException("Could not generate a new Key", ex);
-        }
-        return (RSAPublicKey) keyGen.genKeyPair().getPublic();
->>>>>>> d878a479
     }
 
     protected void preparePadding(T msg) {
@@ -176,25 +153,16 @@
     public byte[] decryptPremasterSecret() {
         BigInteger bigIntegerEncryptedPremasterSecret =
                 new BigInteger(1, msg.getPublicKey().getValue());
-<<<<<<< HEAD
         BigInteger serverPrivateKey = chooser.getServerX509Chooser().getConfig().getRsaPrivateKey();
         if (chooser.getServerX509Chooser().getSubjectRsaModulus().equals(BigInteger.ZERO)) {
-=======
-        BigInteger serverPrivateKey = chooser.getServerRSAPrivateKey();
-        if (chooser.getServerRsaModulus().equals(BigInteger.ZERO)) {
->>>>>>> d878a479
             LOGGER.warn("RSA Modulus is Zero, returning new byte[0] as decryptedPremasterSecret");
             return new byte[0];
         }
         // Make sure that the private key is not negative
         BigInteger decrypted =
                 bigIntegerEncryptedPremasterSecret.modPow(
-<<<<<<< HEAD
                         serverPrivateKey.abs(),
                         chooser.getServerX509Chooser().getSubjectRsaModulus().abs());
-=======
-                        serverPrivateKey.abs(), chooser.getServerRsaModulus().abs());
->>>>>>> d878a479
         return decrypted.toByteArray();
     }
 
@@ -206,7 +174,6 @@
         msg.getComputations().setModulus(chooser.getRsaKeyExchangeModulus());
         msg.getComputations().setPrivateKey(chooser.getRsaKeyExchangePrivateKey());
 
-<<<<<<< HEAD
         int keyByteLength =
                 msg.getComputations().getModulus().getValue().bitLength() / Bits.IN_A_BYTE;
 
@@ -216,7 +183,7 @@
         int randomByteLength = keyByteLength - HandshakeByteLength.PREMASTER_SECRET - 1;
         // decrypt premasterSecret
         byte[] paddedPremasterSecret = decryptPremasterSecret();
-        LOGGER.debug("PaddedPremaster:" + ArrayConverter.bytesToHexString(paddedPremasterSecret));
+        LOGGER.debug("PaddedPremaster: {}", ArrayConverter.bytesToHexString(paddedPremasterSecret));
         if (randomByteLength < paddedPremasterSecret.length && randomByteLength > 0) {
             premasterSecret =
                     Arrays.copyOfRange(
@@ -230,54 +197,6 @@
                 LOGGER.debug(
                         "PMS Protocol Version {}",
                         msg.getComputations().getPremasterSecretProtocolVersion().getValue());
-=======
-            byte[] paddedPremasterSecret =
-                    msg.getComputations().getPlainPaddedPremasterSecret().getValue();
-
-            if (paddedPremasterSecret.length == 0) {
-                LOGGER.warn("paddedPremasterSecret length is zero length!");
-                paddedPremasterSecret = new byte[] {0};
-            }
-            BigInteger biPaddedPremasterSecret = new BigInteger(1, paddedPremasterSecret);
-            BigInteger biEncrypted =
-                    biPaddedPremasterSecret.modPow(
-                            chooser.getServerRSAPublicKey().abs(),
-                            chooser.getServerRsaModulus().abs());
-            encrypted =
-                    ArrayConverter.bigIntegerToByteArray(
-                            biEncrypted,
-                            chooser.getServerRsaModulus().bitLength() / Bits.IN_A_BYTE,
-                            true);
-            prepareSerializedPublicKey(msg);
-            premasterSecret = manipulatePremasterSecret(premasterSecret);
-            preparePremasterSecret(msg);
-        } else {
-            LOGGER.debug("Decrypting premasterSecret");
-            int randomByteLength = keyByteLength - HandshakeByteLength.PREMASTER_SECRET - 1;
-            // decrypt premasterSecret
-            byte[] paddedPremasterSecret = decryptPremasterSecret();
-            LOGGER.debug(
-                    "PaddedPremaster:" + ArrayConverter.bytesToHexString(paddedPremasterSecret));
-            if (randomByteLength < paddedPremasterSecret.length && randomByteLength > 0) {
-                premasterSecret =
-                        Arrays.copyOfRange(
-                                paddedPremasterSecret,
-                                randomByteLength,
-                                paddedPremasterSecret.length);
-                premasterSecret = manipulatePremasterSecret(premasterSecret);
-                preparePremasterSecret(msg);
-                if (premasterSecret.length > 2) {
-                    msg.getComputations()
-                            .setPremasterSecretProtocolVersion(
-                                    Arrays.copyOfRange(premasterSecret, 0, 2));
-                    LOGGER.debug(
-                            "PMS Protocol Version {}",
-                            msg.getComputations().getPremasterSecretProtocolVersion().getValue());
-                } else {
-                    LOGGER.warn(
-                            "Decrypted PMS is not long enough to contain protocol version bytes");
-                }
->>>>>>> d878a479
             } else {
                 LOGGER.warn("Decrypted PMS is not long enough to contain protocol version bytes");
             }
