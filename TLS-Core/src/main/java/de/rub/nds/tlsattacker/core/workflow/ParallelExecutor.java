--- conflicted
+++ resolved
@@ -10,37 +10,27 @@
 
 package de.rub.nds.tlsattacker.core.workflow;
 
-<<<<<<< HEAD
-=======
-import de.rub.nds.tlsattacker.core.state.State;
-import de.rub.nds.tlsattacker.core.workflow.task.ITask;
-import de.rub.nds.tlsattacker.core.workflow.task.StateExecutionServerTask;
-import de.rub.nds.tlsattacker.core.workflow.task.StateExecutionTask;
-import de.rub.nds.tlsattacker.core.workflow.task.TlsTask;
-
 import java.net.ServerSocket;
->>>>>>> dd0acac7
 import java.util.ArrayList;
 import java.util.Arrays;
 import java.util.LinkedList;
 import java.util.List;
-<<<<<<< HEAD
+import java.util.concurrent.Callable;
+import java.util.concurrent.CompletionService;
 import java.util.concurrent.ExecutionException;
-import java.util.concurrent.ExecutorService;
+import java.util.concurrent.ExecutorCompletionService;
 import java.util.concurrent.Future;
 import java.util.concurrent.LinkedBlockingDeque;
 import java.util.concurrent.ThreadFactory;
 import java.util.concurrent.ThreadPoolExecutor;
 import java.util.concurrent.TimeUnit;
-=======
-import java.util.concurrent.*;
->>>>>>> dd0acac7
 
 import org.apache.logging.log4j.LogManager;
 import org.apache.logging.log4j.Logger;
 
 import de.rub.nds.tlsattacker.core.state.State;
 import de.rub.nds.tlsattacker.core.workflow.task.ITask;
+import de.rub.nds.tlsattacker.core.workflow.task.StateExecutionServerTask;
 import de.rub.nds.tlsattacker.core.workflow.task.StateExecutionTask;
 import de.rub.nds.tlsattacker.core.workflow.task.TlsTask;
 
@@ -61,14 +51,9 @@
 
     private final int reexecutions;
 
-<<<<<<< HEAD
-    private ParallelExecutor(int size, int reexecutions, ExecutorService executorService) {
+    private ParallelExecutor(int size, int reexecutions, ThreadPoolExecutor executorService) {
         this.executorService = executorService;
-=======
-    public ParallelExecutor(int size, int reexecutions) {
-        executorService = new ThreadPoolExecutor(size, size, 10, TimeUnit.DAYS, new LinkedBlockingDeque<Runnable>());
         completionService = new ExecutorCompletionService<>(executorService);
->>>>>>> dd0acac7
         this.reexecutions = reexecutions;
         this.size = size;
         if (reexecutions < 0) {
@@ -76,7 +61,7 @@
         }
     }
 
-    public ParallelExecutor(ExecutorService executorService, int reexecutions) {
+    public ParallelExecutor(ThreadPoolExecutor executorService, int reexecutions) {
         this(-1, reexecutions, executorService);
     }
 
@@ -86,50 +71,24 @@
     }
 
     public ParallelExecutor(int size, int reexecutions, ThreadFactory factory) {
-<<<<<<< HEAD
         this(size, reexecutions,
                 new ThreadPoolExecutor(size, size, 5, TimeUnit.MINUTES, new LinkedBlockingDeque<Runnable>(), factory));
-=======
-        executorService =
-            new ThreadPoolExecutor(size, size, 5, TimeUnit.MINUTES, new LinkedBlockingDeque<Runnable>(), factory);
-        completionService = new ExecutorCompletionService<>(executorService);
-        this.reexecutions = reexecutions;
-        this.size = size;
-        if (reexecutions < 0) {
-            throw new IllegalArgumentException("Reexecutions is below zero");
-        }
->>>>>>> dd0acac7
     }
 
     public Future<ITask> addTask(TlsTask task) {
         if (executorService.isShutdown()) {
             throw new RuntimeException("Cannot add Tasks to already shutdown executor");
         }
-<<<<<<< HEAD
-        return executorService.submit(task);
+        return completionService.submit(task);
     }
 
-    public Future<ITask> addStateTask(State state) {
+    public Future<ITask> addClientStateTask(State state) {
         return addTask(new StateExecutionTask(state, reexecutions));
     }
 
-    public List<ITask> bulkExecuteStateTasks(List<State> stateList) {
-        List<TlsTask> tasks = new ArrayList<>(stateList.size());
-        for (State s : stateList) {
-            tasks.add(new StateExecutionTask(s, reexecutions));
-=======
-        Future<?> submit = completionService.submit(task);
-        return submit;
-    }
-
-    public Future addClientStateTask(State state) {
-        return addTask(new StateExecutionTask(state, reexecutions));
-    }
-
-    public Future addServerStateTask(State state, ServerSocket socket) {
+    public Future<ITask> addServerStateTask(State state, ServerSocket socket) {
         return addTask(new StateExecutionServerTask(state, socket, reexecutions));
     }
-
     public void bulkExecuteClientStateTasks(List<State> stateList) {
         List<Future> futureList = new LinkedList<>();
         for (State state : stateList) {
@@ -141,18 +100,11 @@
             } catch (InterruptedException | ExecutionException ex) {
                 throw new RuntimeException("Failed to execute tasks!", ex);
             }
->>>>>>> dd0acac7
         }
-        return bulkExecuteTasks(tasks);
     }
 
-<<<<<<< HEAD
-    public List<ITask> bulkExecuteStateTasks(State... states) {
-        return this.bulkExecuteStateTasks(new ArrayList<>(Arrays.asList(states)));
-=======
     public void bulkExecuteClientStateTasks(State... states) {
         this.bulkExecuteClientStateTasks(new ArrayList<>(Arrays.asList(states)));
->>>>>>> dd0acac7
     }
 
     public List<ITask> bulkExecuteTasks(List<TlsTask> taskList) {
