/**
 * TLS-Attacker - A Modular Penetration Testing Framework for TLS
 *
 * Copyright 2014-2017 Ruhr University Bochum / Hackmanit GmbH
 *
 * Licensed under Apache License 2.0
 * http://www.apache.org/licenses/LICENSE-2.0
 */
package de.rub.nds.tlsattacker.core.workflow;

import de.rub.nds.tlsattacker.core.state.State;
import java.util.ArrayList;
import java.util.Arrays;
import java.util.LinkedList;
import java.util.List;
import java.util.concurrent.ExecutionException;
import java.util.concurrent.ExecutorService;
import java.util.concurrent.Future;
import java.util.concurrent.LinkedBlockingDeque;
import java.util.concurrent.ThreadFactory;
import java.util.concurrent.ThreadPoolExecutor;
import java.util.concurrent.TimeUnit;
import org.apache.logging.log4j.LogManager;
import org.apache.logging.log4j.Logger;

/**
 *
 *
 */
public class ParallelExecutor {

    private static final Logger LOGGER = LogManager.getLogger();

    private final ExecutorService executorService;

    private final int size;

    private final int reexecutions;

    public ParallelExecutor(int size, int reexecutions) {
        executorService = new ThreadPoolExecutor(size, size, 10, TimeUnit.DAYS, new LinkedBlockingDeque<Runnable>());
        this.reexecutions = reexecutions;
        this.size = size;
        if (reexecutions < 0) {
            throw new IllegalArgumentException("Reexecutions is below zero");
        }
    }

    public ParallelExecutor(int size, int reexecutions, ThreadFactory factory) {
        executorService = new ThreadPoolExecutor(size, size, 10, TimeUnit.DAYS, new LinkedBlockingDeque<Runnable>(),
                factory);
        this.reexecutions = reexecutions;
        this.size = size;
        if (reexecutions < 0) {
            throw new IllegalArgumentException("Reexecutions is below zero");
        }
    }

    public Future addTask(State state) {
        if (executorService.isShutdown()) {
            throw new RuntimeException("Cannot add Tasks to already shutdown executor");
        }
        Future<?> submit = executorService.submit(new StateThreadExecutor(state, reexecutions));
        return submit;
    }

    public void bulkExecute(List<State> stateList) {
        if (executorService.isShutdown()) {
            throw new RuntimeException("Cannot add Tasks to already shutdown executor");
        }
        List<Future> futureList = new LinkedList<>();
        for (State state : stateList) {
            futureList.add(addTask(state));
        }
        for (Future future : futureList) {
            try {
                future.get();
            } catch (InterruptedException | ExecutionException ex) {
                throw new RuntimeException("Failed to execute tasks!");
            }
        }
        return;
    }

    public void bulkExecute(State... states) {
        this.bulkExecute(new ArrayList<>(Arrays.asList(states)));
    }

    public int getSize() {
        return size;
    }

    public void shutdown() {
        executorService.shutdown();
    }

    private class StateThreadExecutor implements Runnable {

        private final State state;

        private boolean hasError = false;

        public StateThreadExecutor(State state, int reexecutions) {
            this.state = state;
        }

        @Override
        public void run() {
<<<<<<< HEAD
            long sleepTime = 0;
=======
            Exception exception = null;
>>>>>>> 4024ea16
            for (int i = 0; i < reexecutions + 1; i++) {
                WorkflowExecutor executor = new DefaultWorkflowExecutor(state);
                try {
                    if (sleepTime > 0) {
                        Thread.sleep(sleepTime);
                    }
                    executor.executeWorkflow();
                    break;
                } catch (Exception E) {
                    LOGGER.debug("Encountered an exception during the execution", E);
                    hasError = true;
<<<<<<< HEAD
                    sleepTime += 1000;
=======
                    exception = E;
>>>>>>> 4024ea16
                }
            }
            if (hasError) {
                LOGGER.error("Could not executre Workflow.", exception);
                throw new RuntimeException("Could not execute State even after " + reexecutions + " reexecutions",
                        exception);
            }
        }

    }
}<|MERGE_RESOLUTION|>--- conflicted
+++ resolved
@@ -106,11 +106,8 @@
 
         @Override
         public void run() {
-<<<<<<< HEAD
+            Exception exception = null;
             long sleepTime = 0;
-=======
-            Exception exception = null;
->>>>>>> 4024ea16
             for (int i = 0; i < reexecutions + 1; i++) {
                 WorkflowExecutor executor = new DefaultWorkflowExecutor(state);
                 try {
@@ -122,11 +119,8 @@
                 } catch (Exception E) {
                     LOGGER.debug("Encountered an exception during the execution", E);
                     hasError = true;
-<<<<<<< HEAD
                     sleepTime += 1000;
-=======
                     exception = E;
->>>>>>> 4024ea16
                 }
             }
             if (hasError) {
