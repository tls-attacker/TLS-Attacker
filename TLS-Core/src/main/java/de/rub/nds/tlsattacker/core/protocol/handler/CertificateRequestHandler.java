--- conflicted
+++ resolved
@@ -57,10 +57,6 @@
                 || tlsContext.getChooser().getSelectedProtocolVersion() == ProtocolVersion.DTLS12) {
             adjustServerSupportedSignatureAndHashAlgorithms(message);
         }
-<<<<<<< HEAD
-=======
-        adjustSelectedSignatureAndHashAlgorithm();
->>>>>>> 5c6922fb
     }
 
     private void adjustServerSupportedSignatureAndHashAlgorithms(CertificateRequestMessage message) {
