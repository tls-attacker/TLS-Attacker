--- conflicted
+++ resolved
@@ -64,14 +64,7 @@
 
     private void writeMasterSecret(StatePlaintext statePlaintext) {
         appendBytes(statePlaintext.getMasterSecret().getValue());
-<<<<<<< HEAD
-        LOGGER.debug(
-                "MasterSecret: "
-                        + ArrayConverter.bytesToHexString(
-                                statePlaintext.getMasterSecret().getValue(), true, true));
-=======
         LOGGER.debug("MasterSecret: {}", statePlaintext.getMasterSecret().getValue());
->>>>>>> d878a479
     }
 
     private void writeClientAuthentication(StatePlaintext statePlaintext) {
@@ -100,16 +93,8 @@
                     "ClientAuthenticationDataLength: "
                             + statePlaintext.getClientAuthenticationDataLength().getValue());
             LOGGER.debug(
-<<<<<<< HEAD
-                    "ClientAuthenticationData: "
-                            + ArrayConverter.bytesToHexString(
-                                    statePlaintext.getClientAuthenticationData().getValue(),
-                                    true,
-                                    true));
-=======
                     "ClientAuthenticationData: {}",
                     statePlaintext.getClientAuthenticationData().getValue());
->>>>>>> d878a479
         } else if (clientAuthenticationType == ClientAuthenticationType.PSK.getValue()) {
             appendByte(clientAuthenticationType);
             appendBytes(
@@ -126,16 +111,8 @@
                     "ClientAuthenticationDataLength: "
                             + statePlaintext.getClientAuthenticationDataLength().getValue());
             LOGGER.debug(
-<<<<<<< HEAD
-                    "ClientAuthenticationData: "
-                            + ArrayConverter.bytesToHexString(
-                                    statePlaintext.getClientAuthenticationData().getValue(),
-                                    true,
-                                    true));
-=======
                     "ClientAuthenticationData: {}",
                     statePlaintext.getClientAuthenticationData().getValue());
->>>>>>> d878a479
         } else {
             appendByte(clientAuthenticationType);
             LOGGER.warn(
@@ -147,15 +124,7 @@
     private void writeTimestamp(StatePlaintext statePlaintext) {
         appendBytes(statePlaintext.getTimestamp().getByteArray(HandshakeByteLength.UNIX_TIME));
         LOGGER.debug(
-<<<<<<< HEAD
-                "Timestamp: "
-                        + ArrayConverter.bytesToHexString(
-                                statePlaintext
-                                        .getTimestamp()
-                                        .getByteArray(HandshakeByteLength.UNIX_TIME)));
-=======
                 "Timestamp: {}",
                 statePlaintext.getTimestamp().getByteArray(HandshakeByteLength.UNIX_TIME));
->>>>>>> d878a479
     }
 }