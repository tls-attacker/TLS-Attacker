/*
 * TLS-Attacker - A Modular Penetration Testing Framework for TLS
 *
 * Copyright 2014-2023 Ruhr University Bochum, Paderborn University, and Hackmanit GmbH
 *
 * Licensed under Apache License, Version 2.0
 * http://www.apache.org/licenses/LICENSE-2.0.txt
 */
package de.rub.nds.tlsattacker.core.protocol.handler;

import de.rub.nds.tlsattacker.core.layer.context.TlsContext;
import de.rub.nds.tlsattacker.core.protocol.message.DHClientKeyExchangeMessage;
import java.math.BigInteger;
import org.apache.logging.log4j.LogManager;
import org.apache.logging.log4j.Logger;

/** Handler for DH and DHE ClientKeyExchange messages */
<<<<<<< HEAD
public class DHClientKeyExchangeHandler<T extends DHClientKeyExchangeMessage>
=======
public class DHClientKeyExchangeHandler<T extends DHClientKeyExchangeMessage<?>>
>>>>>>> d878a479
        extends ClientKeyExchangeHandler<T> {

    private Logger LOGGER = LogManager.getLogger();

    public DHClientKeyExchangeHandler(TlsContext tlsContext) {
        super(tlsContext);
    }

    @Override
    public void adjustContext(T message) {
        adjustPremasterSecret(message);
        adjustMasterSecret(message);
        adjustClientPublicKey(message);
        spawnNewSession();
    }

    private void adjustClientPublicKey(DHClientKeyExchangeMessage message) {
        if (message.getPublicKey().getValue().length == 0) {
            LOGGER.debug("Empty DH Key");
        } else {
            tlsContext.setClientEphemeralDhPublicKey(
                    new BigInteger(message.getPublicKey().getValue()));
        }
    }
}<|MERGE_RESOLUTION|>--- conflicted
+++ resolved
@@ -15,11 +15,7 @@
 import org.apache.logging.log4j.Logger;
 
 /** Handler for DH and DHE ClientKeyExchange messages */
-<<<<<<< HEAD
-public class DHClientKeyExchangeHandler<T extends DHClientKeyExchangeMessage>
-=======
 public class DHClientKeyExchangeHandler<T extends DHClientKeyExchangeMessage<?>>
->>>>>>> d878a479
         extends ClientKeyExchangeHandler<T> {
 
     private Logger LOGGER = LogManager.getLogger();
