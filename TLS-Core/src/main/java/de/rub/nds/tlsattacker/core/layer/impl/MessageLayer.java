/*
 * TLS-Attacker - A Modular Penetration Testing Framework for TLS
 *
 * Copyright 2014-2022 Ruhr University Bochum, Paderborn University, and Hackmanit GmbH
 *
 * Licensed under Apache License, Version 2.0
 * http://www.apache.org/licenses/LICENSE-2.0.txt
 */
package de.rub.nds.tlsattacker.core.layer.impl;

import de.rub.nds.modifiablevariable.util.ArrayConverter;
import de.rub.nds.tlsattacker.core.constants.HandshakeByteLength;
import de.rub.nds.tlsattacker.core.constants.HandshakeMessageType;
import de.rub.nds.tlsattacker.core.constants.ProtocolMessageType;
import de.rub.nds.tlsattacker.core.exceptions.EndOfStreamException;
import de.rub.nds.tlsattacker.core.exceptions.TimeoutException;
import de.rub.nds.tlsattacker.core.layer.LayerConfiguration;
import de.rub.nds.tlsattacker.core.layer.LayerProcessingResult;
import de.rub.nds.tlsattacker.core.layer.ProtocolLayer;
import de.rub.nds.tlsattacker.core.layer.constant.ImplementedLayers;
import de.rub.nds.tlsattacker.core.layer.context.TlsContext;
import de.rub.nds.tlsattacker.core.layer.data.Handler;
import de.rub.nds.tlsattacker.core.layer.data.Parser;
import de.rub.nds.tlsattacker.core.layer.data.Preparator;
import de.rub.nds.tlsattacker.core.layer.hints.LayerProcessingHint;
import de.rub.nds.tlsattacker.core.layer.hints.RecordLayerHint;
import de.rub.nds.tlsattacker.core.layer.stream.HintedInputStream;
import de.rub.nds.tlsattacker.core.layer.stream.HintedLayerInputStream;
import de.rub.nds.tlsattacker.core.protocol.MessageFactory;
import de.rub.nds.tlsattacker.core.protocol.ProtocolMessage;
import de.rub.nds.tlsattacker.core.protocol.ProtocolMessageSerializer;
import de.rub.nds.tlsattacker.core.protocol.message.*;
import java.io.ByteArrayInputStream;
import java.io.IOException;
import org.apache.logging.log4j.LogManager;
import org.apache.logging.log4j.Logger;

/**
 * The MessageLayer handles TLS Handshake messages. The encapsulation into records happens in the
 * {@link RecordLayer}.
 */
public class MessageLayer extends ProtocolLayer<LayerProcessingHint, ProtocolMessage> {

    private static final Logger LOGGER = LogManager.getLogger();

    private final TlsContext context;

    public MessageLayer(TlsContext context) {
        super(ImplementedLayers.MESSAGE);
        this.context = context;
    }

    /**
     * Sends the given handshake messages using the lower layer.
     *
     * @return LayerProcessingResult A result object containing information about the sent data.
     * @throws IOException When the data cannot be sent.
     */
    @Override
    public LayerProcessingResult sendConfiguration() throws IOException {
        LayerConfiguration<ProtocolMessage> configuration = getLayerConfiguration();
        if (configuration != null && configuration.getContainerList() != null) {
            for (ProtocolMessage message : configuration.getContainerList()) {
                if (containerAlreadyUsedByHigherLayer(message)
                        || !prepareDataContainer(message, context)) {
                    continue;
                }
                ProtocolMessageSerializer serializer = message.getSerializer(context);
                byte[] serializedMessage = serializer.serialize();
                message.setCompleteResultingMessage(serializedMessage);
                message.getHandler(context).updateDigest(message, true);
                if (message.getAdjustContext()) {
                    message.getHandler(context).adjustContext(message);
                }
                getLowerLayer()
                        .sendData(
                                new RecordLayerHint(message.getProtocolMessageType()),
                                serializedMessage);
                if (message.getAdjustContext()) {
                    message.getHandler(context).adjustContextAfterSerialize(message);
                }
                addProducedContainer(message);
            }
        }
        return getLayerResult();
    }

    @Override
    public LayerProcessingResult sendData(LayerProcessingHint hint, byte[] additionalData)
            throws IOException {
        LayerConfiguration<ProtocolMessage> configuration = getLayerConfiguration();
        ApplicationMessage applicationMessage = getConfiguredApplicationMessage(configuration);
        if (applicationMessage == null) {
            applicationMessage = new ApplicationMessage();
        } else if (applicationMessage.getDataConfig() != null) {
            LOGGER.warn(
                    "Found Application message with pre configured content while sending HTTP message. Configured content will be replaced.");
        }
        applicationMessage.setDataConfig(additionalData);
        getLowerLayer()
                .sendData(
                        new RecordLayerHint(ProtocolMessageType.APPLICATION_DATA), additionalData);
        addProducedContainer(applicationMessage);
        return getLayerResult();
    }

    public ApplicationMessage getConfiguredApplicationMessage(
            LayerConfiguration<ProtocolMessage> configuration) {
        if (configuration != null && configuration.getContainerList() != null) {
            for (ProtocolMessage configuredMessage : configuration.getContainerList()) {
                if (configuredMessage.getProtocolMessageType()
                        == ProtocolMessageType.APPLICATION_DATA) {
                    return (ApplicationMessage) configuredMessage;
                }
            }
        }
        return null;
    }

    /**
     * Receives handshake message from the lower layer.
     *
     * @return LayerProcessingResult A result object containing information about the received data.
     */
    @Override
    public LayerProcessingResult receiveData() {
        try {
            HintedInputStream dataStream;
            do {
                try {
                    dataStream = getLowerLayer().getDataStream();
                } catch (IOException e) {
                    // the lower layer does not give us any data so we can simply return here
                    LOGGER.warn("The lower layer did not produce a data stream: ", e);
                    return getLayerResult();
                }
                LayerProcessingHint tempHint = dataStream.getHint();
                if (tempHint == null) {
                    LOGGER.warn(
                            "The TLS message layer requires a processing hint. E.g. a record type. Parsing as an unknown message");
                    readUnknownProtocolData();
                } else if (tempHint instanceof RecordLayerHint) {
                    RecordLayerHint hint = (RecordLayerHint) dataStream.getHint();
<<<<<<< HEAD
                    switch (hint.getType()) {
                            // use correct parser for the message
                        case ALERT:
                            readAlertProtocolData();
                            break;
                        case APPLICATION_DATA:
                            readAppDataProtocolData();
                            break;
                        case CHANGE_CIPHER_SPEC:
                            readCcsProtocolData(hint.getEpoch());
                            break;
                        case HANDSHAKE:
                            readHandshakeProtocolData();
                            break;
                        case HEARTBEAT:
                            readHeartbeatProtocolData();
                            break;
                        case ACK:
                            readAckProtocolData();
                            break;
                        case UNKNOWN:
                            readUnknownProtocolData();
                            break;
                        default:
                            LOGGER.error("Undefined record layer type");
                            break;
                    }
=======
                    readMessageForHint(hint);
>>>>>>> 86a64750
                }
                // receive until the layer configuration is satisfied or no data is left
            } while (shouldContinueProcessing());
        } catch (TimeoutException ex) {
            LOGGER.debug(ex);
        } catch (EndOfStreamException ex) {
            LOGGER.debug("Reached end of stream, cannot parse more messages", ex);
        }

        return getLayerResult();
    }

    public void readMessageForHint(RecordLayerHint hint) {
        switch (hint.getType()) {
                // use correct parser for the message
            case ALERT:
                readAlertProtocolData();
                break;
            case APPLICATION_DATA:
                readAppDataProtocolData();
                break;
            case CHANGE_CIPHER_SPEC:
                readCcsProtocolData(hint.getEpoch());
                break;
            case HANDSHAKE:
                readHandshakeProtocolData();
                break;
            case HEARTBEAT:
                readHeartbeatProtocolData();
                break;
            case UNKNOWN:
                readUnknownProtocolData();
                break;
            default:
                LOGGER.error("Undefined record layer type");
                break;
        }
    }

    private void readAlertProtocolData() {
        AlertMessage message = new AlertMessage();
        readDataContainer(message, context);
    }

    private ApplicationMessage readAppDataProtocolData() {
        ApplicationMessage message = new ApplicationMessage();
        readDataContainer(message, context);
        getLowerLayer().removeDrainedInputStream();
        return message;
    }

    private void readCcsProtocolData(Integer epoch) {
        ChangeCipherSpecMessage message = new ChangeCipherSpecMessage();
        if (context.getSelectedProtocolVersion().isDTLS()) {
            if (context.getDtlsReceivedChangeCipherSpecEpochs().contains(epoch)
                    && context.getConfig().isIgnoreRetransmittedCcsInDtls()) {
                message.setAdjustContext(false);
            } else {
                context.addDtlsReceivedChangeCipherSpecEpochs(epoch);
            }
        }
        readDataContainer(message, context);
    }

    /**
     * Parses the handshake layer header from the given message and parses the encapsulated message
     * using the correct parser.
     *
     * @throws IOException
     */
    private void readHandshakeProtocolData() {
        byte[] readBytes = new byte[0];
        byte type;
        int length;
        byte[] payload;
        HandshakeMessage handshakeMessage;
        HintedInputStream handshakeStream;
        try {
            handshakeStream = getLowerLayer().getDataStream();
            type = handshakeStream.readByte();
            readBytes = ArrayConverter.concatenate(readBytes, new byte[] {type});
            handshakeMessage =
                    MessageFactory.generateHandshakeMessage(
                            HandshakeMessageType.getMessageType(type), context);
            handshakeMessage.setType(type);
            byte[] lengthBytes =
                    handshakeStream.readChunk(HandshakeByteLength.MESSAGE_LENGTH_FIELD);
            length = ArrayConverter.bytesToInt(lengthBytes);
            readBytes = ArrayConverter.concatenate(readBytes, lengthBytes);
            handshakeMessage.setLength(length);
            payload = handshakeStream.readChunk(length);
            readBytes = ArrayConverter.concatenate(readBytes, payload);

        } catch (IOException ex) {
            LOGGER.error("Could not parse message header. Setting bytes as unread: ", ex);
            // not being able to parse the header leaves us with unreadable bytes
            // append instead of replace because we can read multiple messages in one read action
            setUnreadBytes(ArrayConverter.concatenate(this.getUnreadBytes(), readBytes));
            return;
        }
        Handler handler = handshakeMessage.getHandler(context);
        handshakeMessage.setMessageContent(payload);

        try {
            handshakeMessage.setCompleteResultingMessage(
                    ArrayConverter.concatenate(
                            new byte[] {type},
                            ArrayConverter.intToBytes(
                                    length, HandshakeByteLength.MESSAGE_LENGTH_FIELD),
                            payload));
            Parser parser = handshakeMessage.getParser(context, new ByteArrayInputStream(payload));
            parser.parse(handshakeMessage);
            Preparator preparator = handshakeMessage.getPreparator(context);
            preparator.prepareAfterParse(false); // TODO REMOVE THIS CLIENTMODE FLAG
            if (context.getChooser().getSelectedProtocolVersion().isDTLS()) {
                handshakeMessage.setMessageSequence(
                        ((RecordLayerHint) handshakeStream.getHint()).getMessageSequence());
            }
            handshakeMessage.getHandler(context).updateDigest(handshakeMessage, false);
            handler.adjustContext(handshakeMessage);
            addProducedContainer(handshakeMessage);
        } catch (RuntimeException ex) {
            // not being able to handle the handshake message results in an UnknownMessageContainer
            UnknownHandshakeMessage message = new UnknownHandshakeMessage();
            message.setData(payload);
            addProducedContainer(message);
        }
    }

    private void readHeartbeatProtocolData() {
        HeartbeatMessage message = new HeartbeatMessage();
        readDataContainer(message, context);
    }

    private void readAckProtocolData() {
        AckMessage message = new AckMessage();
        readDataContainer(message, context);
    }

    private void readUnknownProtocolData() {
        UnknownMessage message = new UnknownMessage();
        readDataContainer(message, context);
        getLowerLayer().removeDrainedInputStream();
    }

    @Override
    public void receiveMoreDataForHint(LayerProcessingHint hint) {
        try {
            HintedInputStream dataStream = null;
            try {
                dataStream = getLowerLayer().getDataStream();
            } catch (IOException e) {
                // the lower layer does not give us any data so we can simply return here
                LOGGER.warn("The lower layer did not produce a data stream: ", e);
                return;
            }
            // for now we ignore the hint as we only expect app data to be
            // requested anyway
            LayerProcessingHint inputStreamHint = dataStream.getHint();
            if (inputStreamHint == null) {
                // TODO: determine if this should be passed to upper layer
                LOGGER.warn(
                        "The TLS message layer requires a processing hint. E.g. a record type. Parsing as an unknown message");
                readUnknownProtocolData();
            } else if (inputStreamHint instanceof RecordLayerHint) {
                RecordLayerHint recordLayerHint = (RecordLayerHint) inputStreamHint;
                if (recordLayerHint.getType() == ProtocolMessageType.APPLICATION_DATA) {
                    ApplicationMessage receivedAppData = readAppDataProtocolData();
                    passToHigherLayer(receivedAppData, hint);
                } else {
                    readMessageForHint(recordLayerHint);
                }
            }
            // receive until the layer configuration is satisfied or no data is left
        } catch (TimeoutException ex) {
            LOGGER.debug(ex);
        } catch (EndOfStreamException ex) {
            LOGGER.debug("Reached end of stream, cannot parse more messages", ex);
        }
    }

    public void passToHigherLayer(ApplicationMessage receivedAppData, LayerProcessingHint hint) {
        LOGGER.debug(
                "Passing the following Application Data to higher layer: {}",
                ArrayConverter.bytesToHexString(receivedAppData.getData().getValue()));
        currentInputStream = new HintedLayerInputStream(hint, this);
        currentInputStream.extendStream(receivedAppData.getData().getValue());
    }
}<|MERGE_RESOLUTION|>--- conflicted
+++ resolved
@@ -141,37 +141,7 @@
                     readUnknownProtocolData();
                 } else if (tempHint instanceof RecordLayerHint) {
                     RecordLayerHint hint = (RecordLayerHint) dataStream.getHint();
-<<<<<<< HEAD
-                    switch (hint.getType()) {
-                            // use correct parser for the message
-                        case ALERT:
-                            readAlertProtocolData();
-                            break;
-                        case APPLICATION_DATA:
-                            readAppDataProtocolData();
-                            break;
-                        case CHANGE_CIPHER_SPEC:
-                            readCcsProtocolData(hint.getEpoch());
-                            break;
-                        case HANDSHAKE:
-                            readHandshakeProtocolData();
-                            break;
-                        case HEARTBEAT:
-                            readHeartbeatProtocolData();
-                            break;
-                        case ACK:
-                            readAckProtocolData();
-                            break;
-                        case UNKNOWN:
-                            readUnknownProtocolData();
-                            break;
-                        default:
-                            LOGGER.error("Undefined record layer type");
-                            break;
-                    }
-=======
                     readMessageForHint(hint);
->>>>>>> 86a64750
                 }
                 // receive until the layer configuration is satisfied or no data is left
             } while (shouldContinueProcessing());
@@ -204,6 +174,9 @@
                 break;
             case UNKNOWN:
                 readUnknownProtocolData();
+                break;
+            case ACK:
+                readAckProtocolData();
                 break;
             default:
                 LOGGER.error("Undefined record layer type");
