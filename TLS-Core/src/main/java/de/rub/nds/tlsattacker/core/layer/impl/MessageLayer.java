/*
 * TLS-Attacker - A Modular Penetration Testing Framework for TLS
 *
 * Copyright 2014-2023 Ruhr University Bochum, Paderborn University, Technology Innovation Institute, and Hackmanit GmbH
 *
 * Licensed under Apache License, Version 2.0
 * http://www.apache.org/licenses/LICENSE-2.0.txt
 */
package de.rub.nds.tlsattacker.core.layer.impl;

import de.rub.nds.modifiablevariable.util.ArrayConverter;
import de.rub.nds.protocol.exception.EndOfStreamException;
import de.rub.nds.tlsattacker.core.constants.ExtensionType;
import de.rub.nds.tlsattacker.core.constants.HandshakeByteLength;
import de.rub.nds.tlsattacker.core.constants.HandshakeMessageType;
import de.rub.nds.tlsattacker.core.constants.ProtocolMessageType;
import de.rub.nds.tlsattacker.core.constants.ProtocolVersion;
import de.rub.nds.tlsattacker.core.exceptions.TimeoutException;
import de.rub.nds.tlsattacker.core.layer.LayerConfiguration;
import de.rub.nds.tlsattacker.core.layer.LayerProcessingResult;
import de.rub.nds.tlsattacker.core.layer.ProtocolLayer;
import de.rub.nds.tlsattacker.core.layer.constant.ImplementedLayers;
import de.rub.nds.tlsattacker.core.layer.context.TlsContext;
import de.rub.nds.tlsattacker.core.layer.data.Preparator;
import de.rub.nds.tlsattacker.core.layer.hints.LayerProcessingHint;
import de.rub.nds.tlsattacker.core.layer.hints.QuicFrameLayerHint;
import de.rub.nds.tlsattacker.core.layer.hints.RecordLayerHint;
import de.rub.nds.tlsattacker.core.layer.stream.HintedInputStream;
import de.rub.nds.tlsattacker.core.layer.stream.HintedLayerInputStream;
import de.rub.nds.tlsattacker.core.protocol.MessageFactory;
import de.rub.nds.tlsattacker.core.protocol.ProtocolMessage;
import de.rub.nds.tlsattacker.core.protocol.ProtocolMessageHandler;
import de.rub.nds.tlsattacker.core.protocol.ProtocolMessageSerializer;
import de.rub.nds.tlsattacker.core.protocol.handler.HandshakeMessageHandler;
import de.rub.nds.tlsattacker.core.protocol.message.*;
import de.rub.nds.tlsattacker.core.protocol.parser.HandshakeMessageParser;
import de.rub.nds.tlsattacker.core.state.Context;
import de.rub.nds.tlsattacker.transport.ConnectionEndType;
import java.io.ByteArrayInputStream;
import java.io.ByteArrayOutputStream;
import java.io.IOException;
import java.util.LinkedList;
import java.util.List;
import org.apache.logging.log4j.LogManager;
import org.apache.logging.log4j.Logger;

/**
 * The MessageLayer handles TLS Handshake messages. The encapsulation into records happens in the
 * {@link RecordLayer}.
 */
public class MessageLayer extends ProtocolLayer<TlsContext, LayerProcessingHint, ProtocolMessage> {

    private static final Logger LOGGER = LogManager.getLogger();

    private final Context context;
    private final TlsContext tlsContext;

    public MessageLayer(Context context) {
        super(ImplementedLayers.MESSAGE);
        this.context = context;
        this.tlsContext = context.getTlsContext();
    }

    /**
     * Sends the given handshake messages using the lower layer.
     *
     * @return LayerProcessingResult A result object containing information about the sent data.
     * @throws IOException When the data cannot be sent.
     */
    @Override
    public LayerProcessingResult<ProtocolMessage> sendConfiguration() throws IOException {
        LayerConfiguration<ProtocolMessage> configuration = getLayerConfiguration();
        ProtocolMessageType runningProtocolMessageType = null;
        List<byte[]> bufferedMessages = new LinkedList<>();
        if (configuration != null && configuration.getContainerList() != null) {
            for (ProtocolMessage message : getUnprocessedConfiguredContainers()) {
                if (containerAlreadyUsedByHigherLayer(message)
                        || !prepareDataContainer(message, context)) {
                    continue;
                }
                if (!message.isHandshakeMessage()) {
                    // only handshake messages may share a record
                    flushCollectedMessages(runningProtocolMessageType, bufferedMessages, false);
                }
                runningProtocolMessageType = message.getProtocolMessageType();
                processMessage(message, bufferedMessages);
                addProducedContainer(message);
            }
        }
        // hand remaining serialized to record layer
        flushCollectedMessages(runningProtocolMessageType, bufferedMessages, false);
        return getLayerResult();
    }

    private void processMessage(ProtocolMessage message, List<byte[]> bufferedMessages)
            throws IOException {
        ProtocolMessageSerializer<? extends ProtocolMessage> serializer =
                message.getSerializer(context);
        byte[] serializedMessage = serializer.serialize();
        message.setCompleteResultingMessage(serializedMessage);
        ProtocolMessageHandler handler = message.getHandler(context);
        handler.updateDigest(message, true);
        if (message.getAdjustContext()) {
            handler.adjustContext(message);
        }
        bufferedMessages.add(message.getCompleteResultingMessage().getValue());
        if (mustFlushCollectedMessagesImmediately(message)) {
            boolean isFirstMessage =
                    (message instanceof CoreClientHelloMessage
                            || message.getClass() == ServerHelloMessage.class);
            flushCollectedMessages(
                    message.getProtocolMessageType(), bufferedMessages, isFirstMessage);
        }
        if (message.getAdjustContext()) {
            handler.adjustContextAfterSerialize(message);
        }
    }

    private void flushCollectedMessages(
            ProtocolMessageType runningProtocolMessageType,
            List<byte[]> bufferedMessages,
            boolean isFirstMessage)
            throws IOException {
        if (bufferedMessages.size() > 0) {
            byte[] allBufferedMessageBytes = collectBufferedBytes(bufferedMessages);
            LOGGER.debug(
                    "Handing {} serialized message(s) ({} bytes) down to lower layer",
                    bufferedMessages.size(),
                    allBufferedMessageBytes.length);
            if (context.getLayerStack().getLayer(QuicFrameLayer.class) != null) {
                getLowerLayer()
                        .sendData(
                                new QuicFrameLayerHint(runningProtocolMessageType, isFirstMessage),
                                allBufferedMessageBytes);
            } else {
                getLowerLayer()
                        .sendData(
                                new RecordLayerHint(runningProtocolMessageType),
                                allBufferedMessageBytes);
            }
            bufferedMessages.clear();
        }
    }

    private byte[] collectBufferedBytes(List<byte[]> bufferedMessages) {
        ByteArrayOutputStream byteStream = new ByteArrayOutputStream();
        for (byte[] message : bufferedMessages) {
            try {
                byteStream.write(message);
            } catch (IOException e) {
                LOGGER.error("Could not write buffered messages to byte stream: ", e);
            }
        }
        return byteStream.toByteArray();
    }

    /**
     * Determine if the current message must be flushed with all possibly previously collected. This
     * mostly avoids cases where the message updates the crypto state but must be sent with old
     * state.
     *
     * @param message
     * @return true if must be flushed
     */
    private boolean mustFlushCollectedMessagesImmediately(ProtocolMessage message) {
        if (!context.getConfig().getSendHandshakeMessagesWithinSingleRecord()) {
            // if any, handshake messages are the only messages we put in a single record
            return true;
        } else if (message.getProtocolMessageType() == ProtocolMessageType.CHANGE_CIPHER_SPEC) {
            // CCS is the only message for its content type, so we can/must always flush immediately
            return true;
        } else if (message.isHandshakeMessage()
                && (tlsContext.getSelectedProtocolVersion() == ProtocolVersion.TLS13)) {
            // TODO: add DTLS 1.3 above once implemented
            HandshakeMessage handshakeMessage = (HandshakeMessage) message;
            if (handshakeMessage.getHandshakeMessageType() == HandshakeMessageType.SERVER_HELLO) {
                // we must flush to avoid encrypting the SH later on
                return !((ServerHelloMessage) message).hasTls13HelloRetryRequestRandom();
            } else if (handshakeMessage.getHandshakeMessageType() == HandshakeMessageType.FINISHED
                    || handshakeMessage.getHandshakeMessageType() == HandshakeMessageType.KEY_UPDATE
                    || handshakeMessage.getHandshakeMessageType()
                            == HandshakeMessageType.END_OF_EARLY_DATA) {
                return true;
            } else if (handshakeMessage.getHandshakeMessageType()
                            == HandshakeMessageType.CLIENT_HELLO
                    && context.getChooser().getConnectionEndType() == ConnectionEndType.CLIENT
                    && tlsContext.isExtensionProposed(ExtensionType.EARLY_DATA)) {
                return true;
            }
        }
        return false;
    }

    @Override
    public LayerProcessingResult<ProtocolMessage> sendData(
            LayerProcessingHint hint, byte[] additionalData) throws IOException {
        LayerConfiguration<ProtocolMessage> configuration = getLayerConfiguration();
        ApplicationMessage applicationMessage = getConfiguredApplicationMessage(configuration);
        if (applicationMessage == null) {
            applicationMessage = new ApplicationMessage();
        } else if (applicationMessage.getDataConfig() != null) {
            LOGGER.warn(
                    "Found Application message with pre configured content while sending HTTP message. Configured content will be replaced.");
        }
        applicationMessage.setDataConfig(additionalData);
        if (context.getLayerStack().getLayer(QuicFrameLayer.class) != null) {
            getLowerLayer()
                    .sendData(
                            new QuicFrameLayerHint(ProtocolMessageType.APPLICATION_DATA),
                            additionalData);
        } else {
            getLowerLayer()
                    .sendData(
                            new RecordLayerHint(ProtocolMessageType.APPLICATION_DATA),
                            additionalData);
        }

        addProducedContainer(applicationMessage);
        return getLayerResult();
    }

    public ApplicationMessage getConfiguredApplicationMessage(
            LayerConfiguration<ProtocolMessage> configuration) {
        if (configuration != null && configuration.getContainerList() != null) {
            for (ProtocolMessage configuredMessage : getUnprocessedConfiguredContainers()) {
                if (configuredMessage.getProtocolMessageType()
                        == ProtocolMessageType.APPLICATION_DATA) {
                    return (ApplicationMessage) configuredMessage;
                }
            }
        }
        return null;
    }

    /**
     * Receives handshake message from the lower layer.
     *
     * @return LayerProcessingResult A result object containing information about the received data.
     */
    @Override
    public LayerProcessingResult<ProtocolMessage> receiveData() {
        try {
            HintedInputStream dataStream;
            do {
                try {
                    dataStream = getLowerLayer().getDataStream();
                    if (dataStream.available() == 0) {
                        // the lower layer does not give us any data so we can simply return here
                        LOGGER.warn("The lower layer did not produce any data.");
                        return getLayerResult();
                    }
                } catch (IOException e) {
                    // the lower layer does not give us any data so we can simply return here
                    LOGGER.warn("The lower layer did not produce a data stream: ", e);
                    return getLayerResult();
                }
                LayerProcessingHint tempHint = dataStream.getHint();
                if (tempHint == null) {
                    LOGGER.warn(
                            "The TLS message layer requires a processing hint. E.g. a record type. Parsing as an unknown message");
                    readUnknownProtocolData();
                } else if (tempHint instanceof RecordLayerHint) {
                    RecordLayerHint hint = (RecordLayerHint) dataStream.getHint();
                    readMessageForHint(hint);
                }
                // receive until the layer configuration is satisfied or no data is left
            } while (shouldContinueProcessing());
        } catch (TimeoutException ex) {
            LOGGER.debug("Received a timeout");
            LOGGER.trace(ex);
            setReachedTimeout(true);
        } catch (EndOfStreamException ex) {
            LOGGER.debug("Reached end of stream, cannot parse more messages");
            LOGGER.trace(ex);
        }

        return getLayerResult();
    }

    public void readMessageForHint(RecordLayerHint hint) {
        switch (hint.getType()) {
            case ALERT:
                readAlertProtocolData();
                break;
            case APPLICATION_DATA:
                readAppDataProtocolData();
                break;
            case CHANGE_CIPHER_SPEC:
                readCcsProtocolData(hint.getEpoch());
                break;
            case HANDSHAKE:
                readHandshakeProtocolData();
                break;
            case HEARTBEAT:
                readHeartbeatProtocolData();
                break;
            case ACK:
                readAckProtocolData();
                break;
            case UNKNOWN:
                readUnknownProtocolData();
                break;
            default:
                readUnknownProtocolData();
                LOGGER.warn(
                        "Undefined record layer type ({})",
                        (hint.getType() == null ? "null" : hint.getType()));
                break;
        }
    }

    private void readAlertProtocolData() {
        AlertMessage message = new AlertMessage();
        readDataContainer(message, context);
    }

    private ApplicationMessage readAppDataProtocolData() {
        ApplicationMessage message = new ApplicationMessage();
        readDataContainer(message, context);
        getLowerLayer().removeDrainedInputStream();
        return message;
    }

    private void readCcsProtocolData(Integer epoch) {
        ChangeCipherSpecMessage message = new ChangeCipherSpecMessage();
<<<<<<< HEAD
        if (context.getChooser().getSelectedProtocolVersion().isDTLS()) {
            if (context.getDtlsReceivedChangeCipherSpecEpochs().contains(epoch)
                    && context.getConfig().isIgnoreRetransmittedCcsInDtls()) {
=======
        if (tlsContext.getSelectedProtocolVersion() != null
                && tlsContext.getSelectedProtocolVersion().isDTLS()) {
            if (tlsContext.getDtlsReceivedChangeCipherSpecEpochs().contains(epoch)
                    && tlsContext.getConfig().isIgnoreRetransmittedCcsInDtls()) {
>>>>>>> a1d78e2e
                message.setAdjustContext(false);
            } else {
                tlsContext.addDtlsReceivedChangeCipherSpecEpochs(epoch);
            }
        }
        readDataContainer(message, context);
    }

    /**
     * Parses the handshake layer header from the given message and parses the encapsulated message
     * using the correct parser.
     *
     * @throws IOException
     */
    private void readHandshakeProtocolData() {
        ByteArrayOutputStream readBytesStream = new ByteArrayOutputStream();
        byte type;
        int length;
        byte[] payload;
        HandshakeMessage handshakeMessage;
        HintedInputStream handshakeStream;
        try {
            handshakeStream = getLowerLayer().getDataStream();
            type = handshakeStream.readByte();
            readBytesStream.write(new byte[] {type});
            handshakeMessage =
                    MessageFactory.generateHandshakeMessage(
                            HandshakeMessageType.getMessageType(type), tlsContext);
            handshakeMessage.setType(type);
            byte[] lengthBytes =
                    handshakeStream.readChunk(HandshakeByteLength.MESSAGE_LENGTH_FIELD);
            length = ArrayConverter.bytesToInt(lengthBytes);
            readBytesStream.write(lengthBytes);
            handshakeMessage.setLength(length);
            payload = handshakeStream.readChunk(length);
            readBytesStream.write(payload);

        } catch (IOException ex) {
            LOGGER.error("Could not parse message header. Setting bytes as unread: ", ex);
            // not being able to parse the header leaves us with unreadable bytes
            // append instead of replace because we can read multiple messages in one read action
            setUnreadBytes(
                    ArrayConverter.concatenate(
                            this.getUnreadBytes(), readBytesStream.toByteArray()));
            return;
        }
        HandshakeMessageHandler handler = handshakeMessage.getHandler(context);
        handshakeMessage.setMessageContent(payload);

        try {
            handshakeMessage.setCompleteResultingMessage(
                    ArrayConverter.concatenate(
                            new byte[] {type},
                            ArrayConverter.intToBytes(
                                    length, HandshakeByteLength.MESSAGE_LENGTH_FIELD),
                            payload));
            HandshakeMessageParser parser =
                    handshakeMessage.getParser(context, new ByteArrayInputStream(payload));
            parser.parse(handshakeMessage);
            Preparator preparator = handshakeMessage.getPreparator(context);
            preparator.prepareAfterParse();
            if (context.getChooser().getSelectedProtocolVersion().isDTLS()) {
                handshakeMessage.setMessageSequence(
                        ((RecordLayerHint) handshakeStream.getHint()).getMessageSequence());
            }
            handler.updateDigest(handshakeMessage, false);
            handler.adjustContext(handshakeMessage);
            addProducedContainer(handshakeMessage);
        } catch (RuntimeException ex) {
            LOGGER.warn(
                    "Failed to parse HandshakeMessage using assumed type {}",
                    HandshakeMessageType.getMessageType(type));
            LOGGER.trace(ex);
            // not being able to handle the handshake message results in an UnknownMessageContainer
            UnknownHandshakeMessage message = new UnknownHandshakeMessage();
            message.setAssumedType(type);
            message.setData(payload);
            addProducedContainer(message);
        }
    }

    private void readHeartbeatProtocolData() {
        HeartbeatMessage message = new HeartbeatMessage();
        readDataContainer(message, context);
    }

    private void readAckProtocolData() {
        AckMessage message = new AckMessage();
        readDataContainer(message, context);
    }

    private void readUnknownProtocolData() {
        UnknownMessage message = new UnknownMessage();
        readDataContainer(message, context);
        getLowerLayer().removeDrainedInputStream();
    }

    @Override
    public void receiveMoreDataForHint(LayerProcessingHint hint) {
        boolean continueProcessing;

        do {
            try {
                HintedInputStream dataStream;
                try {
                    dataStream = getLowerLayer().getDataStream();
                } catch (IOException e) {
                    // the lower layer does not give us any data, so we can simply return here
                    LOGGER.warn("The lower layer did not produce a data stream: ", e);
                    return;
                }
                // for now, we ignore the hint as we only expect app data to be
                // requested anyway
                LayerProcessingHint inputStreamHint = dataStream.getHint();
                if (inputStreamHint == null) {
                    // TODO: determine if this should be passed to upper layer
                    LOGGER.warn(
                            "The TLS message layer requires a processing hint. E.g. a record type. Parsing as an unknown message");
                    readUnknownProtocolData();
                    continueProcessing = false;
                } else if (inputStreamHint instanceof RecordLayerHint) {
                    RecordLayerHint recordLayerHint = (RecordLayerHint) inputStreamHint;
                    if (recordLayerHint.getType() == ProtocolMessageType.APPLICATION_DATA) {
                        ApplicationMessage receivedAppData = readAppDataProtocolData();
                        passToHigherLayer(receivedAppData, hint);
                        continueProcessing = false;
                    } else {
                        readMessageForHint(recordLayerHint);
                        continueProcessing = true;
                    }
                } else {
                    continueProcessing = false;
                }
                // receive until the layer configuration is satisfied or no data is left
            } catch (TimeoutException ex) {
                LOGGER.debug("Received a timeout");
                LOGGER.trace(ex);
                continueProcessing = false;
            } catch (EndOfStreamException ex) {
                LOGGER.debug("Reached end of stream, cannot parse more messages");
                LOGGER.trace(ex);
                continueProcessing = false;
            }
        } while (continueProcessing);
    }

    public void passToHigherLayer(ApplicationMessage receivedAppData, LayerProcessingHint hint) {
        LOGGER.debug(
                "Passing the following Application Data to higher layer: {}",
                receivedAppData.getData().getValue());
        if (currentInputStream == null) {
            currentInputStream = new HintedLayerInputStream(hint, this);
        } else {
            currentInputStream.setHint(hint);
        }
        currentInputStream.extendStream(receivedAppData.getData().getValue());
    }
}<|MERGE_RESOLUTION|>--- conflicted
+++ resolved
@@ -323,16 +323,10 @@
 
     private void readCcsProtocolData(Integer epoch) {
         ChangeCipherSpecMessage message = new ChangeCipherSpecMessage();
-<<<<<<< HEAD
-        if (context.getChooser().getSelectedProtocolVersion().isDTLS()) {
-            if (context.getDtlsReceivedChangeCipherSpecEpochs().contains(epoch)
-                    && context.getConfig().isIgnoreRetransmittedCcsInDtls()) {
-=======
         if (tlsContext.getSelectedProtocolVersion() != null
                 && tlsContext.getSelectedProtocolVersion().isDTLS()) {
             if (tlsContext.getDtlsReceivedChangeCipherSpecEpochs().contains(epoch)
                     && tlsContext.getConfig().isIgnoreRetransmittedCcsInDtls()) {
->>>>>>> a1d78e2e
                 message.setAdjustContext(false);
             } else {
                 tlsContext.addDtlsReceivedChangeCipherSpecEpochs(epoch);
