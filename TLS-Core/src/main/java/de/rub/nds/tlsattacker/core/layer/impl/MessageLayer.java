--- conflicted
+++ resolved
@@ -77,10 +77,7 @@
 
     @Override
     public LayerProcessingResult receiveData() throws IOException {
-<<<<<<< HEAD
-=======
         ReceiveLayerConfiguration layerConfig = (ReceiveLayerConfiguration) getLayerConfiguration();
->>>>>>> 33421ef7
         try {
             HintedInputStream dataStream = null;
             do {
@@ -116,21 +113,12 @@
                             break;
                     }
                 }
-<<<<<<< HEAD
-            } while (getLayerConfiguration().successRequiresMoreContainers(getLayerResult().getUsedContainers())
-                || dataStream.available() > 0);
+            } while (layerConfig.successRequiresMoreContainers(getLayerResult().getUsedContainers())
+                || layerConfig.isProcessTrailingContainers());
         } catch (TimeoutException ex) {
             LOGGER.debug(ex);
         } catch (EndOfStreamException ex) {
             LOGGER.warn("Reached end of stream, cannot parse more messages", ex);
-=======
-            } while (layerConfig.successRequiresMoreContainers(getLayerResult().getUsedContainers())
-                || layerConfig.isProcessTrailingContainers());
-        } catch (TimeoutException E) {
-            LOGGER.debug(E);
-        } catch (EndOfStreamException E) {
-            LOGGER.debug(E);
->>>>>>> 33421ef7
         }
 
         return getLayerResult();
