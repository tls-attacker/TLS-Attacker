--- conflicted
+++ resolved
@@ -33,14 +33,7 @@
     }
 
     @Override
-<<<<<<< HEAD
-    public void applyDelegate(TlsConfig config) {
-=======
     public void applyDelegate(Config config) {
-        if (sessionResumption != null) {
-            config.setSessionResumption(sessionResumption);
-        }
->>>>>>> 2c2ef92d
         if (sessionID != null) {
             config.setDefaultClientSessionId(sessionID);
             config.setDefaultServerSessionId(sessionID);
