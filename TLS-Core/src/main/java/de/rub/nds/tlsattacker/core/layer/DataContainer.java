/**
 * TLS-Attacker - A Modular Penetration Testing Framework for TLS
 *
 * Copyright 2014-2022 Ruhr University Bochum, Paderborn University, Hackmanit GmbH
 *
 * Licensed under Apache License, Version 2.0
 * http://www.apache.org/licenses/LICENSE-2.0.txt
 */

package de.rub.nds.tlsattacker.core.layer;

import java.io.InputStream;

import de.rub.nds.tlsattacker.core.layer.context.LayerContext;
import de.rub.nds.tlsattacker.core.protocol.Handler;
import de.rub.nds.tlsattacker.core.protocol.Parser;
import de.rub.nds.tlsattacker.core.protocol.Preparator;
import de.rub.nds.tlsattacker.core.protocol.Serializer;

<<<<<<< HEAD
public interface DataContainer<Container extends DataContainer, Context extends LayerContext> {
=======
/**
 * All protocol messages are abstracted with the DataContainer interface. For TLS-Attacker to work with data it only
 * needs to know how to parse, prepare, serialize and handle the message. All messages must therefore provide this
 * functionality.
 * 
 * @param <T>
 */
public interface DataContainer<T extends DataContainer> {
>>>>>>> 1e06e696

    public Parser<Container> getParser(Context context, InputStream stream);

    public Preparator<Container> getPreparator(Context context);

    public Serializer<Container> getSerializer(Context context);

    public Handler<Container> getHandler(Context context);

    public default boolean isRequired() {
        return true;
    }
}<|MERGE_RESOLUTION|>--- conflicted
+++ resolved
@@ -17,18 +17,14 @@
 import de.rub.nds.tlsattacker.core.protocol.Preparator;
 import de.rub.nds.tlsattacker.core.protocol.Serializer;
 
-<<<<<<< HEAD
-public interface DataContainer<Container extends DataContainer, Context extends LayerContext> {
-=======
 /**
  * All protocol messages are abstracted with the DataContainer interface. For TLS-Attacker to work with data it only
  * needs to know how to parse, prepare, serialize and handle the message. All messages must therefore provide this
  * functionality.
- * 
- * @param <T>
+ *
  */
-public interface DataContainer<T extends DataContainer> {
->>>>>>> 1e06e696
+public interface DataContainer<Container extends DataContainer, Context extends LayerContext> {
+
 
     public Parser<Container> getParser(Context context, InputStream stream);
 
