/*
 * TLS-Attacker - A Modular Penetration Testing Framework for TLS
 *
 * Copyright 2014-2023 Ruhr University Bochum, Paderborn University, and Hackmanit GmbH
 *
 * Licensed under Apache License, Version 2.0
 * http://www.apache.org/licenses/LICENSE-2.0.txt
 */
package de.rub.nds.tlsattacker.core.workflow.action;

import de.rub.nds.tlsattacker.core.exceptions.ActionExecutionException;
import de.rub.nds.tlsattacker.core.state.State;
import jakarta.xml.bind.annotation.XmlRootElement;
import org.apache.logging.log4j.LogManager;
import org.apache.logging.log4j.Logger;

/** */
<<<<<<< HEAD
@XmlRootElement
=======
@XmlRootElement(name = "FlushSessionCache")
>>>>>>> 9654fc35
public class FlushSessionCacheAction extends TlsAction {

    private static final Logger LOGGER = LogManager.getLogger();

    public FlushSessionCacheAction() {}

    @Override
    public void execute(State state) throws ActionExecutionException {
        LOGGER.info("Reset Connection Cache");
        state.getTlsContext().getSessionList().clear();
        state.getTlsContext().setClientSessionId(new byte[0]);
        state.getTlsContext().setServerSessionId(new byte[0]);
        setExecuted(true);
    }

    @Override
    public void reset() {}

    @Override
    public boolean executedAsPlanned() {
        return isExecuted();
    }
}<|MERGE_RESOLUTION|>--- conflicted
+++ resolved
@@ -15,11 +15,7 @@
 import org.apache.logging.log4j.Logger;
 
 /** */
-<<<<<<< HEAD
-@XmlRootElement
-=======
 @XmlRootElement(name = "FlushSessionCache")
->>>>>>> 9654fc35
 public class FlushSessionCacheAction extends TlsAction {
 
     private static final Logger LOGGER = LogManager.getLogger();
