--- conflicted
+++ resolved
@@ -13,13 +13,9 @@
 import java.io.FileWriter;
 import java.nio.file.Path;
 import java.nio.file.Paths;
-<<<<<<< HEAD
-import javax.xml.bind.DatatypeConverter;
+import jakarta.xml.bind.DatatypeConverter;
 
 import de.rub.nds.tlsattacker.core.layer.context.TlsContext;
-=======
-import jakarta.xml.bind.DatatypeConverter;
->>>>>>> b1069fa4
 import org.apache.logging.log4j.LogManager;
 import org.apache.logging.log4j.Logger;
 
@@ -59,17 +55,14 @@
                 assert f.getParentFile().exists() || f.getParentFile().mkdirs();
                 assert f.exists() || f.createNewFile();
                 try (FileWriter fw = new FileWriter(this.path, true)) {
-                    fw.write(identifier + " " + DatatypeConverter.printHexBinary(context.getClientRandom()) + " "
+                    fw.write(identifier + " " + DatatypeConverter.printHexBinary(tlsContext.getClientRandom()) + " "
                         + DatatypeConverter.printHexBinary(key) + "\n");
                 }
-<<<<<<< HEAD
 
                 FileWriter fw = new FileWriter(this.path, true);
                 fw.write(identifier + " " + DatatypeConverter.printHexBinary(tlsContext.getClientRandom()) + " "
                     + DatatypeConverter.printHexBinary(key) + "\n");
                 fw.close();
-=======
->>>>>>> b1069fa4
             } catch (Exception e) {
                 LOGGER.error(e);
             }
