--- conflicted
+++ resolved
@@ -40,18 +40,9 @@
     }
 
     @Override
-<<<<<<< HEAD
     public void adjustTLSContext(ChangeCipherSpecMessage message) {
-        if (tlsContext.getTalkingConnectionEndType() == ConnectionEndType.CLIENT) {
-            setRecordCipher();
-        }
-
         if (tlsContext.getTalkingConnectionEndType() != tlsContext.getChooser().getConnectionEnd()
                 .getConnectionEndType()) {
-=======
-    protected void adjustTLSContext(ChangeCipherSpecMessage message) {
-        if (tlsContext.getTalkingConnectionEndType() != tlsContext.getConfig().getConnectionEndType()) {
->>>>>>> 442da350
             tlsContext.getRecordLayer().updateDecryptionCipher();
         }
     }
