/**
 * TLS-Attacker - A Modular Penetration Testing Framework for TLS
 *
 * Copyright 2014-2021 Ruhr University Bochum, Paderborn University, Hackmanit GmbH
 *
 * Licensed under Apache License, Version 2.0
 * http://www.apache.org/licenses/LICENSE-2.0.txt
 */

package de.rub.nds.tlsattacker.core.protocol.handler;

import de.rub.nds.tlsattacker.core.constants.ProtocolVersion;
import de.rub.nds.tlsattacker.core.constants.Tls13KeySetType;
import de.rub.nds.tlsattacker.core.exceptions.CryptoException;
import de.rub.nds.tlsattacker.core.protocol.message.ChangeCipherSpecMessage;
import de.rub.nds.tlsattacker.core.protocol.parser.ChangeCipherSpecParser;
import de.rub.nds.tlsattacker.core.protocol.preparator.ChangeCipherSpecPreparator;
import de.rub.nds.tlsattacker.core.protocol.serializer.ChangeCipherSpecSerializer;
import de.rub.nds.tlsattacker.core.record.cipher.RecordCipher;
import de.rub.nds.tlsattacker.core.record.cipher.RecordCipherFactory;
import de.rub.nds.tlsattacker.core.record.cipher.cryptohelper.KeySet;
import de.rub.nds.tlsattacker.core.record.cipher.cryptohelper.KeySetGenerator;
import de.rub.nds.tlsattacker.core.state.TlsContext;
import java.security.NoSuchAlgorithmException;
import java.util.logging.Level;
import org.apache.logging.log4j.LogManager;
import org.apache.logging.log4j.Logger;

public class ChangeCipherSpecHandler extends TlsMessageHandler<ChangeCipherSpecMessage> {

    private static final Logger LOGGER = LogManager.getLogger();

    public ChangeCipherSpecHandler(TlsContext tlsContext) {
        super(tlsContext);
    }

    @Override
    public ChangeCipherSpecParser getParser(byte[] message, int pointer) {
        return new ChangeCipherSpecParser(pointer, message, tlsContext.getChooser().getLastRecordVersion(),
            tlsContext.getConfig());
    }

    @Override
    public ChangeCipherSpecPreparator getPreparator(ChangeCipherSpecMessage message) {
        return new ChangeCipherSpecPreparator(tlsContext.getChooser(), message);
    }

    @Override
    public ChangeCipherSpecSerializer getSerializer(ChangeCipherSpecMessage message) {
        return new ChangeCipherSpecSerializer(message, tlsContext.getChooser().getSelectedProtocolVersion());
    }

    @Override
    public void adjustTLSContext(ChangeCipherSpecMessage message) {
        if (tlsContext.getTalkingConnectionEndType() != tlsContext.getChooser().getConnectionEndType()
            && tlsContext.getChooser().getSelectedProtocolVersion() != ProtocolVersion.TLS13) {
<<<<<<< HEAD
            LOGGER.debug("Adjusting decrypting cipher for " + tlsContext.getTalkingConnectionEndType());
            tlsContext.getRecordLayer().updateDecryptionCipher(getRecordCipher());
            tlsContext.setReadSequenceNumber(0);
=======
            tlsContext.getRecordLayer().updateDecryptionCipher();
>>>>>>> 79faecec
            tlsContext.getRecordLayer().updateDecompressor();
            tlsContext.increaseReadEpoch();
        }
    }

    @Override
    public void adjustTlsContextAfterSerialize(ChangeCipherSpecMessage message) {
<<<<<<< HEAD
        if (!tlsContext.getChooser().getSelectedProtocolVersion().isTLS13()) {
            LOGGER.debug("Adjusting encrypting cipher for " + tlsContext.getTalkingConnectionEndType());
            tlsContext.setWriteSequenceNumber(0);
            tlsContext.getRecordLayer().updateEncryptionCipher(getRecordCipher());
            tlsContext.getRecordLayer().updateCompressor();
            tlsContext.increaseDtlsWriteEpoch();
=======

        if (tlsContext.getTalkingConnectionEndType() == tlsContext.getChooser().getConnectionEndType()) {
            if (!tlsContext.getChooser().getSelectedProtocolVersion().isTLS13()) {
                tlsContext.getRecordLayer().updateEncryptionCipher();
                tlsContext.getRecordLayer().updateCompressor();
                tlsContext.increaseWriteEpoch();
            }
>>>>>>> 79faecec
        }
    }

    private RecordCipher getRecordCipher() {
        try {
            KeySet keySet = KeySetGenerator.generateKeySet(tlsContext,
                tlsContext.getChooser().getSelectedProtocolVersion(), Tls13KeySetType.NONE);
            return RecordCipherFactory.getRecordCipher(tlsContext, keySet);
        } catch (NoSuchAlgorithmException | CryptoException ex) {
            throw new UnsupportedOperationException("The specified Algorithm is not supported", ex);
        }
    }
}<|MERGE_RESOLUTION|>--- conflicted
+++ resolved
@@ -54,13 +54,8 @@
     public void adjustTLSContext(ChangeCipherSpecMessage message) {
         if (tlsContext.getTalkingConnectionEndType() != tlsContext.getChooser().getConnectionEndType()
             && tlsContext.getChooser().getSelectedProtocolVersion() != ProtocolVersion.TLS13) {
-<<<<<<< HEAD
             LOGGER.debug("Adjusting decrypting cipher for " + tlsContext.getTalkingConnectionEndType());
             tlsContext.getRecordLayer().updateDecryptionCipher(getRecordCipher());
-            tlsContext.setReadSequenceNumber(0);
-=======
-            tlsContext.getRecordLayer().updateDecryptionCipher();
->>>>>>> 79faecec
             tlsContext.getRecordLayer().updateDecompressor();
             tlsContext.increaseReadEpoch();
         }
@@ -68,22 +63,11 @@
 
     @Override
     public void adjustTlsContextAfterSerialize(ChangeCipherSpecMessage message) {
-<<<<<<< HEAD
         if (!tlsContext.getChooser().getSelectedProtocolVersion().isTLS13()) {
             LOGGER.debug("Adjusting encrypting cipher for " + tlsContext.getTalkingConnectionEndType());
-            tlsContext.setWriteSequenceNumber(0);
             tlsContext.getRecordLayer().updateEncryptionCipher(getRecordCipher());
             tlsContext.getRecordLayer().updateCompressor();
-            tlsContext.increaseDtlsWriteEpoch();
-=======
-
-        if (tlsContext.getTalkingConnectionEndType() == tlsContext.getChooser().getConnectionEndType()) {
-            if (!tlsContext.getChooser().getSelectedProtocolVersion().isTLS13()) {
-                tlsContext.getRecordLayer().updateEncryptionCipher();
-                tlsContext.getRecordLayer().updateCompressor();
-                tlsContext.increaseWriteEpoch();
-            }
->>>>>>> 79faecec
+            tlsContext.increaseWriteEpoch();
         }
     }
 
