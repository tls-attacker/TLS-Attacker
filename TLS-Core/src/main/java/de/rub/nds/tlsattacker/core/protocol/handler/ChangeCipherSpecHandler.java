/**
 * TLS-Attacker - A Modular Penetration Testing Framework for TLS
 *
 * Copyright 2014-2021 Ruhr University Bochum, Paderborn University, Hackmanit GmbH
 *
 * Licensed under Apache License, Version 2.0
 * http://www.apache.org/licenses/LICENSE-2.0.txt
 */

package de.rub.nds.tlsattacker.core.protocol.handler;

import de.rub.nds.tlsattacker.core.constants.ProtocolVersion;
import de.rub.nds.tlsattacker.core.constants.Tls13KeySetType;
import de.rub.nds.tlsattacker.core.exceptions.CryptoException;
import de.rub.nds.tlsattacker.core.protocol.message.ChangeCipherSpecMessage;
import de.rub.nds.tlsattacker.core.protocol.parser.ChangeCipherSpecParser;
import de.rub.nds.tlsattacker.core.protocol.preparator.ChangeCipherSpecPreparator;
import de.rub.nds.tlsattacker.core.protocol.serializer.ChangeCipherSpecSerializer;
import de.rub.nds.tlsattacker.core.record.cipher.RecordCipher;
import de.rub.nds.tlsattacker.core.record.cipher.RecordCipherFactory;
import de.rub.nds.tlsattacker.core.record.cipher.cryptohelper.KeySet;
import de.rub.nds.tlsattacker.core.record.cipher.cryptohelper.KeySetGenerator;
import de.rub.nds.tlsattacker.core.state.TlsContext;
import java.security.NoSuchAlgorithmException;
import java.util.logging.Level;
import org.apache.logging.log4j.LogManager;
import org.apache.logging.log4j.Logger;

public class ChangeCipherSpecHandler extends TlsMessageHandler<ChangeCipherSpecMessage> {

    private static final Logger LOGGER = LogManager.getLogger();

    public ChangeCipherSpecHandler(TlsContext tlsContext) {
        super(tlsContext);
    }

    @Override
    public ChangeCipherSpecParser getParser(byte[] message, int pointer) {
        return new ChangeCipherSpecParser(pointer, message, tlsContext.getChooser().getLastRecordVersion(),
            tlsContext.getConfig());
    }

    @Override
    public ChangeCipherSpecPreparator getPreparator(ChangeCipherSpecMessage message) {
        return new ChangeCipherSpecPreparator(tlsContext.getChooser(), message);
    }

    @Override
    public ChangeCipherSpecSerializer getSerializer(ChangeCipherSpecMessage message) {
        return new ChangeCipherSpecSerializer(message, tlsContext.getChooser().getSelectedProtocolVersion());
    }

    @Override
    public void adjustTLSContext(ChangeCipherSpecMessage message) {
        if (tlsContext.getTalkingConnectionEndType() != tlsContext.getChooser().getConnectionEndType()
            && tlsContext.getChooser().getSelectedProtocolVersion() != ProtocolVersion.TLS13) {
            LOGGER.debug("Adjusting decrypting cipher for " + tlsContext.getTalkingConnectionEndType());
            tlsContext.getRecordLayer().updateDecryptionCipher(getRecordCipher());
<<<<<<< HEAD
            tlsContext.setReadSequenceNumber(0);
=======
>>>>>>> bbeac9c9
            tlsContext.getRecordLayer().updateDecompressor();
        }
    }

    @Override
    public void adjustTlsContextAfterSerialize(ChangeCipherSpecMessage message) {
        if (!tlsContext.getChooser().getSelectedProtocolVersion().isTLS13()) {
            LOGGER.debug("Adjusting encrypting cipher for " + tlsContext.getTalkingConnectionEndType());
<<<<<<< HEAD
            tlsContext.setWriteSequenceNumber(0);
            tlsContext.getRecordLayer().updateEncryptionCipher(getRecordCipher());
            tlsContext.getRecordLayer().updateCompressor();
            tlsContext.increaseDtlsWriteEpoch();
=======
            tlsContext.getRecordLayer().updateEncryptionCipher(getRecordCipher());
            tlsContext.getRecordLayer().updateCompressor();
>>>>>>> bbeac9c9
        }
    }

    private RecordCipher getRecordCipher() {
        try {
            KeySet keySet = KeySetGenerator.generateKeySet(tlsContext,
                tlsContext.getChooser().getSelectedProtocolVersion(), Tls13KeySetType.NONE);
            return RecordCipherFactory.getRecordCipher(tlsContext, keySet);
        } catch (NoSuchAlgorithmException | CryptoException ex) {
            throw new UnsupportedOperationException("The specified Algorithm is not supported", ex);
        }
    }
}<|MERGE_RESOLUTION|>--- conflicted
+++ resolved
@@ -56,10 +56,6 @@
             && tlsContext.getChooser().getSelectedProtocolVersion() != ProtocolVersion.TLS13) {
             LOGGER.debug("Adjusting decrypting cipher for " + tlsContext.getTalkingConnectionEndType());
             tlsContext.getRecordLayer().updateDecryptionCipher(getRecordCipher());
-<<<<<<< HEAD
-            tlsContext.setReadSequenceNumber(0);
-=======
->>>>>>> bbeac9c9
             tlsContext.getRecordLayer().updateDecompressor();
         }
     }
@@ -68,15 +64,8 @@
     public void adjustTlsContextAfterSerialize(ChangeCipherSpecMessage message) {
         if (!tlsContext.getChooser().getSelectedProtocolVersion().isTLS13()) {
             LOGGER.debug("Adjusting encrypting cipher for " + tlsContext.getTalkingConnectionEndType());
-<<<<<<< HEAD
-            tlsContext.setWriteSequenceNumber(0);
             tlsContext.getRecordLayer().updateEncryptionCipher(getRecordCipher());
             tlsContext.getRecordLayer().updateCompressor();
-            tlsContext.increaseDtlsWriteEpoch();
-=======
-            tlsContext.getRecordLayer().updateEncryptionCipher(getRecordCipher());
-            tlsContext.getRecordLayer().updateCompressor();
->>>>>>> bbeac9c9
         }
     }
 
