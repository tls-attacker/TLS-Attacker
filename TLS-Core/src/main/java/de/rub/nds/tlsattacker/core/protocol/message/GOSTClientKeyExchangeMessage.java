--- conflicted
+++ resolved
@@ -13,7 +13,6 @@
 import de.rub.nds.modifiablevariable.ModifiableVariableHolder;
 import de.rub.nds.modifiablevariable.ModifiableVariableProperty;
 import de.rub.nds.modifiablevariable.bytearray.ModifiableByteArray;
-import de.rub.nds.tlsattacker.core.constants.AlgorithmResolver;
 import de.rub.nds.tlsattacker.core.constants.CipherSuite;
 import de.rub.nds.tlsattacker.core.constants.KeyExchangeAlgorithm;
 import de.rub.nds.tlsattacker.core.protocol.handler.GOSTClientKeyExchangeHandler;
@@ -89,15 +88,9 @@
     }
 
     @Override
-<<<<<<< HEAD
-    public GOSTClientKeyExchangePreparator getPreparator(TlsContext tlsContext) {
-        CipherSuite cipherSuite = tlsContext.getChooser().getSelectedCipherSuite();
-        KeyExchangeAlgorithm exchangeAlg = cipherSuite.getKeyExchangeAlgorithm();
-=======
     public GOSTClientKeyExchangePreparator getPreparator(Context context) {
         CipherSuite cipherSuite = context.getChooser().getSelectedCipherSuite();
-        KeyExchangeAlgorithm exchangeAlg = AlgorithmResolver.getKeyExchangeAlgorithm(cipherSuite);
->>>>>>> 43b3670e
+        KeyExchangeAlgorithm exchangeAlg = cipherSuite.getKeyExchangeAlgorithm();
         if (exchangeAlg == KeyExchangeAlgorithm.VKO_GOST12) {
             return new GOST12ClientKeyExchangePreparator(context.getChooser(), this);
         } else {
