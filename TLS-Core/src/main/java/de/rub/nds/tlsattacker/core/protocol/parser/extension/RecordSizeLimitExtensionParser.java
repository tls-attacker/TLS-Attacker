/*
 * TLS-Attacker - A Modular Penetration Testing Framework for TLS
 *
 * Copyright 2014-2023 Ruhr University Bochum, Paderborn University, and Hackmanit GmbH
 *
 * Licensed under Apache License, Version 2.0
 * http://www.apache.org/licenses/LICENSE-2.0.txt
 */
package de.rub.nds.tlsattacker.core.protocol.parser.extension;

import de.rub.nds.tlsattacker.core.constants.ExtensionByteLength;
import de.rub.nds.tlsattacker.core.layer.context.TlsContext;
import de.rub.nds.tlsattacker.core.protocol.message.extension.RecordSizeLimitExtensionMessage;
import java.io.InputStream;
import org.apache.logging.log4j.LogManager;
import org.apache.logging.log4j.Logger;

public class RecordSizeLimitExtensionParser
        extends ExtensionParser<RecordSizeLimitExtensionMessage> {

    private static final Logger LOGGER = LogManager.getLogger();

    public RecordSizeLimitExtensionParser(InputStream stream, TlsContext tlsContext) {
        super(stream, tlsContext);
    }

    @Override
    public void parse(RecordSizeLimitExtensionMessage message) {
        LOGGER.debug("Parsing RecordSizeLimitExtensionMessage");
        parseRecordSizeLimit(message);
    }

    private void parseRecordSizeLimit(RecordSizeLimitExtensionMessage message) {
        message.setRecordSizeLimit(
                parseByteArrayField(ExtensionByteLength.RECORD_SIZE_LIMIT_LENGTH));
<<<<<<< HEAD
        LOGGER.debug(
                "RecordSizeLimit: "
                        + ArrayConverter.bytesToHexString(message.getRecordSizeLimit().getValue()));
=======
        LOGGER.debug("RecordSizeLimit: {}", message.getRecordSizeLimit().getValue());
>>>>>>> d878a479
    }
}<|MERGE_RESOLUTION|>--- conflicted
+++ resolved
@@ -33,12 +33,6 @@
     private void parseRecordSizeLimit(RecordSizeLimitExtensionMessage message) {
         message.setRecordSizeLimit(
                 parseByteArrayField(ExtensionByteLength.RECORD_SIZE_LIMIT_LENGTH));
-<<<<<<< HEAD
-        LOGGER.debug(
-                "RecordSizeLimit: "
-                        + ArrayConverter.bytesToHexString(message.getRecordSizeLimit().getValue()));
-=======
         LOGGER.debug("RecordSizeLimit: {}", message.getRecordSizeLimit().getValue());
->>>>>>> d878a479
     }
 }