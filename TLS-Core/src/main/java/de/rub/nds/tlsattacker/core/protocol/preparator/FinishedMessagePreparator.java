/**
 * TLS-Attacker - A Modular Penetration Testing Framework for TLS
 *
 * Copyright 2014-2017 Ruhr University Bochum / Hackmanit GmbH
 *
 * Licensed under Apache License 2.0
 * http://www.apache.org/licenses/LICENSE-2.0
 */
package de.rub.nds.tlsattacker.core.protocol.preparator;

import de.rub.nds.modifiablevariable.util.ArrayConverter;
import de.rub.nds.tlsattacker.core.constants.HandshakeByteLength;
import de.rub.nds.tlsattacker.core.constants.PRFAlgorithm;
import de.rub.nds.tlsattacker.core.crypto.PseudoRandomFunction;
import de.rub.nds.tlsattacker.core.protocol.message.FinishedMessage;
<<<<<<< HEAD
import de.rub.nds.tlsattacker.transport.ConnectionEnd;
=======
import de.rub.nds.tlsattacker.core.workflow.TlsContext;
import de.rub.nds.tlsattacker.transport.ConnectionEndType;
>>>>>>> 119af051
import de.rub.nds.modifiablevariable.util.ArrayConverter;
import de.rub.nds.tlsattacker.core.constants.CipherSuite;
import de.rub.nds.tlsattacker.core.constants.ProtocolVersion;
import de.rub.nds.tlsattacker.core.workflow.chooser.Chooser;

/**
 *
 * @author Robert Merget - robert.merget@rub.de
 */
public class FinishedMessagePreparator extends HandshakeMessagePreparator<FinishedMessage> {

    private byte[] verifyData;
    private final FinishedMessage msg;

    public FinishedMessagePreparator(Chooser chooser, FinishedMessage message) {
        super(chooser, message);
        this.msg = message;
    }

    @Override
    public void prepareHandshakeMessageContents() {
        LOGGER.debug("Preparing FinishedMessage");
        verifyData = computeVerifyData();

        prepareVerifyData(msg);
    }

    private byte[] computeVerifyData() {
        PRFAlgorithm prfAlgorithm = chooser.getPRFAlgorithm();
        byte[] masterSecret = chooser.getMasterSecret();
        CipherSuite suite = chooser.getSelectedCipherSuite();
        ProtocolVersion version = chooser.getSelectedProtocolVersion();
        byte[] handshakeMessageHash = chooser.getDigest().digest(version, suite);

<<<<<<< HEAD
        if (chooser.getConfig().getConnectionEnd() == ConnectionEnd.SERVER) {
=======
        if (context.getConfig().getConnectionEndType() == ConnectionEndType.SERVER) {
>>>>>>> 119af051
            // TODO put this in seperate config option
            return PseudoRandomFunction.compute(prfAlgorithm, masterSecret, PseudoRandomFunction.SERVER_FINISHED_LABEL,
                    handshakeMessageHash, HandshakeByteLength.VERIFY_DATA);
        } else {
            return PseudoRandomFunction.compute(prfAlgorithm, masterSecret, PseudoRandomFunction.CLIENT_FINISHED_LABEL,
                    handshakeMessageHash, HandshakeByteLength.VERIFY_DATA);
        }
    }

    private void prepareVerifyData(FinishedMessage msg) {
        msg.setVerifyData(verifyData);
        LOGGER.debug("VerifyData: " + ArrayConverter.bytesToHexString(msg.getVerifyData().getValue()));
    }

}<|MERGE_RESOLUTION|>--- conflicted
+++ resolved
@@ -8,17 +8,11 @@
  */
 package de.rub.nds.tlsattacker.core.protocol.preparator;
 
-import de.rub.nds.modifiablevariable.util.ArrayConverter;
 import de.rub.nds.tlsattacker.core.constants.HandshakeByteLength;
 import de.rub.nds.tlsattacker.core.constants.PRFAlgorithm;
 import de.rub.nds.tlsattacker.core.crypto.PseudoRandomFunction;
 import de.rub.nds.tlsattacker.core.protocol.message.FinishedMessage;
-<<<<<<< HEAD
-import de.rub.nds.tlsattacker.transport.ConnectionEnd;
-=======
-import de.rub.nds.tlsattacker.core.workflow.TlsContext;
 import de.rub.nds.tlsattacker.transport.ConnectionEndType;
->>>>>>> 119af051
 import de.rub.nds.modifiablevariable.util.ArrayConverter;
 import de.rub.nds.tlsattacker.core.constants.CipherSuite;
 import de.rub.nds.tlsattacker.core.constants.ProtocolVersion;
@@ -53,11 +47,7 @@
         ProtocolVersion version = chooser.getSelectedProtocolVersion();
         byte[] handshakeMessageHash = chooser.getDigest().digest(version, suite);
 
-<<<<<<< HEAD
-        if (chooser.getConfig().getConnectionEnd() == ConnectionEnd.SERVER) {
-=======
-        if (context.getConfig().getConnectionEndType() == ConnectionEndType.SERVER) {
->>>>>>> 119af051
+        if (chooser.getConfig().getConnectionEndType() == ConnectionEndType.SERVER) {
             // TODO put this in seperate config option
             return PseudoRandomFunction.compute(prfAlgorithm, masterSecret, PseudoRandomFunction.SERVER_FINISHED_LABEL,
                     handshakeMessageHash, HandshakeByteLength.VERIFY_DATA);
