--- conflicted
+++ resolved
@@ -14,21 +14,15 @@
 import de.rub.nds.tlsattacker.core.protocol.message.FinishedMessage;
 import de.rub.nds.tlsattacker.transport.ConnectionEndType;
 import de.rub.nds.modifiablevariable.util.ArrayConverter;
-<<<<<<< HEAD
-import de.rub.nds.tlsattacker.core.constants.CipherSuite;
-import de.rub.nds.tlsattacker.core.constants.ProtocolVersion;
-import de.rub.nds.tlsattacker.core.workflow.chooser.Chooser;
-=======
 import de.rub.nds.tlsattacker.core.constants.AlgorithmResolver;
 import de.rub.nds.tlsattacker.core.constants.HKDFAlgorithm;
-import de.rub.nds.tlsattacker.core.constants.ProtocolVersion;
 import de.rub.nds.tlsattacker.core.crypto.HKDFunction;
 import de.rub.nds.tlsattacker.core.exceptions.CryptoException;
+import de.rub.nds.tlsattacker.core.workflow.chooser.Chooser;
 import java.security.InvalidKeyException;
 import java.security.NoSuchAlgorithmException;
 import javax.crypto.Mac;
 import javax.crypto.spec.SecretKeySpec;
->>>>>>> 0492cfdd
 
 /**
  * @author Nurullah Erinola <nurullah.erinola@rub.de>
@@ -53,48 +47,35 @@
     }
 
     private byte[] computeVerifyData() {
-<<<<<<< HEAD
-        PRFAlgorithm prfAlgorithm = chooser.getPRFAlgorithm();
-        byte[] masterSecret = chooser.getMasterSecret();
-        CipherSuite suite = chooser.getSelectedCipherSuite();
-        ProtocolVersion version = chooser.getSelectedProtocolVersion();
-        byte[] handshakeMessageHash = chooser.getDigest().digest(version, suite);
-
-        if (chooser.getConfig().getConnectionEndType() == ConnectionEndType.SERVER) {
-            // TODO put this in seperate config option
-            return PseudoRandomFunction.compute(prfAlgorithm, masterSecret, PseudoRandomFunction.SERVER_FINISHED_LABEL,
-                    handshakeMessageHash, HandshakeByteLength.VERIFY_DATA);
-=======
-        if (context.getSelectedProtocolVersion().isTLS13()) {
+        if (chooser.getSelectedProtocolVersion().isTLS13()) {
             try {
-                HKDFAlgorithm hkdfAlgortihm = AlgorithmResolver.getHKDFAlgorithm(context.getSelectedCipherSuite());
+                HKDFAlgorithm hkdfAlgortihm = AlgorithmResolver.getHKDFAlgorithm(chooser.getSelectedCipherSuite());
                 Mac mac = Mac.getInstance(hkdfAlgortihm.getMacAlgorithm().getJavaName());
                 byte[] finishedKey;
-                LOGGER.debug("Connection End: " + context.getConfig().getConnectionEndType());
-                if (context.getConfig().getConnectionEndType() == ConnectionEndType.SERVER) {
-                    finishedKey = HKDFunction.expandLabel(hkdfAlgortihm, context.getServerHandshakeTrafficSecret(),
+                LOGGER.debug("Connection End: " + chooser.getConfig().getConnectionEndType());
+                if (chooser.getConfig().getConnectionEndType() == ConnectionEndType.SERVER) {
+                    finishedKey = HKDFunction.expandLabel(hkdfAlgortihm, chooser.getServerHandshakeTrafficSecret(),
                             HKDFunction.FINISHED, new byte[0], mac.getMacLength());
                 } else {
-                    finishedKey = HKDFunction.expandLabel(hkdfAlgortihm, context.getClientHandshakeTrafficSecret(),
+                    finishedKey = HKDFunction.expandLabel(hkdfAlgortihm, chooser.getClientHandshakeTrafficSecret(),
                             HKDFunction.FINISHED, new byte[0], mac.getMacLength());
                 }
                 LOGGER.debug("Finisched key: " + ArrayConverter.bytesToHexString(finishedKey));
                 SecretKeySpec keySpec = new SecretKeySpec(finishedKey, mac.getAlgorithm());
                 mac.init(keySpec);
-                mac.update(context.getDigest().digest(context.getSelectedProtocolVersion(),
-                        context.getSelectedCipherSuite()));
+                mac.update(chooser.getDigest().digest(chooser.getSelectedProtocolVersion(),
+                        chooser.getSelectedCipherSuite()));
                 return mac.doFinal();
             } catch (NoSuchAlgorithmException | InvalidKeyException ex) {
                 throw new CryptoException(ex);
             }
->>>>>>> 0492cfdd
         } else {
-            PRFAlgorithm prfAlgorithm = context.getPRFAlgorithm();
-            byte[] masterSecret = context.getMasterSecret();
-            byte[] handshakeMessageHash = context.getDigest().digest(context.getSelectedProtocolVersion(),
-                    context.getSelectedCipherSuite());
+            PRFAlgorithm prfAlgorithm = chooser.getPRFAlgorithm();
+            byte[] masterSecret = chooser.getMasterSecret();
+            byte[] handshakeMessageHash = chooser.getDigest().digest(chooser.getSelectedProtocolVersion(),
+                    chooser.getSelectedCipherSuite());
 
-            if (context.getConfig().getConnectionEndType() == ConnectionEndType.SERVER) {
+            if (chooser.getConfig().getConnectionEndType() == ConnectionEndType.SERVER) {
                 // TODO put this in seperate config option
                 return PseudoRandomFunction.compute(prfAlgorithm, masterSecret,
                         PseudoRandomFunction.SERVER_FINISHED_LABEL, handshakeMessageHash,
