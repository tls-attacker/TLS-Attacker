/**
 * TLS-Attacker - A Modular Penetration Testing Framework for TLS
 *
 * Copyright 2014-2017 Ruhr University Bochum / Hackmanit GmbH
 *
 * Licensed under Apache License 2.0
 * http://www.apache.org/licenses/LICENSE-2.0
 */
package de.rub.nds.tlsattacker.core.protocol.preparator;

import de.rub.nds.modifiablevariable.util.ArrayConverter;
import de.rub.nds.tlsattacker.core.constants.HandshakeByteLength;
import de.rub.nds.tlsattacker.core.constants.PRFAlgorithm;
import de.rub.nds.tlsattacker.core.crypto.PseudoRandomFunction;
import de.rub.nds.tlsattacker.core.protocol.message.FinishedMessage;
import de.rub.nds.tlsattacker.core.workflow.TlsContext;
import de.rub.nds.tlsattacker.transport.ConnectionEndType;
import de.rub.nds.modifiablevariable.util.ArrayConverter;
import de.rub.nds.tlsattacker.core.constants.AlgorithmResolver;
import de.rub.nds.tlsattacker.core.constants.HKDFAlgorithm;
import de.rub.nds.tlsattacker.core.constants.ProtocolVersion;
import de.rub.nds.tlsattacker.core.crypto.HKDFunction;
import de.rub.nds.tlsattacker.core.exceptions.CryptoException;
import java.security.InvalidKeyException;
import java.security.NoSuchAlgorithmException;
import javax.crypto.Mac;
import javax.crypto.spec.SecretKeySpec;

/**
 * @author Nurullah Erinola <nurullah.erinola@rub.de>
 * @author Robert Merget - robert.merget@rub.de
 */
public class FinishedMessagePreparator extends HandshakeMessagePreparator<FinishedMessage> {

    private byte[] verifyData;
    private final FinishedMessage msg;

    public FinishedMessagePreparator(TlsContext context, FinishedMessage message) {
        super(context, message);
        this.msg = message;
    }

    @Override
    public void prepareHandshakeMessageContents() {
        LOGGER.debug("Preparing FinishedMessage");
        verifyData = computeVerifyData();

        prepareVerifyData(msg);
    }

    private byte[] computeVerifyData() {
<<<<<<< HEAD
        if (context.getSelectedProtocolVersion().isTLS13()) {
            try {
                HKDFAlgorithm hkdfAlgortihm = AlgorithmResolver.getHKDFAlgorithm(context.getSelectedCipherSuite());
                Mac mac = Mac.getInstance(hkdfAlgortihm.getMacAlgorithm().getJavaName());
                byte[] finishedKey;
                LOGGER.debug("Connection End: " + context.getConfig().getConnectionEnd());
                if (context.getConfig().getConnectionEnd() == ConnectionEnd.SERVER) {
                    finishedKey = HKDFunction.expandLabel(hkdfAlgortihm, context.getServerHandshakeTrafficSecret(),
                            HKDFunction.FINISHED, new byte[0], mac.getMacLength());
                } else {
                    finishedKey = HKDFunction.expandLabel(hkdfAlgortihm, context.getClientHandshakeTrafficSecret(),
                            HKDFunction.FINISHED, new byte[0], mac.getMacLength());
                }
                LOGGER.debug("Finisched key: " + ArrayConverter.bytesToHexString(finishedKey));
                SecretKeySpec keySpec = new SecretKeySpec(finishedKey, mac.getAlgorithm());
                mac.init(keySpec);
                mac.update(context.getDigest().digest(context.getSelectedProtocolVersion(),
                        context.getSelectedCipherSuite()));
                return mac.doFinal();
            } catch (NoSuchAlgorithmException | InvalidKeyException ex) {
                throw new CryptoException(ex);
            }
=======
        PRFAlgorithm prfAlgorithm = context.getPRFAlgorithm();
        byte[] masterSecret = context.getMasterSecret();
        byte[] handshakeMessageHash = context.getDigest().digest(context.getSelectedProtocolVersion(),
                context.getSelectedCipherSuite());

        if (context.getConfig().getConnectionEndType() == ConnectionEndType.SERVER) {
            // TODO put this in seperate config option
            return PseudoRandomFunction.compute(prfAlgorithm, masterSecret, PseudoRandomFunction.SERVER_FINISHED_LABEL,
                    handshakeMessageHash, HandshakeByteLength.VERIFY_DATA);
>>>>>>> bf3d8168
        } else {
            PRFAlgorithm prfAlgorithm = context.getPRFAlgorithm();
            byte[] masterSecret = context.getMasterSecret();
            byte[] handshakeMessageHash = context.getDigest().digest(context.getSelectedProtocolVersion(),
                    context.getSelectedCipherSuite());

            if (context.getConfig().getConnectionEnd() == ConnectionEnd.SERVER) {
                // TODO put this in seperate config option
                return PseudoRandomFunction.compute(prfAlgorithm, masterSecret,
                        PseudoRandomFunction.SERVER_FINISHED_LABEL, handshakeMessageHash,
                        HandshakeByteLength.VERIFY_DATA);
            } else {
                return PseudoRandomFunction.compute(prfAlgorithm, masterSecret,
                        PseudoRandomFunction.CLIENT_FINISHED_LABEL, handshakeMessageHash,
                        HandshakeByteLength.VERIFY_DATA);
            }
        }
    }

    private void prepareVerifyData(FinishedMessage msg) {
        msg.setVerifyData(verifyData);
        LOGGER.debug("VerifyData: " + ArrayConverter.bytesToHexString(msg.getVerifyData().getValue()));
    }

}<|MERGE_RESOLUTION|>--- conflicted
+++ resolved
@@ -49,14 +49,13 @@
     }
 
     private byte[] computeVerifyData() {
-<<<<<<< HEAD
         if (context.getSelectedProtocolVersion().isTLS13()) {
             try {
                 HKDFAlgorithm hkdfAlgortihm = AlgorithmResolver.getHKDFAlgorithm(context.getSelectedCipherSuite());
                 Mac mac = Mac.getInstance(hkdfAlgortihm.getMacAlgorithm().getJavaName());
                 byte[] finishedKey;
-                LOGGER.debug("Connection End: " + context.getConfig().getConnectionEnd());
-                if (context.getConfig().getConnectionEnd() == ConnectionEnd.SERVER) {
+                LOGGER.debug("Connection End: " + context.getConfig().getConnectionEndType());
+                if (context.getConfig().getConnectionEndType() == ConnectionEndType.SERVER) {
                     finishedKey = HKDFunction.expandLabel(hkdfAlgortihm, context.getServerHandshakeTrafficSecret(),
                             HKDFunction.FINISHED, new byte[0], mac.getMacLength());
                 } else {
@@ -72,24 +71,13 @@
             } catch (NoSuchAlgorithmException | InvalidKeyException ex) {
                 throw new CryptoException(ex);
             }
-=======
-        PRFAlgorithm prfAlgorithm = context.getPRFAlgorithm();
-        byte[] masterSecret = context.getMasterSecret();
-        byte[] handshakeMessageHash = context.getDigest().digest(context.getSelectedProtocolVersion(),
-                context.getSelectedCipherSuite());
-
-        if (context.getConfig().getConnectionEndType() == ConnectionEndType.SERVER) {
-            // TODO put this in seperate config option
-            return PseudoRandomFunction.compute(prfAlgorithm, masterSecret, PseudoRandomFunction.SERVER_FINISHED_LABEL,
-                    handshakeMessageHash, HandshakeByteLength.VERIFY_DATA);
->>>>>>> bf3d8168
         } else {
             PRFAlgorithm prfAlgorithm = context.getPRFAlgorithm();
             byte[] masterSecret = context.getMasterSecret();
             byte[] handshakeMessageHash = context.getDigest().digest(context.getSelectedProtocolVersion(),
                     context.getSelectedCipherSuite());
 
-            if (context.getConfig().getConnectionEnd() == ConnectionEnd.SERVER) {
+            if (context.getConfig().getConnectionEndType() == ConnectionEndType.SERVER) {
                 // TODO put this in seperate config option
                 return PseudoRandomFunction.compute(prfAlgorithm, masterSecret,
                         PseudoRandomFunction.SERVER_FINISHED_LABEL, handshakeMessageHash,
