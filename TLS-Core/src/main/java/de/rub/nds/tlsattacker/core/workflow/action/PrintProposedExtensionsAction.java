--- conflicted
+++ resolved
@@ -16,11 +16,7 @@
 import org.apache.logging.log4j.Logger;
 
 /** Print the extensions proposed by the client in ClientHello. */
-<<<<<<< HEAD
-@XmlRootElement
-=======
 @XmlRootElement(name = "PrintProposedExtensions")
->>>>>>> 9654fc35
 public class PrintProposedExtensionsAction extends ConnectionBoundAction {
 
     private static final Logger LOGGER = LogManager.getLogger();
