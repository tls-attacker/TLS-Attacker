--- conflicted
+++ resolved
@@ -11,14 +11,8 @@
 
 import de.rub.nds.tlsattacker.core.exceptions.WorkflowExecutionException;
 import de.rub.nds.tlsattacker.core.state.State;
-<<<<<<< HEAD
 import de.rub.nds.tlsattacker.core.layer.context.TlsContext;
-import static de.rub.nds.tlsattacker.util.ConsoleLogger.CONSOLE;
-import javax.xml.bind.annotation.XmlRootElement;
-=======
-import de.rub.nds.tlsattacker.core.state.TlsContext;
 import jakarta.xml.bind.annotation.XmlRootElement;
->>>>>>> b1069fa4
 import org.apache.logging.log4j.LogManager;
 import org.apache.logging.log4j.Logger;
 
@@ -40,7 +34,7 @@
     @Override
     public void execute(State state) throws WorkflowExecutionException {
         TlsContext ctx = state.getContext(connectionAlias).getTlsContext();
-        CONSOLE.info("Proposed extensions: " + ctx.getProposedExtensions());
+        LOGGER.info("Proposed extensions: " + ctx.getProposedExtensions());
     }
 
     @Override
