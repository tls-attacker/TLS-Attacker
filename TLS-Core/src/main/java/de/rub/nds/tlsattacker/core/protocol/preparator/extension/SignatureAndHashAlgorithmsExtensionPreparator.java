/**
 * TLS-Attacker - A Modular Penetration Testing Framework for TLS
 *
 * Copyright 2014-2017 Ruhr University Bochum / Hackmanit GmbH
 *
 * Licensed under Apache License 2.0
 * http://www.apache.org/licenses/LICENSE-2.0
 */
package de.rub.nds.tlsattacker.core.protocol.preparator.extension;

import de.rub.nds.modifiablevariable.util.ArrayConverter;
import de.rub.nds.tlsattacker.core.constants.SignatureAndHashAlgorithm;
import de.rub.nds.tlsattacker.core.exceptions.PreparationException;
import de.rub.nds.tlsattacker.core.protocol.message.extension.SignatureAndHashAlgorithmsExtensionMessage;
import de.rub.nds.tlsattacker.core.workflow.chooser.Chooser;
import java.io.ByteArrayOutputStream;
import java.io.IOException;
import org.apache.logging.log4j.LogManager;
import org.apache.logging.log4j.Logger;

/**
 *
 * @author Robert Merget - robert.merget@rub.de
 */
public class SignatureAndHashAlgorithmsExtensionPreparator extends
        ExtensionPreparator<SignatureAndHashAlgorithmsExtensionMessage> {

    private final SignatureAndHashAlgorithmsExtensionMessage msg;

    public SignatureAndHashAlgorithmsExtensionPreparator(Chooser chooser,
            SignatureAndHashAlgorithmsExtensionMessage message) {
<<<<<<< HEAD
        super(chooser, message);
        this.message = message;
=======
        super(context, message);
        this.msg = message;
>>>>>>> 7072ebcc
    }

    @Override
    public void prepareExtensionContent() {
        LOGGER.debug("Preparing SignatureAndHashAlgorithmsExtensionMessage");
        prepareSignatureAndHashAlgorithms(msg);
        prepareSignatureAndHashAlgorithmsLength(msg);
    }

    private void prepareSignatureAndHashAlgorithms(SignatureAndHashAlgorithmsExtensionMessage msg) {
        msg.setSignatureAndHashAlgorithms(createSignatureAndHashAlgorithmsArray());
        LOGGER.debug("SignatureAndHashAlgorithms: "
                + ArrayConverter.bytesToHexString(msg.getSignatureAndHashAlgorithms().getValue()));
    }

    private byte[] createSignatureAndHashAlgorithmsArray() {
        ByteArrayOutputStream stream = new ByteArrayOutputStream();
        for (SignatureAndHashAlgorithm algo : chooser.getConfig().getSupportedSignatureAndHashAlgorithms()) {
            try {
                stream.write(algo.getByteValue());
            } catch (IOException ex) {
                throw new PreparationException("Could not write byte[] of SignatureAndHashAlgorithms to Stream", ex);
            }
        }
        return stream.toByteArray();
    }

    private void prepareSignatureAndHashAlgorithmsLength(SignatureAndHashAlgorithmsExtensionMessage msg) {
        msg.setSignatureAndHashAlgorithmsLength(msg.getSignatureAndHashAlgorithms().getValue().length);
        LOGGER.debug("SignatureAndHashAlgorithmsLength: " + msg.getSignatureAndHashAlgorithmsLength().getValue());
    }
}<|MERGE_RESOLUTION|>--- conflicted
+++ resolved
@@ -15,8 +15,6 @@
 import de.rub.nds.tlsattacker.core.workflow.chooser.Chooser;
 import java.io.ByteArrayOutputStream;
 import java.io.IOException;
-import org.apache.logging.log4j.LogManager;
-import org.apache.logging.log4j.Logger;
 
 /**
  *
@@ -29,13 +27,8 @@
 
     public SignatureAndHashAlgorithmsExtensionPreparator(Chooser chooser,
             SignatureAndHashAlgorithmsExtensionMessage message) {
-<<<<<<< HEAD
         super(chooser, message);
-        this.message = message;
-=======
-        super(context, message);
         this.msg = message;
->>>>>>> 7072ebcc
     }
 
     @Override
