--- conflicted
+++ resolved
@@ -12,12 +12,8 @@
 import de.rub.nds.tlsattacker.core.constants.SignatureAndHashAlgorithm;
 import de.rub.nds.tlsattacker.core.exceptions.PreparationException;
 import de.rub.nds.tlsattacker.core.protocol.message.extension.SignatureAndHashAlgorithmsExtensionMessage;
-<<<<<<< HEAD
 import de.rub.nds.tlsattacker.core.workflow.chooser.Chooser;
-=======
 import de.rub.nds.tlsattacker.core.protocol.serializer.extension.SignatureAndHashAlgorithmsExtensionSerializer;
-import de.rub.nds.tlsattacker.core.state.TlsContext;
->>>>>>> 5feb5a03
 import java.io.ByteArrayOutputStream;
 import java.io.IOException;
 
@@ -30,15 +26,9 @@
 
     private final SignatureAndHashAlgorithmsExtensionMessage msg;
 
-<<<<<<< HEAD
     public SignatureAndHashAlgorithmsExtensionPreparator(Chooser chooser,
-            SignatureAndHashAlgorithmsExtensionMessage message) {
-        super(chooser, message);
-=======
-    public SignatureAndHashAlgorithmsExtensionPreparator(TlsContext context,
             SignatureAndHashAlgorithmsExtensionMessage message, SignatureAndHashAlgorithmsExtensionSerializer serializer) {
-        super(context, message, serializer);
->>>>>>> 5feb5a03
+        super(chooser, message, serializer);
         this.msg = message;
     }
 
