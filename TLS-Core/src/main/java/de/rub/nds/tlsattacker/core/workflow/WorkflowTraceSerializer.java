/**
 * TLS-Attacker - A Modular Penetration Testing Framework for TLS
 *
 * Copyright 2014-2020 Ruhr University Bochum, Paderborn University,
 * and Hackmanit GmbH
 *
 * Licensed under Apache License 2.0
 * http://www.apache.org/licenses/LICENSE-2.0
 */

package de.rub.nds.tlsattacker.core.workflow;

import de.rub.nds.modifiablevariable.util.XMLPrettyPrinter;
import java.io.ByteArrayOutputStream;
import java.io.File;
import java.io.FileInputStream;
import java.io.FileNotFoundException;
import java.io.FileOutputStream;
import java.io.IOException;
import java.io.InputStream;
import java.io.OutputStream;
import java.util.ArrayList;
import java.util.List;
import javax.xml.XMLConstants;
import javax.xml.bind.JAXBContext;
import javax.xml.bind.JAXBException;
import javax.xml.bind.Marshaller;
import javax.xml.bind.Unmarshaller;
import javax.xml.parsers.ParserConfigurationException;
import javax.xml.stream.XMLInputFactory;
import javax.xml.stream.XMLStreamException;
import javax.xml.stream.XMLStreamReader;
import javax.xml.transform.TransformerException;
import javax.xml.transform.stream.StreamSource;
import javax.xml.validation.Schema;
import javax.xml.validation.SchemaFactory;
import javax.xml.xpath.XPathExpressionException;
import org.apache.logging.log4j.LogManager;
import org.apache.logging.log4j.Logger;
import org.xml.sax.SAXException;

public class WorkflowTraceSerializer {

    private static final Logger LOGGER = LogManager.getLogger();

    /**
     * context initialization is expensive, we need to do that only once
     */
    private static JAXBContext context;

    static synchronized JAXBContext getJAXBContext() throws JAXBException, IOException {
        if (context == null) {
<<<<<<< HEAD
            context =
                JAXBContext.newInstance(ExtensionMessage.class, WorkflowTrace.class, ProtocolMessage.class,
                    ModificationFilter.class, VariableModification.class, ModifiableVariable.class, TlsAction.class,
                    SendAction.class, ReceiveAction.class);
=======
            context = JAXBContext.newInstance(WorkflowTrace.class);
>>>>>>> ffa6d3a4
        }
        return context;
    }

    /**
     * Writes a WorkflowTrace to a File
     *
     * @param file
     * File to which the WorkflowTrace should be written
     * @param trace
     * WorkflowTrace that should be written
     * @throws FileNotFoundException
     * Is thrown if the File cannot be found
     * @throws JAXBException
     * Is thrown if the Object cannot be serialized
     * @throws IOException
     * Is thrown if the Process doesn't have the rights to write to the File
     */
    public static void write(File file, WorkflowTrace trace) throws FileNotFoundException, JAXBException, IOException {
        FileOutputStream fos = new FileOutputStream(file);
        WorkflowTraceSerializer.write(fos, trace);
    }

    /**
     * Writes a serialized WorkflowTrace to string.
     *
     * @param trace
     * WorkflowTrace that should be written
     * @return String containing XML/serialized representation of the
     * WorkflowTrace
     * @throws JAXBException
     * Is thrown if the Object cannot be serialized
     * @throws IOException
     * Is thrown if the Process doesn't have the rights to write to the File
     */
    public static String write(WorkflowTrace trace) throws JAXBException, IOException {
        ByteArrayOutputStream bos = new ByteArrayOutputStream();
        WorkflowTraceSerializer.write(bos, trace);
        return new String(bos.toByteArray(), "UTF-8");
    }

    /**
     * @param outputStream
     * The OutputStream to which the Trace should be written to
     * @param workflowTrace
     * The WorkflowTrace that should be written
     * @throws JAXBException
     * JAXBException if the JAXB reports a problem
     * @throws IOException
     * If something goes wrong while writing to the stream
     */
    public static void write(OutputStream outputStream, WorkflowTrace workflowTrace) throws JAXBException, IOException {
        context = getJAXBContext();
        Marshaller m = context.createMarshaller();
        m.setProperty(Marshaller.JAXB_FORMATTED_OUTPUT, true);
        try (ByteArrayOutputStream tempStream = new ByteArrayOutputStream()) {
            m.marshal(workflowTrace, tempStream);
            try {
                outputStream.write(XMLPrettyPrinter.prettyPrintXML(new String(tempStream.toByteArray())).getBytes());
            } catch (TransformerException | XPathExpressionException | ParserConfigurationException | SAXException ex) {
                throw new RuntimeException("Could not format XML");
            }
        }
        outputStream.close();
    }

    /**
     * @param inputStream
     * The InputStream from which the Parameter should be read
     * @return The deserialized WorkflowTrace
     * @throws JAXBException
     * JAXBException if the JAXB reports a problem
     * @throws IOException
     * If something goes wrong while writing to the stream
     * @throws XMLStreamException
     * If there is a Problem with the XML Stream
     */
    public static WorkflowTrace read(InputStream inputStream) throws JAXBException, IOException, XMLStreamException {
        try {
            context = getJAXBContext();
            Unmarshaller m = context.createUnmarshaller();

            XMLInputFactory xif = XMLInputFactory.newFactory();
            xif.setProperty(XMLInputFactory.IS_SUPPORTING_EXTERNAL_ENTITIES, false);
            xif.setProperty(XMLInputFactory.SUPPORT_DTD, false);
            XMLStreamReader xsr = xif.createXMLStreamReader(inputStream);
            SchemaFactory sf = SchemaFactory.newInstance(XMLConstants.W3C_XML_SCHEMA_NS_URI);
            Schema workflowTraceSchema = sf.newSchema(new StreamSource(WorkflowTraceSerializer.class
                    .getResourceAsStream("/WorkflowTrace.xsd")));
            workflowTraceSchema.newValidator();
            m.setSchema(workflowTraceSchema);
            WorkflowTrace wt = (WorkflowTrace) m.unmarshal(xsr);
            inputStream.close();
            return wt;
        } catch (SAXException ex) {
            throw new RuntimeException(ex);
        }
    }

    public static List<WorkflowTrace> readFolder(File f) {
        if (f.isDirectory()) {
            ArrayList<WorkflowTrace> list = new ArrayList<>();
            for (File file : f.listFiles()) {
                if (file.getName().startsWith(".")) {
                    // We ignore the .gitignore File
                    continue;
                }
                WorkflowTrace trace;
                try {
                    trace = WorkflowTraceSerializer.read(new FileInputStream(file));
                    trace.setName(file.getAbsolutePath());
                    list.add(trace);
                } catch (JAXBException | IOException | XMLStreamException ex) {
                    LOGGER.warn("Could not read " + file.getAbsolutePath() + " from Folder.");
                    LOGGER.debug(ex.getLocalizedMessage(), ex);
                }
            }
            return list;
        } else {
            throw new IllegalArgumentException("Cannot read Folder, because its not a Folder");
        }

    }

    private WorkflowTraceSerializer() {

    }

}<|MERGE_RESOLUTION|>--- conflicted
+++ resolved
@@ -7,7 +7,6 @@
  * Licensed under Apache License 2.0
  * http://www.apache.org/licenses/LICENSE-2.0
  */
-
 package de.rub.nds.tlsattacker.core.workflow;
 
 import de.rub.nds.modifiablevariable.util.XMLPrettyPrinter;
@@ -50,14 +49,7 @@
 
     static synchronized JAXBContext getJAXBContext() throws JAXBException, IOException {
         if (context == null) {
-<<<<<<< HEAD
-            context =
-                JAXBContext.newInstance(ExtensionMessage.class, WorkflowTrace.class, ProtocolMessage.class,
-                    ModificationFilter.class, VariableModification.class, ModifiableVariable.class, TlsAction.class,
-                    SendAction.class, ReceiveAction.class);
-=======
             context = JAXBContext.newInstance(WorkflowTrace.class);
->>>>>>> ffa6d3a4
         }
         return context;
     }
@@ -66,15 +58,16 @@
      * Writes a WorkflowTrace to a File
      *
      * @param file
-     * File to which the WorkflowTrace should be written
+     *            File to which the WorkflowTrace should be written
      * @param trace
-     * WorkflowTrace that should be written
+     *            WorkflowTrace that should be written
      * @throws FileNotFoundException
-     * Is thrown if the File cannot be found
+     *             Is thrown if the File cannot be found
      * @throws JAXBException
-     * Is thrown if the Object cannot be serialized
+     *             Is thrown if the Object cannot be serialized
      * @throws IOException
-     * Is thrown if the Process doesn't have the rights to write to the File
+     *             Is thrown if the Process doesn't have the rights to write to
+     *             the File
      */
     public static void write(File file, WorkflowTrace trace) throws FileNotFoundException, JAXBException, IOException {
         FileOutputStream fos = new FileOutputStream(file);
@@ -85,13 +78,14 @@
      * Writes a serialized WorkflowTrace to string.
      *
      * @param trace
-     * WorkflowTrace that should be written
+     *            WorkflowTrace that should be written
      * @return String containing XML/serialized representation of the
-     * WorkflowTrace
+     *         WorkflowTrace
      * @throws JAXBException
-     * Is thrown if the Object cannot be serialized
+     *             Is thrown if the Object cannot be serialized
      * @throws IOException
-     * Is thrown if the Process doesn't have the rights to write to the File
+     *             Is thrown if the Process doesn't have the rights to write to
+     *             the File
      */
     public static String write(WorkflowTrace trace) throws JAXBException, IOException {
         ByteArrayOutputStream bos = new ByteArrayOutputStream();
@@ -101,13 +95,13 @@
 
     /**
      * @param outputStream
-     * The OutputStream to which the Trace should be written to
+     *            The OutputStream to which the Trace should be written to
      * @param workflowTrace
-     * The WorkflowTrace that should be written
+     *            The WorkflowTrace that should be written
      * @throws JAXBException
-     * JAXBException if the JAXB reports a problem
+     *             JAXBException if the JAXB reports a problem
      * @throws IOException
-     * If something goes wrong while writing to the stream
+     *             If something goes wrong while writing to the stream
      */
     public static void write(OutputStream outputStream, WorkflowTrace workflowTrace) throws JAXBException, IOException {
         context = getJAXBContext();
@@ -126,14 +120,14 @@
 
     /**
      * @param inputStream
-     * The InputStream from which the Parameter should be read
+     *            The InputStream from which the Parameter should be read
      * @return The deserialized WorkflowTrace
      * @throws JAXBException
-     * JAXBException if the JAXB reports a problem
+     *             JAXBException if the JAXB reports a problem
      * @throws IOException
-     * If something goes wrong while writing to the stream
+     *             If something goes wrong while writing to the stream
      * @throws XMLStreamException
-     * If there is a Problem with the XML Stream
+     *             If there is a Problem with the XML Stream
      */
     public static WorkflowTrace read(InputStream inputStream) throws JAXBException, IOException, XMLStreamException {
         try {
