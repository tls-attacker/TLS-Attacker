--- conflicted
+++ resolved
@@ -11,7 +11,6 @@
 import de.rub.nds.modifiablevariable.util.ModifiableVariableField;
 import de.rub.nds.tlsattacker.core.workflow.action.TlsAction;
 import de.rub.nds.tlsattacker.core.workflow.modifiableVariable.ModvarHelper;
-<<<<<<< HEAD
 import de.rub.nds.x509attacker.x509.model.publickey.X509DhPublicKey;
 import de.rub.nds.x509attacker.x509.model.publickey.X509DsaPublicKey;
 import de.rub.nds.x509attacker.x509.model.publickey.X509EcdhEcdsaPublicKey;
@@ -20,8 +19,6 @@
 import de.rub.nds.x509attacker.x509.model.publickey.X509RsaPublicKey;
 import de.rub.nds.x509attacker.x509.model.publickey.X509X25519PublicKey;
 import de.rub.nds.x509attacker.x509.model.publickey.X509X448PublicKey;
-=======
->>>>>>> 9654fc35
 import jakarta.xml.bind.JAXBContext;
 import jakarta.xml.bind.JAXBException;
 import jakarta.xml.bind.Unmarshaller;
@@ -70,19 +67,6 @@
 
     public static synchronized JAXBContext getJAXBContext() throws JAXBException, IOException {
         if (context == null) {
-<<<<<<< HEAD
-            context =
-                    JAXBContext.newInstance(
-                            WorkflowTrace.class,
-                            X509RsaPublicKey.class,
-                            X509DhPublicKey.class,
-                            X509DsaPublicKey.class,
-                            X509EcdhEcdsaPublicKey.class,
-                            X509Ed25519PublicKey.class,
-                            X509Ed448PublicKey.class,
-                            X509X25519PublicKey.class,
-                            X509X448PublicKey.class);
-=======
             // TODO we could do this scanning during building and then just collect the
             // results
             // TODO it would also be good if we didn't have to hardcode the package name
@@ -104,7 +88,6 @@
                 LOGGER.debug(tempClass.getName());
             }
             context = JAXBContext.newInstance(classes.toArray(new Class[classes.size()]));
->>>>>>> 9654fc35
         }
         return context;
     }
@@ -167,11 +150,7 @@
                             .replaceAll("\r?\n", System.lineSeparator())
                             .getBytes(StandardCharsets.UTF_8));
         } catch (TransformerException E) {
-<<<<<<< HEAD
-            throw new RuntimeException(E);
-=======
             throw new JAXBException(E);
->>>>>>> 9654fc35
         }
     }
 
