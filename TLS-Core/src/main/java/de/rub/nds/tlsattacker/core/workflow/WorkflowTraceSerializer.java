/**
 * TLS-Attacker - A Modular Penetration Testing Framework for TLS
 *
 * Copyright 2014-2020 Ruhr University Bochum, Paderborn University,
 * and Hackmanit GmbH
 *
 * Licensed under Apache License 2.0
 * http://www.apache.org/licenses/LICENSE-2.0
 */
package de.rub.nds.tlsattacker.core.workflow;

import de.rub.nds.modifiablevariable.util.XMLPrettyPrinter;
<<<<<<< HEAD
import de.rub.nds.tlsattacker.core.protocol.message.ProtocolMessage;
import de.rub.nds.tlsattacker.core.protocol.message.extension.ExtensionMessage;
import de.rub.nds.tlsattacker.core.state.TlsContext;
import de.rub.nds.tlsattacker.core.workflow.action.ReceiveAction;
import de.rub.nds.tlsattacker.core.workflow.action.SendAction;
import de.rub.nds.tlsattacker.core.workflow.action.TlsAction;
=======
>>>>>>> ffa6d3a4
import java.io.ByteArrayOutputStream;
import java.io.File;
import java.io.FileInputStream;
import java.io.FileNotFoundException;
import java.io.FileOutputStream;
import java.io.IOException;
import java.io.InputStream;
import java.io.OutputStream;
import java.util.ArrayList;
import java.util.List;
import javax.xml.XMLConstants;
import javax.xml.bind.JAXBContext;
import javax.xml.bind.JAXBException;
import javax.xml.bind.Marshaller;
import javax.xml.bind.Unmarshaller;
import javax.xml.parsers.ParserConfigurationException;
import javax.xml.stream.XMLInputFactory;
import javax.xml.stream.XMLStreamException;
import javax.xml.stream.XMLStreamReader;
import javax.xml.transform.TransformerException;
import javax.xml.transform.stream.StreamSource;
import javax.xml.validation.Schema;
import javax.xml.validation.SchemaFactory;
import javax.xml.xpath.XPathExpressionException;
import org.apache.logging.log4j.LogManager;
import org.apache.logging.log4j.Logger;
import org.xml.sax.SAXException;

public class WorkflowTraceSerializer {

    private static final Logger LOGGER = LogManager.getLogger();

    /**
     * context initialization is expensive, we need to do that only once
     */
    private static JAXBContext context;

    static synchronized JAXBContext getJAXBContext() throws JAXBException, IOException {
        if (context == null) {
<<<<<<< HEAD
            context = JAXBContext.newInstance(ExtensionMessage.class, WorkflowTrace.class, ProtocolMessage.class,
                    ModificationFilter.class, VariableModification.class, ModifiableVariable.class, TlsAction.class,
                    SendAction.class, ReceiveAction.class, TlsContext.class);
=======
            context = JAXBContext.newInstance(WorkflowTrace.class);
>>>>>>> ffa6d3a4
        }
        return context;
    }

    /**
     * Writes a WorkflowTrace to a File
     *
     * @param file
     *            File to which the WorkflowTrace should be written
     * @param trace
     *            WorkflowTrace that should be written
     * @throws FileNotFoundException
     *             Is thrown if the File cannot be found
     * @throws JAXBException
     *             Is thrown if the Object cannot be serialized
     * @throws IOException
     *             Is thrown if the Process doesn't have the rights to write to
     *             the File
     */
    public static void write(File file, WorkflowTrace trace) throws FileNotFoundException, JAXBException, IOException {
        FileOutputStream fos = new FileOutputStream(file);
        WorkflowTraceSerializer.write(fos, trace);
    }

    /**
     * Writes a serialized WorkflowTrace to string.
     *
     * @param trace
     *            WorkflowTrace that should be written
     * @return String containing XML/serialized representation of the
     *         WorkflowTrace
     * @throws JAXBException
     *             Is thrown if the Object cannot be serialized
     * @throws IOException
     *             Is thrown if the Process doesn't have the rights to write to
     *             the File
     */
    public static String write(WorkflowTrace trace) throws JAXBException, IOException {
        ByteArrayOutputStream bos = new ByteArrayOutputStream();
        WorkflowTraceSerializer.write(bos, trace);
        return new String(bos.toByteArray(), "UTF-8");
    }

    /**
     * @param outputStream
     *            The OutputStream to which the Trace should be written to
     * @param workflowTrace
     *            The WorkflowTrace that should be written
     * @throws JAXBException
     *             JAXBException if the JAXB reports a problem
     * @throws IOException
     *             If something goes wrong while writing to the stream
     */
    public static void write(OutputStream outputStream, WorkflowTrace workflowTrace) throws JAXBException, IOException {
        context = getJAXBContext();
        Marshaller m = context.createMarshaller();
        m.setProperty(Marshaller.JAXB_FORMATTED_OUTPUT, true);
        try (ByteArrayOutputStream tempStream = new ByteArrayOutputStream()) {
            m.marshal(workflowTrace, tempStream);
            try {
                outputStream.write(XMLPrettyPrinter.prettyPrintXML(new String(tempStream.toByteArray())).getBytes());
            } catch (TransformerException | XPathExpressionException | ParserConfigurationException | SAXException ex) {
                throw new RuntimeException("Could not format XML");
            }
        }
        outputStream.close();
    }

    /**
     * @param inputStream
     *            The InputStream from which the Parameter should be read
     * @return The deserialized WorkflowTrace
     * @throws JAXBException
     *             JAXBException if the JAXB reports a problem
     * @throws IOException
     *             If something goes wrong while writing to the stream
     * @throws XMLStreamException
     *             If there is a Problem with the XML Stream
     */
    public static WorkflowTrace read(InputStream inputStream) throws JAXBException, IOException, XMLStreamException {
        try {
            context = getJAXBContext();
            Unmarshaller m = context.createUnmarshaller();

            XMLInputFactory xif = XMLInputFactory.newFactory();
            xif.setProperty(XMLInputFactory.IS_SUPPORTING_EXTERNAL_ENTITIES, false);
            xif.setProperty(XMLInputFactory.SUPPORT_DTD, false);
            XMLStreamReader xsr = xif.createXMLStreamReader(inputStream);
            SchemaFactory sf = SchemaFactory.newInstance(XMLConstants.W3C_XML_SCHEMA_NS_URI);
            Schema workflowTraceSchema = sf.newSchema(new StreamSource(WorkflowTraceSerializer.class
                    .getResourceAsStream("/WorkflowTrace.xsd")));
            workflowTraceSchema.newValidator();
            m.setSchema(workflowTraceSchema);
            WorkflowTrace wt = (WorkflowTrace) m.unmarshal(xsr);
            inputStream.close();
            return wt;
        } catch (SAXException ex) {
            throw new RuntimeException(ex);
        }
    }

    public static List<WorkflowTrace> readFolder(File f) {
        if (f.isDirectory()) {
            ArrayList<WorkflowTrace> list = new ArrayList<>();
            for (File file : f.listFiles()) {
                if (file.getName().startsWith(".")) {
                    // We ignore the .gitignore File
                    continue;
                }
                WorkflowTrace trace;
                try {
                    trace = WorkflowTraceSerializer.read(new FileInputStream(file));
                    trace.setName(file.getAbsolutePath());
                    list.add(trace);
                } catch (JAXBException | IOException | XMLStreamException ex) {
                    LOGGER.warn("Could not read " + file.getAbsolutePath() + " from Folder.");
                    LOGGER.debug(ex.getLocalizedMessage(), ex);
                }
            }
            return list;
        } else {
            throw new IllegalArgumentException("Cannot read Folder, because its not a Folder");
        }

    }

    private WorkflowTraceSerializer() {

    }

}<|MERGE_RESOLUTION|>--- conflicted
+++ resolved
@@ -10,15 +10,6 @@
 package de.rub.nds.tlsattacker.core.workflow;
 
 import de.rub.nds.modifiablevariable.util.XMLPrettyPrinter;
-<<<<<<< HEAD
-import de.rub.nds.tlsattacker.core.protocol.message.ProtocolMessage;
-import de.rub.nds.tlsattacker.core.protocol.message.extension.ExtensionMessage;
-import de.rub.nds.tlsattacker.core.state.TlsContext;
-import de.rub.nds.tlsattacker.core.workflow.action.ReceiveAction;
-import de.rub.nds.tlsattacker.core.workflow.action.SendAction;
-import de.rub.nds.tlsattacker.core.workflow.action.TlsAction;
-=======
->>>>>>> ffa6d3a4
 import java.io.ByteArrayOutputStream;
 import java.io.File;
 import java.io.FileInputStream;
@@ -58,13 +49,7 @@
 
     static synchronized JAXBContext getJAXBContext() throws JAXBException, IOException {
         if (context == null) {
-<<<<<<< HEAD
-            context = JAXBContext.newInstance(ExtensionMessage.class, WorkflowTrace.class, ProtocolMessage.class,
-                    ModificationFilter.class, VariableModification.class, ModifiableVariable.class, TlsAction.class,
-                    SendAction.class, ReceiveAction.class, TlsContext.class);
-=======
             context = JAXBContext.newInstance(WorkflowTrace.class);
->>>>>>> ffa6d3a4
         }
         return context;
     }
