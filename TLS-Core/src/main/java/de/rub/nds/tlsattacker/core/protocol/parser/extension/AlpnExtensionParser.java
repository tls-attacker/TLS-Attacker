/**
 * TLS-Attacker - A Modular Penetration Testing Framework for TLS
 *
 * Copyright 2014-2020 Ruhr University Bochum, Paderborn University,
 * and Hackmanit GmbH
 *
 * Licensed under Apache License 2.0
 * http://www.apache.org/licenses/LICENSE-2.0
 */

package de.rub.nds.tlsattacker.core.protocol.parser.extension;

import de.rub.nds.tlsattacker.core.config.Config;
import de.rub.nds.tlsattacker.core.constants.ExtensionByteLength;
import de.rub.nds.tlsattacker.core.protocol.message.extension.AlpnExtensionMessage;
import de.rub.nds.tlsattacker.core.protocol.message.extension.alpn.AlpnEntry;
import java.util.LinkedList;
import java.util.List;

public class AlpnExtensionParser extends ExtensionParser<AlpnExtensionMessage> {

    public AlpnExtensionParser(int startposition, byte[] array, Config config) {
        super(startposition, array, config);
    }

    @Override
    public void parseExtensionMessageContent(AlpnExtensionMessage msg) {
<<<<<<< HEAD
        msg.setProposedAlpnProtocolsLength(parseIntField(ExtensionByteLength.ALPN_EXTENSION_LENGTH));
        byte[] proposedProtocol = parseByteArrayField(msg.getProposedAlpnProtocolsLength().getValue());
        msg.setProposedAlpnProtocols(proposedProtocol);
        List<AlpnEntry> entryList = new LinkedList<>();
        int pointer = 0;
        while (pointer < proposedProtocol.length) {
            AlpnEntryParser parser = new AlpnEntryParser(pointer, proposedProtocol);
=======
        msg.setAlpnExtensionLength(parseIntField(ExtensionByteLength.ALPN_EXTENSION_LENGTH));
        byte[] announcedProtocols = parseByteArrayField(msg.getAlpnExtensionLength().getValue());
        msg.setAlpnAnnouncedProtocols(announcedProtocols);
        List<AlpnEntry> entryList = new LinkedList<>();
        int pointer = 0;
        while (pointer < announcedProtocols.length) {
            AlpnEntryParser parser = new AlpnEntryParser(pointer, announcedProtocols);
>>>>>>> 9c0c2b84
            entryList.add(parser.parse());
            pointer = parser.getPointer();
        }
        msg.setAlpnEntryList(entryList);
    }

    @Override
    protected AlpnExtensionMessage createExtensionMessage() {
        return new AlpnExtensionMessage();
    }

}<|MERGE_RESOLUTION|>--- conflicted
+++ resolved
@@ -25,7 +25,6 @@
 
     @Override
     public void parseExtensionMessageContent(AlpnExtensionMessage msg) {
-<<<<<<< HEAD
         msg.setProposedAlpnProtocolsLength(parseIntField(ExtensionByteLength.ALPN_EXTENSION_LENGTH));
         byte[] proposedProtocol = parseByteArrayField(msg.getProposedAlpnProtocolsLength().getValue());
         msg.setProposedAlpnProtocols(proposedProtocol);
@@ -33,15 +32,6 @@
         int pointer = 0;
         while (pointer < proposedProtocol.length) {
             AlpnEntryParser parser = new AlpnEntryParser(pointer, proposedProtocol);
-=======
-        msg.setAlpnExtensionLength(parseIntField(ExtensionByteLength.ALPN_EXTENSION_LENGTH));
-        byte[] announcedProtocols = parseByteArrayField(msg.getAlpnExtensionLength().getValue());
-        msg.setAlpnAnnouncedProtocols(announcedProtocols);
-        List<AlpnEntry> entryList = new LinkedList<>();
-        int pointer = 0;
-        while (pointer < announcedProtocols.length) {
-            AlpnEntryParser parser = new AlpnEntryParser(pointer, announcedProtocols);
->>>>>>> 9c0c2b84
             entryList.add(parser.parse());
             pointer = parser.getPointer();
         }
