/**
 * TLS-Attacker - A Modular Penetration Testing Framework for TLS
 *
 * Copyright 2014-2017 Ruhr University Bochum / Hackmanit GmbH
 *
 * Licensed under Apache License 2.0
 * http://www.apache.org/licenses/LICENSE-2.0
 */
package de.rub.nds.tlsattacker.core.workflow;

import de.rub.nds.tlsattacker.core.exceptions.PreparationException;
import de.rub.nds.tlsattacker.core.exceptions.WorkflowExecutionException;
import de.rub.nds.tlsattacker.core.state.State;
import de.rub.nds.tlsattacker.core.state.TlsContext;
import de.rub.nds.tlsattacker.core.workflow.action.TLSAction;
import de.rub.nds.tlsattacker.core.workflow.action.executor.WorkflowExecutorType;
import java.io.IOException;
import java.util.List;

/**
 * @author Juraj Somorovsky <juraj.somorovsky@rub.de>
 * @author Philip Riese <philip.riese@rub.de>
 */
public class DefaultWorkflowExecutor extends WorkflowExecutor {

    public DefaultWorkflowExecutor(State state) {
        super(WorkflowExecutorType.DEFAULT, state);
    }

    @Override
    public void executeWorkflow() throws WorkflowExecutionException {
<<<<<<< HEAD
        try {
            if (context.getConfig().isWorkflowExecutorShouldOpen()) {
                context.setTransportHandler(createTransportHandler());
            }
            context.setRecordLayer(RecordLayerFactory.getRecordLayer(context.getConfig().getRecordLayerType(), context));
            context.getWorkflowTrace().reset();
            List<TLSAction> tlsActions = context.getWorkflowTrace().getTlsActions();
            for (TLSAction action : tlsActions) {
                try {
                    if (!(context.getConfig().isStopActionsAfterFatal() && context.isReceivedFatalAlert())) {
                        action.execute(context);
                    } else {
                        LOGGER.trace("Skipping all Actions, received FatalAlert, StopActionsAfterFatal active");
                        break;
                    }
                } catch (IOException | PreparationException ex) {
                    throw new WorkflowExecutionException("Problem while executing Action:" + action.toString(), ex);
=======

        if (config.isWorkflowExecutorShouldOpen()) {
            for (TlsContext ctx : state.getTlsContexts().values()) {
                ctx.initTransportHandler();
            }
        }

        for (TlsContext ctx : state.getTlsContexts().values()) {
            ctx.initRecordLayer();
        }

        state.getWorkflowTrace().reset();

        List<TLSAction> tlsActions = state.getWorkflowTrace().getTlsActions();
        for (TLSAction action : tlsActions) {
            try {
                if (!(state.getConfig().isStopActionsAfterFatal() && isReceivedFatalAlert())) {
                    action.execute(state);
                } else {
                    LOGGER.trace("Skipping all Actions, received FatalAlert, StopActionsAfterFatal active");
                    break;
>>>>>>> cf1625ad
                }
            }
<<<<<<< HEAD
        } finally {
            if (context.getConfig().isWorkflowExecutorShouldClose()) {
                try {
                    context.getTransportHandler().closeConnection();
                } catch (IOException ex) {
                    LOGGER.warn("Could not close Connection");
=======
        }

        if (state.getConfig().isWorkflowExecutorShouldClose()) {
            for (TlsContext ctx : state.getTlsContexts().values()) {
                try {
                    ctx.getTransportHandler().closeConnection();
                } catch (IOException ex) {
                    LOGGER.warn("Could not close connection for context " + ctx);
>>>>>>> cf1625ad
                    LOGGER.debug(ex);
                }
            }
        }

        if (state.getConfig().isResetWorkflowtracesBeforeSaving()) {
            state.getWorkflowTrace().reset();
        }
        storeTrace();
    }

    /**
     * Check if a at least one TLS context received a fatal alert.
     */
    private boolean isReceivedFatalAlert() {
        for (TlsContext ctx : state.getTlsContexts().values()) {
            if (ctx.isReceivedFatalAlert()) {
                return true;
            }
        }
        return false;
    }
}<|MERGE_RESOLUTION|>--- conflicted
+++ resolved
@@ -29,25 +29,6 @@
 
     @Override
     public void executeWorkflow() throws WorkflowExecutionException {
-<<<<<<< HEAD
-        try {
-            if (context.getConfig().isWorkflowExecutorShouldOpen()) {
-                context.setTransportHandler(createTransportHandler());
-            }
-            context.setRecordLayer(RecordLayerFactory.getRecordLayer(context.getConfig().getRecordLayerType(), context));
-            context.getWorkflowTrace().reset();
-            List<TLSAction> tlsActions = context.getWorkflowTrace().getTlsActions();
-            for (TLSAction action : tlsActions) {
-                try {
-                    if (!(context.getConfig().isStopActionsAfterFatal() && context.isReceivedFatalAlert())) {
-                        action.execute(context);
-                    } else {
-                        LOGGER.trace("Skipping all Actions, received FatalAlert, StopActionsAfterFatal active");
-                        break;
-                    }
-                } catch (IOException | PreparationException ex) {
-                    throw new WorkflowExecutionException("Problem while executing Action:" + action.toString(), ex);
-=======
 
         if (config.isWorkflowExecutorShouldOpen()) {
             for (TlsContext ctx : state.getTlsContexts().values()) {
@@ -69,17 +50,10 @@
                 } else {
                     LOGGER.trace("Skipping all Actions, received FatalAlert, StopActionsAfterFatal active");
                     break;
->>>>>>> cf1625ad
                 }
+            } catch (IOException | PreparationException ex) {
+                throw new WorkflowExecutionException("Problem while executing Action:" + action.toString(), ex);
             }
-<<<<<<< HEAD
-        } finally {
-            if (context.getConfig().isWorkflowExecutorShouldClose()) {
-                try {
-                    context.getTransportHandler().closeConnection();
-                } catch (IOException ex) {
-                    LOGGER.warn("Could not close Connection");
-=======
         }
 
         if (state.getConfig().isWorkflowExecutorShouldClose()) {
@@ -88,7 +62,6 @@
                     ctx.getTransportHandler().closeConnection();
                 } catch (IOException ex) {
                     LOGGER.warn("Could not close connection for context " + ctx);
->>>>>>> cf1625ad
                     LOGGER.debug(ex);
                 }
             }
