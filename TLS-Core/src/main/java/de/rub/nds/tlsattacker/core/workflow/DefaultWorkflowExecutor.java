/**
 * TLS-Attacker - A Modular Penetration Testing Framework for TLS
 *
 * Copyright 2014-2017 Ruhr University Bochum / Hackmanit GmbH
 *
 * Licensed under Apache License 2.0
 * http://www.apache.org/licenses/LICENSE-2.0
 */
package de.rub.nds.tlsattacker.core.workflow;

import de.rub.nds.tlsattacker.core.config.ConfigIO;
import de.rub.nds.tlsattacker.core.connection.AliasedConnection;
import de.rub.nds.tlsattacker.core.exceptions.PreparationException;
import de.rub.nds.tlsattacker.core.exceptions.WorkflowExecutionException;
import de.rub.nds.tlsattacker.core.state.State;
import de.rub.nds.tlsattacker.core.state.TlsContext;
import de.rub.nds.tlsattacker.core.workflow.action.TlsAction;
import de.rub.nds.tlsattacker.core.workflow.action.executor.WorkflowExecutorType;
import de.rub.nds.tlsattacker.transport.ConnectionEndType;
import java.io.File;
import java.io.IOException;
import java.util.List;

public class DefaultWorkflowExecutor extends WorkflowExecutor {

    public DefaultWorkflowExecutor(State state) {
        super(WorkflowExecutorType.DEFAULT, state);
    }

    @Override
    public void executeWorkflow() throws WorkflowExecutionException {

        if (config.isWorkflowExecutorShouldOpen()) {
            for (TlsContext ctx : state.getAllTlsContexts()) {
                AliasedConnection con = ctx.getConnection();
                if (con.getLocalConnectionEndType() == ConnectionEndType.SERVER) {
                    LOGGER.info("Waiting for incoming connection on " + con.getHostname() + ":" + con.getPort());
                } else {
                    LOGGER.info("Connecting to " + con.getHostname() + ":" + con.getPort());
                }
                ctx.initTransportHandler();
                LOGGER.debug("Connection for " + ctx + " initiliazed");
            }
        }

        for (TlsContext ctx : state.getAllTlsContexts()) {
            ctx.initRecordLayer();
        }

        state.getWorkflowTrace().reset();

<<<<<<< HEAD
        List<TlsAction> tlsActions = state.getWorkflowTrace().getTlsActions();
        for (TlsAction action : tlsActions) {
=======
        List<TLSAction> tlsActions = state.getWorkflowTrace().getTlsActions();
        for (TLSAction action : tlsActions) {
            if (state.getTlsContext().isEarlyCleanShutdown()) {
                LOGGER.debug("Clean shutdown of execution flow");
                break;
            }
>>>>>>> 6c134a63
            try {
                if (!(state.getConfig().isStopActionsAfterFatal() && isReceivedFatalAlert())) {
                    action.execute(state);
                } else {
                    LOGGER.trace("Skipping all Actions, received FatalAlert, StopActionsAfterFatal active");
                    break;
                }
            } catch (IOException | PreparationException ex) {
                throw new WorkflowExecutionException("Problem while executing Action:" + action.toString(), ex);
            }
        }

        if (state.getConfig().isWorkflowExecutorShouldClose()) {
            for (TlsContext ctx : state.getAllTlsContexts()) {
                try {
                    ctx.getTransportHandler().closeConnection();
                } catch (IOException ex) {
                    LOGGER.warn("Could not close connection for context " + ctx);
                    LOGGER.debug(ex);
                }
            }
        }

        if (state.getConfig().isResetWorkflowtracesBeforeSaving()) {
            state.getWorkflowTrace().reset();
        }
        state.storeTrace();

        if (config.getConfigOutput() != null) {
            ConfigIO.write(config, new File(config.getConfigOutput()));
        }
    }

    /**
     * Check if a at least one TLS context received a fatal alert.
     */
    private boolean isReceivedFatalAlert() {
        for (TlsContext ctx : state.getAllTlsContexts()) {
            if (ctx.isReceivedFatalAlert()) {
                return true;
            }
        }
        return false;
    }
}<|MERGE_RESOLUTION|>--- conflicted
+++ resolved
@@ -49,17 +49,12 @@
 
         state.getWorkflowTrace().reset();
 
-<<<<<<< HEAD
         List<TlsAction> tlsActions = state.getWorkflowTrace().getTlsActions();
         for (TlsAction action : tlsActions) {
-=======
-        List<TLSAction> tlsActions = state.getWorkflowTrace().getTlsActions();
-        for (TLSAction action : tlsActions) {
             if (state.getTlsContext().isEarlyCleanShutdown()) {
                 LOGGER.debug("Clean shutdown of execution flow");
                 break;
             }
->>>>>>> 6c134a63
             try {
                 if (!(state.getConfig().isStopActionsAfterFatal() && isReceivedFatalAlert())) {
                     action.execute(state);
