--- conflicted
+++ resolved
@@ -85,12 +85,8 @@
         ByteArrayOutputStream stream = new ByteArrayOutputStream();
         if (msg.getExtensions() != null) {
             for (ExtensionMessage extensionMessage : msg.getExtensions()) {
-<<<<<<< HEAD
-                ExtensionHandler handler = extensionMessage.getHandler(chooser.getContext());
-=======
-                ExtensionHandler handler = HandlerFactory.getExtensionHandler(context,
+                ExtensionHandler handler = HandlerFactory.getExtensionHandler(chooser.getContext(),
                         extensionMessage.getExtensionTypeConstant(), msg.getHandshakeMessageType());
->>>>>>> 5feb5a03
                 handler.getPreparator(extensionMessage).prepare();
                 try {
                     stream.write(extensionMessage.getExtensionBytes().getValue());
