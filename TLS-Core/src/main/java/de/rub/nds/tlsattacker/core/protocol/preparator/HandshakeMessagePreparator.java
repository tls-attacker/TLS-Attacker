/**
 * TLS-Attacker - A Modular Penetration Testing Framework for TLS
 *
 * Copyright 2014-2022 Ruhr University Bochum, Paderborn University, Hackmanit GmbH
 *
 * Licensed under Apache License, Version 2.0
 * http://www.apache.org/licenses/LICENSE-2.0.txt
 */

package de.rub.nds.tlsattacker.core.protocol.preparator;

import de.rub.nds.modifiablevariable.util.ArrayConverter;
import de.rub.nds.tlsattacker.core.constants.HandshakeMessageType;
import de.rub.nds.tlsattacker.core.exceptions.PreparationException;
import de.rub.nds.tlsattacker.core.layer.data.Preparator;
import de.rub.nds.tlsattacker.core.protocol.ProtocolMessagePreparator;
import de.rub.nds.tlsattacker.core.protocol.message.ClientHelloMessage;
import de.rub.nds.tlsattacker.core.protocol.message.DtlsHandshakeMessageFragment;
import de.rub.nds.tlsattacker.core.protocol.message.HandshakeMessage;
import de.rub.nds.tlsattacker.core.protocol.message.ServerHelloMessage;
import de.rub.nds.tlsattacker.core.protocol.message.extension.EncryptedServerNameIndicationExtensionMessage;
import de.rub.nds.tlsattacker.core.protocol.message.extension.ExtensionMessage;
import de.rub.nds.tlsattacker.core.protocol.message.extension.KeyShareExtensionMessage;
import de.rub.nds.tlsattacker.core.protocol.message.extension.PreSharedKeyExtensionMessage;
import de.rub.nds.tlsattacker.core.protocol.preparator.extension.EncryptedServerNameIndicationExtensionPreparator;
import de.rub.nds.tlsattacker.core.protocol.preparator.extension.PreSharedKeyExtensionPreparator;
import de.rub.nds.tlsattacker.core.protocol.serializer.HandshakeMessageSerializer;
import de.rub.nds.tlsattacker.core.workflow.chooser.Chooser;
import de.rub.nds.tlsattacker.transport.ConnectionEndType;
import java.io.ByteArrayOutputStream;
import java.io.IOException;
import org.apache.logging.log4j.LogManager;
import org.apache.logging.log4j.Logger;

/**
 * @param <T>
 *            The HandshakeMessage that should be prepared
 */
public abstract class HandshakeMessagePreparator<T extends HandshakeMessage> extends ProtocolMessagePreparator<T> {

    private static final Logger LOGGER = LogManager.getLogger();

    public HandshakeMessagePreparator(Chooser chooser, T message) {
        super(chooser, message);
    }

    protected void prepareMessageLength(int length) {
        message.setLength(length);
        LOGGER.debug("Length: " + message.getLength().getValue());
    }

    private void prepareMessageType(HandshakeMessageType type) {
        message.setType(type.getValue());
        LOGGER.debug("Type: " + message.getType().getValue());
    }

    private void prepareMessageContent(byte[] content) {
        message.setMessageContent(content);
        LOGGER.debug(
            "Handshake message content: " + ArrayConverter.bytesToHexString(message.getMessageContent().getValue()));
    }

    @Override
    protected void prepareProtocolMessageContents() {
        prepareHandshakeMessageContents();
        prepareEncapsulatingFields();
    }

    public void prepareEncapsulatingFields() {
<<<<<<< HEAD
        HandshakeMessageSerializer<T> serializer = message.getSerializer(chooser.getContext());
        byte[] content = serializer.serializeHandshakeMessageContent();
=======
        HandshakeMessageSerializer<T> serializer = message.getSerializer(chooser.getContext().getTlsContext());
        byte[] content = serializer.serializeProtocolMessageContent();
>>>>>>> e98d238a
        prepareMessageContent(content);
        if (!(message instanceof DtlsHandshakeMessageFragment)) {
            prepareMessageLength(content.length);
            prepareMessageType(message.getHandshakeMessageType());
        }
    }

    protected abstract void prepareHandshakeMessageContents();

    protected void prepareExtensions() {
        ByteArrayOutputStream stream = new ByteArrayOutputStream();
        if (message.getExtensions() != null) {
            for (ExtensionMessage extensionMessage : message.getExtensions()) {
                HandshakeMessageType handshakeMessageType = message.getHandshakeMessageType();
                if (extensionMessage instanceof KeyShareExtensionMessage && message instanceof ServerHelloMessage) {
                    ServerHelloMessage serverHello = (ServerHelloMessage) message;
                    KeyShareExtensionMessage ksExt = (KeyShareExtensionMessage) extensionMessage;
                    if (serverHello.setRetryRequestModeInKeyShare()) {
                        ksExt.setRetryRequestMode(true);
                    }
                }
                extensionMessage.getPreparator(chooser.getContext().getTlsContext()).prepare();
                try {
                    stream.write(extensionMessage.getExtensionBytes().getValue());
                } catch (IOException ex) {
                    throw new PreparationException("Could not write ExtensionBytes to byte[]", ex);
                }
            }
        }
        message.setExtensionBytes(stream.toByteArray());
        LOGGER.debug("ExtensionBytes: " + ArrayConverter.bytesToHexString(message.getExtensionBytes().getValue()));
    }

    protected void afterPrepareExtensions() {
        ByteArrayOutputStream stream = new ByteArrayOutputStream();
        if (message.getExtensions() != null) {
            for (ExtensionMessage extensionMessage : message.getExtensions()) {
                Preparator preparator = extensionMessage.getPreparator(chooser.getContext().getTlsContext());
                if (extensionMessage instanceof PreSharedKeyExtensionMessage && message instanceof ClientHelloMessage
                    && chooser.getConnectionEndType() == ConnectionEndType.CLIENT) {
                    ((PreSharedKeyExtensionPreparator) preparator).setClientHello((ClientHelloMessage) message);
                    preparator.afterPrepare();
                } else if (extensionMessage instanceof EncryptedServerNameIndicationExtensionMessage
                    && message instanceof ClientHelloMessage
                    && chooser.getConnectionEndType() == ConnectionEndType.CLIENT) {
                    ClientHelloMessage clientHelloMessage = (ClientHelloMessage) message;
                    ((EncryptedServerNameIndicationExtensionPreparator) preparator)
                        .setClientHelloMessage(clientHelloMessage);
                    preparator.afterPrepare();
                }
                if (extensionMessage.getExtensionBytes() != null
                    && extensionMessage.getExtensionBytes().getValue() != null) {
                    try {
                        stream.write(extensionMessage.getExtensionBytes().getValue());
                    } catch (IOException ex) {
                        throw new PreparationException("Could not write ExtensionBytes to byte[]", ex);
                    }
                } else {
                    LOGGER.debug(
                        "If we are in a SSLv2 or SSLv3 Connection we do not add extensions, as SSL did not contain extensions");
                    LOGGER.debug("If however, the extensions are prepared, we will add them");
                }
            }
        }
        message.setExtensionBytes(stream.toByteArray());
        prepareEncapsulatingFields();
        LOGGER.debug("ExtensionBytes: " + ArrayConverter.bytesToHexString(message.getExtensionBytes().getValue()));
    }

    protected void prepareExtensionLength() {
        message.setExtensionsLength(message.getExtensionBytes().getValue().length);
        LOGGER.debug("ExtensionLength: " + message.getExtensionsLength().getValue());
    }
}<|MERGE_RESOLUTION|>--- conflicted
+++ resolved
@@ -67,13 +67,8 @@
     }
 
     public void prepareEncapsulatingFields() {
-<<<<<<< HEAD
-        HandshakeMessageSerializer<T> serializer = message.getSerializer(chooser.getContext());
+        HandshakeMessageSerializer<T> serializer = message.getSerializer(chooser.getContext().getTlsContext());
         byte[] content = serializer.serializeHandshakeMessageContent();
-=======
-        HandshakeMessageSerializer<T> serializer = message.getSerializer(chooser.getContext().getTlsContext());
-        byte[] content = serializer.serializeProtocolMessageContent();
->>>>>>> e98d238a
         prepareMessageContent(content);
         if (!(message instanceof DtlsHandshakeMessageFragment)) {
             prepareMessageLength(content.length);
