--- conflicted
+++ resolved
@@ -15,13 +15,9 @@
 import de.rub.nds.tlsattacker.core.protocol.message.HandshakeMessage;
 import de.rub.nds.tlsattacker.core.protocol.message.extension.ExtensionMessage;
 import de.rub.nds.tlsattacker.core.protocol.serializer.HandshakeMessageSerializer;
-<<<<<<< HEAD
 import de.rub.nds.tlsattacker.core.workflow.chooser.Chooser;
-=======
-import de.rub.nds.tlsattacker.core.workflow.TlsContext;
 import java.io.ByteArrayOutputStream;
 import java.io.IOException;
->>>>>>> 0492cfdd
 
 /**
  *
@@ -88,7 +84,7 @@
         ByteArrayOutputStream stream = new ByteArrayOutputStream();
         if (msg.getExtensions() != null) {
             for (ExtensionMessage extensionMessage : msg.getExtensions()) {
-                ExtensionHandler handler = extensionMessage.getHandler(context);
+                ExtensionHandler handler = extensionMessage.getHandler(chooser.getContext());
                 handler.getPreparator(extensionMessage).prepare();
                 try {
                     stream.write(extensionMessage.getExtensionBytes().getValue());
