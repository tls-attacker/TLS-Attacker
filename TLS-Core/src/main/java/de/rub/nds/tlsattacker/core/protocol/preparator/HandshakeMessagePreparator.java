--- conflicted
+++ resolved
@@ -35,11 +35,7 @@
 /**
  * @param <T> The HandshakeMessage that should be prepared
  */
-<<<<<<< HEAD
-public abstract class HandshakeMessagePreparator<T extends HandshakeMessage>
-=======
 public abstract class HandshakeMessagePreparator<T extends HandshakeMessage<?>>
->>>>>>> d878a479
         extends ProtocolMessagePreparator<T> {
 
     private static final Logger LOGGER = LogManager.getLogger();
@@ -72,11 +68,7 @@
     }
 
     public void prepareEncapsulatingFields() {
-<<<<<<< HEAD
-        HandshakeMessageSerializer<T> serializer =
-=======
         HandshakeMessageSerializer<?> serializer =
->>>>>>> d878a479
                 message.getSerializer(chooser.getContext().getTlsContext());
         byte[] content = serializer.serializeHandshakeMessageContent();
         prepareMessageContent(content);
@@ -133,8 +125,6 @@
                     ClientHelloMessage clientHelloMessage = (ClientHelloMessage) message;
                     ((EncryptedServerNameIndicationExtensionPreparator) preparator)
                             .setClientHelloMessage(clientHelloMessage);
-<<<<<<< HEAD
-=======
                     preparator.afterPrepare();
                 } else if (extensionMessage instanceof EncryptedClientHelloExtensionMessage
                         && message instanceof ClientHelloMessage
@@ -142,7 +132,6 @@
                     ClientHelloMessage clientHelloMessage = (ClientHelloMessage) message;
                     ((EncryptedServerNameIndicationExtensionPreparator) preparator)
                             .setClientHelloMessage(clientHelloMessage);
->>>>>>> d878a479
                     preparator.afterPrepare();
                 }
                 if (extensionMessage.getExtensionBytes() != null
