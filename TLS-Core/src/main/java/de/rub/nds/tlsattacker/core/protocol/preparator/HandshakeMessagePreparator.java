--- conflicted
+++ resolved
@@ -59,20 +59,13 @@
             message.setMessageSequence(chooser.getContext().getDtlsWriteHandshakeMessageSequence());
         }
         prepareHandshakeMessageContents();
-<<<<<<< HEAD
-        if (!msg.isDtlsHandshakeMessageFragment()) {
-            serializer = (HandshakeMessageSerializer) msg.getHandler(chooser.getContext()).getSerializer(msg);
-            prepareMessageLength(serializer.serializeHandshakeMessageContent().length);
-            prepareMessageType(msg.getHandshakeMessageType());
-        }
-=======
+
         if (!(message instanceof DtlsHandshakeMessageFragment)) {
             HandshakeMessageHandler<T> handler = message.getHandler(chooser.getContext());
             HandshakeMessageSerializer<T> serializer = handler.getSerializer(message);
             prepareMessageLength(serializer.serializeHandshakeMessageContent().length);
+            prepareMessageType(message.getHandshakeMessageType());
         }
-        prepareMessageType(message.getHandshakeMessageType());
->>>>>>> 31017caf
     }
 
     protected abstract void prepareHandshakeMessageContents();
