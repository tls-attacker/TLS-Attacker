--- conflicted
+++ resolved
@@ -66,7 +66,7 @@
     @Override
     protected void prepareProtocolMessageContents() {
         if (chooser.getSelectedProtocolVersion().isDTLS()) {
-            message.setMessageSequence(chooser.getContext().getTlsContext().getDtlsWriteHandshakeMessageSequence());
+            message.setMessageSequence(chooser.getContext().getDtlsWriteHandshakeMessageSequence());
         }
         prepareHandshakeMessageContents();
         prepareEncapsulatingFields();
@@ -74,17 +74,11 @@
     }
 
     public void prepareEncapsulatingFields() {
-        HandshakeMessageSerializer<T> serializer = message.getSerializer(chooser.getContext());
+        HandshakeMessageSerializer<T> serializer = message.getSerializer(chooser.getContext().getTlsContext());
         byte[] content = serializer.serializeProtocolMessageContent();
         prepareMessageContent(content);
         if (!(message instanceof DtlsHandshakeMessageFragment)) {
-<<<<<<< HEAD
-            HandshakeMessageHandler<T> handler = message.getHandler(chooser.getContext().getTlsContext());
-            HandshakeMessageSerializer<T> serializer = message.getSerializer(chooser.getContext().getTlsContext());
             prepareMessageLength(serializer.serializeProtocolMessageContent().length);
-=======
-            prepareMessageLength(message.getMessageContent().getValue().length);
->>>>>>> ae6540ae
             prepareMessageType(message.getHandshakeMessageType());
         }
     }
@@ -103,15 +97,7 @@
                         ksExt.setRetryRequestMode(true);
                     }
                 }
-<<<<<<< HEAD
                 extensionMessage.getPreparator(chooser.getContext().getTlsContext()).prepare();
-                ExtensionSerializer serializer = extensionMessage.getSerializer(chooser.getContext().getTlsContext());
-                byte[] extensionBody = serializer.serializeExtensionContent();
-                extensionMessage.setExtensionLength(extensionBody.length);
-                extensionMessage.setExtensionBytes(serializer.serialize());
-=======
-                extensionMessage.getPreparator(chooser.getContext()).prepare();
->>>>>>> ae6540ae
                 try {
                     stream.write(extensionMessage.getExtensionBytes().getValue());
                 } catch (IOException ex) {
@@ -127,14 +113,8 @@
         ByteArrayOutputStream stream = new ByteArrayOutputStream();
         if (message.getExtensions() != null) {
             for (ExtensionMessage extensionMessage : message.getExtensions()) {
-<<<<<<< HEAD
-                ExtensionMessage extension = HandlerFactory.getExtension(extensionMessage.getExtensionTypeConstant());
-                Preparator preparator = extension.getPreparator(chooser.getContext().getTlsContext());
-                if (extension instanceof PreSharedKeyExtensionMessage && message instanceof ClientHelloMessage
-=======
-                Preparator preparator = extensionMessage.getPreparator(chooser.getContext());
+                Preparator preparator = extensionMessage.getPreparator(chooser.getContext().getTlsContext());
                 if (extensionMessage instanceof PreSharedKeyExtensionMessage && message instanceof ClientHelloMessage
->>>>>>> ae6540ae
                     && chooser.getConnectionEndType() == ConnectionEndType.CLIENT) {
                     ((PreSharedKeyExtensionPreparator) preparator).setClientHello((ClientHelloMessage) message);
                     preparator.afterPrepare();
