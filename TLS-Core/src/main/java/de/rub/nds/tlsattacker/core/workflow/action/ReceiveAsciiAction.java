--- conflicted
+++ resolved
@@ -7,7 +7,6 @@
  * Licensed under Apache License 2.0
  * http://www.apache.org/licenses/LICENSE-2.0
  */
-
 package de.rub.nds.tlsattacker.core.workflow.action;
 
 import de.rub.nds.tlsattacker.core.exceptions.WorkflowExecutionException;
@@ -49,15 +48,9 @@
             LOGGER.info("Received: " + receivedAsciiString);
 
             setExecuted(true);
-<<<<<<< HEAD
-        } catch (IOException e) {
-            LOGGER.debug(e);
-            setExecuted(false);
-=======
         } catch (IOException E) {
             LOGGER.debug(E);
             setExecuted(getActionOptions().contains(ActionOption.MAY_FAIL));
->>>>>>> ffa6d3a4
         }
     }
 
