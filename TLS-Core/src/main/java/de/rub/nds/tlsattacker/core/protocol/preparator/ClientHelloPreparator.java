/*
 * TLS-Attacker - A Modular Penetration Testing Framework for TLS
 *
 * Copyright 2014-2022 Ruhr University Bochum, Paderborn University, and Hackmanit GmbH
 *
 * Licensed under Apache License, Version 2.0
 * http://www.apache.org/licenses/LICENSE-2.0.txt
 */
package de.rub.nds.tlsattacker.core.protocol.preparator;

import de.rub.nds.tlsattacker.core.protocol.message.ClientHelloMessage;
import de.rub.nds.tlsattacker.core.workflow.chooser.Chooser;

public class ClientHelloPreparator extends CoreClientHelloPreparator<ClientHelloMessage> {

    public ClientHelloPreparator(Chooser chooser, ClientHelloMessage message) {
        super(chooser, message);
<<<<<<< HEAD
        this.msg = message;
    }

    @Override
    public void prepareHandshakeMessageContents() {
        LOGGER.debug("Preparing ClientHelloMessage");
        prepareProtocolVersion(msg);
        prepareRandom();
        prepareCompressions(msg);
        prepareCompressionLength(msg);
        prepareCipherSuites(msg);
        prepareCipherSuitesLength(msg);
        if (isDTLS()) {
            prepareCookie(msg);
            prepareCookieLength(msg);
        }
        prepareExtensions();
        prepareExtensionLength();
        prepareSessionID();
        prepareSessionIDLength();
    }

    // for DTLS, the random value of a second ClientHello message should be
    // the same as that of the first (at least in case the first prompted
    // HelloVerifyResponse from server)
    protected void prepareRandom() {
        if (isDTLS() && hasClientRandom()) {
            msg.setRandom(chooser.getClientRandom());
        } else {
            super.prepareRandom();
        }
    }

    private void prepareSessionID() {
        boolean isResumptionWithSessionTicket = false;
        if (msg.containsExtension(ExtensionType.SESSION_TICKET)) {
            SessionTicketTLSExtensionMessage extensionMessage =
                    msg.getExtension(SessionTicketTLSExtensionMessage.class);
            if (extensionMessage != null) {
                if (extensionMessage.getSessionTicket().getIdentityLength().getValue() > 0) {
                    isResumptionWithSessionTicket = true;
                }
            }
        }
        if (isResumptionWithSessionTicket && chooser.getConfig().isOverrideSessionIdForTickets()) {
            msg.setSessionId(chooser.getConfig().getDefaultClientTicketResumptionSessionId());
        } else if (chooser.getContext().getTlsContext().getServerSessionId() == null) {
            msg.setSessionId(chooser.getClientSessionId());
        } else {
            msg.setSessionId(chooser.getServerSessionId());
        }
        LOGGER.debug(
                "SessionId: " + ArrayConverter.bytesToHexString(msg.getSessionId().getValue()));
    }

    private boolean isDTLS() {
        return chooser.getSelectedProtocolVersion().isDTLS();
    }

    private byte[] convertCompressions(List<CompressionMethod> compressionList) {
        ByteArrayOutputStream stream = new ByteArrayOutputStream();
        for (CompressionMethod compression : compressionList) {
            try {
                stream.write(compression.getArrayValue());
            } catch (IOException ex) {
                throw new PreparationException(
                        "Could not prepare ClientHelloMessage. Failed to write cipher suites into message",
                        ex);
            }
        }
        return stream.toByteArray();
    }

    private byte[] convertCipherSuites(List<CipherSuite> suiteList) {
        ByteArrayOutputStream stream = new ByteArrayOutputStream();
        for (CipherSuite suite : suiteList) {
            try {
                stream.write(suite.getByteValue());
            } catch (IOException ex) {
                throw new PreparationException(
                        "Could not prepare ClientHelloMessage. Failed to write cipher suites into message",
                        ex);
            }
        }
        return stream.toByteArray();
    }

    private void prepareProtocolVersion(ClientHelloMessage msg) {
        if (chooser.getConfig().getHighestProtocolVersion().isTLS13()) {
            msg.setProtocolVersion(ProtocolVersion.TLS12.getValue());
        } else if (chooser.getConfig().getHighestProtocolVersion() == ProtocolVersion.DTLS13) {
            msg.setProtocolVersion(ProtocolVersion.DTLS12.getValue());
        } else {
            msg.setProtocolVersion(chooser.getConfig().getHighestProtocolVersion().getValue());
        }
        LOGGER.debug(
                "ProtocolVersion: "
                        + ArrayConverter.bytesToHexString(msg.getProtocolVersion().getValue()));
    }

    private void prepareCompressions(ClientHelloMessage msg) {
        if (chooser.getConfig().getHighestProtocolVersion().isTLS13()
                || chooser.getHighestProtocolVersion() == ProtocolVersion.DTLS13) {
            msg.setCompressions(CompressionMethod.NULL.getArrayValue());
        } else {
            msg.setCompressions(
                    convertCompressions(
                            chooser.getConfig().getDefaultClientSupportedCompressionMethods()));
        }
        LOGGER.debug(
                "Compressions: "
                        + ArrayConverter.bytesToHexString(msg.getCompressions().getValue()));
    }

    private void prepareCompressionLength(ClientHelloMessage msg) {
        msg.setCompressionLength(msg.getCompressions().getValue().length);
        LOGGER.debug("CompressionLength: " + msg.getCompressionLength().getValue());
    }

    private void prepareCipherSuites(ClientHelloMessage msg) {
        msg.setCipherSuites(
                convertCipherSuites(chooser.getConfig().getDefaultClientSupportedCipherSuites()));
        LOGGER.debug(
                "CipherSuites: "
                        + ArrayConverter.bytesToHexString(msg.getCipherSuites().getValue()));
    }

    private void prepareCipherSuitesLength(ClientHelloMessage msg) {
        msg.setCipherSuiteLength(msg.getCipherSuites().getValue().length);
        LOGGER.debug("CipherSuitesLength: " + msg.getCipherSuiteLength().getValue());
    }

    private boolean hasClientRandom() {
        return chooser.getContext().getTlsContext().getClientRandom() != null;
    }

    private void prepareCookie(ClientHelloMessage msg) {
        msg.setCookie(chooser.getDtlsCookie());
        LOGGER.debug("Cookie: " + ArrayConverter.bytesToHexString(msg.getCookie().getValue()));
    }

    private void prepareCookieLength(ClientHelloMessage msg) {
        msg.setCookieLength((byte) msg.getCookie().getValue().length);
        LOGGER.debug("CookieLength: " + msg.getCookieLength().getValue());
    }

    @Override
    public void afterPrepare() {
        afterPrepareExtensions();
=======
>>>>>>> ed4680f1
    }
}<|MERGE_RESOLUTION|>--- conflicted
+++ resolved
@@ -1,4 +1,4 @@
-/*
+/**
  * TLS-Attacker - A Modular Penetration Testing Framework for TLS
  *
  * Copyright 2014-2022 Ruhr University Bochum, Paderborn University, and Hackmanit GmbH
@@ -15,157 +15,5 @@
 
     public ClientHelloPreparator(Chooser chooser, ClientHelloMessage message) {
         super(chooser, message);
-<<<<<<< HEAD
-        this.msg = message;
-    }
-
-    @Override
-    public void prepareHandshakeMessageContents() {
-        LOGGER.debug("Preparing ClientHelloMessage");
-        prepareProtocolVersion(msg);
-        prepareRandom();
-        prepareCompressions(msg);
-        prepareCompressionLength(msg);
-        prepareCipherSuites(msg);
-        prepareCipherSuitesLength(msg);
-        if (isDTLS()) {
-            prepareCookie(msg);
-            prepareCookieLength(msg);
-        }
-        prepareExtensions();
-        prepareExtensionLength();
-        prepareSessionID();
-        prepareSessionIDLength();
-    }
-
-    // for DTLS, the random value of a second ClientHello message should be
-    // the same as that of the first (at least in case the first prompted
-    // HelloVerifyResponse from server)
-    protected void prepareRandom() {
-        if (isDTLS() && hasClientRandom()) {
-            msg.setRandom(chooser.getClientRandom());
-        } else {
-            super.prepareRandom();
-        }
-    }
-
-    private void prepareSessionID() {
-        boolean isResumptionWithSessionTicket = false;
-        if (msg.containsExtension(ExtensionType.SESSION_TICKET)) {
-            SessionTicketTLSExtensionMessage extensionMessage =
-                    msg.getExtension(SessionTicketTLSExtensionMessage.class);
-            if (extensionMessage != null) {
-                if (extensionMessage.getSessionTicket().getIdentityLength().getValue() > 0) {
-                    isResumptionWithSessionTicket = true;
-                }
-            }
-        }
-        if (isResumptionWithSessionTicket && chooser.getConfig().isOverrideSessionIdForTickets()) {
-            msg.setSessionId(chooser.getConfig().getDefaultClientTicketResumptionSessionId());
-        } else if (chooser.getContext().getTlsContext().getServerSessionId() == null) {
-            msg.setSessionId(chooser.getClientSessionId());
-        } else {
-            msg.setSessionId(chooser.getServerSessionId());
-        }
-        LOGGER.debug(
-                "SessionId: " + ArrayConverter.bytesToHexString(msg.getSessionId().getValue()));
-    }
-
-    private boolean isDTLS() {
-        return chooser.getSelectedProtocolVersion().isDTLS();
-    }
-
-    private byte[] convertCompressions(List<CompressionMethod> compressionList) {
-        ByteArrayOutputStream stream = new ByteArrayOutputStream();
-        for (CompressionMethod compression : compressionList) {
-            try {
-                stream.write(compression.getArrayValue());
-            } catch (IOException ex) {
-                throw new PreparationException(
-                        "Could not prepare ClientHelloMessage. Failed to write cipher suites into message",
-                        ex);
-            }
-        }
-        return stream.toByteArray();
-    }
-
-    private byte[] convertCipherSuites(List<CipherSuite> suiteList) {
-        ByteArrayOutputStream stream = new ByteArrayOutputStream();
-        for (CipherSuite suite : suiteList) {
-            try {
-                stream.write(suite.getByteValue());
-            } catch (IOException ex) {
-                throw new PreparationException(
-                        "Could not prepare ClientHelloMessage. Failed to write cipher suites into message",
-                        ex);
-            }
-        }
-        return stream.toByteArray();
-    }
-
-    private void prepareProtocolVersion(ClientHelloMessage msg) {
-        if (chooser.getConfig().getHighestProtocolVersion().isTLS13()) {
-            msg.setProtocolVersion(ProtocolVersion.TLS12.getValue());
-        } else if (chooser.getConfig().getHighestProtocolVersion() == ProtocolVersion.DTLS13) {
-            msg.setProtocolVersion(ProtocolVersion.DTLS12.getValue());
-        } else {
-            msg.setProtocolVersion(chooser.getConfig().getHighestProtocolVersion().getValue());
-        }
-        LOGGER.debug(
-                "ProtocolVersion: "
-                        + ArrayConverter.bytesToHexString(msg.getProtocolVersion().getValue()));
-    }
-
-    private void prepareCompressions(ClientHelloMessage msg) {
-        if (chooser.getConfig().getHighestProtocolVersion().isTLS13()
-                || chooser.getHighestProtocolVersion() == ProtocolVersion.DTLS13) {
-            msg.setCompressions(CompressionMethod.NULL.getArrayValue());
-        } else {
-            msg.setCompressions(
-                    convertCompressions(
-                            chooser.getConfig().getDefaultClientSupportedCompressionMethods()));
-        }
-        LOGGER.debug(
-                "Compressions: "
-                        + ArrayConverter.bytesToHexString(msg.getCompressions().getValue()));
-    }
-
-    private void prepareCompressionLength(ClientHelloMessage msg) {
-        msg.setCompressionLength(msg.getCompressions().getValue().length);
-        LOGGER.debug("CompressionLength: " + msg.getCompressionLength().getValue());
-    }
-
-    private void prepareCipherSuites(ClientHelloMessage msg) {
-        msg.setCipherSuites(
-                convertCipherSuites(chooser.getConfig().getDefaultClientSupportedCipherSuites()));
-        LOGGER.debug(
-                "CipherSuites: "
-                        + ArrayConverter.bytesToHexString(msg.getCipherSuites().getValue()));
-    }
-
-    private void prepareCipherSuitesLength(ClientHelloMessage msg) {
-        msg.setCipherSuiteLength(msg.getCipherSuites().getValue().length);
-        LOGGER.debug("CipherSuitesLength: " + msg.getCipherSuiteLength().getValue());
-    }
-
-    private boolean hasClientRandom() {
-        return chooser.getContext().getTlsContext().getClientRandom() != null;
-    }
-
-    private void prepareCookie(ClientHelloMessage msg) {
-        msg.setCookie(chooser.getDtlsCookie());
-        LOGGER.debug("Cookie: " + ArrayConverter.bytesToHexString(msg.getCookie().getValue()));
-    }
-
-    private void prepareCookieLength(ClientHelloMessage msg) {
-        msg.setCookieLength((byte) msg.getCookie().getValue().length);
-        LOGGER.debug("CookieLength: " + msg.getCookieLength().getValue());
-    }
-
-    @Override
-    public void afterPrepare() {
-        afterPrepareExtensions();
-=======
->>>>>>> ed4680f1
     }
 }