/**
 * TLS-Attacker - A Modular Penetration Testing Framework for TLS
 *
 * Copyright 2014-2017 Ruhr University Bochum / Hackmanit GmbH
 *
 * Licensed under Apache License 2.0
 * http://www.apache.org/licenses/LICENSE-2.0
 */
package de.rub.nds.tlsattacker.core.protocol.preparator;

import de.rub.nds.modifiablevariable.util.ArrayConverter;
import de.rub.nds.tlsattacker.core.constants.CipherSuite;
import de.rub.nds.tlsattacker.core.constants.CompressionMethod;
import de.rub.nds.tlsattacker.core.exceptions.PreparationException;
import de.rub.nds.tlsattacker.core.protocol.message.ClientHelloMessage;
<<<<<<< HEAD
import de.rub.nds.modifiablevariable.util.ArrayConverter;
import de.rub.nds.tlsattacker.core.workflow.chooser.Chooser;
=======
import de.rub.nds.tlsattacker.core.workflow.TlsContext;
import de.rub.nds.tlsattacker.core.constants.ProtocolVersion;
>>>>>>> 0492cfdd
import java.io.ByteArrayOutputStream;
import java.io.IOException;
import java.util.List;

/**
 *
 * @author Robert Merget - robert.merget@rub.de
 * @author Nurullah Erinola <nurullah.erinola@rub.de>
 */
public class ClientHelloPreparator extends HelloMessagePreparator<ClientHelloMessage> {

    private final ClientHelloMessage msg;

    public ClientHelloPreparator(Chooser chooser, ClientHelloMessage message) {
        super(chooser, message);
        this.msg = message;
    }

    @Override
    public void prepareHandshakeMessageContents() {
        LOGGER.debug("Preparing ClientHelloMessage");
        prepareProtocolVersion(msg);
        prepareRandom(context.getConfig().getHighestProtocolVersion());
        if (!context.getConfig().getHighestProtocolVersion().isTLS13()) {
            prepareUnixTime();
        }
        prepareSessionID();
        prepareSessionIDLength();
        prepareCompressions(msg);
        prepareCompressionLength(msg);
        prepareCipherSuites(msg);
        prepareCipherSuitesLength(msg);
        if (hasHandshakeCookie()) {
            prepareCookie(msg);
            prepareCookieLength(msg);
        }
        prepareExtensions();
        prepareExtensionLength();
    }

    private void prepareSessionID() {
<<<<<<< HEAD
        msg.setSessionId(chooser.getClientSessionId());
=======
        if (context.getConfig().getHighestProtocolVersion().isTLS13()) {
            msg.setSessionId(new byte[0]);
        } else {
            msg.setSessionId(new byte[0]);
            if (hasSessionID()) {
                msg.setSessionId(context.getConfig().getSessionId());
            } else {
                msg.setSessionId(context.getSessionID());
            }
        }
        LOGGER.debug("SessionId: " + ArrayConverter.bytesToHexString(msg.getSessionId().getValue()));
>>>>>>> 0492cfdd
    }

    private byte[] convertCompressions(List<CompressionMethod> compressionList) {
        ByteArrayOutputStream stream = new ByteArrayOutputStream();
        for (CompressionMethod compression : compressionList) {
            try {
                stream.write(compression.getArrayValue());
            } catch (IOException ex) {
                throw new PreparationException(
                        "Could not prepare ClientHelloMessage. Failed to write Ciphersuites into message", ex);
            }
        }
        return stream.toByteArray();
    }

    private byte[] convertCipherSuites(List<CipherSuite> suiteList) {
        ByteArrayOutputStream stream = new ByteArrayOutputStream();
        for (CipherSuite suite : suiteList) {
            try {
                stream.write(suite.getByteValue());
            } catch (IOException ex) {
                throw new PreparationException(
                        "Could not prepare ClientHelloMessage. Failed to write Ciphersuites into message", ex);
            }
        }
        return stream.toByteArray();
    }

    private void prepareProtocolVersion(ClientHelloMessage msg) {
<<<<<<< HEAD
        msg.setProtocolVersion(chooser.getConfig().getHighestProtocolVersion().getValue());
=======
        if (context.getConfig().getHighestProtocolVersion().isTLS13()) {
            msg.setProtocolVersion(ProtocolVersion.TLS12.getValue());
        } else {
            msg.setProtocolVersion(context.getConfig().getHighestProtocolVersion().getValue());
        }
>>>>>>> 0492cfdd
        LOGGER.debug("ProtocolVersion: " + ArrayConverter.bytesToHexString(msg.getProtocolVersion().getValue()));
    }

    private void prepareCompressions(ClientHelloMessage msg) {
<<<<<<< HEAD
        msg.setCompressions(convertCompressions(chooser.getConfig().getSupportedCompressionMethods()));
=======
        if (context.getConfig().getHighestProtocolVersion().isTLS13()) {
            msg.setCompressions(CompressionMethod.NULL.getArrayValue());
        } else {
            msg.setCompressions(convertCompressions(context.getConfig().getSupportedCompressionMethods()));
        }
>>>>>>> 0492cfdd
        LOGGER.debug("Compressions: " + ArrayConverter.bytesToHexString(msg.getCompressions().getValue()));
    }

    private void prepareCompressionLength(ClientHelloMessage msg) {
        msg.setCompressionLength(msg.getCompressions().getValue().length);
        LOGGER.debug("CompressionLength: " + msg.getCompressionLength().getValue());
    }

    private void prepareCipherSuites(ClientHelloMessage msg) {
        msg.setCipherSuites(convertCipherSuites(chooser.getConfig().getDefaultClientSupportedCiphersuites()));
        LOGGER.debug("CipherSuites: " + ArrayConverter.bytesToHexString(msg.getCipherSuites().getValue()));
    }

    private void prepareCipherSuitesLength(ClientHelloMessage msg) {
        msg.setCipherSuiteLength(msg.getCipherSuites().getValue().length);
        LOGGER.debug("CipherSuitesLength: " + msg.getCipherSuiteLength().getValue());
    }

    private boolean hasHandshakeCookie() {
        return chooser.getContext().getDtlsCookie() != null;
    }

    private void prepareCookie(ClientHelloMessage msg) {
        msg.setCookie(chooser.getDtlsCookie());
        LOGGER.debug("Cookie: " + ArrayConverter.bytesToHexString(msg.getCookie().getValue()));
    }

    private void prepareCookieLength(ClientHelloMessage msg) {
        msg.setCookieLength((byte) msg.getCookie().getValue().length);
        LOGGER.debug("CookieLength: " + msg.getCookieLength().getValue());
    }
}<|MERGE_RESOLUTION|>--- conflicted
+++ resolved
@@ -13,13 +13,8 @@
 import de.rub.nds.tlsattacker.core.constants.CompressionMethod;
 import de.rub.nds.tlsattacker.core.exceptions.PreparationException;
 import de.rub.nds.tlsattacker.core.protocol.message.ClientHelloMessage;
-<<<<<<< HEAD
-import de.rub.nds.modifiablevariable.util.ArrayConverter;
+import de.rub.nds.tlsattacker.core.constants.ProtocolVersion;
 import de.rub.nds.tlsattacker.core.workflow.chooser.Chooser;
-=======
-import de.rub.nds.tlsattacker.core.workflow.TlsContext;
-import de.rub.nds.tlsattacker.core.constants.ProtocolVersion;
->>>>>>> 0492cfdd
 import java.io.ByteArrayOutputStream;
 import java.io.IOException;
 import java.util.List;
@@ -42,8 +37,8 @@
     public void prepareHandshakeMessageContents() {
         LOGGER.debug("Preparing ClientHelloMessage");
         prepareProtocolVersion(msg);
-        prepareRandom(context.getConfig().getHighestProtocolVersion());
-        if (!context.getConfig().getHighestProtocolVersion().isTLS13()) {
+        prepareRandom(chooser.getConfig().getHighestProtocolVersion());
+        if (!chooser.getConfig().getHighestProtocolVersion().isTLS13()) {
             prepareUnixTime();
         }
         prepareSessionID();
@@ -61,21 +56,12 @@
     }
 
     private void prepareSessionID() {
-<<<<<<< HEAD
-        msg.setSessionId(chooser.getClientSessionId());
-=======
-        if (context.getConfig().getHighestProtocolVersion().isTLS13()) {
+        if (chooser.getConfig().getHighestProtocolVersion().isTLS13()) {
             msg.setSessionId(new byte[0]);
         } else {
-            msg.setSessionId(new byte[0]);
-            if (hasSessionID()) {
-                msg.setSessionId(context.getConfig().getSessionId());
-            } else {
-                msg.setSessionId(context.getSessionID());
-            }
+            msg.setSessionId(chooser.getClientSessionId());
         }
         LOGGER.debug("SessionId: " + ArrayConverter.bytesToHexString(msg.getSessionId().getValue()));
->>>>>>> 0492cfdd
     }
 
     private byte[] convertCompressions(List<CompressionMethod> compressionList) {
@@ -105,28 +91,20 @@
     }
 
     private void prepareProtocolVersion(ClientHelloMessage msg) {
-<<<<<<< HEAD
-        msg.setProtocolVersion(chooser.getConfig().getHighestProtocolVersion().getValue());
-=======
-        if (context.getConfig().getHighestProtocolVersion().isTLS13()) {
+        if (chooser.getConfig().getHighestProtocolVersion().isTLS13()) {
             msg.setProtocolVersion(ProtocolVersion.TLS12.getValue());
         } else {
-            msg.setProtocolVersion(context.getConfig().getHighestProtocolVersion().getValue());
+            msg.setProtocolVersion(chooser.getConfig().getHighestProtocolVersion().getValue());
         }
->>>>>>> 0492cfdd
         LOGGER.debug("ProtocolVersion: " + ArrayConverter.bytesToHexString(msg.getProtocolVersion().getValue()));
     }
 
     private void prepareCompressions(ClientHelloMessage msg) {
-<<<<<<< HEAD
-        msg.setCompressions(convertCompressions(chooser.getConfig().getSupportedCompressionMethods()));
-=======
-        if (context.getConfig().getHighestProtocolVersion().isTLS13()) {
+        if (chooser.getConfig().getHighestProtocolVersion().isTLS13()) {
             msg.setCompressions(CompressionMethod.NULL.getArrayValue());
         } else {
-            msg.setCompressions(convertCompressions(context.getConfig().getSupportedCompressionMethods()));
+            msg.setCompressions(convertCompressions(chooser.getConfig().getSupportedCompressionMethods()));
         }
->>>>>>> 0492cfdd
         LOGGER.debug("Compressions: " + ArrayConverter.bytesToHexString(msg.getCompressions().getValue()));
     }
 
