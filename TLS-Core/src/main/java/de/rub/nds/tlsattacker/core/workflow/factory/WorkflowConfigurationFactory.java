/**
 * TLS-Attacker - A Modular Penetration Testing Framework for TLS
 *
 * Copyright 2014-2017 Ruhr University Bochum / Hackmanit GmbH
 *
 * Licensed under Apache License 2.0
 * http://www.apache.org/licenses/LICENSE-2.0
 */
package de.rub.nds.tlsattacker.core.workflow.factory;

import de.rub.nds.tlsattacker.core.config.Config;
import de.rub.nds.tlsattacker.core.connection.AliasedConnection;
import de.rub.nds.tlsattacker.core.constants.AlgorithmResolver;
import de.rub.nds.tlsattacker.core.constants.CipherSuite;
import de.rub.nds.tlsattacker.core.constants.ExtensionType;
import de.rub.nds.tlsattacker.core.constants.KeyExchangeAlgorithm;
import de.rub.nds.tlsattacker.core.constants.RunningModeType;
import de.rub.nds.tlsattacker.core.constants.StarttlsMessage;
import de.rub.nds.tlsattacker.core.constants.StarttlsType;
import de.rub.nds.tlsattacker.core.exceptions.ConfigurationException;
import de.rub.nds.tlsattacker.core.https.HttpsRequestMessage;
import de.rub.nds.tlsattacker.core.https.HttpsResponseMessage;
import de.rub.nds.tlsattacker.core.protocol.message.*;
import de.rub.nds.tlsattacker.core.protocol.message.extension.EarlyDataExtensionMessage;
import de.rub.nds.tlsattacker.core.protocol.message.extension.ExtensionMessage;
import de.rub.nds.tlsattacker.core.protocol.message.extension.PreSharedKeyExtensionMessage;
import de.rub.nds.tlsattacker.core.record.BlobRecord;
import de.rub.nds.tlsattacker.core.workflow.WorkflowTrace;
import de.rub.nds.tlsattacker.core.workflow.action.BufferedGenericReceiveAction;
import de.rub.nds.tlsattacker.core.workflow.action.BufferedSendAction;
import de.rub.nds.tlsattacker.core.workflow.action.ClearBuffersAction;
import de.rub.nds.tlsattacker.core.workflow.action.CopyBuffersAction;
import de.rub.nds.tlsattacker.core.workflow.action.CopyPreMasterSecretAction;
import de.rub.nds.tlsattacker.core.workflow.action.FlushSessionCacheAction;
import de.rub.nds.tlsattacker.core.workflow.action.ForwardMessagesAction;
import de.rub.nds.tlsattacker.core.workflow.action.ForwardRecordsAction;
import de.rub.nds.tlsattacker.core.workflow.action.MessageAction;
import de.rub.nds.tlsattacker.core.workflow.action.MessageActionFactory;
import de.rub.nds.tlsattacker.core.workflow.action.PopAndSendAction;
import de.rub.nds.tlsattacker.core.workflow.action.PopBufferedMessageAction;
import de.rub.nds.tlsattacker.core.workflow.action.PopBufferedRecordAction;
import de.rub.nds.tlsattacker.core.workflow.action.PopBuffersAction;
import de.rub.nds.tlsattacker.core.workflow.action.PrintLastHandledApplicationDataAction;
import de.rub.nds.tlsattacker.core.workflow.action.PrintSecretsAction;
import de.rub.nds.tlsattacker.core.workflow.action.ReceiveAction;
import de.rub.nds.tlsattacker.core.workflow.action.ReceiveTillAction;
import de.rub.nds.tlsattacker.core.workflow.action.RemBufferedChCiphersAction;
import de.rub.nds.tlsattacker.core.workflow.action.RemBufferedChExtensionsAction;
import de.rub.nds.tlsattacker.core.workflow.action.RenegotiationAction;
import de.rub.nds.tlsattacker.core.workflow.action.ResetConnectionAction;
import de.rub.nds.tlsattacker.core.workflow.action.SendAction;
import de.rub.nds.tlsattacker.core.workflow.action.SendDynamicClientKeyExchangeAction;
import de.rub.nds.tlsattacker.core.workflow.action.SendDynamicServerCertificateAction;
import de.rub.nds.tlsattacker.core.workflow.action.SendDynamicServerKeyExchangeAction;
import de.rub.nds.tlsattacker.core.workflow.action.TlsAction;
import de.rub.nds.tlsattacker.transport.ConnectionEndType;
import java.util.ArrayList;
import java.util.LinkedList;
import java.util.List;
import java.util.Objects;
import org.apache.logging.log4j.LogManager;
import org.apache.logging.log4j.Logger;

/**
 * Create a WorkflowTace based on a Config instance.
 */
public class WorkflowConfigurationFactory {

    private static final Logger LOGGER = LogManager.getLogger();

    protected final Config config;
    private RunningModeType mode;

    public WorkflowConfigurationFactory(Config config) {
        this.config = config;
    }

    public WorkflowTrace createWorkflowTrace(WorkflowTraceType type, RunningModeType mode) {
        this.mode = mode;
        switch (type) {
            case HELLO:
                return createHelloWorkflow();
            case FULL:
                return createFullWorkflow();
            case HANDSHAKE:
                return createHandshakeWorkflow();
            case SHORT_HELLO:
                return createShortHelloWorkflow();
            case SSL2_HELLO:
                return createSsl2HelloWorkflow();
            case CLIENT_RENEGOTIATION_WITHOUT_RESUMPTION:
                return createClientRenegotiationWorkflow();
            case CLIENT_RENEGOTIATION:
                return createClientRenegotiationWithResumptionWorkflow();
            case SERVER_RENEGOTIATION:
                return createServerRenegotiationWorkflow();
            case HTTPS:
                return createHttpsWorkflow();
            case RESUMPTION:
                return createResumptionWorkflow();
            case FULL_RESUMPTION:
                return createFullResumptionWorkflow();
            case SIMPLE_MITM_PROXY:
                return createSimpleMitmProxyWorkflow();
            case ZERO_RTT:
                return createZeroRttWorkflow();
            case FULL_ZERO_RTT:
                return createFullZeroRttWorkflow();
            case FALSE_START:
                return createFalseStartWorkflow();
            case RSA_SYNC_PROXY:
                return createSyncProxyWorkflow();
            case DYNAMIC_HANDSHAKE:
                return createDynamicHandshakeWorkflow();
        }
        throw new ConfigurationException("Unknown WorkflowTraceType " + type.name());
    }

    private AliasedConnection getConnection() {
        AliasedConnection con = null;
        if (mode == null) {
            throw new ConfigurationException("Running mode not set, can't configure workflow");
        } else {
            switch (mode) {
                case CLIENT:
                    con = config.getDefaultClientConnection();
                    break;
                case SERVER:
                    con = config.getDefaultServerConnection();
                    break;
                default:
                    throw new ConfigurationException("This workflow can only be configured for"
                            + " modes CLIENT and SERVER, but actual mode was " + mode);
            }
        }
        return con;
    }

    /**
     * Creates an Empty - or almost Empty Workflowtrace, depending on the
     * Startls flag in the config
     *
     * @param connection
     * @return
     */
    public WorkflowTrace createTlsEntryWorkflowtrace(AliasedConnection connection) {
        WorkflowTrace workflowTrace = new WorkflowTrace();

        if (config.getStarttlsType() != StarttlsType.NONE) {
            addStartTlsActions(connection, config.getStarttlsType(), workflowTrace);
        }
        return workflowTrace;
    }

    /**
     * Create a hello workflow for the default connection end defined in config.
     *
     * @return A HelloWorkflow
     */
    private WorkflowTrace createHelloWorkflow() {
        return createHelloWorkflow(getConnection());
    }

    /**
     * Create a hello workflow for the given connection end.
     */
    public WorkflowTrace createHelloWorkflow(AliasedConnection connection) {
        WorkflowTrace workflowTrace = createTlsEntryWorkflowtrace(connection);

        workflowTrace.addTlsAction(MessageActionFactory.createAction(connection, ConnectionEndType.CLIENT,
                new ClientHelloMessage(config)));

        if (config.getHighestProtocolVersion().isDTLS()) {
            workflowTrace.addTlsAction(MessageActionFactory.createAction(connection, ConnectionEndType.SERVER,
                    new HelloVerifyRequestMessage(config)));
            workflowTrace.addTlsAction(MessageActionFactory.createAction(connection, ConnectionEndType.CLIENT,
                    new ClientHelloMessage(config)));
        }

        List<ProtocolMessage> messages = new LinkedList<>();
        messages.add(new ServerHelloMessage(config));
        if (config.getHighestProtocolVersion().isTLS13()) {
<<<<<<< HEAD
            if (config.getTls13BackwardsCompatibilityMode() == Boolean.TRUE) {
                ChangeCipherSpecMessage ccs = new ChangeCipherSpecMessage();
                ccs.setRequired(false);
                messages.add(ccs);
=======
            if (Objects.equals(config.getTls13BackwardsCompatibilityMode(), Boolean.TRUE)) {
                messages.add(new ChangeCipherSpecMessage());
>>>>>>> ef0eae0c
            }
            messages.add(new EncryptedExtensionsMessage(config));
            if (config.isClientAuthentication()) {
                messages.add(new CertificateRequestMessage(config));
            }
            CipherSuite selectedCipherSuite = config.getDefaultSelectedCipherSuite();
            if (!selectedCipherSuite.isPWD()) {
                if (connection.getLocalConnectionEndType() == ConnectionEndType.CLIENT) {
                    messages.add(new CertificateMessage());
                } else {
                    messages.add(new CertificateMessage(config));
                }

                messages.add(new CertificateVerifyMessage(config));
            }

            messages.add(new FinishedMessage(config));
        } else {
            CipherSuite selectedCipherSuite = config.getDefaultSelectedCipherSuite();
            if (shouldServerSendACertificate(selectedCipherSuite)) {
                if (connection.getLocalConnectionEndType() == ConnectionEndType.CLIENT) {
                    messages.add(new CertificateMessage());
                } else {
                    messages.add(new CertificateMessage(config));
                }
            }
            if (selectedCipherSuite.isEphemeral() || selectedCipherSuite.isSrp()) {
                addServerKeyExchangeMessage(messages);
            }

            if (config.isClientAuthentication()) {
                messages.add(new CertificateRequestMessage(config));
            }
            messages.add(new ServerHelloDoneMessage(config));
        }
        workflowTrace.addTlsAction(MessageActionFactory.createAction(connection, ConnectionEndType.SERVER, messages));

        return workflowTrace;
    }

    public boolean shouldServerSendACertificate(CipherSuite suite) {
        return !suite.isSrpSha() && !suite.isPskOrDhPsk() && !suite.isAnon() && !suite.isPWD();

    }

    /**
     * Create a handshake workflow for the default connection end defined in
     * config.
     *
     * @return A HandshakeWorkflow
     */
    private WorkflowTrace createHandshakeWorkflow() {
        return createHandshakeWorkflow(getConnection());
    }

    /**
     * Create a handshake workflow for the given connection end.
     */
    private WorkflowTrace createHandshakeWorkflow(AliasedConnection connection) {

        WorkflowTrace workflowTrace = this.createHelloWorkflow(connection);
        List<ProtocolMessage> messages = new LinkedList<>();
        if (config.getHighestProtocolVersion().isTLS13()) {
            if (config.isClientAuthentication()) {
                messages.add(new CertificateMessage(config));
                messages.add(new CertificateVerifyMessage(config));
            }
        } else {
            if (config.isClientAuthentication()) {
                messages.add(new CertificateMessage(config));
                addClientKeyExchangeMessage(messages);
                messages.add(new CertificateVerifyMessage(config));
            } else {
                addClientKeyExchangeMessage(messages);
            }
            messages.add(new ChangeCipherSpecMessage(config));
        }
        messages.add(new FinishedMessage(config));
        workflowTrace.addTlsAction(MessageActionFactory.createAction(connection, ConnectionEndType.CLIENT, messages));
        if (!config.getHighestProtocolVersion().isTLS13()) {
            workflowTrace.addTlsAction(MessageActionFactory.createAction(connection, ConnectionEndType.SERVER,
                    new ChangeCipherSpecMessage(config), new FinishedMessage(config)));
        }

        return workflowTrace;
    }

    /**
     * Creates an extended TLS workflow including an application data and
     * heartbeat messages
     *
     * @return A FullWorkflow with ApplicationMessages
     */
    private WorkflowTrace createFullWorkflow() {
        AliasedConnection connection = getConnection();

        WorkflowTrace workflowTrace = this.createHandshakeWorkflow(connection);
        if (config.isServerSendsApplicationData()) {
            workflowTrace.addTlsAction(MessageActionFactory.createAction(connection, ConnectionEndType.SERVER,
                    new ApplicationMessage(config)));
        }

        if (config.isAddHeartbeatExtension()) {
            workflowTrace.addTlsAction(MessageActionFactory.createAction(connection, ConnectionEndType.CLIENT,
                    new ApplicationMessage(config), new HeartbeatMessage(config)));
            workflowTrace.addTlsAction(MessageActionFactory.createAction(connection, ConnectionEndType.SERVER,
                    new HeartbeatMessage(config)));
        } else {
            workflowTrace.addTlsAction(MessageActionFactory.createAction(connection, ConnectionEndType.CLIENT,
                    new ApplicationMessage(config)));
        }
        return workflowTrace;
    }

    private WorkflowTrace createShortHelloWorkflow() {
        AliasedConnection connection = getConnection();
        WorkflowConfigurationFactory factory = new WorkflowConfigurationFactory(config);
        WorkflowTrace trace = factory.createTlsEntryWorkflowtrace(config.getDefaultClientConnection());

        trace.addTlsAction(MessageActionFactory.createAction(connection, ConnectionEndType.CLIENT,
                new ClientHelloMessage(config)));
        trace.addTlsAction(MessageActionFactory.createAction(connection, ConnectionEndType.SERVER,
                new ServerHelloMessage(config)));
        return trace;
    }

    /**
     * Create a handshake workflow for the default connection end defined in
     * config.
     */
    private WorkflowTrace createFalseStartWorkflow() {
        return createFalseStartWorkflow(getConnection());
    }

    /**
     * Create a false start workflow for the given connection end.
     */
    private WorkflowTrace createFalseStartWorkflow(AliasedConnection connection) {

        if (config.getHighestProtocolVersion().isTLS13()) {
            throw new ConfigurationException("The false start workflow is not implemented for TLS 1.3");
        }

        WorkflowTrace workflowTrace = this.createHandshakeWorkflow(connection);
        MessageAction appData = MessageActionFactory.createAction(connection, ConnectionEndType.CLIENT,
                new ApplicationMessage(config));

        // Client CKE, CCS, Fin
        // TODO weired
        TlsAction lastClientAction;
        if (connection.getLocalConnectionEndType() == ConnectionEndType.CLIENT) {
            lastClientAction = (TlsAction) workflowTrace.getLastSendingAction();
        } else {
            lastClientAction = (TlsAction) workflowTrace.getLastReceivingAction();
        }
        int i = workflowTrace.getTlsActions().indexOf(lastClientAction);
        workflowTrace.addTlsAction(i + 1, appData);

        return workflowTrace;
    }

    private WorkflowTrace createSsl2HelloWorkflow() {
        AliasedConnection connection = getConnection();
        WorkflowConfigurationFactory factory = new WorkflowConfigurationFactory(config);
        WorkflowTrace trace = factory.createTlsEntryWorkflowtrace(config.getDefaultClientConnection());

        MessageAction action = MessageActionFactory.createAction(connection, ConnectionEndType.CLIENT,
                new SSL2ClientHelloMessage(config));
        action.setRecords(new BlobRecord());
        trace.addTlsAction(action);
        action = MessageActionFactory.createAction(connection, ConnectionEndType.SERVER, new SSL2ServerHelloMessage(
                config));
        action.setRecords(new BlobRecord());
        trace.addTlsAction(action);
        return trace;
    }

    private WorkflowTrace createFullResumptionWorkflow() {
        AliasedConnection conEnd = getConnection();
        WorkflowTrace trace = this.createHandshakeWorkflow(conEnd);

        trace.addTlsAction(new ResetConnectionAction());
        WorkflowTrace tempTrace = this.createResumptionWorkflow();
        for (TlsAction resumption : tempTrace.getTlsActions()) {
            trace.addTlsAction(resumption);
        }
        return trace;
    }

    private WorkflowTrace createResumptionWorkflow() {
        AliasedConnection connection = getConnection();
        WorkflowConfigurationFactory factory = new WorkflowConfigurationFactory(config);
        WorkflowTrace trace = factory.createTlsEntryWorkflowtrace(config.getDefaultClientConnection());
        MessageAction action = MessageActionFactory.createAction(connection, ConnectionEndType.CLIENT,
                new ClientHelloMessage(config));
        trace.addTlsAction(action);
        if (config.getHighestProtocolVersion().isDTLS()) {
            action = MessageActionFactory.createAction(connection, ConnectionEndType.SERVER,
                    new HelloVerifyRequestMessage(config));
            trace.addTlsAction(action);
            action = MessageActionFactory.createAction(connection, ConnectionEndType.CLIENT, new ClientHelloMessage(
                    config));
            trace.addTlsAction(action);

        }
        action = MessageActionFactory.createAction(connection, ConnectionEndType.SERVER,
                new ServerHelloMessage(config), new ChangeCipherSpecMessage(config), new FinishedMessage(config));
        trace.addTlsAction(action);
        action = MessageActionFactory.createAction(connection, ConnectionEndType.CLIENT, new ChangeCipherSpecMessage(
                config), new FinishedMessage(config));
        trace.addTlsAction(action);

        return trace;
    }

    private WorkflowTrace createClientRenegotiationWithResumptionWorkflow() {
        AliasedConnection conEnd = getConnection();
        WorkflowTrace trace = createHandshakeWorkflow(conEnd);
        trace.addTlsAction(new RenegotiationAction());
        WorkflowTrace renegotiationTrace = createResumptionWorkflow();
        for (TlsAction reneAction : renegotiationTrace.getTlsActions()) {
            trace.addTlsAction(reneAction);
        }
        return trace;
    }

    private WorkflowTrace createClientRenegotiationWorkflow() {
        AliasedConnection conEnd = getConnection();
        WorkflowTrace trace = createHandshakeWorkflow(conEnd);
        trace.addTlsAction(new RenegotiationAction());
        trace.addTlsAction(new FlushSessionCacheAction());
        WorkflowTrace renegotiationTrace = createHandshakeWorkflow(conEnd);
        for (TlsAction reneAction : renegotiationTrace.getTlsActions()) {
            trace.addTlsAction(reneAction);
        }
        return trace;
    }

    private WorkflowTrace createServerRenegotiationWorkflow() {
        AliasedConnection connection = getConnection();
        WorkflowTrace trace = createHandshakeWorkflow(connection);
        WorkflowTrace renegotiationTrace = createHandshakeWorkflow(connection);
        trace.addTlsAction(new RenegotiationAction());
        MessageAction action = MessageActionFactory.createAction(connection, ConnectionEndType.SERVER,
                new HelloRequestMessage(config));
        trace.addTlsAction(action);
        for (TlsAction reneAction : renegotiationTrace.getTlsActions()) {
            trace.addTlsAction(reneAction);
        }
        return trace;
    }

    private WorkflowTrace createHttpsWorkflow() {
        AliasedConnection connection = getConnection();
        WorkflowTrace trace = createHandshakeWorkflow(connection);
        MessageAction action = MessageActionFactory.createAction(connection, ConnectionEndType.CLIENT,
                new HttpsRequestMessage(config));
        trace.addTlsAction(action);
        action = MessageActionFactory.createAction(connection, ConnectionEndType.SERVER, new HttpsResponseMessage(
                config));
        trace.addTlsAction(action);
        return trace;
    }

    private WorkflowTrace createSimpleMitmProxyWorkflow() {

        if (mode != RunningModeType.MITM) {
            throw new ConfigurationException("This workflow trace can only be created when running"
                    + " in MITM mode. Actual mode: " + mode);
        }

        AliasedConnection inboundConnection = config.getDefaultServerConnection();
        AliasedConnection outboundConnection = config.getDefaultClientConnection();

        if (outboundConnection == null || inboundConnection == null) {
            throw new ConfigurationException("Could not find both necesary connection ends");
        }

        // client -> mitm
        String clientToMitmAlias = inboundConnection.getAlias();
        // mitm -> server
        String mitmToServerAlias = outboundConnection.getAlias();

        LOGGER.debug("Building mitm trace for: " + inboundConnection + ", " + outboundConnection);

        WorkflowTrace clientToMitmHandshake = createHandshakeWorkflow(inboundConnection);
        WorkflowTrace mitmToServerHandshake = createHandshakeWorkflow(outboundConnection);

        WorkflowConfigurationFactory factory = new WorkflowConfigurationFactory(config);
        WorkflowTrace trace = factory.createTlsEntryWorkflowtrace(config.getDefaultClientConnection());

        trace.addConnection(inboundConnection);
        trace.addConnection(outboundConnection);
        trace.addTlsActions(clientToMitmHandshake.getTlsActions());
        trace.addTlsActions(mitmToServerHandshake.getTlsActions());

        // Forward request client -> server
        ForwardMessagesAction f = new ForwardMessagesAction(clientToMitmAlias, mitmToServerAlias,
                new ApplicationMessage(config));
        trace.addTlsAction(f);

        // Print client's app data contents
        PrintLastHandledApplicationDataAction p = new PrintLastHandledApplicationDataAction(clientToMitmAlias);
        p.setStringEncoding("US-ASCII");
        trace.addTlsAction(p);

        // Forward response server -> client
        f = new ForwardMessagesAction(mitmToServerAlias, clientToMitmAlias, new ApplicationMessage(config));
        trace.addTlsAction(f);

        // Print server's app data contents
        p = new PrintLastHandledApplicationDataAction(mitmToServerAlias);
        p.setStringEncoding("US-ASCII");
        trace.addTlsAction(p);

        return trace;
    }

    private WorkflowTrace createZeroRttWorkflow() {
        AliasedConnection connection = getConnection();
        WorkflowConfigurationFactory factory = new WorkflowConfigurationFactory(config);
        WorkflowTrace trace = factory.createTlsEntryWorkflowtrace(config.getDefaultClientConnection());

        List<ProtocolMessage> clientHelloMessages = new LinkedList<>();
        List<ProtocolMessage> serverMessages = new LinkedList<>();
        List<ProtocolMessage> clientMessages = new LinkedList<>();

        ClientHelloMessage clientHello;
        ApplicationMessage earlyDataMsg;

        if (connection.getLocalConnectionEndType() == ConnectionEndType.CLIENT) {
            clientHello = new ClientHelloMessage(config);
            earlyDataMsg = new ApplicationMessage(config);
            earlyDataMsg.setDataConfig(config.getEarlyData());
        } else {
            clientHello = new ClientHelloMessage();
            earlyDataMsg = new ApplicationMessage();
        }
        clientHelloMessages.add(clientHello);
        clientHelloMessages.add(earlyDataMsg);

        trace.addTlsAction(MessageActionFactory.createAction(connection, ConnectionEndType.CLIENT, clientHelloMessages));

        ServerHelloMessage serverHello;
        EncryptedExtensionsMessage encExtMsg;
        FinishedMessage serverFin = new FinishedMessage(config);

        if (connection.getLocalConnectionEndType() == ConnectionEndType.CLIENT) {
            serverHello = new ServerHelloMessage();
            encExtMsg = new EncryptedExtensionsMessage();
            encExtMsg.addExtension(new EarlyDataExtensionMessage());
        } else {
            serverHello = new ServerHelloMessage(config);
            encExtMsg = new EncryptedExtensionsMessage(config);
            encExtMsg.addExtension(new EarlyDataExtensionMessage());
        }

        serverMessages.add(serverHello);
        serverMessages.add(encExtMsg);
        serverMessages.add(serverFin);

        trace.addTlsAction(MessageActionFactory.createAction(connection, ConnectionEndType.SERVER, serverMessages));

        clientMessages.add(new EndOfEarlyDataMessage());
        clientMessages.add(new FinishedMessage(config));
        clientMessages.add(new ApplicationMessage(config));
        trace.addTlsAction(MessageActionFactory.createAction(connection, ConnectionEndType.CLIENT, clientMessages));
        return trace;
    }

    private WorkflowTrace createFullZeroRttWorkflow() {
        AliasedConnection ourConnection = getConnection();
        WorkflowTrace trace = createHandshakeWorkflow();
        // Remove extensions that are only required in the 2nd ClientHello
        for (TlsAction action : trace.getTlsActions()) {
            if (action.isMessageAction()) {
                for (ProtocolMessage msg : ((MessageAction) action).getMessages()) {
                    if (msg instanceof ClientHelloMessage) {
                        List<ExtensionMessage> extensions = ((HandshakeMessage) msg).getExtensions();
                        for (int x = 0; x < extensions.size(); x++) {
                            if (extensions.get(x) instanceof PreSharedKeyExtensionMessage
                                    || extensions.get(x) instanceof EarlyDataExtensionMessage) {
                                ((HandshakeMessage) msg).getExtensions().remove(extensions.get(x));
                                x--;
                            }
                        }
                    }
                }
            }
        }
        trace.addTlsAction(MessageActionFactory.createAction(ourConnection, ConnectionEndType.SERVER,
                new NewSessionTicketMessage(false)));
        trace.addTlsAction(new ResetConnectionAction());
        WorkflowTrace zeroRttTrace = createZeroRttWorkflow();
        for (TlsAction zeroRttAction : zeroRttTrace.getTlsActions()) {
            trace.addTlsAction(zeroRttAction);
        }
        return trace;
    }

    /**
     * A simple synchronizing proxy for RSA KE.
     *
     * Synchronizes the secrets between all parties and forwards first round of
     * exchanged application data messages.
     *
     * Works only for RSA KE ciphers. Extended Master Secret (and possibly other
     * extensions) will brake it. So per default, all extensions are removed and
     * all cipher suites except RSA suites are removed, too.
     */
    private WorkflowTrace createSyncProxyWorkflow() {

        if (mode != RunningModeType.MITM) {
            throw new ConfigurationException("This workflow trace can only be created when running"
                    + " in MITM mode. Actual mode: " + mode);
        }

        // client -> mitm
        AliasedConnection inboundConnection = config.getDefaultServerConnection();
        String clientToMitmAlias = inboundConnection.getAlias();
        // mitm -> server
        AliasedConnection outboundConnection = config.getDefaultClientConnection();
        String mitmToServerAlias = outboundConnection.getAlias();

        if (outboundConnection == null || inboundConnection == null) {
            throw new ConfigurationException("Could not find both necesary connection ends");
        }

        LOGGER.info("Building synchronizing proxy trace for:\n" + inboundConnection.toCompactString() + ", "
                + outboundConnection.toCompactString());

        WorkflowConfigurationFactory factory = new WorkflowConfigurationFactory(config);
        WorkflowTrace trace = factory.createTlsEntryWorkflowtrace(config.getDefaultClientConnection());

        trace.addConnection(inboundConnection);
        trace.addConnection(outboundConnection);

        List<CipherSuite> removeCiphers = CipherSuite.getImplemented();
        removeCiphers.addAll(CipherSuite.getNotImplemented());
        List<CipherSuite> keepCiphers = new ArrayList<>();
        for (CipherSuite cs : removeCiphers) {
            if (cs.name().startsWith("TLS_RSA")) {
                keepCiphers.add(cs);
            }
        }
        removeCiphers.removeAll(keepCiphers);

        List<ExtensionType> removeExtensions = ExtensionType.getReceivable();
        List<ExtensionType> keepExtensions = new ArrayList<>();
        // keepExtensions.add(ExtensionType.EXTENDED_MASTER_SECRET);
        removeExtensions.removeAll(keepExtensions);

        // Sorry for fooling the silly formatter with EOL comments :>
        trace.addTlsActions( //
                // Forward CH, remove extensions and non RSA KE ciphers
                new BufferedGenericReceiveAction(clientToMitmAlias), //
                new CopyBuffersAction(clientToMitmAlias, mitmToServerAlias), //
                new RemBufferedChCiphersAction(mitmToServerAlias, removeCiphers), //
                new RemBufferedChExtensionsAction(mitmToServerAlias, removeExtensions), //
                new BufferedSendAction(mitmToServerAlias), //
                new ClearBuffersAction(clientToMitmAlias), //

                // Forward SH
                new BufferedGenericReceiveAction(mitmToServerAlias), //
                new CopyBuffersAction(mitmToServerAlias, clientToMitmAlias), //
                new PopAndSendAction(clientToMitmAlias), //
                new PrintSecretsAction(clientToMitmAlias), //
                new PrintSecretsAction(mitmToServerAlias), //
                // But send our own certificate
                new PopBufferedMessageAction(clientToMitmAlias), //
                new PopBufferedRecordAction(clientToMitmAlias), //
                new SendAction(clientToMitmAlias, new CertificateMessage(config)), //
                // Send SHD
                new PopAndSendAction(clientToMitmAlias), //
                new ClearBuffersAction(mitmToServerAlias), //

                // Forward CKE (use received PMS)
                new BufferedGenericReceiveAction(clientToMitmAlias), //
                new CopyBuffersAction(clientToMitmAlias, mitmToServerAlias), //
                new PopBuffersAction(mitmToServerAlias), //
                new CopyPreMasterSecretAction(clientToMitmAlias, mitmToServerAlias), //
                new SendAction(mitmToServerAlias, new RSAClientKeyExchangeMessage()), //
                // Sends CCS
                new PopAndSendAction(mitmToServerAlias), //
                new ClearBuffersAction(mitmToServerAlias), //
                new ClearBuffersAction(clientToMitmAlias), //

                // Send fresh FIN
                new SendAction(mitmToServerAlias, new FinishedMessage()), //
                new PrintSecretsAction(clientToMitmAlias), //
                new PrintSecretsAction(mitmToServerAlias), //

                // Finish the handshake, and print the secrets we negotiated
                new ReceiveAction(mitmToServerAlias, new ChangeCipherSpecMessage(), new FinishedMessage()), //
                new PrintSecretsAction(clientToMitmAlias), //
                new PrintSecretsAction(mitmToServerAlias), //
                new SendAction(clientToMitmAlias, new ChangeCipherSpecMessage(), new FinishedMessage()), //

                // Step out, enjoy :)
                new ForwardRecordsAction(clientToMitmAlias, mitmToServerAlias), //
                new ForwardRecordsAction(mitmToServerAlias, clientToMitmAlias)); //

        return trace;
    }

    public ClientKeyExchangeMessage createClientKeyExchangeMessage(KeyExchangeAlgorithm algorithm) {
        if (algorithm != null) {
            switch (algorithm) {
                case RSA:
                    return new RSAClientKeyExchangeMessage(config);
                case ECDHE_ECDSA:
                case ECDH_ECDSA:
                case ECDH_RSA:
                case ECDHE_RSA:
                case ECDH_ANON:
                    return new ECDHClientKeyExchangeMessage(config);
                case DHE_DSS:
                case DHE_RSA:
                case DH_ANON:
                case DH_DSS:
                case DH_RSA:
                    return new DHClientKeyExchangeMessage(config);
                case PSK:
                    return new PskClientKeyExchangeMessage(config);
                case DHE_PSK:
                    return new PskDhClientKeyExchangeMessage(config);
                case ECDHE_PSK:
                    return new PskEcDhClientKeyExchangeMessage(config);
                case PSK_RSA:
                    return new PskRsaClientKeyExchangeMessage(config);
                case SRP_SHA_DSS:
                case SRP_SHA_RSA:
                case SRP_SHA:
                    return new SrpClientKeyExchangeMessage(config);
                case VKO_GOST01:
                case VKO_GOST12:
                    return new GOSTClientKeyExchangeMessage(config);
                case ECCPWD:
                    return new PWDClientKeyExchangeMessage(config);
                default:
                    LOGGER.warn("Unsupported key exchange algorithm: " + algorithm
                            + ", not creating ClientKeyExchange Message");
            }
        } else {
            LOGGER.warn("Unsupported key exchange algorithm: " + algorithm + ", not creating ClientKeyExchange Message");
        }
        return null;
    }

    public ServerKeyExchangeMessage createServerKeyExchangeMessage(KeyExchangeAlgorithm algorithm) {
        if (algorithm != null) {
            switch (algorithm) {
                case RSA:
                case DH_DSS:
                case DH_RSA:
                    return null;
                case ECDHE_ECDSA:
                case ECDHE_RSA:
                case ECDH_ANON:
                    return new ECDHEServerKeyExchangeMessage(config);
                case DHE_DSS:
                case DHE_RSA:
                case DH_ANON:
                    return new DHEServerKeyExchangeMessage(config);
                case PSK:
                    return new PskServerKeyExchangeMessage(config);
                case DHE_PSK:
                    return new PskDheServerKeyExchangeMessage(config);
                case ECDHE_PSK:
                    return new PskEcDheServerKeyExchangeMessage(config);
                case SRP_SHA_DSS:
                case SRP_SHA_RSA:
                case SRP_SHA:
                    return new SrpServerKeyExchangeMessage(config);
                case ECCPWD:
                    return new PWDServerKeyExchangeMessage(config);
                default:
                    LOGGER.warn("Unsupported key exchange algorithm: " + algorithm
                            + ", not creating ServerKeyExchange Message");
            }
        } else {
            LOGGER.warn("Unsupported key exchange algorithm: " + algorithm + ", not creating ServerKeyExchange Message");
        }
        return null;
    }

    public void addClientKeyExchangeMessage(List<ProtocolMessage> messages) {
        CipherSuite cs = config.getDefaultSelectedCipherSuite();
        ClientKeyExchangeMessage message = createClientKeyExchangeMessage(AlgorithmResolver.getKeyExchangeAlgorithm(cs));
        messages.add(message);
    }

    public void addServerKeyExchangeMessage(List<ProtocolMessage> messages) {
        CipherSuite cs = config.getDefaultSelectedCipherSuite();
        ServerKeyExchangeMessage message = createServerKeyExchangeMessage(AlgorithmResolver.getKeyExchangeAlgorithm(cs));
        if (message != null) {
            messages.add(message);
        }
    }

    public WorkflowTrace addStartTlsActions(AliasedConnection connection, StarttlsType type, WorkflowTrace workflowTrace) {
        switch (type) {
            case FTP: {
                workflowTrace.addTlsAction(MessageActionFactory.createAsciiAction(connection, ConnectionEndType.SERVER,
                        StarttlsMessage.FTP_S_CONNECTED.getStarttlsMessage(), "US-ASCII"));
                workflowTrace.addTlsAction(MessageActionFactory.createAsciiAction(connection, ConnectionEndType.CLIENT,
                        StarttlsMessage.FTP_TLS.getStarttlsMessage(), "US-ASCII"));
                workflowTrace.addTlsAction(MessageActionFactory.createAsciiAction(connection, ConnectionEndType.SERVER,
                        StarttlsMessage.FTP_S_READY.getStarttlsMessage(), "US-ASCII"));
                return workflowTrace;
            }
            case IMAP: {
                workflowTrace.addTlsAction(MessageActionFactory.createAsciiAction(connection, ConnectionEndType.SERVER,
                        StarttlsMessage.IMAP_S_CONNECTED.getStarttlsMessage(), "US-ASCII"));
                workflowTrace.addTlsAction(MessageActionFactory.createAsciiAction(connection, ConnectionEndType.CLIENT,
                        StarttlsMessage.IMAP_C_CAP.getStarttlsMessage(), "US-ASCII"));
                workflowTrace.addTlsAction(MessageActionFactory.createAsciiAction(connection, ConnectionEndType.SERVER,
                        StarttlsMessage.IMAP_S_CAP.getStarttlsMessage(), "US-ASCII"));
                workflowTrace.addTlsAction(MessageActionFactory.createAsciiAction(connection, ConnectionEndType.CLIENT,
                        StarttlsMessage.IMAP_TLS.getStarttlsMessage(), "US-ASCII"));
                workflowTrace.addTlsAction(MessageActionFactory.createAsciiAction(connection, ConnectionEndType.SERVER,
                        StarttlsMessage.IMAP_S_READY.getStarttlsMessage(), "US-ASCII"));
                return workflowTrace;
            }
            case POP3: {
                workflowTrace.addTlsAction(MessageActionFactory.createAsciiAction(connection, ConnectionEndType.SERVER,
                        StarttlsMessage.POP3_S_CONNECTED.getStarttlsMessage(), "US-ASCII"));
                workflowTrace.addTlsAction(MessageActionFactory.createAsciiAction(connection, ConnectionEndType.CLIENT,
                        StarttlsMessage.POP3_TLS.getStarttlsMessage(), "US-ASCII"));
                workflowTrace.addTlsAction(MessageActionFactory.createAsciiAction(connection, ConnectionEndType.SERVER,
                        StarttlsMessage.POP3_S_READY.getStarttlsMessage(), "US-ASCII"));
                return workflowTrace;
            }
            case SMTP: {
                workflowTrace.addTlsAction(MessageActionFactory.createAsciiAction(connection, ConnectionEndType.SERVER,
                        StarttlsMessage.SMTP_S_CONNECTED.getStarttlsMessage(), "US-ASCII"));
                workflowTrace.addTlsAction(MessageActionFactory.createAsciiAction(connection, ConnectionEndType.CLIENT,
                        StarttlsMessage.SMTP_C_CONNECTED.getStarttlsMessage(), "US-ASCII"));
                workflowTrace.addTlsAction(MessageActionFactory.createAsciiAction(connection, ConnectionEndType.SERVER,
                        StarttlsMessage.SMTP_S_OK.getStarttlsMessage(), "US-ASCII"));
                workflowTrace.addTlsAction(MessageActionFactory.createAsciiAction(connection, ConnectionEndType.SERVER,
                        StarttlsMessage.SMTP_S_OK_MIME.getStarttlsMessage(), "US-ASCII"));
                workflowTrace.addTlsAction(MessageActionFactory.createAsciiAction(connection, ConnectionEndType.SERVER,
                        StarttlsMessage.SMTP_S_OK_STARTTLS.getStarttlsMessage(), "US-ASCII"));
                workflowTrace.addTlsAction(MessageActionFactory.createAsciiAction(connection, ConnectionEndType.SERVER,
                        StarttlsMessage.SMTP_S_OK_DSN.getStarttlsMessage(), "US-ASCII"));
                workflowTrace.addTlsAction(MessageActionFactory.createAsciiAction(connection, ConnectionEndType.CLIENT,
                        StarttlsMessage.SMTP_TLS.getStarttlsMessage(), "US-ASCII"));
                workflowTrace.addTlsAction(MessageActionFactory.createAsciiAction(connection, ConnectionEndType.SERVER,
                        StarttlsMessage.SMTP_S_READY.getStarttlsMessage(), "US-ASCII"));
                return workflowTrace;
            }
        }
        return workflowTrace;
    }

    private WorkflowTrace createDynamicHandshakeWorkflow() {
        AliasedConnection connection = getConnection();
        WorkflowTrace trace = new WorkflowTrace();
        if (config.getStarttlsType() != StarttlsType.NONE) {
            addStartTlsActions(connection, config.getStarttlsType(), trace);
        }
        trace.addTlsAction(MessageActionFactory.createAction(connection, ConnectionEndType.CLIENT,
                new ClientHelloMessage(config)));
        if (connection.getLocalConnectionEndType() == ConnectionEndType.CLIENT) {
            if (config.getHighestProtocolVersion().isTLS13()) {
                trace.addTlsAction(new ReceiveTillAction(new FinishedMessage()));
            } else {
                trace.addTlsAction(new ReceiveTillAction(new ServerHelloDoneMessage()));
            }
            trace.addTlsAction(new SendDynamicClientKeyExchangeAction());
            trace.addTlsAction(new SendAction(new ChangeCipherSpecMessage(config), new FinishedMessage(config)));
            trace.addTlsAction(new ReceiveAction(new ChangeCipherSpecMessage(config), new FinishedMessage(config)));

        } else {
            List<ProtocolMessage> messages = new LinkedList<>();
            messages.add(new ServerHelloMessage(config));

            if (config.getHighestProtocolVersion().isTLS13()) {
<<<<<<< HEAD
                if (config.getTls13BackwardsCompatibilityMode() == Boolean.TRUE) {
                    ChangeCipherSpecMessage ccs = new ChangeCipherSpecMessage();
                    ccs.setRequired(false);
                    messages.add(ccs);
=======
                if (Objects.equals(config.getTls13BackwardsCompatibilityMode(), Boolean.TRUE)) {
                    messages.add(new ChangeCipherSpecMessage());
>>>>>>> ef0eae0c
                }
                messages.add(new EncryptedExtensionsMessage(config));
                if (config.isClientAuthentication()) {
                    CertificateRequestMessage certRequest = new CertificateRequestMessage(config);
                    messages.add(certRequest);
                }
                messages.add(new CertificateMessage(config));
                messages.add(new CertificateVerifyMessage(config));
                messages.add(new FinishedMessage(config));
                trace.addTlsAction(MessageActionFactory.createAction(connection, ConnectionEndType.SERVER, messages));

            } else {
                trace.addTlsAction(MessageActionFactory.createAction(connection, ConnectionEndType.SERVER, messages));
                trace.addTlsAction(new SendDynamicServerCertificateAction());
                trace.addTlsAction(new SendDynamicServerKeyExchangeAction());
                messages = new LinkedList<>();

                if (config.isClientAuthentication()) {
                    CertificateRequestMessage certRequest = new CertificateRequestMessage(config);
                    messages.add(certRequest);
                }
                messages.add(new ServerHelloDoneMessage(config));
                trace.addTlsAction(MessageActionFactory.createAction(connection, ConnectionEndType.SERVER, messages));
                trace.addTlsAction(new ReceiveTillAction(new FinishedMessage()));
                trace.addTlsAction(new SendAction(new ChangeCipherSpecMessage(config), new FinishedMessage(config)));
            }
        }
        return trace;
    }
}<|MERGE_RESOLUTION|>--- conflicted
+++ resolved
@@ -180,15 +180,10 @@
         List<ProtocolMessage> messages = new LinkedList<>();
         messages.add(new ServerHelloMessage(config));
         if (config.getHighestProtocolVersion().isTLS13()) {
-<<<<<<< HEAD
-            if (config.getTls13BackwardsCompatibilityMode() == Boolean.TRUE) {
+            if (Objects.equals(config.getTls13BackwardsCompatibilityMode(), Boolean.TRUE)) {
                 ChangeCipherSpecMessage ccs = new ChangeCipherSpecMessage();
                 ccs.setRequired(false);
                 messages.add(ccs);
-=======
-            if (Objects.equals(config.getTls13BackwardsCompatibilityMode(), Boolean.TRUE)) {
-                messages.add(new ChangeCipherSpecMessage());
->>>>>>> ef0eae0c
             }
             messages.add(new EncryptedExtensionsMessage(config));
             if (config.isClientAuthentication()) {
@@ -868,15 +863,10 @@
             messages.add(new ServerHelloMessage(config));
 
             if (config.getHighestProtocolVersion().isTLS13()) {
-<<<<<<< HEAD
-                if (config.getTls13BackwardsCompatibilityMode() == Boolean.TRUE) {
+                if (Objects.equals(config.getTls13BackwardsCompatibilityMode(), Boolean.TRUE)) {
                     ChangeCipherSpecMessage ccs = new ChangeCipherSpecMessage();
                     ccs.setRequired(false);
                     messages.add(ccs);
-=======
-                if (Objects.equals(config.getTls13BackwardsCompatibilityMode(), Boolean.TRUE)) {
-                    messages.add(new ChangeCipherSpecMessage());
->>>>>>> ef0eae0c
                 }
                 messages.add(new EncryptedExtensionsMessage(config));
                 if (config.isClientAuthentication()) {
