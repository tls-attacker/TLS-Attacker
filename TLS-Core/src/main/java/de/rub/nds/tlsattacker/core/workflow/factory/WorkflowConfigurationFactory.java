--- conflicted
+++ resolved
@@ -599,13 +599,7 @@
             clientMessages.add(new EndOfEarlyDataMessage());
         }
         clientMessages.add(new FinishedMessage(config));
-<<<<<<< HEAD
-        trace.addTlsAction(MessageActionFactory.createAction(connection, ConnectionEndType.CLIENT, clientMessages));
-=======
-        clientMessages.add(new ApplicationMessage(config));
-        trace.addTlsAction(MessageActionFactory.createAction(config, connection, ConnectionEndType.CLIENT,
-                clientMessages));
->>>>>>> ffa6d3a4
+        trace.addTlsAction(MessageActionFactory.createAction(config, connection, ConnectionEndType.CLIENT, clientMessages));
         return trace;
     }
 
@@ -632,13 +626,8 @@
                 }
             }
         }
-<<<<<<< HEAD
-        trace.addTlsAction(MessageActionFactory.createAction(ourConnection, ConnectionEndType.SERVER,
-                new NewSessionTicketMessage(config, false)));
-=======
         trace.addTlsAction(MessageActionFactory.createAction(config, ourConnection, ConnectionEndType.SERVER,
                 new NewSessionTicketMessage(false)));
->>>>>>> ffa6d3a4
         trace.addTlsAction(new ResetConnectionAction());
         WorkflowTrace zeroRttTrace = createTls13PskWorkflow(zeroRtt);
         for (TlsAction zeroRttAction : zeroRttTrace.getTlsActions()) {
