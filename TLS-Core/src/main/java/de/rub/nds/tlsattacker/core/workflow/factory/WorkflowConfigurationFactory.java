--- conflicted
+++ resolved
@@ -324,26 +324,16 @@
 
         trace.addTlsAction(MessageActionFactory.createAction(config, connection, ConnectionEndType.CLIENT,
                 new ClientHelloMessage(config)));
-<<<<<<< HEAD
 
         if (config.getHighestProtocolVersion().isDTLS()) {
-            trace.addTlsAction(MessageActionFactory.createAction(connection, ConnectionEndType.SERVER,
+            trace.addTlsAction(MessageActionFactory.createAction(config, connection, ConnectionEndType.SERVER,
                     new HelloVerifyRequestMessage(config)));
-            trace.addTlsAction(MessageActionFactory.createAction(connection, ConnectionEndType.CLIENT,
+            trace.addTlsAction(MessageActionFactory.createAction(config, connection, ConnectionEndType.CLIENT,
                     new ClientHelloMessage(config)));
         }
 
-        trace.addTlsAction(MessageActionFactory.createAction(connection, ConnectionEndType.SERVER,
-=======
         trace.addTlsAction(MessageActionFactory.createAction(config, connection, ConnectionEndType.SERVER,
->>>>>>> ffa6d3a4
                 new ServerHelloMessage(config)));
-
-        if (config.getHighestProtocolVersion().isDTLS()
-                && connection.getLocalConnectionEndType() == ConnectionEndType.CLIENT) {
-            ReceiveAction action = (ReceiveAction) trace.getLastAction();
-            action.setCheckOnlyExpected(true);
-        }
 
         return trace;
     }
@@ -889,9 +879,9 @@
         trace.addTlsAction(MessageActionFactory.createAction(config, connection, ConnectionEndType.CLIENT,
                 new ClientHelloMessage(config)));
         if (config.getHighestProtocolVersion().isDTLS()) {
-            trace.addTlsAction(MessageActionFactory.createAction(connection, ConnectionEndType.SERVER,
+            trace.addTlsAction(MessageActionFactory.createAction(config, connection, ConnectionEndType.SERVER,
                     new HelloVerifyRequestMessage(config)));
-            trace.addTlsAction(MessageActionFactory.createAction(connection, ConnectionEndType.CLIENT,
+            trace.addTlsAction(MessageActionFactory.createAction(config, connection, ConnectionEndType.CLIENT,
                     new ClientHelloMessage(config)));
         }
         if (connection.getLocalConnectionEndType() == ConnectionEndType.CLIENT) {
@@ -948,17 +938,9 @@
 
     private WorkflowTrace createDynamicHelloWorkflow() {
         AliasedConnection connection = getConnection();
-<<<<<<< HEAD
         WorkflowConfigurationFactory factory = new WorkflowConfigurationFactory(config);
         WorkflowTrace trace = factory.createTlsEntryWorkflowtrace(config.getDefaultClientConnection());
-        trace.addTlsAction(MessageActionFactory.createAction(connection, ConnectionEndType.CLIENT,
-=======
-        WorkflowTrace trace = new WorkflowTrace();
-        if (config.getStarttlsType() != StarttlsType.NONE) {
-            addStartTlsActions(connection, config.getStarttlsType(), trace);
-        }
         trace.addTlsAction(MessageActionFactory.createAction(config, connection, ConnectionEndType.CLIENT,
->>>>>>> ffa6d3a4
                 new ClientHelloMessage(config)));
         if (connection.getLocalConnectionEndType() == ConnectionEndType.CLIENT) {
             if (config.getHighestProtocolVersion().isTLS13()) {
