--- conflicted
+++ resolved
@@ -87,23 +87,14 @@
                 return createClientRenegotiationWorkflow();
             case SERVER_RENEGOTIATION:
                 return createServerRenegotiationWorkflow();
-<<<<<<< HEAD
-                // case HTTPS:
-                // return createHttpsWorkflow();
-            case RESUMPTION:
-                return createResumptionWorkflow();
-                // case FULL_RESUMPTION:
-                // return createFullResumptionWorkflow();
-            case SIMPLE_MITM_PROXY:
-                return createSimpleMitmProxyWorkflow();
-=======
             case HTTPS:
                 return createHttpsWorkflow();
             case RESUMPTION:
                 return createResumptionWorkflow();
             case FULL_RESUMPTION:
                 return createFullResumptionWorkflow();
->>>>>>> 442da350
+            case SIMPLE_MITM_PROXY:
+                return createSimpleMitmProxyWorkflow();
         }
         throw new ConfigurationException("Unknown WorkflowTraceType " + type.name());
     }
@@ -233,46 +224,9 @@
             messages = new LinkedList<>();
             messages.add(new ChangeCipherSpecMessage(config));
             messages.add(new FinishedMessage(config));
-<<<<<<< HEAD
+
             workflowTrace.addTlsAction(MessageActionFactory.createAction(ourConnectionEnd, ConnectionEndType.SERVER,
                     messages));
-=======
-            workflowTrace.addTlsAction(MessageActionFactory.createAction(config.getConnectionEndType(),
-                    ConnectionEndType.SERVER, messages));
-        }
-        return workflowTrace;
-    }
-
-    private void addClientKeyExchangeMessage(List<ProtocolMessage> messages) {
-        CipherSuite cs = config.getDefaultSelectedCipherSuite();
-        KeyExchangeAlgorithm algorithm = AlgorithmResolver.getKeyExchangeAlgorithm(cs);
-        if (algorithm != null) {
-
-            switch (algorithm) {
-                case RSA:
-                    messages.add(new RSAClientKeyExchangeMessage(config));
-                    break;
-                case ECDHE_ECDSA:
-                case ECDH_ECDSA:
-                case ECDH_RSA:
-                case ECDHE_RSA:
-                    messages.add(new ECDHClientKeyExchangeMessage(config));
-                    break;
-                case DHE_DSS:
-                case DHE_RSA:
-                case DH_ANON:
-                case DH_DSS:
-                case DH_RSA:
-                    messages.add(new DHClientKeyExchangeMessage(config));
-                    break;
-                default:
-                    LOGGER.warn("Unsupported key exchange algorithm: " + algorithm
-                            + ", not adding ClientKeyExchange Message");
-                    break;
-            }
-        } else {
-            LOGGER.warn("Unsupported key exchange algorithm: " + algorithm + ", not adding ClientKeyExchange Message");
->>>>>>> 442da350
         }
 
         return workflowTrace;
@@ -337,12 +291,9 @@
     }
 
     private WorkflowTrace createFullResumptionWorkflow() {
-<<<<<<< HEAD
         ConnectionEnd conEnd = getSafeSingleContextConnectionEnd();
         WorkflowTrace trace = this.createHandshakeWorkflow(conEnd);
-=======
-        WorkflowTrace trace = this.createHandshakeWorkflow();
->>>>>>> 442da350
+
         trace.addTlsAction(new ResetConnectionAction());
         WorkflowTrace tempTrace = this.createResumptionWorkflow();
         for (TLSAction resumption : tempTrace.getTlsActions()) {
@@ -352,9 +303,8 @@
     }
 
     private WorkflowTrace createResumptionWorkflow() {
-<<<<<<< HEAD
-        ConnectionEnd ourConnectionEnd = getSafeSingleContextConnectionEnd();
-        WorkflowTrace trace = new WorkflowTrace();
+        ConnectionEnd ourConnectionEnd = getSafeSingleContextConnectionEnd();
+        WorkflowTrace trace = new WorkflowTrace(config);
         MessageAction action = MessageActionFactory.createAction(ourConnectionEnd, ConnectionEndType.CLIENT,
                 new ClientHelloMessage(config));
         trace.addTlsAction(action);
@@ -362,16 +312,6 @@
                 config), new ChangeCipherSpecMessage(config), new FinishedMessage(config));
         trace.addTlsAction(action);
         action = MessageActionFactory.createAction(ourConnectionEnd, ConnectionEndType.CLIENT,
-=======
-        WorkflowTrace trace = new WorkflowTrace();
-        MessageAction action = MessageActionFactory.createAction(config.getConnectionEndType(),
-                ConnectionEndType.CLIENT, new ClientHelloMessage(config));
-        trace.addTlsAction(action);
-        action = MessageActionFactory.createAction(config.getConnectionEndType(), ConnectionEndType.SERVER,
-                new ServerHelloMessage(config), new ChangeCipherSpecMessage(config), new FinishedMessage(config));
-        trace.addTlsAction(action);
-        action = MessageActionFactory.createAction(config.getConnectionEndType(), ConnectionEndType.CLIENT,
->>>>>>> 442da350
                 new ChangeCipherSpecMessage(config), new FinishedMessage(config));
         trace.addTlsAction(action);
 
@@ -391,7 +331,7 @@
 
     private WorkflowTrace createServerRenegotiationWorkflow() {
         ConnectionEnd ourConnectionEnd = getSafeSingleContextConnectionEnd();
-        WorkflowTrace trace = createHandshakeWorkflow();
+        WorkflowTrace trace = createHandshakeWorkflow(ourConnectionEnd);
         WorkflowTrace renegotiationTrace = createHandshakeWorkflow(ourConnectionEnd);
         trace.addTlsAction(new RenegotiationAction());
         MessageAction action = MessageActionFactory.createAction(ourConnectionEnd, ConnectionEndType.SERVER,
@@ -403,19 +343,17 @@
         return trace;
     }
 
-<<<<<<< HEAD
-    // private WorkflowTrace createHttpsWorkflow() {
-    // WorkflowTrace trace = createHandshakeWorkflow();
-    // MessageAction action =
-    // MessageActionFactory.createAction(ourConnectionEndType,
-    // ConnectionEndType.CLIENT, new HttpsRequestMessage(config));
-    // trace.addTlsAction(action);
-    // action = MessageActionFactory.createAction(ourConnectionEndType,
-    // ConnectionEndType.SERVER,
-    // new HttpsResponseMessage(config));
-    // trace.addTlsAction(action);
-    // return trace;
-    // }
+    private WorkflowTrace createHttpsWorkflow() {
+        ConnectionEnd ourConnectionEnd = getSafeSingleContextConnectionEnd();
+        WorkflowTrace trace = createHandshakeWorkflow(ourConnectionEnd);
+        MessageAction action = MessageActionFactory.createAction(ourConnectionEnd, ConnectionEndType.CLIENT,
+                new HttpsRequestMessage(config));
+        trace.addTlsAction(action);
+        action = MessageActionFactory.createAction(ourConnectionEnd, ConnectionEndType.SERVER,
+                new HttpsResponseMessage(config));
+        trace.addTlsAction(action);
+        return trace;
+    }
 
     private WorkflowTrace createSimpleMitmProxyWorkflow() {
         List<ConnectionEnd> conEnds = config.getConnectionEnds();
@@ -547,16 +485,4 @@
         }
     }
 
-=======
-    private WorkflowTrace createHttpsWorkflow() {
-        WorkflowTrace trace = createHandshakeWorkflow();
-        MessageAction action = MessageActionFactory.createAction(config.getConnectionEndType(),
-                ConnectionEndType.CLIENT, new HttpsRequestMessage(config));
-        trace.addTlsAction(action);
-        action = MessageActionFactory.createAction(config.getConnectionEndType(), ConnectionEndType.SERVER,
-                new HttpsResponseMessage(config));
-        trace.addTlsAction(action);
-        return trace;
-    }
->>>>>>> 442da350
 }