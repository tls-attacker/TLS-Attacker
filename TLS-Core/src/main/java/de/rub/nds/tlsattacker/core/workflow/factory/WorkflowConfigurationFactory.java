--- conflicted
+++ resolved
@@ -10,64 +10,13 @@
 
 import de.rub.nds.tlsattacker.core.config.Config;
 import de.rub.nds.tlsattacker.core.connection.AliasedConnection;
-import de.rub.nds.tlsattacker.core.constants.AlertDescription;
-import de.rub.nds.tlsattacker.core.constants.AlertLevel;
-import de.rub.nds.tlsattacker.core.constants.AlgorithmResolver;
-import de.rub.nds.tlsattacker.core.constants.CipherSuite;
-import de.rub.nds.tlsattacker.core.constants.ExtensionType;
-import de.rub.nds.tlsattacker.core.constants.HandshakeMessageType;
-import de.rub.nds.tlsattacker.core.constants.KeyExchangeAlgorithm;
-import de.rub.nds.tlsattacker.core.constants.RunningModeType;
-import de.rub.nds.tlsattacker.core.constants.StarttlsType;
+import de.rub.nds.tlsattacker.core.constants.*;
 import de.rub.nds.tlsattacker.core.exceptions.ConfigurationException;
 import de.rub.nds.tlsattacker.core.http.HttpRequestMessage;
 import de.rub.nds.tlsattacker.core.http.HttpResponseMessage;
 import de.rub.nds.tlsattacker.core.protocol.ProtocolMessage;
-<<<<<<< HEAD
 import de.rub.nds.tlsattacker.core.protocol.message.*;
 import de.rub.nds.tlsattacker.core.protocol.message.extension.CookieExtensionMessage;
-=======
-import de.rub.nds.tlsattacker.core.protocol.message.AlertMessage;
-import de.rub.nds.tlsattacker.core.protocol.message.ApplicationMessage;
-import de.rub.nds.tlsattacker.core.protocol.message.CertificateMessage;
-import de.rub.nds.tlsattacker.core.protocol.message.CertificateRequestMessage;
-import de.rub.nds.tlsattacker.core.protocol.message.CertificateVerifyMessage;
-import de.rub.nds.tlsattacker.core.protocol.message.ChangeCipherSpecMessage;
-import de.rub.nds.tlsattacker.core.protocol.message.ClientHelloMessage;
-import de.rub.nds.tlsattacker.core.protocol.message.ClientKeyExchangeMessage;
-import de.rub.nds.tlsattacker.core.protocol.message.DHClientKeyExchangeMessage;
-import de.rub.nds.tlsattacker.core.protocol.message.DHEServerKeyExchangeMessage;
-import de.rub.nds.tlsattacker.core.protocol.message.ECDHClientKeyExchangeMessage;
-import de.rub.nds.tlsattacker.core.protocol.message.ECDHEServerKeyExchangeMessage;
-import de.rub.nds.tlsattacker.core.protocol.message.EncryptedClientHelloMessage;
-import de.rub.nds.tlsattacker.core.protocol.message.EncryptedExtensionsMessage;
-import de.rub.nds.tlsattacker.core.protocol.message.EndOfEarlyDataMessage;
-import de.rub.nds.tlsattacker.core.protocol.message.FinishedMessage;
-import de.rub.nds.tlsattacker.core.protocol.message.GOSTClientKeyExchangeMessage;
-import de.rub.nds.tlsattacker.core.protocol.message.HeartbeatMessage;
-import de.rub.nds.tlsattacker.core.protocol.message.HelloMessage;
-import de.rub.nds.tlsattacker.core.protocol.message.HelloRequestMessage;
-import de.rub.nds.tlsattacker.core.protocol.message.HelloVerifyRequestMessage;
-import de.rub.nds.tlsattacker.core.protocol.message.NewSessionTicketMessage;
-import de.rub.nds.tlsattacker.core.protocol.message.PWDClientKeyExchangeMessage;
-import de.rub.nds.tlsattacker.core.protocol.message.PWDServerKeyExchangeMessage;
-import de.rub.nds.tlsattacker.core.protocol.message.PskClientKeyExchangeMessage;
-import de.rub.nds.tlsattacker.core.protocol.message.PskDhClientKeyExchangeMessage;
-import de.rub.nds.tlsattacker.core.protocol.message.PskDheServerKeyExchangeMessage;
-import de.rub.nds.tlsattacker.core.protocol.message.PskEcDhClientKeyExchangeMessage;
-import de.rub.nds.tlsattacker.core.protocol.message.PskEcDheServerKeyExchangeMessage;
-import de.rub.nds.tlsattacker.core.protocol.message.PskRsaClientKeyExchangeMessage;
-import de.rub.nds.tlsattacker.core.protocol.message.PskServerKeyExchangeMessage;
-import de.rub.nds.tlsattacker.core.protocol.message.RSAClientKeyExchangeMessage;
-import de.rub.nds.tlsattacker.core.protocol.message.RSAServerKeyExchangeMessage;
-import de.rub.nds.tlsattacker.core.protocol.message.SSL2ClientHelloMessage;
-import de.rub.nds.tlsattacker.core.protocol.message.SSL2ServerHelloMessage;
-import de.rub.nds.tlsattacker.core.protocol.message.ServerHelloDoneMessage;
-import de.rub.nds.tlsattacker.core.protocol.message.ServerHelloMessage;
-import de.rub.nds.tlsattacker.core.protocol.message.ServerKeyExchangeMessage;
-import de.rub.nds.tlsattacker.core.protocol.message.SrpClientKeyExchangeMessage;
-import de.rub.nds.tlsattacker.core.protocol.message.SrpServerKeyExchangeMessage;
->>>>>>> 4e6a5132
 import de.rub.nds.tlsattacker.core.protocol.message.extension.EarlyDataExtensionMessage;
 import de.rub.nds.tlsattacker.core.protocol.message.extension.PreSharedKeyExtensionMessage;
 import de.rub.nds.tlsattacker.core.quic.constants.QuicTransportErrorCodes;
@@ -79,6 +28,7 @@
 import de.rub.nds.tlsattacker.core.quic.packet.VersionNegotiationPacket;
 import de.rub.nds.tlsattacker.core.workflow.WorkflowTrace;
 import de.rub.nds.tlsattacker.core.workflow.WorkflowTraceConfigurationUtil;
+import de.rub.nds.tlsattacker.core.workflow.WorkflowTraceResultUtil;
 import de.rub.nds.tlsattacker.core.workflow.action.BufferedGenericReceiveAction;
 import de.rub.nds.tlsattacker.core.workflow.action.BufferedSendAction;
 import de.rub.nds.tlsattacker.core.workflow.action.ClearBuffersAction;
@@ -907,11 +857,10 @@
         AliasedConnection ourConnection = getConnection();
         WorkflowTrace trace = createHandshakeWorkflow();
         // Remove extensions that are only required in the second handshake
-<<<<<<< HEAD
         if (ourConnection.getLocalConnectionEndType() == ConnectionEndType.CLIENT) {
             List<HandshakeMessage> clientHellos =
-                    WorkflowTraceUtil.getAllSendHandshakeMessages(
-                            HandshakeMessageType.CLIENT_HELLO, trace);
+                    WorkflowTraceResultUtil.getAllSentHandshakeMessages(
+                            trace, HandshakeMessageType.CLIENT_HELLO);
             for (HandshakeMessage handshakeMessage : clientHellos) {
                 ClientHelloMessage clientHello = (ClientHelloMessage) handshakeMessage;
                 if (clientHello.getExtensions() != null) {
@@ -926,31 +875,13 @@
         } else {
             ServerHelloMessage serverHello =
                     (ServerHelloMessage)
-                            WorkflowTraceUtil.getFirstSendMessage(
-                                    HandshakeMessageType.SERVER_HELLO, trace);
+                            WorkflowTraceConfigurationUtil.getFirstStaticConfiguredSendMessage(
+                                    trace, HandshakeMessageType.SERVER_HELLO);
             if (serverHello.getExtensions() != null) {
                 PreSharedKeyExtensionMessage pskExtension =
                         serverHello.getExtension(PreSharedKeyExtensionMessage.class);
                 serverHello.getExtensions().remove(pskExtension);
             }
-=======
-        HelloMessage initialHello;
-        if (ourConnection.getLocalConnectionEndType() == ConnectionEndType.CLIENT) {
-            initialHello =
-                    (HelloMessage)
-                            WorkflowTraceConfigurationUtil.getFirstStaticConfiguredSendMessage(
-                                    trace, HandshakeMessageType.CLIENT_HELLO);
-            EarlyDataExtensionMessage earlyDataExtension =
-                    initialHello.getExtension(EarlyDataExtensionMessage.class);
-            if (initialHello.getExtensions() != null) {
-                initialHello.getExtensions().remove(earlyDataExtension);
-            }
-        } else {
-            initialHello =
-                    (HelloMessage)
-                            WorkflowTraceConfigurationUtil.getFirstStaticConfiguredSendMessage(
-                                    trace, HandshakeMessageType.SERVER_HELLO);
->>>>>>> 4e6a5132
             EncryptedExtensionsMessage encryptedExtensionsMessage =
                     (EncryptedExtensionsMessage)
                             WorkflowTraceConfigurationUtil.getFirstStaticConfiguredSendMessage(
