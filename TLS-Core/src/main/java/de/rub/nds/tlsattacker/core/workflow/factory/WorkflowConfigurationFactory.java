/**
 * TLS-Attacker - A Modular Penetration Testing Framework for TLS
 *
 * Copyright 2014-2017 Ruhr University Bochum / Hackmanit GmbH
 *
 * Licensed under Apache License 2.0
 * http://www.apache.org/licenses/LICENSE-2.0
 */
package de.rub.nds.tlsattacker.core.workflow.factory;

import de.rub.nds.tlsattacker.core.config.Config;
import de.rub.nds.tlsattacker.core.connection.AliasedConnection;
import de.rub.nds.tlsattacker.core.constants.AlgorithmResolver;
import de.rub.nds.tlsattacker.core.constants.CipherSuite;
import de.rub.nds.tlsattacker.core.constants.KeyExchangeAlgorithm;
import de.rub.nds.tlsattacker.core.constants.ProtocolVersion;
import de.rub.nds.tlsattacker.core.constants.RunningModeType;
import de.rub.nds.tlsattacker.core.exceptions.ConfigurationException;
import de.rub.nds.tlsattacker.core.https.HttpsRequestMessage;
import de.rub.nds.tlsattacker.core.https.HttpsResponseMessage;
import de.rub.nds.tlsattacker.core.protocol.message.ApplicationMessage;
import de.rub.nds.tlsattacker.core.protocol.message.CertificateMessage;
import de.rub.nds.tlsattacker.core.protocol.message.CertificateRequestMessage;
import de.rub.nds.tlsattacker.core.protocol.message.CertificateVerifyMessage;
import de.rub.nds.tlsattacker.core.protocol.message.ChangeCipherSpecMessage;
import de.rub.nds.tlsattacker.core.protocol.message.ClientHelloMessage;
import de.rub.nds.tlsattacker.core.protocol.message.DHClientKeyExchangeMessage;
import de.rub.nds.tlsattacker.core.protocol.message.DHEServerKeyExchangeMessage;
import de.rub.nds.tlsattacker.core.protocol.message.ECDHClientKeyExchangeMessage;
import de.rub.nds.tlsattacker.core.protocol.message.ECDHEServerKeyExchangeMessage;
import de.rub.nds.tlsattacker.core.protocol.message.EncryptedExtensionsMessage;
import de.rub.nds.tlsattacker.core.protocol.message.FinishedMessage;
import de.rub.nds.tlsattacker.core.protocol.message.HeartbeatMessage;
import de.rub.nds.tlsattacker.core.protocol.message.HelloRequestMessage;
import de.rub.nds.tlsattacker.core.protocol.message.HelloVerifyRequestMessage;
import de.rub.nds.tlsattacker.core.protocol.message.PSKClientKeyExchangeMessage;
import de.rub.nds.tlsattacker.core.protocol.message.ProtocolMessage;
import de.rub.nds.tlsattacker.core.protocol.message.RSAClientKeyExchangeMessage;
import de.rub.nds.tlsattacker.core.protocol.message.SSL2ClientHelloMessage;
import de.rub.nds.tlsattacker.core.protocol.message.SSL2ServerHelloMessage;
import de.rub.nds.tlsattacker.core.protocol.message.ServerHelloDoneMessage;
import de.rub.nds.tlsattacker.core.protocol.message.ServerHelloMessage;
import de.rub.nds.tlsattacker.core.record.BlobRecord;
<<<<<<< HEAD
=======
import de.rub.nds.tlsattacker.core.protocol.message.PskClientKeyExchangeMessage;
import de.rub.nds.tlsattacker.core.protocol.message.PskServerKeyExchangeMessage;
import de.rub.nds.tlsattacker.core.protocol.message.PskDhClientKeyExchangeMessage;
import de.rub.nds.tlsattacker.core.protocol.message.PskRsaClientKeyExchangeMessage;
import de.rub.nds.tlsattacker.core.protocol.message.PskDheServerKeyExchangeMessage;
import de.rub.nds.tlsattacker.core.protocol.message.PskEcDhClientKeyExchangeMessage;
import de.rub.nds.tlsattacker.core.protocol.message.PskEcDheServerKeyExchangeMessage;
import de.rub.nds.tlsattacker.core.protocol.message.SrpClientKeyExchangeMessage;
import de.rub.nds.tlsattacker.core.protocol.message.SrpServerKeyExchangeMessage;
>>>>>>> 6c134a63
import de.rub.nds.tlsattacker.core.workflow.WorkflowTrace;
import de.rub.nds.tlsattacker.core.workflow.action.ForwardAction;
import de.rub.nds.tlsattacker.core.workflow.action.MessageAction;
import de.rub.nds.tlsattacker.core.workflow.action.MessageActionFactory;
import de.rub.nds.tlsattacker.core.workflow.action.PrintLastHandledApplicationDataAction;
import de.rub.nds.tlsattacker.core.workflow.action.RenegotiationAction;
import de.rub.nds.tlsattacker.core.workflow.action.ResetConnectionAction;
import de.rub.nds.tlsattacker.core.workflow.action.TlsAction;
import de.rub.nds.tlsattacker.transport.ConnectionEndType;
import java.util.LinkedList;
import java.util.List;
import org.apache.logging.log4j.LogManager;
import org.apache.logging.log4j.Logger;

/**
 * Create a WorkflowTace based on a Config instance.
 */
public class WorkflowConfigurationFactory {

    static final Logger LOGGER = LogManager.getLogger(WorkflowConfigurationFactory.class);

    protected final Config config;
    RunningModeType mode;

    public WorkflowConfigurationFactory(Config config) {
        this.config = config;
    }

    public WorkflowTrace createWorkflowTrace(WorkflowTraceType type, RunningModeType mode) {
        this.mode = mode;
        switch (type) {
            case HELLO:
                return createHelloWorkflow();
            case FULL:
                return createFullWorkflow();
            case HANDSHAKE:
                return createHandshakeWorkflow();
            case SHORT_HELLO:
                return createShortHelloWorkflow();
            case SSL2_HELLO:
                return createSsl2HelloWorkflow();
            case CLIENT_RENEGOTIATION:
                return createClientRenegotiationWorkflow();
            case SERVER_RENEGOTIATION:
                return createServerRenegotiationWorkflow();
            case HTTPS:
                return createHttpsWorkflow();
            case RESUMPTION:
                return createResumptionWorkflow();
            case FULL_RESUMPTION:
                return createFullResumptionWorkflow();
            case SIMPLE_MITM_PROXY:
                return createSimpleMitmProxyWorkflow();
            case FALSE_START:
                return createFalseStartWorkflow();
        }
        throw new ConfigurationException("Unknown WorkflowTraceType " + type.name());
    }

    private AliasedConnection getConnection() {
        AliasedConnection con = null;
        if (null == mode) {
            throw new ConfigurationException("Running mode not set, can't configure workflow");
        } else
            switch (mode) {
                case CLIENT:
                    con = config.getDefaultClientConnection();
                    break;
                case SERVER:
                    con = config.getDefaultServerConnection();
                    break;
                default:
                    throw new ConfigurationException("This workflow can only be configured for"
                            + " modes CLIENT and SERVER, but actual mode was " + mode);
            }
        return con;
    }

    /**
     * Create a hello workflow for the default connection end defined in config.
     * 
     * @return A HelloWorkflow
     */
    private WorkflowTrace createHelloWorkflow() {
        return createHelloWorkflow(getConnection());
    }

    /**
     * Create a hello workflow for the given connection end.
     */
    private WorkflowTrace createHelloWorkflow(AliasedConnection connection) {
        WorkflowTrace workflowTrace = new WorkflowTrace();

        List<ProtocolMessage> messages = new LinkedList<>();
        ClientHelloMessage clientHello = null;
        if (config.getHighestProtocolVersion() == ProtocolVersion.DTLS10
                || config.getHighestProtocolVersion() == ProtocolVersion.DTLS12) {
            clientHello = new ClientHelloMessage(config);
            clientHello.setIncludeInDigest(false);
        } else {
            clientHello = new ClientHelloMessage(config);
        }
        messages.add(clientHello);

        workflowTrace.addTlsAction(MessageActionFactory.createAction(connection, ConnectionEndType.CLIENT, messages));
        if (config.getHighestProtocolVersion() == ProtocolVersion.DTLS10
                || config.getHighestProtocolVersion() == ProtocolVersion.DTLS12) {

            HelloVerifyRequestMessage helloVerifyRequestMessage = new HelloVerifyRequestMessage(config);
            helloVerifyRequestMessage.setIncludeInDigest(false);
            messages = new LinkedList<>();

            messages.add(helloVerifyRequestMessage);
            workflowTrace.addTlsAction(MessageActionFactory
                    .createAction(connection, ConnectionEndType.SERVER, messages));
            clientHello = new ClientHelloMessage(config);
            messages = new LinkedList<>();
            messages.add(clientHello);
            workflowTrace.addTlsAction(MessageActionFactory
                    .createAction(connection, ConnectionEndType.CLIENT, messages));
        }
        messages = new LinkedList<>();
        messages.add(new ServerHelloMessage(config));

        if (config.getHighestProtocolVersion().isTLS13()) {
            messages.add(new EncryptedExtensionsMessage(config));
            if (config.isClientAuthentication()) {
                CertificateRequestMessage certRequest = new CertificateRequestMessage(config);
                messages.add(certRequest);
            }
            if (connection.getLocalConnectionEndType() == ConnectionEndType.CLIENT) {
                messages.add(new CertificateMessage());
            } else {
                messages.add(new CertificateMessage(config));
            }
            messages.add(new CertificateVerifyMessage(config));
            messages.add(new FinishedMessage(config));
        } else {
<<<<<<< HEAD
            if (connection.getLocalConnectionEndType() == ConnectionEndType.CLIENT) {
                messages.add(new CertificateMessage());
            } else {
                messages.add(new CertificateMessage(config));
=======
            if (!config.getDefaultSelectedCipherSuite().isSrpSha()
                    && !config.getDefaultSelectedCipherSuite().isPskOrDhPsk()) {
                if (ourConnectionEnd.getConnectionEndType() == ConnectionEndType.CLIENT) {
                    messages.add(new CertificateMessage());
                } else {
                    messages.add(new CertificateMessage(config));
                }
>>>>>>> 6c134a63
            }

            if (config.getDefaultSelectedCipherSuite().isEphemeral() || config.getDefaultSelectedCipherSuite().isSrp()) {
                addServerKeyExchangeMessage(messages);
            }

            if (config.isClientAuthentication()) {
                CertificateRequestMessage certRequest = new CertificateRequestMessage(config);
                messages.add(certRequest);
            }
            messages.add(new ServerHelloDoneMessage(config));
        }
        workflowTrace.addTlsAction(MessageActionFactory.createAction(connection, ConnectionEndType.SERVER, messages));

        return workflowTrace;
    }

    /**
     * Create a handshake workflow for the default connection end defined in
     * config.
     * 
     * @return A HandshakeWorkflow
     */
    private WorkflowTrace createHandshakeWorkflow() {
        return createHandshakeWorkflow(getConnection());
    }

    /**
     * Create a hello workflow for the given connection end.
     */
    private WorkflowTrace createHandshakeWorkflow(AliasedConnection connection) {

        WorkflowTrace workflowTrace = this.createHelloWorkflow(connection);
        List<ProtocolMessage> messages = new LinkedList<>();
        if (config.getHighestProtocolVersion().isTLS13()) {
            if (config.isClientAuthentication()) {
                messages.add(new CertificateMessage(config));
                messages.add(new CertificateVerifyMessage(config));
            }
        } else {
            if (config.isClientAuthentication()) {
                messages.add(new CertificateMessage(config));
                addClientKeyExchangeMessage(messages);
                messages.add(new CertificateVerifyMessage(config));
            } else {
                addClientKeyExchangeMessage(messages);
            }
            messages.add(new ChangeCipherSpecMessage(config));
        }
        messages.add(new FinishedMessage(config));
        workflowTrace.addTlsAction(MessageActionFactory.createAction(connection, ConnectionEndType.CLIENT, messages));
        if (!config.getHighestProtocolVersion().isTLS13()) {
            messages = new LinkedList<>();
            messages.add(new ChangeCipherSpecMessage(config));
            messages.add(new FinishedMessage(config));

            workflowTrace.addTlsAction(MessageActionFactory
                    .createAction(connection, ConnectionEndType.SERVER, messages));
        }

        return workflowTrace;
    }

    /**
     * Creates an extended TLS workflow including an application data and
     * heartbeat messages
     *
     * @return A FullWorkflow with ApplicationMessages
     */
    private WorkflowTrace createFullWorkflow() {
        AliasedConnection connection = getConnection();

        WorkflowTrace workflowTrace = this.createHandshakeWorkflow(connection);
        List<ProtocolMessage> messages = new LinkedList<>();
        if (config.isServerSendsApplicationData()) {
            messages.add(new ApplicationMessage(config));
            workflowTrace.addTlsAction(MessageActionFactory
                    .createAction(connection, ConnectionEndType.SERVER, messages));
            messages = new LinkedList<>();
        }
        messages.add(new ApplicationMessage(config));

        if (config.isAddHeartbeatExtension()) {
            messages.add(new HeartbeatMessage(config));
            workflowTrace.addTlsAction(MessageActionFactory
                    .createAction(connection, ConnectionEndType.CLIENT, messages));
            messages = new LinkedList<>();
            messages.add(new HeartbeatMessage(config));
            workflowTrace.addTlsAction(MessageActionFactory
                    .createAction(connection, ConnectionEndType.SERVER, messages));
        } else {
            workflowTrace.addTlsAction(MessageActionFactory
                    .createAction(connection, ConnectionEndType.CLIENT, messages));
        }
        return workflowTrace;
    }

    private WorkflowTrace createShortHelloWorkflow() {
        AliasedConnection connection = getConnection();
        WorkflowTrace trace = new WorkflowTrace();
        trace.addTlsAction(MessageActionFactory.createAction(connection, ConnectionEndType.CLIENT,
                new ClientHelloMessage(config)));
        trace.addTlsAction(MessageActionFactory.createAction(connection, ConnectionEndType.SERVER,
                new ServerHelloMessage(config)));
        return trace;
    }

    /**
     * Create a handshake workflow for the default connection end defined in
     * config.
     */
    private WorkflowTrace createFalseStartWorkflow() {
        return createFalseStartWorkflow(getConnection());
    }

    /**
     * Create a hello workflow for the given connection end.
     */
    private WorkflowTrace createFalseStartWorkflow(AliasedConnection connection) {

        if (config.getHighestProtocolVersion().isTLS13()) {
            throw new ConfigurationException("The false start workflow is not implemented for TLS 1.3");
        }

        WorkflowTrace workflowTrace = this.createHelloWorkflow(connection);
        List<ProtocolMessage> messages = new LinkedList<>();
        if (config.isClientAuthentication()) {
            messages.add(new CertificateMessage(config));
            addClientKeyExchangeMessage(messages);
            messages.add(new CertificateVerifyMessage(config));
        } else {
            addClientKeyExchangeMessage(messages);
        }
        messages.add(new ChangeCipherSpecMessage(config));
        messages.add(new FinishedMessage(config));
        messages.add(new ApplicationMessage(config));
        workflowTrace.addTlsAction(MessageActionFactory.createAction(connection, ConnectionEndType.CLIENT, messages));

        messages = new LinkedList<>();
        messages.add(new ChangeCipherSpecMessage(config));
        messages.add(new FinishedMessage(config));
        workflowTrace.addTlsAction(MessageActionFactory.createAction(connection, ConnectionEndType.SERVER, messages));
        if (config.isServerSendsApplicationData()) {
            messages.add(new ApplicationMessage(config));
            workflowTrace.addTlsAction(MessageActionFactory
                    .createAction(connection, ConnectionEndType.SERVER, messages));
        }

        return workflowTrace;
    }

    private WorkflowTrace createSsl2HelloWorkflow() {
        AliasedConnection connection = getConnection();
        WorkflowTrace trace = new WorkflowTrace();
        MessageAction action = MessageActionFactory.createAction(connection, ConnectionEndType.CLIENT,
                new SSL2ClientHelloMessage(config));
        action.setRecords(new BlobRecord());
        trace.addTlsAction(action);
        action = MessageActionFactory.createAction(connection, ConnectionEndType.SERVER, new SSL2ServerHelloMessage(
                config));
        action.setRecords(new BlobRecord());
        trace.addTlsAction(action);
        return trace;
    }

    private WorkflowTrace createFullResumptionWorkflow() {
        AliasedConnection conEnd = getConnection();
        WorkflowTrace trace = this.createHandshakeWorkflow(conEnd);

        trace.addTlsAction(new ResetConnectionAction());
        WorkflowTrace tempTrace = this.createResumptionWorkflow();
        for (TlsAction resumption : tempTrace.getTlsActions()) {
            trace.addTlsAction(resumption);
        }
        return trace;
    }

    private WorkflowTrace createResumptionWorkflow() {
        AliasedConnection connection = getConnection();
        WorkflowTrace trace = new WorkflowTrace();
        MessageAction action = MessageActionFactory.createAction(connection, ConnectionEndType.CLIENT,
                new ClientHelloMessage(config));
        trace.addTlsAction(action);
        action = MessageActionFactory.createAction(connection, ConnectionEndType.SERVER,
                new ServerHelloMessage(config), new ChangeCipherSpecMessage(config), new FinishedMessage(config));
        trace.addTlsAction(action);
        action = MessageActionFactory.createAction(connection, ConnectionEndType.CLIENT, new ChangeCipherSpecMessage(
                config), new FinishedMessage(config));
        trace.addTlsAction(action);

        return trace;
    }

    private WorkflowTrace createClientRenegotiationWorkflow() {
        AliasedConnection conEnd = getConnection();
        WorkflowTrace trace = createHandshakeWorkflow(conEnd);
        trace.addTlsAction(new RenegotiationAction());
        WorkflowTrace renegotiationTrace = createHandshakeWorkflow(conEnd);
        for (TlsAction reneAction : renegotiationTrace.getTlsActions()) {
            trace.addTlsAction(reneAction);
        }
        return trace;
    }

    private WorkflowTrace createServerRenegotiationWorkflow() {
        AliasedConnection connection = getConnection();
        WorkflowTrace trace = createHandshakeWorkflow(connection);
        WorkflowTrace renegotiationTrace = createHandshakeWorkflow(connection);
        trace.addTlsAction(new RenegotiationAction());
        MessageAction action = MessageActionFactory.createAction(connection, ConnectionEndType.SERVER,
                new HelloRequestMessage(config));
        trace.addTlsAction(action);
        for (TlsAction reneAction : renegotiationTrace.getTlsActions()) {
            trace.addTlsAction(reneAction);
        }
        return trace;
    }

    private WorkflowTrace createHttpsWorkflow() {
        AliasedConnection connection = getConnection();
        WorkflowTrace trace = createHandshakeWorkflow(connection);
        MessageAction action = MessageActionFactory.createAction(connection, ConnectionEndType.CLIENT,
                new HttpsRequestMessage(config));
        trace.addTlsAction(action);
        action = MessageActionFactory.createAction(connection, ConnectionEndType.SERVER, new HttpsResponseMessage(
                config));
        trace.addTlsAction(action);
        return trace;
    }

    private WorkflowTrace createSimpleMitmProxyWorkflow() {

        if (mode != RunningModeType.MITM) {
            throw new ConfigurationException("This workflow trace can only be created when running"
                    + " in MITM mode. Actual mode: " + mode);
        }

        AliasedConnection inboundConnection = config.getDefaultServerConnection();
        AliasedConnection outboundConnection = config.getDefaultClientConnection();

        if (outboundConnection == null || inboundConnection == null) {
            throw new ConfigurationException("Could not find both necesary connection ends");
        }

        // client -> mitm
        String clientToMitmAlias = inboundConnection.getAlias();
        // mitm -> server
        String mitmToServerAlias = outboundConnection.getAlias();

        LOGGER.debug("Building mitm trace for: " + inboundConnection + ", " + outboundConnection);

        WorkflowTrace clientToMitmHandshake = createHandshakeWorkflow(inboundConnection);
        WorkflowTrace mitmToServerHandshake = createHandshakeWorkflow(outboundConnection);

        WorkflowTrace trace = new WorkflowTrace();
        trace.addConnection(inboundConnection);
        trace.addConnection(outboundConnection);
        trace.addTlsActions(clientToMitmHandshake.getTlsActions());
        trace.addTlsActions(mitmToServerHandshake.getTlsActions());

        // Forward request client -> server
        ForwardAction f = new ForwardAction(clientToMitmAlias, mitmToServerAlias, new ApplicationMessage(config));
        trace.addTlsAction(f);

        // Print the application data contents to console
        PrintLastHandledApplicationDataAction p = new PrintLastHandledApplicationDataAction(clientToMitmAlias);
        p.setStringEncoding("US_ASCII");
        trace.addTlsAction(p);

        // // Forward response server -> client
        // List<ProtocolMessage> messages = new LinkedList<>();
        // f = new ForwardAction(mitmToServerAlias, clientToMitmAlias, new
        // ApplicationMessage(config));
        // trace.addTlsAction(f);
        //
        // // Print the server's answer
        // p = new PrintLastHandledApplicationDataAction(mitmToServerAlias);
        // p.setStringEncoding(StandardCharsets.US_ASCII);
        // trace.addTlsAction(p);

        return trace;
    }

    private void addClientKeyExchangeMessage(List<ProtocolMessage> messages) {
        CipherSuite cs = config.getDefaultSelectedCipherSuite();
        KeyExchangeAlgorithm algorithm = AlgorithmResolver.getKeyExchangeAlgorithm(cs);
        if (algorithm != null) {

            switch (algorithm) {
                case RSA:
                    messages.add(new RSAClientKeyExchangeMessage(config));
                    break;
                case ECDHE_ECDSA:
                case ECDH_ECDSA:
                case ECDH_RSA:
                case ECDHE_RSA:
                    messages.add(new ECDHClientKeyExchangeMessage(config));
                    break;
                case DHE_DSS:
                case DHE_RSA:
                case DH_ANON:
                case DH_DSS:
                case DH_RSA:
                    messages.add(new DHClientKeyExchangeMessage(config));
                    break;
                case PSK:
                    messages.add(new PskClientKeyExchangeMessage(config));
                    break;
                case DHE_PSK:
                    messages.add(new PskDhClientKeyExchangeMessage(config));
                    break;
                case ECDHE_PSK:
                    messages.add(new PskEcDhClientKeyExchangeMessage(config));
                    break;
                case RSA_PSK:
                    messages.add(new PskRsaClientKeyExchangeMessage(config));
                    break;
                case SRP_SHA_DSS:
                case SRP_SHA_RSA:
                case SRP_SHA:
                    messages.add(new SrpClientKeyExchangeMessage(config));
                    break;
                default:
                    LOGGER.warn("Unsupported key exchange algorithm: " + algorithm
                            + ", not adding ClientKeyExchange Message");
                    break;
            }
        } else {
            LOGGER.warn("Unsupported key exchange algorithm: " + algorithm + ", not adding ClientKeyExchange Message");
        }
    }

    private void addServerKeyExchangeMessage(List<ProtocolMessage> messages) {
        CipherSuite cs = config.getDefaultSelectedCipherSuite();
        if (cs.isEphemeral()) {
            switch (AlgorithmResolver.getKeyExchangeAlgorithm(cs)) {
                case ECDHE_ECDSA:
                case ECDHE_RSA:
                    messages.add(new ECDHEServerKeyExchangeMessage(config));
                    break;
                case DHE_DSS:
                case DHE_RSA:
                    messages.add(new DHEServerKeyExchangeMessage(config));
                    break;
                case PSK:
                    messages.add(new PskServerKeyExchangeMessage(config));
                    break;
                case DHE_PSK:
                    messages.add(new PskDheServerKeyExchangeMessage(config));
                    break;
                case ECDHE_PSK:
                    messages.add(new PskEcDheServerKeyExchangeMessage(config));
                    break;
                case SRP_SHA_DSS:
                case SRP_SHA_RSA:
                case SRP_SHA:
                    messages.add(new SrpServerKeyExchangeMessage(config));
                    break;
                default:
                    LOGGER.warn("Unsupported key exchange algorithm: " + AlgorithmResolver.getKeyExchangeAlgorithm(cs)
                            + ", not adding ServerKeyExchange Message");
                    break;
            }
        }
        if (cs.isSrp()) {
            messages.add(new SrpServerKeyExchangeMessage(config));
        }
    }
}<|MERGE_RESOLUTION|>--- conflicted
+++ resolved
@@ -33,7 +33,6 @@
 import de.rub.nds.tlsattacker.core.protocol.message.HeartbeatMessage;
 import de.rub.nds.tlsattacker.core.protocol.message.HelloRequestMessage;
 import de.rub.nds.tlsattacker.core.protocol.message.HelloVerifyRequestMessage;
-import de.rub.nds.tlsattacker.core.protocol.message.PSKClientKeyExchangeMessage;
 import de.rub.nds.tlsattacker.core.protocol.message.ProtocolMessage;
 import de.rub.nds.tlsattacker.core.protocol.message.RSAClientKeyExchangeMessage;
 import de.rub.nds.tlsattacker.core.protocol.message.SSL2ClientHelloMessage;
@@ -41,8 +40,6 @@
 import de.rub.nds.tlsattacker.core.protocol.message.ServerHelloDoneMessage;
 import de.rub.nds.tlsattacker.core.protocol.message.ServerHelloMessage;
 import de.rub.nds.tlsattacker.core.record.BlobRecord;
-<<<<<<< HEAD
-=======
 import de.rub.nds.tlsattacker.core.protocol.message.PskClientKeyExchangeMessage;
 import de.rub.nds.tlsattacker.core.protocol.message.PskServerKeyExchangeMessage;
 import de.rub.nds.tlsattacker.core.protocol.message.PskDhClientKeyExchangeMessage;
@@ -52,7 +49,6 @@
 import de.rub.nds.tlsattacker.core.protocol.message.PskEcDheServerKeyExchangeMessage;
 import de.rub.nds.tlsattacker.core.protocol.message.SrpClientKeyExchangeMessage;
 import de.rub.nds.tlsattacker.core.protocol.message.SrpServerKeyExchangeMessage;
->>>>>>> 6c134a63
 import de.rub.nds.tlsattacker.core.workflow.WorkflowTrace;
 import de.rub.nds.tlsattacker.core.workflow.action.ForwardAction;
 import de.rub.nds.tlsattacker.core.workflow.action.MessageAction;
@@ -191,20 +187,13 @@
             messages.add(new CertificateVerifyMessage(config));
             messages.add(new FinishedMessage(config));
         } else {
-<<<<<<< HEAD
-            if (connection.getLocalConnectionEndType() == ConnectionEndType.CLIENT) {
-                messages.add(new CertificateMessage());
-            } else {
-                messages.add(new CertificateMessage(config));
-=======
             if (!config.getDefaultSelectedCipherSuite().isSrpSha()
                     && !config.getDefaultSelectedCipherSuite().isPskOrDhPsk()) {
-                if (ourConnectionEnd.getConnectionEndType() == ConnectionEndType.CLIENT) {
+                if (connection.getLocalConnectionEndType() == ConnectionEndType.CLIENT) {
                     messages.add(new CertificateMessage());
                 } else {
                     messages.add(new CertificateMessage(config));
                 }
->>>>>>> 6c134a63
             }
 
             if (config.getDefaultSelectedCipherSuite().isEphemeral() || config.getDefaultSelectedCipherSuite().isSrp()) {
