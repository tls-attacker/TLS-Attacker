--- conflicted
+++ resolved
@@ -7,7 +7,6 @@
  * Licensed under Apache License 2.0
  * http://www.apache.org/licenses/LICENSE-2.0
  */
-
 package de.rub.nds.tlsattacker.core.workflow.factory;
 
 import de.rub.nds.tlsattacker.core.config.Config;
@@ -22,44 +21,7 @@
 import de.rub.nds.tlsattacker.core.exceptions.ConfigurationException;
 import de.rub.nds.tlsattacker.core.https.HttpsRequestMessage;
 import de.rub.nds.tlsattacker.core.https.HttpsResponseMessage;
-import de.rub.nds.tlsattacker.core.protocol.message.ApplicationMessage;
-import de.rub.nds.tlsattacker.core.protocol.message.CertificateMessage;
-import de.rub.nds.tlsattacker.core.protocol.message.CertificateRequestMessage;
-import de.rub.nds.tlsattacker.core.protocol.message.CertificateVerifyMessage;
-import de.rub.nds.tlsattacker.core.protocol.message.ChangeCipherSpecMessage;
-import de.rub.nds.tlsattacker.core.protocol.message.ClientHelloMessage;
-import de.rub.nds.tlsattacker.core.protocol.message.ClientKeyExchangeMessage;
-import de.rub.nds.tlsattacker.core.protocol.message.DHClientKeyExchangeMessage;
-import de.rub.nds.tlsattacker.core.protocol.message.DHEServerKeyExchangeMessage;
-import de.rub.nds.tlsattacker.core.protocol.message.ECDHClientKeyExchangeMessage;
-import de.rub.nds.tlsattacker.core.protocol.message.ECDHEServerKeyExchangeMessage;
-import de.rub.nds.tlsattacker.core.protocol.message.EncryptedExtensionsMessage;
-import de.rub.nds.tlsattacker.core.protocol.message.EndOfEarlyDataMessage;
-import de.rub.nds.tlsattacker.core.protocol.message.FinishedMessage;
-import de.rub.nds.tlsattacker.core.protocol.message.GOSTClientKeyExchangeMessage;
-import de.rub.nds.tlsattacker.core.protocol.message.HandshakeMessage;
-import de.rub.nds.tlsattacker.core.protocol.message.HeartbeatMessage;
-import de.rub.nds.tlsattacker.core.protocol.message.HelloRequestMessage;
-import de.rub.nds.tlsattacker.core.protocol.message.HelloVerifyRequestMessage;
-import de.rub.nds.tlsattacker.core.protocol.message.NewSessionTicketMessage;
-import de.rub.nds.tlsattacker.core.protocol.message.PWDClientKeyExchangeMessage;
-import de.rub.nds.tlsattacker.core.protocol.message.PWDServerKeyExchangeMessage;
-import de.rub.nds.tlsattacker.core.protocol.message.ProtocolMessage;
-import de.rub.nds.tlsattacker.core.protocol.message.PskClientKeyExchangeMessage;
-import de.rub.nds.tlsattacker.core.protocol.message.PskDhClientKeyExchangeMessage;
-import de.rub.nds.tlsattacker.core.protocol.message.PskDheServerKeyExchangeMessage;
-import de.rub.nds.tlsattacker.core.protocol.message.PskEcDhClientKeyExchangeMessage;
-import de.rub.nds.tlsattacker.core.protocol.message.PskEcDheServerKeyExchangeMessage;
-import de.rub.nds.tlsattacker.core.protocol.message.PskRsaClientKeyExchangeMessage;
-import de.rub.nds.tlsattacker.core.protocol.message.PskServerKeyExchangeMessage;
-import de.rub.nds.tlsattacker.core.protocol.message.RSAClientKeyExchangeMessage;
-import de.rub.nds.tlsattacker.core.protocol.message.SSL2ClientHelloMessage;
-import de.rub.nds.tlsattacker.core.protocol.message.SSL2ServerHelloMessage;
-import de.rub.nds.tlsattacker.core.protocol.message.ServerHelloDoneMessage;
-import de.rub.nds.tlsattacker.core.protocol.message.ServerHelloMessage;
-import de.rub.nds.tlsattacker.core.protocol.message.ServerKeyExchangeMessage;
-import de.rub.nds.tlsattacker.core.protocol.message.SrpClientKeyExchangeMessage;
-import de.rub.nds.tlsattacker.core.protocol.message.SrpServerKeyExchangeMessage;
+import de.rub.nds.tlsattacker.core.protocol.message.*;
 import de.rub.nds.tlsattacker.core.protocol.message.extension.EarlyDataExtensionMessage;
 import de.rub.nds.tlsattacker.core.protocol.message.extension.ExtensionMessage;
 import de.rub.nds.tlsattacker.core.protocol.message.extension.PreSharedKeyExtensionMessage;
@@ -102,7 +64,7 @@
 import org.apache.logging.log4j.Logger;
 
 /**
- * Create a Workflow Trace based on a Config instance.
+ * Create a WorkflowTace based on a Config instance.
  */
 public class WorkflowConfigurationFactory {
 
@@ -154,9 +116,8 @@
                 return createDynamicHandshakeWorkflow();
             case DYNAMIC_HELLO:
                 return createDynamicHelloWorkflow();
-            default:
-                throw new ConfigurationException("Unknown WorkflowTraceType " + type.name());
-        }
+        }
+        throw new ConfigurationException("Unknown WorkflowTraceType " + type.name());
     }
 
     private AliasedConnection getConnection() {
@@ -173,7 +134,7 @@
                     break;
                 default:
                     throw new ConfigurationException("This workflow can only be configured for"
-                        + " modes CLIENT and SERVER, but actual mode was " + mode);
+                            + " modes CLIENT and SERVER, but actual mode was " + mode);
             }
         }
         return con;
@@ -181,7 +142,7 @@
 
     /**
      * Creates an Empty - or almost Empty Workflowtrace, depending on the
-     * StarTLS flag in the config
+     * Startls flag in the config
      *
      * @param connection
      * @return
@@ -210,20 +171,10 @@
     public WorkflowTrace createHelloWorkflow(AliasedConnection connection) {
         WorkflowTrace workflowTrace = createTlsEntryWorkflowtrace(connection);
         if (config.isAddEncryptedServerNameIndicationExtension()
-            && connection.getLocalConnectionEndType() == ConnectionEndType.CLIENT) {
+                && connection.getLocalConnectionEndType() == ConnectionEndType.CLIENT) {
             workflowTrace.addTlsAction(new EsniKeyDnsRequestAction());
         }
 
-<<<<<<< HEAD
-        workflowTrace.addTlsAction(MessageActionFactory.createAction(connection, ConnectionEndType.CLIENT,
-            new ClientHelloMessage(config)));
-
-        if (config.getHighestProtocolVersion().isDTLS()) {
-            workflowTrace.addTlsAction(MessageActionFactory.createAction(connection, ConnectionEndType.SERVER,
-                new HelloVerifyRequestMessage(config)));
-            workflowTrace.addTlsAction(MessageActionFactory.createAction(connection, ConnectionEndType.CLIENT,
-                new ClientHelloMessage(config)));
-=======
         workflowTrace.addTlsAction(MessageActionFactory.createAction(config, connection, ConnectionEndType.CLIENT,
                 new ClientHelloMessage(config)));
 
@@ -232,14 +183,13 @@
                     new HelloVerifyRequestMessage(config)));
             workflowTrace.addTlsAction(MessageActionFactory.createAction(config, connection, ConnectionEndType.CLIENT,
                     new ClientHelloMessage(config)));
->>>>>>> ffa6d3a4
         }
 
         List<ProtocolMessage> messages = new LinkedList<>();
         messages.add(new ServerHelloMessage(config));
         if (config.getHighestProtocolVersion().isTLS13()) {
             if (Objects.equals(config.getTls13BackwardsCompatibilityMode(), Boolean.TRUE)
-                || connection.getLocalConnectionEndType() == ConnectionEndType.CLIENT) {
+                    || connection.getLocalConnectionEndType() == ConnectionEndType.CLIENT) {
                 ChangeCipherSpecMessage ccs = new ChangeCipherSpecMessage();
                 ccs.setRequired(false);
                 messages.add(ccs);
@@ -308,7 +258,7 @@
         List<ProtocolMessage> messages = new LinkedList<>();
         if (config.getHighestProtocolVersion().isTLS13()) {
             if (Objects.equals(config.getTls13BackwardsCompatibilityMode(), Boolean.TRUE)
-                || connection.getLocalConnectionEndType() == ConnectionEndType.SERVER) {
+                    || connection.getLocalConnectionEndType() == ConnectionEndType.SERVER) {
                 ChangeCipherSpecMessage ccs = new ChangeCipherSpecMessage();
                 ccs.setRequired(false);
                 messages.add(ccs);
@@ -331,13 +281,8 @@
         workflowTrace.addTlsAction(MessageActionFactory.createAction(config, connection, ConnectionEndType.CLIENT,
                 messages));
         if (!config.getHighestProtocolVersion().isTLS13()) {
-<<<<<<< HEAD
-            workflowTrace.addTlsAction(MessageActionFactory.createAction(connection, ConnectionEndType.SERVER,
-                new ChangeCipherSpecMessage(config), new FinishedMessage(config)));
-=======
             workflowTrace.addTlsAction(MessageActionFactory.createAction(config, connection, ConnectionEndType.SERVER,
                     new ChangeCipherSpecMessage(config), new FinishedMessage(config)));
->>>>>>> ffa6d3a4
         }
 
         return workflowTrace;
@@ -354,20 +299,6 @@
 
         WorkflowTrace workflowTrace = this.createHandshakeWorkflow(connection);
         if (config.isServerSendsApplicationData()) {
-<<<<<<< HEAD
-            workflowTrace.addTlsAction(MessageActionFactory.createAction(connection, ConnectionEndType.SERVER,
-                new ApplicationMessage(config)));
-        }
-
-        if (config.isAddHeartbeatExtension()) {
-            workflowTrace.addTlsAction(MessageActionFactory.createAction(connection, ConnectionEndType.CLIENT,
-                new ApplicationMessage(config), new HeartbeatMessage(config)));
-            workflowTrace.addTlsAction(MessageActionFactory.createAction(connection, ConnectionEndType.SERVER,
-                new HeartbeatMessage(config)));
-        } else {
-            workflowTrace.addTlsAction(MessageActionFactory.createAction(connection, ConnectionEndType.CLIENT,
-                new ApplicationMessage(config)));
-=======
             workflowTrace.addTlsAction(MessageActionFactory.createAction(config, connection, ConnectionEndType.SERVER,
                     new ApplicationMessage(config)));
         }
@@ -380,7 +311,6 @@
         } else {
             workflowTrace.addTlsAction(MessageActionFactory.createAction(config, connection, ConnectionEndType.CLIENT,
                     new ApplicationMessage(config)));
->>>>>>> ffa6d3a4
         }
         return workflowTrace;
     }
@@ -390,17 +320,10 @@
         WorkflowConfigurationFactory factory = new WorkflowConfigurationFactory(config);
         WorkflowTrace trace = factory.createTlsEntryWorkflowtrace(config.getDefaultClientConnection());
 
-<<<<<<< HEAD
-        trace.addTlsAction(MessageActionFactory.createAction(connection, ConnectionEndType.CLIENT,
-            new ClientHelloMessage(config)));
-        trace.addTlsAction(MessageActionFactory.createAction(connection, ConnectionEndType.SERVER,
-            new ServerHelloMessage(config)));
-=======
         trace.addTlsAction(MessageActionFactory.createAction(config, connection, ConnectionEndType.CLIENT,
                 new ClientHelloMessage(config)));
         trace.addTlsAction(MessageActionFactory.createAction(config, connection, ConnectionEndType.SERVER,
                 new ServerHelloMessage(config)));
->>>>>>> ffa6d3a4
         return trace;
     }
 
@@ -422,13 +345,8 @@
         }
 
         WorkflowTrace workflowTrace = this.createHandshakeWorkflow(connection);
-<<<<<<< HEAD
-        MessageAction appData =
-            MessageActionFactory.createAction(connection, ConnectionEndType.CLIENT, new ApplicationMessage(config));
-=======
         MessageAction appData = MessageActionFactory.createAction(config, connection, ConnectionEndType.CLIENT,
                 new ApplicationMessage(config));
->>>>>>> ffa6d3a4
 
         // Client CKE, CCS, Fin
         // TODO weired
@@ -449,21 +367,12 @@
         WorkflowConfigurationFactory factory = new WorkflowConfigurationFactory(config);
         WorkflowTrace trace = factory.createTlsEntryWorkflowtrace(config.getDefaultClientConnection());
 
-<<<<<<< HEAD
-        MessageAction action =
-            MessageActionFactory.createAction(connection, ConnectionEndType.CLIENT, new SSL2ClientHelloMessage(config));
-        action.setRecords(new BlobRecord());
-        trace.addTlsAction(action);
-        action =
-            MessageActionFactory.createAction(connection, ConnectionEndType.SERVER, new SSL2ServerHelloMessage(config));
-=======
         MessageAction action = MessageActionFactory.createAction(config, connection, ConnectionEndType.CLIENT,
                 new SSL2ClientHelloMessage(config));
         action.setRecords(new BlobRecord());
         trace.addTlsAction(action);
         action = MessageActionFactory.createAction(config, connection, ConnectionEndType.SERVER,
                 new SSL2ServerHelloMessage(config));
->>>>>>> ffa6d3a4
         action.setRecords(new BlobRecord());
         trace.addTlsAction(action);
         return trace;
@@ -485,15 +394,6 @@
         AliasedConnection connection = getConnection();
         WorkflowConfigurationFactory factory = new WorkflowConfigurationFactory(config);
         WorkflowTrace trace = factory.createTlsEntryWorkflowtrace(config.getDefaultClientConnection());
-<<<<<<< HEAD
-        MessageAction action =
-            MessageActionFactory.createAction(connection, ConnectionEndType.CLIENT, new ClientHelloMessage(config));
-        trace.addTlsAction(action);
-        if (config.getHighestProtocolVersion().isDTLS()) {
-            action =
-                MessageActionFactory.createAction(connection, ConnectionEndType.SERVER, new HelloVerifyRequestMessage(
-                    config));
-=======
         MessageAction action = MessageActionFactory.createAction(config, connection, ConnectionEndType.CLIENT,
                 new ClientHelloMessage(config));
         trace.addTlsAction(action);
@@ -503,26 +403,13 @@
             trace.addTlsAction(action);
             action = MessageActionFactory.createAction(config, connection, ConnectionEndType.CLIENT,
                     new ClientHelloMessage(config));
->>>>>>> ffa6d3a4
             trace.addTlsAction(action);
-            action =
-                MessageActionFactory.createAction(connection, ConnectionEndType.CLIENT, new ClientHelloMessage(config));
-            trace.addTlsAction(action);
-
-        }
-<<<<<<< HEAD
-        action =
-            MessageActionFactory.createAction(connection, ConnectionEndType.SERVER, new ServerHelloMessage(config),
-                new ChangeCipherSpecMessage(config), new FinishedMessage(config));
-        trace.addTlsAction(action);
-        action =
-            MessageActionFactory.createAction(connection, ConnectionEndType.CLIENT,
-=======
+
+        }
         action = MessageActionFactory.createAction(config, connection, ConnectionEndType.SERVER,
                 new ServerHelloMessage(config), new ChangeCipherSpecMessage(config), new FinishedMessage(config));
         trace.addTlsAction(action);
         action = MessageActionFactory.createAction(config, connection, ConnectionEndType.CLIENT,
->>>>>>> ffa6d3a4
                 new ChangeCipherSpecMessage(config), new FinishedMessage(config));
         trace.addTlsAction(action);
 
@@ -557,13 +444,8 @@
         WorkflowTrace trace = createHandshakeWorkflow(connection);
         WorkflowTrace renegotiationTrace = createHandshakeWorkflow(connection);
         trace.addTlsAction(new RenegotiationAction());
-<<<<<<< HEAD
-        MessageAction action =
-            MessageActionFactory.createAction(connection, ConnectionEndType.SERVER, new HelloRequestMessage(config));
-=======
         MessageAction action = MessageActionFactory.createAction(config, connection, ConnectionEndType.SERVER,
                 new HelloRequestMessage(config));
->>>>>>> ffa6d3a4
         trace.addTlsAction(action);
         for (TlsAction reneAction : renegotiationTrace.getTlsActions()) {
             trace.addTlsAction(reneAction);
@@ -574,19 +456,11 @@
     private WorkflowTrace createHttpsWorkflow() {
         AliasedConnection connection = getConnection();
         WorkflowTrace trace = createHandshakeWorkflow(connection);
-<<<<<<< HEAD
-        MessageAction action =
-            MessageActionFactory.createAction(connection, ConnectionEndType.CLIENT, new HttpsRequestMessage(config));
-        trace.addTlsAction(action);
-        action =
-            MessageActionFactory.createAction(connection, ConnectionEndType.SERVER, new HttpsResponseMessage(config));
-=======
         MessageAction action = MessageActionFactory.createAction(config, connection, ConnectionEndType.CLIENT,
                 new HttpsRequestMessage(config));
         trace.addTlsAction(action);
         action = MessageActionFactory.createAction(config, connection, ConnectionEndType.SERVER,
                 new HttpsResponseMessage(config));
->>>>>>> ffa6d3a4
         trace.addTlsAction(action);
         return trace;
     }
@@ -595,19 +469,19 @@
 
         if (mode != RunningModeType.MITM) {
             throw new ConfigurationException("This workflow trace can only be created when running"
-                + " in MITM mode. Actual mode: " + mode);
+                    + " in MITM mode. Actual mode: " + mode);
         }
 
         AliasedConnection inboundConnection = config.getDefaultServerConnection();
         AliasedConnection outboundConnection = config.getDefaultClientConnection();
 
         if (outboundConnection == null || inboundConnection == null) {
-            throw new ConfigurationException("Could not find both necessary connection ends");
-        }
-
-        // client -> MITM
+            throw new ConfigurationException("Could not find both necesary connection ends");
+        }
+
+        // client -> mitm
         String clientToMitmAlias = inboundConnection.getAlias();
-        // MITM -> server
+        // mitm -> server
         String mitmToServerAlias = outboundConnection.getAlias();
 
         LOGGER.debug("Building mitm trace for: " + inboundConnection + ", " + outboundConnection);
@@ -624,8 +498,8 @@
         trace.addTlsActions(mitmToServerHandshake.getTlsActions());
 
         // Forward request client -> server
-        ForwardMessagesAction f =
-            new ForwardMessagesAction(clientToMitmAlias, mitmToServerAlias, new ApplicationMessage(config));
+        ForwardMessagesAction f = new ForwardMessagesAction(clientToMitmAlias, mitmToServerAlias,
+                new ApplicationMessage(config));
         trace.addTlsAction(f);
 
         // Print client's app data contents
@@ -668,13 +542,8 @@
         clientHelloMessages.add(clientHello);
         clientHelloMessages.add(earlyDataMsg);
 
-<<<<<<< HEAD
-        trace
-            .addTlsAction(MessageActionFactory.createAction(connection, ConnectionEndType.CLIENT, clientHelloMessages));
-=======
         trace.addTlsAction(MessageActionFactory.createAction(config, connection, ConnectionEndType.CLIENT,
                 clientHelloMessages));
->>>>>>> ffa6d3a4
 
         ServerHelloMessage serverHello;
         EncryptedExtensionsMessage encExtMsg;
@@ -717,7 +586,7 @@
                         if (extensions != null) {
                             for (int x = 0; x < extensions.size(); x++) {
                                 if (extensions.get(x) instanceof PreSharedKeyExtensionMessage
-                                    || extensions.get(x) instanceof EarlyDataExtensionMessage) {
+                                        || extensions.get(x) instanceof EarlyDataExtensionMessage) {
                                     ((HandshakeMessage) msg).getExtensions().remove(extensions.get(x));
                                     x--;
                                 }
@@ -727,13 +596,8 @@
                 }
             }
         }
-<<<<<<< HEAD
-        trace.addTlsAction(MessageActionFactory.createAction(ourConnection, ConnectionEndType.SERVER,
-            new NewSessionTicketMessage(false)));
-=======
         trace.addTlsAction(MessageActionFactory.createAction(config, ourConnection, ConnectionEndType.SERVER,
                 new NewSessionTicketMessage(false)));
->>>>>>> ffa6d3a4
         trace.addTlsAction(new ResetConnectionAction());
         WorkflowTrace zeroRttTrace = createZeroRttWorkflow();
         for (TlsAction zeroRttAction : zeroRttTrace.getTlsActions()) {
@@ -756,7 +620,7 @@
 
         if (mode != RunningModeType.MITM) {
             throw new ConfigurationException("This workflow trace can only be created when running"
-                + " in MITM mode. Actual mode: " + mode);
+                    + " in MITM mode. Actual mode: " + mode);
         }
 
         // client -> mitm
@@ -767,11 +631,11 @@
         String mitmToServerAlias = outboundConnection.getAlias();
 
         if (outboundConnection == null || inboundConnection == null) {
-            throw new ConfigurationException("Could not find both necessary connection ends");
+            throw new ConfigurationException("Could not find both necesary connection ends");
         }
 
         LOGGER.info("Building synchronizing proxy trace for:\n" + inboundConnection.toCompactString() + ", "
-            + outboundConnection.toCompactString());
+                + outboundConnection.toCompactString());
 
         WorkflowConfigurationFactory factory = new WorkflowConfigurationFactory(config);
         WorkflowTrace trace = factory.createTlsEntryWorkflowtrace(config.getDefaultClientConnection());
@@ -795,54 +659,54 @@
         removeExtensions.removeAll(keepExtensions);
 
         // Sorry for fooling the silly formatter with EOL comments :>
-        trace.addTlsActions(
-        // Forward CH, remove extensions and non RSA KE ciphers
-            new BufferedGenericReceiveAction(clientToMitmAlias), //
-            new CopyBuffersAction(clientToMitmAlias, mitmToServerAlias), //
-            new RemBufferedChCiphersAction(mitmToServerAlias, removeCiphers), //
-            new RemBufferedChExtensionsAction(mitmToServerAlias, removeExtensions), //
-            new BufferedSendAction(mitmToServerAlias), //
-            new ClearBuffersAction(clientToMitmAlias), //
-
-            // Forward SH
-            new BufferedGenericReceiveAction(mitmToServerAlias), //
-            new CopyBuffersAction(mitmToServerAlias, clientToMitmAlias), //
-            new PopAndSendAction(clientToMitmAlias), //
-            new PrintSecretsAction(clientToMitmAlias), //
-            new PrintSecretsAction(mitmToServerAlias), //
-            // But send our own certificate
-            new PopBufferedMessageAction(clientToMitmAlias), //
-            new PopBufferedRecordAction(clientToMitmAlias), //
-            new SendAction(clientToMitmAlias, new CertificateMessage(config)), //
-            // Send SHD
-            new PopAndSendAction(clientToMitmAlias), //
-            new ClearBuffersAction(mitmToServerAlias), //
-
-            // Forward CKE (use received PMS)
-            new BufferedGenericReceiveAction(clientToMitmAlias), //
-            new CopyBuffersAction(clientToMitmAlias, mitmToServerAlias), //
-            new PopBuffersAction(mitmToServerAlias), //
-            new CopyPreMasterSecretAction(clientToMitmAlias, mitmToServerAlias), //
-            new SendAction(mitmToServerAlias, new RSAClientKeyExchangeMessage()), //
-            // Sends CCS
-            new PopAndSendAction(mitmToServerAlias), //
-            new ClearBuffersAction(mitmToServerAlias), //
-            new ClearBuffersAction(clientToMitmAlias), //
-
-            // Send fresh FIN
-            new SendAction(mitmToServerAlias, new FinishedMessage()), //
-            new PrintSecretsAction(clientToMitmAlias), //
-            new PrintSecretsAction(mitmToServerAlias), //
-
-            // Finish the handshake, and print the secrets we negotiated
-            new ReceiveAction(mitmToServerAlias, new ChangeCipherSpecMessage(), new FinishedMessage()), //
-            new PrintSecretsAction(clientToMitmAlias), //
-            new PrintSecretsAction(mitmToServerAlias), //
-            new SendAction(clientToMitmAlias, new ChangeCipherSpecMessage(), new FinishedMessage()), //
-
-            // Step out, enjoy :)
-            new ForwardRecordsAction(clientToMitmAlias, mitmToServerAlias), //
-            new ForwardRecordsAction(mitmToServerAlias, clientToMitmAlias)); //
+        trace.addTlsActions( //
+                // Forward CH, remove extensions and non RSA KE ciphers
+                new BufferedGenericReceiveAction(clientToMitmAlias), //
+                new CopyBuffersAction(clientToMitmAlias, mitmToServerAlias), //
+                new RemBufferedChCiphersAction(mitmToServerAlias, removeCiphers), //
+                new RemBufferedChExtensionsAction(mitmToServerAlias, removeExtensions), //
+                new BufferedSendAction(mitmToServerAlias), //
+                new ClearBuffersAction(clientToMitmAlias), //
+
+                // Forward SH
+                new BufferedGenericReceiveAction(mitmToServerAlias), //
+                new CopyBuffersAction(mitmToServerAlias, clientToMitmAlias), //
+                new PopAndSendAction(clientToMitmAlias), //
+                new PrintSecretsAction(clientToMitmAlias), //
+                new PrintSecretsAction(mitmToServerAlias), //
+                // But send our own certificate
+                new PopBufferedMessageAction(clientToMitmAlias), //
+                new PopBufferedRecordAction(clientToMitmAlias), //
+                new SendAction(clientToMitmAlias, new CertificateMessage(config)), //
+                // Send SHD
+                new PopAndSendAction(clientToMitmAlias), //
+                new ClearBuffersAction(mitmToServerAlias), //
+
+                // Forward CKE (use received PMS)
+                new BufferedGenericReceiveAction(clientToMitmAlias), //
+                new CopyBuffersAction(clientToMitmAlias, mitmToServerAlias), //
+                new PopBuffersAction(mitmToServerAlias), //
+                new CopyPreMasterSecretAction(clientToMitmAlias, mitmToServerAlias), //
+                new SendAction(mitmToServerAlias, new RSAClientKeyExchangeMessage()), //
+                // Sends CCS
+                new PopAndSendAction(mitmToServerAlias), //
+                new ClearBuffersAction(mitmToServerAlias), //
+                new ClearBuffersAction(clientToMitmAlias), //
+
+                // Send fresh FIN
+                new SendAction(mitmToServerAlias, new FinishedMessage()), //
+                new PrintSecretsAction(clientToMitmAlias), //
+                new PrintSecretsAction(mitmToServerAlias), //
+
+                // Finish the handshake, and print the secrets we negotiated
+                new ReceiveAction(mitmToServerAlias, new ChangeCipherSpecMessage(), new FinishedMessage()), //
+                new PrintSecretsAction(clientToMitmAlias), //
+                new PrintSecretsAction(mitmToServerAlias), //
+                new SendAction(clientToMitmAlias, new ChangeCipherSpecMessage(), new FinishedMessage()), //
+
+                // Step out, enjoy :)
+                new ForwardRecordsAction(clientToMitmAlias, mitmToServerAlias), //
+                new ForwardRecordsAction(mitmToServerAlias, clientToMitmAlias)); //
 
         return trace;
     }
@@ -883,11 +747,10 @@
                     return new PWDClientKeyExchangeMessage(config);
                 default:
                     LOGGER.warn("Unsupported key exchange algorithm: " + algorithm
-                        + ", not creating ClientKeyExchange Message");
-            }
-        } else {
-            LOGGER
-                .warn("Unsupported key exchange algorithm: " + algorithm + ", not creating ClientKeyExchange Message");
+                            + ", not creating ClientKeyExchange Message");
+            }
+        } else {
+            LOGGER.warn("Unsupported key exchange algorithm: " + algorithm + ", not creating ClientKeyExchange Message");
         }
         return null;
     }
@@ -921,19 +784,17 @@
                     return new PWDServerKeyExchangeMessage(config);
                 default:
                     LOGGER.warn("Unsupported key exchange algorithm: " + algorithm
-                        + ", not creating ServerKeyExchange Message");
-            }
-        } else {
-            LOGGER
-                .warn("Unsupported key exchange algorithm: " + algorithm + ", not creating ServerKeyExchange Message");
+                            + ", not creating ServerKeyExchange Message");
+            }
+        } else {
+            LOGGER.warn("Unsupported key exchange algorithm: " + algorithm + ", not creating ServerKeyExchange Message");
         }
         return null;
     }
 
     public void addClientKeyExchangeMessage(List<ProtocolMessage> messages) {
         CipherSuite cs = config.getDefaultSelectedCipherSuite();
-        ClientKeyExchangeMessage message =
-            createClientKeyExchangeMessage(AlgorithmResolver.getKeyExchangeAlgorithm(cs));
+        ClientKeyExchangeMessage message = createClientKeyExchangeMessage(AlgorithmResolver.getKeyExchangeAlgorithm(cs));
         if (message != null) {
             messages.add(message);
         }
@@ -941,54 +802,52 @@
 
     public void addServerKeyExchangeMessage(List<ProtocolMessage> messages) {
         CipherSuite cs = config.getDefaultSelectedCipherSuite();
-        ServerKeyExchangeMessage message =
-            createServerKeyExchangeMessage(AlgorithmResolver.getKeyExchangeAlgorithm(cs));
+        ServerKeyExchangeMessage message = createServerKeyExchangeMessage(AlgorithmResolver.getKeyExchangeAlgorithm(cs));
         if (message != null) {
             messages.add(message);
         }
     }
 
-    public WorkflowTrace
-        addStartTlsActions(AliasedConnection connection, StarttlsType type, WorkflowTrace workflowTrace) {
+    public WorkflowTrace addStartTlsActions(AliasedConnection connection, StarttlsType type, WorkflowTrace workflowTrace) {
         switch (type) {
             case FTP: {
                 workflowTrace.addTlsAction(MessageActionFactory.createAsciiAction(connection, ConnectionEndType.SERVER,
-                    StarttlsMessage.FTP_S_CONNECTED.getStarttlsMessage(), "US-ASCII"));
+                        StarttlsMessage.FTP_S_CONNECTED.getStarttlsMessage(), "US-ASCII"));
                 workflowTrace.addTlsAction(MessageActionFactory.createAsciiAction(connection, ConnectionEndType.CLIENT,
-                    StarttlsMessage.FTP_TLS.getStarttlsMessage(), "US-ASCII"));
+                        StarttlsMessage.FTP_TLS.getStarttlsMessage(), "US-ASCII"));
                 workflowTrace.addTlsAction(MessageActionFactory.createAsciiAction(connection, ConnectionEndType.SERVER,
-                    StarttlsMessage.FTP_S_READY.getStarttlsMessage(), "US-ASCII"));
+                        StarttlsMessage.FTP_S_READY.getStarttlsMessage(), "US-ASCII"));
                 return workflowTrace;
             }
             case IMAP: {
                 workflowTrace.addTlsAction(MessageActionFactory.createAsciiAction(connection, ConnectionEndType.SERVER,
-                    StarttlsMessage.IMAP_S_CONNECTED.getStarttlsMessage(), "US-ASCII"));
+                        StarttlsMessage.IMAP_S_CONNECTED.getStarttlsMessage(), "US-ASCII"));
                 workflowTrace.addTlsAction(MessageActionFactory.createAsciiAction(connection, ConnectionEndType.CLIENT,
-                    StarttlsMessage.IMAP_TLS.getStarttlsMessage(), "US-ASCII"));
+                        StarttlsMessage.IMAP_TLS.getStarttlsMessage(), "US-ASCII"));
                 workflowTrace.addTlsAction(MessageActionFactory.createAsciiAction(connection, ConnectionEndType.SERVER,
-                    StarttlsMessage.IMAP_S_READY.getStarttlsMessage(), "US-ASCII"));
+                        StarttlsMessage.IMAP_S_READY.getStarttlsMessage(), "US-ASCII"));
                 return workflowTrace;
             }
             case POP3: {
                 workflowTrace.addTlsAction(MessageActionFactory.createAsciiAction(connection, ConnectionEndType.SERVER,
-                    StarttlsMessage.POP3_S_CONNECTED.getStarttlsMessage(), "US-ASCII"));
+                        StarttlsMessage.POP3_S_CONNECTED.getStarttlsMessage(), "US-ASCII"));
                 workflowTrace.addTlsAction(MessageActionFactory.createAsciiAction(connection, ConnectionEndType.CLIENT,
-                    StarttlsMessage.POP3_TLS.getStarttlsMessage(), "US-ASCII"));
+                        StarttlsMessage.POP3_TLS.getStarttlsMessage(), "US-ASCII"));
                 workflowTrace.addTlsAction(MessageActionFactory.createAsciiAction(connection, ConnectionEndType.SERVER,
-                    StarttlsMessage.POP3_S_READY.getStarttlsMessage(), "US-ASCII"));
+                        StarttlsMessage.POP3_S_READY.getStarttlsMessage(), "US-ASCII"));
                 return workflowTrace;
             }
             case SMTP: {
                 workflowTrace.addTlsAction(MessageActionFactory.createAsciiAction(connection, ConnectionEndType.SERVER,
-                    StarttlsMessage.SMTP_S_CONNECTED.getStarttlsMessage(), "US-ASCII"));
+                        StarttlsMessage.SMTP_S_CONNECTED.getStarttlsMessage(), "US-ASCII"));
                 workflowTrace.addTlsAction(MessageActionFactory.createAsciiAction(connection, ConnectionEndType.CLIENT,
-                    StarttlsMessage.SMTP_C_CONNECTED.getStarttlsMessage(), "US-ASCII"));
+                        StarttlsMessage.SMTP_C_CONNECTED.getStarttlsMessage(), "US-ASCII"));
                 workflowTrace.addTlsAction(MessageActionFactory.createAsciiAction(connection, ConnectionEndType.SERVER,
-                    StarttlsMessage.SMTP_S_OK.getStarttlsMessage(), "US-ASCII"));
+                        StarttlsMessage.SMTP_S_OK.getStarttlsMessage(), "US-ASCII"));
                 workflowTrace.addTlsAction(MessageActionFactory.createAsciiAction(connection, ConnectionEndType.CLIENT,
-                    StarttlsMessage.SMTP_TLS.getStarttlsMessage(), "US-ASCII"));
+                        StarttlsMessage.SMTP_TLS.getStarttlsMessage(), "US-ASCII"));
                 workflowTrace.addTlsAction(MessageActionFactory.createAsciiAction(connection, ConnectionEndType.SERVER,
-                    StarttlsMessage.SMTP_S_READY.getStarttlsMessage(), "US-ASCII"));
+                        StarttlsMessage.SMTP_S_READY.getStarttlsMessage(), "US-ASCII"));
                 return workflowTrace;
             }
         }
@@ -1001,13 +860,8 @@
         if (config.getStarttlsType() != StarttlsType.NONE) {
             addStartTlsActions(connection, config.getStarttlsType(), trace);
         }
-<<<<<<< HEAD
-        trace.addTlsAction(MessageActionFactory.createAction(connection, ConnectionEndType.CLIENT,
-            new ClientHelloMessage(config)));
-=======
         trace.addTlsAction(MessageActionFactory.createAction(config, connection, ConnectionEndType.CLIENT,
                 new ClientHelloMessage(config)));
->>>>>>> ffa6d3a4
         if (connection.getLocalConnectionEndType() == ConnectionEndType.CLIENT) {
             if (config.getHighestProtocolVersion().isTLS13()) {
                 trace.addTlsAction(new ReceiveTillAction(new FinishedMessage()));
@@ -1066,13 +920,8 @@
         if (config.getStarttlsType() != StarttlsType.NONE) {
             addStartTlsActions(connection, config.getStarttlsType(), trace);
         }
-<<<<<<< HEAD
-        trace.addTlsAction(MessageActionFactory.createAction(connection, ConnectionEndType.CLIENT,
-            new ClientHelloMessage(config)));
-=======
         trace.addTlsAction(MessageActionFactory.createAction(config, connection, ConnectionEndType.CLIENT,
                 new ClientHelloMessage(config)));
->>>>>>> ffa6d3a4
         if (connection.getLocalConnectionEndType() == ConnectionEndType.CLIENT) {
             if (config.getHighestProtocolVersion().isTLS13()) {
                 trace.addTlsAction(new ReceiveTillAction(new FinishedMessage()));
