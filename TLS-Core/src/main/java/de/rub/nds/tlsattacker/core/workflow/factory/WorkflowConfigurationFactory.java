--- conflicted
+++ resolved
@@ -13,54 +13,10 @@
 import de.rub.nds.tlsattacker.core.connection.AliasedConnection;
 import de.rub.nds.tlsattacker.core.constants.*;
 import de.rub.nds.tlsattacker.core.exceptions.ConfigurationException;
-<<<<<<< HEAD
 import de.rub.nds.tlsattacker.core.http.HttpRequestMessage;
 import de.rub.nds.tlsattacker.core.http.HttpResponseMessage;
 import de.rub.nds.tlsattacker.core.protocol.ProtocolMessage;
 import de.rub.nds.tlsattacker.core.protocol.message.*;
-=======
-import de.rub.nds.tlsattacker.core.https.HttpsRequestMessage;
-import de.rub.nds.tlsattacker.core.https.HttpsResponseMessage;
-import de.rub.nds.tlsattacker.core.protocol.ProtocolMessage;
-import de.rub.nds.tlsattacker.core.protocol.message.AlertMessage;
-import de.rub.nds.tlsattacker.core.protocol.message.ApplicationMessage;
-import de.rub.nds.tlsattacker.core.protocol.message.CertificateMessage;
-import de.rub.nds.tlsattacker.core.protocol.message.CertificateRequestMessage;
-import de.rub.nds.tlsattacker.core.protocol.message.CertificateVerifyMessage;
-import de.rub.nds.tlsattacker.core.protocol.message.ChangeCipherSpecMessage;
-import de.rub.nds.tlsattacker.core.protocol.message.ClientHelloMessage;
-import de.rub.nds.tlsattacker.core.protocol.message.ClientKeyExchangeMessage;
-import de.rub.nds.tlsattacker.core.protocol.message.DHClientKeyExchangeMessage;
-import de.rub.nds.tlsattacker.core.protocol.message.DHEServerKeyExchangeMessage;
-import de.rub.nds.tlsattacker.core.protocol.message.ECDHClientKeyExchangeMessage;
-import de.rub.nds.tlsattacker.core.protocol.message.ECDHEServerKeyExchangeMessage;
-import de.rub.nds.tlsattacker.core.protocol.message.EncryptedExtensionsMessage;
-import de.rub.nds.tlsattacker.core.protocol.message.EndOfEarlyDataMessage;
-import de.rub.nds.tlsattacker.core.protocol.message.FinishedMessage;
-import de.rub.nds.tlsattacker.core.protocol.message.GOSTClientKeyExchangeMessage;
-import de.rub.nds.tlsattacker.core.protocol.message.HeartbeatMessage;
-import de.rub.nds.tlsattacker.core.protocol.message.HelloMessage;
-import de.rub.nds.tlsattacker.core.protocol.message.HelloRequestMessage;
-import de.rub.nds.tlsattacker.core.protocol.message.HelloVerifyRequestMessage;
-import de.rub.nds.tlsattacker.core.protocol.message.NewSessionTicketMessage;
-import de.rub.nds.tlsattacker.core.protocol.message.PWDClientKeyExchangeMessage;
-import de.rub.nds.tlsattacker.core.protocol.message.PWDServerKeyExchangeMessage;
-import de.rub.nds.tlsattacker.core.protocol.message.PskClientKeyExchangeMessage;
-import de.rub.nds.tlsattacker.core.protocol.message.PskDhClientKeyExchangeMessage;
-import de.rub.nds.tlsattacker.core.protocol.message.PskDheServerKeyExchangeMessage;
-import de.rub.nds.tlsattacker.core.protocol.message.PskEcDhClientKeyExchangeMessage;
-import de.rub.nds.tlsattacker.core.protocol.message.PskEcDheServerKeyExchangeMessage;
-import de.rub.nds.tlsattacker.core.protocol.message.PskRsaClientKeyExchangeMessage;
-import de.rub.nds.tlsattacker.core.protocol.message.PskServerKeyExchangeMessage;
-import de.rub.nds.tlsattacker.core.protocol.message.RSAClientKeyExchangeMessage;
-import de.rub.nds.tlsattacker.core.protocol.message.SSL2ClientHelloMessage;
-import de.rub.nds.tlsattacker.core.protocol.message.SSL2ServerHelloMessage;
-import de.rub.nds.tlsattacker.core.protocol.message.ServerHelloDoneMessage;
-import de.rub.nds.tlsattacker.core.protocol.message.ServerHelloMessage;
-import de.rub.nds.tlsattacker.core.protocol.message.ServerKeyExchangeMessage;
-import de.rub.nds.tlsattacker.core.protocol.message.SrpClientKeyExchangeMessage;
-import de.rub.nds.tlsattacker.core.protocol.message.SrpServerKeyExchangeMessage;
->>>>>>> 3def229f
 import de.rub.nds.tlsattacker.core.protocol.message.extension.EarlyDataExtensionMessage;
 import de.rub.nds.tlsattacker.core.protocol.message.extension.PreSharedKeyExtensionMessage;
 import de.rub.nds.tlsattacker.core.workflow.WorkflowTrace;
@@ -198,14 +154,13 @@
      * @return            A short hello workflow
      */
     public WorkflowTrace createShortHelloWorkflow(AliasedConnection connection) {
-        WorkflowTrace trace = createTlsEntryWorkflowTrace(connection);
+        WorkflowTrace workflowTrace = createTlsEntryWorkflowTrace(connection);
 
         if (config.isAddEncryptedServerNameIndicationExtension()
             && connection.getLocalConnectionEndType() == ConnectionEndType.CLIENT) {
-            trace.addTlsAction(new EsniKeyDnsRequestAction());
-        }
-
-<<<<<<< HEAD
+            workflowTrace.addTlsAction(new EsniKeyDnsRequestAction());
+        }
+
         workflowTrace.addTlsAction(MessageActionFactory.createTLSAction(config, connection, ConnectionEndType.CLIENT,
             new ClientHelloMessage(config)));
 
@@ -214,22 +169,12 @@
                 ConnectionEndType.SERVER, new HelloVerifyRequestMessage()));
             workflowTrace.addTlsAction(MessageActionFactory.createTLSAction(config, connection,
                 ConnectionEndType.CLIENT, new ClientHelloMessage(config)));
-=======
-        trace.addTlsAction(MessageActionFactory.createAction(config, connection, ConnectionEndType.CLIENT,
-            new ClientHelloMessage(config)));
-
-        if (config.getHighestProtocolVersion().isDTLS() && config.isDtlsCookieExchange()) {
-            trace.addTlsAction(MessageActionFactory.createAction(config, connection, ConnectionEndType.SERVER,
-                new HelloVerifyRequestMessage(config)));
-            trace.addTlsAction(MessageActionFactory.createAction(config, connection, ConnectionEndType.CLIENT,
-                new ClientHelloMessage(config)));
->>>>>>> 3def229f
-        }
-
-        trace.addTlsAction(MessageActionFactory.createAction(config, connection, ConnectionEndType.SERVER,
+        }
+
+        workflowTrace.addTlsAction(MessageActionFactory.createTLSAction(config, connection, ConnectionEndType.SERVER,
             new ServerHelloMessage(config)));
 
-        return trace;
+        return workflowTrace;
     }
 
     /**
@@ -266,37 +211,13 @@
                 messages.add(new CertificateRequestMessage(config));
             }
             if (!selectedCipherSuite.isPWD()) {
-<<<<<<< HEAD
-                if (connection.getLocalConnectionEndType() == ConnectionEndType.CLIENT) {
-                    messages.add(new CertificateMessage());
-                } else {
-                    messages.add(new CertificateMessage());
-                }
-
+                messages.add(new CertificateMessage());
                 messages.add(new CertificateVerifyMessage());
             }
-
             messages.add(new FinishedMessage());
         } else {
-            CipherSuite selectedCipherSuite = config.getDefaultSelectedCipherSuite();
-            if (shouldServerSendACertificate(selectedCipherSuite)) {
-                if (connection.getLocalConnectionEndType() == ConnectionEndType.CLIENT) {
-                    messages.add(new CertificateMessage());
-                } else {
-                    messages.add(new CertificateMessage());
-                }
-            }
-            if (selectedCipherSuite.isEphemeral() || selectedCipherSuite.isSrp()) {
-                addServerKeyExchangeMessage(messages);
-=======
-                messages.add(new CertificateMessage(config));
-                messages.add(new CertificateVerifyMessage(config));
-            }
-            messages.add(new FinishedMessage(config));
-        } else {
             if (selectedCipherSuite.requiresServerCertificateMessage()) {
-                messages.add(new CertificateMessage(config));
->>>>>>> 3def229f
+                messages.add(new CertificateMessage());
             }
             addServerKeyExchangeMessage(messages);
             if (Objects.equals(config.isClientAuthentication(), Boolean.TRUE)) {
@@ -304,18 +225,8 @@
             }
             messages.add(new ServerHelloDoneMessage());
         }
-<<<<<<< HEAD
-        workflowTrace
+        trace
             .addTlsAction(MessageActionFactory.createTLSAction(config, connection, ConnectionEndType.SERVER, messages));
-
-        return workflowTrace;
-    }
-
-    public boolean shouldServerSendACertificate(CipherSuite suite) {
-        return !suite.isSrpSha() && !suite.isPskOrDhPsk() && !suite.isAnon() && !suite.isPWD();
-=======
-        trace.addTlsAction(MessageActionFactory.createAction(config, connection, ConnectionEndType.SERVER, messages));
->>>>>>> 3def229f
 
         return trace;
     }
@@ -336,7 +247,7 @@
      * @return            A handshake workflow
      */
     public WorkflowTrace createHandshakeWorkflow(AliasedConnection connection) {
-        WorkflowTrace trace = createHelloWorkflow(connection);
+        WorkflowTrace workflowTrace = createHelloWorkflow(connection);
 
         List<ProtocolMessage> messages = new LinkedList<>();
         if (config.getHighestProtocolVersion().isTLS13()) {
@@ -346,7 +257,6 @@
                 ccs.setRequired(false);
                 messages.add(ccs);
             }
-<<<<<<< HEAD
             if (config.isClientAuthentication()) {
                 messages.add(new CertificateMessage());
                 messages.add(new CertificateVerifyMessage());
@@ -354,15 +264,6 @@
         } else {
             if (config.isClientAuthentication()) {
                 messages.add(new CertificateMessage());
-=======
-            if (Objects.equals(config.isClientAuthentication(), Boolean.TRUE)) {
-                messages.add(new CertificateMessage(config));
-                messages.add(new CertificateVerifyMessage(config));
-            }
-        } else {
-            if (Objects.equals(config.isClientAuthentication(), Boolean.TRUE)) {
-                messages.add(new CertificateMessage(config));
->>>>>>> 3def229f
                 addClientKeyExchangeMessage(messages);
                 messages.add(new CertificateVerifyMessage());
             } else {
@@ -370,24 +271,15 @@
             }
             messages.add(new ChangeCipherSpecMessage());
         }
-<<<<<<< HEAD
         messages.add(new FinishedMessage());
         workflowTrace
             .addTlsAction(MessageActionFactory.createTLSAction(config, connection, ConnectionEndType.CLIENT, messages));
         if (!config.getHighestProtocolVersion().isTLS13()) {
             workflowTrace.addTlsAction(MessageActionFactory.createTLSAction(config, connection,
                 ConnectionEndType.SERVER, new ChangeCipherSpecMessage(), new FinishedMessage()));
-=======
-        messages.add(new FinishedMessage(config));
-        trace.addTlsAction(MessageActionFactory.createAction(config, connection, ConnectionEndType.CLIENT, messages));
-
-        if (!config.getHighestProtocolVersion().isTLS13()) {
-            trace.addTlsAction(MessageActionFactory.createAction(config, connection, ConnectionEndType.SERVER,
-                new ChangeCipherSpecMessage(config), new FinishedMessage(config)));
->>>>>>> 3def229f
-        }
-
-        return trace;
+        }
+
+        return workflowTrace;
     }
 
     /**
@@ -396,37 +288,7 @@
      * @return A full workflow
      */
     private WorkflowTrace createFullWorkflow() {
-<<<<<<< HEAD
-        AliasedConnection connection = getConnection();
-
-        WorkflowTrace workflowTrace = this.createHandshakeWorkflow(connection);
-        if (config.isServerSendsApplicationData()) {
-            workflowTrace.addTlsAction(MessageActionFactory.createTLSAction(config, connection,
-                ConnectionEndType.SERVER, new ApplicationMessage()));
-        }
-
-        if (config.isAddHeartbeatExtension()) {
-            workflowTrace.addTlsAction(MessageActionFactory.createTLSAction(config, connection,
-                ConnectionEndType.CLIENT, new ApplicationMessage(), new HeartbeatMessage()));
-            workflowTrace.addTlsAction(MessageActionFactory.createTLSAction(config, connection,
-                ConnectionEndType.SERVER, new HeartbeatMessage()));
-        } else {
-            workflowTrace.addTlsAction(MessageActionFactory.createTLSAction(config, connection,
-                ConnectionEndType.CLIENT, new ApplicationMessage()));
-        }
-        return workflowTrace;
-    }
-
-    /**
-     * Creates a short hello workflow for the default connection end defined in config.
-     *
-     * @return A ShortHelloWorkflow
-     */
-    private WorkflowTrace createShortHelloWorkflow() {
-        return createShortHelloWorkflow(getConnection());
-=======
         return createFullWorkflow(getConnection());
->>>>>>> 3def229f
     }
 
     /**
@@ -438,37 +300,21 @@
     public WorkflowTrace createFullWorkflow(AliasedConnection connection) {
         WorkflowTrace trace = createHandshakeWorkflow(connection);
 
-<<<<<<< HEAD
-        trace.addTlsAction(MessageActionFactory.createTLSAction(config, connection, ConnectionEndType.CLIENT,
-            new ClientHelloMessage(config)));
-
-        if (config.getHighestProtocolVersion().isDTLS() && config.isDtlsCookieExchange()) {
+        if (config.isServerSendsApplicationData()) {
             trace.addTlsAction(MessageActionFactory.createTLSAction(config, connection, ConnectionEndType.SERVER,
-                new HelloVerifyRequestMessage()));
+                new ApplicationMessage()));
+        }
+
+        if (config.isAddHeartbeatExtension()) {
             trace.addTlsAction(MessageActionFactory.createTLSAction(config, connection, ConnectionEndType.CLIENT,
-                new ClientHelloMessage(config)));
-        }
-
-        trace.addTlsAction(MessageActionFactory.createTLSAction(config, connection, ConnectionEndType.SERVER,
-            new ServerHelloMessage(config)));
-
-=======
-        if (config.isServerSendsApplicationData()) {
-            trace.addTlsAction(MessageActionFactory.createAction(config, connection, ConnectionEndType.SERVER,
-                new ApplicationMessage(config)));
-        }
-
-        if (config.isAddHeartbeatExtension()) {
-            trace.addTlsAction(MessageActionFactory.createAction(config, connection, ConnectionEndType.CLIENT,
-                new ApplicationMessage(config), new HeartbeatMessage(config)));
-            trace.addTlsAction(MessageActionFactory.createAction(config, connection, ConnectionEndType.SERVER,
-                new HeartbeatMessage(config)));
-        } else {
-            trace.addTlsAction(MessageActionFactory.createAction(config, connection, ConnectionEndType.CLIENT,
-                new ApplicationMessage(config)));
-        }
-
->>>>>>> 3def229f
+                new ApplicationMessage(), new HeartbeatMessage()));
+            trace.addTlsAction(MessageActionFactory.createTLSAction(config, connection, ConnectionEndType.SERVER,
+                new HeartbeatMessage()));
+        } else {
+            trace.addTlsAction(MessageActionFactory.createTLSAction(config, connection, ConnectionEndType.CLIENT,
+                new ApplicationMessage()));
+        }
+
         return trace;
     }
 
@@ -543,24 +389,8 @@
      * @return A resumption workflow
      */
     private WorkflowTrace createResumptionWorkflow() {
-<<<<<<< HEAD
-        AliasedConnection connection = getConnection();
-        WorkflowConfigurationFactory factory = new WorkflowConfigurationFactory(config);
-        WorkflowTrace trace = factory.createTlsEntryWorkflowTrace(config.getDefaultClientConnection());
-        MessageAction action = MessageActionFactory.createTLSAction(config, connection, ConnectionEndType.CLIENT,
-            new ClientHelloMessage(config));
-        trace.addTlsAction(action);
-        if (config.getHighestProtocolVersion().isDTLS() && config.isDtlsCookieExchange()) {
-            action = MessageActionFactory.createTLSAction(config, connection, ConnectionEndType.SERVER,
-                new HelloVerifyRequestMessage());
-            trace.addTlsAction(action);
-            action = MessageActionFactory.createTLSAction(config, connection, ConnectionEndType.CLIENT,
-                new ClientHelloMessage(config));
-            trace.addTlsAction(action);
-=======
         return createResumptionWorkflow(getConnection());
     }
->>>>>>> 3def229f
 
     /**
      * Create a resumption workflow for the given connection end. This can be used as the follow up to a normal
@@ -572,29 +402,20 @@
     public WorkflowTrace createResumptionWorkflow(AliasedConnection connection) {
         WorkflowTrace trace = createTlsEntryWorkflowTrace(connection);
 
-        trace.addTlsAction(MessageActionFactory.createAction(config, connection, ConnectionEndType.CLIENT,
+        trace.addTlsAction(MessageActionFactory.createTLSAction(config, connection, ConnectionEndType.CLIENT,
             new ClientHelloMessage(config)));
 
         if (config.getHighestProtocolVersion().isDTLS() && config.isDtlsCookieExchange()) {
-            trace.addTlsAction(MessageActionFactory.createAction(config, connection, ConnectionEndType.SERVER,
-                new HelloVerifyRequestMessage(config)));
-            trace.addTlsAction(MessageActionFactory.createAction(config, connection, ConnectionEndType.CLIENT,
+            trace.addTlsAction(MessageActionFactory.createTLSAction(config, connection, ConnectionEndType.SERVER,
+                new HelloVerifyRequestMessage()));
+            trace.addTlsAction(MessageActionFactory.createTLSAction(config, connection, ConnectionEndType.CLIENT,
                 new ClientHelloMessage(config)));
         }
-<<<<<<< HEAD
-        action = MessageActionFactory.createTLSAction(config, connection, ConnectionEndType.SERVER,
-            new ServerHelloMessage(config), new ChangeCipherSpecMessage(), new FinishedMessage());
-        trace.addTlsAction(action);
-        action = MessageActionFactory.createTLSAction(config, connection, ConnectionEndType.CLIENT,
-            new ChangeCipherSpecMessage(), new FinishedMessage());
-        trace.addTlsAction(action);
-=======
-
-        trace.addTlsAction(MessageActionFactory.createAction(config, connection, ConnectionEndType.SERVER,
-            new ServerHelloMessage(config), new ChangeCipherSpecMessage(config), new FinishedMessage(config)));
-        trace.addTlsAction(MessageActionFactory.createAction(config, connection, ConnectionEndType.CLIENT,
-            new ChangeCipherSpecMessage(config), new FinishedMessage(config)));
->>>>>>> 3def229f
+
+        trace.addTlsAction(MessageActionFactory.createTLSAction(config, connection, ConnectionEndType.SERVER,
+            new ServerHelloMessage(config), new ChangeCipherSpecMessage(), new FinishedMessage()));
+        trace.addTlsAction(MessageActionFactory.createTLSAction(config, connection, ConnectionEndType.CLIENT,
+            new ChangeCipherSpecMessage(), new FinishedMessage()));
 
         return trace;
     }
@@ -647,10 +468,10 @@
 
         /*
          * AliasedConnection connection = getConnection(); WorkflowTrace trace = createHandshakeWorkflow(connection);
-         * MessageAction action = MessageActionFactory.createAction(config, connection, ConnectionEndType.CLIENT, new
-         * HttpsRequestMessage(config)); trace.addTlsAction(action); action = MessageActionFactory.createAction(config,
-         * connection, ConnectionEndType.SERVER, new HttpsResponseMessage(config)); trace.addTlsAction(action); return
-         * trace;
+         * MessageAction action = MessageActionFactory.createTLSAction(config, connection, ConnectionEndType.CLIENT, new
+         * HttpsRequestMessage(config)); trace.addTlsAction(action); action =
+         * MessageActionFactory.createTLSAction(config, connection, ConnectionEndType.SERVER, new
+         * HttpsResponseMessage(config)); trace.addTlsAction(action); return trace;
          */
     }
 
@@ -658,10 +479,10 @@
         throw new UnsupportedOperationException("Currently, sending Http(s) messages is not supported");
         /*
          * AliasedConnection connection = getConnection(); WorkflowTrace trace = createDynamicHandshakeWorkflow();
-         * MessageAction action = MessageActionFactory.createAction(config, connection, ConnectionEndType.CLIENT, new
-         * HttpsRequestMessage(config)); trace.addTlsAction(action); action = MessageActionFactory.createAction(config,
-         * connection, ConnectionEndType.SERVER, new HttpsResponseMessage(config)); trace.addTlsAction(action); return
-         * trace;
+         * MessageAction action = MessageActionFactory.createTLSAction(config, connection, ConnectionEndType.CLIENT, new
+         * HttpsRequestMessage(config)); trace.addTlsAction(action); action =
+         * MessageActionFactory.createTLSAction(config, connection, ConnectionEndType.SERVER, new
+         * HttpsResponseMessage(config)); trace.addTlsAction(action); return trace;
          */
     }
 
@@ -690,33 +511,33 @@
         WorkflowTrace mitmToServerHandshake = createHandshakeWorkflow(outboundConnection);
 
         WorkflowConfigurationFactory factory = new WorkflowConfigurationFactory(config);
-        WorkflowTrace trace = factory.createTlsEntryWorkflowTrace(config.getDefaultClientConnection());
-
-        trace.addConnection(inboundConnection);
-        trace.addConnection(outboundConnection);
-        trace.addTlsActions(clientToMitmHandshake.getTlsActions());
-        trace.addTlsActions(mitmToServerHandshake.getTlsActions());
+        WorkflowTrace worklfowTrace = factory.createTlsEntryWorkflowTrace(config.getDefaultClientConnection());
+
+        worklfowTrace.addConnection(inboundConnection);
+        worklfowTrace.addConnection(outboundConnection);
+        worklfowTrace.addTlsActions(clientToMitmHandshake.getTlsActions());
+        worklfowTrace.addTlsActions(mitmToServerHandshake.getTlsActions());
 
         // Forward request client -> server
         ForwardMessagesAction f =
             new ForwardMessagesAction(clientToMitmAlias, mitmToServerAlias, new ApplicationMessage());
-        trace.addTlsAction(f);
+        worklfowTrace.addTlsAction(f);
 
         // Print client's app data contents
         PrintLastHandledApplicationDataAction p = new PrintLastHandledApplicationDataAction(clientToMitmAlias);
         p.setStringEncoding("US-ASCII");
-        trace.addTlsAction(p);
+        worklfowTrace.addTlsAction(p);
 
         // Forward response server -> client
         f = new ForwardMessagesAction(mitmToServerAlias, clientToMitmAlias, new ApplicationMessage());
-        trace.addTlsAction(f);
+        worklfowTrace.addTlsAction(f);
 
         // Print server's app data contents
         p = new PrintLastHandledApplicationDataAction(mitmToServerAlias);
         p.setStringEncoding("US-ASCII");
-        trace.addTlsAction(p);
-
-        return trace;
+        worklfowTrace.addTlsAction(p);
+
+        return worklfowTrace;
     }
 
     private WorkflowTrace createSimpleForwardingMitmProxyWorkflow() {
@@ -1128,63 +949,33 @@
         return null;
     }
 
-<<<<<<< HEAD
-    private WorkflowTrace createDynamicHandshakeWorkflow() {
-        AliasedConnection connection = getConnection();
-        WorkflowTrace trace = new WorkflowTrace();
-        if (config.getStarttlsType() != StarttlsType.NONE) {
-            addStartTlsActions(connection, config.getStarttlsType(), trace);
-        }
-        if (config.getHighestProtocolVersion().isTLS13()) {
-            // For now, there are no dynamic actions for TLS 1.3
-            WorkflowTrace regularHandshake = createHandshakeWorkflow();
-            trace.addTlsActions(regularHandshake.getTlsActions());
-        } else {
+    /**
+     * Create a dynamic hello workflow for the default connection end defined in config.
+     *
+     * @return A dynamic hello workflow
+     */
+    private WorkflowTrace createDynamicHelloWorkflow() {
+        return createDynamicHelloWorkflow(getConnection());
+    }
+
+    /**
+     * Create a dynamic hello workflow for the given connection end.
+     *
+     * @param  connection
+     * @return            A dynamic hello workflow
+     */
+    public WorkflowTrace createDynamicHelloWorkflow(AliasedConnection connection) {
+        WorkflowTrace trace = createTlsEntryWorkflowTrace(connection);
+
+        trace.addTlsAction(MessageActionFactory.createTLSAction(config, connection, ConnectionEndType.CLIENT,
+            new ClientHelloMessage(config)));
+
+        if (config.getHighestProtocolVersion().isDTLS() && config.isDtlsCookieExchange()) {
+            trace.addTlsAction(MessageActionFactory.createTLSAction(config, connection, ConnectionEndType.SERVER,
+                new HelloVerifyRequestMessage()));
             trace.addTlsAction(MessageActionFactory.createTLSAction(config, connection, ConnectionEndType.CLIENT,
                 new ClientHelloMessage(config)));
-            if (config.getHighestProtocolVersion().isDTLS() && config.isDtlsCookieExchange()) {
-                trace.addTlsAction(MessageActionFactory.createTLSAction(config, connection, ConnectionEndType.SERVER,
-                    new HelloVerifyRequestMessage()));
-                trace.addTlsAction(MessageActionFactory.createTLSAction(config, connection, ConnectionEndType.CLIENT,
-                    new ClientHelloMessage(config)));
-            }
-            if (connection.getLocalConnectionEndType() == ConnectionEndType.CLIENT) {
-                trace.addTlsAction(new ReceiveTillAction(new ServerHelloDoneMessage()));
-                trace.addTlsAction(new SendDynamicClientKeyExchangeAction());
-                trace.addTlsAction(new SendAction(new ChangeCipherSpecMessage(), new FinishedMessage()));
-                trace.addTlsAction(new ReceiveAction(new ChangeCipherSpecMessage(), new FinishedMessage()));
-            } else {
-                List<ProtocolMessage> messages = new LinkedList<>();
-                messages.add(new ServerHelloMessage(config));
-=======
-    /**
-     * Create a dynamic hello workflow for the default connection end defined in config.
-     *
-     * @return A dynamic hello workflow
-     */
-    private WorkflowTrace createDynamicHelloWorkflow() {
-        return createDynamicHelloWorkflow(getConnection());
-    }
-
-    /**
-     * Create a dynamic hello workflow for the given connection end.
-     *
-     * @param  connection
-     * @return            A dynamic hello workflow
-     */
-    public WorkflowTrace createDynamicHelloWorkflow(AliasedConnection connection) {
-        WorkflowTrace trace = createTlsEntryWorkflowTrace(connection);
-
-        trace.addTlsAction(MessageActionFactory.createAction(config, connection, ConnectionEndType.CLIENT,
-            new ClientHelloMessage(config)));
-
-        if (config.getHighestProtocolVersion().isDTLS() && config.isDtlsCookieExchange()) {
-            trace.addTlsAction(MessageActionFactory.createAction(config, connection, ConnectionEndType.SERVER,
-                new HelloVerifyRequestMessage(config)));
-            trace.addTlsAction(MessageActionFactory.createAction(config, connection, ConnectionEndType.CLIENT,
-                new ClientHelloMessage(config)));
-        }
->>>>>>> 3def229f
+        }
 
         if (connection.getLocalConnectionEndType() == ConnectionEndType.CLIENT) {
             if (config.getHighestProtocolVersion().isTLS13()) {
@@ -1206,31 +997,19 @@
                 if (Objects.equals(config.isClientAuthentication(), Boolean.TRUE)) {
                     tls13Messages.add(new CertificateRequestMessage(config));
                 }
-                tls13Messages.add(new CertificateMessage(config));
-                tls13Messages.add(new CertificateVerifyMessage(config));
-                tls13Messages.add(new FinishedMessage(config));
+                tls13Messages.add(new CertificateMessage());
+                tls13Messages.add(new CertificateVerifyMessage());
+                tls13Messages.add(new FinishedMessage());
                 trace.addTlsAction(
-<<<<<<< HEAD
-                    MessageActionFactory.createTLSAction(config, connection, ConnectionEndType.SERVER, messages));
-=======
-                    MessageActionFactory.createAction(config, connection, ConnectionEndType.SERVER, tls13Messages));
+                    MessageActionFactory.createTLSAction(config, connection, ConnectionEndType.SERVER, tls13Messages));
             } else {
                 trace.addTlsAction(new SendAction(new ServerHelloMessage(config)));
->>>>>>> 3def229f
                 trace.addTlsAction(new SendDynamicServerCertificateAction());
                 trace.addTlsAction(new SendDynamicServerKeyExchangeAction());
                 if (Objects.equals(config.isClientAuthentication(), Boolean.TRUE)) {
                     trace.addTlsAction(new SendAction(new CertificateRequestMessage(config)));
                 }
-<<<<<<< HEAD
-                messages.add(new ServerHelloDoneMessage());
-                trace.addTlsAction(
-                    MessageActionFactory.createTLSAction(config, connection, ConnectionEndType.SERVER, messages));
-                trace.addTlsAction(new ReceiveTillAction(new FinishedMessage()));
-                trace.addTlsAction(new SendAction(new ChangeCipherSpecMessage(), new FinishedMessage()));
-=======
-                trace.addTlsAction(new SendAction(new ServerHelloDoneMessage(config)));
->>>>>>> 3def229f
+                trace.addTlsAction(new SendAction(new ServerHelloDoneMessage()));
             }
             return trace;
         }
@@ -1245,21 +1024,6 @@
         return createDynamicHandshakeWorkflow(getConnection());
     }
 
-<<<<<<< HEAD
-    private WorkflowTrace createDynamicHelloWorkflow() {
-        AliasedConnection connection = getConnection();
-        WorkflowConfigurationFactory factory = new WorkflowConfigurationFactory(config);
-        WorkflowTrace trace = factory.createTlsEntryWorkflowTrace(config.getDefaultClientConnection());
-        trace.addTlsAction(MessageActionFactory.createTLSAction(config, connection, ConnectionEndType.CLIENT,
-            new ClientHelloMessage(config)));
-        if (connection.getLocalConnectionEndType() == ConnectionEndType.CLIENT) {
-            if (config.getHighestProtocolVersion().isTLS13()) {
-                trace.addTlsAction(new ReceiveTillAction(new FinishedMessage()));
-            } else if (config.getHighestProtocolVersion().isDTLS() && config.isDtlsCookieExchange()) {
-                trace.addTlsAction(new ReceiveAction(new HelloVerifyRequestMessage()));
-                trace.addTlsAction(new SendAction(new ClientHelloMessage(config)));
-                trace.addTlsAction(new ReceiveTillAction(new ServerHelloDoneMessage()));
-=======
     /**
      * Create a dynamic handshake workflow for the given connection end.
      *
@@ -1275,29 +1039,28 @@
                 ccs.setRequired(false);
                 tls13Messages.add(ccs);
                 if (Objects.equals(config.isClientAuthentication(), Boolean.TRUE)) {
-                    tls13Messages.add(new CertificateMessage(config));
-                    tls13Messages.add(new CertificateVerifyMessage(config));
+                    tls13Messages.add(new CertificateMessage());
+                    tls13Messages.add(new CertificateVerifyMessage());
                 }
-                tls13Messages.add(new FinishedMessage(config));
+                tls13Messages.add(new FinishedMessage());
                 trace.addTlsAction(
-                    MessageActionFactory.createAction(config, connection, ConnectionEndType.CLIENT, tls13Messages));
->>>>>>> 3def229f
+                    MessageActionFactory.createTLSAction(config, connection, ConnectionEndType.CLIENT, tls13Messages));
             } else {
                 if (Objects.equals(config.isClientAuthentication(), Boolean.TRUE)) {
-                    trace.addTlsAction(new SendAction(new CertificateMessage(config)));
+                    trace.addTlsAction(new SendAction(new CertificateMessage()));
                     trace.addTlsAction(new SendDynamicClientKeyExchangeAction());
-                    trace.addTlsAction(new SendAction(new CertificateVerifyMessage(config)));
+                    trace.addTlsAction(new SendAction(new CertificateVerifyMessage()));
                 } else {
                     trace.addTlsAction(new SendDynamicClientKeyExchangeAction());
                 }
-                trace.addTlsAction(new SendAction(new ChangeCipherSpecMessage(config), new FinishedMessage(config)));
-                trace.addTlsAction(new ReceiveTillAction(new FinishedMessage(config)));
+                trace.addTlsAction(new SendAction(new ChangeCipherSpecMessage(), new FinishedMessage()));
+                trace.addTlsAction(new ReceiveTillAction(new FinishedMessage()));
             }
             return trace;
         } else {
-            trace.addTlsAction(new ReceiveTillAction(new FinishedMessage(config)));
+            trace.addTlsAction(new ReceiveTillAction(new FinishedMessage()));
             if (!config.getHighestProtocolVersion().isTLS13()) {
-                trace.addTlsAction(new SendAction(new ChangeCipherSpecMessage(config), new FinishedMessage(config)));
+                trace.addTlsAction(new SendAction(new ChangeCipherSpecMessage(), new FinishedMessage()));
             }
             return trace;
         }
