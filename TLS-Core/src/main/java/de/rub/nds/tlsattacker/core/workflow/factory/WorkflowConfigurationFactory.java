/**
 * TLS-Attacker - A Modular Penetration Testing Framework for TLS
 *
 * Copyright 2014-2017 Ruhr University Bochum / Hackmanit GmbH
 *
 * Licensed under Apache License 2.0
 * http://www.apache.org/licenses/LICENSE-2.0
 */
package de.rub.nds.tlsattacker.core.workflow.factory;

import de.rub.nds.tlsattacker.core.config.Config;
import de.rub.nds.tlsattacker.core.constants.AlgorithmResolver;
import de.rub.nds.tlsattacker.core.constants.CipherSuite;
import de.rub.nds.tlsattacker.core.constants.KeyExchangeAlgorithm;
import de.rub.nds.tlsattacker.core.constants.ProtocolVersion;
import de.rub.nds.tlsattacker.core.exceptions.ConfigurationException;
import de.rub.nds.tlsattacker.core.https.HttpsRequestMessage;
import de.rub.nds.tlsattacker.core.https.HttpsResponseMessage;
import de.rub.nds.tlsattacker.core.protocol.message.ApplicationMessage;
import de.rub.nds.tlsattacker.core.protocol.message.CertificateMessage;
import de.rub.nds.tlsattacker.core.protocol.message.CertificateRequestMessage;
import de.rub.nds.tlsattacker.core.protocol.message.CertificateVerifyMessage;
import de.rub.nds.tlsattacker.core.protocol.message.ChangeCipherSpecMessage;
import de.rub.nds.tlsattacker.core.protocol.message.ClientHelloMessage;
import de.rub.nds.tlsattacker.core.protocol.message.DHClientKeyExchangeMessage;
import de.rub.nds.tlsattacker.core.protocol.message.DHEServerKeyExchangeMessage;
import de.rub.nds.tlsattacker.core.protocol.message.ECDHClientKeyExchangeMessage;
import de.rub.nds.tlsattacker.core.protocol.message.ECDHEServerKeyExchangeMessage;
import de.rub.nds.tlsattacker.core.protocol.message.EncryptedExtensionsMessage;
import de.rub.nds.tlsattacker.core.protocol.message.FinishedMessage;
import de.rub.nds.tlsattacker.core.protocol.message.HeartbeatMessage;
import de.rub.nds.tlsattacker.core.protocol.message.HelloRequestMessage;
import de.rub.nds.tlsattacker.core.protocol.message.HelloVerifyRequestMessage;
import de.rub.nds.tlsattacker.core.protocol.message.ProtocolMessage;
import de.rub.nds.tlsattacker.core.protocol.message.RSAClientKeyExchangeMessage;
import de.rub.nds.tlsattacker.core.protocol.message.SSL2ClientHelloMessage;
import de.rub.nds.tlsattacker.core.protocol.message.SSL2ServerHelloMessage;
import de.rub.nds.tlsattacker.core.protocol.message.ServerHelloDoneMessage;
import de.rub.nds.tlsattacker.core.protocol.message.ServerHelloMessage;
import de.rub.nds.tlsattacker.core.record.BlobRecord;
import de.rub.nds.tlsattacker.core.protocol.message.PSKClientKeyExchangeMessage;
import de.rub.nds.tlsattacker.core.protocol.message.PSKDHClientKeyExchangeMessage;
import de.rub.nds.tlsattacker.core.protocol.message.PSKRSAClientKeyExchangeMessage;
import de.rub.nds.tlsattacker.core.protocol.message.PSKDHEServerKeyExchangeMessage;
import de.rub.nds.tlsattacker.core.protocol.message.PSKECDHClientKeyExchangeMessage;
import de.rub.nds.tlsattacker.core.protocol.message.PSKECDHEServerKeyExchangeMessage;
import de.rub.nds.tlsattacker.core.protocol.message.SRPClientKeyExchangeMessage;
import de.rub.nds.tlsattacker.core.protocol.message.SRPServerKeyExchangeMessage;
import de.rub.nds.tlsattacker.core.workflow.WorkflowTrace;
import de.rub.nds.tlsattacker.core.workflow.action.ForwardAction;
import de.rub.nds.tlsattacker.core.workflow.action.MessageAction;
import de.rub.nds.tlsattacker.core.workflow.action.MessageActionFactory;
import de.rub.nds.tlsattacker.core.workflow.action.PrintLastHandledApplicationDataAction;
import de.rub.nds.tlsattacker.core.workflow.action.RenegotiationAction;
import de.rub.nds.tlsattacker.core.workflow.action.ResetConnectionAction;
import de.rub.nds.tlsattacker.core.workflow.action.TLSAction;
import de.rub.nds.tlsattacker.transport.ConnectionEnd;
import de.rub.nds.tlsattacker.transport.ConnectionEndType;
import java.nio.charset.StandardCharsets;
import java.util.LinkedList;
import java.util.List;
import org.apache.logging.log4j.LogManager;
import org.apache.logging.log4j.Logger;

/**
 * Create a WorkflowTace based on a Config instance.
 *
 * @author Juraj Somorovsky <juraj.somorovsky@rub.de>
 * @author Philip Riese <philip.riese@rub.de>
 * @author Nurullah Erinola <nurullah.erinola@rub.de>
 */
public class WorkflowConfigurationFactory {

    static final Logger LOGGER = LogManager.getLogger(WorkflowConfigurationFactory.class);

    protected final Config config;

    public WorkflowConfigurationFactory(Config config) {
        this.config = config;
    }

    public WorkflowTrace createWorkflowTrace(WorkflowTraceType type) {
        switch (type) {
            case HELLO:
                return createHelloWorkflow();
            case FULL:
                return createFullWorkflow();
            case HANDSHAKE:
                return createHandshakeWorkflow();
            case SHORT_HELLO:
                return createShortHelloWorkflow();
            case SSL2_HELLO:
                return createSsl2HelloWorkflow();
            case CLIENT_RENEGOTIATION:
                return createClientRenegotiationWorkflow();
            case SERVER_RENEGOTIATION:
                return createServerRenegotiationWorkflow();
            case HTTPS:
                return createHttpsWorkflow();
            case RESUMPTION:
                return createResumptionWorkflow();
            case FULL_RESUMPTION:
                return createFullResumptionWorkflow();
            case SIMPLE_MITM_PROXY:
                return createSimpleMitmProxyWorkflow();
        }
        throw new ConfigurationException("Unknown WorkflowTraceType " + type.name());
    }

    private ConnectionEnd getSafeSingleContextConnectionEnd() {
        // Let's be explicit here
        if (config.getConnectionEnds().size() != 1) {
            throw new ConfigurationException("This workflow type can only be created for"
                    + " a single context, but multiple contexts are defined in the config.");
        }
        return config.getConnectionEnd();
    }

    /**
     * Create a hello workflow for the default connection end defined in config.
     */
    public WorkflowTrace createHelloWorkflow() {
        return createHelloWorkflow(getSafeSingleContextConnectionEnd());
    }

    /**
     * Create a hello workflow for the given connection end.
     */
    private WorkflowTrace createHelloWorkflow(ConnectionEnd ourConnectionEnd) {
        WorkflowTrace workflowTrace = new WorkflowTrace(config);

        List<ProtocolMessage> messages = new LinkedList<>();
        ClientHelloMessage clientHello = null;
        if (config.getHighestProtocolVersion() == ProtocolVersion.DTLS10
                || config.getHighestProtocolVersion() == ProtocolVersion.DTLS12) {
            clientHello = new ClientHelloMessage(config);
            clientHello.setIncludeInDigest(false);
        } else {
            clientHello = new ClientHelloMessage(config);
        }
        messages.add(clientHello);

        workflowTrace.addTlsAction(MessageActionFactory.createAction(ourConnectionEnd, ConnectionEndType.CLIENT,
                messages));
        if (config.getHighestProtocolVersion() == ProtocolVersion.DTLS10
                || config.getHighestProtocolVersion() == ProtocolVersion.DTLS12) {

            HelloVerifyRequestMessage helloVerifyRequestMessage = new HelloVerifyRequestMessage(config);
            helloVerifyRequestMessage.setIncludeInDigest(false);
            messages = new LinkedList<>();

            messages.add(helloVerifyRequestMessage);
            workflowTrace.addTlsAction(MessageActionFactory.createAction(ourConnectionEnd, ConnectionEndType.SERVER,
                    messages));
            clientHello = new ClientHelloMessage(config);
            messages = new LinkedList<>();
            messages.add(clientHello);
            workflowTrace.addTlsAction(MessageActionFactory.createAction(ourConnectionEnd, ConnectionEndType.CLIENT,
                    messages));
        }
        messages = new LinkedList<>();
        messages.add(new ServerHelloMessage(config));

        if (config.getHighestProtocolVersion().isTLS13()) {
            messages.add(new EncryptedExtensionsMessage(config));
            if (config.isClientAuthentication()) {
                CertificateRequestMessage certRequest = new CertificateRequestMessage(config);
                messages.add(certRequest);
            }
            if (ourConnectionEnd.getConnectionEndType() == ConnectionEndType.CLIENT) {
                messages.add(new CertificateMessage());
            } else {
                messages.add(new CertificateMessage(config));
            }
            messages.add(new CertificateVerifyMessage(config));
            messages.add(new FinishedMessage(config));
        } else {
            if (ourConnectionEnd.getConnectionEndType() == ConnectionEndType.CLIENT) {
                messages.add(new CertificateMessage());
            } else {
                messages.add(new CertificateMessage(config));
            }
            if (config.getDefaultSelectedCipherSuite().isEphemeral()) {
                addServerKeyExchangeMessage(messages);
            }
            if (config.isClientAuthentication()) {
                CertificateRequestMessage certRequest = new CertificateRequestMessage(config);
                messages.add(certRequest);
            }
            messages.add(new ServerHelloDoneMessage(config));
        }
        workflowTrace.addTlsAction(MessageActionFactory.createAction(ourConnectionEnd, ConnectionEndType.SERVER,
                messages));

        return workflowTrace;
    }

    /**
     * Create a handshake workflow for the default connection end defined in
     * config.
     */
    public WorkflowTrace createHandshakeWorkflow() {
        return createHandshakeWorkflow(getSafeSingleContextConnectionEnd());
    }

    /**
     * Create a hello workflow for the given connection end.
     */
    private WorkflowTrace createHandshakeWorkflow(ConnectionEnd ourConnectionEnd) {

        WorkflowTrace workflowTrace = this.createHelloWorkflow(ourConnectionEnd);
        List<ProtocolMessage> messages = new LinkedList<>();
        if (config.getHighestProtocolVersion().isTLS13()) {
            if (config.isClientAuthentication()) {
                messages.add(new CertificateMessage(config));
                messages.add(new CertificateVerifyMessage(config));
            }
        } else {
            if (config.isClientAuthentication()) {
                messages.add(new CertificateMessage(config));
                addClientKeyExchangeMessage(messages);
                messages.add(new CertificateVerifyMessage(config));
            } else {
                addClientKeyExchangeMessage(messages);
            }
            messages.add(new ChangeCipherSpecMessage(config));
        }
        messages.add(new FinishedMessage(config));
        workflowTrace.addTlsAction(MessageActionFactory.createAction(ourConnectionEnd, ConnectionEndType.CLIENT,
                messages));
        if (!config.getHighestProtocolVersion().isTLS13()) {
            messages = new LinkedList<>();
            messages.add(new ChangeCipherSpecMessage(config));
            messages.add(new FinishedMessage(config));

<<<<<<< HEAD
            switch (algorithm) {
                case RSA:
                    messages.add(new RSAClientKeyExchangeMessage(config));
                    break;
                case ECDHE_ECDSA:
                case ECDH_ECDSA:
                case ECDH_RSA:
                case ECDHE_RSA:
                    messages.add(new ECDHClientKeyExchangeMessage(config));
                    break;
                case DHE_DSS:
                case DHE_RSA:
                case DH_ANON:
                case DH_DSS:
                case DH_RSA:
                    messages.add(new DHClientKeyExchangeMessage(config));
                    break;
                case PSK:
                    messages.add(new PSKClientKeyExchangeMessage(config));
                    break;
                case DHE_PSK:
                    messages.add(new PSKDHClientKeyExchangeMessage(config));
                    break;
                case ECDHE_PSK:
                    messages.add(new PSKECDHClientKeyExchangeMessage(config));
                    break;
                case RSA_PSK:
                    messages.add(new PSKRSAClientKeyExchangeMessage(config));
                    break;
                case SRP_SHA_DSS:
                case SRP_SHA_RSA:
                case SRP_SHA:
                    messages.add(new SRPClientKeyExchangeMessage(config));
                    break;
                default:
                    LOGGER.warn("Unsupported key exchange algorithm: " + algorithm
                            + ", not adding ClientKeyExchange Message");
                    break;
            }
        } else {
            LOGGER.warn("Unsupported key exchange algorithm: " + algorithm + ", not adding ClientKeyExchange Message");
=======
            workflowTrace.addTlsAction(MessageActionFactory.createAction(ourConnectionEnd, ConnectionEndType.SERVER,
                    messages));
>>>>>>> 8f8daa3b
        }

<<<<<<< HEAD
    private void addServerKeyExchangeMessage(List<ProtocolMessage> messages) {
        CipherSuite cs = config.getDefaultSelectedCipherSuite();
        if (cs.isEphemeral()) {
            switch (AlgorithmResolver.getKeyExchangeAlgorithm(cs)) {
                case ECDHE_ECDSA:
                case ECDHE_RSA:
                    messages.add(new ECDHEServerKeyExchangeMessage(config));
                    break;
                case DHE_DSS:
                case DHE_RSA:
                    messages.add(new DHEServerKeyExchangeMessage(config));
                    break;
                case DHE_PSK:
                    messages.add(new PSKDHEServerKeyExchangeMessage(config));
                    break;
                case ECDHE_PSK:
                    messages.add(new PSKECDHEServerKeyExchangeMessage(config));
                    break;
                case SRP_SHA_DSS:
                case SRP_SHA_RSA:
                case SRP_SHA:
                    messages.add(new SRPServerKeyExchangeMessage(config));
                    break;
                default:
                    LOGGER.warn("Unsupported key exchange algorithm: " + AlgorithmResolver.getKeyExchangeAlgorithm(cs)
                            + ", not adding ServerKeyExchange Message");
                    break;
            }
        } else {
            LOGGER.debug("Not adding ServerKeyExchange message - " + cs.name() + " is not an Ephermaral Ciphersuite");
        }
=======
        return workflowTrace;
>>>>>>> 8f8daa3b
    }

    /**
     * Creates an extended TLS workflow including an application data and
     * heartbeat messages
     *
     * @return
     */
    public WorkflowTrace createFullWorkflow() {
        ConnectionEnd ourConnectionEnd = getSafeSingleContextConnectionEnd();

        WorkflowTrace workflowTrace = this.createHandshakeWorkflow(ourConnectionEnd);
        List<ProtocolMessage> messages = new LinkedList<>();
        if (config.isServerSendsApplicationData()) {
            messages.add(new ApplicationMessage(config));
            workflowTrace.addTlsAction(MessageActionFactory.createAction(ourConnectionEnd, ConnectionEndType.SERVER,
                    messages));
            messages = new LinkedList<>();
        }
        messages.add(new ApplicationMessage(config));

        if (config.isAddHeartbeatExtension()) {
            messages.add(new HeartbeatMessage(config));
            workflowTrace.addTlsAction(MessageActionFactory.createAction(ourConnectionEnd, ConnectionEndType.CLIENT,
                    messages));
            messages = new LinkedList<>();
            messages.add(new HeartbeatMessage(config));
            workflowTrace.addTlsAction(MessageActionFactory.createAction(ourConnectionEnd, ConnectionEndType.SERVER,
                    messages));
        } else {
            workflowTrace.addTlsAction(MessageActionFactory.createAction(ourConnectionEnd, ConnectionEndType.CLIENT,
                    messages));
        }
        return workflowTrace;
    }

    private WorkflowTrace createShortHelloWorkflow() {
        ConnectionEnd ourConnectionEnd = getSafeSingleContextConnectionEnd();
        WorkflowTrace trace = new WorkflowTrace(config);
        trace.addTlsAction(MessageActionFactory.createAction(ourConnectionEnd, ConnectionEndType.CLIENT,
                new ClientHelloMessage(config)));
        trace.addTlsAction(MessageActionFactory.createAction(ourConnectionEnd, ConnectionEndType.SERVER,
                new ServerHelloMessage(config)));
        return trace;
    }

    private WorkflowTrace createSsl2HelloWorkflow() {
        ConnectionEnd ourConnectionEnd = getSafeSingleContextConnectionEnd();
        WorkflowTrace trace = new WorkflowTrace(config);
        MessageAction action = MessageActionFactory.createAction(ourConnectionEnd, ConnectionEndType.CLIENT,
                new SSL2ClientHelloMessage(config));
        action.setRecords(new BlobRecord());
        trace.addTlsAction(action);
        action = MessageActionFactory.createAction(ourConnectionEnd, ConnectionEndType.SERVER,
                new SSL2ServerHelloMessage(config));
        action.setRecords(new BlobRecord());
        trace.addTlsAction(action);
        return trace;
    }

    private WorkflowTrace createFullResumptionWorkflow() {
        ConnectionEnd conEnd = getSafeSingleContextConnectionEnd();
        WorkflowTrace trace = this.createHandshakeWorkflow(conEnd);

        trace.addTlsAction(new ResetConnectionAction());
        WorkflowTrace tempTrace = this.createResumptionWorkflow();
        for (TLSAction resumption : tempTrace.getTlsActions()) {
            trace.addTlsAction(resumption);
        }
        return trace;
    }

    private WorkflowTrace createResumptionWorkflow() {
        ConnectionEnd ourConnectionEnd = getSafeSingleContextConnectionEnd();
        WorkflowTrace trace = new WorkflowTrace(config);
        MessageAction action = MessageActionFactory.createAction(ourConnectionEnd, ConnectionEndType.CLIENT,
                new ClientHelloMessage(config));
        trace.addTlsAction(action);
        action = MessageActionFactory.createAction(ourConnectionEnd, ConnectionEndType.SERVER, new ServerHelloMessage(
                config), new ChangeCipherSpecMessage(config), new FinishedMessage(config));
        trace.addTlsAction(action);
        action = MessageActionFactory.createAction(ourConnectionEnd, ConnectionEndType.CLIENT,
                new ChangeCipherSpecMessage(config), new FinishedMessage(config));
        trace.addTlsAction(action);

        return trace;
    }

    private WorkflowTrace createClientRenegotiationWorkflow() {
        ConnectionEnd conEnd = getSafeSingleContextConnectionEnd();
        WorkflowTrace trace = createHandshakeWorkflow(conEnd);
        trace.addTlsAction(new RenegotiationAction());
        WorkflowTrace renegotiationTrace = createHandshakeWorkflow(conEnd);
        for (TLSAction reneAction : renegotiationTrace.getTlsActions()) {
            trace.addTlsAction(reneAction);
        }
        return trace;
    }

    private WorkflowTrace createServerRenegotiationWorkflow() {
        ConnectionEnd ourConnectionEnd = getSafeSingleContextConnectionEnd();
        WorkflowTrace trace = createHandshakeWorkflow(ourConnectionEnd);
        WorkflowTrace renegotiationTrace = createHandshakeWorkflow(ourConnectionEnd);
        trace.addTlsAction(new RenegotiationAction());
        MessageAction action = MessageActionFactory.createAction(ourConnectionEnd, ConnectionEndType.SERVER,
                new HelloRequestMessage(config));
        trace.addTlsAction(action);
        for (TLSAction reneAction : renegotiationTrace.getTlsActions()) {
            trace.addTlsAction(reneAction);
        }
        return trace;
    }

    private WorkflowTrace createHttpsWorkflow() {
        ConnectionEnd ourConnectionEnd = getSafeSingleContextConnectionEnd();
        WorkflowTrace trace = createHandshakeWorkflow(ourConnectionEnd);
        MessageAction action = MessageActionFactory.createAction(ourConnectionEnd, ConnectionEndType.CLIENT,
                new HttpsRequestMessage(config));
        trace.addTlsAction(action);
        action = MessageActionFactory.createAction(ourConnectionEnd, ConnectionEndType.SERVER,
                new HttpsResponseMessage(config));
        trace.addTlsAction(action);
        return trace;
    }

    private WorkflowTrace createSimpleMitmProxyWorkflow() {
        List<ConnectionEnd> conEnds = config.getConnectionEnds();
        if ((conEnds == null) || (conEnds.isEmpty())) {
            throw new ConfigurationException("No connection ends defined in config");
        }

        ConnectionEnd acceptingConnectionEnd = null;
        ConnectionEnd connectingConnectionEnd = null;
        for (ConnectionEnd c : conEnds) {
            if (c.getConnectionEndType() == ConnectionEndType.SERVER) {
                if (acceptingConnectionEnd == null) {
                    acceptingConnectionEnd = c;
                } else {
                    throw new ConfigurationException("This workflow type requires exactly one "
                            + "accepting connection end (i.e. of type SERVER). But multiple"
                            + "accepting connection ends are defined.");
                }
            }
            if (c.getConnectionEndType() == ConnectionEndType.CLIENT) {
                if (connectingConnectionEnd == null) {
                    connectingConnectionEnd = c;
                } else {
                    throw new ConfigurationException("This workflow type requires exactly one "
                            + "connecting connection end (i.e. of type CLIENT). But multiple"
                            + "connecting connection ends are defined.");
                }
            }
        }
        if (connectingConnectionEnd == null || acceptingConnectionEnd == null) {// client
                                                                                // ->
                                                                                // mitm
            throw new ConfigurationException("Could not find both necesary connection ends");
        }
        String clientToMitmAlias = acceptingConnectionEnd.getAlias();
        // mitm -> server
        String mitmToServerAlias = connectingConnectionEnd.getAlias();

        LOGGER.info("Building mitm trace for: " + acceptingConnectionEnd + ", " + connectingConnectionEnd);

        WorkflowTrace clientToMitmHandshake = createHandshakeWorkflow(acceptingConnectionEnd);
        WorkflowTrace mitmToServerHandshake = createHandshakeWorkflow(connectingConnectionEnd);

        WorkflowTrace trace = new WorkflowTrace(config);
        trace.addTlsActions(clientToMitmHandshake.getTlsActions());
        trace.addTlsActions(mitmToServerHandshake.getTlsActions());

        // Forward request client -> server
        List<ProtocolMessage> messages = new LinkedList<>();
        ForwardAction f = new ForwardAction(new ApplicationMessage(config));
        // TODO FIX should not depend on contextAlias if receive/forward
        // alias is set. Add a flag to fix it.
        f.setContextAlias(clientToMitmAlias);
        f.setReceiveFromAlias(clientToMitmAlias);
        f.setForwardToAlias(mitmToServerAlias);
        trace.addTlsAction(f);

        // Print the application data contents to console
        PrintLastHandledApplicationDataAction p = new PrintLastHandledApplicationDataAction();
        p.setContextAlias(mitmToServerAlias);
        p.setStringEncoding(StandardCharsets.US_ASCII);
        trace.addTlsAction(p);

        // Forward response server -> client
        messages = new LinkedList<>();
        f = new ForwardAction(new ApplicationMessage(config));
        f.setContextAlias(clientToMitmAlias);
        f.setReceiveFromAlias(mitmToServerAlias);
        f.setForwardToAlias(clientToMitmAlias);
        trace.addTlsAction(f);

        // Print the server's answer
        p = new PrintLastHandledApplicationDataAction();
        p.setContextAlias(clientToMitmAlias);
        p.setStringEncoding(StandardCharsets.US_ASCII);
        trace.addTlsAction(p);

        return trace;
    }

    private void addClientKeyExchangeMessage(List<ProtocolMessage> messages) {
        CipherSuite cs = config.getDefaultSelectedCipherSuite();
        KeyExchangeAlgorithm algorithm = AlgorithmResolver.getKeyExchangeAlgorithm(cs);
        if (algorithm != null) {

            switch (algorithm) {
                case RSA:
                    messages.add(new RSAClientKeyExchangeMessage(config));
                    break;
                case ECDHE_ECDSA:
                case ECDH_ECDSA:
                case ECDH_RSA:
                case ECDHE_RSA:
                    messages.add(new ECDHClientKeyExchangeMessage(config));
                    break;
                case DHE_DSS:
                case DHE_RSA:
                case DH_ANON:
                case DH_DSS:
                case DH_RSA:
                    messages.add(new DHClientKeyExchangeMessage(config));
                    break;
                case PSK:
                    messages.add(new PSKClientKeyExchangeMessage(config));
                default:
                    LOGGER.warn("Unsupported key exchange algorithm: " + algorithm
                            + ", not adding ClientKeyExchange Message");
                    break;
            }
        } else {
            LOGGER.warn("Unsupported key exchange algorithm: " + algorithm + ", not adding ClientKeyExchange Message");
        }
    }

    private void addServerKeyExchangeMessage(List<ProtocolMessage> messages) {
        CipherSuite cs = config.getDefaultSelectedCipherSuite();
        if (cs.isEphemeral()) {
            switch (AlgorithmResolver.getKeyExchangeAlgorithm(cs)) {
                case ECDHE_ECDSA:
                case ECDHE_RSA:
                    messages.add(new ECDHEServerKeyExchangeMessage(config));
                    break;
                case DHE_DSS:
                case DHE_RSA:
                    messages.add(new DHEServerKeyExchangeMessage(config));
                    break;
                default:
                    LOGGER.warn("Unsupported key exchange algorithm: " + AlgorithmResolver.getKeyExchangeAlgorithm(cs)
                            + ", not adding ServerKeyExchange Message");
                    break;
            }
        } else {
            LOGGER.debug("Not adding ServerKeyExchange message - " + cs.name() + " is not an Ephermaral Ciphersuite");
        }
    }

}<|MERGE_RESOLUTION|>--- conflicted
+++ resolved
@@ -47,10 +47,8 @@
 import de.rub.nds.tlsattacker.core.protocol.message.SRPClientKeyExchangeMessage;
 import de.rub.nds.tlsattacker.core.protocol.message.SRPServerKeyExchangeMessage;
 import de.rub.nds.tlsattacker.core.workflow.WorkflowTrace;
-import de.rub.nds.tlsattacker.core.workflow.action.ForwardAction;
 import de.rub.nds.tlsattacker.core.workflow.action.MessageAction;
 import de.rub.nds.tlsattacker.core.workflow.action.MessageActionFactory;
-import de.rub.nds.tlsattacker.core.workflow.action.PrintLastHandledApplicationDataAction;
 import de.rub.nds.tlsattacker.core.workflow.action.RenegotiationAction;
 import de.rub.nds.tlsattacker.core.workflow.action.ResetConnectionAction;
 import de.rub.nds.tlsattacker.core.workflow.action.TLSAction;
@@ -63,8 +61,6 @@
 import org.apache.logging.log4j.Logger;
 
 /**
- * Create a WorkflowTace based on a Config instance.
- *
  * @author Juraj Somorovsky <juraj.somorovsky@rub.de>
  * @author Philip Riese <philip.riese@rub.de>
  * @author Nurullah Erinola <nurullah.erinola@rub.de>
@@ -101,8 +97,6 @@
                 return createResumptionWorkflow();
             case FULL_RESUMPTION:
                 return createFullResumptionWorkflow();
-            case SIMPLE_MITM_PROXY:
-                return createSimpleMitmProxyWorkflow();
         }
         throw new ConfigurationException("Unknown WorkflowTraceType " + type.name());
     }
@@ -122,8 +116,8 @@
     public WorkflowTrace createHelloWorkflow() {
         return createHelloWorkflow(getSafeSingleContextConnectionEnd());
     }
-
-    /**
+    
+/**
      * Create a hello workflow for the given connection end.
      */
     private WorkflowTrace createHelloWorkflow(ConnectionEnd ourConnectionEnd) {
@@ -193,9 +187,9 @@
                 messages));
 
         return workflowTrace;
-    }
-
-    /**
+}
+
+       /**
      * Create a handshake workflow for the default connection end defined in
      * config.
      */
@@ -233,7 +227,18 @@
             messages.add(new ChangeCipherSpecMessage(config));
             messages.add(new FinishedMessage(config));
 
-<<<<<<< HEAD
+            workflowTrace.addTlsAction(MessageActionFactory.createAction(ourConnectionEnd, ConnectionEndType.SERVER,
+                    messages));
+        }
+
+        return workflowTrace;
+        }
+    
+    private void addClientKeyExchangeMessage(List<ProtocolMessage> messages) {
+        CipherSuite cs = config.getDefaultSelectedCipherSuite();
+        KeyExchangeAlgorithm algorithm = AlgorithmResolver.getKeyExchangeAlgorithm(cs);
+        if (algorithm != null) {
+
             switch (algorithm) {
                 case RSA:
                     messages.add(new RSAClientKeyExchangeMessage(config));
@@ -275,13 +280,9 @@
             }
         } else {
             LOGGER.warn("Unsupported key exchange algorithm: " + algorithm + ", not adding ClientKeyExchange Message");
-=======
-            workflowTrace.addTlsAction(MessageActionFactory.createAction(ourConnectionEnd, ConnectionEndType.SERVER,
-                    messages));
->>>>>>> 8f8daa3b
-        }
-
-<<<<<<< HEAD
+        }
+    }
+
     private void addServerKeyExchangeMessage(List<ProtocolMessage> messages) {
         CipherSuite cs = config.getDefaultSelectedCipherSuite();
         if (cs.isEphemeral()) {
@@ -313,12 +314,9 @@
         } else {
             LOGGER.debug("Not adding ServerKeyExchange message - " + cs.name() + " is not an Ephermaral Ciphersuite");
         }
-=======
-        return workflowTrace;
->>>>>>> 8f8daa3b
-    }
-
-    /**
+    }
+
+     /**
      * Creates an extended TLS workflow including an application data and
      * heartbeat messages
      *
@@ -440,140 +438,4 @@
         trace.addTlsAction(action);
         return trace;
     }
-
-    private WorkflowTrace createSimpleMitmProxyWorkflow() {
-        List<ConnectionEnd> conEnds = config.getConnectionEnds();
-        if ((conEnds == null) || (conEnds.isEmpty())) {
-            throw new ConfigurationException("No connection ends defined in config");
-        }
-
-        ConnectionEnd acceptingConnectionEnd = null;
-        ConnectionEnd connectingConnectionEnd = null;
-        for (ConnectionEnd c : conEnds) {
-            if (c.getConnectionEndType() == ConnectionEndType.SERVER) {
-                if (acceptingConnectionEnd == null) {
-                    acceptingConnectionEnd = c;
-                } else {
-                    throw new ConfigurationException("This workflow type requires exactly one "
-                            + "accepting connection end (i.e. of type SERVER). But multiple"
-                            + "accepting connection ends are defined.");
-                }
-            }
-            if (c.getConnectionEndType() == ConnectionEndType.CLIENT) {
-                if (connectingConnectionEnd == null) {
-                    connectingConnectionEnd = c;
-                } else {
-                    throw new ConfigurationException("This workflow type requires exactly one "
-                            + "connecting connection end (i.e. of type CLIENT). But multiple"
-                            + "connecting connection ends are defined.");
-                }
-            }
-        }
-        if (connectingConnectionEnd == null || acceptingConnectionEnd == null) {// client
-                                                                                // ->
-                                                                                // mitm
-            throw new ConfigurationException("Could not find both necesary connection ends");
-        }
-        String clientToMitmAlias = acceptingConnectionEnd.getAlias();
-        // mitm -> server
-        String mitmToServerAlias = connectingConnectionEnd.getAlias();
-
-        LOGGER.info("Building mitm trace for: " + acceptingConnectionEnd + ", " + connectingConnectionEnd);
-
-        WorkflowTrace clientToMitmHandshake = createHandshakeWorkflow(acceptingConnectionEnd);
-        WorkflowTrace mitmToServerHandshake = createHandshakeWorkflow(connectingConnectionEnd);
-
-        WorkflowTrace trace = new WorkflowTrace(config);
-        trace.addTlsActions(clientToMitmHandshake.getTlsActions());
-        trace.addTlsActions(mitmToServerHandshake.getTlsActions());
-
-        // Forward request client -> server
-        List<ProtocolMessage> messages = new LinkedList<>();
-        ForwardAction f = new ForwardAction(new ApplicationMessage(config));
-        // TODO FIX should not depend on contextAlias if receive/forward
-        // alias is set. Add a flag to fix it.
-        f.setContextAlias(clientToMitmAlias);
-        f.setReceiveFromAlias(clientToMitmAlias);
-        f.setForwardToAlias(mitmToServerAlias);
-        trace.addTlsAction(f);
-
-        // Print the application data contents to console
-        PrintLastHandledApplicationDataAction p = new PrintLastHandledApplicationDataAction();
-        p.setContextAlias(mitmToServerAlias);
-        p.setStringEncoding(StandardCharsets.US_ASCII);
-        trace.addTlsAction(p);
-
-        // Forward response server -> client
-        messages = new LinkedList<>();
-        f = new ForwardAction(new ApplicationMessage(config));
-        f.setContextAlias(clientToMitmAlias);
-        f.setReceiveFromAlias(mitmToServerAlias);
-        f.setForwardToAlias(clientToMitmAlias);
-        trace.addTlsAction(f);
-
-        // Print the server's answer
-        p = new PrintLastHandledApplicationDataAction();
-        p.setContextAlias(clientToMitmAlias);
-        p.setStringEncoding(StandardCharsets.US_ASCII);
-        trace.addTlsAction(p);
-
-        return trace;
-    }
-
-    private void addClientKeyExchangeMessage(List<ProtocolMessage> messages) {
-        CipherSuite cs = config.getDefaultSelectedCipherSuite();
-        KeyExchangeAlgorithm algorithm = AlgorithmResolver.getKeyExchangeAlgorithm(cs);
-        if (algorithm != null) {
-
-            switch (algorithm) {
-                case RSA:
-                    messages.add(new RSAClientKeyExchangeMessage(config));
-                    break;
-                case ECDHE_ECDSA:
-                case ECDH_ECDSA:
-                case ECDH_RSA:
-                case ECDHE_RSA:
-                    messages.add(new ECDHClientKeyExchangeMessage(config));
-                    break;
-                case DHE_DSS:
-                case DHE_RSA:
-                case DH_ANON:
-                case DH_DSS:
-                case DH_RSA:
-                    messages.add(new DHClientKeyExchangeMessage(config));
-                    break;
-                case PSK:
-                    messages.add(new PSKClientKeyExchangeMessage(config));
-                default:
-                    LOGGER.warn("Unsupported key exchange algorithm: " + algorithm
-                            + ", not adding ClientKeyExchange Message");
-                    break;
-            }
-        } else {
-            LOGGER.warn("Unsupported key exchange algorithm: " + algorithm + ", not adding ClientKeyExchange Message");
-        }
-    }
-
-    private void addServerKeyExchangeMessage(List<ProtocolMessage> messages) {
-        CipherSuite cs = config.getDefaultSelectedCipherSuite();
-        if (cs.isEphemeral()) {
-            switch (AlgorithmResolver.getKeyExchangeAlgorithm(cs)) {
-                case ECDHE_ECDSA:
-                case ECDHE_RSA:
-                    messages.add(new ECDHEServerKeyExchangeMessage(config));
-                    break;
-                case DHE_DSS:
-                case DHE_RSA:
-                    messages.add(new DHEServerKeyExchangeMessage(config));
-                    break;
-                default:
-                    LOGGER.warn("Unsupported key exchange algorithm: " + AlgorithmResolver.getKeyExchangeAlgorithm(cs)
-                            + ", not adding ServerKeyExchange Message");
-                    break;
-            }
-        } else {
-            LOGGER.debug("Not adding ServerKeyExchange message - " + cs.name() + " is not an Ephermaral Ciphersuite");
-        }
-    }
-
 }