/*
 * TLS-Attacker - A Modular Penetration Testing Framework for TLS
 *
 * Copyright 2014-2023 Ruhr University Bochum, Paderborn University, Technology Innovation Institute, and Hackmanit GmbH
 *
 * Licensed under Apache License, Version 2.0
 * http://www.apache.org/licenses/LICENSE-2.0.txt
 */
package de.rub.nds.tlsattacker.core.workflow.factory;

import de.rub.nds.tlsattacker.core.config.Config;
import de.rub.nds.tlsattacker.core.connection.AliasedConnection;
<<<<<<< HEAD
import de.rub.nds.tlsattacker.core.constants.*;
=======
import de.rub.nds.tlsattacker.core.constants.AlertDescription;
import de.rub.nds.tlsattacker.core.constants.AlertLevel;
import de.rub.nds.tlsattacker.core.constants.CipherSuite;
import de.rub.nds.tlsattacker.core.constants.ExtensionType;
import de.rub.nds.tlsattacker.core.constants.HandshakeMessageType;
import de.rub.nds.tlsattacker.core.constants.KeyExchangeAlgorithm;
import de.rub.nds.tlsattacker.core.constants.RunningModeType;
import de.rub.nds.tlsattacker.core.constants.StarttlsType;
>>>>>>> 11ab2960
import de.rub.nds.tlsattacker.core.exceptions.ConfigurationException;
import de.rub.nds.tlsattacker.core.http.HttpRequestMessage;
import de.rub.nds.tlsattacker.core.http.HttpResponseMessage;
import de.rub.nds.tlsattacker.core.protocol.ProtocolMessage;
import de.rub.nds.tlsattacker.core.protocol.message.*;
<<<<<<< HEAD
import de.rub.nds.tlsattacker.core.protocol.message.extension.CookieExtensionMessage;
=======
>>>>>>> 11ab2960
import de.rub.nds.tlsattacker.core.protocol.message.extension.EarlyDataExtensionMessage;
import de.rub.nds.tlsattacker.core.protocol.message.extension.PreSharedKeyExtensionMessage;
import de.rub.nds.tlsattacker.core.quic.constants.QuicTransportErrorCodes;
import de.rub.nds.tlsattacker.core.quic.frame.AckFrame;
import de.rub.nds.tlsattacker.core.quic.frame.ConnectionCloseFrame;
import de.rub.nds.tlsattacker.core.quic.frame.HandshakeDoneFrame;
import de.rub.nds.tlsattacker.core.quic.frame.PingFrame;
import de.rub.nds.tlsattacker.core.quic.packet.RetryPacket;
import de.rub.nds.tlsattacker.core.quic.packet.VersionNegotiationPacket;
import de.rub.nds.tlsattacker.core.workflow.WorkflowTrace;
import de.rub.nds.tlsattacker.core.workflow.WorkflowTraceConfigurationUtil;
import de.rub.nds.tlsattacker.core.workflow.WorkflowTraceResultUtil;
import de.rub.nds.tlsattacker.core.workflow.action.BufferedGenericReceiveAction;
import de.rub.nds.tlsattacker.core.workflow.action.BufferedSendAction;
import de.rub.nds.tlsattacker.core.workflow.action.ClearBuffersAction;
import de.rub.nds.tlsattacker.core.workflow.action.CopyBuffersAction;
import de.rub.nds.tlsattacker.core.workflow.action.CopyPreMasterSecretAction;
import de.rub.nds.tlsattacker.core.workflow.action.EchConfigDnsRequestAction;
import de.rub.nds.tlsattacker.core.workflow.action.EsniKeyDnsRequestAction;
import de.rub.nds.tlsattacker.core.workflow.action.FlushSessionCacheAction;
import de.rub.nds.tlsattacker.core.workflow.action.ForwardDataAction;
import de.rub.nds.tlsattacker.core.workflow.action.ForwardMessagesAction;
import de.rub.nds.tlsattacker.core.workflow.action.ForwardRecordsAction;
import de.rub.nds.tlsattacker.core.workflow.action.MessageAction;
import de.rub.nds.tlsattacker.core.workflow.action.MessageActionFactory;
import de.rub.nds.tlsattacker.core.workflow.action.PopAndSendAction;
import de.rub.nds.tlsattacker.core.workflow.action.PopBufferedMessageAction;
import de.rub.nds.tlsattacker.core.workflow.action.PopBufferedRecordAction;
import de.rub.nds.tlsattacker.core.workflow.action.PopBuffersAction;
import de.rub.nds.tlsattacker.core.workflow.action.PrintLastHandledApplicationDataAction;
import de.rub.nds.tlsattacker.core.workflow.action.PrintSecretsAction;
import de.rub.nds.tlsattacker.core.workflow.action.QuicPathChallengeAction;
import de.rub.nds.tlsattacker.core.workflow.action.ReceiveAction;
import de.rub.nds.tlsattacker.core.workflow.action.ReceiveQuicTillAction;
import de.rub.nds.tlsattacker.core.workflow.action.ReceiveTillAction;
import de.rub.nds.tlsattacker.core.workflow.action.RemBufferedChCiphersAction;
import de.rub.nds.tlsattacker.core.workflow.action.RemBufferedChExtensionsAction;
import de.rub.nds.tlsattacker.core.workflow.action.RenegotiationAction;
import de.rub.nds.tlsattacker.core.workflow.action.ResetConnectionAction;
import de.rub.nds.tlsattacker.core.workflow.action.SendAction;
import de.rub.nds.tlsattacker.core.workflow.action.SendDynamicClientKeyExchangeAction;
import de.rub.nds.tlsattacker.core.workflow.action.SendDynamicServerCertificateAction;
import de.rub.nds.tlsattacker.core.workflow.action.SendDynamicServerKeyExchangeAction;
import de.rub.nds.tlsattacker.core.workflow.action.TlsAction;
import de.rub.nds.tlsattacker.core.workflow.action.executor.ActionOption;
import de.rub.nds.tlsattacker.transport.ConnectionEndType;
import java.util.ArrayList;
import java.util.LinkedList;
import java.util.List;
import java.util.Objects;
import org.apache.logging.log4j.LogManager;
import org.apache.logging.log4j.Logger;

/** Create a WorkflowTrace based on a Config instance. */
public class WorkflowConfigurationFactory {

    private static final Logger LOGGER = LogManager.getLogger();

    protected final Config config;
    private RunningModeType mode;

    public WorkflowConfigurationFactory(Config config) {
        this.config = config;
    }

    public WorkflowTrace createWorkflowTrace(WorkflowTraceType type, RunningModeType mode) {
        this.mode = mode;
        if (type == null) {
            throw new RuntimeException("Cannot create WorkflowTrace from NULL type");
        }
        switch (type) {
            case HELLO:
                return createHelloWorkflow();
            case FULL:
                return createFullWorkflow();
            case HANDSHAKE:
                return createHandshakeWorkflow();
            case SHORT_HELLO:
                return createShortHelloWorkflow();
            case SSL2_HELLO:
                return createSsl2HelloWorkflow();
            case CLIENT_RENEGOTIATION_WITHOUT_RESUMPTION:
                return createClientRenegotiationWorkflow();
            case CLIENT_RENEGOTIATION:
                return createClientRenegotiationWithResumptionWorkflow();
            case SERVER_RENEGOTIATION:
                return createServerRenegotiationWorkflow();
            case DYNAMIC_CLIENT_RENEGOTIATION_WITHOUT_RESUMPTION:
                return createDynamicClientRenegotiationWithoutResumption();
            case HTTPS:
                return createHttpsWorkflow();
            case RESUMPTION:
                return createResumptionWorkflow();
            case FULL_RESUMPTION:
                return createFullResumptionWorkflow();
            case SIMPLE_MITM_PROXY:
                return createSimpleMitmProxyWorkflow();
            case SIMPLE_FORWARDING_MITM_PROXY:
                return createSimpleForwardingMitmProxyWorkflow();
            case TLS13_PSK:
                return createTls13PskWorkflow(false);
            case FULL_TLS13_PSK:
                return createFullTls13PskWorkflow(false);
            case ZERO_RTT:
                return createTls13PskWorkflow(true);
            case FULL_ZERO_RTT:
                return createFullTls13PskWorkflow(true);
            case FALSE_START:
                return createFalseStartWorkflow();
            case RSA_SYNC_PROXY:
                return createSyncProxyWorkflow();
            case DYNAMIC_HANDSHAKE:
                return createDynamicHandshakeWorkflow();
            case DYNAMIC_HELLO:
                return createDynamicHelloWorkflow();
            case DYNAMIC_HTTPS:
                return createHttpsDynamicWorkflow();
            case QUIC_VERSION_NEGOTIATION:
                return createQuicVersionNegotiationWorkflow();
            case QUIC_PORT_CONNECTION_MIGRATION:
                return createQuicConnectionMigrationWorkflow(false);
            case QUIC_IPV6_CONNECTION_MIGRATION:
                return createQuicConnectionMigrationWorkflow(true);
            default:
                throw new ConfigurationException("Unknown WorkflowTraceType " + type.name());
        }
    }

    private AliasedConnection getConnection() {
        AliasedConnection con = null;
        if (mode == null) {
            throw new ConfigurationException("Running mode not set, can't configure workflow");
        } else {
            switch (mode) {
                case CLIENT:
                    con = config.getDefaultClientConnection();
                    break;
                case SERVER:
                    con = config.getDefaultServerConnection();
                    break;
                default:
                    throw new ConfigurationException(
                            "This workflow can only be configured for"
                                    + " modes CLIENT and SERVER, but actual mode was "
                                    + mode);
            }
        }
        return con;
    }

    /**
     * Create an empty - or almost empty workflow trace, depending on the StartTLS flag in the
     * config.
     *
     * @param connection
     * @return An entry workflow trace
     */
    public WorkflowTrace createTlsEntryWorkflowTrace(AliasedConnection connection) {
        WorkflowTrace workflowTrace = new WorkflowTrace();

        if (config.getStarttlsType() != StarttlsType.NONE) {
            addStartTlsActions(connection, config.getStarttlsType(), workflowTrace);
        }

        if (config.getQuicRetryFlowRequired()) {
            workflowTrace.addTlsAction(
                    MessageActionFactory.createTLSAction(
                            config,
                            connection,
                            ConnectionEndType.CLIENT,
                            new ClientHelloMessage(config)));
            workflowTrace.addTlsAction(
                    MessageActionFactory.createQuicAction(
                            config, connection, ConnectionEndType.SERVER, new RetryPacket()));
        }

        return workflowTrace;
    }

    /**
     * Create a short hello workflow for the default connection end defined in config.
     *
     * @return A short hello workflow
     */
    private WorkflowTrace createShortHelloWorkflow() {
        return createShortHelloWorkflow(getConnection());
    }

    /**
     * Create a short hello workflow for the given connection end.
     *
     * @param connection
     * @return A short hello workflow
     */
    public WorkflowTrace createShortHelloWorkflow(AliasedConnection connection) {
        WorkflowTrace workflowTrace = createTlsEntryWorkflowTrace(connection);

        if (config.isAddEncryptedServerNameIndicationExtension()
                && connection.getLocalConnectionEndType() == ConnectionEndType.CLIENT) {
            workflowTrace.addTlsAction(new EsniKeyDnsRequestAction());
        }

<<<<<<< HEAD
        if (config.isAddEncryptedClientHelloExtension()
                && connection.getLocalConnectionEndType() == ConnectionEndType.CLIENT) {
            workflowTrace.addTlsAction(new EchConfigDnsRequestAction());
            workflowTrace.addTlsAction(
                    MessageActionFactory.createTLSAction(
                            config,
                            connection,
                            ConnectionEndType.CLIENT,
                            new EncryptedClientHelloMessage(config)));
        } else {
            workflowTrace.addTlsAction(
                    MessageActionFactory.createTLSAction(
                            config,
                            connection,
                            ConnectionEndType.CLIENT,
                            new ClientHelloMessage(config)));
        }
=======
        workflowTrace.addTlsAction(
                MessageActionFactory.createTLSAction(
                        config,
                        connection,
                        ConnectionEndType.CLIENT,
                        generateClientHelloMessage(config, connection)));
>>>>>>> 11ab2960

        if (config.getHighestProtocolVersion().isDTLS() && config.isDtlsCookieExchange()) {
            if (config.getHighestProtocolVersion().isDTLS13()) {
                ServerHelloMessage serverHelloMessage = new ServerHelloMessage(config, true);
                serverHelloMessage.addExtension(new CookieExtensionMessage());
                workflowTrace.addTlsAction(
                        MessageActionFactory.createTLSAction(
                                config, connection, ConnectionEndType.SERVER, serverHelloMessage));
            } else {
                workflowTrace.addTlsAction(
                        MessageActionFactory.createTLSAction(
                                config,
                                connection,
                                ConnectionEndType.SERVER,
                                new HelloVerifyRequestMessage()));
            }
            ClientHelloMessage clientHelloMessage = new ClientHelloMessage(config);
            if (config.getHighestProtocolVersion().isDTLS13()) {
                clientHelloMessage.addExtension(new CookieExtensionMessage());
            }
            workflowTrace.addTlsAction(
                    MessageActionFactory.createTLSAction(
<<<<<<< HEAD
                            config, connection, ConnectionEndType.CLIENT, clientHelloMessage));
=======
                            config,
                            connection,
                            ConnectionEndType.SERVER,
                            new HelloVerifyRequestMessage()));
            workflowTrace.addTlsAction(
                    MessageActionFactory.createTLSAction(
                            config,
                            connection,
                            ConnectionEndType.CLIENT,
                            generateClientHelloMessage(config, connection)));
>>>>>>> 11ab2960
        }

        workflowTrace.addTlsAction(
                MessageActionFactory.createTLSAction(
                        config,
                        connection,
                        ConnectionEndType.SERVER,
                        new ServerHelloMessage(config)));

        return workflowTrace;
    }

    /**
     * Create a hello workflow for the default connection end defined in config.
     *
     * @return A hello workflow
     */
    private WorkflowTrace createHelloWorkflow() {
        return createHelloWorkflow(getConnection());
    }

    /**
     * Create a hello workflow for the given connection end.
     *
     * @param connection
     * @return A hello workflow
     */
    public WorkflowTrace createHelloWorkflow(AliasedConnection connection) {
        WorkflowTrace trace = createShortHelloWorkflow(connection);
        trace.removeTlsAction(trace.getTlsActions().size() - 1);

        CipherSuite selectedCipherSuite = config.getDefaultSelectedCipherSuite();
        List<ProtocolMessage> messages = new LinkedList<>();
        messages.add(new ServerHelloMessage(config));
        if (config.getHighestProtocolVersion().is13()) {
            if (!config.getHighestProtocolVersion().isDTLS13()
                    && (Objects.equals(config.getTls13BackwardsCompatibilityMode(), Boolean.TRUE)
                            || connection.getLocalConnectionEndType()
                                    == ConnectionEndType.CLIENT)) {
                ChangeCipherSpecMessage ccs = new ChangeCipherSpecMessage();
                ccs.setRequired(false);
                messages.add(ccs);
            }
            messages.add(new EncryptedExtensionsMessage(config));
            if (Objects.equals(config.isClientAuthentication(), Boolean.TRUE)) {
                messages.add(new CertificateRequestMessage(config));
            }
            if (!selectedCipherSuite.isPWD()) {
                messages.add(new CertificateMessage());
                messages.add(new CertificateVerifyMessage());
            }
            messages.add(new FinishedMessage());
        } else {
            if (selectedCipherSuite.requiresServerCertificateMessage()) {
                messages.add(new CertificateMessage());
            }
            addServerKeyExchangeMessage(messages);
            if (Objects.equals(config.isClientAuthentication(), Boolean.TRUE)) {
                messages.add(new CertificateRequestMessage(config));
            }
            messages.add(new ServerHelloDoneMessage());
        }
        trace.addTlsAction(
                MessageActionFactory.createTLSAction(
                        config, connection, ConnectionEndType.SERVER, messages));

        return trace;
    }

    /**
     * Create a handshake workflow for the default connection end defined in config.
     *
     * @return A handshake workflow
     */
    private WorkflowTrace createHandshakeWorkflow() {
        return createHandshakeWorkflow(getConnection());
    }

    /**
     * Create a handshake workflow for the given connection end.
     *
     * @param connection
     * @return A handshake workflow
     */
    public WorkflowTrace createHandshakeWorkflow(AliasedConnection connection) {
        WorkflowTrace workflowTrace = createHelloWorkflow(connection);

        List<ProtocolMessage> messages = new LinkedList<>();
        if (config.getHighestProtocolVersion().is13()) {
            if (!config.getHighestProtocolVersion().isDTLS13()
                    && (Objects.equals(config.getTls13BackwardsCompatibilityMode(), Boolean.TRUE)
                            || connection.getLocalConnectionEndType()
                                    == ConnectionEndType.SERVER)) {
                ChangeCipherSpecMessage ccs = new ChangeCipherSpecMessage();
                ccs.setRequired(false);
                messages.add(ccs);
            }
            if (config.isClientAuthentication()) {
                messages.add(new CertificateMessage());
                messages.add(new CertificateVerifyMessage());
            }
        } else {
            if (config.isClientAuthentication()) {
                messages.add(new CertificateMessage());
                addClientKeyExchangeMessage(messages);
                messages.add(new CertificateVerifyMessage());
            } else {
                addClientKeyExchangeMessage(messages);
            }
            messages.add(new ChangeCipherSpecMessage());
        }
        messages.add(new FinishedMessage());
        workflowTrace.addTlsAction(
                MessageActionFactory.createTLSAction(
                        config, connection, ConnectionEndType.CLIENT, messages));
        if (!(config.getHighestProtocolVersion().is13())) {
            workflowTrace.addTlsAction(
                    MessageActionFactory.createTLSAction(
                            config,
                            connection,
                            ConnectionEndType.SERVER,
                            new ChangeCipherSpecMessage(),
                            new FinishedMessage()));
        }
        if (config.getHighestProtocolVersion().isDTLS13()) {
            workflowTrace.addTlsAction(
                    MessageActionFactory.createTLSAction(
                            config, connection, ConnectionEndType.SERVER, new AckMessage()));
        }
        if (config.getExpectHandshakeDoneQuicFrame()) {
            workflowTrace.addTlsAction(new ReceiveQuicTillAction(new HandshakeDoneFrame()));
        }

        return workflowTrace;
    }

    /**
     * Create a full workflow for the default connection end defined in config.
     *
     * @return A full workflow
     */
    private WorkflowTrace createFullWorkflow() {
        return createFullWorkflow(getConnection());
    }

    /**
     * Create an extended TLS workflow including an application data and heartbeat messages.
     *
     * @param connection
     * @return A full workflow with application messages
     */
    public WorkflowTrace createFullWorkflow(AliasedConnection connection) {
        WorkflowTrace trace = createHandshakeWorkflow(connection);

        if (config.isServerSendsApplicationData()) {
            trace.addTlsAction(
                    MessageActionFactory.createTLSAction(
                            config,
                            connection,
                            ConnectionEndType.SERVER,
                            new ApplicationMessage()));
        }

        if (config.isAddHeartbeatExtension()) {
            trace.addTlsAction(
                    MessageActionFactory.createTLSAction(
                            config,
                            connection,
                            ConnectionEndType.CLIENT,
                            new ApplicationMessage(),
                            new HeartbeatMessage()));
            trace.addTlsAction(
                    MessageActionFactory.createTLSAction(
                            config, connection, ConnectionEndType.SERVER, new HeartbeatMessage()));
        } else {
            trace.addTlsAction(
                    MessageActionFactory.createTLSAction(
                            config,
                            connection,
                            ConnectionEndType.CLIENT,
                            new ApplicationMessage()));
        }

        return trace;
    }

    /** Create a handshake workflow for the default connection end defined in config. */
    private WorkflowTrace createFalseStartWorkflow() {
        return createFalseStartWorkflow(getConnection());
    }

    /** Create a false start workflow for the given connection end. */
    private WorkflowTrace createFalseStartWorkflow(AliasedConnection connection) {

        if (config.getHighestProtocolVersion().is13()) {
            throw new ConfigurationException(
                    "The false start workflow is not implemented for (D)TLS 1.3");
        }

        WorkflowTrace workflowTrace = this.createHandshakeWorkflow(connection);
        MessageAction appData =
                MessageActionFactory.createTLSAction(
                        config, connection, ConnectionEndType.CLIENT, new ApplicationMessage());

        // Client CKE, CCS, Fin
        // TODO weired
        TlsAction lastClientAction;
        if (connection.getLocalConnectionEndType() == ConnectionEndType.CLIENT) {
            lastClientAction = (TlsAction) workflowTrace.getLastSendingAction();
        } else {
            lastClientAction = (TlsAction) workflowTrace.getLastReceivingAction();
        }
        int i = workflowTrace.getTlsActions().indexOf(lastClientAction);
        workflowTrace.addTlsAction(i + 1, appData);

        return workflowTrace;
    }

    private WorkflowTrace createSsl2HelloWorkflow() {
        AliasedConnection connection = getConnection();
        WorkflowConfigurationFactory factory = new WorkflowConfigurationFactory(config);
        WorkflowTrace trace =
                factory.createTlsEntryWorkflowTrace(config.getDefaultClientConnection());

        MessageAction action =
                MessageActionFactory.createSSL2Action(
                        config, connection, ConnectionEndType.CLIENT, new SSL2ClientHelloMessage());
        trace.addTlsAction(action);
        action =
                MessageActionFactory.createSSL2Action(
                        config, connection, ConnectionEndType.SERVER, new SSL2ServerHelloMessage());
        trace.addTlsAction(action);
        return trace;
    }

    private WorkflowTrace createFullResumptionWorkflow() {
        AliasedConnection conEnd = getConnection();
        WorkflowTrace trace = this.createHandshakeWorkflow(conEnd);
        if (config.getHighestProtocolVersion().isDTLS() && config.isFinishWithCloseNotify()) {
            AlertMessage alert = new AlertMessage();
            alert.setConfig(AlertLevel.WARNING, AlertDescription.CLOSE_NOTIFY);
            trace.addTlsAction(new SendAction(alert));
        }
        trace.addTlsAction(new ResetConnectionAction());
        WorkflowTrace tempTrace = this.createResumptionWorkflow();
        for (TlsAction resumption : tempTrace.getTlsActions()) {
            trace.addTlsAction(resumption);
        }
        return trace;
    }

    /**
     * Create a resumption workflow for the default connection end defined in config. This can be
     * used as the follow up to a normal handshake to test session resumption capabilities.
     *
     * @return A resumption workflow
     */
    private WorkflowTrace createResumptionWorkflow() {
        return createResumptionWorkflow(getConnection());
    }

    /**
     * Create a resumption workflow for the given connection end. This can be used as the follow up
     * to a normal handshake to test session resumption capabilities.
     *
     * @param connection
     * @return A resumption workflow
     */
    public WorkflowTrace createResumptionWorkflow(AliasedConnection connection) {
        WorkflowTrace trace = createTlsEntryWorkflowTrace(connection);

        trace.addTlsAction(
                MessageActionFactory.createTLSAction(
                        config,
                        connection,
                        ConnectionEndType.CLIENT,
                        generateClientHelloMessage(config, connection)));

        if (config.getHighestProtocolVersion().isDTLS() && config.isDtlsCookieExchange()) {
            trace.addTlsAction(
                    MessageActionFactory.createTLSAction(
                            config,
                            connection,
                            ConnectionEndType.SERVER,
                            new HelloVerifyRequestMessage()));
            trace.addTlsAction(
                    MessageActionFactory.createTLSAction(
                            config,
                            connection,
                            ConnectionEndType.CLIENT,
                            generateClientHelloMessage(config, connection)));
        }

        trace.addTlsAction(
                MessageActionFactory.createTLSAction(
                        config,
                        connection,
                        ConnectionEndType.SERVER,
                        new ServerHelloMessage(config),
                        new ChangeCipherSpecMessage(),
                        new FinishedMessage()));
        trace.addTlsAction(
                MessageActionFactory.createTLSAction(
                        config,
                        connection,
                        ConnectionEndType.CLIENT,
                        new ChangeCipherSpecMessage(),
                        new FinishedMessage()));

        return trace;
    }

    private WorkflowTrace createClientRenegotiationWithResumptionWorkflow() {
        AliasedConnection conEnd = getConnection();
        WorkflowTrace trace = createHandshakeWorkflow(conEnd);
        trace.addTlsAction(new RenegotiationAction());
        WorkflowTrace renegotiationTrace = createResumptionWorkflow();
        for (TlsAction reneAction : renegotiationTrace.getTlsActions()) {
            if (reneAction.isMessageAction()) { // DO NOT ADD ASCII ACTIONS
                trace.addTlsAction(reneAction);
            }
        }
        return trace;
    }

    private WorkflowTrace createClientRenegotiationWorkflow() {
        AliasedConnection conEnd = getConnection();
        WorkflowTrace trace = createHandshakeWorkflow(conEnd);
        trace.addTlsAction(new RenegotiationAction());
        trace.addTlsAction(new FlushSessionCacheAction());
        WorkflowTrace renegotiationTrace = createHandshakeWorkflow(conEnd);
        for (TlsAction reneAction : renegotiationTrace.getTlsActions()) {
            if (reneAction.isMessageAction()) { // DO NOT ADD ASCII ACTIONS
                trace.addTlsAction(reneAction);
            }
        }
        return trace;
    }

    private WorkflowTrace createServerRenegotiationWorkflow() {
        AliasedConnection connection = getConnection();
        WorkflowTrace trace = createHandshakeWorkflow(connection);
        WorkflowTrace renegotiationTrace = createHandshakeWorkflow(connection);
        trace.addTlsAction(new RenegotiationAction());
        MessageAction action =
                MessageActionFactory.createTLSAction(
                        config, connection, ConnectionEndType.SERVER, new HelloRequestMessage());
        trace.addTlsAction(action);
        for (TlsAction reneAction : renegotiationTrace.getTlsActions()) {
            if (reneAction.isMessageAction()) { // DO NOT ADD ASCII ACTIONS
                trace.addTlsAction(reneAction);
            }
        }
        return trace;
    }

    private WorkflowTrace createHttpsWorkflow() {
        AliasedConnection connection = getConnection();
        WorkflowTrace trace = createHandshakeWorkflow(connection);
        appendHttpMessages(connection, trace);
        return trace;
    }

    private WorkflowTrace createHttpsDynamicWorkflow() {
        AliasedConnection connection = getConnection();
        WorkflowTrace trace = createDynamicHandshakeWorkflow();
        appendHttpMessages(connection, trace);
        return trace;
    }

    public void appendHttpMessages(AliasedConnection connection, WorkflowTrace trace) {
        MessageAction action =
                MessageActionFactory.createHttpAction(
                        config,
                        connection,
                        ConnectionEndType.CLIENT,
                        new HttpRequestMessage(config));
        trace.addTlsAction(action);
        action =
                MessageActionFactory.createHttpAction(
                        config, connection, ConnectionEndType.SERVER, new HttpResponseMessage());
        trace.addTlsAction(action);
    }

    private WorkflowTrace createSimpleMitmProxyWorkflow() {

        if (mode != RunningModeType.MITM) {
            throw new ConfigurationException(
                    "This workflow trace can only be created when running"
                            + " in MITM mode. Actual mode: "
                            + mode);
        }

        AliasedConnection inboundConnection = config.getDefaultServerConnection();
        AliasedConnection outboundConnection = config.getDefaultClientConnection();

        if (outboundConnection == null || inboundConnection == null) {
            throw new ConfigurationException("Could not find both necessary connection ends");
        }

        // client -> mitm
        String clientToMitmAlias = inboundConnection.getAlias();
        // mitm -> server
        String mitmToServerAlias = outboundConnection.getAlias();

        LOGGER.debug("Building mitm trace for: {}, {}", inboundConnection, outboundConnection);

        WorkflowTrace clientToMitmHandshake = createHandshakeWorkflow(inboundConnection);
        WorkflowTrace mitmToServerHandshake = createHandshakeWorkflow(outboundConnection);

        WorkflowConfigurationFactory factory = new WorkflowConfigurationFactory(config);
        WorkflowTrace worklfowTrace =
                factory.createTlsEntryWorkflowTrace(config.getDefaultClientConnection());

        worklfowTrace.addConnection(inboundConnection);
        worklfowTrace.addConnection(outboundConnection);
        worklfowTrace.addTlsActions(clientToMitmHandshake.getTlsActions());
        worklfowTrace.addTlsActions(mitmToServerHandshake.getTlsActions());

        // Forward request client -> server
        ForwardMessagesAction f =
                new ForwardMessagesAction(
                        clientToMitmAlias, mitmToServerAlias, new ApplicationMessage());
        worklfowTrace.addTlsAction(f);

        // Print client's app data contents
        PrintLastHandledApplicationDataAction p =
                new PrintLastHandledApplicationDataAction(clientToMitmAlias);
        p.setStringEncoding("US-ASCII");
        worklfowTrace.addTlsAction(p);

        // Forward response server -> client
        f =
                new ForwardMessagesAction(
                        mitmToServerAlias, clientToMitmAlias, new ApplicationMessage());
        worklfowTrace.addTlsAction(f);

        // Print server's app data contents
        p = new PrintLastHandledApplicationDataAction(mitmToServerAlias);
        p.setStringEncoding("US-ASCII");
        worklfowTrace.addTlsAction(p);

        return worklfowTrace;
    }

    private WorkflowTrace createSimpleForwardingMitmProxyWorkflow() {

        if (mode != RunningModeType.MITM) {
            throw new ConfigurationException(
                    "This workflow trace can only be created when running"
                            + " in MITM mode. Actual mode: "
                            + mode);
        }

        AliasedConnection inboundConnection = config.getDefaultServerConnection();
        AliasedConnection outboundConnection = config.getDefaultClientConnection();

        if (outboundConnection == null || inboundConnection == null) {
            throw new ConfigurationException("Could not find both necessary connection ends");
        }

        // client -> mitm
        String clientToMitmAlias = inboundConnection.getAlias();
        // mitm -> server
        String mitmToServerAlias = outboundConnection.getAlias();

        LOGGER.debug("Building mitm trace for: {}, {}", inboundConnection, outboundConnection);

        WorkflowConfigurationFactory factory = new WorkflowConfigurationFactory(config);
        WorkflowTrace trace =
                factory.createTlsEntryWorkflowTrace(config.getDefaultClientConnection());

        trace.addConnection(inboundConnection);
        trace.addConnection(outboundConnection);

        // <!-- CH-->
        ForwardRecordsAction forwardRecordsAction =
                new ForwardRecordsAction(clientToMitmAlias, mitmToServerAlias);
        trace.addTlsAction(forwardRecordsAction);

        // <!-- SH, Cert, SHD-->
        ForwardRecordsAction forwardRecordsAction2 =
                new ForwardRecordsAction(mitmToServerAlias, clientToMitmAlias);
        trace.addTlsAction(forwardRecordsAction2);

        // <!-- CKE, CCS, Fin -->
        ForwardRecordsAction forwardRecordsAction3 =
                new ForwardRecordsAction(clientToMitmAlias, mitmToServerAlias);
        trace.addTlsAction(forwardRecordsAction3);

        // <!-- CCS, Fin -->
        ForwardRecordsAction forwardRecordsAction4 =
                new ForwardRecordsAction(mitmToServerAlias, clientToMitmAlias);
        trace.addTlsAction(forwardRecordsAction4);
        return trace;
    }

    private WorkflowTrace createTls13PskWorkflow(boolean zeroRtt) {
        AliasedConnection connection = getConnection();
        ChangeCipherSpecMessage ccsServer = new ChangeCipherSpecMessage();
        ChangeCipherSpecMessage ccsClient = new ChangeCipherSpecMessage();

        if (connection.getLocalConnectionEndType() == ConnectionEndType.CLIENT) {
            ccsServer.setRequired(false);
        } else {
            ccsClient.setRequired(false);
        }

        WorkflowConfigurationFactory factory = new WorkflowConfigurationFactory(config);
        WorkflowTrace trace =
                factory.createTlsEntryWorkflowTrace(config.getDefaultClientConnection());

        List<ProtocolMessage> clientHelloMessages = new LinkedList<>();
        List<ProtocolMessage> serverMessages = new LinkedList<>();
        List<ProtocolMessage> clientMessages = new LinkedList<>();

        CoreClientHelloMessage clientHello;
        ApplicationMessage earlyDataMsg;
        FinishedMessage serverFin = new FinishedMessage();

        if (connection.getLocalConnectionEndType() == ConnectionEndType.CLIENT) {
            clientHello = generateClientHelloMessage(config, connection);
            earlyDataMsg = new ApplicationMessage();
            earlyDataMsg.setDataConfig(config.getEarlyData());
        } else {
            clientHello = generateClientHelloMessage(config, connection);
            earlyDataMsg = new ApplicationMessage();
        }
        clientHelloMessages.add(clientHello);
        if (zeroRtt) {
            if ((Objects.equals(config.getTls13BackwardsCompatibilityMode(), Boolean.TRUE)
                            || connection.getLocalConnectionEndType() == ConnectionEndType.SERVER)
                    && !config.getHighestProtocolVersion().isDTLS13()) {
                clientHelloMessages.add(ccsClient);
            }
            clientHelloMessages.add(earlyDataMsg);
        }

        trace.addTlsAction(
                MessageActionFactory.createTLSAction(
                        config, connection, ConnectionEndType.CLIENT, clientHelloMessages));

        if (config.getHighestProtocolVersion().isDTLS() && config.isDtlsCookieExchange()) {
            ServerHelloMessage serverHelloMessage = new ServerHelloMessage(config, true);
            serverHelloMessage.addExtension(new CookieExtensionMessage());
            trace.addTlsAction(
                    MessageActionFactory.createTLSAction(
                            config, connection, ConnectionEndType.SERVER, serverHelloMessage));
            ClientHelloMessage clientHelloMessage = new ClientHelloMessage(config);
            clientHelloMessage.addExtension(new CookieExtensionMessage());
            trace.addTlsAction(
                    MessageActionFactory.createTLSAction(
                            config, connection, ConnectionEndType.CLIENT, clientHelloMessage));
        }
        ServerHelloMessage serverHello = new ServerHelloMessage(config);
        serverMessages.add(serverHello);
        EncryptedExtensionsMessage encExtMsg = new EncryptedExtensionsMessage(config);
        if (zeroRtt) {
            encExtMsg.addExtension(new EarlyDataExtensionMessage());
        }
        if ((Objects.equals(config.getTls13BackwardsCompatibilityMode(), Boolean.TRUE)
                        || connection.getLocalConnectionEndType() == ConnectionEndType.CLIENT)
                && !config.getHighestProtocolVersion().isDTLS13()) {
            serverMessages.add(ccsServer);
        }
        if (!zeroRtt
                && (Objects.equals(config.getTls13BackwardsCompatibilityMode(), Boolean.TRUE)
                        || connection.getLocalConnectionEndType() == ConnectionEndType.SERVER)
                && !config.getHighestProtocolVersion().isDTLS13()) {
            clientMessages.add(ccsClient);
        }
        serverMessages.add(encExtMsg);
        serverMessages.add(serverFin);

        MessageAction serverMsgsAction =
                MessageActionFactory.createTLSAction(
                        config, connection, ConnectionEndType.SERVER, serverMessages);
        serverMsgsAction.addActionOption(ActionOption.IGNORE_UNEXPECTED_NEW_SESSION_TICKETS);
        trace.addTlsAction(serverMsgsAction);

        // quic 0rtt does not use the EndOfEarlyDataMessage
        if (zeroRtt && !config.getQuic()) {
            clientMessages.add(new EndOfEarlyDataMessage());
        }
        clientMessages.add(new FinishedMessage());
        trace.addTlsAction(
                MessageActionFactory.createTLSAction(
                        config, connection, ConnectionEndType.CLIENT, clientMessages));

        if (config.getHighestProtocolVersion().isDTLS13()) {
            trace.addTlsAction(
                    MessageActionFactory.createTLSAction(
                            config, connection, ConnectionEndType.SERVER, new AckMessage()));
        }
        return trace;
    }

    private WorkflowTrace createFullTls13PskWorkflow(boolean zeroRtt) {
        AliasedConnection ourConnection = getConnection();
        WorkflowTrace trace = createHandshakeWorkflow();
        // Remove extensions that are only required in the second handshake
        if (ourConnection.getLocalConnectionEndType() == ConnectionEndType.CLIENT) {
            List<HandshakeMessage> clientHellos =
                    WorkflowTraceResultUtil.getAllSentHandshakeMessages(
                            trace, HandshakeMessageType.CLIENT_HELLO);
            for (HandshakeMessage handshakeMessage : clientHellos) {
                ClientHelloMessage clientHello = (ClientHelloMessage) handshakeMessage;
                if (clientHello.getExtensions() != null) {
                    EarlyDataExtensionMessage earlyDataExtension =
                            clientHello.getExtension(EarlyDataExtensionMessage.class);
                    clientHello.getExtensions().remove(earlyDataExtension);
                    PreSharedKeyExtensionMessage pskExtension =
                            clientHello.getExtension(PreSharedKeyExtensionMessage.class);
                    clientHello.getExtensions().remove(pskExtension);
                }
            }
        } else {
            ServerHelloMessage serverHello =
                    (ServerHelloMessage)
                            WorkflowTraceConfigurationUtil.getFirstStaticConfiguredSendMessage(
                                    trace, HandshakeMessageType.SERVER_HELLO);
            if (serverHello.getExtensions() != null) {
                PreSharedKeyExtensionMessage pskExtension =
                        serverHello.getExtension(PreSharedKeyExtensionMessage.class);
                serverHello.getExtensions().remove(pskExtension);
            }
            EncryptedExtensionsMessage encryptedExtensionsMessage =
                    (EncryptedExtensionsMessage)
                            WorkflowTraceConfigurationUtil.getFirstStaticConfiguredSendMessage(
                                    trace, HandshakeMessageType.ENCRYPTED_EXTENSIONS);
            if (encryptedExtensionsMessage != null
                    && encryptedExtensionsMessage.getExtensions() != null) {
                EarlyDataExtensionMessage earlyDataExtension =
                        encryptedExtensionsMessage.getExtension(EarlyDataExtensionMessage.class);
                encryptedExtensionsMessage.getExtensions().remove(earlyDataExtension);
            }
        }

        MessageAction newSessionTicketAction =
                MessageActionFactory.createTLSAction(
                        config,
                        ourConnection,
                        ConnectionEndType.SERVER,
                        new NewSessionTicketMessage(config, false));
        if (newSessionTicketAction instanceof ReceiveAction) {
            newSessionTicketAction
                    .getActionOptions()
                    .add(ActionOption.IGNORE_UNEXPECTED_NEW_SESSION_TICKETS);
        }
        trace.addTlsAction(newSessionTicketAction);
        if (config.getHighestProtocolVersion().isDTLS() && config.isFinishWithCloseNotify()) {
            AlertMessage alert = new AlertMessage();
            alert.setConfig(AlertLevel.WARNING, AlertDescription.CLOSE_NOTIFY);
            trace.addTlsAction(new SendAction(alert));
        }
        if (config.getQuic()) {
            trace.addTlsAction(
                    MessageActionFactory.createQuicAction(
                            config,
                            ourConnection,
                            ConnectionEndType.CLIENT,
                            new ConnectionCloseFrame(QuicTransportErrorCodes.NO_ERROR.getValue())));
        }
        trace.addTlsAction(new ResetConnectionAction());
        WorkflowTrace zeroRttTrace = createTls13PskWorkflow(zeroRtt);
        for (TlsAction zeroRttAction : zeroRttTrace.getTlsActions()) {
            trace.addTlsAction(zeroRttAction);
        }
        return trace;
    }

    /**
     * A simple synchronizing proxy for RSA KE.
     *
     * <p>Synchronizes the secrets between all parties and forwards first round of exchanged
     * application data messages.
     *
     * <p>Works only for RSA KE ciphers. Extended Master Secret (and possibly other extensions) will
     * brake it. So per default, all extensions are removed and all cipher suites except RSA suites
     * are removed, too.
     */
    private WorkflowTrace createSyncProxyWorkflow() {

        if (mode != RunningModeType.MITM) {
            throw new ConfigurationException(
                    "This workflow trace can only be created when running"
                            + " in MITM mode. Actual mode: "
                            + mode);
        }

        // client -> mitm
        AliasedConnection inboundConnection = config.getDefaultServerConnection();
        String clientToMitmAlias = inboundConnection.getAlias();
        // mitm -> server
        AliasedConnection outboundConnection = config.getDefaultClientConnection();
        String mitmToServerAlias = outboundConnection.getAlias();

        if (outboundConnection == null || inboundConnection == null) {
            throw new ConfigurationException("Could not find both necessary connection ends");
        }

        LOGGER.info(
                "Building synchronizing proxy trace for:\n{}, {}",
                inboundConnection.toCompactString(),
                outboundConnection.toCompactString());

        WorkflowConfigurationFactory factory = new WorkflowConfigurationFactory(config);
        WorkflowTrace trace =
                factory.createTlsEntryWorkflowTrace(config.getDefaultClientConnection());

        trace.addConnection(inboundConnection);
        trace.addConnection(outboundConnection);

        List<CipherSuite> removeCiphers = CipherSuite.getImplemented();
        removeCiphers.addAll(CipherSuite.getNotImplemented());
        List<CipherSuite> keepCiphers = new ArrayList<>();
        for (CipherSuite cs : removeCiphers) {
            if (cs.name().startsWith("TLS_RSA")) {
                keepCiphers.add(cs);
            }
        }
        removeCiphers.removeAll(keepCiphers);

        List<ExtensionType> removeExtensions = ExtensionType.getReceivable();
        List<ExtensionType> keepExtensions = new ArrayList<>();
        // keepExtensions.add(ExtensionType.EXTENDED_MASTER_SECRET);
        removeExtensions.removeAll(keepExtensions);

        // Sorry for fooling the silly formatter with EOL comments :>
        trace.addTlsActions( // Forward CH, remove extensions and non RSA KE ciphers
                new BufferedGenericReceiveAction(clientToMitmAlias), //
                new CopyBuffersAction(clientToMitmAlias, mitmToServerAlias), //
                new RemBufferedChCiphersAction(mitmToServerAlias, removeCiphers), //
                new RemBufferedChExtensionsAction(mitmToServerAlias, removeExtensions), //
                new BufferedSendAction(mitmToServerAlias), //
                new ClearBuffersAction(clientToMitmAlias), //

                // Forward SH
                new BufferedGenericReceiveAction(mitmToServerAlias),
                new CopyBuffersAction(mitmToServerAlias, clientToMitmAlias),
                new PopAndSendAction(clientToMitmAlias), //
                new PrintSecretsAction(clientToMitmAlias), //
                new PrintSecretsAction(mitmToServerAlias), //
                // But send our own certificate
                new PopBufferedMessageAction(clientToMitmAlias), //
                new PopBufferedRecordAction(clientToMitmAlias), //
                new SendAction(clientToMitmAlias, new CertificateMessage()), //
                // Send SHD
                new PopAndSendAction(clientToMitmAlias), //
                new ClearBuffersAction(mitmToServerAlias), //

                // Forward CKE (use received PMS)
                new BufferedGenericReceiveAction(clientToMitmAlias), //
                new CopyBuffersAction(clientToMitmAlias, mitmToServerAlias), //
                new PopBuffersAction(mitmToServerAlias), //
                new CopyPreMasterSecretAction(clientToMitmAlias, mitmToServerAlias), //
                new SendAction(mitmToServerAlias, new RSAClientKeyExchangeMessage()), //
                // Sends CCS
                new PopAndSendAction(mitmToServerAlias), //
                new ClearBuffersAction(mitmToServerAlias), //
                new ClearBuffersAction(clientToMitmAlias), //

                // Send fresh FIN
                new SendAction(mitmToServerAlias, new FinishedMessage()), //
                new PrintSecretsAction(clientToMitmAlias), //
                new PrintSecretsAction(mitmToServerAlias), //

                // Finish the handshake, and print the secrets we negotiated
                new ReceiveAction(
                        mitmToServerAlias,
                        new ChangeCipherSpecMessage(),
                        new FinishedMessage()), //
                new PrintSecretsAction(clientToMitmAlias), //
                new PrintSecretsAction(mitmToServerAlias), //
                new SendAction(
                        clientToMitmAlias,
                        new ChangeCipherSpecMessage(),
                        new FinishedMessage()), //

                // Step out, enjoy :)
                new ForwardDataAction(clientToMitmAlias, mitmToServerAlias), //
                new ForwardDataAction(mitmToServerAlias, clientToMitmAlias)); //

        return trace;
    }

    public ClientKeyExchangeMessage createClientKeyExchangeMessage(KeyExchangeAlgorithm algorithm) {
        if (algorithm != null) {
            switch (algorithm) {
                case RSA:
                case RSA_EXPORT:
                    return new RSAClientKeyExchangeMessage();
                case ECDHE_ECDSA:
                case ECDH_ECDSA:
                case ECDH_RSA:
                case ECDHE_RSA:
                case ECDH_ANON:
                    return new ECDHClientKeyExchangeMessage();
                case DHE_DSS:
                case DHE_RSA:
                case DH_ANON:
                case DH_DSS:
                case DH_RSA:
                    return new DHClientKeyExchangeMessage();
                case PSK:
                    return new PskClientKeyExchangeMessage();
                case DHE_PSK:
                    return new PskDhClientKeyExchangeMessage();
                case ECDHE_PSK:
                    return new PskEcDhClientKeyExchangeMessage();
                case RSA_PSK:
                    return new PskRsaClientKeyExchangeMessage();
                case SRP_SHA_DSS:
                case SRP_SHA_RSA:
                case SRP_SHA:
                    return new SrpClientKeyExchangeMessage();
                case VKO_GOST01:
                case VKO_GOST12:
                    return new GOSTClientKeyExchangeMessage();
                case ECCPWD:
                    return new PWDClientKeyExchangeMessage();
                default:
                    LOGGER.warn(
                            "Unsupported key exchange algorithm: '{}', not creating ClientKeyExchange Message",
                            algorithm);
            }
        } else {
            LOGGER.warn(
                    "Unsupported key exchange algorithm: 'null', not creating ClientKeyExchange Message");
        }
        return null;
    }

    public ServerKeyExchangeMessage createServerKeyExchangeMessage(KeyExchangeAlgorithm algorithm) {
        if (algorithm != null) {
            switch (algorithm) {
                case RSA:
                case DH_DSS:
                case DH_RSA:
                    return null;
                case ECDHE_ECDSA:
                case ECDHE_RSA:
                case ECDH_ANON:
                    return new ECDHEServerKeyExchangeMessage();
                case DHE_DSS:
                case DHE_RSA:
                case DH_ANON:
                    return new DHEServerKeyExchangeMessage();
                case PSK:
                    return new PskServerKeyExchangeMessage();
                case DHE_PSK:
                    return new PskDheServerKeyExchangeMessage();
                case ECDHE_PSK:
                    return new PskEcDheServerKeyExchangeMessage();
                case SRP_SHA_DSS:
                case SRP_SHA_RSA:
                case SRP_SHA:
                    return new SrpServerKeyExchangeMessage();
                case ECCPWD:
                    return new PWDServerKeyExchangeMessage();
                case RSA_EXPORT:
                    // TODO We are always adding the server rsa cke message, even though it should
                    // only be added when our certificate public key is too big.
                    return new RSAServerKeyExchangeMessage();

                default:
                    LOGGER.warn(
                            "Unsupported key exchange algorithm: '{}', not creating ServerKeyExchange Message",
                            algorithm);
            }
        } else {
            LOGGER.warn(
                    "Unsupported key exchange algorithm: 'null', not creating ServerKeyExchange Message");
        }

        return null;
    }

    public void addClientKeyExchangeMessage(List<ProtocolMessage> messages) {
        CipherSuite cs = config.getDefaultSelectedCipherSuite();
        ClientKeyExchangeMessage message =
                createClientKeyExchangeMessage(cs.getKeyExchangeAlgorithm());
        if (message != null) {
            messages.add(message);
        }
    }

    public void addServerKeyExchangeMessage(List<ProtocolMessage> messages) {
        CipherSuite cs = config.getDefaultSelectedCipherSuite();
        ServerKeyExchangeMessage message =
                createServerKeyExchangeMessage(cs.getKeyExchangeAlgorithm());
        if (message != null) {
            messages.add(message);
        }
    }

    public WorkflowTrace addStartTlsActions(
            AliasedConnection connection, StarttlsType type, WorkflowTrace workflowTrace) {
        // TODO: fix for the new layer system since we removed ascii actions, leaving the old code
        // for when this is
        /*
         * switch (type) { case FTP: { workflowTrace.addTlsAction(MessageActionFactory.createAsciiAction(connection,
         * ConnectionEndType.SERVER, StarttlsMessage.FTP_S_CONNECTED.getStarttlsMessage(), "US-ASCII"));
         * workflowTrace.addTlsAction(MessageActionFactory.createAsciiAction(connection, ConnectionEndType.CLIENT,
         * StarttlsMessage.FTP_TLS.getStarttlsMessage(), "US-ASCII"));
         * workflowTrace.addTlsAction(MessageActionFactory.createAsciiAction(connection, ConnectionEndType.SERVER,
         * StarttlsMessage.FTP_S_READY.getStarttlsMessage(), "US-ASCII")); return workflowTrace; } case IMAP: {
         * workflowTrace.addTlsAction(MessageActionFactory.createAsciiAction(connection, ConnectionEndType.SERVER,
         * StarttlsMessage.IMAP_S_CONNECTED.getStarttlsMessage(), "US-ASCII"));
         * workflowTrace.addTlsAction(MessageActionFactory.createAsciiAction(connection, ConnectionEndType.CLIENT,
         * StarttlsMessage.IMAP_TLS.getStarttlsMessage(), "US-ASCII"));
         * workflowTrace.addTlsAction(MessageActionFactory.createAsciiAction(connection, ConnectionEndType.SERVER,
         * StarttlsMessage.IMAP_S_READY.getStarttlsMessage(), "US-ASCII")); return workflowTrace; } case POP3: {
         * workflowTrace.addTlsAction(MessageActionFactory.createAsciiAction(connection, ConnectionEndType.SERVER,
         * StarttlsMessage.POP3_S_CONNECTED.getStarttlsMessage(), "US-ASCII"));
         * workflowTrace.addTlsAction(MessageActionFactory.createAsciiAction(connection, ConnectionEndType.CLIENT,
         * StarttlsMessage.POP3_TLS.getStarttlsMessage(), "US-ASCII"));
         * workflowTrace.addTlsAction(MessageActionFactory.createAsciiAction(connection, ConnectionEndType.SERVER,
         * StarttlsMessage.POP3_S_READY.getStarttlsMessage(), "US-ASCII")); return workflowTrace; } case SMTP: {
         * workflowTrace.addTlsAction(MessageActionFactory.createAsciiAction(connection, ConnectionEndType.SERVER,
         * StarttlsMessage.SMTP_S_CONNECTED.getStarttlsMessage(), "US-ASCII"));
         * workflowTrace.addTlsAction(MessageActionFactory.createAsciiAction(connection, ConnectionEndType.CLIENT,
         * StarttlsMessage.SMTP_C_CONNECTED.getStarttlsMessage(), "US-ASCII"));
         * workflowTrace.addTlsAction(MessageActionFactory.createAsciiAction(connection, ConnectionEndType.SERVER,
         * StarttlsMessage.SMTP_S_OK.getStarttlsMessage(), "US-ASCII"));
         * workflowTrace.addTlsAction(MessageActionFactory.createAsciiAction(connection, ConnectionEndType.CLIENT,
         * StarttlsMessage.SMTP_TLS.getStarttlsMessage(), "US-ASCII"));
         * workflowTrace.addTlsAction(MessageActionFactory.createAsciiAction(connection, ConnectionEndType.SERVER,
         * StarttlsMessage.SMTP_S_READY.getStarttlsMessage(), "US-ASCII")); return workflowTrace; } default: return
         * workflowTrace;
         */
        return null;
    }

    /**
     * Create a dynamic hello workflow for the default connection end defined in config.
     *
     * @return A dynamic hello workflow
     */
    private WorkflowTrace createDynamicHelloWorkflow() {
        return createDynamicHelloWorkflow(getConnection());
    }

    /**
     * Create a dynamic hello workflow for the given connection end.
     *
     * @param connection
     * @return A dynamic hello workflow
     */
    public WorkflowTrace createDynamicHelloWorkflow(AliasedConnection connection) {
        WorkflowTrace trace = createTlsEntryWorkflowTrace(connection);

        if (config.isAddEncryptedServerNameIndicationExtension()
                && connection.getLocalConnectionEndType() == ConnectionEndType.CLIENT) {
            trace.addTlsAction(new EsniKeyDnsRequestAction());
        }
        if (config.isAddEncryptedClientHelloExtension()
                && connection.getLocalConnectionEndType() == ConnectionEndType.CLIENT) {
            trace.addTlsAction(new EchConfigDnsRequestAction());
        }

        trace.addTlsAction(
                MessageActionFactory.createTLSAction(
                        config,
                        connection,
                        ConnectionEndType.CLIENT,
                        generateClientHelloMessage(config, connection)));

        if ((config.getHighestProtocolVersion().isDTLS() && config.isDtlsCookieExchange())) {
            if (config.getHighestProtocolVersion().isDTLS13()) {
                ServerHelloMessage serverHelloMessage = new ServerHelloMessage(config, true);
                serverHelloMessage.addExtension(new CookieExtensionMessage());
                trace.addTlsAction(
                        MessageActionFactory.createTLSAction(
                                config, connection, ConnectionEndType.SERVER, serverHelloMessage));
            } else {
                trace.addTlsAction(
                        MessageActionFactory.createTLSAction(
                                config,
                                connection,
                                ConnectionEndType.SERVER,
                                new HelloVerifyRequestMessage()));
            }
            ClientHelloMessage clientHelloMessage = new ClientHelloMessage(config);
            if (config.getHighestProtocolVersion().isDTLS13()) {
                clientHelloMessage.addExtension(new CookieExtensionMessage());
            }
            trace.addTlsAction(
                    MessageActionFactory.createTLSAction(
<<<<<<< HEAD
                            config, connection, ConnectionEndType.CLIENT, clientHelloMessage));
=======
                            config,
                            connection,
                            ConnectionEndType.CLIENT,
                            generateClientHelloMessage(config, connection)));
>>>>>>> 11ab2960
        }

        if (connection.getLocalConnectionEndType() == ConnectionEndType.CLIENT) {
            if (config.getHighestProtocolVersion().is13()) {
                trace.addTlsAction(new ReceiveTillAction(new FinishedMessage()));
            } else {
                trace.addTlsAction(new ReceiveTillAction(new ServerHelloDoneMessage()));
            }
            return trace;
        } else {
            if (config.getHighestProtocolVersion().is13()) {
                List<ProtocolMessage> tls13Messages = new LinkedList<>();
                tls13Messages.add(new ServerHelloMessage(config));
                if (Objects.equals(config.getTls13BackwardsCompatibilityMode(), Boolean.TRUE)
                        && !config.getHighestProtocolVersion().isDTLS13()) {
                    ChangeCipherSpecMessage ccs = new ChangeCipherSpecMessage();
                    ccs.setRequired(false);
                    tls13Messages.add(ccs);
                }
                tls13Messages.add(new EncryptedExtensionsMessage(config));
                if (Objects.equals(config.isClientAuthentication(), Boolean.TRUE)) {
                    tls13Messages.add(new CertificateRequestMessage(config));
                }
                tls13Messages.add(new CertificateMessage());
                tls13Messages.add(new CertificateVerifyMessage());
                tls13Messages.add(new FinishedMessage());
                trace.addTlsAction(
                        MessageActionFactory.createTLSAction(
                                config, connection, ConnectionEndType.SERVER, tls13Messages));
            } else {
                trace.addTlsAction(new SendAction(new ServerHelloMessage(config)));
                trace.addTlsAction(new SendDynamicServerCertificateAction());
                trace.addTlsAction(new SendDynamicServerKeyExchangeAction());
                if (Objects.equals(config.isClientAuthentication(), Boolean.TRUE)) {
                    trace.addTlsAction(new SendAction(new CertificateRequestMessage(config)));
                }
                trace.addTlsAction(new SendAction(new ServerHelloDoneMessage()));
            }
            return trace;
        }
    }

    /**
     * Create a dynamic handshake workflow for the default connection end defined in config.
     *
     * @return A dynamic handshake workflow
     */
    private WorkflowTrace createDynamicHandshakeWorkflow() {
        return createDynamicHandshakeWorkflow(getConnection());
    }

    /**
     * Create a dynamic handshake workflow for the given connection end.
     *
     * @param connection
     * @return A dynamic handshake workflow
     */
    public WorkflowTrace createDynamicHandshakeWorkflow(AliasedConnection connection) {
        WorkflowTrace trace = createDynamicHelloWorkflow(connection);
        if (connection.getLocalConnectionEndType() == ConnectionEndType.CLIENT) {
            if (config.getHighestProtocolVersion().is13()) {
                List<ProtocolMessage> tls13Messages = new LinkedList<>();
                if (Objects.equals(config.getTls13BackwardsCompatibilityMode(), Boolean.TRUE)
                        && !config.getHighestProtocolVersion().isDTLS13()) {
                    ChangeCipherSpecMessage ccs = new ChangeCipherSpecMessage();
                    ccs.setRequired(false);
                    tls13Messages.add(ccs);
                }
                if (Objects.equals(config.isClientAuthentication(), Boolean.TRUE)) {
                    tls13Messages.add(new CertificateMessage());
                    tls13Messages.add(new CertificateVerifyMessage());
                }
                tls13Messages.add(new FinishedMessage());
                trace.addTlsAction(
                        MessageActionFactory.createTLSAction(
                                config, connection, ConnectionEndType.CLIENT, tls13Messages));
<<<<<<< HEAD
                if (config.getHighestProtocolVersion().isDTLS13()) {
                    trace.addTlsAction(new ReceiveAction(new AckMessage()));
=======
                if (config.getExpectHandshakeDoneQuicFrame()) {
                    trace.addTlsAction(new ReceiveQuicTillAction(new HandshakeDoneFrame()));
>>>>>>> 11ab2960
                }
            } else {
                if (Objects.equals(config.isClientAuthentication(), Boolean.TRUE)) {
                    trace.addTlsAction(new SendAction(new CertificateMessage()));
                    trace.addTlsAction(new SendDynamicClientKeyExchangeAction());
                    trace.addTlsAction(new SendAction(new CertificateVerifyMessage()));
                } else {
                    trace.addTlsAction(new SendDynamicClientKeyExchangeAction());
                }
                trace.addTlsAction(
                        new SendAction(new ChangeCipherSpecMessage(), new FinishedMessage()));
                trace.addTlsAction(new ReceiveTillAction(new FinishedMessage()));
            }
            return trace;
        } else {
            trace.addTlsAction(new ReceiveTillAction(new FinishedMessage()));
            if (config.getHighestProtocolVersion().is13()
                    && config.getHighestProtocolVersion() == ProtocolVersion.DTLS13) {
                trace.addTlsAction(new SendAction(new AckMessage()));
            } else {
                trace.addTlsAction(
                        new SendAction(new ChangeCipherSpecMessage(), new FinishedMessage()));
            }
            return trace;
        }
    }

    private WorkflowTrace createQuicVersionNegotiationWorkflow() {
        return createQuicVersionNegotiationWorkflow(getConnection());
    }

    public WorkflowTrace createQuicVersionNegotiationWorkflow(AliasedConnection connection) {
        WorkflowTrace trace = createTlsEntryWorkflowTrace(connection);
        trace.addTlsAction(
                MessageActionFactory.createTLSAction(
                        config,
                        connection,
                        ConnectionEndType.CLIENT,
                        new ClientHelloMessage(config)));
        trace.addTlsAction(new ReceiveAction(new VersionNegotiationPacket()));
        return trace;
    }

    private WorkflowTrace createQuicConnectionMigrationWorkflow(boolean switchToIPv6) {
        return createQuicConnectionMigrationWorkflow(getConnection(), switchToIPv6);
    }

    public WorkflowTrace createQuicConnectionMigrationWorkflow(
            AliasedConnection connection, boolean switchToIPv6) {
        WorkflowTrace trace = createDynamicHandshakeWorkflow();
        trace.addTlsAction(new ResetConnectionAction(false, switchToIPv6));
        trace.addTlsAction(
                MessageActionFactory.createQuicAction(
                        config, connection, ConnectionEndType.CLIENT, new PingFrame()));
        TlsAction pathChallengeAction = new QuicPathChallengeAction(connection.getAlias(), false);
        trace.addTlsAction(pathChallengeAction);
        trace.addTlsAction(
                MessageActionFactory.createQuicAction(
                        config, connection, ConnectionEndType.CLIENT, new PingFrame()));
        trace.addTlsAction(
                MessageActionFactory.createQuicAction(
                        config, connection, ConnectionEndType.SERVER, new AckFrame(false)));
        return trace;
    }

    private WorkflowTrace createDynamicClientRenegotiationWithoutResumption() {
        WorkflowTrace trace = createDynamicHandshakeWorkflow();
        trace.addTlsAction(new RenegotiationAction());
        trace.addTlsAction(new FlushSessionCacheAction());
        WorkflowTrace renegotiationTrace = createDynamicHandshakeWorkflow();
        for (TlsAction reneAction : renegotiationTrace.getTlsActions()) {
            if (reneAction.isMessageAction()) { // DO NOT ADD ASCII ACTIONS
                trace.addTlsAction(reneAction);
            }
        }
        return trace;
    }

    private CoreClientHelloMessage generateClientHelloMessage(
            Config tlsConfig, AliasedConnection connection) {
        if (config.isAddEncryptedClientHelloExtension()
                && connection.getLocalConnectionEndType() == ConnectionEndType.CLIENT) {
            return new EncryptedClientHelloMessage(config);
        } else {
            return new ClientHelloMessage(config);
        }
    }
}<|MERGE_RESOLUTION|>--- conflicted
+++ resolved
@@ -10,27 +10,54 @@
 
 import de.rub.nds.tlsattacker.core.config.Config;
 import de.rub.nds.tlsattacker.core.connection.AliasedConnection;
-<<<<<<< HEAD
 import de.rub.nds.tlsattacker.core.constants.*;
-=======
-import de.rub.nds.tlsattacker.core.constants.AlertDescription;
-import de.rub.nds.tlsattacker.core.constants.AlertLevel;
-import de.rub.nds.tlsattacker.core.constants.CipherSuite;
-import de.rub.nds.tlsattacker.core.constants.ExtensionType;
-import de.rub.nds.tlsattacker.core.constants.HandshakeMessageType;
-import de.rub.nds.tlsattacker.core.constants.KeyExchangeAlgorithm;
-import de.rub.nds.tlsattacker.core.constants.RunningModeType;
-import de.rub.nds.tlsattacker.core.constants.StarttlsType;
->>>>>>> 11ab2960
 import de.rub.nds.tlsattacker.core.exceptions.ConfigurationException;
 import de.rub.nds.tlsattacker.core.http.HttpRequestMessage;
 import de.rub.nds.tlsattacker.core.http.HttpResponseMessage;
 import de.rub.nds.tlsattacker.core.protocol.ProtocolMessage;
-import de.rub.nds.tlsattacker.core.protocol.message.*;
-<<<<<<< HEAD
+import de.rub.nds.tlsattacker.core.protocol.message.AckMessage;
+import de.rub.nds.tlsattacker.core.protocol.message.AlertMessage;
+import de.rub.nds.tlsattacker.core.protocol.message.ApplicationMessage;
+import de.rub.nds.tlsattacker.core.protocol.message.CertificateMessage;
+import de.rub.nds.tlsattacker.core.protocol.message.CertificateRequestMessage;
+import de.rub.nds.tlsattacker.core.protocol.message.CertificateVerifyMessage;
+import de.rub.nds.tlsattacker.core.protocol.message.ChangeCipherSpecMessage;
+import de.rub.nds.tlsattacker.core.protocol.message.ClientHelloMessage;
+import de.rub.nds.tlsattacker.core.protocol.message.ClientKeyExchangeMessage;
+import de.rub.nds.tlsattacker.core.protocol.message.CoreClientHelloMessage;
+import de.rub.nds.tlsattacker.core.protocol.message.DHClientKeyExchangeMessage;
+import de.rub.nds.tlsattacker.core.protocol.message.DHEServerKeyExchangeMessage;
+import de.rub.nds.tlsattacker.core.protocol.message.ECDHClientKeyExchangeMessage;
+import de.rub.nds.tlsattacker.core.protocol.message.ECDHEServerKeyExchangeMessage;
+import de.rub.nds.tlsattacker.core.protocol.message.EncryptedClientHelloMessage;
+import de.rub.nds.tlsattacker.core.protocol.message.EncryptedExtensionsMessage;
+import de.rub.nds.tlsattacker.core.protocol.message.EndOfEarlyDataMessage;
+import de.rub.nds.tlsattacker.core.protocol.message.FinishedMessage;
+import de.rub.nds.tlsattacker.core.protocol.message.GOSTClientKeyExchangeMessage;
+import de.rub.nds.tlsattacker.core.protocol.message.HandshakeMessage;
+import de.rub.nds.tlsattacker.core.protocol.message.HeartbeatMessage;
+import de.rub.nds.tlsattacker.core.protocol.message.HelloRequestMessage;
+import de.rub.nds.tlsattacker.core.protocol.message.HelloVerifyRequestMessage;
+import de.rub.nds.tlsattacker.core.protocol.message.NewSessionTicketMessage;
+import de.rub.nds.tlsattacker.core.protocol.message.PWDClientKeyExchangeMessage;
+import de.rub.nds.tlsattacker.core.protocol.message.PWDServerKeyExchangeMessage;
+import de.rub.nds.tlsattacker.core.protocol.message.PskClientKeyExchangeMessage;
+import de.rub.nds.tlsattacker.core.protocol.message.PskDhClientKeyExchangeMessage;
+import de.rub.nds.tlsattacker.core.protocol.message.PskDheServerKeyExchangeMessage;
+import de.rub.nds.tlsattacker.core.protocol.message.PskEcDhClientKeyExchangeMessage;
+import de.rub.nds.tlsattacker.core.protocol.message.PskEcDheServerKeyExchangeMessage;
+import de.rub.nds.tlsattacker.core.protocol.message.PskRsaClientKeyExchangeMessage;
+import de.rub.nds.tlsattacker.core.protocol.message.PskServerKeyExchangeMessage;
+import de.rub.nds.tlsattacker.core.protocol.message.RSAClientKeyExchangeMessage;
+import de.rub.nds.tlsattacker.core.protocol.message.RSAServerKeyExchangeMessage;
+import de.rub.nds.tlsattacker.core.protocol.message.SSL2ClientHelloMessage;
+import de.rub.nds.tlsattacker.core.protocol.message.SSL2ServerHelloMessage;
+import de.rub.nds.tlsattacker.core.protocol.message.ServerHelloDoneMessage;
+import de.rub.nds.tlsattacker.core.protocol.message.ServerHelloMessage;
+import de.rub.nds.tlsattacker.core.protocol.message.ServerKeyExchangeMessage;
+import de.rub.nds.tlsattacker.core.protocol.message.SrpClientKeyExchangeMessage;
+import de.rub.nds.tlsattacker.core.protocol.message.SrpServerKeyExchangeMessage;
 import de.rub.nds.tlsattacker.core.protocol.message.extension.CookieExtensionMessage;
-=======
->>>>>>> 11ab2960
 import de.rub.nds.tlsattacker.core.protocol.message.extension.EarlyDataExtensionMessage;
 import de.rub.nds.tlsattacker.core.protocol.message.extension.PreSharedKeyExtensionMessage;
 import de.rub.nds.tlsattacker.core.quic.constants.QuicTransportErrorCodes;
@@ -230,35 +257,16 @@
 
         if (config.isAddEncryptedServerNameIndicationExtension()
                 && connection.getLocalConnectionEndType() == ConnectionEndType.CLIENT) {
+            workflowTrace.addTlsAction(new EchConfigDnsRequestAction());
             workflowTrace.addTlsAction(new EsniKeyDnsRequestAction());
         }
 
-<<<<<<< HEAD
-        if (config.isAddEncryptedClientHelloExtension()
-                && connection.getLocalConnectionEndType() == ConnectionEndType.CLIENT) {
-            workflowTrace.addTlsAction(new EchConfigDnsRequestAction());
-            workflowTrace.addTlsAction(
-                    MessageActionFactory.createTLSAction(
-                            config,
-                            connection,
-                            ConnectionEndType.CLIENT,
-                            new EncryptedClientHelloMessage(config)));
-        } else {
-            workflowTrace.addTlsAction(
-                    MessageActionFactory.createTLSAction(
-                            config,
-                            connection,
-                            ConnectionEndType.CLIENT,
-                            new ClientHelloMessage(config)));
-        }
-=======
         workflowTrace.addTlsAction(
                 MessageActionFactory.createTLSAction(
                         config,
                         connection,
                         ConnectionEndType.CLIENT,
                         generateClientHelloMessage(config, connection)));
->>>>>>> 11ab2960
 
         if (config.getHighestProtocolVersion().isDTLS() && config.isDtlsCookieExchange()) {
             if (config.getHighestProtocolVersion().isDTLS13()) {
@@ -275,26 +283,13 @@
                                 ConnectionEndType.SERVER,
                                 new HelloVerifyRequestMessage()));
             }
-            ClientHelloMessage clientHelloMessage = new ClientHelloMessage(config);
-            if (config.getHighestProtocolVersion().isDTLS13()) {
-                clientHelloMessage.addExtension(new CookieExtensionMessage());
-            }
-            workflowTrace.addTlsAction(
-                    MessageActionFactory.createTLSAction(
-<<<<<<< HEAD
-                            config, connection, ConnectionEndType.CLIENT, clientHelloMessage));
-=======
-                            config,
-                            connection,
-                            ConnectionEndType.SERVER,
-                            new HelloVerifyRequestMessage()));
+
             workflowTrace.addTlsAction(
                     MessageActionFactory.createTLSAction(
                             config,
                             connection,
                             ConnectionEndType.CLIENT,
                             generateClientHelloMessage(config, connection)));
->>>>>>> 11ab2960
         }
 
         workflowTrace.addTlsAction(
@@ -1278,20 +1273,12 @@
                                 ConnectionEndType.SERVER,
                                 new HelloVerifyRequestMessage()));
             }
-            ClientHelloMessage clientHelloMessage = new ClientHelloMessage(config);
-            if (config.getHighestProtocolVersion().isDTLS13()) {
-                clientHelloMessage.addExtension(new CookieExtensionMessage());
-            }
             trace.addTlsAction(
                     MessageActionFactory.createTLSAction(
-<<<<<<< HEAD
-                            config, connection, ConnectionEndType.CLIENT, clientHelloMessage));
-=======
                             config,
                             connection,
                             ConnectionEndType.CLIENT,
                             generateClientHelloMessage(config, connection)));
->>>>>>> 11ab2960
         }
 
         if (connection.getLocalConnectionEndType() == ConnectionEndType.CLIENT) {
@@ -1368,13 +1355,11 @@
                 trace.addTlsAction(
                         MessageActionFactory.createTLSAction(
                                 config, connection, ConnectionEndType.CLIENT, tls13Messages));
-<<<<<<< HEAD
+                if (config.getExpectHandshakeDoneQuicFrame()) {
+                    trace.addTlsAction(new ReceiveQuicTillAction(new HandshakeDoneFrame()));
+                }
                 if (config.getHighestProtocolVersion().isDTLS13()) {
                     trace.addTlsAction(new ReceiveAction(new AckMessage()));
-=======
-                if (config.getExpectHandshakeDoneQuicFrame()) {
-                    trace.addTlsAction(new ReceiveQuicTillAction(new HandshakeDoneFrame()));
->>>>>>> 11ab2960
                 }
             } else {
                 if (Objects.equals(config.isClientAuthentication(), Boolean.TRUE)) {
