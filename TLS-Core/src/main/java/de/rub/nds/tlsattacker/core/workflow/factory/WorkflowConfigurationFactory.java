--- conflicted
+++ resolved
@@ -371,15 +371,13 @@
                             new ChangeCipherSpecMessage(),
                             new FinishedMessage()));
         }
-<<<<<<< HEAD
         if (config.getHighestProtocolVersion() == ProtocolVersion.DTLS13) {
             workflowTrace.addTlsAction(
                     MessageActionFactory.createTLSAction(
                             config, connection, ConnectionEndType.SERVER, new AckMessage()));
-=======
+        }
         if (config.getExpectHandshakeDoneQuicFrame()) {
             workflowTrace.addTlsAction(new ReceiveQuicTillAction(5, new HandshakeDoneFrame()));
->>>>>>> eb3048a7
         }
 
         return workflowTrace;
@@ -915,14 +913,13 @@
                     .add(ActionOption.IGNORE_UNEXPECTED_NEW_SESSION_TICKETS);
         }
         trace.addTlsAction(newSessionTicketAction);
-<<<<<<< HEAD
         if (config.getHighestProtocolVersion().isDTLS() && config.isFinishWithCloseNotify()) {
             AlertMessage alert = new AlertMessage();
             alert.setConfig(AlertLevel.WARNING, AlertDescription.CLOSE_NOTIFY);
             SendAction sendAction = new SendAction(alert);
             sendAction.getActionOptions().add(ActionOption.MAY_FAIL);
             trace.addTlsAction(sendAction);
-=======
+        }
         if (config.getQuic()) {
             trace.addTlsAction(
                     MessageActionFactory.createQuicAction(
@@ -930,7 +927,6 @@
                             ourConnection,
                             ConnectionEndType.CLIENT,
                             new ConnectionCloseFrame(QuicTransportErrorCodes.NO_ERROR.getValue())));
->>>>>>> eb3048a7
         }
         trace.addTlsAction(new ResetConnectionAction());
         WorkflowTrace zeroRttTrace = createTls13PskWorkflow(zeroRtt);
@@ -1338,11 +1334,8 @@
         if (connection.getLocalConnectionEndType() == ConnectionEndType.CLIENT) {
             if (config.getHighestProtocolVersion().is13()) {
                 List<ProtocolMessage> tls13Messages = new LinkedList<>();
-<<<<<<< HEAD
-                if (config.getHighestProtocolVersion() != ProtocolVersion.DTLS13) {
-=======
-                if (Objects.equals(config.getTls13BackwardsCompatibilityMode(), Boolean.TRUE)) {
->>>>>>> eb3048a7
+                if (Objects.equals(config.getTls13BackwardsCompatibilityMode(), Boolean.TRUE)
+                        && config.getHighestProtocolVersion() != ProtocolVersion.DTLS13) {
                     ChangeCipherSpecMessage ccs = new ChangeCipherSpecMessage();
                     ccs.setRequired(false);
                     tls13Messages.add(ccs);
