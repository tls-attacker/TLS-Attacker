/**
 * TLS-Attacker - A Modular Penetration Testing Framework for TLS
 *
 * Copyright 2014-2021 Ruhr University Bochum, Paderborn University, Hackmanit GmbH
 *
 * Licensed under Apache License, Version 2.0
 * http://www.apache.org/licenses/LICENSE-2.0.txt
 */

package de.rub.nds.tlsattacker.core.workflow.factory;

import de.rub.nds.tlsattacker.core.config.Config;
import de.rub.nds.tlsattacker.core.connection.AliasedConnection;
import de.rub.nds.tlsattacker.core.constants.AlertDescription;
import de.rub.nds.tlsattacker.core.constants.AlertLevel;
import de.rub.nds.tlsattacker.core.constants.AlgorithmResolver;
import de.rub.nds.tlsattacker.core.constants.CipherSuite;
import de.rub.nds.tlsattacker.core.constants.ExtensionType;
import de.rub.nds.tlsattacker.core.constants.HandshakeMessageType;
import de.rub.nds.tlsattacker.core.constants.KeyExchangeAlgorithm;
import de.rub.nds.tlsattacker.core.constants.RunningModeType;
import de.rub.nds.tlsattacker.core.constants.StarttlsMessage;
import de.rub.nds.tlsattacker.core.constants.StarttlsType;
import de.rub.nds.tlsattacker.core.exceptions.ConfigurationException;
import de.rub.nds.tlsattacker.core.https.HttpsRequestMessage;
import de.rub.nds.tlsattacker.core.https.HttpsResponseMessage;
import de.rub.nds.tlsattacker.core.protocol.message.ApplicationMessage;
import de.rub.nds.tlsattacker.core.protocol.message.CertificateMessage;
import de.rub.nds.tlsattacker.core.protocol.message.CertificateRequestMessage;
import de.rub.nds.tlsattacker.core.protocol.message.CertificateVerifyMessage;
import de.rub.nds.tlsattacker.core.protocol.message.ChangeCipherSpecMessage;
import de.rub.nds.tlsattacker.core.protocol.message.ClientHelloMessage;
import de.rub.nds.tlsattacker.core.protocol.message.ClientKeyExchangeMessage;
import de.rub.nds.tlsattacker.core.protocol.message.DHClientKeyExchangeMessage;
import de.rub.nds.tlsattacker.core.protocol.message.DHEServerKeyExchangeMessage;
import de.rub.nds.tlsattacker.core.protocol.message.ECDHClientKeyExchangeMessage;
import de.rub.nds.tlsattacker.core.protocol.message.ECDHEServerKeyExchangeMessage;
import de.rub.nds.tlsattacker.core.protocol.message.EncryptedExtensionsMessage;
import de.rub.nds.tlsattacker.core.protocol.message.EndOfEarlyDataMessage;
import de.rub.nds.tlsattacker.core.protocol.message.FinishedMessage;
import de.rub.nds.tlsattacker.core.protocol.message.GOSTClientKeyExchangeMessage;
import de.rub.nds.tlsattacker.core.protocol.message.HandshakeMessage;
import de.rub.nds.tlsattacker.core.protocol.message.HeartbeatMessage;
import de.rub.nds.tlsattacker.core.protocol.message.HelloMessage;
import de.rub.nds.tlsattacker.core.protocol.message.HelloRequestMessage;
import de.rub.nds.tlsattacker.core.protocol.message.HelloVerifyRequestMessage;
import de.rub.nds.tlsattacker.core.protocol.message.NewSessionTicketMessage;
import de.rub.nds.tlsattacker.core.protocol.message.PWDClientKeyExchangeMessage;
import de.rub.nds.tlsattacker.core.protocol.message.PWDServerKeyExchangeMessage;
import de.rub.nds.tlsattacker.core.protocol.ProtocolMessage;
import de.rub.nds.tlsattacker.core.protocol.message.PskClientKeyExchangeMessage;
import de.rub.nds.tlsattacker.core.protocol.message.PskDhClientKeyExchangeMessage;
import de.rub.nds.tlsattacker.core.protocol.message.PskDheServerKeyExchangeMessage;
import de.rub.nds.tlsattacker.core.protocol.message.PskEcDhClientKeyExchangeMessage;
import de.rub.nds.tlsattacker.core.protocol.message.PskEcDheServerKeyExchangeMessage;
import de.rub.nds.tlsattacker.core.protocol.message.PskRsaClientKeyExchangeMessage;
import de.rub.nds.tlsattacker.core.protocol.message.PskServerKeyExchangeMessage;
import de.rub.nds.tlsattacker.core.protocol.message.RSAClientKeyExchangeMessage;
import de.rub.nds.tlsattacker.core.protocol.message.SSL2ClientHelloMessage;
import de.rub.nds.tlsattacker.core.protocol.message.SSL2ServerHelloMessage;
import de.rub.nds.tlsattacker.core.protocol.message.ServerHelloDoneMessage;
import de.rub.nds.tlsattacker.core.protocol.message.ServerHelloMessage;
import de.rub.nds.tlsattacker.core.protocol.message.ServerKeyExchangeMessage;
import de.rub.nds.tlsattacker.core.protocol.message.SrpClientKeyExchangeMessage;
import de.rub.nds.tlsattacker.core.protocol.message.SrpServerKeyExchangeMessage;
import de.rub.nds.tlsattacker.core.protocol.message.extension.EarlyDataExtensionMessage;
import de.rub.nds.tlsattacker.core.protocol.message.extension.ExtensionMessage;
import de.rub.nds.tlsattacker.core.protocol.message.extension.PreSharedKeyExtensionMessage;
import de.rub.nds.tlsattacker.core.record.BlobRecord;
import de.rub.nds.tlsattacker.core.workflow.WorkflowTrace;
import de.rub.nds.tlsattacker.core.workflow.WorkflowTraceUtil;
import de.rub.nds.tlsattacker.core.workflow.action.BufferedGenericReceiveAction;
import de.rub.nds.tlsattacker.core.workflow.action.BufferedSendAction;
import de.rub.nds.tlsattacker.core.workflow.action.ClearBuffersAction;
import de.rub.nds.tlsattacker.core.workflow.action.CopyBuffersAction;
import de.rub.nds.tlsattacker.core.workflow.action.CopyPreMasterSecretAction;
import de.rub.nds.tlsattacker.core.workflow.action.EsniKeyDnsRequestAction;
import de.rub.nds.tlsattacker.core.workflow.action.FlushSessionCacheAction;
import de.rub.nds.tlsattacker.core.workflow.action.ForwardMessagesAction;
import de.rub.nds.tlsattacker.core.workflow.action.ForwardRecordsAction;
import de.rub.nds.tlsattacker.core.workflow.action.MessageAction;
import de.rub.nds.tlsattacker.core.workflow.action.MessageActionFactory;
import de.rub.nds.tlsattacker.core.workflow.action.PopAndSendAction;
import de.rub.nds.tlsattacker.core.workflow.action.PopBufferedMessageAction;
import de.rub.nds.tlsattacker.core.workflow.action.PopBufferedRecordAction;
import de.rub.nds.tlsattacker.core.workflow.action.PopBuffersAction;
import de.rub.nds.tlsattacker.core.workflow.action.PrintLastHandledApplicationDataAction;
import de.rub.nds.tlsattacker.core.workflow.action.PrintSecretsAction;
import de.rub.nds.tlsattacker.core.workflow.action.ReceiveAction;
import de.rub.nds.tlsattacker.core.workflow.action.ReceiveTillAction;
import de.rub.nds.tlsattacker.core.workflow.action.RemBufferedChCiphersAction;
import de.rub.nds.tlsattacker.core.workflow.action.RemBufferedChExtensionsAction;
import de.rub.nds.tlsattacker.core.workflow.action.RenegotiationAction;
import de.rub.nds.tlsattacker.core.workflow.action.ResetConnectionAction;
import de.rub.nds.tlsattacker.core.workflow.action.SendAction;
import de.rub.nds.tlsattacker.core.workflow.action.SendDynamicClientKeyExchangeAction;
import de.rub.nds.tlsattacker.core.workflow.action.SendDynamicServerCertificateAction;
import de.rub.nds.tlsattacker.core.workflow.action.SendDynamicServerKeyExchangeAction;
import de.rub.nds.tlsattacker.core.workflow.action.TlsAction;
import de.rub.nds.tlsattacker.core.workflow.action.executor.ActionOption;
import de.rub.nds.tlsattacker.transport.ConnectionEndType;
import java.util.ArrayList;
import java.util.LinkedList;
import java.util.List;
import java.util.Objects;
import org.apache.logging.log4j.LogManager;
import org.apache.logging.log4j.Logger;

/**
 * Create a WorkflowTrace based on a Config instance.
 */
public class WorkflowConfigurationFactory {

    private static final Logger LOGGER = LogManager.getLogger();

    protected final Config config;
    private RunningModeType mode;

    public WorkflowConfigurationFactory(Config config) {
        this.config = config;
    }

    public WorkflowTrace createWorkflowTrace(WorkflowTraceType type, RunningModeType mode) {
        this.mode = mode;
        switch (type) {
            case HELLO:
                return createHelloWorkflow();
            case FULL:
                return createFullWorkflow();
            case HANDSHAKE:
                return createHandshakeWorkflow();
            case SHORT_HELLO:
                return createShortHelloWorkflow();
            case SSL2_HELLO:
                return createSsl2HelloWorkflow();
            case CLIENT_RENEGOTIATION_WITHOUT_RESUMPTION:
                return createClientRenegotiationWorkflow();
            case CLIENT_RENEGOTIATION:
                return createClientRenegotiationWithResumptionWorkflow();
            case SERVER_RENEGOTIATION:
                return createServerRenegotiationWorkflow();
            case DYNAMIC_CLIENT_RENEGOTIATION_WITHOUT_RESUMPTION:
                return createDynamicClientRenegotiationWithoutResumption();
            case HTTPS:
                return createHttpsWorkflow();
            case RESUMPTION:
                return createResumptionWorkflow();
            case FULL_RESUMPTION:
                return createFullResumptionWorkflow();
            case SIMPLE_MITM_PROXY:
                return createSimpleMitmProxyWorkflow();
            case TLS13_PSK:
                return createTls13PskWorkflow(false);
            case FULL_TLS13_PSK:
                return createFullTls13PskWorkflow(false);
            case ZERO_RTT:
                return createTls13PskWorkflow(true);
            case FULL_ZERO_RTT:
                return createFullTls13PskWorkflow(true);
            case FALSE_START:
                return createFalseStartWorkflow();
            case RSA_SYNC_PROXY:
                return createSyncProxyWorkflow();
            case DYNAMIC_HANDSHAKE:
                return createDynamicHandshakeWorkflow();
            case DYNAMIC_HELLO:
                return createDynamicHelloWorkflow();
            default:
                throw new ConfigurationException("Unknown WorkflowTraceType " + type.name());
        }
    }

    private AliasedConnection getConnection() {
        AliasedConnection con = null;
        if (mode == null) {
            throw new ConfigurationException("Running mode not set, can't configure workflow");
        } else {
            switch (mode) {
                case CLIENT:
                    con = config.getDefaultClientConnection();
                    break;
                case SERVER:
                    con = config.getDefaultServerConnection();
                    break;
                default:
                    throw new ConfigurationException("This workflow can only be configured for"
                        + " modes CLIENT and SERVER, but actual mode was " + mode);
            }
        }
        return con;
    }

    /**
     * Creates an Empty - or almost Empty WorkflowTrace, depending on the StarTLS flag in the config
     *
     * @param  connection
     * @return
     */
    public WorkflowTrace createTlsEntryWorkflowTrace(AliasedConnection connection) {
        WorkflowTrace workflowTrace = new WorkflowTrace();

        if (config.getStarttlsType() != StarttlsType.NONE) {
            addStartTlsActions(connection, config.getStarttlsType(), workflowTrace);
        }
        return workflowTrace;
    }

    /**
     * Create a hello workflow for the default connection end defined in config.
     *
     * @return A HelloWorkflow
     */
    private WorkflowTrace createHelloWorkflow() {
        return createHelloWorkflow(getConnection());
    }

    /**
     * Create a hello workflow for the given connection end.
     *
     * @param  connection
     * @return
     */
    public WorkflowTrace createHelloWorkflow(AliasedConnection connection) {
        WorkflowTrace workflowTrace = createTlsEntryWorkflowTrace(connection);
        if (config.isAddEncryptedServerNameIndicationExtension()
            && connection.getLocalConnectionEndType() == ConnectionEndType.CLIENT) {
            workflowTrace.addTlsAction(new EsniKeyDnsRequestAction());
        }

        workflowTrace.addTlsAction(MessageActionFactory.createAction(config, connection, ConnectionEndType.CLIENT,
            new ClientHelloMessage(config)));

        if (config.getHighestProtocolVersion().isDTLS()) {
            workflowTrace.addTlsAction(MessageActionFactory.createAction(config, connection, ConnectionEndType.SERVER,
                new HelloVerifyRequestMessage(config)));
            workflowTrace.addTlsAction(MessageActionFactory.createAction(config, connection, ConnectionEndType.CLIENT,
                new ClientHelloMessage(config)));
        }

        List<ProtocolMessage> messages = new LinkedList<>();
        messages.add(new ServerHelloMessage(config));
        if (config.getHighestProtocolVersion().isTLS13()) {
            if (Objects.equals(config.getTls13BackwardsCompatibilityMode(), Boolean.TRUE)
                || connection.getLocalConnectionEndType() == ConnectionEndType.CLIENT) {
                ChangeCipherSpecMessage ccs = new ChangeCipherSpecMessage();
                ccs.setRequired(false);
                messages.add(ccs);
            }
            messages.add(new EncryptedExtensionsMessage(config));
            if (config.isClientAuthentication()) {
                messages.add(new CertificateRequestMessage(config));
            }
            CipherSuite selectedCipherSuite = config.getDefaultSelectedCipherSuite();
            if (!selectedCipherSuite.isPWD()) {
                if (connection.getLocalConnectionEndType() == ConnectionEndType.CLIENT) {
                    messages.add(new CertificateMessage());
                } else {
                    messages.add(new CertificateMessage(config));
                }

                messages.add(new CertificateVerifyMessage(config));
            }

            messages.add(new FinishedMessage(config));
        } else {
            CipherSuite selectedCipherSuite = config.getDefaultSelectedCipherSuite();
            if (shouldServerSendACertificate(selectedCipherSuite)) {
                if (connection.getLocalConnectionEndType() == ConnectionEndType.CLIENT) {
                    messages.add(new CertificateMessage());
                } else {
                    messages.add(new CertificateMessage(config));
                }
            }
            if (selectedCipherSuite.isEphemeral() || selectedCipherSuite.isSrp()) {
                addServerKeyExchangeMessage(messages);
            }

            if (config.isClientAuthentication()) {
                messages.add(new CertificateRequestMessage(config));
            }
            messages.add(new ServerHelloDoneMessage(config));
        }
        workflowTrace
            .addTlsAction(MessageActionFactory.createAction(config, connection, ConnectionEndType.SERVER, messages));

        return workflowTrace;
    }

    public boolean shouldServerSendACertificate(CipherSuite suite) {
        return !suite.isSrpSha() && !suite.isPskOrDhPsk() && !suite.isAnon() && !suite.isPWD();

    }

    /**
     * Create a handshake workflow for the default connection end defined in config.
     *
     * @return A HandshakeWorkflow
     */
    private WorkflowTrace createHandshakeWorkflow() {
        return createHandshakeWorkflow(getConnection());
    }

    /**
     * Create a handshake workflow for the given connection end.
     */
    private WorkflowTrace createHandshakeWorkflow(AliasedConnection connection) {

        WorkflowTrace workflowTrace = this.createHelloWorkflow(connection);
        List<ProtocolMessage> messages = new LinkedList<>();
        if (config.getHighestProtocolVersion().isTLS13()) {
            if (Objects.equals(config.getTls13BackwardsCompatibilityMode(), Boolean.TRUE)
                || connection.getLocalConnectionEndType() == ConnectionEndType.SERVER) {
                ChangeCipherSpecMessage ccs = new ChangeCipherSpecMessage();
                ccs.setRequired(false);
                messages.add(ccs);
            }
            if (config.isClientAuthentication()) {
                messages.add(new CertificateMessage(config));
                messages.add(new CertificateVerifyMessage(config));
            }
        } else {
            if (config.isClientAuthentication()) {
                messages.add(new CertificateMessage(config));
                addClientKeyExchangeMessage(messages);
                messages.add(new CertificateVerifyMessage(config));
            } else {
                addClientKeyExchangeMessage(messages);
            }
            messages.add(new ChangeCipherSpecMessage(config));
        }
        messages.add(new FinishedMessage(config));
        workflowTrace
            .addTlsAction(MessageActionFactory.createAction(config, connection, ConnectionEndType.CLIENT, messages));
        if (!config.getHighestProtocolVersion().isTLS13()) {
            workflowTrace.addTlsAction(MessageActionFactory.createAction(config, connection, ConnectionEndType.SERVER,
                new ChangeCipherSpecMessage(config), new FinishedMessage(config)));
        }

        return workflowTrace;
    }

    /**
     * Creates an extended TLS workflow including an application data and heartbeat messages
     *
     * @return A FullWorkflow with ApplicationMessages
     */
    private WorkflowTrace createFullWorkflow() {
        AliasedConnection connection = getConnection();

        WorkflowTrace workflowTrace = this.createHandshakeWorkflow(connection);
        if (config.isServerSendsApplicationData()) {
            workflowTrace.addTlsAction(MessageActionFactory.createAction(config, connection, ConnectionEndType.SERVER,
                new ApplicationMessage(config)));
        }

        if (config.isAddHeartbeatExtension()) {
            workflowTrace.addTlsAction(MessageActionFactory.createAction(config, connection, ConnectionEndType.CLIENT,
                new ApplicationMessage(config), new HeartbeatMessage(config)));
            workflowTrace.addTlsAction(MessageActionFactory.createAction(config, connection, ConnectionEndType.SERVER,
                new HeartbeatMessage(config)));
        } else {
            workflowTrace.addTlsAction(MessageActionFactory.createAction(config, connection, ConnectionEndType.CLIENT,
                new ApplicationMessage(config)));
        }
        return workflowTrace;
    }

    private WorkflowTrace createShortHelloWorkflow() {
        AliasedConnection connection = getConnection();
        WorkflowConfigurationFactory factory = new WorkflowConfigurationFactory(config);
        WorkflowTrace trace = factory.createTlsEntryWorkflowTrace(config.getDefaultClientConnection());

        trace.addTlsAction(MessageActionFactory.createAction(config, connection, ConnectionEndType.CLIENT,
<<<<<<< HEAD
                new ClientHelloMessage(config)));

        if (config.getHighestProtocolVersion().isDTLS()) {
            trace.addTlsAction(MessageActionFactory.createAction(config, connection, ConnectionEndType.SERVER,
                    new HelloVerifyRequestMessage(config)));
            trace.addTlsAction(MessageActionFactory.createAction(config, connection, ConnectionEndType.CLIENT,
                    new ClientHelloMessage(config)));
        }

        trace.addTlsAction(MessageActionFactory.createAction(config, connection, ConnectionEndType.SERVER,
                new ServerHelloMessage(config)));

=======
            new ClientHelloMessage(config)));
        trace.addTlsAction(MessageActionFactory.createAction(config, connection, ConnectionEndType.SERVER,
            new ServerHelloMessage(config)));
>>>>>>> 31017caf
        return trace;
    }

    /**
     * Create a handshake workflow for the default connection end defined in config.
     */
    private WorkflowTrace createFalseStartWorkflow() {
        return createFalseStartWorkflow(getConnection());
    }

    /**
     * Create a false start workflow for the given connection end.
     */
    private WorkflowTrace createFalseStartWorkflow(AliasedConnection connection) {

        if (config.getHighestProtocolVersion().isTLS13()) {
            throw new ConfigurationException("The false start workflow is not implemented for TLS 1.3");
        }

        WorkflowTrace workflowTrace = this.createHandshakeWorkflow(connection);
        MessageAction appData = MessageActionFactory.createAction(config, connection, ConnectionEndType.CLIENT,
            new ApplicationMessage(config));

        // Client CKE, CCS, Fin
        // TODO weired
        TlsAction lastClientAction;
        if (connection.getLocalConnectionEndType() == ConnectionEndType.CLIENT) {
            lastClientAction = (TlsAction) workflowTrace.getLastSendingAction();
        } else {
            lastClientAction = (TlsAction) workflowTrace.getLastReceivingAction();
        }
        int i = workflowTrace.getTlsActions().indexOf(lastClientAction);
        workflowTrace.addTlsAction(i + 1, appData);

        return workflowTrace;
    }

    private WorkflowTrace createSsl2HelloWorkflow() {
        AliasedConnection connection = getConnection();
        WorkflowConfigurationFactory factory = new WorkflowConfigurationFactory(config);
        WorkflowTrace trace = factory.createTlsEntryWorkflowTrace(config.getDefaultClientConnection());

        MessageAction action = MessageActionFactory.createAction(config, connection, ConnectionEndType.CLIENT,
            new SSL2ClientHelloMessage(config));
        action.setRecords(new BlobRecord());
        trace.addTlsAction(action);
        action = MessageActionFactory.createAction(config, connection, ConnectionEndType.SERVER,
            new SSL2ServerHelloMessage(config));
        action.setRecords(new BlobRecord());
        trace.addTlsAction(action);
        return trace;
    }

    private WorkflowTrace createFullResumptionWorkflow() {
        AliasedConnection conEnd = getConnection();
        WorkflowTrace trace = this.createHandshakeWorkflow(conEnd);

        if (config.getHighestProtocolVersion().isDTLS() && config.isFinishWithCloseNotify()) {
            AlertMessage alert = new AlertMessage();
            alert.setConfig(AlertLevel.WARNING, AlertDescription.CLOSE_NOTIFY);
            trace.addTlsAction(new SendAction(alert));
        }
        trace.addTlsAction(new ResetConnectionAction());
        WorkflowTrace tempTrace = this.createResumptionWorkflow();
        for (TlsAction resumption : tempTrace.getTlsActions()) {
            trace.addTlsAction(resumption);
        }
        return trace;
    }

    private WorkflowTrace createResumptionWorkflow() {
        AliasedConnection connection = getConnection();
        WorkflowConfigurationFactory factory = new WorkflowConfigurationFactory(config);
        WorkflowTrace trace = factory.createTlsEntryWorkflowTrace(config.getDefaultClientConnection());
        MessageAction action = MessageActionFactory.createAction(config, connection, ConnectionEndType.CLIENT,
            new ClientHelloMessage(config));
        trace.addTlsAction(action);
        if (config.getHighestProtocolVersion().isDTLS()) {
            action = MessageActionFactory.createAction(config, connection, ConnectionEndType.SERVER,
                new HelloVerifyRequestMessage(config));
            trace.addTlsAction(action);
            action = MessageActionFactory.createAction(config, connection, ConnectionEndType.CLIENT,
                new ClientHelloMessage(config));
            trace.addTlsAction(action);

        }
        action = MessageActionFactory.createAction(config, connection, ConnectionEndType.SERVER,
            new ServerHelloMessage(config), new ChangeCipherSpecMessage(config), new FinishedMessage(config));
        trace.addTlsAction(action);
        action = MessageActionFactory.createAction(config, connection, ConnectionEndType.CLIENT,
            new ChangeCipherSpecMessage(config), new FinishedMessage(config));
        trace.addTlsAction(action);

        return trace;
    }

    private WorkflowTrace createClientRenegotiationWithResumptionWorkflow() {
        AliasedConnection conEnd = getConnection();
        WorkflowTrace trace = createHandshakeWorkflow(conEnd);
        trace.addTlsAction(new RenegotiationAction());
        WorkflowTrace renegotiationTrace = createResumptionWorkflow();
        for (TlsAction reneAction : renegotiationTrace.getTlsActions()) {
            if (reneAction.isMessageAction()) { // DO NOT ADD ASCII ACTIONS
                trace.addTlsAction(reneAction);
            }
        }
        return trace;
    }

    private WorkflowTrace createClientRenegotiationWorkflow() {
        AliasedConnection conEnd = getConnection();
        WorkflowTrace trace = createHandshakeWorkflow(conEnd);
        trace.addTlsAction(new RenegotiationAction());
        trace.addTlsAction(new FlushSessionCacheAction());
        WorkflowTrace renegotiationTrace = createHandshakeWorkflow(conEnd);
        for (TlsAction reneAction : renegotiationTrace.getTlsActions()) {
            if (reneAction.isMessageAction()) { // DO NOT ADD ASCII ACTIONS
                trace.addTlsAction(reneAction);
            }
        }
        return trace;
    }

    private WorkflowTrace createServerRenegotiationWorkflow() {
        AliasedConnection connection = getConnection();
        WorkflowTrace trace = createHandshakeWorkflow(connection);
        WorkflowTrace renegotiationTrace = createHandshakeWorkflow(connection);
        trace.addTlsAction(new RenegotiationAction());
        MessageAction action = MessageActionFactory.createAction(config, connection, ConnectionEndType.SERVER,
            new HelloRequestMessage(config));
        trace.addTlsAction(action);
        for (TlsAction reneAction : renegotiationTrace.getTlsActions()) {
            if (reneAction.isMessageAction()) { // DO NOT ADD ASCII ACTIONS
                trace.addTlsAction(reneAction);
            }
        }
        return trace;
    }

    private WorkflowTrace createHttpsWorkflow() {
        AliasedConnection connection = getConnection();
        WorkflowTrace trace = createHandshakeWorkflow(connection);
        MessageAction action = MessageActionFactory.createAction(config, connection, ConnectionEndType.CLIENT,
            new HttpsRequestMessage(config));
        trace.addTlsAction(action);
        action = MessageActionFactory.createAction(config, connection, ConnectionEndType.SERVER,
            new HttpsResponseMessage(config));
        trace.addTlsAction(action);
        return trace;
    }

    private WorkflowTrace createSimpleMitmProxyWorkflow() {

        if (mode != RunningModeType.MITM) {
            throw new ConfigurationException(
                "This workflow trace can only be created when running" + " in MITM mode. Actual mode: " + mode);
        }

        AliasedConnection inboundConnection = config.getDefaultServerConnection();
        AliasedConnection outboundConnection = config.getDefaultClientConnection();

        if (outboundConnection == null || inboundConnection == null) {
            throw new ConfigurationException("Could not find both necessary connection ends");
        }

        // client -> mitm
        String clientToMitmAlias = inboundConnection.getAlias();
        // mitm -> server
        String mitmToServerAlias = outboundConnection.getAlias();

        LOGGER.debug("Building mitm trace for: " + inboundConnection + ", " + outboundConnection);

        WorkflowTrace clientToMitmHandshake = createHandshakeWorkflow(inboundConnection);
        WorkflowTrace mitmToServerHandshake = createHandshakeWorkflow(outboundConnection);

        WorkflowConfigurationFactory factory = new WorkflowConfigurationFactory(config);
        WorkflowTrace trace = factory.createTlsEntryWorkflowTrace(config.getDefaultClientConnection());

        trace.addConnection(inboundConnection);
        trace.addConnection(outboundConnection);
        trace.addTlsActions(clientToMitmHandshake.getTlsActions());
        trace.addTlsActions(mitmToServerHandshake.getTlsActions());

        // Forward request client -> server
        ForwardMessagesAction f =
            new ForwardMessagesAction(clientToMitmAlias, mitmToServerAlias, new ApplicationMessage(config));
        trace.addTlsAction(f);

        // Print client's app data contents
        PrintLastHandledApplicationDataAction p = new PrintLastHandledApplicationDataAction(clientToMitmAlias);
        p.setStringEncoding("US-ASCII");
        trace.addTlsAction(p);

        // Forward response server -> client
        f = new ForwardMessagesAction(mitmToServerAlias, clientToMitmAlias, new ApplicationMessage(config));
        trace.addTlsAction(f);

        // Print server's app data contents
        p = new PrintLastHandledApplicationDataAction(mitmToServerAlias);
        p.setStringEncoding("US-ASCII");
        trace.addTlsAction(p);

        return trace;
    }

    private WorkflowTrace createTls13PskWorkflow(boolean zeroRtt) {
        AliasedConnection connection = getConnection();
        ChangeCipherSpecMessage ccsServer = new ChangeCipherSpecMessage();
        ChangeCipherSpecMessage ccsClient = new ChangeCipherSpecMessage();

        if (connection.getLocalConnectionEndType() == ConnectionEndType.CLIENT) {
            ccsServer.setRequired(false);
        } else {
            ccsClient.setRequired(false);
        }

        WorkflowConfigurationFactory factory = new WorkflowConfigurationFactory(config);
        WorkflowTrace trace = factory.createTlsEntryWorkflowTrace(config.getDefaultClientConnection());

        List<ProtocolMessage> clientHelloMessages = new LinkedList<>();
        List<ProtocolMessage> serverMessages = new LinkedList<>();
        List<ProtocolMessage> clientMessages = new LinkedList<>();

        ClientHelloMessage clientHello;
        ApplicationMessage earlyDataMsg;

        if (connection.getLocalConnectionEndType() == ConnectionEndType.CLIENT) {
            clientHello = new ClientHelloMessage(config);
            earlyDataMsg = new ApplicationMessage(config);
            earlyDataMsg.setDataConfig(config.getEarlyData());
        } else {
            clientHello = new ClientHelloMessage();
            earlyDataMsg = new ApplicationMessage();
        }
        clientHelloMessages.add(clientHello);
        if (zeroRtt) {
            if (Objects.equals(config.getTls13BackwardsCompatibilityMode(), Boolean.TRUE)
                || connection.getLocalConnectionEndType() == ConnectionEndType.SERVER) {
                clientHelloMessages.add(ccsClient);
            }
            clientHelloMessages.add(earlyDataMsg);
        }

        trace.addTlsAction(
            MessageActionFactory.createAction(config, connection, ConnectionEndType.CLIENT, clientHelloMessages));

        ServerHelloMessage serverHello;
        EncryptedExtensionsMessage encExtMsg;
        FinishedMessage serverFin = new FinishedMessage(config);

        if (connection.getLocalConnectionEndType() == ConnectionEndType.CLIENT) {
            serverHello = new ServerHelloMessage();
            encExtMsg = new EncryptedExtensionsMessage();
        } else {
            serverHello = new ServerHelloMessage(config);
            encExtMsg = new EncryptedExtensionsMessage(config);
        }
        if (zeroRtt) {
            encExtMsg.addExtension(new EarlyDataExtensionMessage());
        }

        serverMessages.add(serverHello);
        if (Objects.equals(config.getTls13BackwardsCompatibilityMode(), Boolean.TRUE)
            || connection.getLocalConnectionEndType() == ConnectionEndType.CLIENT) {
            serverMessages.add(ccsServer);
        }
        if (!zeroRtt && (Objects.equals(config.getTls13BackwardsCompatibilityMode(), Boolean.TRUE)
            || connection.getLocalConnectionEndType() == ConnectionEndType.SERVER)) {
            clientMessages.add(ccsClient);
        }
        serverMessages.add(encExtMsg);
        serverMessages.add(serverFin);

        trace.addTlsAction(
            MessageActionFactory.createAction(config, connection, ConnectionEndType.SERVER, serverMessages));

        if (zeroRtt) {
            clientMessages.add(new EndOfEarlyDataMessage());
        }
        clientMessages.add(new FinishedMessage(config));
        trace.addTlsAction(
            MessageActionFactory.createAction(config, connection, ConnectionEndType.CLIENT, clientMessages));
        return trace;
    }

    private WorkflowTrace createFullTls13PskWorkflow(boolean zeroRtt) {
        AliasedConnection ourConnection = getConnection();
        WorkflowTrace trace = createHandshakeWorkflow();
        // Remove extensions that are only required in the second handshake
        HelloMessage initialHello;
        if (ourConnection.getLocalConnectionEndType() == ConnectionEndType.CLIENT) {
            initialHello =
                (HelloMessage) WorkflowTraceUtil.getFirstSendMessage(HandshakeMessageType.CLIENT_HELLO, trace);
            EarlyDataExtensionMessage earlyDataExtension = initialHello.getExtension(EarlyDataExtensionMessage.class);
            if (initialHello.getExtensions() != null) {
                initialHello.getExtensions().remove(earlyDataExtension);
            }
        } else {
            initialHello =
                (HelloMessage) WorkflowTraceUtil.getFirstSendMessage(HandshakeMessageType.SERVER_HELLO, trace);
            EncryptedExtensionsMessage encryptedExtensionsMessage = (EncryptedExtensionsMessage) WorkflowTraceUtil
                .getFirstSendMessage(HandshakeMessageType.ENCRYPTED_EXTENSIONS, trace);
            if (encryptedExtensionsMessage != null && encryptedExtensionsMessage.getExtensions() != null) {
                EarlyDataExtensionMessage earlyDataExtension =
                    encryptedExtensionsMessage.getExtension(EarlyDataExtensionMessage.class);
                encryptedExtensionsMessage.getExtensions().remove(earlyDataExtension);
            }

        }

        if (initialHello.getExtensions() != null) {
            PreSharedKeyExtensionMessage pskExtension = initialHello.getExtension(PreSharedKeyExtensionMessage.class);
            initialHello.getExtensions().remove(pskExtension);
        }

        MessageAction newSessionTicketAction = MessageActionFactory.createAction(config, ourConnection,
            ConnectionEndType.SERVER, new NewSessionTicketMessage(config, false));
        if (newSessionTicketAction instanceof ReceiveAction) {
            newSessionTicketAction.getActionOptions().add(ActionOption.IGNORE_UNEXPECTED_NEW_SESSION_TICKETS);
        }
        trace.addTlsAction(newSessionTicketAction);
        trace.addTlsAction(new ResetConnectionAction());
        WorkflowTrace zeroRttTrace = createTls13PskWorkflow(zeroRtt);
        for (TlsAction zeroRttAction : zeroRttTrace.getTlsActions()) {
            trace.addTlsAction(zeroRttAction);
        }
        return trace;
    }

    /**
     * A simple synchronizing proxy for RSA KE.
     *
     * Synchronizes the secrets between all parties and forwards first round of exchanged application data messages.
     *
     * Works only for RSA KE ciphers. Extended Master Secret (and possibly other extensions) will brake it. So per
     * default, all extensions are removed and all cipher suites except RSA suites are removed, too.
     */
    private WorkflowTrace createSyncProxyWorkflow() {

        if (mode != RunningModeType.MITM) {
            throw new ConfigurationException(
                "This workflow trace can only be created when running" + " in MITM mode. Actual mode: " + mode);
        }

        // client -> mitm
        AliasedConnection inboundConnection = config.getDefaultServerConnection();
        String clientToMitmAlias = inboundConnection.getAlias();
        // mitm -> server
        AliasedConnection outboundConnection = config.getDefaultClientConnection();
        String mitmToServerAlias = outboundConnection.getAlias();

        if (outboundConnection == null || inboundConnection == null) {
            throw new ConfigurationException("Could not find both necessary connection ends");
        }

        LOGGER.info("Building synchronizing proxy trace for:\n" + inboundConnection.toCompactString() + ", "
            + outboundConnection.toCompactString());

        WorkflowConfigurationFactory factory = new WorkflowConfigurationFactory(config);
        WorkflowTrace trace = factory.createTlsEntryWorkflowTrace(config.getDefaultClientConnection());

        trace.addConnection(inboundConnection);
        trace.addConnection(outboundConnection);

        List<CipherSuite> removeCiphers = CipherSuite.getImplemented();
        removeCiphers.addAll(CipherSuite.getNotImplemented());
        List<CipherSuite> keepCiphers = new ArrayList<>();
        for (CipherSuite cs : removeCiphers) {
            if (cs.name().startsWith("TLS_RSA")) {
                keepCiphers.add(cs);
            }
        }
        removeCiphers.removeAll(keepCiphers);

        List<ExtensionType> removeExtensions = ExtensionType.getReceivable();
        List<ExtensionType> keepExtensions = new ArrayList<>();
        // keepExtensions.add(ExtensionType.EXTENDED_MASTER_SECRET);
        removeExtensions.removeAll(keepExtensions);

        // Sorry for fooling the silly formatter with EOL comments :>
        trace.addTlsActions(// Forward CH, remove extensions and non RSA KE ciphers
            new BufferedGenericReceiveAction(clientToMitmAlias), //
            new CopyBuffersAction(clientToMitmAlias, mitmToServerAlias), //
            new RemBufferedChCiphersAction(mitmToServerAlias, removeCiphers), //
            new RemBufferedChExtensionsAction(mitmToServerAlias, removeExtensions), //
            new BufferedSendAction(mitmToServerAlias), //
            new ClearBuffersAction(clientToMitmAlias), //

            // Forward SH
            new BufferedGenericReceiveAction(mitmToServerAlias),
            new CopyBuffersAction(mitmToServerAlias, clientToMitmAlias), new PopAndSendAction(clientToMitmAlias), //
            new PrintSecretsAction(clientToMitmAlias), //
            new PrintSecretsAction(mitmToServerAlias), //
            // But send our own certificate
            new PopBufferedMessageAction(clientToMitmAlias), //
            new PopBufferedRecordAction(clientToMitmAlias), //
            new SendAction(clientToMitmAlias, new CertificateMessage(config)), //
            // Send SHD
            new PopAndSendAction(clientToMitmAlias), //
            new ClearBuffersAction(mitmToServerAlias), //

            // Forward CKE (use received PMS)
            new BufferedGenericReceiveAction(clientToMitmAlias), //
            new CopyBuffersAction(clientToMitmAlias, mitmToServerAlias), //
            new PopBuffersAction(mitmToServerAlias), //
            new CopyPreMasterSecretAction(clientToMitmAlias, mitmToServerAlias), //
            new SendAction(mitmToServerAlias, new RSAClientKeyExchangeMessage()), //
            // Sends CCS
            new PopAndSendAction(mitmToServerAlias), //
            new ClearBuffersAction(mitmToServerAlias), //
            new ClearBuffersAction(clientToMitmAlias), //

            // Send fresh FIN
            new SendAction(mitmToServerAlias, new FinishedMessage()), //
            new PrintSecretsAction(clientToMitmAlias), //
            new PrintSecretsAction(mitmToServerAlias), //

            // Finish the handshake, and print the secrets we negotiated
            new ReceiveAction(mitmToServerAlias, new ChangeCipherSpecMessage(), new FinishedMessage()), //
            new PrintSecretsAction(clientToMitmAlias), //
            new PrintSecretsAction(mitmToServerAlias), //
            new SendAction(clientToMitmAlias, new ChangeCipherSpecMessage(), new FinishedMessage()), //

            // Step out, enjoy :)
            new ForwardRecordsAction(clientToMitmAlias, mitmToServerAlias), //
            new ForwardRecordsAction(mitmToServerAlias, clientToMitmAlias)); //

        return trace;
    }

    public ClientKeyExchangeMessage createClientKeyExchangeMessage(KeyExchangeAlgorithm algorithm) {
        if (algorithm != null) {
            switch (algorithm) {
                case RSA:
                    return new RSAClientKeyExchangeMessage(config);
                case ECDHE_ECDSA:
                case ECDH_ECDSA:
                case ECDH_RSA:
                case ECDHE_RSA:
                case ECDH_ANON:
                    return new ECDHClientKeyExchangeMessage(config);
                case DHE_DSS:
                case DHE_RSA:
                case DH_ANON:
                case DH_DSS:
                case DH_RSA:
                    return new DHClientKeyExchangeMessage(config);
                case PSK:
                    return new PskClientKeyExchangeMessage(config);
                case DHE_PSK:
                    return new PskDhClientKeyExchangeMessage(config);
                case ECDHE_PSK:
                    return new PskEcDhClientKeyExchangeMessage(config);
                case PSK_RSA:
                    return new PskRsaClientKeyExchangeMessage(config);
                case SRP_SHA_DSS:
                case SRP_SHA_RSA:
                case SRP_SHA:
                    return new SrpClientKeyExchangeMessage(config);
                case VKO_GOST01:
                case VKO_GOST12:
                    return new GOSTClientKeyExchangeMessage(config);
                case ECCPWD:
                    return new PWDClientKeyExchangeMessage(config);
                default:
                    LOGGER.warn("Unsupported key exchange algorithm: " + algorithm
                        + ", not creating ClientKeyExchange Message");
            }
        } else {
            LOGGER
                .warn("Unsupported key exchange algorithm: " + algorithm + ", not creating ClientKeyExchange Message");
        }
        return null;
    }

    public ServerKeyExchangeMessage createServerKeyExchangeMessage(KeyExchangeAlgorithm algorithm) {
        if (algorithm != null) {
            switch (algorithm) {
                case RSA:
                case DH_DSS:
                case DH_RSA:
                    return null;
                case ECDHE_ECDSA:
                case ECDHE_RSA:
                case ECDH_ANON:
                    return new ECDHEServerKeyExchangeMessage(config);
                case DHE_DSS:
                case DHE_RSA:
                case DH_ANON:
                    return new DHEServerKeyExchangeMessage(config);
                case PSK:
                    return new PskServerKeyExchangeMessage(config);
                case DHE_PSK:
                    return new PskDheServerKeyExchangeMessage(config);
                case ECDHE_PSK:
                    return new PskEcDheServerKeyExchangeMessage(config);
                case SRP_SHA_DSS:
                case SRP_SHA_RSA:
                case SRP_SHA:
                    return new SrpServerKeyExchangeMessage(config);
                case ECCPWD:
                    return new PWDServerKeyExchangeMessage(config);
                default:
                    LOGGER.warn("Unsupported key exchange algorithm: " + algorithm
                        + ", not creating ServerKeyExchange Message");
            }
        } else {
            LOGGER
                .warn("Unsupported key exchange algorithm: " + algorithm + ", not creating ServerKeyExchange Message");
        }
        return null;
    }

    public void addClientKeyExchangeMessage(List<ProtocolMessage> messages) {
        CipherSuite cs = config.getDefaultSelectedCipherSuite();
        ClientKeyExchangeMessage message =
            createClientKeyExchangeMessage(AlgorithmResolver.getKeyExchangeAlgorithm(cs));
        if (message != null) {
            messages.add(message);
        }
    }

    public void addServerKeyExchangeMessage(List<ProtocolMessage> messages) {
        CipherSuite cs = config.getDefaultSelectedCipherSuite();
        ServerKeyExchangeMessage message =
            createServerKeyExchangeMessage(AlgorithmResolver.getKeyExchangeAlgorithm(cs));
        if (message != null) {
            messages.add(message);
        }
    }

    public WorkflowTrace addStartTlsActions(AliasedConnection connection, StarttlsType type,
        WorkflowTrace workflowTrace) {
        switch (type) {
            case FTP: {
                workflowTrace.addTlsAction(MessageActionFactory.createAsciiAction(connection, ConnectionEndType.SERVER,
                    StarttlsMessage.FTP_S_CONNECTED.getStarttlsMessage(), "US-ASCII"));
                workflowTrace.addTlsAction(MessageActionFactory.createAsciiAction(connection, ConnectionEndType.CLIENT,
                    StarttlsMessage.FTP_TLS.getStarttlsMessage(), "US-ASCII"));
                workflowTrace.addTlsAction(MessageActionFactory.createAsciiAction(connection, ConnectionEndType.SERVER,
                    StarttlsMessage.FTP_S_READY.getStarttlsMessage(), "US-ASCII"));
                return workflowTrace;
            }
            case IMAP: {
                workflowTrace.addTlsAction(MessageActionFactory.createAsciiAction(connection, ConnectionEndType.SERVER,
                    StarttlsMessage.IMAP_S_CONNECTED.getStarttlsMessage(), "US-ASCII"));
                workflowTrace.addTlsAction(MessageActionFactory.createAsciiAction(connection, ConnectionEndType.CLIENT,
                    StarttlsMessage.IMAP_TLS.getStarttlsMessage(), "US-ASCII"));
                workflowTrace.addTlsAction(MessageActionFactory.createAsciiAction(connection, ConnectionEndType.SERVER,
                    StarttlsMessage.IMAP_S_READY.getStarttlsMessage(), "US-ASCII"));
                return workflowTrace;
            }
            case POP3: {
                workflowTrace.addTlsAction(MessageActionFactory.createAsciiAction(connection, ConnectionEndType.SERVER,
                    StarttlsMessage.POP3_S_CONNECTED.getStarttlsMessage(), "US-ASCII"));
                workflowTrace.addTlsAction(MessageActionFactory.createAsciiAction(connection, ConnectionEndType.CLIENT,
                    StarttlsMessage.POP3_TLS.getStarttlsMessage(), "US-ASCII"));
                workflowTrace.addTlsAction(MessageActionFactory.createAsciiAction(connection, ConnectionEndType.SERVER,
                    StarttlsMessage.POP3_S_READY.getStarttlsMessage(), "US-ASCII"));
                return workflowTrace;
            }
            case SMTP: {
                workflowTrace.addTlsAction(MessageActionFactory.createAsciiAction(connection, ConnectionEndType.SERVER,
                    StarttlsMessage.SMTP_S_CONNECTED.getStarttlsMessage(), "US-ASCII"));
                workflowTrace.addTlsAction(MessageActionFactory.createAsciiAction(connection, ConnectionEndType.CLIENT,
                    StarttlsMessage.SMTP_C_CONNECTED.getStarttlsMessage(), "US-ASCII"));
                workflowTrace.addTlsAction(MessageActionFactory.createAsciiAction(connection, ConnectionEndType.SERVER,
                    StarttlsMessage.SMTP_S_OK.getStarttlsMessage(), "US-ASCII"));
                workflowTrace.addTlsAction(MessageActionFactory.createAsciiAction(connection, ConnectionEndType.CLIENT,
                    StarttlsMessage.SMTP_TLS.getStarttlsMessage(), "US-ASCII"));
                workflowTrace.addTlsAction(MessageActionFactory.createAsciiAction(connection, ConnectionEndType.SERVER,
                    StarttlsMessage.SMTP_S_READY.getStarttlsMessage(), "US-ASCII"));
                return workflowTrace;
            }
            default:
                return workflowTrace;
        }
    }

    private WorkflowTrace createDynamicHandshakeWorkflow() {
        AliasedConnection connection = getConnection();
        WorkflowTrace trace = new WorkflowTrace();
        if (config.getStarttlsType() != StarttlsType.NONE) {
            addStartTlsActions(connection, config.getStarttlsType(), trace);
        }
        trace.addTlsAction(MessageActionFactory.createAction(config, connection, ConnectionEndType.CLIENT,
<<<<<<< HEAD
                new ClientHelloMessage(config)));
        if (config.getHighestProtocolVersion().isDTLS()) {
            trace.addTlsAction(MessageActionFactory.createAction(config, connection, ConnectionEndType.SERVER,
                    new HelloVerifyRequestMessage(config)));
            trace.addTlsAction(MessageActionFactory.createAction(config, connection, ConnectionEndType.CLIENT,
                    new ClientHelloMessage(config)));
        }
=======
            new ClientHelloMessage(config)));
>>>>>>> 31017caf
        if (connection.getLocalConnectionEndType() == ConnectionEndType.CLIENT) {
            if (config.getHighestProtocolVersion().isTLS13()) {
                trace.addTlsAction(new ReceiveTillAction(new FinishedMessage()));
            } else {
                trace.addTlsAction(new ReceiveTillAction(new ServerHelloDoneMessage()));
            }
            trace.addTlsAction(new SendDynamicClientKeyExchangeAction());
            trace.addTlsAction(new SendAction(new ChangeCipherSpecMessage(config), new FinishedMessage(config)));
            trace.addTlsAction(new ReceiveAction(new ChangeCipherSpecMessage(config), new FinishedMessage(config)));

        } else {
            List<ProtocolMessage> messages = new LinkedList<>();
            messages.add(new ServerHelloMessage(config));

            if (config.getHighestProtocolVersion().isTLS13()) {
                if (Objects.equals(config.getTls13BackwardsCompatibilityMode(), Boolean.TRUE)) {
                    ChangeCipherSpecMessage ccs = new ChangeCipherSpecMessage();
                    ccs.setRequired(false);
                    messages.add(ccs);
                }
                messages.add(new EncryptedExtensionsMessage(config));
                if (config.isClientAuthentication()) {
                    CertificateRequestMessage certRequest = new CertificateRequestMessage(config);
                    messages.add(certRequest);
                }
                messages.add(new CertificateMessage(config));
                messages.add(new CertificateVerifyMessage(config));
                messages.add(new FinishedMessage(config));
                trace.addTlsAction(
                    MessageActionFactory.createAction(config, connection, ConnectionEndType.SERVER, messages));

            } else {
                trace.addTlsAction(
                    MessageActionFactory.createAction(config, connection, ConnectionEndType.SERVER, messages));
                trace.addTlsAction(new SendDynamicServerCertificateAction());
                trace.addTlsAction(new SendDynamicServerKeyExchangeAction());
                messages = new LinkedList<>();

                if (config.isClientAuthentication()) {
                    CertificateRequestMessage certRequest = new CertificateRequestMessage(config);
                    messages.add(certRequest);
                }
                messages.add(new ServerHelloDoneMessage(config));
                trace.addTlsAction(
                    MessageActionFactory.createAction(config, connection, ConnectionEndType.SERVER, messages));
                trace.addTlsAction(new ReceiveTillAction(new FinishedMessage()));
                trace.addTlsAction(new SendAction(new ChangeCipherSpecMessage(config), new FinishedMessage(config)));
            }
        }
        return trace;
    }

    private WorkflowTrace createDynamicHelloWorkflow() {
        AliasedConnection connection = getConnection();
        WorkflowConfigurationFactory factory = new WorkflowConfigurationFactory(config);
        WorkflowTrace trace = factory.createTlsEntryWorkflowtrace(config.getDefaultClientConnection());
        trace.addTlsAction(MessageActionFactory.createAction(config, connection, ConnectionEndType.CLIENT,
            new ClientHelloMessage(config)));
        if (connection.getLocalConnectionEndType() == ConnectionEndType.CLIENT) {
            if (config.getHighestProtocolVersion().isTLS13()) {
                trace.addTlsAction(new ReceiveTillAction(new FinishedMessage()));
            } else if (config.getHighestProtocolVersion().isDTLS()) {
                trace.addTlsAction(new ReceiveAction(new HelloVerifyRequestMessage(config)));
                trace.addTlsAction(new SendAction(new ClientHelloMessage(config)));
                trace.addTlsAction(new ReceiveTillAction(new ServerHelloDoneMessage()));
            } else {
                trace.addTlsAction(new ReceiveTillAction(new ServerHelloDoneMessage()));
            }
        } else {
            LOGGER.error("Not implemented for ConnectionEndType.SERVER");
        }
        return trace;
    }

    private WorkflowTrace createDynamicClientRenegotiationWithoutResumption() {
        WorkflowTrace trace = createDynamicHandshakeWorkflow();
        trace.addTlsAction(new RenegotiationAction());
        trace.addTlsAction(new FlushSessionCacheAction());
        WorkflowTrace renegotiationTrace = createDynamicHandshakeWorkflow();
        for (TlsAction reneAction : renegotiationTrace.getTlsActions()) {
            if (reneAction.isMessageAction()) { // DO NOT ADD ASCII ACTIONS
                trace.addTlsAction(reneAction);
            }
        }
        return trace;
    }
}<|MERGE_RESOLUTION|>--- conflicted
+++ resolved
@@ -48,6 +48,7 @@
 import de.rub.nds.tlsattacker.core.protocol.message.PWDClientKeyExchangeMessage;
 import de.rub.nds.tlsattacker.core.protocol.message.PWDServerKeyExchangeMessage;
 import de.rub.nds.tlsattacker.core.protocol.ProtocolMessage;
+import de.rub.nds.tlsattacker.core.protocol.message.AlertMessage;
 import de.rub.nds.tlsattacker.core.protocol.message.PskClientKeyExchangeMessage;
 import de.rub.nds.tlsattacker.core.protocol.message.PskDhClientKeyExchangeMessage;
 import de.rub.nds.tlsattacker.core.protocol.message.PskDheServerKeyExchangeMessage;
@@ -371,24 +372,18 @@
         WorkflowTrace trace = factory.createTlsEntryWorkflowTrace(config.getDefaultClientConnection());
 
         trace.addTlsAction(MessageActionFactory.createAction(config, connection, ConnectionEndType.CLIENT,
-<<<<<<< HEAD
-                new ClientHelloMessage(config)));
+            new ClientHelloMessage(config)));
 
         if (config.getHighestProtocolVersion().isDTLS()) {
             trace.addTlsAction(MessageActionFactory.createAction(config, connection, ConnectionEndType.SERVER,
-                    new HelloVerifyRequestMessage(config)));
+                new HelloVerifyRequestMessage(config)));
             trace.addTlsAction(MessageActionFactory.createAction(config, connection, ConnectionEndType.CLIENT,
-                    new ClientHelloMessage(config)));
-        }
-
-        trace.addTlsAction(MessageActionFactory.createAction(config, connection, ConnectionEndType.SERVER,
-                new ServerHelloMessage(config)));
-
-=======
-            new ClientHelloMessage(config)));
+                new ClientHelloMessage(config)));
+        }
+
         trace.addTlsAction(MessageActionFactory.createAction(config, connection, ConnectionEndType.SERVER,
             new ServerHelloMessage(config)));
->>>>>>> 31017caf
+
         return trace;
     }
 
@@ -975,17 +970,13 @@
             addStartTlsActions(connection, config.getStarttlsType(), trace);
         }
         trace.addTlsAction(MessageActionFactory.createAction(config, connection, ConnectionEndType.CLIENT,
-<<<<<<< HEAD
-                new ClientHelloMessage(config)));
+            new ClientHelloMessage(config)));
         if (config.getHighestProtocolVersion().isDTLS()) {
             trace.addTlsAction(MessageActionFactory.createAction(config, connection, ConnectionEndType.SERVER,
-                    new HelloVerifyRequestMessage(config)));
+                new HelloVerifyRequestMessage(config)));
             trace.addTlsAction(MessageActionFactory.createAction(config, connection, ConnectionEndType.CLIENT,
-                    new ClientHelloMessage(config)));
-        }
-=======
-            new ClientHelloMessage(config)));
->>>>>>> 31017caf
+                new ClientHelloMessage(config)));
+        }
         if (connection.getLocalConnectionEndType() == ConnectionEndType.CLIENT) {
             if (config.getHighestProtocolVersion().isTLS13()) {
                 trace.addTlsAction(new ReceiveTillAction(new FinishedMessage()));
@@ -1041,7 +1032,7 @@
     private WorkflowTrace createDynamicHelloWorkflow() {
         AliasedConnection connection = getConnection();
         WorkflowConfigurationFactory factory = new WorkflowConfigurationFactory(config);
-        WorkflowTrace trace = factory.createTlsEntryWorkflowtrace(config.getDefaultClientConnection());
+        WorkflowTrace trace = factory.createTlsEntryWorkflowTrace(config.getDefaultClientConnection());
         trace.addTlsAction(MessageActionFactory.createAction(config, connection, ConnectionEndType.CLIENT,
             new ClientHelloMessage(config)));
         if (connection.getLocalConnectionEndType() == ConnectionEndType.CLIENT) {
