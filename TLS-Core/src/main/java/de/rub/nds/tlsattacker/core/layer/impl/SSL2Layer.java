--- conflicted
+++ resolved
@@ -34,11 +34,7 @@
 import org.apache.logging.log4j.LogManager;
 import org.apache.logging.log4j.Logger;
 
-<<<<<<< HEAD
-public class SSL2Layer extends ProtocolLayer<TlsContext, LayerProcessingHint, ProtocolMessage> {
-=======
 public class SSL2Layer extends ProtocolLayer<LayerProcessingHint, SSL2Message> {
->>>>>>> a1d78e2e
 
     private static final Logger LOGGER = LogManager.getLogger();
     private Context context;
