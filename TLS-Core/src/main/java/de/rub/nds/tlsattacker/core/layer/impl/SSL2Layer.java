--- conflicted
+++ resolved
@@ -26,13 +26,9 @@
 import de.rub.nds.tlsattacker.core.layer.hints.LayerProcessingHint;
 import de.rub.nds.tlsattacker.core.layer.hints.RecordLayerHint;
 import de.rub.nds.tlsattacker.core.layer.stream.HintedInputStream;
-<<<<<<< HEAD
-import de.rub.nds.tlsattacker.core.protocol.handler.SSL2MessageHandler;
-=======
 import de.rub.nds.tlsattacker.core.protocol.ProtocolMessageHandler;
 import de.rub.nds.tlsattacker.core.protocol.ProtocolMessagePreparator;
 import de.rub.nds.tlsattacker.core.protocol.ProtocolMessageSerializer;
->>>>>>> 33e234e7
 import de.rub.nds.tlsattacker.core.protocol.message.SSL2ClientHelloMessage;
 import de.rub.nds.tlsattacker.core.protocol.message.SSL2ClientMasterKeyMessage;
 import de.rub.nds.tlsattacker.core.protocol.message.SSL2Message;
@@ -53,21 +49,14 @@
     }
 
     @Override
-<<<<<<< HEAD
-    public LayerProcessingResult sendConfiguration() throws IOException {
-=======
+
     public LayerProcessingResult<SSL2Message> sendConfiguration() throws IOException {
->>>>>>> 33e234e7
         LayerConfiguration<SSL2Message> configuration = getLayerConfiguration();
         if (configuration != null
                 && configuration.getContainerList() != null
                 && !configuration.getContainerList().isEmpty()) {
             for (SSL2Message ssl2message : getUnprocessedConfiguredContainers()) {
-<<<<<<< HEAD
-                SSL2MessagePreparator preparator = ssl2message.getPreparator(context);
-=======
                 ProtocolMessagePreparator preparator = ssl2message.getPreparator(context);
->>>>>>> 33e234e7
                 preparator.prepare();
                 preparator.afterPrepare();
                 SSL2MessageHandler handler = ssl2message.getHandler(context);
