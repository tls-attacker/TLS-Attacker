--- conflicted
+++ resolved
@@ -19,16 +19,4 @@
         super(stream);
     }
 
-<<<<<<< HEAD
-    protected Config getConfig() {
-        return config;
-    }
-=======
-    @Override
-    public final void parse(Message message) {
-        parseMessageContent(message);
-    }
-
-    protected abstract void parseMessageContent(Message message);
->>>>>>> e98d238a
 }