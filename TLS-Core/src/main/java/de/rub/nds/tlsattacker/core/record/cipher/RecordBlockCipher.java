--- conflicted
+++ resolved
@@ -108,18 +108,6 @@
     public EncryptionResult encrypt(EncryptionRequest request) throws CryptoException {
         try {
             byte[] ciphertext;
-<<<<<<< HEAD
-            if (useExplicitIv) {
-                ciphertext = ArrayConverter.concatenate(encryptIv.getIV(), encryptCipher.doFinal(data));
-            } else {
-                encryptCipher.init(Cipher.ENCRYPT_MODE, encryptKey, encryptIv);
-                ciphertext = encryptCipher.doFinal(data);
-                if (ciphertext.length - decryptCipher.getBlockSize() < 0) {
-                    throw new CryptoException("Could not extract encryptionIv");
-                }
-                encryptIv = new IvParameterSpec(Arrays.copyOfRange(ciphertext,
-                        ciphertext.length - decryptCipher.getBlockSize(), ciphertext.length));
-=======
             encryptIv = new IvParameterSpec(request.getInitialisationVector());
             encryptCipher.init(
                     Cipher.ENCRYPT_MODE,
@@ -128,7 +116,6 @@
             ciphertext = encryptCipher.update(request.getPlainText());
             if (!useExplicitIv) {
                 setNextEncryptIv(ciphertext);
->>>>>>> 3c7fee2b
             }
             LOGGER.debug("encryptIv: " + ArrayConverter.bytesToHexString(encryptIv.getIV()));
             return new EncryptionResult(encryptIv.getIV(), ciphertext, useExplicitIv);
@@ -159,25 +146,10 @@
             ConnectionEndType localConEndType = context.getConnection().getLocalConnectionEndType();
             if (useExplicitIv) {
                 decryptIv = new IvParameterSpec(Arrays.copyOf(data, decryptCipher.getBlockSize()));
-<<<<<<< HEAD
-            }
-            if (tlsContext.getChooser().getConnectionEnd().getConnectionEndType() == ConnectionEndType.CLIENT) {
-                decryptCipher.init(Cipher.DECRYPT_MODE, new SecretKeySpec(serverWriteKey, bulkCipherAlg.getJavaName()),
-                        decryptIv);
-            } else {
-                decryptCipher.init(Cipher.DECRYPT_MODE, new SecretKeySpec(clientWriteKey, bulkCipherAlg.getJavaName()),
-                        decryptIv);
-            }
-            if (useExplicitIv) {
-                if (decryptCipher.getBlockSize() > data.length) {
-                    throw new CryptoException("Data smaller than a single cipher Block");
-                }
-=======
                 LOGGER.debug("decryptionIV: " + ArrayConverter.bytesToHexString(decryptIv.getIV()));
 
                 decryptCipher.init(Cipher.DECRYPT_MODE, new SecretKeySpec(getKeySet().getReadKey(localConEndType),
                         bulkCipherAlg.getJavaName()), decryptIv);
->>>>>>> 3c7fee2b
                 plaintext = decryptCipher.doFinal(Arrays.copyOfRange(data, decryptCipher.getBlockSize(), data.length));
             } else {
                 decryptIv = new IvParameterSpec(getDecryptionIV());
@@ -186,17 +158,9 @@
                 decryptCipher.init(Cipher.DECRYPT_MODE, new SecretKeySpec(getKeySet().getReadKey(localConEndType),
                         bulkCipherAlg.getJavaName()), decryptIv);
                 plaintext = decryptCipher.doFinal(data);
-<<<<<<< HEAD
-                if (data.length - decryptCipher.getBlockSize() < 0) {
-                    throw new CryptoException("Could not extract decryption IV");
-                }
-                decryptIv = new IvParameterSpec(Arrays.copyOfRange(data, data.length - decryptCipher.getBlockSize(),
-                        data.length));
-=======
 
                 // Set next IV
                 setNextDecryptIv(data);
->>>>>>> 3c7fee2b
             }
 
             return plaintext;
