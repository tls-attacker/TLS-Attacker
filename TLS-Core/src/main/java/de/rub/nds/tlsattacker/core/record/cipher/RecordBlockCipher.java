/**
 * TLS-Attacker - A Modular Penetration Testing Framework for TLS
 *
 * Copyright 2014-2017 Ruhr University Bochum / Hackmanit GmbH
 *
 * Licensed under Apache License 2.0
 * http://www.apache.org/licenses/LICENSE-2.0
 */
package de.rub.nds.tlsattacker.core.record.cipher;

<<<<<<< HEAD
import de.rub.nds.tlsattacker.core.record.cipher.cryptohelper.EncryptionResult;
import de.rub.nds.tlsattacker.core.record.cipher.cryptohelper.EncryptionRequest;
import de.rub.nds.tlsattacker.core.record.cipher.cryptohelper.KeySet;
import de.rub.nds.modifiablevariable.util.ArrayConverter;
import de.rub.nds.tlsattacker.core.constants.AlgorithmResolver;
import de.rub.nds.tlsattacker.core.constants.CipherAlgorithm;
import de.rub.nds.tlsattacker.core.constants.MacAlgorithm;
import de.rub.nds.tlsattacker.core.constants.ProtocolVersion;
import de.rub.nds.tlsattacker.core.exceptions.CryptoException;
import de.rub.nds.tlsattacker.core.state.TlsContext;
=======
>>>>>>> 7f7c1aef
import java.security.InvalidAlgorithmParameterException;
import java.security.InvalidKeyException;
import java.security.NoSuchAlgorithmException;
import java.util.Arrays;
<<<<<<< HEAD
import java.util.logging.Level;
import java.util.logging.Logger;
=======

>>>>>>> 7f7c1aef
import javax.crypto.BadPaddingException;
import javax.crypto.Cipher;
import javax.crypto.IllegalBlockSizeException;
import javax.crypto.Mac;
import javax.crypto.NoSuchPaddingException;
import javax.crypto.spec.IvParameterSpec;
import javax.crypto.spec.SecretKeySpec;

import de.rub.nds.modifiablevariable.util.ArrayConverter;
import de.rub.nds.tlsattacker.core.constants.AlgorithmResolver;
import de.rub.nds.tlsattacker.core.constants.BulkCipherAlgorithm;
import de.rub.nds.tlsattacker.core.constants.CipherAlgorithm;
import de.rub.nds.tlsattacker.core.constants.CipherSuite;
import de.rub.nds.tlsattacker.core.constants.MacAlgorithm;
import de.rub.nds.tlsattacker.core.constants.PRFAlgorithm;
import de.rub.nds.tlsattacker.core.constants.ProtocolVersion;
import de.rub.nds.tlsattacker.core.crypto.PseudoRandomFunction;
import de.rub.nds.tlsattacker.core.crypto.SSLUtils;
import de.rub.nds.tlsattacker.core.exceptions.CryptoException;
import de.rub.nds.tlsattacker.core.state.TlsContext;
import de.rub.nds.tlsattacker.transport.ConnectionEndType;

/**
 * @author Juraj Somorovsky <juraj.somorovsky@rub.de>
 */
public final class RecordBlockCipher extends RecordCipher {

    /**
     * indicates if explicit IV values should be used (as in TLS 1.1 and higher)
     */
    private boolean useExplicitIv;
    /**
     * mac for verification of incoming messages
     */
    private Mac readMac;
    /**
     * mac object for macing outgoing messages
     */
    private Mac writeMac;
    /**
     * encryption IV
     */
    private IvParameterSpec encryptIv;
    /**
     * decryption IV
     */
    private IvParameterSpec decryptIv;

    public RecordBlockCipher(TlsContext context, KeySet keySet) {
        super(context, keySet);
        if (version.usesExplicitIv()) {
            useExplicitIv = true;
        }
        initCipherAndMac();

    }

    private void initCipherAndMac() throws UnsupportedOperationException {
        CipherAlgorithm cipherAlg = AlgorithmResolver.getCipher(cipherSuite);

        try {
            encryptCipher = Cipher.getInstance(cipherAlg.getJavaName());
            decryptCipher = Cipher.getInstance(cipherAlg.getJavaName());
            MacAlgorithm macAlg = AlgorithmResolver.getMacAlgorithm(cipherSuite);
            readMac = Mac.getInstance(macAlg.getJavaName());
            writeMac = Mac.getInstance(macAlg.getJavaName());

            readMac.init(new SecretKeySpec(getKeySet().getReadMacSecret(
                    context.getConnectionEnd().getConnectionEndType()), readMac.getAlgorithm()));
            writeMac.init(new SecretKeySpec(getKeySet().getWriteMacSecret(
                    context.getConnectionEnd().getConnectionEndType()), writeMac.getAlgorithm()));
            if (getKeySet().getClientWriteIv() != null && getKeySet().getServerWriteIv() != null) {
                encryptIv = new IvParameterSpec(getKeySet().getWriteIv(
                        context.getConnectionEnd().getConnectionEndType()));
                decryptIv = new IvParameterSpec(getKeySet()
                        .getReadIv(context.getConnectionEnd().getConnectionEndType()));
            }
        } catch (NoSuchAlgorithmException | NoSuchPaddingException | InvalidKeyException E) {
            throw new UnsupportedOperationException("Unsupported Ciphersuite:" + cipherSuite.name(), E);
        }

    }

    @Override
    public byte[] calculateMac(byte[] data) {
        writeMac.update(data);
        LOGGER.debug("The MAC was calculated over the following data: {}", ArrayConverter.bytesToHexString(data));
        byte[] result = writeMac.doFinal();
        LOGGER.debug("MAC result: {}", ArrayConverter.bytesToHexString(result));
        return result;
    }

    /**
     * Takes correctly padded data and encrypts it
     *
     * @param request
     * @return
     * @throws CryptoException
     */
    @Override
    public EncryptionResult encrypt(EncryptionRequest request) throws CryptoException {
        try {
            byte[] ciphertext;
            encryptIv = new IvParameterSpec(request.getInitialisationVector());
            encryptCipher.init(
                    Cipher.ENCRYPT_MODE,
                    new SecretKeySpec(getKeySet().getWriteKey(context.getTalkingConnectionEndType()), bulkCipherAlg
                            .getJavaName()), encryptIv);
            ciphertext = encryptCipher.update(request.getPlainText());
            if (!useExplicitIv) {
                setNextIv(ciphertext);
            }
            return new EncryptionResult(encryptIv.getIV(), ciphertext, useExplicitIv);

        } catch (InvalidKeyException | InvalidAlgorithmParameterException ex) {
            throw new CryptoException(ex);
        }
    }

    private void setNextIv(byte[] ciphertext) {
        encryptIv = new IvParameterSpec(Arrays.copyOfRange(ciphertext,
                ciphertext.length - encryptCipher.getBlockSize(), ciphertext.length));
    }

    /**
     * Takes a ciphertext and decrypts it
     *
     * @param data
     *            correctly padded data
     * @return
     * @throws CryptoException
     */
    @Override
    public byte[] decrypt(byte[] data) throws CryptoException {
        try {
            byte[] plaintext;
            if (useExplicitIv) {
                decryptIv = new IvParameterSpec(Arrays.copyOf(data, decryptCipher.getBlockSize()));
                decryptCipher.init(Cipher.DECRYPT_MODE,
                        new SecretKeySpec(getKeySet().getReadKey(context.getConnectionEnd().getConnectionEndType()),
                                bulkCipherAlg.getJavaName()), decryptIv);
                plaintext = decryptCipher.doFinal(Arrays.copyOfRange(data, decryptCipher.getBlockSize(), data.length));
            } else {
                decryptIv = new IvParameterSpec(getDecryptionIV());
                decryptCipher.init(Cipher.DECRYPT_MODE,
                        new SecretKeySpec(getKeySet().getReadKey(context.getConnectionEnd().getConnectionEndType()),
                                bulkCipherAlg.getJavaName()), decryptIv);
                plaintext = decryptCipher.doFinal(data);
            }
            return plaintext;
        } catch (BadPaddingException | IllegalBlockSizeException | InvalidAlgorithmParameterException
                | InvalidKeyException | UnsupportedOperationException ex) {
            throw new CryptoException(ex);
        }
    }

<<<<<<< HEAD
=======
    private void init() {
        try {
            ProtocolVersion protocolVersion = tlsContext.getChooser().getSelectedProtocolVersion();
            CipherSuite cipherSuite = tlsContext.getChooser().getSelectedCipherSuite();
            if (protocolVersion == ProtocolVersion.TLS11 || protocolVersion == ProtocolVersion.TLS12
                    || protocolVersion == ProtocolVersion.DTLS10 || protocolVersion == ProtocolVersion.DTLS12) {
                useExplicitIv = true;
            }
            bulkCipherAlg = BulkCipherAlgorithm.getBulkCipherAlgorithm(cipherSuite);
            CipherAlgorithm cipherAlg = AlgorithmResolver.getCipher(cipherSuite);
            int keySize = cipherAlg.getKeySize();
            encryptCipher = Cipher.getInstance(cipherAlg.getJavaName());
            decryptCipher = Cipher.getInstance(cipherAlg.getJavaName());
            MacAlgorithm macAlg = AlgorithmResolver.getMacAlgorithm(protocolVersion, cipherSuite);
            readMac = Mac.getInstance(macAlg.getJavaName());
            writeMac = Mac.getInstance(macAlg.getJavaName());
            int secretSetSize = (2 * keySize) + readMac.getMacLength() + writeMac.getMacLength();
            if (!useExplicitIv) {
                secretSetSize += encryptCipher.getBlockSize() + decryptCipher.getBlockSize();
            }
            byte[] masterSecret = tlsContext.getMasterSecret();
            byte[] seed = ArrayConverter.concatenate(tlsContext.getServerRandom(), tlsContext.getClientRandom());
            LOGGER.debug("Keyblock Seed:" + ArrayConverter.bytesToHexString(seed));

            byte[] keyBlock;
            if (protocolVersion == ProtocolVersion.SSL3) {
                keyBlock = SSLUtils.calculateKeyBlockSSL3(masterSecret, seed, secretSetSize);
            } else {
                PRFAlgorithm prfAlgorithm = AlgorithmResolver.getPRFAlgorithm(protocolVersion, cipherSuite);
                keyBlock = PseudoRandomFunction.compute(prfAlgorithm, masterSecret,
                        PseudoRandomFunction.KEY_EXPANSION_LABEL, seed, secretSetSize);
            }
            LOGGER.debug("A new key block was generated: {}", ArrayConverter.bytesToHexString(keyBlock));
            int offset = 0;
            byte[] clientMacWriteSecret = Arrays.copyOfRange(keyBlock, offset, offset + readMac.getMacLength());
            offset += readMac.getMacLength();
            LOGGER.debug("Client MAC write Secret: {}", ArrayConverter.bytesToHexString(clientMacWriteSecret));
            byte[] serverMacWriteSecret = Arrays.copyOfRange(keyBlock, offset, offset + writeMac.getMacLength());
            offset += writeMac.getMacLength();
            LOGGER.debug("Server MAC write Secret:  {}", ArrayConverter.bytesToHexString(serverMacWriteSecret));
            clientWriteKey = Arrays.copyOfRange(keyBlock, offset, offset + keySize);
            offset += keySize;
            LOGGER.debug("Client write key: {}", ArrayConverter.bytesToHexString(clientWriteKey));
            serverWriteKey = Arrays.copyOfRange(keyBlock, offset, offset + keySize);
            offset += keySize;
            LOGGER.debug("Server write key: {}", ArrayConverter.bytesToHexString(serverWriteKey));
            byte[] clientWriteIv, serverWriteIv;
            if (useExplicitIv) {
                clientWriteIv = new byte[encryptCipher.getBlockSize()];
                tlsContext.getRandom().nextBytes(clientWriteIv);
                serverWriteIv = new byte[decryptCipher.getBlockSize()];
                tlsContext.getRandom().nextBytes(serverWriteIv);
            } else {
                clientWriteIv = Arrays.copyOfRange(keyBlock, offset, offset + encryptCipher.getBlockSize());
                offset += encryptCipher.getBlockSize();
                serverWriteIv = Arrays.copyOfRange(keyBlock, offset, offset + decryptCipher.getBlockSize());
                offset += decryptCipher.getBlockSize();
            }
            LOGGER.debug("Client write IV: {}", ArrayConverter.bytesToHexString(clientWriteIv));
            LOGGER.debug("Server write IV: {}", ArrayConverter.bytesToHexString(serverWriteIv));
            if (tlsContext.getChooser().getConnectionEnd().getConnectionEndType() == ConnectionEndType.CLIENT) {
                encryptIv = new IvParameterSpec(clientWriteIv);
                decryptIv = new IvParameterSpec(serverWriteIv);
                encryptKey = new SecretKeySpec(clientWriteKey, bulkCipherAlg.getJavaName());
                decryptKey = new SecretKeySpec(serverWriteKey, bulkCipherAlg.getJavaName());
                try {
                    encryptCipher.init(Cipher.ENCRYPT_MODE, encryptKey, encryptIv);
                    decryptCipher.init(Cipher.DECRYPT_MODE, decryptKey, decryptIv);
                    readMac.init(new SecretKeySpec(serverMacWriteSecret, macAlg.getJavaName()));
                    writeMac.init(new SecretKeySpec(clientMacWriteSecret, macAlg.getJavaName()));
                } catch (InvalidAlgorithmParameterException | InvalidKeyException E) {
                    throw new UnsupportedOperationException("Unsupported Ciphersuite:"
                            + tlsContext.getChooser().getSelectedCipherSuite().name(), E);
                }
            } else {
                decryptIv = new IvParameterSpec(clientWriteIv);
                encryptIv = new IvParameterSpec(serverWriteIv);
                decryptKey = new SecretKeySpec(clientWriteKey, bulkCipherAlg.getJavaName());
                encryptKey = new SecretKeySpec(serverWriteKey, bulkCipherAlg.getJavaName());
                try {
                    encryptCipher.init(Cipher.ENCRYPT_MODE, encryptKey, encryptIv);
                    decryptCipher.init(Cipher.DECRYPT_MODE, decryptKey, decryptIv);
                    readMac.init(new SecretKeySpec(clientMacWriteSecret, macAlg.getJavaName()));
                    writeMac.init(new SecretKeySpec(serverMacWriteSecret, macAlg.getJavaName()));
                } catch (InvalidAlgorithmParameterException | InvalidKeyException E) {
                    throw new UnsupportedOperationException("Unsupported Ciphersuite:"
                            + tlsContext.getChooser().getSelectedCipherSuite().name(), E);
                }
            }
            // MAC has to be put into one or more blocks, depending on the
            // MAC/block length.
            // Additionally, there is a need for one explicit IV block
            if (offset != keyBlock.length) {
                throw new CryptoException("Offset exceeded the generated key block length");
            }
            setMinimalEncryptedRecordLength(((readMac.getMacLength() / decryptCipher.getBlockSize()) + 2)
                    * decryptCipher.getBlockSize());
        } catch (NoSuchAlgorithmException | NoSuchPaddingException ex) {
            throw new CryptoException("Could not initialize RecordBlocKCipher with Ciphersuite:"
                    + tlsContext.getChooser().getSelectedCipherSuite().name(), ex);
        }
    }

>>>>>>> 7f7c1aef
    @Override
    public int getMacLength() {
        return readMac.getMacLength();
    }

    @Override
    public byte[] calculatePadding(int paddingLength) {
        paddingLength = Math.abs(paddingLength); // TODO why?!
        byte[] padding = new byte[paddingLength];
        for (int i = 0; i < paddingLength; i++) {
            padding[i] = (byte) (paddingLength - 1);
        }
        return padding;
    }

    @Override
    public int calculatePaddingLength(int dataLength) {
        return encryptCipher.getBlockSize() - (dataLength % encryptCipher.getBlockSize());
    }

    @Override
    public boolean isUsingPadding() {
        return true;
    }

    @Override
    public boolean isUsingMac() {
        return true;
    }

    @Override
    public boolean isUsingTags() {
        return false;
    }

    @Override
    public byte[] getEncryptionIV() {
        if (useExplicitIv) {
            CipherAlgorithm cipherAlgorithm = AlgorithmResolver.getCipher(cipherSuite);
            byte[] iv = new byte[cipherAlgorithm.getNonceBytesFromHandshake()];
            context.getRandom().nextBytes(iv);
            return iv;
        } else {
            return encryptIv.getIV();
        }
    }

    @Override
    public byte[] getDecryptionIV() {
        if (useExplicitIv) {
            return new byte[0];
        } else {
            return decryptIv.getIV();
        }
    }
}<|MERGE_RESOLUTION|>--- conflicted
+++ resolved
@@ -8,29 +8,13 @@
  */
 package de.rub.nds.tlsattacker.core.record.cipher;
 
-<<<<<<< HEAD
 import de.rub.nds.tlsattacker.core.record.cipher.cryptohelper.EncryptionResult;
 import de.rub.nds.tlsattacker.core.record.cipher.cryptohelper.EncryptionRequest;
 import de.rub.nds.tlsattacker.core.record.cipher.cryptohelper.KeySet;
-import de.rub.nds.modifiablevariable.util.ArrayConverter;
-import de.rub.nds.tlsattacker.core.constants.AlgorithmResolver;
-import de.rub.nds.tlsattacker.core.constants.CipherAlgorithm;
-import de.rub.nds.tlsattacker.core.constants.MacAlgorithm;
-import de.rub.nds.tlsattacker.core.constants.ProtocolVersion;
-import de.rub.nds.tlsattacker.core.exceptions.CryptoException;
-import de.rub.nds.tlsattacker.core.state.TlsContext;
-=======
->>>>>>> 7f7c1aef
 import java.security.InvalidAlgorithmParameterException;
 import java.security.InvalidKeyException;
 import java.security.NoSuchAlgorithmException;
 import java.util.Arrays;
-<<<<<<< HEAD
-import java.util.logging.Level;
-import java.util.logging.Logger;
-=======
-
->>>>>>> 7f7c1aef
 import javax.crypto.BadPaddingException;
 import javax.crypto.Cipher;
 import javax.crypto.IllegalBlockSizeException;
@@ -41,17 +25,10 @@
 
 import de.rub.nds.modifiablevariable.util.ArrayConverter;
 import de.rub.nds.tlsattacker.core.constants.AlgorithmResolver;
-import de.rub.nds.tlsattacker.core.constants.BulkCipherAlgorithm;
 import de.rub.nds.tlsattacker.core.constants.CipherAlgorithm;
-import de.rub.nds.tlsattacker.core.constants.CipherSuite;
 import de.rub.nds.tlsattacker.core.constants.MacAlgorithm;
-import de.rub.nds.tlsattacker.core.constants.PRFAlgorithm;
-import de.rub.nds.tlsattacker.core.constants.ProtocolVersion;
-import de.rub.nds.tlsattacker.core.crypto.PseudoRandomFunction;
-import de.rub.nds.tlsattacker.core.crypto.SSLUtils;
 import de.rub.nds.tlsattacker.core.exceptions.CryptoException;
 import de.rub.nds.tlsattacker.core.state.TlsContext;
-import de.rub.nds.tlsattacker.transport.ConnectionEndType;
 
 /**
  * @author Juraj Somorovsky <juraj.somorovsky@rub.de>
@@ -94,7 +71,8 @@
         try {
             encryptCipher = Cipher.getInstance(cipherAlg.getJavaName());
             decryptCipher = Cipher.getInstance(cipherAlg.getJavaName());
-            MacAlgorithm macAlg = AlgorithmResolver.getMacAlgorithm(cipherSuite);
+            MacAlgorithm macAlg = AlgorithmResolver.getMacAlgorithm(context.getChooser().getSelectedProtocolVersion(),
+                    cipherSuite);
             readMac = Mac.getInstance(macAlg.getJavaName());
             writeMac = Mac.getInstance(macAlg.getJavaName());
 
@@ -187,112 +165,6 @@
         }
     }
 
-<<<<<<< HEAD
-=======
-    private void init() {
-        try {
-            ProtocolVersion protocolVersion = tlsContext.getChooser().getSelectedProtocolVersion();
-            CipherSuite cipherSuite = tlsContext.getChooser().getSelectedCipherSuite();
-            if (protocolVersion == ProtocolVersion.TLS11 || protocolVersion == ProtocolVersion.TLS12
-                    || protocolVersion == ProtocolVersion.DTLS10 || protocolVersion == ProtocolVersion.DTLS12) {
-                useExplicitIv = true;
-            }
-            bulkCipherAlg = BulkCipherAlgorithm.getBulkCipherAlgorithm(cipherSuite);
-            CipherAlgorithm cipherAlg = AlgorithmResolver.getCipher(cipherSuite);
-            int keySize = cipherAlg.getKeySize();
-            encryptCipher = Cipher.getInstance(cipherAlg.getJavaName());
-            decryptCipher = Cipher.getInstance(cipherAlg.getJavaName());
-            MacAlgorithm macAlg = AlgorithmResolver.getMacAlgorithm(protocolVersion, cipherSuite);
-            readMac = Mac.getInstance(macAlg.getJavaName());
-            writeMac = Mac.getInstance(macAlg.getJavaName());
-            int secretSetSize = (2 * keySize) + readMac.getMacLength() + writeMac.getMacLength();
-            if (!useExplicitIv) {
-                secretSetSize += encryptCipher.getBlockSize() + decryptCipher.getBlockSize();
-            }
-            byte[] masterSecret = tlsContext.getMasterSecret();
-            byte[] seed = ArrayConverter.concatenate(tlsContext.getServerRandom(), tlsContext.getClientRandom());
-            LOGGER.debug("Keyblock Seed:" + ArrayConverter.bytesToHexString(seed));
-
-            byte[] keyBlock;
-            if (protocolVersion == ProtocolVersion.SSL3) {
-                keyBlock = SSLUtils.calculateKeyBlockSSL3(masterSecret, seed, secretSetSize);
-            } else {
-                PRFAlgorithm prfAlgorithm = AlgorithmResolver.getPRFAlgorithm(protocolVersion, cipherSuite);
-                keyBlock = PseudoRandomFunction.compute(prfAlgorithm, masterSecret,
-                        PseudoRandomFunction.KEY_EXPANSION_LABEL, seed, secretSetSize);
-            }
-            LOGGER.debug("A new key block was generated: {}", ArrayConverter.bytesToHexString(keyBlock));
-            int offset = 0;
-            byte[] clientMacWriteSecret = Arrays.copyOfRange(keyBlock, offset, offset + readMac.getMacLength());
-            offset += readMac.getMacLength();
-            LOGGER.debug("Client MAC write Secret: {}", ArrayConverter.bytesToHexString(clientMacWriteSecret));
-            byte[] serverMacWriteSecret = Arrays.copyOfRange(keyBlock, offset, offset + writeMac.getMacLength());
-            offset += writeMac.getMacLength();
-            LOGGER.debug("Server MAC write Secret:  {}", ArrayConverter.bytesToHexString(serverMacWriteSecret));
-            clientWriteKey = Arrays.copyOfRange(keyBlock, offset, offset + keySize);
-            offset += keySize;
-            LOGGER.debug("Client write key: {}", ArrayConverter.bytesToHexString(clientWriteKey));
-            serverWriteKey = Arrays.copyOfRange(keyBlock, offset, offset + keySize);
-            offset += keySize;
-            LOGGER.debug("Server write key: {}", ArrayConverter.bytesToHexString(serverWriteKey));
-            byte[] clientWriteIv, serverWriteIv;
-            if (useExplicitIv) {
-                clientWriteIv = new byte[encryptCipher.getBlockSize()];
-                tlsContext.getRandom().nextBytes(clientWriteIv);
-                serverWriteIv = new byte[decryptCipher.getBlockSize()];
-                tlsContext.getRandom().nextBytes(serverWriteIv);
-            } else {
-                clientWriteIv = Arrays.copyOfRange(keyBlock, offset, offset + encryptCipher.getBlockSize());
-                offset += encryptCipher.getBlockSize();
-                serverWriteIv = Arrays.copyOfRange(keyBlock, offset, offset + decryptCipher.getBlockSize());
-                offset += decryptCipher.getBlockSize();
-            }
-            LOGGER.debug("Client write IV: {}", ArrayConverter.bytesToHexString(clientWriteIv));
-            LOGGER.debug("Server write IV: {}", ArrayConverter.bytesToHexString(serverWriteIv));
-            if (tlsContext.getChooser().getConnectionEnd().getConnectionEndType() == ConnectionEndType.CLIENT) {
-                encryptIv = new IvParameterSpec(clientWriteIv);
-                decryptIv = new IvParameterSpec(serverWriteIv);
-                encryptKey = new SecretKeySpec(clientWriteKey, bulkCipherAlg.getJavaName());
-                decryptKey = new SecretKeySpec(serverWriteKey, bulkCipherAlg.getJavaName());
-                try {
-                    encryptCipher.init(Cipher.ENCRYPT_MODE, encryptKey, encryptIv);
-                    decryptCipher.init(Cipher.DECRYPT_MODE, decryptKey, decryptIv);
-                    readMac.init(new SecretKeySpec(serverMacWriteSecret, macAlg.getJavaName()));
-                    writeMac.init(new SecretKeySpec(clientMacWriteSecret, macAlg.getJavaName()));
-                } catch (InvalidAlgorithmParameterException | InvalidKeyException E) {
-                    throw new UnsupportedOperationException("Unsupported Ciphersuite:"
-                            + tlsContext.getChooser().getSelectedCipherSuite().name(), E);
-                }
-            } else {
-                decryptIv = new IvParameterSpec(clientWriteIv);
-                encryptIv = new IvParameterSpec(serverWriteIv);
-                decryptKey = new SecretKeySpec(clientWriteKey, bulkCipherAlg.getJavaName());
-                encryptKey = new SecretKeySpec(serverWriteKey, bulkCipherAlg.getJavaName());
-                try {
-                    encryptCipher.init(Cipher.ENCRYPT_MODE, encryptKey, encryptIv);
-                    decryptCipher.init(Cipher.DECRYPT_MODE, decryptKey, decryptIv);
-                    readMac.init(new SecretKeySpec(clientMacWriteSecret, macAlg.getJavaName()));
-                    writeMac.init(new SecretKeySpec(serverMacWriteSecret, macAlg.getJavaName()));
-                } catch (InvalidAlgorithmParameterException | InvalidKeyException E) {
-                    throw new UnsupportedOperationException("Unsupported Ciphersuite:"
-                            + tlsContext.getChooser().getSelectedCipherSuite().name(), E);
-                }
-            }
-            // MAC has to be put into one or more blocks, depending on the
-            // MAC/block length.
-            // Additionally, there is a need for one explicit IV block
-            if (offset != keyBlock.length) {
-                throw new CryptoException("Offset exceeded the generated key block length");
-            }
-            setMinimalEncryptedRecordLength(((readMac.getMacLength() / decryptCipher.getBlockSize()) + 2)
-                    * decryptCipher.getBlockSize());
-        } catch (NoSuchAlgorithmException | NoSuchPaddingException ex) {
-            throw new CryptoException("Could not initialize RecordBlocKCipher with Ciphersuite:"
-                    + tlsContext.getChooser().getSelectedCipherSuite().name(), ex);
-        }
-    }
-
->>>>>>> 7f7c1aef
     @Override
     public int getMacLength() {
         return readMac.getMacLength();
