--- conflicted
+++ resolved
@@ -10,14 +10,6 @@
 package de.rub.nds.tlsattacker.core.record.cipher;
 
 import de.rub.nds.modifiablevariable.util.ArrayConverter;
-<<<<<<< HEAD
-import de.rub.nds.tlsattacker.core.constants.AlgorithmResolver;
-import de.rub.nds.tlsattacker.core.constants.CipherAlgorithm;
-import de.rub.nds.tlsattacker.core.constants.CipherSuite;
-import de.rub.nds.tlsattacker.core.constants.ExtensionType;
-import de.rub.nds.tlsattacker.core.constants.ProtocolVersion;
-=======
->>>>>>> bbeac9c9
 import de.rub.nds.tlsattacker.core.crypto.cipher.CipherWrapper;
 import de.rub.nds.tlsattacker.core.crypto.mac.MacWrapper;
 import de.rub.nds.tlsattacker.core.crypto.mac.WrappedMac;
@@ -50,20 +42,6 @@
      */
     private WrappedMac writeMac;
 
-<<<<<<< HEAD
-    public RecordBlockCipher(TlsContext context, ProtocolVersion protocolVersion, CipherSuite cipherSuite,
-        KeySet keySet) {
-        super(context, protocolVersion, cipherSuite, keySet);
-
-        ConnectionEndType localConEndType = context.getConnection().getLocalConnectionEndType();
-
-        try {
-            encryptCipher = CipherWrapper.getEncryptionCipher(cipherSuite, localConEndType, getKeySet());
-            decryptCipher = CipherWrapper.getDecryptionCipher(cipherSuite, localConEndType, getKeySet());
-            readMac = MacWrapper.getMac(getVersion(), cipherSuite, getKeySet().getReadMacSecret(localConEndType));
-            writeMac = MacWrapper.getMac(getVersion(), cipherSuite, getKeySet().getWriteMacSecret(localConEndType));
-            if (getVersion().usesExplicitIv()) {
-=======
     public RecordBlockCipher(TlsContext context, CipherState state) {
         super(context, state);
         try {
@@ -76,7 +54,6 @@
             writeMac = MacWrapper.getMac(getState().getVersion(), getState().getCipherSuite(),
                 getState().getKeySet().getWriteMacSecret(getLocalConnectionEndType()));
             if (getState().getVersion().usesExplicitIv()) {
->>>>>>> bbeac9c9
                 useExplicitIv = true;
             } else {
                 useExplicitIv = false;
@@ -157,18 +134,10 @@
             } else {
                 computations.setAuthenticatedNonMetaData(record.getComputations().getCiphertext().getValue());
             }
-<<<<<<< HEAD
-            computations.setAuthenticatedMetaData(collectAdditionalAuthenticatedData(record, getVersion()));
-            computations.setMac(calculateMac(
-                ArrayConverter.concatenate(computations.getAuthenticatedMetaData().getValue(),
-                    computations.getAuthenticatedNonMetaData().getValue()),
-                context.getConnection().getLocalConnectionEndType()));
-=======
             computations.setAuthenticatedMetaData(collectAdditionalAuthenticatedData(record, getState().getVersion()));
             computations
                 .setMac(calculateMac(ArrayConverter.concatenate(computations.getAuthenticatedMetaData().getValue(),
                     computations.getAuthenticatedNonMetaData().getValue()), getLocalConnectionEndType()));
->>>>>>> bbeac9c9
             if (useExplicitIv) {
                 record.setProtocolMessageBytes(ArrayConverter.concatenate(iv, computations.getCiphertext().getValue(),
                     computations.getMac().getValue()));
@@ -178,18 +147,10 @@
             }
         } else {
             computations.setAuthenticatedNonMetaData(cleanBytes);
-<<<<<<< HEAD
-            computations.setAuthenticatedMetaData(collectAdditionalAuthenticatedData(record, getVersion()));
-            computations.setMac(calculateMac(
-                ArrayConverter.concatenate(computations.getAuthenticatedMetaData().getValue(),
-                    computations.getAuthenticatedNonMetaData().getValue()),
-                context.getConnection().getLocalConnectionEndType()));
-=======
             computations.setAuthenticatedMetaData(collectAdditionalAuthenticatedData(record, getState().getVersion()));
             computations
                 .setMac(calculateMac(ArrayConverter.concatenate(computations.getAuthenticatedMetaData().getValue(),
                     computations.getAuthenticatedNonMetaData().getValue()), getLocalConnectionEndType()));
->>>>>>> bbeac9c9
 
             computations.setPadding(calculatePadding(
                 calculatePaddingLength(record, cleanBytes.length + computations.getMac().getValue().length)));
@@ -265,13 +226,8 @@
     public byte[] getEncryptionIV() {
         if (useExplicitIv) {
             LOGGER.debug("Using explict IV");
-<<<<<<< HEAD
-            byte[] iv = new byte[getCipherAlg().getNonceBytesFromHandshake()];
-            context.getRandom().nextBytes(iv);
-=======
             byte[] iv = new byte[getState().getCipherAlg().getNonceBytesFromHandshake()];
             getRandom().nextBytes(iv);
->>>>>>> bbeac9c9
             return iv;
         } else {
             LOGGER.debug("Using implicit IV");
@@ -304,11 +260,7 @@
         byte[] iv;
         if (useExplicitIv) {
             LOGGER.debug("Using explicit IV");
-<<<<<<< HEAD
-            iv = parser.parseByteArrayField(getCipherAlg().getNonceBytesFromHandshake());
-=======
             iv = parser.parseByteArrayField(getState().getCipherAlg().getNonceBytesFromHandshake());
->>>>>>> bbeac9c9
         } else {
             LOGGER.debug("Using implicit IV");
             iv = decryptCipher.getIv();
@@ -344,11 +296,7 @@
             } else {
                 computations.setAuthenticatedNonMetaData(record.getComputations().getCiphertext().getValue());
             }
-<<<<<<< HEAD
-            computations.setAuthenticatedMetaData(collectAdditionalAuthenticatedData(record, getVersion()));
-=======
             computations.setAuthenticatedMetaData(collectAdditionalAuthenticatedData(record, getState().getVersion()));
->>>>>>> bbeac9c9
 
             byte[] padding = parser.parseByteArrayField(plainData[plainData.length - 1] + 1);
             computations.setPadding(padding);
@@ -381,11 +329,7 @@
             computations.setPadding(padding);
 
             computations.setAuthenticatedNonMetaData(cleanProtocolBytes);
-<<<<<<< HEAD
-            computations.setAuthenticatedMetaData(collectAdditionalAuthenticatedData(record, getVersion()));
-=======
             computations.setAuthenticatedMetaData(collectAdditionalAuthenticatedData(record, getState().getVersion()));
->>>>>>> bbeac9c9
 
             computations.setPaddingValid(isPaddingValid(padding));
             byte[] calculatedHMAC =
