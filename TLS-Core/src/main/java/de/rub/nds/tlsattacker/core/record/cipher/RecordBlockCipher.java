/**
 * TLS-Attacker - A Modular Penetration Testing Framework for TLS
 *
 * Copyright 2014-2017 Ruhr University Bochum / Hackmanit GmbH
 *
 * Licensed under Apache License 2.0
 * http://www.apache.org/licenses/LICENSE-2.0
 */
package de.rub.nds.tlsattacker.core.record.cipher;

import de.rub.nds.modifiablevariable.util.ArrayConverter;
import de.rub.nds.modifiablevariable.util.RandomHelper;
import de.rub.nds.tlsattacker.core.constants.AlgorithmResolver;
import de.rub.nds.tlsattacker.core.constants.BulkCipherAlgorithm;
import de.rub.nds.tlsattacker.core.constants.CipherAlgorithm;
import de.rub.nds.tlsattacker.core.constants.CipherSuite;
import de.rub.nds.tlsattacker.core.constants.MacAlgorithm;
import de.rub.nds.tlsattacker.core.constants.PRFAlgorithm;
import de.rub.nds.tlsattacker.core.constants.ProtocolVersion;
import de.rub.nds.tlsattacker.core.crypto.PseudoRandomFunction;
import de.rub.nds.tlsattacker.core.exceptions.CryptoException;
import de.rub.nds.tlsattacker.core.state.TlsContext;
import de.rub.nds.tlsattacker.transport.ConnectionEndType;
import java.security.InvalidAlgorithmParameterException;
import java.security.InvalidKeyException;
import java.security.NoSuchAlgorithmException;
import java.util.Arrays;
import javax.crypto.BadPaddingException;
import javax.crypto.Cipher;
import javax.crypto.IllegalBlockSizeException;
import javax.crypto.Mac;
import javax.crypto.NoSuchPaddingException;
import javax.crypto.SecretKey;
import javax.crypto.spec.IvParameterSpec;
import javax.crypto.spec.SecretKeySpec;

/**
 * @author Juraj Somorovsky <juraj.somorovsky@rub.de>
 */
public final class RecordBlockCipher extends RecordCipher {

    /**
     * indicates if explicit IV values should be used (as in TLS 1.1 and higher)
     */
    private boolean useExplicitIv;

    /**
     * cipher for encryption
     */
    private Cipher encryptCipher;

    /**
     * cipher for decryption
     */
    private Cipher decryptCipher;

    /**
     * mac for verification of incoming messages
     */
    private Mac readMac;

    /**
     * mac object for macing outgoing messages
     */
    private Mac writeMac;

    /**
     * encryption IV
     */
    private IvParameterSpec encryptIv;

    /**
     * decryption IV
     */
    private IvParameterSpec decryptIv;

    /**
     * CipherAlgorithm algorithm (AES, 3DES ...)
     */
    private BulkCipherAlgorithm bulkCipherAlg;

    /**
     * client encryption key
     */
    private byte[] clientWriteKey;

    /**
     * server encryption key
     */
    private byte[] serverWriteKey;

    private SecretKey encryptKey;

    private SecretKey decryptKey;

    /**
     * TLS context
     */
    private final TlsContext tlsContext;

    public RecordBlockCipher(TlsContext tlsContext) {
        super(0, true, true);
        this.tlsContext = tlsContext;
        init();
    }

    /**
     * From the Lucky13 paper: An individual record R (viewed as a byte sequence
     * of length at least zero) is processed as follows. The sender maintains an
     * 8-byte sequence number SQN which is incremented for each record sent, and
     * forms a 5-byte field HDR consisting of a 1-byte type field, a 2-byte
     * version field, and a 2-byte length field. It then calculates a MAC over
     * the bytes SQN || HDR || R.
     *
     * @param data
     * @return
     */
    @Override
    public byte[] calculateMac(byte[] data) {
        writeMac.update(data);
        LOGGER.debug("The MAC was caluculated over the following data: {}", ArrayConverter.bytesToHexString(data));
        byte[] result = writeMac.doFinal();
        LOGGER.debug("MAC result: {}", ArrayConverter.bytesToHexString(result));
        return result;
    }

    /**
     * Takes correctly padded data and encrypts it
     *
     * @param data correctly padded data
     * @return
     * @throws CryptoException
     */
    @Override
    public byte[] encrypt(byte[] data) throws CryptoException {
        try {
            byte[] ciphertext;
            if (useExplicitIv) {
                ciphertext = ArrayConverter.concatenate(encryptIv.getIV(), encryptCipher.doFinal(data));
            } else {
                encryptCipher.init(Cipher.ENCRYPT_MODE, encryptKey, encryptIv);
                ciphertext = encryptCipher.doFinal(data);
                if (ciphertext.length - decryptCipher.getBlockSize() < 0) {
                    throw new CryptoException("Could not extract encryptionIv");
                }
                encryptIv = new IvParameterSpec(Arrays.copyOfRange(ciphertext,
                        ciphertext.length - decryptCipher.getBlockSize(), ciphertext.length));
            }
            return ciphertext;
        } catch (BadPaddingException | IllegalBlockSizeException | InvalidAlgorithmParameterException
                | InvalidKeyException ex) {
            throw new CryptoException(ex);
        }
    }

    /**
     * Takes ciphertexts and decrypts it
     *
     * @param data correctly padded data
     * @return
     * @throws CryptoException
     */
    @Override
    public byte[] decrypt(byte[] data) throws CryptoException {
        try {
            byte[] plaintext;
            if (useExplicitIv) {
                decryptIv = new IvParameterSpec(Arrays.copyOf(data, decryptCipher.getBlockSize()));
            }
            if (tlsContext.getChooser().getConnectionEnd().getConnectionEndType() == ConnectionEndType.CLIENT) {
                decryptCipher.init(Cipher.DECRYPT_MODE, new SecretKeySpec(serverWriteKey, bulkCipherAlg.getJavaName()),
                        decryptIv);
            } else {
                decryptCipher.init(Cipher.DECRYPT_MODE, new SecretKeySpec(clientWriteKey, bulkCipherAlg.getJavaName()),
                        decryptIv);
            }
            if (useExplicitIv) {
                if(decryptCipher.getBlockSize() > data.length)
                {
                    throw new CryptoException("Data smaller than a single cipher Block");
                }
                plaintext = decryptCipher.doFinal(Arrays.copyOfRange(data, decryptCipher.getBlockSize(), data.length));
            } else {
                plaintext = decryptCipher.doFinal(data);
                if (data.length - decryptCipher.getBlockSize() < 0) {
                    throw new CryptoException("Could not extract decryption IV");
                }
                decryptIv = new IvParameterSpec(Arrays.copyOfRange(data, data.length - decryptCipher.getBlockSize(),
                        data.length));
            }
            return plaintext;
        } catch (BadPaddingException | IllegalBlockSizeException | InvalidAlgorithmParameterException
                | InvalidKeyException | UnsupportedOperationException ex) {
            throw new CryptoException(ex);
        }
    }

    private void init() {
        try {
            ProtocolVersion protocolVersion = tlsContext.getChooser().getSelectedProtocolVersion();
            CipherSuite cipherSuite = tlsContext.getChooser().getSelectedCipherSuite();
            if (protocolVersion == ProtocolVersion.TLS11 || protocolVersion == ProtocolVersion.TLS12
                    || protocolVersion == ProtocolVersion.DTLS10 || protocolVersion == ProtocolVersion.DTLS12) {
                useExplicitIv = true;
            }
            bulkCipherAlg = BulkCipherAlgorithm.getBulkCipherAlgorithm(cipherSuite);
            CipherAlgorithm cipherAlg = AlgorithmResolver.getCipher(cipherSuite);
            int keySize = cipherAlg.getKeySize();
            encryptCipher = Cipher.getInstance(cipherAlg.getJavaName());
            decryptCipher = Cipher.getInstance(cipherAlg.getJavaName());
            MacAlgorithm macAlg = AlgorithmResolver.getMacAlgorithm(cipherSuite);
            readMac = Mac.getInstance(macAlg.getJavaName());
            writeMac = Mac.getInstance(macAlg.getJavaName());
            int secretSetSize = (2 * keySize) + readMac.getMacLength() + writeMac.getMacLength();
            if (!useExplicitIv) {
                secretSetSize += encryptCipher.getBlockSize() + decryptCipher.getBlockSize();
            }
            byte[] masterSecret = tlsContext.getMasterSecret();
            byte[] seed = ArrayConverter.concatenate(tlsContext.getServerRandom(), tlsContext.getClientRandom());
            LOGGER.debug("Keyblock Seed:" + ArrayConverter.bytesToHexString(seed));

            PRFAlgorithm prfAlgorithm = AlgorithmResolver.getPRFAlgorithm(protocolVersion, cipherSuite);
            byte[] keyBlock = PseudoRandomFunction.compute(prfAlgorithm, masterSecret,
                    PseudoRandomFunction.KEY_EXPANSION_LABEL, seed, secretSetSize);
            LOGGER.debug("A new key block was generated: {}", ArrayConverter.bytesToHexString(keyBlock));
            int offset = 0;
            byte[] clientMacWriteSecret = Arrays.copyOfRange(keyBlock, offset, offset + readMac.getMacLength());
            offset += readMac.getMacLength();
            LOGGER.debug("Client MAC write Secret: {}", ArrayConverter.bytesToHexString(clientMacWriteSecret));
            byte[] serverMacWriteSecret = Arrays.copyOfRange(keyBlock, offset, offset + writeMac.getMacLength());
            offset += writeMac.getMacLength();
            LOGGER.debug("Server MAC write Secret:  {}", ArrayConverter.bytesToHexString(serverMacWriteSecret));
            clientWriteKey = Arrays.copyOfRange(keyBlock, offset, offset + keySize);
            offset += keySize;
            LOGGER.debug("Client write key: {}", ArrayConverter.bytesToHexString(clientWriteKey));
            serverWriteKey = Arrays.copyOfRange(keyBlock, offset, offset + keySize);
            offset += keySize;
            LOGGER.debug("Server write key: {}", ArrayConverter.bytesToHexString(serverWriteKey));
            byte[] clientWriteIv, serverWriteIv;
            if (useExplicitIv) {
                clientWriteIv = new byte[encryptCipher.getBlockSize()];
                tlsContext.getRandom().nextBytes(clientWriteIv);
                serverWriteIv = new byte[decryptCipher.getBlockSize()];
                tlsContext.getRandom().nextBytes(serverWriteIv);
            } else {
                clientWriteIv = Arrays.copyOfRange(keyBlock, offset, offset + encryptCipher.getBlockSize());
                offset += encryptCipher.getBlockSize();
                LOGGER.debug("Client write IV: {}", ArrayConverter.bytesToHexString(clientWriteIv));
                serverWriteIv = Arrays.copyOfRange(keyBlock, offset, offset + decryptCipher.getBlockSize());
                offset += decryptCipher.getBlockSize();
                LOGGER.debug("Server write IV: {}", ArrayConverter.bytesToHexString(serverWriteIv));
            }
            if (tlsContext.getChooser().getConnectionEnd().getConnectionEndType() == ConnectionEndType.CLIENT) {
                encryptIv = new IvParameterSpec(clientWriteIv);
                decryptIv = new IvParameterSpec(serverWriteIv);
                encryptKey = new SecretKeySpec(clientWriteKey, bulkCipherAlg.getJavaName());
                decryptKey = new SecretKeySpec(serverWriteKey, bulkCipherAlg.getJavaName());
                try {
                    encryptCipher.init(Cipher.ENCRYPT_MODE, encryptKey, encryptIv);
                    decryptCipher.init(Cipher.DECRYPT_MODE, decryptKey, decryptIv);
                    readMac.init(new SecretKeySpec(serverMacWriteSecret, macAlg.getJavaName()));
                    writeMac.init(new SecretKeySpec(clientMacWriteSecret, macAlg.getJavaName()));
                } catch (InvalidAlgorithmParameterException | InvalidKeyException E) {
                    throw new UnsupportedOperationException("Unsupported Ciphersuite:"
                            + tlsContext.getChooser().getSelectedCipherSuite().name(), E);
                }
            } else {
                decryptIv = new IvParameterSpec(clientWriteIv);
                encryptIv = new IvParameterSpec(serverWriteIv);
                decryptKey = new SecretKeySpec(clientWriteKey, bulkCipherAlg.getJavaName());
                encryptKey = new SecretKeySpec(serverWriteKey, bulkCipherAlg.getJavaName());
                try {
                    encryptCipher.init(Cipher.ENCRYPT_MODE, encryptKey, encryptIv);
                    decryptCipher.init(Cipher.DECRYPT_MODE, decryptKey, decryptIv);
                    readMac.init(new SecretKeySpec(clientMacWriteSecret, macAlg.getJavaName()));
                    writeMac.init(new SecretKeySpec(serverMacWriteSecret, macAlg.getJavaName()));
                } catch (InvalidAlgorithmParameterException | InvalidKeyException E) {
                    throw new UnsupportedOperationException("Unsupported Ciphersuite:"
                            + tlsContext.getChooser().getSelectedCipherSuite().name(), E);
                }
            }
            // MAC has to be put into one or more blocks, depending on the
            // MAC/block length.
            // Additionally, there is a need for one explicit IV block
            if (offset != keyBlock.length) {
                throw new CryptoException("Offset exceeded the generated key block length");
<<<<<<< HEAD
            } // mac has to be put into one or more blocks, depending on the
            // MAC/block
            // length
            // additionally, there is a need for one explicit IV block
=======
            }
>>>>>>> 856cfd2e
            setMinimalEncryptedRecordLength(((readMac.getMacLength() / decryptCipher.getBlockSize()) + 2)
                    * decryptCipher.getBlockSize());
        } catch (NoSuchAlgorithmException | NoSuchPaddingException ex) {
            throw new CryptoException("Could not initialize RecordBlocKCipher with Ciphersuite:"
                    + tlsContext.getChooser().getSelectedCipherSuite().name(), ex);
        }
    }

    @Override
    public int getMacLength() {
        return readMac.getMacLength();
    }

    @Override
    public byte[] calculatePadding(int paddingLength) {
        paddingLength = Math.abs(paddingLength); // TODO why?!
        byte[] padding = new byte[paddingLength];
        for (int i = 0; i < paddingLength; i++) {
            padding[i] = (byte) (paddingLength - 1);
        }
        return padding;
    }

    @Override
    public int getPaddingLength(int dataLength) {
        return encryptCipher.getBlockSize() - (dataLength % encryptCipher.getBlockSize());
    }
}<|MERGE_RESOLUTION|>--- conflicted
+++ resolved
@@ -127,7 +127,8 @@
     /**
      * Takes correctly padded data and encrypts it
      *
-     * @param data correctly padded data
+     * @param data
+     *            correctly padded data
      * @return
      * @throws CryptoException
      */
@@ -156,7 +157,8 @@
     /**
      * Takes ciphertexts and decrypts it
      *
-     * @param data correctly padded data
+     * @param data
+     *            correctly padded data
      * @return
      * @throws CryptoException
      */
@@ -175,8 +177,7 @@
                         decryptIv);
             }
             if (useExplicitIv) {
-                if(decryptCipher.getBlockSize() > data.length)
-                {
+                if (decryptCipher.getBlockSize() > data.length) {
                     throw new CryptoException("Data smaller than a single cipher Block");
                 }
                 plaintext = decryptCipher.doFinal(Arrays.copyOfRange(data, decryptCipher.getBlockSize(), data.length));
@@ -284,14 +285,7 @@
             // Additionally, there is a need for one explicit IV block
             if (offset != keyBlock.length) {
                 throw new CryptoException("Offset exceeded the generated key block length");
-<<<<<<< HEAD
-            } // mac has to be put into one or more blocks, depending on the
-            // MAC/block
-            // length
-            // additionally, there is a need for one explicit IV block
-=======
-            }
->>>>>>> 856cfd2e
+            }
             setMinimalEncryptedRecordLength(((readMac.getMacLength() / decryptCipher.getBlockSize()) + 2)
                     * decryptCipher.getBlockSize());
         } catch (NoSuchAlgorithmException | NoSuchPaddingException ex) {
