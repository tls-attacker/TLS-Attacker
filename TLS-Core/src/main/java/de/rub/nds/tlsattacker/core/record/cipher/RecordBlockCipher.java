/**
 * TLS-Attacker - A Modular Penetration Testing Framework for TLS
 *
 * Copyright 2014-2022 Ruhr University Bochum, Paderborn University, Hackmanit GmbH
 *
 * Licensed under Apache License, Version 2.0
 * http://www.apache.org/licenses/LICENSE-2.0.txt
 */

package de.rub.nds.tlsattacker.core.record.cipher;

import de.rub.nds.modifiablevariable.util.ArrayConverter;
import de.rub.nds.tlsattacker.core.crypto.cipher.CipherWrapper;
import de.rub.nds.tlsattacker.core.crypto.mac.MacWrapper;
import de.rub.nds.tlsattacker.core.crypto.mac.WrappedMac;
import de.rub.nds.tlsattacker.core.exceptions.CryptoException;
<<<<<<< HEAD
import de.rub.nds.tlsattacker.core.layer.context.TlsContext;
import de.rub.nds.tlsattacker.core.protocol.Parser;
=======
import de.rub.nds.tlsattacker.core.layer.data.Parser;
>>>>>>> 1a13f245
import de.rub.nds.tlsattacker.core.record.Record;
import de.rub.nds.tlsattacker.core.record.RecordCryptoComputations;
import de.rub.nds.tlsattacker.transport.ConnectionEndType;
import java.io.ByteArrayInputStream;
import java.security.NoSuchAlgorithmException;
import java.util.Arrays;
import org.apache.logging.log4j.LogManager;
import org.apache.logging.log4j.Logger;

public final class RecordBlockCipher extends RecordCipher {

    private static final Logger LOGGER = LogManager.getLogger();

    /**
     * indicates if explicit IV values should be used (as in TLS 1.1 and higher)
     */
    private boolean useExplicitIv;
    /**
     * mac for verification of incoming messages
     */
    private WrappedMac readMac;
    /**
     * mac object for macing outgoing messages
     */
    private WrappedMac writeMac;

    public RecordBlockCipher(TlsContext tlsContext, CipherState state) {
        super(tlsContext, state);
        try {
            encryptCipher = CipherWrapper.getEncryptionCipher(getState().getCipherSuite(), getLocalConnectionEndType(),
                getState().getKeySet());
            decryptCipher = CipherWrapper.getDecryptionCipher(getState().getCipherSuite(), getLocalConnectionEndType(),
                getState().getKeySet());
            readMac = MacWrapper.getMac(getState().getVersion(), getState().getCipherSuite(),
                getState().getKeySet().getReadMacSecret(getLocalConnectionEndType()));
            writeMac = MacWrapper.getMac(getState().getVersion(), getState().getCipherSuite(),
                getState().getKeySet().getWriteMacSecret(getLocalConnectionEndType()));
            if (getState().getVersion().usesExplicitIv()) {
                useExplicitIv = true;
            } else {
                useExplicitIv = false;
                encryptCipher.setIv(getState().getKeySet().getWriteIv(getLocalConnectionEndType()));
                decryptCipher.setIv(getState().getKeySet().getReadIv(getLocalConnectionEndType()));
            }
        } catch (NoSuchAlgorithmException e) {
            throw new UnsupportedOperationException("Unsupported Cipher suite:" + getState().getCipherSuite().name(),
                e);
        }
    }

    private byte[] calculateMac(byte[] data, ConnectionEndType connectionEndType) {
        LOGGER.debug("The MAC was calculated over the following data: {}", ArrayConverter.bytesToHexString(data));
        byte[] result;
        if (connectionEndType == getConnectionEndType()) {
            result = writeMac.calculateMac(data);
        } else {
            result = readMac.calculateMac(data);
        }
        LOGGER.debug("MAC: {}", ArrayConverter.bytesToHexString(result));
        return result;
    }

    /**
     * Takes correctly padded data and encrypts it
     *
     * The RequestedEncryption operation
     * 
     * @return The EncryptionResult
     */
    private byte[] encrypt(byte[] plaintext, byte[] iv) throws CryptoException {
        byte[] expandedPlaintext = this.expandToBlocksize(plaintext);
        byte[] ciphertext = encryptCipher.encrypt(iv, expandedPlaintext);
        if (!useExplicitIv) {
            encryptCipher.setIv(extractNextEncryptIv(ciphertext));
        }
        LOGGER.debug("EncryptIv: " + ArrayConverter.bytesToHexString(encryptCipher.getIv()));
        return ciphertext;
    }

    @Override
    public void encrypt(Record record) throws CryptoException {
        if (record.getComputations() == null) {
            LOGGER.warn("Record computations are not prepared.");
            record.prepareComputations();
        }
        LOGGER.debug("Encrypting Record:");
        RecordCryptoComputations computations = record.getComputations();

        record.getComputations().setMacKey(getState().getKeySet().getWriteMacSecret(getConnectionEndType()));
        record.getComputations().setCipherKey(getState().getKeySet().getWriteKey(getConnectionEndType()));

        byte[] iv = getEncryptionIV();
        record.getComputations().setCbcInitialisationVector(iv);
        iv = record.getComputations().getCbcInitialisationVector().getValue();

        byte[] cleanBytes = record.getCleanProtocolMessageBytes().getValue();
        if (getState().isEncryptThenMac()) {

            computations.setPadding(calculatePadding(calculatePaddingLength(record, cleanBytes.length)));
            LOGGER.debug("Padding: " + ArrayConverter.bytesToHexString(computations.getPadding().getValue()));
            computations
                .setPlainRecordBytes(ArrayConverter.concatenate(cleanBytes, computations.getPadding().getValue()));
            LOGGER.debug(
                "PlainRecordBytes: " + ArrayConverter.bytesToHexString(computations.getPlainRecordBytes().getValue()));
            byte[] ciphertext = encrypt(computations.getPlainRecordBytes().getValue(), iv);
            computations.setCiphertext(ciphertext);
            if (useExplicitIv) {
                computations.setAuthenticatedNonMetaData(
                    ArrayConverter.concatenate(iv, record.getComputations().getCiphertext().getValue()));
            } else {
                computations.setAuthenticatedNonMetaData(record.getComputations().getCiphertext().getValue());
            }
            computations.setAuthenticatedMetaData(collectAdditionalAuthenticatedData(record, getState().getVersion()));
            computations
                .setMac(calculateMac(ArrayConverter.concatenate(computations.getAuthenticatedMetaData().getValue(),
                    computations.getAuthenticatedNonMetaData().getValue()), getLocalConnectionEndType()));
            if (useExplicitIv) {
                record.setProtocolMessageBytes(ArrayConverter.concatenate(iv, computations.getCiphertext().getValue(),
                    computations.getMac().getValue()));
            } else {
                record.setProtocolMessageBytes(ArrayConverter.concatenate(computations.getCiphertext().getValue(),
                    computations.getMac().getValue()));
            }
        } else {
            computations.setAuthenticatedNonMetaData(cleanBytes);
            computations.setAuthenticatedMetaData(collectAdditionalAuthenticatedData(record, getState().getVersion()));
            computations
                .setMac(calculateMac(ArrayConverter.concatenate(computations.getAuthenticatedMetaData().getValue(),
                    computations.getAuthenticatedNonMetaData().getValue()), getLocalConnectionEndType()));

            computations.setPadding(calculatePadding(
                calculatePaddingLength(record, cleanBytes.length + computations.getMac().getValue().length)));
            LOGGER.debug("Padding: " + ArrayConverter.bytesToHexString(computations.getPadding().getValue()));

            record.getComputations().setPlainRecordBytes(ArrayConverter.concatenate(cleanBytes,
                computations.getMac().getValue(), computations.getPadding().getValue()));
            LOGGER.debug(
                "PlainRecordBytes: " + ArrayConverter.bytesToHexString(computations.getPlainRecordBytes().getValue()));

            computations.setCiphertext(encrypt(record.getComputations().getPlainRecordBytes().getValue(), iv));

            if (useExplicitIv) {
                record.setProtocolMessageBytes(ArrayConverter.concatenate(iv, computations.getCiphertext().getValue()));
            } else {
                record.setProtocolMessageBytes(computations.getCiphertext());
            }
        }
        // TODO - our own macs and paddings are "always" valid - this does not
        // respect modifications made on the variables
        computations.setPaddingValid(true);
        computations.setMacValid(true);
    }

    private byte[] extractNextEncryptIv(byte[] ciphertext) {
        return Arrays.copyOfRange(ciphertext, ciphertext.length - encryptCipher.getBlocksize(), ciphertext.length);
    }

    /**
     * Makes sure that the plaintext we are passing to the encrypt function is a multiple of the blocksize
     *
     * @param  plaintext
     * @return
     */
    private byte[] expandToBlocksize(byte[] plaintext) {
        byte[] expandedPlaintext = plaintext;
        int blocksize = this.encryptCipher.getBlocksize();
        if (plaintext != null && blocksize > 0 && (plaintext.length % blocksize) != 0) {
            int numberOfBlocks = (plaintext.length / blocksize) + 1;
            expandedPlaintext = new byte[numberOfBlocks * blocksize];
            System.arraycopy(plaintext, 0, expandedPlaintext, 0, plaintext.length);
        }
        return expandedPlaintext;
    }

    public byte[] calculatePadding(int paddingLength) {
        paddingLength = Math.abs(paddingLength);
        byte[] padding = new byte[paddingLength];
        for (int i = 0; i < paddingLength; i++) {
            padding[i] = (byte) (paddingLength - 1);
        }
        return padding;
    }

    public int calculatePaddingLength(Record record, int dataLength) {

        int additionalPadding = getDefaultAdditionalPadding();
        if (additionalPadding > 256) {
            LOGGER.warn("Additional padding is too big. setting it to max possible value");
            additionalPadding = 256;
        } else if (additionalPadding < 0) {
            LOGGER.warn("Additional padding is negative, setting it to 0");
            additionalPadding = 0;
        }
        record.getComputations().setAdditionalPaddingLength(additionalPadding);
        additionalPadding = record.getComputations().getAdditionalPaddingLength().getValue();
        if (additionalPadding % encryptCipher.getBlocksize() != 0) {
            LOGGER.warn("Additional padding is not a multiple of the blocksize");
        }
        return (encryptCipher.getBlocksize() - (dataLength % encryptCipher.getBlocksize())) + additionalPadding;
    }

    public byte[] getEncryptionIV() {
        if (useExplicitIv) {
            LOGGER.debug("Using explict IV");
            byte[] iv = new byte[getState().getCipherAlg().getNonceBytesFromHandshake()];
            getRandom().nextBytes(iv);
            return iv;
        } else {
            LOGGER.debug("Using implicit IV");
            byte[] tempIv = encryptCipher.getIv();
            if (tempIv == null) {
                LOGGER.debug("First IV - using from KeyBlock");
                ConnectionEndType localConEndType = getLocalConnectionEndType();
                return getState().getKeySet().getWriteIv(localConEndType);
            } else {
                return tempIv;
            }
        }
    }

    @Override
    public void decrypt(Record record) throws CryptoException {
        if (record.getComputations() == null) {
            LOGGER.warn("Record computations are not prepared.");
            record.prepareComputations();
        }
        LOGGER.debug("Decrypting Record");
        RecordCryptoComputations computations = record.getComputations();

        computations.setMacKey(getState().getKeySet().getReadMacSecret(getConnectionEndType()));
        computations.setCipherKey(getState().getKeySet().getReadKey(getConnectionEndType()));

        byte[] plaintext = record.getProtocolMessageBytes().getValue();
        DecryptionParser parser = new DecryptionParser(plaintext);

        byte[] iv;
        if (useExplicitIv) {
            LOGGER.debug("Using explicit IV");
            iv = parser.parseByteArrayField(getState().getCipherAlg().getNonceBytesFromHandshake());
        } else {
            LOGGER.debug("Using implicit IV");
            iv = decryptCipher.getIv();
        }
        LOGGER.debug("Using IV:" + ArrayConverter.bytesToHexString(iv));
        record.getComputations().setCbcInitialisationVector(iv);

        if (getState().isEncryptThenMac()) {
            int macLength = readMac.getMacLength();
            int toParseCiphertextLength = parser.getBytesLeft() - macLength;
            if (toParseCiphertextLength < 0) {
                throw new CryptoException("Record too small");
            }
            byte[] ciphertext = parser.parseByteArrayField(toParseCiphertextLength);
            computations.setCiphertext(ciphertext);

            byte[] hmac = parser.parseByteArrayField(macLength);
            computations.setMac(hmac);

            byte[] plainData = decryptCipher.decrypt(iv, ciphertext);
            computations.setPlainRecordBytes(plainData);
            plainData = computations.getPlainRecordBytes().getValue();

            LOGGER.debug("Decrypted plaintext: " + ArrayConverter.bytesToHexString(plainData));
            parser = new DecryptionParser(plainData);
            byte[] cleanProtocolBytes =
                parser.parseByteArrayField(plainData.length - (plainData[plainData.length - 1] + 1));
            record.setCleanProtocolMessageBytes(cleanProtocolBytes);
            if (useExplicitIv) {
                computations.setAuthenticatedNonMetaData(
                    ArrayConverter.concatenate(record.getComputations().getCbcInitialisationVector().getValue(),
                        record.getComputations().getCiphertext().getValue()));
            } else {
                computations.setAuthenticatedNonMetaData(record.getComputations().getCiphertext().getValue());
            }
            computations.setAuthenticatedMetaData(collectAdditionalAuthenticatedData(record, getState().getVersion()));

            byte[] padding = parser.parseByteArrayField(plainData[plainData.length - 1] + 1);
            computations.setPadding(padding);
            computations.setPaddingValid(isPaddingValid(padding));

            byte[] calculatedHMAC =
                calculateMac(ArrayConverter.concatenate(computations.getAuthenticatedMetaData().getValue(),
                    computations.getAuthenticatedNonMetaData().getValue()), getLocalConnectionEndType().getPeer());
            computations.setMacValid(Arrays.equals(calculatedHMAC, computations.getMac().getValue()));
        } else {
            byte[] ciphertext = parser.parseByteArrayField(parser.getBytesLeft());
            computations.setCiphertext(ciphertext);
            ciphertext = computations.getCiphertext().getValue();

            byte[] plainData = decryptCipher.decrypt(iv, ciphertext);

            computations.setPlainRecordBytes(plainData);
            plainData = computations.getPlainRecordBytes().getValue();

            parser = new DecryptionParser(plainData);

            byte[] cleanProtocolBytes = parser
                .parseByteArrayField(plainData.length - readMac.getMacLength() - (plainData[plainData.length - 1] + 1));
            record.setCleanProtocolMessageBytes(cleanProtocolBytes);

            byte[] hmac = parser.parseByteArrayField(readMac.getMacLength());
            record.getComputations().setMac(hmac);

            byte[] padding = parser.parseByteArrayField(plainData[plainData.length - 1] + 1);
            computations.setPadding(padding);

            computations.setAuthenticatedNonMetaData(cleanProtocolBytes);
            computations.setAuthenticatedMetaData(collectAdditionalAuthenticatedData(record, getState().getVersion()));

            computations.setPaddingValid(isPaddingValid(padding));
            byte[] calculatedHMAC =
                calculateMac(ArrayConverter.concatenate(computations.getAuthenticatedMetaData().getValue(),
                    computations.getAuthenticatedNonMetaData().getValue()), getLocalConnectionEndType().getPeer());
            computations.setMacValid(Arrays.equals(calculatedHMAC, computations.getMac().getValue()));
        }

    }

    private boolean isPaddingValid(byte[] padding) {
        if (padding.length == 0) {
            LOGGER.debug("Zero Byte Padding is invalid");
            return false;
        }
        if (getState().getVersion().isSSL()) {
            return padding.length == padding[padding.length - 1] + 1;
        }
        for (int i = 0; i < padding.length; i++) {
            if (padding[i] != padding.length - 1) {
                LOGGER.debug("Padding is invalid");
                return false;
            }
        }
        LOGGER.debug("Padding is valid");
        return true;
    }

    /**
     * Dirty hack to get a better inputstream - should we changed in newer java versions
     */
    class DecryptionParser extends Parser<Object> {

        public DecryptionParser(byte[] array) {
            super(new ByteArrayInputStream(array));
        }

        @Override
        public void parse(Object t) {
            throw new UnsupportedOperationException("Not supported yet."); // To change body of generated methods,
            // choose Tools | Templates.
        }

        @Override
        public byte[] parseByteArrayField(int length) {
            return super.parseByteArrayField(length);
        }

        @Override
        public int getBytesLeft() {
            return super.getBytesLeft();
        }
    }
}<|MERGE_RESOLUTION|>--- conflicted
+++ resolved
@@ -14,12 +14,8 @@
 import de.rub.nds.tlsattacker.core.crypto.mac.MacWrapper;
 import de.rub.nds.tlsattacker.core.crypto.mac.WrappedMac;
 import de.rub.nds.tlsattacker.core.exceptions.CryptoException;
-<<<<<<< HEAD
 import de.rub.nds.tlsattacker.core.layer.context.TlsContext;
-import de.rub.nds.tlsattacker.core.protocol.Parser;
-=======
 import de.rub.nds.tlsattacker.core.layer.data.Parser;
->>>>>>> 1a13f245
 import de.rub.nds.tlsattacker.core.record.Record;
 import de.rub.nds.tlsattacker.core.record.RecordCryptoComputations;
 import de.rub.nds.tlsattacker.transport.ConnectionEndType;
@@ -86,7 +82,7 @@
      * Takes correctly padded data and encrypts it
      *
      * The RequestedEncryption operation
-     * 
+     *
      * @return The EncryptionResult
      */
     private byte[] encrypt(byte[] plaintext, byte[] iv) throws CryptoException {
