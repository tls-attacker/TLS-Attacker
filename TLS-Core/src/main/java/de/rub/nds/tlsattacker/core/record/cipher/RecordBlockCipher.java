/**
 * TLS-Attacker - A Modular Penetration Testing Framework for TLS
 *
 * Copyright 2014-2017 Ruhr University Bochum / Hackmanit GmbH
 *
 * Licensed under Apache License 2.0
 * http://www.apache.org/licenses/LICENSE-2.0
 */
package de.rub.nds.tlsattacker.core.record.cipher;

import de.rub.nds.tlsattacker.core.record.cipher.cryptohelper.EncryptionResult;
import de.rub.nds.tlsattacker.core.record.cipher.cryptohelper.EncryptionRequest;
import de.rub.nds.tlsattacker.core.record.cipher.cryptohelper.KeySet;
import java.security.InvalidAlgorithmParameterException;
import java.security.InvalidKeyException;
import java.security.NoSuchAlgorithmException;
import java.util.Arrays;
import javax.crypto.BadPaddingException;
import javax.crypto.Cipher;
import javax.crypto.IllegalBlockSizeException;
import javax.crypto.Mac;
import javax.crypto.NoSuchPaddingException;
import javax.crypto.spec.IvParameterSpec;
import javax.crypto.spec.SecretKeySpec;

import de.rub.nds.modifiablevariable.util.ArrayConverter;
import de.rub.nds.tlsattacker.core.constants.AlgorithmResolver;
import de.rub.nds.tlsattacker.core.constants.CipherAlgorithm;
import de.rub.nds.tlsattacker.core.constants.MacAlgorithm;
import de.rub.nds.tlsattacker.core.exceptions.CryptoException;
import de.rub.nds.tlsattacker.core.state.TlsContext;

/**
 * @author Juraj Somorovsky <juraj.somorovsky@rub.de>
 */
public final class RecordBlockCipher extends RecordCipher {

    /**
     * indicates if explicit IV values should be used (as in TLS 1.1 and higher)
     */
    private boolean useExplicitIv;
    /**
     * mac for verification of incoming messages
     */
    private Mac readMac;
    /**
     * mac object for macing outgoing messages
     */
    private Mac writeMac;
    /**
     * encryption IV
     */
    private IvParameterSpec encryptIv;
    /**
     * decryption IV
     */
    private IvParameterSpec decryptIv;

    public RecordBlockCipher(TlsContext context, KeySet keySet) {
        super(context, keySet);
        if (version.usesExplicitIv()) {
            useExplicitIv = true;
        }
        initCipherAndMac();

    }

    private void initCipherAndMac() throws UnsupportedOperationException {
        CipherAlgorithm cipherAlg = AlgorithmResolver.getCipher(cipherSuite);

        try {
            encryptCipher = Cipher.getInstance(cipherAlg.getJavaName());
            decryptCipher = Cipher.getInstance(cipherAlg.getJavaName());
            MacAlgorithm macAlg = AlgorithmResolver.getMacAlgorithm(context.getChooser().getSelectedProtocolVersion(),
                    cipherSuite);
            readMac = Mac.getInstance(macAlg.getJavaName());
            writeMac = Mac.getInstance(macAlg.getJavaName());

            readMac.init(new SecretKeySpec(getKeySet().getReadMacSecret(
                    context.getConnectionEnd().getConnectionEndType()), readMac.getAlgorithm()));
            writeMac.init(new SecretKeySpec(getKeySet().getWriteMacSecret(
                    context.getConnectionEnd().getConnectionEndType()), writeMac.getAlgorithm()));
            if (getKeySet().getClientWriteIv() != null && getKeySet().getServerWriteIv() != null) {
                encryptIv = new IvParameterSpec(getKeySet().getWriteIv(
                        context.getConnectionEnd().getConnectionEndType()));
                decryptIv = new IvParameterSpec(getKeySet()
                        .getReadIv(context.getConnectionEnd().getConnectionEndType()));
            }
        } catch (NoSuchAlgorithmException | NoSuchPaddingException | InvalidKeyException E) {
            throw new UnsupportedOperationException("Unsupported Ciphersuite:" + cipherSuite.name(), E);
        }

    }

    @Override
    public byte[] calculateMac(byte[] data) {
        writeMac.update(data);
        LOGGER.debug("The MAC was calculated over the following data: {}", ArrayConverter.bytesToHexString(data));
        byte[] result = writeMac.doFinal();
        LOGGER.debug("MAC result: {}", ArrayConverter.bytesToHexString(result));
        return result;
    }

    /**
     * Takes correctly padded data and encrypts it
     *
     * @param request
     * @return
     * @throws CryptoException
     */
    @Override
    public EncryptionResult encrypt(EncryptionRequest request) throws CryptoException {
        try {
            byte[] ciphertext;
            encryptIv = new IvParameterSpec(request.getInitialisationVector());
            encryptCipher.init(
                    Cipher.ENCRYPT_MODE,
                    new SecretKeySpec(getKeySet().getWriteKey(context.getTalkingConnectionEndType()), bulkCipherAlg
                            .getJavaName()), encryptIv);
            ciphertext = encryptCipher.update(request.getPlainText());
            if (!useExplicitIv) {
                setNextIv(ciphertext);
            }
            return new EncryptionResult(encryptIv.getIV(), ciphertext, useExplicitIv);

        } catch (InvalidKeyException | InvalidAlgorithmParameterException ex) {
            throw new CryptoException(ex);
        }
    }

    private void setNextIv(byte[] ciphertext) {
        encryptIv = new IvParameterSpec(Arrays.copyOfRange(ciphertext,
                ciphertext.length - encryptCipher.getBlockSize(), ciphertext.length));
    }

    /**
     * Takes a ciphertext and decrypts it
     *
     * @param data
     *            correctly padded data
     * @return
     * @throws CryptoException
     */
    @Override
    public byte[] decrypt(byte[] data) throws CryptoException {
        try {
            byte[] plaintext;
            if (useExplicitIv) {
                decryptIv = new IvParameterSpec(Arrays.copyOf(data, decryptCipher.getBlockSize()));
<<<<<<< HEAD
            }
            if (tlsContext.getChooser().getConnectionEndType() == ConnectionEndType.CLIENT) {
                decryptCipher.init(Cipher.DECRYPT_MODE, new SecretKeySpec(serverWriteKey, bulkCipherAlg.getJavaName()),
                        decryptIv);
            } else {
                decryptCipher.init(Cipher.DECRYPT_MODE, new SecretKeySpec(clientWriteKey, bulkCipherAlg.getJavaName()),
                        decryptIv);
            }
            if (useExplicitIv) {
=======
                decryptCipher.init(Cipher.DECRYPT_MODE,
                        new SecretKeySpec(getKeySet().getReadKey(context.getConnectionEnd().getConnectionEndType()),
                                bulkCipherAlg.getJavaName()), decryptIv);
>>>>>>> 2112d1f2
                plaintext = decryptCipher.doFinal(Arrays.copyOfRange(data, decryptCipher.getBlockSize(), data.length));
            } else {
                decryptIv = new IvParameterSpec(getDecryptionIV());
                decryptCipher.init(Cipher.DECRYPT_MODE,
                        new SecretKeySpec(getKeySet().getReadKey(context.getConnectionEnd().getConnectionEndType()),
                                bulkCipherAlg.getJavaName()), decryptIv);
                plaintext = decryptCipher.doFinal(data);
            }
            return plaintext;
        } catch (BadPaddingException | IllegalBlockSizeException | InvalidAlgorithmParameterException
                | InvalidKeyException | UnsupportedOperationException ex) {
            throw new CryptoException(ex);
        }
    }

<<<<<<< HEAD
    private void init() {
        try {
            ProtocolVersion protocolVersion = tlsContext.getChooser().getSelectedProtocolVersion();
            CipherSuite cipherSuite = tlsContext.getChooser().getSelectedCipherSuite();
            if (protocolVersion == ProtocolVersion.TLS11 || protocolVersion == ProtocolVersion.TLS12
                    || protocolVersion == ProtocolVersion.DTLS10 || protocolVersion == ProtocolVersion.DTLS12) {
                useExplicitIv = true;
            }
            bulkCipherAlg = BulkCipherAlgorithm.getBulkCipherAlgorithm(cipherSuite);
            CipherAlgorithm cipherAlg = AlgorithmResolver.getCipher(cipherSuite);
            int keySize = cipherAlg.getKeySize();
            encryptCipher = Cipher.getInstance(cipherAlg.getJavaName());
            decryptCipher = Cipher.getInstance(cipherAlg.getJavaName());
            MacAlgorithm macAlg = AlgorithmResolver.getMacAlgorithm(cipherSuite);
            readMac = Mac.getInstance(macAlg.getJavaName());
            writeMac = Mac.getInstance(macAlg.getJavaName());
            int secretSetSize = (2 * keySize) + readMac.getMacLength() + writeMac.getMacLength();
            if (!useExplicitIv) {
                secretSetSize += encryptCipher.getBlockSize() + decryptCipher.getBlockSize();
            }
            byte[] masterSecret = tlsContext.getMasterSecret();
            byte[] seed = ArrayConverter.concatenate(tlsContext.getServerRandom(), tlsContext.getClientRandom());
            LOGGER.debug("Keyblock Seed:" + ArrayConverter.bytesToHexString(seed));

            PRFAlgorithm prfAlgorithm = AlgorithmResolver.getPRFAlgorithm(protocolVersion, cipherSuite);
            byte[] keyBlock = PseudoRandomFunction.compute(prfAlgorithm, masterSecret,
                    PseudoRandomFunction.KEY_EXPANSION_LABEL, seed, secretSetSize);
            LOGGER.debug("A new key block was generated: {}", ArrayConverter.bytesToHexString(keyBlock));
            int offset = 0;
            byte[] clientMacWriteSecret = Arrays.copyOfRange(keyBlock, offset, offset + readMac.getMacLength());
            offset += readMac.getMacLength();
            LOGGER.debug("Client MAC write Secret: {}", ArrayConverter.bytesToHexString(clientMacWriteSecret));
            byte[] serverMacWriteSecret = Arrays.copyOfRange(keyBlock, offset, offset + writeMac.getMacLength());
            offset += writeMac.getMacLength();
            LOGGER.debug("Server MAC write Secret:  {}", ArrayConverter.bytesToHexString(serverMacWriteSecret));
            clientWriteKey = Arrays.copyOfRange(keyBlock, offset, offset + keySize);
            offset += keySize;
            LOGGER.debug("Client write key: {}", ArrayConverter.bytesToHexString(clientWriteKey));
            serverWriteKey = Arrays.copyOfRange(keyBlock, offset, offset + keySize);
            offset += keySize;
            LOGGER.debug("Server write key: {}", ArrayConverter.bytesToHexString(serverWriteKey));
            byte[] clientWriteIv, serverWriteIv;
            if (useExplicitIv) {
                clientWriteIv = new byte[encryptCipher.getBlockSize()];
                tlsContext.getRandom().nextBytes(clientWriteIv);
                serverWriteIv = new byte[decryptCipher.getBlockSize()];
                tlsContext.getRandom().nextBytes(serverWriteIv);
            } else {
                clientWriteIv = Arrays.copyOfRange(keyBlock, offset, offset + encryptCipher.getBlockSize());
                offset += encryptCipher.getBlockSize();
                LOGGER.debug("Client write IV: {}", ArrayConverter.bytesToHexString(clientWriteIv));
                serverWriteIv = Arrays.copyOfRange(keyBlock, offset, offset + decryptCipher.getBlockSize());
                offset += decryptCipher.getBlockSize();
                LOGGER.debug("Server write IV: {}", ArrayConverter.bytesToHexString(serverWriteIv));
            }
            if (tlsContext.getChooser().getConnectionEndType() == ConnectionEndType.CLIENT) {
                encryptIv = new IvParameterSpec(clientWriteIv);
                decryptIv = new IvParameterSpec(serverWriteIv);
                encryptKey = new SecretKeySpec(clientWriteKey, bulkCipherAlg.getJavaName());
                decryptKey = new SecretKeySpec(serverWriteKey, bulkCipherAlg.getJavaName());
                try {
                    encryptCipher.init(Cipher.ENCRYPT_MODE, encryptKey, encryptIv);
                    decryptCipher.init(Cipher.DECRYPT_MODE, decryptKey, decryptIv);
                    readMac.init(new SecretKeySpec(serverMacWriteSecret, macAlg.getJavaName()));
                    writeMac.init(new SecretKeySpec(clientMacWriteSecret, macAlg.getJavaName()));
                } catch (InvalidAlgorithmParameterException | InvalidKeyException E) {
                    throw new UnsupportedOperationException("Unsupported Ciphersuite:"
                            + tlsContext.getChooser().getSelectedCipherSuite().name(), E);
                }
            } else {
                decryptIv = new IvParameterSpec(clientWriteIv);
                encryptIv = new IvParameterSpec(serverWriteIv);
                decryptKey = new SecretKeySpec(clientWriteKey, bulkCipherAlg.getJavaName());
                encryptKey = new SecretKeySpec(serverWriteKey, bulkCipherAlg.getJavaName());
                try {
                    encryptCipher.init(Cipher.ENCRYPT_MODE, encryptKey, encryptIv);
                    decryptCipher.init(Cipher.DECRYPT_MODE, decryptKey, decryptIv);
                    readMac.init(new SecretKeySpec(clientMacWriteSecret, macAlg.getJavaName()));
                    writeMac.init(new SecretKeySpec(serverMacWriteSecret, macAlg.getJavaName()));
                } catch (InvalidAlgorithmParameterException | InvalidKeyException E) {
                    throw new UnsupportedOperationException("Unsupported Ciphersuite:"
                            + tlsContext.getChooser().getSelectedCipherSuite().name(), E);
                }
            }
            // MAC has to be put into one or more blocks, depending on the
            // MAC/block length.
            // Additionally, there is a need for one explicit IV block
            if (offset != keyBlock.length) {
                throw new CryptoException("Offset exceeded the generated key block length");
            }
            setMinimalEncryptedRecordLength(((readMac.getMacLength() / decryptCipher.getBlockSize()) + 2)
                    * decryptCipher.getBlockSize());
        } catch (NoSuchAlgorithmException | NoSuchPaddingException ex) {
            throw new CryptoException("Could not initialize RecordBlocKCipher with Ciphersuite:"
                    + tlsContext.getChooser().getSelectedCipherSuite().name(), ex);
        }
    }

=======
>>>>>>> 2112d1f2
    @Override
    public int getMacLength() {
        return readMac.getMacLength();
    }

    @Override
    public byte[] calculatePadding(int paddingLength) {
        paddingLength = Math.abs(paddingLength); // TODO why?!
        byte[] padding = new byte[paddingLength];
        for (int i = 0; i < paddingLength; i++) {
            padding[i] = (byte) (paddingLength - 1);
        }
        return padding;
    }

    @Override
    public int calculatePaddingLength(int dataLength) {
        return encryptCipher.getBlockSize() - (dataLength % encryptCipher.getBlockSize());
    }

    @Override
    public boolean isUsingPadding() {
        return true;
    }

    @Override
    public boolean isUsingMac() {
        return true;
    }

    @Override
    public boolean isUsingTags() {
        return false;
    }

    @Override
    public byte[] getEncryptionIV() {
        if (useExplicitIv) {
            CipherAlgorithm cipherAlgorithm = AlgorithmResolver.getCipher(cipherSuite);
            byte[] iv = new byte[cipherAlgorithm.getNonceBytesFromHandshake()];
            context.getRandom().nextBytes(iv);
            return iv;
        } else {
            return encryptIv.getIV();
        }
    }

    @Override
    public byte[] getDecryptionIV() {
        if (useExplicitIv) {
            return new byte[0];
        } else {
            return decryptIv.getIV();
        }
    }
}<|MERGE_RESOLUTION|>--- conflicted
+++ resolved
@@ -8,9 +8,16 @@
  */
 package de.rub.nds.tlsattacker.core.record.cipher;
 
+import de.rub.nds.modifiablevariable.util.ArrayConverter;
+import de.rub.nds.tlsattacker.core.constants.AlgorithmResolver;
+import de.rub.nds.tlsattacker.core.constants.CipherAlgorithm;
+import de.rub.nds.tlsattacker.core.constants.MacAlgorithm;
+import de.rub.nds.tlsattacker.core.exceptions.CryptoException;
+import de.rub.nds.tlsattacker.core.record.cipher.cryptohelper.EncryptionRequest;
 import de.rub.nds.tlsattacker.core.record.cipher.cryptohelper.EncryptionResult;
-import de.rub.nds.tlsattacker.core.record.cipher.cryptohelper.EncryptionRequest;
 import de.rub.nds.tlsattacker.core.record.cipher.cryptohelper.KeySet;
+import de.rub.nds.tlsattacker.core.state.TlsContext;
+import de.rub.nds.tlsattacker.transport.ConnectionEndType;
 import java.security.InvalidAlgorithmParameterException;
 import java.security.InvalidKeyException;
 import java.security.NoSuchAlgorithmException;
@@ -23,13 +30,6 @@
 import javax.crypto.spec.IvParameterSpec;
 import javax.crypto.spec.SecretKeySpec;
 
-import de.rub.nds.modifiablevariable.util.ArrayConverter;
-import de.rub.nds.tlsattacker.core.constants.AlgorithmResolver;
-import de.rub.nds.tlsattacker.core.constants.CipherAlgorithm;
-import de.rub.nds.tlsattacker.core.constants.MacAlgorithm;
-import de.rub.nds.tlsattacker.core.exceptions.CryptoException;
-import de.rub.nds.tlsattacker.core.state.TlsContext;
-
 /**
  * @author Juraj Somorovsky <juraj.somorovsky@rub.de>
  */
@@ -76,15 +76,12 @@
             readMac = Mac.getInstance(macAlg.getJavaName());
             writeMac = Mac.getInstance(macAlg.getJavaName());
 
-            readMac.init(new SecretKeySpec(getKeySet().getReadMacSecret(
-                    context.getConnectionEnd().getConnectionEndType()), readMac.getAlgorithm()));
-            writeMac.init(new SecretKeySpec(getKeySet().getWriteMacSecret(
-                    context.getConnectionEnd().getConnectionEndType()), writeMac.getAlgorithm()));
+            ConnectionEndType localConEndType = context.getConnection().getLocalConnectionEndType();
+            readMac.init(new SecretKeySpec(getKeySet().getReadMacSecret(localConEndType), readMac.getAlgorithm()));
+            writeMac.init(new SecretKeySpec(getKeySet().getWriteMacSecret(localConEndType), writeMac.getAlgorithm()));
             if (getKeySet().getClientWriteIv() != null && getKeySet().getServerWriteIv() != null) {
-                encryptIv = new IvParameterSpec(getKeySet().getWriteIv(
-                        context.getConnectionEnd().getConnectionEndType()));
-                decryptIv = new IvParameterSpec(getKeySet()
-                        .getReadIv(context.getConnectionEnd().getConnectionEndType()));
+                encryptIv = new IvParameterSpec(getKeySet().getWriteIv(localConEndType));
+                decryptIv = new IvParameterSpec(getKeySet().getReadIv(localConEndType));
             }
         } catch (NoSuchAlgorithmException | NoSuchPaddingException | InvalidKeyException E) {
             throw new UnsupportedOperationException("Unsupported Ciphersuite:" + cipherSuite.name(), E);
@@ -145,29 +142,16 @@
     public byte[] decrypt(byte[] data) throws CryptoException {
         try {
             byte[] plaintext;
+            ConnectionEndType localConEndType = context.getConnection().getLocalConnectionEndType();
             if (useExplicitIv) {
                 decryptIv = new IvParameterSpec(Arrays.copyOf(data, decryptCipher.getBlockSize()));
-<<<<<<< HEAD
-            }
-            if (tlsContext.getChooser().getConnectionEndType() == ConnectionEndType.CLIENT) {
-                decryptCipher.init(Cipher.DECRYPT_MODE, new SecretKeySpec(serverWriteKey, bulkCipherAlg.getJavaName()),
-                        decryptIv);
-            } else {
-                decryptCipher.init(Cipher.DECRYPT_MODE, new SecretKeySpec(clientWriteKey, bulkCipherAlg.getJavaName()),
-                        decryptIv);
-            }
-            if (useExplicitIv) {
-=======
-                decryptCipher.init(Cipher.DECRYPT_MODE,
-                        new SecretKeySpec(getKeySet().getReadKey(context.getConnectionEnd().getConnectionEndType()),
-                                bulkCipherAlg.getJavaName()), decryptIv);
->>>>>>> 2112d1f2
+                decryptCipher.init(Cipher.DECRYPT_MODE, new SecretKeySpec(getKeySet().getReadKey(localConEndType),
+                        bulkCipherAlg.getJavaName()), decryptIv);
                 plaintext = decryptCipher.doFinal(Arrays.copyOfRange(data, decryptCipher.getBlockSize(), data.length));
             } else {
                 decryptIv = new IvParameterSpec(getDecryptionIV());
-                decryptCipher.init(Cipher.DECRYPT_MODE,
-                        new SecretKeySpec(getKeySet().getReadKey(context.getConnectionEnd().getConnectionEndType()),
-                                bulkCipherAlg.getJavaName()), decryptIv);
+                decryptCipher.init(Cipher.DECRYPT_MODE, new SecretKeySpec(getKeySet().getReadKey(localConEndType),
+                        bulkCipherAlg.getJavaName()), decryptIv);
                 plaintext = decryptCipher.doFinal(data);
             }
             return plaintext;
@@ -177,107 +161,6 @@
         }
     }
 
-<<<<<<< HEAD
-    private void init() {
-        try {
-            ProtocolVersion protocolVersion = tlsContext.getChooser().getSelectedProtocolVersion();
-            CipherSuite cipherSuite = tlsContext.getChooser().getSelectedCipherSuite();
-            if (protocolVersion == ProtocolVersion.TLS11 || protocolVersion == ProtocolVersion.TLS12
-                    || protocolVersion == ProtocolVersion.DTLS10 || protocolVersion == ProtocolVersion.DTLS12) {
-                useExplicitIv = true;
-            }
-            bulkCipherAlg = BulkCipherAlgorithm.getBulkCipherAlgorithm(cipherSuite);
-            CipherAlgorithm cipherAlg = AlgorithmResolver.getCipher(cipherSuite);
-            int keySize = cipherAlg.getKeySize();
-            encryptCipher = Cipher.getInstance(cipherAlg.getJavaName());
-            decryptCipher = Cipher.getInstance(cipherAlg.getJavaName());
-            MacAlgorithm macAlg = AlgorithmResolver.getMacAlgorithm(cipherSuite);
-            readMac = Mac.getInstance(macAlg.getJavaName());
-            writeMac = Mac.getInstance(macAlg.getJavaName());
-            int secretSetSize = (2 * keySize) + readMac.getMacLength() + writeMac.getMacLength();
-            if (!useExplicitIv) {
-                secretSetSize += encryptCipher.getBlockSize() + decryptCipher.getBlockSize();
-            }
-            byte[] masterSecret = tlsContext.getMasterSecret();
-            byte[] seed = ArrayConverter.concatenate(tlsContext.getServerRandom(), tlsContext.getClientRandom());
-            LOGGER.debug("Keyblock Seed:" + ArrayConverter.bytesToHexString(seed));
-
-            PRFAlgorithm prfAlgorithm = AlgorithmResolver.getPRFAlgorithm(protocolVersion, cipherSuite);
-            byte[] keyBlock = PseudoRandomFunction.compute(prfAlgorithm, masterSecret,
-                    PseudoRandomFunction.KEY_EXPANSION_LABEL, seed, secretSetSize);
-            LOGGER.debug("A new key block was generated: {}", ArrayConverter.bytesToHexString(keyBlock));
-            int offset = 0;
-            byte[] clientMacWriteSecret = Arrays.copyOfRange(keyBlock, offset, offset + readMac.getMacLength());
-            offset += readMac.getMacLength();
-            LOGGER.debug("Client MAC write Secret: {}", ArrayConverter.bytesToHexString(clientMacWriteSecret));
-            byte[] serverMacWriteSecret = Arrays.copyOfRange(keyBlock, offset, offset + writeMac.getMacLength());
-            offset += writeMac.getMacLength();
-            LOGGER.debug("Server MAC write Secret:  {}", ArrayConverter.bytesToHexString(serverMacWriteSecret));
-            clientWriteKey = Arrays.copyOfRange(keyBlock, offset, offset + keySize);
-            offset += keySize;
-            LOGGER.debug("Client write key: {}", ArrayConverter.bytesToHexString(clientWriteKey));
-            serverWriteKey = Arrays.copyOfRange(keyBlock, offset, offset + keySize);
-            offset += keySize;
-            LOGGER.debug("Server write key: {}", ArrayConverter.bytesToHexString(serverWriteKey));
-            byte[] clientWriteIv, serverWriteIv;
-            if (useExplicitIv) {
-                clientWriteIv = new byte[encryptCipher.getBlockSize()];
-                tlsContext.getRandom().nextBytes(clientWriteIv);
-                serverWriteIv = new byte[decryptCipher.getBlockSize()];
-                tlsContext.getRandom().nextBytes(serverWriteIv);
-            } else {
-                clientWriteIv = Arrays.copyOfRange(keyBlock, offset, offset + encryptCipher.getBlockSize());
-                offset += encryptCipher.getBlockSize();
-                LOGGER.debug("Client write IV: {}", ArrayConverter.bytesToHexString(clientWriteIv));
-                serverWriteIv = Arrays.copyOfRange(keyBlock, offset, offset + decryptCipher.getBlockSize());
-                offset += decryptCipher.getBlockSize();
-                LOGGER.debug("Server write IV: {}", ArrayConverter.bytesToHexString(serverWriteIv));
-            }
-            if (tlsContext.getChooser().getConnectionEndType() == ConnectionEndType.CLIENT) {
-                encryptIv = new IvParameterSpec(clientWriteIv);
-                decryptIv = new IvParameterSpec(serverWriteIv);
-                encryptKey = new SecretKeySpec(clientWriteKey, bulkCipherAlg.getJavaName());
-                decryptKey = new SecretKeySpec(serverWriteKey, bulkCipherAlg.getJavaName());
-                try {
-                    encryptCipher.init(Cipher.ENCRYPT_MODE, encryptKey, encryptIv);
-                    decryptCipher.init(Cipher.DECRYPT_MODE, decryptKey, decryptIv);
-                    readMac.init(new SecretKeySpec(serverMacWriteSecret, macAlg.getJavaName()));
-                    writeMac.init(new SecretKeySpec(clientMacWriteSecret, macAlg.getJavaName()));
-                } catch (InvalidAlgorithmParameterException | InvalidKeyException E) {
-                    throw new UnsupportedOperationException("Unsupported Ciphersuite:"
-                            + tlsContext.getChooser().getSelectedCipherSuite().name(), E);
-                }
-            } else {
-                decryptIv = new IvParameterSpec(clientWriteIv);
-                encryptIv = new IvParameterSpec(serverWriteIv);
-                decryptKey = new SecretKeySpec(clientWriteKey, bulkCipherAlg.getJavaName());
-                encryptKey = new SecretKeySpec(serverWriteKey, bulkCipherAlg.getJavaName());
-                try {
-                    encryptCipher.init(Cipher.ENCRYPT_MODE, encryptKey, encryptIv);
-                    decryptCipher.init(Cipher.DECRYPT_MODE, decryptKey, decryptIv);
-                    readMac.init(new SecretKeySpec(clientMacWriteSecret, macAlg.getJavaName()));
-                    writeMac.init(new SecretKeySpec(serverMacWriteSecret, macAlg.getJavaName()));
-                } catch (InvalidAlgorithmParameterException | InvalidKeyException E) {
-                    throw new UnsupportedOperationException("Unsupported Ciphersuite:"
-                            + tlsContext.getChooser().getSelectedCipherSuite().name(), E);
-                }
-            }
-            // MAC has to be put into one or more blocks, depending on the
-            // MAC/block length.
-            // Additionally, there is a need for one explicit IV block
-            if (offset != keyBlock.length) {
-                throw new CryptoException("Offset exceeded the generated key block length");
-            }
-            setMinimalEncryptedRecordLength(((readMac.getMacLength() / decryptCipher.getBlockSize()) + 2)
-                    * decryptCipher.getBlockSize());
-        } catch (NoSuchAlgorithmException | NoSuchPaddingException ex) {
-            throw new CryptoException("Could not initialize RecordBlocKCipher with Ciphersuite:"
-                    + tlsContext.getChooser().getSelectedCipherSuite().name(), ex);
-        }
-    }
-
-=======
->>>>>>> 2112d1f2
     @Override
     public int getMacLength() {
         return readMac.getMacLength();
