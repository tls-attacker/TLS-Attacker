--- conflicted
+++ resolved
@@ -254,12 +254,7 @@
     private void prepareCipherSuite(EncryptedServerNameIndicationExtensionMessage msg) {
         List<CipherSuite> clientSupportedCipherSuites =
                 chooser.getConfig().getClientSupportedEsniCipherSuites();
-<<<<<<< HEAD
         List<CipherSuite> serverSupportedCipherSuites = chooser.getEsniServerCipherSuites();
-=======
-        List<CipherSuite> serverSupportedCipherSuites =
-                ((DefaultChooser) chooser).getEsniServerCipherSuites();
->>>>>>> d878a479
         List<CipherSuite> implementedCipherSuites = CipherSuite.getEsniImplemented();
         CipherSuite selectedCipherSuite = implementedCipherSuites.get(0);
         boolean isFoundSharedCipher = false;
@@ -390,11 +385,7 @@
             LOGGER.warn("No private key available for selected named group: " + group);
         }
         byte[] clientPublicKey = msg.getKeyShareEntry().getPublicKey().getValue();
-<<<<<<< HEAD
-
-=======
-        ;
->>>>>>> d878a479
+
         byte[] esniSharedSecret =
                 KeyShareCalculator.computeSharedSecret(group, serverPrivateKey, clientPublicKey);
 
@@ -403,6 +394,9 @@
                 "esniSharedSecret: "
                         + ArrayConverter.bytesToHexString(
                                 msg.getEncryptedSniComputation().getEsniSharedSecret().getValue()));
+        LOGGER.debug(
+                "esniSharedSecret: {}",
+                msg.getEncryptedSniComputation().getEsniSharedSecret().getValue());
     }
 
     private void prepareEsniMasterSecret(EncryptedServerNameIndicationExtensionMessage msg) {
