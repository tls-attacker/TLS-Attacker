--- conflicted
+++ resolved
@@ -172,11 +172,7 @@
                 new ClientEsniInnerSerializer(msg.getClientEsniInner());
         byte[] clientEsniInnerBytes = serializer.serialize();
         msg.setClientEsniInnerBytes(clientEsniInnerBytes);
-<<<<<<< HEAD
         LOGGER.debug("ClientEsniInnerBytes: {}", msg.getClientEsniInnerBytes().getValue());
-=======
-        LOGGER.debug("clientEsniInnerBytes: {}", msg.getClientEsniInnerBytes().getValue());
->>>>>>> 69d6d8e3
     }
 
     private void parseClientEsniInnerBytes(EncryptedServerNameIndicationExtensionMessage msg) {
@@ -199,11 +195,7 @@
         }
         msg.getEncryptedSniComputation().setEsniServerPublicKey(serverPublicKey);
         LOGGER.debug(
-<<<<<<< HEAD
                 "EsniServerPublicKey: {}",
-=======
-                "esniServerPublicKey: {}",
->>>>>>> 69d6d8e3
                 msg.getEncryptedSniComputation().getEsniServerPublicKey().getValue());
     }
 
@@ -231,11 +223,7 @@
             LOGGER.warn("Found no shared named group. Using {}", selectedNamedGroup);
         }
         msg.getKeyShareEntry().setGroupConfig(selectedNamedGroup);
-<<<<<<< HEAD
         LOGGER.debug("NamedGroup: {}", msg.getKeyShareEntry().getGroupConfig().getValue());
-=======
-        LOGGER.debug("NamedGroup: ", msg.getKeyShareEntry().getGroupConfig().getValue());
->>>>>>> 69d6d8e3
     }
 
     private void prepareKeyShareEntry(EncryptedServerNameIndicationExtensionMessage msg) {
@@ -244,13 +232,8 @@
         KeyShareEntryPreparator keyShareEntryPreparator =
                 new KeyShareEntryPreparator(chooser, keyShareEntry);
         keyShareEntryPreparator.prepare();
-<<<<<<< HEAD
         LOGGER.debug("ClientPrivateKey: {}", msg.getKeyShareEntry().getPrivateKey().toByteArray());
         LOGGER.debug("ClientPublicKey: {}", msg.getKeyShareEntry().getPublicKey().getValue());
-=======
-        LOGGER.debug("ClientPrivateKey: ", msg.getKeyShareEntry().getPrivateKey().toByteArray());
-        LOGGER.debug("ClientPublicKey: ", msg.getKeyShareEntry().getPublicKey().getValue());
->>>>>>> 69d6d8e3
     }
 
     private void prepareCipherSuite(EncryptedServerNameIndicationExtensionMessage msg) {
@@ -273,21 +256,13 @@
             LOGGER.warn("Found no shared cipher. Using {}", selectedCipherSuite);
         }
         msg.setCipherSuite(selectedCipherSuite.getByteValue());
-<<<<<<< HEAD
         LOGGER.debug("CipherSuite: {}", msg.getCipherSuite().getValue());
-=======
-        LOGGER.debug("CipherSuite: ", msg.getCipherSuite().getValue());
->>>>>>> 69d6d8e3
     }
 
     private void prepareEsniRecordBytes(EncryptedServerNameIndicationExtensionMessage msg) {
         byte[] recordBytes = chooser.getEsniRecordBytes();
         msg.getEncryptedSniComputation().setEsniRecordBytes(recordBytes);
-<<<<<<< HEAD
         LOGGER.debug("EsniRecordBytes: {}", msg.getEncryptedSniComputation().getEsniRecordBytes());
-=======
-        LOGGER.debug("esniRecordBytes: {}", msg.getEncryptedSniComputation().getEsniRecordBytes());
->>>>>>> 69d6d8e3
     }
 
     private void prepareRecordDigest(EncryptedServerNameIndicationExtensionMessage msg) {
@@ -350,11 +325,7 @@
         contentsHash = messageDigest.digest(contents);
         msg.getEncryptedSniComputation().setEsniContentsHash(contentsHash);
         LOGGER.debug(
-<<<<<<< HEAD
                 "EsniContentsHash: {}",
-=======
-                "EsniContentsHash: ",
->>>>>>> 69d6d8e3
                 msg.getEncryptedSniComputation().getEsniContentsHash().getValue());
     }
 
@@ -367,14 +338,8 @@
                 KeyShareCalculator.computeSharedSecret(group, clientPrivateKey, serverPublicKey);
         msg.getEncryptedSniComputation().setEsniSharedSecret(esniSharedSecret);
         LOGGER.debug(
-<<<<<<< HEAD
-                "esniSharedSecret: {}"
-                        + ArrayConverter.bytesToHexString(
-                                msg.getEncryptedSniComputation().getEsniSharedSecret().getValue()));
-=======
-                "esniSharedSecret: {}",
+                "EsniSharedSecret: {}",
                 msg.getEncryptedSniComputation().getEsniSharedSecret().getValue());
->>>>>>> 69d6d8e3
     }
 
     private void prepareEsniServerSharedSecret(EncryptedServerNameIndicationExtensionMessage msg) {
@@ -399,14 +364,7 @@
 
         msg.getEncryptedSniComputation().setEsniSharedSecret(esniSharedSecret);
         LOGGER.debug(
-<<<<<<< HEAD
-                "esniSharedSecret: "
-                        + ArrayConverter.bytesToHexString(
-                                msg.getEncryptedSniComputation().getEsniSharedSecret().getValue()));
-        LOGGER.debug(
-=======
->>>>>>> 69d6d8e3
-                "esniSharedSecret: {}",
+                "EsniSharedSecret: {}",
                 msg.getEncryptedSniComputation().getEsniSharedSecret().getValue());
     }
 
