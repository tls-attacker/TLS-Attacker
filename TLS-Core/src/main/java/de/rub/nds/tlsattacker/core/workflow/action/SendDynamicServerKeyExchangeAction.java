--- conflicted
+++ resolved
@@ -70,27 +70,14 @@
                 LOGGER.info("Sending Dynamic Key Exchange (" + connectionAlias + "): " + sending);
             }
 
-<<<<<<< HEAD
-        try {
-            send(tlsContext, messages, fragments, records);
-=======
             try {
-                MessageActionResult result = sendMessageHelper.sendMessages(messages, fragments, records, tlsContext);
-                messages = new ArrayList<>(result.getMessageList());
-                records = new ArrayList<>(result.getRecordList());
-                if (result.getMessageFragmentList() != null) {
-                    fragments = new ArrayList<>(result.getMessageFragmentList());
-                }
+                send(tlsContext, messages, fragments, records);
                 setExecuted(true);
             } catch (IOException e) {
                 tlsContext.setReceivedTransportHandlerException(true);
                 LOGGER.debug(e);
                 setExecuted(getActionOptions().contains(ActionOption.MAY_FAIL));
             }
-        } else {
-            LOGGER.info("Sending Dynamic Key Exchange: none");
->>>>>>> 3def229f
-            setExecuted(true);
         }
     }
 
@@ -137,19 +124,6 @@
     }
 
     @Override
-<<<<<<< HEAD
-    public void setRecords(List<Record> records) {
-        this.records = records;
-    }
-
-    @Override
-    public void setFragments(List<DtlsHandshakeMessageFragment> fragments) {
-        this.fragments = fragments;
-    }
-
-    @Override
-=======
->>>>>>> 3def229f
     public void reset() {
         List<ModifiableVariableHolder> holders = new LinkedList<>();
         if (messages != null) {
