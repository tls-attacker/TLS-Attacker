/*
 * TLS-Attacker - A Modular Penetration Testing Framework for TLS
 *
 * Copyright 2014-2023 Ruhr University Bochum, Paderborn University, Technology Innovation Institute, and Hackmanit GmbH
 *
 * Licensed under Apache License, Version 2.0
 * http://www.apache.org/licenses/LICENSE-2.0.txt
 */
package de.rub.nds.tlsattacker.core.protocol.parser.extension.keyshare;

import de.rub.nds.protocol.constants.NamedEllipticCurveParameters;
import de.rub.nds.protocol.crypto.ec.EllipticCurve;
import de.rub.nds.tlsattacker.core.constants.Bits;
import de.rub.nds.tlsattacker.core.constants.ExtensionByteLength;
import de.rub.nds.tlsattacker.core.constants.NamedGroup;
import de.rub.nds.tlsattacker.core.layer.data.Parser;
import de.rub.nds.tlsattacker.core.protocol.message.extension.keyshare.DragonFlyKeyShareEntry;
import java.io.InputStream;
import java.math.BigInteger;

public class DragonFlyKeyShareEntryParser extends Parser<DragonFlyKeyShareEntry> {

    private final NamedGroup group;

    public DragonFlyKeyShareEntryParser(InputStream stream, NamedGroup group) {
        super(stream);
        this.group = group;
    }

    @Override
    public void parse(DragonFlyKeyShareEntry keyShare) {
        if (group.isEcGroup()) {
<<<<<<< HEAD
            EllipticCurve curve = ((NamedEllipticCurveParameters) group.getGroupParameters()).getGroup();
=======
            EllipticCurve curve =
                    ((NamedEllipticCurveParameters) group.getGroupParameters()).getGroup();
>>>>>>> 33e234e7
            int elementLength = curve.getModulus().bitLength();
            byte[] rawPublicKey = parseByteArrayField(elementLength * 2 / Bits.IN_A_BYTE);
            int scalarLength = parseIntField(ExtensionByteLength.PWD_SCALAR);
            BigInteger scalar = parseBigIntField(scalarLength);
            keyShare.setRawPublicKey(rawPublicKey);
            keyShare.setScalar(scalar);
            keyShare.setScalarLength(scalarLength);
        } else {
            throw new UnsupportedOperationException("Non-Curves are currently not supported");
        }
    }
}<|MERGE_RESOLUTION|>--- conflicted
+++ resolved
@@ -30,12 +30,8 @@
     @Override
     public void parse(DragonFlyKeyShareEntry keyShare) {
         if (group.isEcGroup()) {
-<<<<<<< HEAD
-            EllipticCurve curve = ((NamedEllipticCurveParameters) group.getGroupParameters()).getGroup();
-=======
             EllipticCurve curve =
                     ((NamedEllipticCurveParameters) group.getGroupParameters()).getGroup();
->>>>>>> 33e234e7
             int elementLength = curve.getModulus().bitLength();
             byte[] rawPublicKey = parseByteArrayField(elementLength * 2 / Bits.IN_A_BYTE);
             int scalarLength = parseIntField(ExtensionByteLength.PWD_SCALAR);
