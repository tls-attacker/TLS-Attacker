--- conflicted
+++ resolved
@@ -64,14 +64,8 @@
                 tlsContext.getChooser().getSelectedProtocolVersion(), tlsContext.getActiveClientKeySetType());
             RecordCipher recordCipherClient = RecordCipherFactory.getRecordCipher(tlsContext, clientKeySet,
                 tlsContext.getChooser().getSelectedCipherSuite());
-<<<<<<< HEAD
             tlsContext.getRecordLayer().updateDecryptionCipher(recordCipherClient);
-            tlsContext.setReadSequenceNumber(0);
-=======
-            tlsContext.getRecordLayer().setRecordCipher(recordCipherClient);
-            tlsContext.getRecordLayer().updateDecryptionCipher();
             tlsContext.increaseReadEpoch();
->>>>>>> 79faecec
         } catch (CryptoException | NoSuchAlgorithmException ex) {
             LOGGER.error("Generating KeySet failed", ex);
             throw new WorkflowExecutionException(ex.toString());
