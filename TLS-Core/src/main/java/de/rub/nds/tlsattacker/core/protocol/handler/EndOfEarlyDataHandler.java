--- conflicted
+++ resolved
@@ -62,15 +62,8 @@
             LOGGER.debug("Setting cipher for client to use handshake secrets");
             KeySet clientKeySet = KeySetGenerator.generateKeySet(tlsContext,
                 tlsContext.getChooser().getSelectedProtocolVersion(), tlsContext.getActiveClientKeySetType());
-<<<<<<< HEAD
-            RecordCipher recordCipherClient = RecordCipherFactory.getRecordCipher(tlsContext, clientKeySet,
-                tlsContext.getChooser().getSelectedCipherSuite());
-            tlsContext.getRecordLayer().updateDecryptionCipher(recordCipherClient);
-            tlsContext.setReadSequenceNumber(0);
-=======
             RecordCipher recordCipherClient = RecordCipherFactory.getRecordCipher(tlsContext, clientKeySet);
             tlsContext.getRecordLayer().updateDecryptionCipher(recordCipherClient);
->>>>>>> bbeac9c9
         } catch (CryptoException | NoSuchAlgorithmException ex) {
             LOGGER.error("Generating KeySet failed", ex);
             throw new WorkflowExecutionException(ex.toString());
