--- conflicted
+++ resolved
@@ -147,17 +147,6 @@
         tlsContext.setActiveServerKeySetType(keySetType);
         LOGGER.debug("Setting cipher for server to use " + keySetType);
         KeySet serverKeySet = getKeySet(tlsContext, tlsContext.getActiveServerKeySetType());
-<<<<<<< HEAD
-        RecordCipher recordCipherServer = RecordCipherFactory.getRecordCipher(tlsContext, serverKeySet,
-            tlsContext.getChooser().getSelectedCipherSuite());
-
-        if (tlsContext.getChooser().getConnectionEndType() == ConnectionEndType.CLIENT) {
-            tlsContext.setReadSequenceNumber(0);
-            tlsContext.getRecordLayer().updateDecryptionCipher(recordCipherServer);
-        } else {
-            tlsContext.setWriteSequenceNumber(0);
-            tlsContext.getRecordLayer().updateEncryptionCipher(recordCipherServer);
-=======
 
         if (tlsContext.getChooser().getConnectionEndType() == ConnectionEndType.CLIENT) {
             tlsContext.getRecordLayer()
@@ -165,7 +154,6 @@
         } else {
             tlsContext.getRecordLayer()
                 .updateEncryptionCipher(RecordCipherFactory.getRecordCipher(tlsContext, serverKeySet));
->>>>>>> bbeac9c9
         }
     }
 
@@ -173,17 +161,6 @@
         tlsContext.setActiveClientKeySetType(keySetType);
         LOGGER.debug("Setting cipher for client to use " + keySetType);
         KeySet clientKeySet = getKeySet(tlsContext, tlsContext.getActiveClientKeySetType());
-<<<<<<< HEAD
-        RecordCipher recordCipherClient = RecordCipherFactory.getRecordCipher(tlsContext, clientKeySet,
-            tlsContext.getChooser().getSelectedCipherSuite());
-
-        if (tlsContext.getChooser().getConnectionEndType() == ConnectionEndType.SERVER) {
-            tlsContext.setReadSequenceNumber(0);
-            tlsContext.getRecordLayer().updateDecryptionCipher(recordCipherClient);
-        } else {
-            tlsContext.setWriteSequenceNumber(0);
-            tlsContext.getRecordLayer().updateEncryptionCipher(recordCipherClient);
-=======
 
         if (tlsContext.getChooser().getConnectionEndType() == ConnectionEndType.SERVER) {
             tlsContext.getRecordLayer()
@@ -191,7 +168,6 @@
         } else {
             tlsContext.getRecordLayer()
                 .updateEncryptionCipher(RecordCipherFactory.getRecordCipher(tlsContext, clientKeySet));
->>>>>>> bbeac9c9
         }
     }
 }