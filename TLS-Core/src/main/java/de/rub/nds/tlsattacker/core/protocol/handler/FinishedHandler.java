/**
 * TLS-Attacker - A Modular Penetration Testing Framework for TLS
 *
 * Copyright 2014-2017 Ruhr University Bochum / Hackmanit GmbH
 *
 * Licensed under Apache License 2.0
 * http://www.apache.org/licenses/LICENSE-2.0
 */
package de.rub.nds.tlsattacker.core.protocol.handler;

import de.rub.nds.modifiablevariable.util.ArrayConverter;
import de.rub.nds.tlsattacker.core.constants.AlgorithmResolver;
import de.rub.nds.tlsattacker.core.constants.DigestAlgorithm;
import de.rub.nds.tlsattacker.core.constants.HKDFAlgorithm;
import de.rub.nds.tlsattacker.core.constants.ProtocolVersion;
import de.rub.nds.tlsattacker.core.crypto.HKDFunction;
import de.rub.nds.tlsattacker.core.exceptions.CryptoException;
import static de.rub.nds.tlsattacker.core.protocol.handler.ProtocolMessageHandler.LOGGER;
import de.rub.nds.tlsattacker.core.protocol.message.FinishedMessage;
import de.rub.nds.tlsattacker.core.protocol.parser.FinishedMessageParser;
import de.rub.nds.tlsattacker.core.protocol.preparator.FinishedMessagePreparator;
import de.rub.nds.tlsattacker.core.protocol.serializer.FinishedMessageSerializer;
import de.rub.nds.tlsattacker.core.record.cipher.RecordAEADCipher;
import de.rub.nds.tlsattacker.core.record.cipher.RecordCipher;
import de.rub.nds.tlsattacker.core.record.cipher.RecordCipherFactory;
import de.rub.nds.tlsattacker.core.state.TlsContext;
import de.rub.nds.tlsattacker.transport.ConnectionEndType;
import java.security.NoSuchAlgorithmException;
import javax.crypto.Mac;

<<<<<<< HEAD
/**
 * @author Juraj Somorovsky <juraj.somorovsky@rub.de>
 * @author Philip Riese <philip.riese@rub.de>
 * @author Nurullah Erinola <nurullah.erinola@rub.de>
 * @author Marcel Maehren <marcel.maehren@rub.de>
 */
=======
>>>>>>> 7ec10dfd
public class FinishedHandler extends HandshakeMessageHandler<FinishedMessage> {

    public FinishedHandler(TlsContext context) {
        super(context);
    }

    @Override
    public FinishedMessageParser getParser(byte[] message, int pointer) {
        return new FinishedMessageParser(pointer, message, tlsContext.getChooser().getLastRecordVersion());
    }

    @Override
    public FinishedMessagePreparator getPreparator(FinishedMessage message) {
        return new FinishedMessagePreparator(tlsContext.getChooser(), message);
    }

    @Override
    public FinishedMessageSerializer getSerializer(FinishedMessage message) {
        return new FinishedMessageSerializer(message, tlsContext.getChooser().getSelectedProtocolVersion());
    }

    @Override
    public void adjustTLSContext(FinishedMessage message) {
        if(tlsContext.getConnectionEnd().getConnectionEndType() == ConnectionEndType.CLIENT && tlsContext.isEncryptedEndOfEarlyData())
        {
           adjustRecordCipher0RTT(); 
        }
        if (tlsContext.getChooser().getSelectedProtocolVersion().isTLS13()) {
            if (tlsContext.getTalkingConnectionEndType() == ConnectionEndType.SERVER) {
                adjustApplicationTrafficSecrets();
            } else {
                tlsContext.setUpdateKeys(true);
            }
        }
        if (tlsContext.getTalkingConnectionEndType() == ConnectionEndType.CLIENT) {
            tlsContext.setLastClientVerifyData(message.getVerifyData().getValue());
        } else {
            tlsContext.setLastServerVerifyData(message.getVerifyData().getValue());
        }
    }

    private void adjustApplicationTrafficSecrets() {
        HKDFAlgorithm hkdfAlgortihm = AlgorithmResolver.getHKDFAlgorithm(tlsContext.getChooser()
                .getSelectedCipherSuite());
        DigestAlgorithm digestAlgo = AlgorithmResolver.getDigestAlgorithm(tlsContext.getChooser()
                .getSelectedProtocolVersion(), tlsContext.getChooser().getSelectedCipherSuite());
        try {
            int macLength = Mac.getInstance(hkdfAlgortihm.getMacAlgorithm().getJavaName()).getMacLength();
            byte[] saltMasterSecret = HKDFunction.deriveSecret(hkdfAlgortihm, digestAlgo.getJavaName(),
                    tlsContext.getHandshakeSecret(), HKDFunction.DERIVED, ArrayConverter.hexStringToByteArray(""));
            byte[] masterSecret = HKDFunction.extract(hkdfAlgortihm, saltMasterSecret, new byte[macLength]);
            byte[] clientApplicationTrafficSecret = HKDFunction.deriveSecret(hkdfAlgortihm, digestAlgo.getJavaName(),
                    masterSecret, HKDFunction.CLIENT_APPLICATION_TRAFFIC_SECRET, tlsContext.getDigest().getRawBytes());
            tlsContext.setClientApplicationTrafficSecret(clientApplicationTrafficSecret);
            LOGGER.debug("Set clientApplicationTrafficSecret in Context to "
                    + ArrayConverter.bytesToHexString(clientApplicationTrafficSecret));
            byte[] serverApplicationTrafficSecret = HKDFunction.deriveSecret(hkdfAlgortihm, digestAlgo.getJavaName(),
                    masterSecret, HKDFunction.SERVER_APPLICATION_TRAFFIC_SECRET, tlsContext.getDigest().getRawBytes());
            tlsContext.setServerApplicationTrafficSecret(serverApplicationTrafficSecret);
            LOGGER.debug("Set serverApplicationTrafficSecret in Context to "
                    + ArrayConverter.bytesToHexString(serverApplicationTrafficSecret));
        } catch (NoSuchAlgorithmException ex) {
            throw new CryptoException(ex);
        }
    }
    
    private void adjustRecordCipher0RTT()
    {
        LOGGER.debug("Adjusting recordCipher after encrypting EOED using different key");
        
        tlsContext.setSelectedCipherSuite(tlsContext.getSelectedCipherSuite());

        RecordCipher recordCipher = RecordCipherFactory.getRecordCipher(tlsContext);
        tlsContext.setUseEarlyTrafficSecret(true);
        tlsContext.getRecordLayer().setRecordCipher(recordCipher);
        tlsContext.getRecordLayer().updateDecryptionCipher();
        tlsContext.getRecordLayer().updateEncryptionCipher();
        
        //Restore the correct SequenceNumber
        ((RecordAEADCipher)recordCipher).setSequenceNumberDec(tlsContext.getStoredSequenceNumberDec());
    }
}<|MERGE_RESOLUTION|>--- conflicted
+++ resolved
@@ -13,6 +13,7 @@
 import de.rub.nds.tlsattacker.core.constants.DigestAlgorithm;
 import de.rub.nds.tlsattacker.core.constants.HKDFAlgorithm;
 import de.rub.nds.tlsattacker.core.constants.ProtocolVersion;
+import de.rub.nds.tlsattacker.core.constants.Tls13KeySetType;
 import de.rub.nds.tlsattacker.core.crypto.HKDFunction;
 import de.rub.nds.tlsattacker.core.exceptions.CryptoException;
 import static de.rub.nds.tlsattacker.core.protocol.handler.ProtocolMessageHandler.LOGGER;
@@ -23,20 +24,15 @@
 import de.rub.nds.tlsattacker.core.record.cipher.RecordAEADCipher;
 import de.rub.nds.tlsattacker.core.record.cipher.RecordCipher;
 import de.rub.nds.tlsattacker.core.record.cipher.RecordCipherFactory;
+import de.rub.nds.tlsattacker.core.record.cipher.cryptohelper.KeySet;
+import de.rub.nds.tlsattacker.core.record.cipher.cryptohelper.KeySetGenerator;
 import de.rub.nds.tlsattacker.core.state.TlsContext;
 import de.rub.nds.tlsattacker.transport.ConnectionEndType;
 import java.security.NoSuchAlgorithmException;
+import java.util.logging.Level;
+import java.util.logging.Logger;
 import javax.crypto.Mac;
 
-<<<<<<< HEAD
-/**
- * @author Juraj Somorovsky <juraj.somorovsky@rub.de>
- * @author Philip Riese <philip.riese@rub.de>
- * @author Nurullah Erinola <nurullah.erinola@rub.de>
- * @author Marcel Maehren <marcel.maehren@rub.de>
- */
-=======
->>>>>>> 7ec10dfd
 public class FinishedHandler extends HandshakeMessageHandler<FinishedMessage> {
 
     public FinishedHandler(TlsContext context) {
@@ -60,15 +56,15 @@
 
     @Override
     public void adjustTLSContext(FinishedMessage message) {
-        if(tlsContext.getConnectionEnd().getConnectionEndType() == ConnectionEndType.CLIENT && tlsContext.isEncryptedEndOfEarlyData())
-        {
-           adjustRecordCipher0RTT(); 
+        if (tlsContext.getConnectionEnd().getConnectionEndType() == ConnectionEndType.CLIENT
+                && tlsContext.isEncryptedEndOfEarlyData()) {
+            adjustRecordCipher0RTT();
         }
         if (tlsContext.getChooser().getSelectedProtocolVersion().isTLS13()) {
             if (tlsContext.getTalkingConnectionEndType() == ConnectionEndType.SERVER) {
                 adjustApplicationTrafficSecrets();
             } else {
-                tlsContext.setUpdateKeys(true);
+                tlsContext.setActiveKeySetType(Tls13KeySetType.APPLICATION_TRAFFIC_SECRETS);
             }
         }
         if (tlsContext.getTalkingConnectionEndType() == ConnectionEndType.CLIENT) {
@@ -102,20 +98,24 @@
             throw new CryptoException(ex);
         }
     }
-    
-    private void adjustRecordCipher0RTT()
-    {
-        LOGGER.debug("Adjusting recordCipher after encrypting EOED using different key");
-        
-        tlsContext.setSelectedCipherSuite(tlsContext.getSelectedCipherSuite());
 
-        RecordCipher recordCipher = RecordCipherFactory.getRecordCipher(tlsContext);
-        tlsContext.setUseEarlyTrafficSecret(true);
-        tlsContext.getRecordLayer().setRecordCipher(recordCipher);
-        tlsContext.getRecordLayer().updateDecryptionCipher();
-        tlsContext.getRecordLayer().updateEncryptionCipher();
-        
-        //Restore the correct SequenceNumber
-        ((RecordAEADCipher)recordCipher).setSequenceNumberDec(tlsContext.getStoredSequenceNumberDec());
+    private void adjustRecordCipher0RTT() {
+        try {
+            LOGGER.debug("Adjusting recordCipher after encrypting EOED using different key");
+
+            tlsContext.setActiveKeySetType(Tls13KeySetType.HANDSHAKE_TRAFFIC_SECRETS);
+            KeySet keySet = KeySetGenerator.generateKeySet(tlsContext);
+            RecordCipher recordCipher = RecordCipherFactory.getRecordCipher(tlsContext, keySet,
+                    tlsContext.getSelectedCipherSuite());
+            tlsContext.getRecordLayer().setRecordCipher(recordCipher);
+            tlsContext.getRecordLayer().updateDecryptionCipher();
+            tlsContext.getRecordLayer().updateEncryptionCipher();
+
+            // Set the correct SequenceNumbers
+            tlsContext.setWriteSequenceNumber(0);
+            tlsContext.setReadSequenceNumber(0);
+        } catch (NoSuchAlgorithmException ex) {
+            Logger.getLogger(FinishedHandler.class.getName()).log(Level.SEVERE, null, ex);
+        }
     }
 }