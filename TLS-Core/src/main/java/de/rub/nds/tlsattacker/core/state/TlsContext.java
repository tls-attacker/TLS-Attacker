/**
 * TLS-Attacker - A Modular Penetration Testing Framework for TLS
 *
 * Copyright 2014-2017 Ruhr University Bochum / Hackmanit GmbH
 *
 * Licensed under Apache License 2.0
 * http://www.apache.org/licenses/LICENSE-2.0
 */
package de.rub.nds.tlsattacker.core.state;

import de.rub.nds.modifiablevariable.util.ArrayConverter;
import de.rub.nds.modifiablevariable.util.BadRandom;
import de.rub.nds.tlsattacker.core.config.Config;
import de.rub.nds.tlsattacker.core.constants.AuthzDataFormat;
import de.rub.nds.tlsattacker.core.constants.CertificateStatusRequestType;
import de.rub.nds.tlsattacker.core.constants.CertificateType;
import de.rub.nds.tlsattacker.core.constants.CipherSuite;
import de.rub.nds.tlsattacker.core.constants.ClientCertificateType;
import de.rub.nds.tlsattacker.core.constants.CompressionMethod;
import de.rub.nds.tlsattacker.core.constants.ECPointFormat;
import de.rub.nds.tlsattacker.core.constants.ExtensionType;
import de.rub.nds.tlsattacker.core.constants.HeartbeatMode;
import de.rub.nds.tlsattacker.core.constants.MaxFragmentLength;
import de.rub.nds.tlsattacker.core.constants.NamedCurve;
import de.rub.nds.tlsattacker.core.constants.PRFAlgorithm;
import de.rub.nds.tlsattacker.core.constants.ProtocolVersion;
import de.rub.nds.tlsattacker.core.constants.PskKeyExchangeMode;
import de.rub.nds.tlsattacker.core.constants.SignatureAndHashAlgorithm;
import de.rub.nds.tlsattacker.core.constants.SrtpProtectionProfiles;
import de.rub.nds.tlsattacker.core.constants.TokenBindingKeyParameters;
import de.rub.nds.tlsattacker.core.constants.TokenBindingVersion;
import de.rub.nds.tlsattacker.core.constants.UserMappingExtensionHintType;
import de.rub.nds.tlsattacker.core.crypto.MessageDigestCollector;
import de.rub.nds.tlsattacker.core.crypto.ec.CustomECPoint;
import de.rub.nds.tlsattacker.core.exceptions.ConfigurationException;
import de.rub.nds.tlsattacker.core.protocol.message.extension.KS.KSEntry;
import de.rub.nds.tlsattacker.core.protocol.message.extension.SNI.SNIEntry;
import de.rub.nds.tlsattacker.core.protocol.message.extension.cachedinfo.CachedObject;
import de.rub.nds.tlsattacker.core.protocol.message.extension.certificatestatusrequestitemv2.RequestItemV2;
import de.rub.nds.tlsattacker.core.protocol.message.extension.trustedauthority.TrustedAuthority;
import de.rub.nds.tlsattacker.core.record.layer.RecordLayer;
import de.rub.nds.tlsattacker.core.record.layer.RecordLayerFactory;
import de.rub.nds.tlsattacker.core.record.layer.RecordLayerType;
import de.rub.nds.tlsattacker.core.state.http.HttpContext;
import de.rub.nds.tlsattacker.core.workflow.chooser.Chooser;
import de.rub.nds.tlsattacker.core.workflow.chooser.ChooserFactory;
import de.rub.nds.tlsattacker.transport.ConnectionEnd;
import de.rub.nds.tlsattacker.transport.ConnectionEndType;
import de.rub.nds.tlsattacker.transport.TransportHandler;
import de.rub.nds.tlsattacker.transport.TransportHandlerFactory;
import java.io.IOException;
import java.math.BigInteger;
import java.util.Arrays;
import java.util.EnumSet;
import java.util.LinkedList;
import java.util.List;
import java.util.Random;
import javax.xml.bind.annotation.XmlTransient;
import org.bouncycastle.crypto.tls.Certificate;

<<<<<<< HEAD
/**
 *
 * @author Juraj Somorovsky <juraj.somorovsky@rub.de>
 * @author Philip Riese <philip.riese@rub.de>
 * @author Matthias Terlinde <matthias.terlinde@rub.de>
 * @author Nurullah Erinola <nurullah.erinola@rub.de>
 * @author Marcel Maehren <marcel.maehren@rub.de>
 */
=======
>>>>>>> 7ec10dfd
public class TlsContext {

    /**
     * TLS-Attacker related configurations.
     */
    private Config config;

    private List<Session> sessionList;

    private HttpContext httpContext;

    /**
     * The end point of the TLS connection that this context represents.
     */
    private ConnectionEnd connectionEnd;

    /**
     * Shared key established during the handshake.
     */
    private byte[] handshakeSecret;

    private byte[] clientHandshakeTrafficSecret;

    private byte[] serverHandshakeTrafficSecret;
<<<<<<< HEAD

    private byte[] clientApplicationTrafficSecret0;

    private byte[] serverApplicationTrafficSecret0;
    
    /**
     * EarlyTrafficSecret for early data encryption.
     */
    private byte[] clientEarlyTrafficSecret;
    
    /**
     * The ciphersuite to use for early data.
     */
    private CipherSuite earlyDataCipherSuite;
    
    /**
     * Helps to choose between Handshake-/App-/EarlySecret.
     */
    private boolean useEarlyTrafficSecret = false;
    
    /**
     * EarlySecret used to derive EarlyTrafficSecret and more.
     */
    private byte[] earlySecret;
    
    /**
     * The selected Pre Shared key.
     */
    private byte[] psk;
    
    /**
     * Identity of the PSK used for earlyData.
     */
    private byte[] earlyDataPSKIdentity;
     
    /**
     * Identity of the PSK used for earlyData.
     */
    private int selectedIdentityIndex;
    
    /**
     * The Client's chosen Kex-Modes.
     */
    private List<PskKeyExchangeMode> clientPskKeyExchangeModes;
    
    
    /**
     * Did we just encrypt the EOED-Message?
     */
    private boolean encryptedEndOfEarlyData = false;
    
    /**
     * SequenceNumber of AEADCipher to be restored after encrypting EOED-Message.
     */
    private long storedSequenceNumberDec = 0;
    
    /**
     * SequenceNumber of AEADCipher to be restored after decrypting EOED-Message.
     */
    private long storedSequenceNumberEnc = 0;
    
    /**
     * Maximum number of bytes to transmit as early-data.
     */
    private long maxEarlyDataSize;
    
=======
    /**
     * shared key established during the handshake
     */
    private byte[] clientApplicationTrafficSecret;
    /**
     * shared key established during the handshake
     */
    private byte[] serverApplicationTrafficSecret;
>>>>>>> 7ec10dfd
    /**
     * Master secret established during the handshake.
     */
    private byte[] masterSecret;

    /**
     * Premaster secret established during the handshake.
     */
    private byte[] preMasterSecret;

    /**
     * Client random, including unix time.
     */
    private byte[] clientRandom;

    /**
     * Server random, including unix time.
     */
    private byte[] serverRandom;

    /**
     * Selected cipher suite.
     */
    private CipherSuite selectedCipherSuite = null;

    /**
     * Selected compression algorithm.
     */
    private CompressionMethod selectedCompressionMethod;

    /**
     * Server session ID.
     */
    private byte[] serverSessionId;

    /**
     * Client session ID.
     */
    private byte[] clientSessionId;

    /**
     * Server certificate parsed from the server certificate message.
     */
    private Certificate serverCertificate;

    /**
     * Client certificate parsed from the client certificate message.
     */
    private Certificate clientCertificate;

    private MessageDigestCollector digest;

    private RecordLayer recordLayer;

    private TransportHandler transportHandler;

    private ConnectionEndType talkingConnectionEndType = ConnectionEndType.CLIENT;

    private byte[] dtlsCookie;

    private ProtocolVersion selectedProtocolVersion;

    private ProtocolVersion highestClientProtocolVersion;

    private List<CipherSuite> clientSupportedCiphersuites;

    private List<CompressionMethod> clientSupportedCompressions;

    private List<SignatureAndHashAlgorithm> serverSupportedSignatureAndHashAlgorithms;

    private List<SignatureAndHashAlgorithm> clientSupportedSignatureAndHashAlgorithms;

    private HeartbeatMode heartbeatMode;

    private MaxFragmentLength maxFragmentLength;

    private SignatureAndHashAlgorithm selectedSigHashAlgorithm;

    private boolean cachedInfoExtensionClientState;

    private List<CachedObject> cachedInfoExtensionObjects;

    private List<RequestItemV2> statusRequestV2RequestList;

    /**
     * These are the padding bytes as used in the padding extension.
     */
    private byte[] paddingExtensionBytes;

    /**
     * This is the session ticket of the SessionTicketTLS extension.
     */
    private byte[] sessionTicketTLS;

    /**
     * The renegotiation info of the RenegotiationInfo extension.
     */
    private byte[] renegotiationInfo;
    /**
     * The requestContext from the CertificateRequest messsage in TLS 1.3.
     */
    private byte[] certificateRequestContext;
    /**
     * Timestamp of the SignedCertificateTimestamp extension.
     */
    private byte[] signedCertificateTimestamp;

    /**
     * This is the request type of the CertificateStatusRequest extension
     */
    private CertificateStatusRequestType certificateStatusRequestExtensionRequestType;

    /**
     * This is the responder ID list of the CertificateStatusRequest extension
     */
    private byte[] certificateStatusRequestExtensionResponderIDList;

    /**
     * This is the request extension of the CertificateStatusRequest extension
     */
    private byte[] certificateStatusRequestExtensionRequestExtension;

    /**
     * This is the user identifier of the SRP extension
     */
    private byte[] secureRemotePasswordExtensionIdentifier;

    /**
     * These are the protection profiles of the SRTP extension
     */
    private List<SrtpProtectionProfiles> secureRealTimeTransportProtocolProtectionProfiles;

    /**
     * This is the master key identifier of the SRTP extension
     */
    private byte[] secureRealTimeProtocolMasterKeyIdentifier;

    /**
     * User mapping extension hint type
     */
    private UserMappingExtensionHintType userMappingExtensionHintType;

    /**
     * Client authz extension data format list
     */
    private List<AuthzDataFormat> clientAuthzDataFormatList;

    /**
     * Server authz extension data format list
     */
    private List<AuthzDataFormat> serverAuthzDataFormatList;

    private BigInteger dhGenerator;

    private BigInteger dhModulus;

    private BigInteger serverDhPrivateKey;

    private BigInteger serverDhPublicKey;

    private BigInteger clientDhPrivateKey;

    private BigInteger clientDhPublicKey;

    private NamedCurve selectedCurve;

    private CustomECPoint clientEcPublicKey;

    private CustomECPoint serverEcPublicKey;

    private BigInteger serverEcPrivateKey;

    private BigInteger clientEcPrivateKey;

    private BigInteger rsaModulus;

    private BigInteger serverRSAPublicKey;

    private BigInteger clientRSAPublicKey;

    private BigInteger serverRSAPrivateKey;

    private BigInteger clientRSAPrivateKey;

    private List<NamedCurve> clientNamedCurvesList;

    private List<ECPointFormat> clientPointFormatsList;

    private List<ECPointFormat> serverPointFormatsList;

    private boolean receivedFatalAlert = false;

    private boolean encryptActive = false;
    /**
     * TLS 1.3, update keys for application data
     */
    private boolean updateKeys = false;

    private List<ClientCertificateType> clientCertificateTypes;

    private byte[] distinguishedNames;

    private ProtocolVersion lastRecordVersion;

    private List<SNIEntry> clientSNIEntryList;

    private List<KSEntry> clientKSEntryList;

    private KSEntry serverKSEntry;
    /**
     * sequence number used for the encryption
     */
    private long writeSequenceNumber = 0;
    /**
     * sequence number used for the decryption
     */
    private long readSequenceNumber = 0;
    /**
     * supported protocol versions
     */
    private List<ProtocolVersion> clientSupportedProtocolVersions;

    private TokenBindingVersion tokenBindingVersion;

    private List<TokenBindingKeyParameters> tokenBindingKeyParameters;

    /**
     * Whether Token Binding negotiation completed successful or not.
     */
    private boolean tokenBindingNegotiatedSuccessfully = false;

    private byte[] AlpnAnnouncedProtocols;

    private List<CertificateType> certificateTypeClientDesiredTypes;

    private List<CertificateType> serverCertificateTypeDesiredTypes;

    private List<CertificateType> clientCertificateTypeDesiredTypes;

    private List<TrustedAuthority> trustedCaIndicationExtensionCas;

    private SignatureAndHashAlgorithm selectedSignatureAndHashAlgorithm;

    private PRFAlgorithm prfAlgorithm;

    private RecordLayerType recordLayerType;

    private ProtocolVersion highestProtocolVersion;

    private Boolean clientAuthentication;

    /**
     * Last application message data received/send by this context. This is
     * especially useful for forwarding application messages via ForwardAction.
     */
    private byte[] lastHandledApplicationMessageData;

    private byte[] lastClientVerifyData;

    private byte[] lastServerVerifyData;

    private Random random;

    @XmlTransient
    private Chooser chooser;

    /**
     * Contains the TLS extensions proposed by the client. private boolean
     * earlyCleanShutdown;
     */
    private final EnumSet<ExtensionType> proposedExtensionSet = EnumSet.noneOf(ExtensionType.class);

    /**
     * Contains the TLS extensions proposed by the server.
     */
    private final EnumSet<ExtensionType> negotiatedExtensionSet = EnumSet.noneOf(ExtensionType.class);

    /**
     * The "secure_renegotiation" flag of the Renegotiation Indication Extension
     * as defined in RFC5746. Indicates whether secure renegotiation is in use
     * for the connection. Note that this flag reflects a connection "state" and
     * differs from isProposedTlsExtensions*(ExtensionType.RENEGOTIATION_INFO).
     * The latter merely says that the extension was send by client or server.
     */
    private boolean secureRenegotiation = false;

    /**
     * Whether to use the extended master secret or not. This flag is set if the
     * EMS extension was send by both peers. Note that this flag reflects a
     * connection "state" and differs from
     * isProposedTlsExtensions*(ExtensionType. EXTENDED_MASTER_SECRET). The
     * latter merely says that the extension was sent by client or server.
     */
    private boolean useExtendedMasterSecret;

    private Boolean earlyCleanShutdown = false;

    public TlsContext() {
        this(Config.createConfig());
        httpContext = new HttpContext();
    }

    /**
     * This constructor assumes that the config holds exactly one connection
     * end. This is usually used when working with the default connection end in
     * single context scenarios.
     *
     * @param config
     *            The Config for which the TlsContext should be created
     */
    public TlsContext(Config config) {
        if (config.getConnectionEnds().size() > 1) {
            throw new ConfigurationException("Attempting to create context from a config containing"
                    + " multiple connection ends. Please specify the connection end to use.");
        }
        init(config, config.getConnectionEnd());
    }

    public TlsContext(Config config, ConnectionEnd conEnd) {
        init(config, conEnd);
    }

    private void init(Config config, ConnectionEnd conEnd) {
        this.config = config;
        digest = new MessageDigestCollector();
        connectionEnd = conEnd;
        recordLayerType = config.getRecordLayerType();
        httpContext = new HttpContext();
        sessionList = new LinkedList<>();
        random = new Random(0);
    }

    public Chooser getChooser() {
        if (chooser == null) {
            chooser = ChooserFactory.getChooser(config.getChooserType(), this, config);
        }
        return chooser;
    }

    public HttpContext getHttpContext() {
        return httpContext;
    }

    public void setHttpContext(HttpContext httpContext) {
        this.httpContext = httpContext;
    }

    public Session getSession(byte[] sessionId) {
        for (Session session : sessionList) {
            if (Arrays.equals(session.getSessionId(), sessionId)) {
                return session;
            }
        }
        return null;
    }

    public boolean hasSession(byte[] sessionId) {
        return getSession(sessionId) != null;
    }

    public void addNewSession(Session session) {
        sessionList.add(session);
    }

    public List<Session> getSessionList() {
        return sessionList;
    }

    public void setSessionList(List<Session> sessionList) {
        this.sessionList = sessionList;
    }

    public byte[] getLastClientVerifyData() {
        return lastClientVerifyData;
    }

    public void setLastClientVerifyData(byte[] lastClientVerifyData) {
        this.lastClientVerifyData = lastClientVerifyData;
    }

    public byte[] getLastServerVerifyData() {
        return lastServerVerifyData;
    }

    public void setLastServerVerifyData(byte[] lastServerVerifyData) {
        this.lastServerVerifyData = lastServerVerifyData;
    }

    public List<CertificateType> getCertificateTypeClientDesiredTypes() {
        return certificateTypeClientDesiredTypes;
    }

    public void setCertificateTypeClientDesiredTypes(List<CertificateType> certificateTypeClientDesiredTypes) {
        this.certificateTypeClientDesiredTypes = certificateTypeClientDesiredTypes;
    }

    public boolean isSecureRenegotiation() {
        return secureRenegotiation;
    }

    public void setSecureRenegotiation(boolean secureRenegotiation) {
        this.secureRenegotiation = secureRenegotiation;
    }

    public List<ProtocolVersion> getClientSupportedProtocolVersions() {
        return clientSupportedProtocolVersions;
    }

    public void setClientSupportedProtocolVersions(List<ProtocolVersion> clientSupportedProtocolVersions) {
        this.clientSupportedProtocolVersions = clientSupportedProtocolVersions;
    }

    public void setClientSupportedProtocolVersions(ProtocolVersion... clientSupportedProtocolVersions) {
        this.clientSupportedProtocolVersions = Arrays.asList(clientSupportedProtocolVersions);
    }

    public BigInteger getRsaModulus() {
        return rsaModulus;
    }

    public void setRsaModulus(BigInteger rsaModulus) {
        this.rsaModulus = rsaModulus;
    }

    public BigInteger getServerRSAPublicKey() {
        return serverRSAPublicKey;
    }

    public void setServerRSAPublicKey(BigInteger serverRSAPublicKey) {
        this.serverRSAPublicKey = serverRSAPublicKey;
    }

    public BigInteger getClientRSAPublicKey() {
        return clientRSAPublicKey;
    }

    public void setClientRSAPublicKey(BigInteger clientRSAPublicKey) {
        this.clientRSAPublicKey = clientRSAPublicKey;
    }

    public BigInteger getServerEcPrivateKey() {
        return serverEcPrivateKey;
    }

    public void setServerEcPrivateKey(BigInteger serverEcPrivateKey) {
        this.serverEcPrivateKey = serverEcPrivateKey;
    }

    public BigInteger getClientEcPrivateKey() {
        return clientEcPrivateKey;
    }

    public void setClientEcPrivateKey(BigInteger clientEcPrivateKey) {
        this.clientEcPrivateKey = clientEcPrivateKey;
    }

    public NamedCurve getSelectedCurve() {
        return selectedCurve;
    }

    public void setSelectedCurve(NamedCurve selectedCurve) {
        this.selectedCurve = selectedCurve;
    }

    public CustomECPoint getClientEcPublicKey() {
        return clientEcPublicKey;
    }

    public void setClientEcPublicKey(CustomECPoint clientEcPublicKey) {
        this.clientEcPublicKey = clientEcPublicKey;
    }

    public CustomECPoint getServerEcPublicKey() {
        return serverEcPublicKey;
    }

    public void setServerEcPublicKey(CustomECPoint serverEcPublicKey) {
        this.serverEcPublicKey = serverEcPublicKey;
    }

    public BigInteger getDhGenerator() {
        return dhGenerator;
    }

    public void setDhGenerator(BigInteger dhGenerator) {
        this.dhGenerator = dhGenerator;
    }

    public BigInteger getDhModulus() {
        return dhModulus;
    }

    public void setDhModulus(BigInteger dhModulus) {
        this.dhModulus = dhModulus;
    }

    public BigInteger getServerDhPublicKey() {
        return serverDhPublicKey;
    }

    public void setServerDhPublicKey(BigInteger serverDhPublicKey) {
        this.serverDhPublicKey = serverDhPublicKey;
    }

    public BigInteger getClientDhPrivateKey() {
        return clientDhPrivateKey;
    }

    public void setClientDhPrivateKey(BigInteger clientDhPrivateKey) {
        this.clientDhPrivateKey = clientDhPrivateKey;
    }

    public BigInteger getClientDhPublicKey() {
        return clientDhPublicKey;
    }

    public void setClientDhPublicKey(BigInteger clientDhPublicKey) {
        this.clientDhPublicKey = clientDhPublicKey;
    }

    public BigInteger getServerDhPrivateKey() {
        return serverDhPrivateKey;
    }

    public void setServerDhPrivateKey(BigInteger serverDhPrivateKey) {
        this.serverDhPrivateKey = serverDhPrivateKey;
    }

    public SignatureAndHashAlgorithm getSelectedSignatureAndHashAlgorithm() {
        return selectedSignatureAndHashAlgorithm;
    }

    public void setSelectedSignatureAndHashAlgorithm(SignatureAndHashAlgorithm selectedSignatureAndHashAlgorithm) {
        this.selectedSignatureAndHashAlgorithm = selectedSignatureAndHashAlgorithm;
    }

    public List<NamedCurve> getClientNamedCurvesList() {
        return clientNamedCurvesList;
    }

    public void setClientNamedCurvesList(List<NamedCurve> clientNamedCurvesList) {
        this.clientNamedCurvesList = clientNamedCurvesList;
    }

    public void setClientNamedCurvesList(NamedCurve... clientNamedCurvesList) {
        this.clientNamedCurvesList = Arrays.asList(clientNamedCurvesList);
    }

    public List<ECPointFormat> getServerPointFormatsList() {
        return serverPointFormatsList;
    }

    public void setServerPointFormatsList(List<ECPointFormat> serverPointFormatsList) {
        this.serverPointFormatsList = serverPointFormatsList;
    }

    public void setServerPointFormatsList(ECPointFormat... serverPointFormatsList) {
        this.serverPointFormatsList = Arrays.asList(serverPointFormatsList);
    }

    public List<SignatureAndHashAlgorithm> getClientSupportedSignatureAndHashAlgorithms() {
        return clientSupportedSignatureAndHashAlgorithms;
    }

    public void setClientSupportedSignatureAndHashAlgorithms(
            List<SignatureAndHashAlgorithm> clientSupportedSignatureAndHashAlgorithms) {
        this.clientSupportedSignatureAndHashAlgorithms = clientSupportedSignatureAndHashAlgorithms;
    }

    public void setClientSupportedSignatureAndHashAlgorithms(
            SignatureAndHashAlgorithm... clientSupportedSignatureAndHashAlgorithms) {
        this.clientSupportedSignatureAndHashAlgorithms = Arrays.asList(clientSupportedSignatureAndHashAlgorithms);
    }

    public List<SNIEntry> getClientSNIEntryList() {
        return clientSNIEntryList;
    }

    public void setClientSNIEntryList(List<SNIEntry> clientSNIEntryList) {
        this.clientSNIEntryList = clientSNIEntryList;
    }

    public void setClientSNIEntryList(SNIEntry... clientSNIEntryList) {
        this.clientSNIEntryList = Arrays.asList(clientSNIEntryList);
    }

    public ProtocolVersion getLastRecordVersion() {
        return lastRecordVersion;
    }

    public void setLastRecordVersion(ProtocolVersion lastRecordVersion) {
        this.lastRecordVersion = lastRecordVersion;
    }

    public byte[] getDistinguishedNames() {
        return distinguishedNames;
    }

    public void setDistinguishedNames(byte[] distinguishedNames) {
        this.distinguishedNames = distinguishedNames;
    }

    public List<ClientCertificateType> getClientCertificateTypes() {
        return clientCertificateTypes;
    }

    public void setClientCertificateTypes(List<ClientCertificateType> clientCertificateTypes) {
        this.clientCertificateTypes = clientCertificateTypes;
    }

    public void setClientCertificateTypes(ClientCertificateType... clientCertificateTypes) {
        this.clientCertificateTypes = Arrays.asList(clientCertificateTypes);
    }

    public boolean isReceivedFatalAlert() {
        return receivedFatalAlert;
    }

    public void setReceivedFatalAlert(boolean receivedFatalAlert) {
        this.receivedFatalAlert = receivedFatalAlert;
    }

    public boolean isEncryptActive() {
        return encryptActive;
    }

    public void setEncryptActive(boolean encryptActive) {
        this.encryptActive = encryptActive;
    }

    public boolean isUpdateKeys() {
        return updateKeys;
    }

    public void setUpdateKeys(boolean updateKeys) {
        this.updateKeys = updateKeys;
    }

    public List<ECPointFormat> getClientPointFormatsList() {
        return clientPointFormatsList;
    }

    public void setClientPointFormatsList(List<ECPointFormat> clientPointFormatsList) {
        this.clientPointFormatsList = clientPointFormatsList;
    }

    public void setClientPointFormatsList(ECPointFormat... clientPointFormatsList) {
        this.clientPointFormatsList = Arrays.asList(clientPointFormatsList);
    }

    public SignatureAndHashAlgorithm getSelectedSigHashAlgorithm() {
        return selectedSigHashAlgorithm;
    }

    public void setSelectedSigHashAlgorithm(SignatureAndHashAlgorithm selectedSigHashAlgorithm) {
        this.selectedSigHashAlgorithm = selectedSigHashAlgorithm;
    }

    public MaxFragmentLength getMaxFragmentLength() {
        return maxFragmentLength;
    }

    public void setMaxFragmentLength(MaxFragmentLength maxFragmentLength) {
        this.maxFragmentLength = maxFragmentLength;
    }

    public HeartbeatMode getHeartbeatMode() {
        return heartbeatMode;
    }

    public void setHeartbeatMode(HeartbeatMode heartbeatMode) {
        this.heartbeatMode = heartbeatMode;
    }

    public byte[] getPaddingExtensionBytes() {
        return paddingExtensionBytes;
    }

    public void setPaddingExtensionBytes(byte[] paddingExtensionBytes) {
        this.paddingExtensionBytes = paddingExtensionBytes;
    }

    public List<CompressionMethod> getClientSupportedCompressions() {
        return clientSupportedCompressions;
    }

    public void setClientSupportedCompressions(List<CompressionMethod> clientSupportedCompressions) {
        this.clientSupportedCompressions = clientSupportedCompressions;
    }

    public void setClientSupportedCompressions(CompressionMethod... clientSupportedCompressions) {
        this.clientSupportedCompressions = Arrays.asList(clientSupportedCompressions);
    }

    public long getWriteSequenceNumber() {
        return writeSequenceNumber;
    }

    public void setWriteSequenceNumber(long writeSequenceNumber) {
        this.writeSequenceNumber = writeSequenceNumber;
    }

    public void increaseWriteSequenceNumber() {
        this.writeSequenceNumber++;
    }

    public long getReadSequenceNumber() {
        return readSequenceNumber;
    }

    public void setReadSequenceNumber(long readSequenceNumber) {
        this.readSequenceNumber = readSequenceNumber;
    }

    public void increaseReadSequenceNumber() {
        this.readSequenceNumber++;
    }

    public List<CipherSuite> getClientSupportedCiphersuites() {
        return clientSupportedCiphersuites;
    }

    public void setClientSupportedCiphersuites(List<CipherSuite> clientSupportedCiphersuites) {
        this.clientSupportedCiphersuites = clientSupportedCiphersuites;
    }

    public void setClientSupportedCiphersuites(CipherSuite... clientSupportedCiphersuites) {
        this.clientSupportedCiphersuites = Arrays.asList(clientSupportedCiphersuites);
    }

    public List<SignatureAndHashAlgorithm> getServerSupportedSignatureAndHashAlgorithms() {
        return serverSupportedSignatureAndHashAlgorithms;
    }

    public void setServerSupportedSignatureAndHashAlgorithms(
            List<SignatureAndHashAlgorithm> serverSupportedSignatureAndHashAlgorithms) {
        this.serverSupportedSignatureAndHashAlgorithms = serverSupportedSignatureAndHashAlgorithms;
    }

    public void setServerSupportedSignatureAndHashAlgorithms(
            SignatureAndHashAlgorithm... serverSupportedSignatureAndHashAlgorithms) {
        this.serverSupportedSignatureAndHashAlgorithms = Arrays.asList(serverSupportedSignatureAndHashAlgorithms);
    }

    public ProtocolVersion getSelectedProtocolVersion() {
        return selectedProtocolVersion;
    }

    public void setSelectedProtocolVersion(ProtocolVersion selectedProtocolVersion) {
        this.selectedProtocolVersion = selectedProtocolVersion;
    }

    public ProtocolVersion getHighestClientProtocolVersion() {
        return highestClientProtocolVersion;
    }

    public void setHighestClientProtocolVersion(ProtocolVersion highestClientProtocolVersion) {
        this.highestClientProtocolVersion = highestClientProtocolVersion;
    }

    public ConnectionEndType getTalkingConnectionEndType() {
        return talkingConnectionEndType;
    }

    public void setTalkingConnectionEndType(ConnectionEndType talkingConnectionEndType) {
        this.talkingConnectionEndType = talkingConnectionEndType;
    }

    public byte[] getMasterSecret() {
        return masterSecret;
    }

    public CipherSuite getSelectedCipherSuite() {
        return selectedCipherSuite;
    }

    public void setMasterSecret(byte[] masterSecret) {
        this.masterSecret = masterSecret;
    }

    public void setSelectedCipherSuite(CipherSuite selectedCipherSuite) {
        this.selectedCipherSuite = selectedCipherSuite;
    }

    public byte[] getClientServerRandom() {
        return ArrayConverter.concatenate(clientRandom, serverRandom);
    }

    public byte[] getPreMasterSecret() {
        return preMasterSecret;
    }

    public void setPreMasterSecret(byte[] preMasterSecret) {
        this.preMasterSecret = preMasterSecret;
    }

    public byte[] getClientRandom() {
        return clientRandom;
    }

    public void setClientRandom(byte[] clientRandom) {
        this.clientRandom = clientRandom;
    }

    public byte[] getServerRandom() {
        return serverRandom;
    }

    public void setServerRandom(byte[] serverRandom) {
        this.serverRandom = serverRandom;
    }

    public CompressionMethod getSelectedCompressionMethod() {
        return selectedCompressionMethod;
    }

    public void setSelectedCompressionMethod(CompressionMethod selectedCompressionMethod) {
        this.selectedCompressionMethod = selectedCompressionMethod;
    }

    public byte[] getServerSessionId() {
        return serverSessionId;
    }

    public void setServerSessionId(byte[] serverSessionId) {
        this.serverSessionId = serverSessionId;
    }

    public byte[] getClientSessionId() {
        return clientSessionId;
    }

    public void setClientSessionId(byte[] clientSessionId) {
        this.clientSessionId = clientSessionId;
    }

    public Certificate getServerCertificate() {
        return serverCertificate;
    }

    public void setServerCertificate(Certificate serverCertificate) {
        this.serverCertificate = serverCertificate;
    }

    public Certificate getClientCertificate() {
        return clientCertificate;
    }

    public void setClientCertificate(Certificate clientCertificate) {
        this.clientCertificate = clientCertificate;
    }

    public MessageDigestCollector getDigest() {
        return digest;
    }

    public byte[] getDtlsCookie() {
        return dtlsCookie;
    }

    public void setDtlsCookie(byte[] dtlsCookie) {
        this.dtlsCookie = dtlsCookie;
    }

    public TransportHandler getTransportHandler() {
        return transportHandler;
    }

    public void setTransportHandler(TransportHandler transportHandler) {
        this.transportHandler = transportHandler;
    }

    public RecordLayer getRecordLayer() {
        return recordLayer;
    }

    public void setRecordLayer(RecordLayer recordLayer) {
        this.recordLayer = recordLayer;
    }

    public PRFAlgorithm getPrfAlgorithm() {
        return prfAlgorithm;
    }

    public void setPrfAlgorithm(PRFAlgorithm prfAlgorithm) {
        this.prfAlgorithm = prfAlgorithm;
    }

    public byte[] getClientHandshakeTrafficSecret() {
        return clientHandshakeTrafficSecret;
    }

    public void setClientHandshakeTrafficSecret(byte[] clientHandshakeTrafficSecret) {
        this.clientHandshakeTrafficSecret = clientHandshakeTrafficSecret;
    }

    public byte[] getServerHandshakeTrafficSecret() {
        return serverHandshakeTrafficSecret;
    }

    public void setServerHandshakeTrafficSecret(byte[] serverHandshakeTrafficSecret) {
        this.serverHandshakeTrafficSecret = serverHandshakeTrafficSecret;
    }

    public byte[] getClientApplicationTrafficSecret() {
        return clientApplicationTrafficSecret;
    }

    public void setClientApplicationTrafficSecret(byte[] clientApplicationTrafficSecret) {
        this.clientApplicationTrafficSecret = clientApplicationTrafficSecret;
    }

    public byte[] getServerApplicationTrafficSecret() {
        return serverApplicationTrafficSecret;
    }

    public void setServerApplicationTrafficSecret(byte[] serverApplicationTrafficSecret) {
        this.serverApplicationTrafficSecret = serverApplicationTrafficSecret;
    }

    public byte[] getHandshakeSecret() {
        return handshakeSecret;
    }

    public void setHandshakeSecret(byte[] handshakeSecret) {
        this.handshakeSecret = handshakeSecret;
    }

    public List<KSEntry> getClientKSEntryList() {
        return clientKSEntryList;
    }

    public void setClientKSEntryList(List<KSEntry> clientKSEntryList) {
        this.clientKSEntryList = clientKSEntryList;
    }

    public void setClientKSEntryList(KSEntry... clientKSEntryList) {
        this.clientKSEntryList = Arrays.asList(clientKSEntryList);
    }

    public KSEntry getServerKSEntry() {
        return serverKSEntry;
    }

    public void setServerKSEntry(KSEntry serverKSEntry) {
        this.serverKSEntry = serverKSEntry;
    }

    public byte[] getSessionTicketTLS() {
        return sessionTicketTLS;
    }

    public void setSessionTicketTLS(byte[] sessionTicketTLS) {
        this.sessionTicketTLS = sessionTicketTLS;
    }

    public byte[] getSignedCertificateTimestamp() {
        return signedCertificateTimestamp;
    }

    public void setSignedCertificateTimestamp(byte[] signedCertificateTimestamp) {
        this.signedCertificateTimestamp = signedCertificateTimestamp;
    }

    public byte[] getRenegotiationInfo() {
        return renegotiationInfo;
    }

    public void setRenegotiationInfo(byte[] renegotiationInfo) {
        this.renegotiationInfo = renegotiationInfo;
    }

    public TokenBindingVersion getTokenBindingVersion() {
        return tokenBindingVersion;
    }

    public void setTokenBindingVersion(TokenBindingVersion tokenBindingVersion) {
        this.tokenBindingVersion = tokenBindingVersion;
    }

    public List<TokenBindingKeyParameters> getTokenBindingKeyParameters() {
        return tokenBindingKeyParameters;
    }

    public void setTokenBindingKeyParameters(List<TokenBindingKeyParameters> tokenBindingKeyParameters) {
        this.tokenBindingKeyParameters = tokenBindingKeyParameters;
    }

    public void setTokenBindingNegotiatedSuccessfully(boolean tokenBindingNegotiated) {
        this.tokenBindingNegotiatedSuccessfully = tokenBindingNegotiated;
    }

    public boolean isTokenBindingNegotiatedSuccessfully() {
        return tokenBindingNegotiatedSuccessfully;
    }

    public CertificateStatusRequestType getCertificateStatusRequestExtensionRequestType() {
        return certificateStatusRequestExtensionRequestType;
    }

    public void setCertificateStatusRequestExtensionRequestType(
            CertificateStatusRequestType certificateStatusRequestExtensionRequestType) {
        this.certificateStatusRequestExtensionRequestType = certificateStatusRequestExtensionRequestType;
    }

    public byte[] getCertificateStatusRequestExtensionResponderIDList() {
        return certificateStatusRequestExtensionResponderIDList;
    }

    public void setCertificateStatusRequestExtensionResponderIDList(
            byte[] certificateStatusRequestExtensionResponderIDList) {
        this.certificateStatusRequestExtensionResponderIDList = certificateStatusRequestExtensionResponderIDList;
    }

    public byte[] getCertificateStatusRequestExtensionRequestExtension() {
        return certificateStatusRequestExtensionRequestExtension;
    }

    public void setCertificateStatusRequestExtensionRequestExtension(
            byte[] certificateStatusRequestExtensionRequestExtension) {
        this.certificateStatusRequestExtensionRequestExtension = certificateStatusRequestExtensionRequestExtension;
    }

    public byte[] getAlpnAnnouncedProtocols() {
        return AlpnAnnouncedProtocols;
    }

    public void setAlpnAnnouncedProtocols(byte[] AlpnAnnouncedProtocols) {
        this.AlpnAnnouncedProtocols = AlpnAnnouncedProtocols;
    }

    public byte[] getSecureRemotePasswordExtensionIdentifier() {
        return secureRemotePasswordExtensionIdentifier;
    }

    public void setSecureRemotePasswordExtensionIdentifier(byte[] secureRemotePasswordExtensionIdentifier) {
        this.secureRemotePasswordExtensionIdentifier = secureRemotePasswordExtensionIdentifier;
    }

    public List<SrtpProtectionProfiles> getSecureRealTimeTransportProtocolProtectionProfiles() {
        return secureRealTimeTransportProtocolProtectionProfiles;
    }

    public void setSecureRealTimeTransportProtocolProtectionProfiles(
            List<SrtpProtectionProfiles> secureRealTimeTransportProtocolProtectionProfiles) {
        this.secureRealTimeTransportProtocolProtectionProfiles = secureRealTimeTransportProtocolProtectionProfiles;
    }

    public byte[] getSecureRealTimeProtocolMasterKeyIdentifier() {
        return secureRealTimeProtocolMasterKeyIdentifier;
    }

    public void setSecureRealTimeProtocolMasterKeyIdentifier(byte[] secureRealTimeProtocolMasterKeyIdentifier) {
        this.secureRealTimeProtocolMasterKeyIdentifier = secureRealTimeProtocolMasterKeyIdentifier;
    }

    public UserMappingExtensionHintType getUserMappingExtensionHintType() {
        return userMappingExtensionHintType;
    }

    public void setUserMappingExtensionHintType(UserMappingExtensionHintType userMappingExtensionHintType) {
        this.userMappingExtensionHintType = userMappingExtensionHintType;
    }

    public List<CertificateType> getCertificateTypeDesiredTypes() {
        return certificateTypeClientDesiredTypes;
    }

    public void setCertificateTypeDesiredTypes(List<CertificateType> certificateTypeDesiredTypes) {
        this.certificateTypeClientDesiredTypes = certificateTypeDesiredTypes;
    }

    public List<AuthzDataFormat> getClientAuthzDataFormatList() {
        return clientAuthzDataFormatList;
    }

    public void setClientAuthzDataFormatList(List<AuthzDataFormat> clientAuthzDataFormatList) {
        this.clientAuthzDataFormatList = clientAuthzDataFormatList;
    }

    public List<AuthzDataFormat> getServerAuthzDataFormatList() {
        return serverAuthzDataFormatList;
    }

    public void setServerAuthzDataFormatList(List<AuthzDataFormat> serverAuthzDataFormatList) {
        this.serverAuthzDataFormatList = serverAuthzDataFormatList;
    }

    public void setTokenBindingKeyParameters(TokenBindingKeyParameters... tokenBindingKeyParameters) {
        this.tokenBindingKeyParameters = Arrays.asList(tokenBindingKeyParameters);
    }

    public byte[] getCertificateRequestContext() {
        return certificateRequestContext;
    }

    public void setCertificateRequestContext(byte[] certificateRequestContext) {
        this.certificateRequestContext = certificateRequestContext;
    }

    public List<CertificateType> getClientCertificateTypeDesiredTypes() {
        return clientCertificateTypeDesiredTypes;
    }

    public void setClientCertificateTypeDesiredTypes(List<CertificateType> clientCertificateTypeDesiredTypes) {
        this.clientCertificateTypeDesiredTypes = clientCertificateTypeDesiredTypes;
    }

    public List<CertificateType> getServerCertificateTypeDesiredTypes() {
        return serverCertificateTypeDesiredTypes;
    }

    public void setServerCertificateTypeDesiredTypes(List<CertificateType> serverCertificateTypeDesiredTypes) {
        this.serverCertificateTypeDesiredTypes = serverCertificateTypeDesiredTypes;
    }

    public boolean isCachedInfoExtensionClientState() {
        return cachedInfoExtensionClientState;
    }

    public void setCachedInfoExtensionClientState(boolean cachedInfoExtensionClientState) {
        this.cachedInfoExtensionClientState = cachedInfoExtensionClientState;
    }

    public List<CachedObject> getCachedInfoExtensionObjects() {
        return cachedInfoExtensionObjects;
    }

    public void setCachedInfoExtensionObjects(List<CachedObject> cachedInfoExtensionObjects) {
        this.cachedInfoExtensionObjects = cachedInfoExtensionObjects;
    }

    public List<TrustedAuthority> getTrustedCaIndicationExtensionCas() {
        return trustedCaIndicationExtensionCas;
    }

    public void setTrustedCaIndicationExtensionCas(List<TrustedAuthority> trustedCaIndicationExtensionCas) {
        this.trustedCaIndicationExtensionCas = trustedCaIndicationExtensionCas;
    }

    public List<RequestItemV2> getStatusRequestV2RequestList() {
        return statusRequestV2RequestList;
    }

    public void setStatusRequestV2RequestList(List<RequestItemV2> statusRequestV2RequestList) {
        this.statusRequestV2RequestList = statusRequestV2RequestList;
    }

    public BigInteger getServerRSAPrivateKey() {
        return serverRSAPrivateKey;
    }

    public void setServerRSAPrivateKey(BigInteger serverRSAPrivateKey) {
        this.serverRSAPrivateKey = serverRSAPrivateKey;
    }

    public BigInteger getClientRSAPrivateKey() {
        return clientRSAPrivateKey;
    }

    public void setClientRSAPrivateKey(BigInteger clientRSAPrivateKey) {
        this.clientRSAPrivateKey = clientRSAPrivateKey;
    }

    public boolean isEarlyCleanShutdown() {
        return earlyCleanShutdown;
    }

    public Random getRandom() {
        return random;
    }

    public void setEarlyCleanShutdown(boolean earlyCleanShutdown) {
        this.earlyCleanShutdown = earlyCleanShutdown;
    }

    public void setRandom(Random random) {
        this.random = random;
    }

    public BadRandom getBadSecureRandom() {
        return new BadRandom(getRandom(), null);
    }

    public Config getConfig() {
        return config;
    }

    public ConnectionEnd getConnectionEnd() {
        return connectionEnd;
    }

    public void setConnectionEnd(ConnectionEnd connectionEnd) {
        this.connectionEnd = connectionEnd;
    }

    public RecordLayerType getRecordLayerType() {
        return recordLayerType;
    }

    public void setRecordLayerType(RecordLayerType recordLayerType) {
        this.recordLayerType = recordLayerType;
    }

    public ProtocolVersion getHighestProtocolVersion() {
        return highestProtocolVersion;
    }

    public void setHighestProtocolVersion(ProtocolVersion highestProtocolVersion) {
        this.highestProtocolVersion = highestProtocolVersion;
    }

    public Boolean isClientAuthentication() {
        return clientAuthentication;
    }

    public void setClientAuthentication(Boolean clientAuthentication) {
        this.clientAuthentication = clientAuthentication;
    }

    public byte[] getLastHandledApplicationMessageData() {
        return lastHandledApplicationMessageData;
    }

    public void setLastHandledApplicationMessageData(byte[] lastHandledApplicationMessageData) {
        this.lastHandledApplicationMessageData = lastHandledApplicationMessageData;
    }

    /**
     * Check if the given TLS extension type was proposed by the client.
     *
     * @param ext
     *            The ExtensionType to check for
     * @return true if extension was proposed by client, false otherwise
     */
    public boolean isExtensionProposed(ExtensionType ext) {
        return proposedExtensionSet.contains(ext);
    }

    /**
     * Mark the given TLS extension type as client proposed extension.
     * 
     * @param ext
     *            The ExtensionType that is proposed
     */
    public void addProposedExtension(ExtensionType ext) {
        proposedExtensionSet.add(ext);
    }

    /**
     * Check if the given TLS extension type was sent by the server.
     *
     * @param ext
     *            The ExtensionType to check for
     * @return true if extension was proposed by server, false otherwise
     */
    public boolean isExtensionNegotiated(ExtensionType ext) {
        return negotiatedExtensionSet.contains(ext);
    }

    /**
     * Mark the given TLS extension type as server negotiated extension.
     * 
     * @param ext
     *            The ExtensionType to add
     */
    public void addNegotiatedExtension(ExtensionType ext) {
        negotiatedExtensionSet.add(ext);
    }

    public boolean isUseExtendedMasterSecret() {
        return useExtendedMasterSecret;
    }

    public void setUseExtendedMasterSecret(boolean useExtendedMasterSecret) {
        this.useExtendedMasterSecret = useExtendedMasterSecret;
    }

    /**
     * Initialize the context's transport handler. Start listening or connect to
     * a server, depending on our connection end type.
     */
    public void initTransportHandler() {

        if (transportHandler == null) {
            if (connectionEnd == null) {
                throw new ConfigurationException("Connection end not set");
            }
            transportHandler = TransportHandlerFactory.createTransportHandler(connectionEnd);
        }

        try {
            transportHandler.initialize();
        } catch (NullPointerException | NumberFormatException ex) {
            throw new ConfigurationException("Invalid values in " + connectionEnd.toString(), ex);
        } catch (IOException ex) {
            throw new ConfigurationException("Unable to initialize the transport handler with: "
                    + connectionEnd.toString(), ex);
        }
    }

    /**
     * Initialize the context's record layer.
     */
    public void initRecordLayer() {
        if (recordLayerType == null) {
            throw new ConfigurationException("No record layer type defined");
        }
        recordLayer = RecordLayerFactory.getRecordLayer(recordLayerType, this);
    }

    @Override
    public String toString() {
        StringBuilder info = new StringBuilder();
        info.append("TlsContext{ '").append(connectionEnd.getAlias()).append("'");
        if (connectionEnd.getConnectionEndType() == ConnectionEndType.SERVER) {
            info.append(", listening on port ").append(connectionEnd.getPort());
        } else {
            info.append(", connected to ").append(connectionEnd.getHostname()).append(":")
                    .append(connectionEnd.getPort());
        }
        info.append("}");
        return info.toString();
    }

    /**
     * @return the clientEarlyTrafficSecret
     */
    public byte[] getClientEarlyTrafficSecret() {
        return clientEarlyTrafficSecret;
    }

    /**
     * @param clientEarlyTrafficSecret the clientEarlyTrafficSecret to set
     */
    public void setClientEarlyTrafficSecret(byte[] clientEarlyTrafficSecret) {
        this.clientEarlyTrafficSecret = clientEarlyTrafficSecret;
    }

    /**
     * @return the maxEarlyDataSize
     */
    public long getMaxEarlyDataSize() {
        return maxEarlyDataSize;
    }

    /**
     * @param maxEarlyDataSize the maxEarlyDataSize to set
     */
    public void setMaxEarlyDataSize(long maxEarlyDataSize) {
        this.maxEarlyDataSize = maxEarlyDataSize;
    }

    /**
     * @return the psk
     */
    public byte[] getPsk() {
        return psk;
    }

    /**
     * @param psk the psk to set
     */
    public void setPsk(byte[] psk) {
        this.psk = psk;
    }

    /**
     * @return the earlySecret
     */
    public byte[] getEarlySecret() {
        return earlySecret;
    }

    /**
     * @param earlySecret the earlySecret to set
     */
    public void setEarlySecret(byte[] earlySecret) {
        this.earlySecret = earlySecret;
    }

    /**
     * @return the useEarlyTrafficSecret
     */
    public boolean isUseEarlyTrafficSecret() {
        return useEarlyTrafficSecret;
    }

    /**
     * @param useEarlyTrafficSecret the useEarlyTrafficSecret to set
     */
    public void setUseEarlyTrafficSecret(boolean useEarlyTrafficSecret) {
        this.useEarlyTrafficSecret = useEarlyTrafficSecret;
    }

    /**
     * @return the encryptedEndOfEarlyData
     */
    public boolean isEncryptedEndOfEarlyData() {
        return encryptedEndOfEarlyData;
    }

    /**
     * @param encryptedEndOfEarlyData the encryptedEndOfEarlyData to set
     */
    public void setEncryptedEndOfEarlyData(boolean encryptedEndOfEarlyData) {
        this.encryptedEndOfEarlyData = encryptedEndOfEarlyData;
    }

    /**
     * @return the storedSequenceNumberDec
     */
    public long getStoredSequenceNumberDec() {
        return storedSequenceNumberDec;
    }

    /**
     * @param storedSequenceNumberDec the storedSequenceNumberDec to set
     */
    public void setStoredSequenceNumberDec(long storedSequenceNumberDec) {
        this.storedSequenceNumberDec = storedSequenceNumberDec;
    }

    /**
     * @return the earlyDataCipherSuite
     */
    public CipherSuite getEarlyDataCipherSuite() {
        return earlyDataCipherSuite;
    }

    /**
     * @param earlyDataCipherSuite the earlyDataCipherSuite to set
     */
    public void setEarlyDataCipherSuite(CipherSuite earlyDataCipherSuite) {
        this.earlyDataCipherSuite = earlyDataCipherSuite;
    }

    /**
     * @return the earlyDataPSKIdentity
     */
    public byte[] getEarlyDataPSKIdentity() {
        return earlyDataPSKIdentity;
    }

    /**
     * @param earlyDataPSKIdentity the earlyDataPSKIdentity to set
     */
    public void setEarlyDataPSKIdentity(byte[] earlyDataPSKIdentity) {
        this.earlyDataPSKIdentity = earlyDataPSKIdentity;
    }


    /**
     * @return the selectedIdentityIndex
     */
    public int getSelectedIdentityIndex() {
        return selectedIdentityIndex;
    }

    /**
     * @param selectedIdentityIndex the selectedIdentityIndex to set
     */
    public void setSelectedIdentityIndex(int selectedIdentityIndex) {
        this.selectedIdentityIndex = selectedIdentityIndex;
    }

    /**
     * @return the storedSequenceNumberEnc
     */
    public long getStoredSequenceNumberEnc() {
        return storedSequenceNumberEnc;
    }

    /**
     * @param storedSequenceNumberEnc the storedSequenceNumberEnc to set
     */
    public void setStoredSequenceNumberEnc(long storedSequenceNumberEnc) {
        this.storedSequenceNumberEnc = storedSequenceNumberEnc;
    }

    /**
     * @return the clientPskKeyExchangeModes
     */
    public List<PskKeyExchangeMode> getClientPskKeyExchangeModes() {
        return clientPskKeyExchangeModes;
    }

    /**
     * @param clientPskKeyExchangeModes the clientPskKeyExchangeModes to set
     */
    public void setClientPskKeyExchangeModes(List<PskKeyExchangeMode> clientPskKeyExchangeModes) {
        this.clientPskKeyExchangeModes = clientPskKeyExchangeModes;
    }

}<|MERGE_RESOLUTION|>--- conflicted
+++ resolved
@@ -27,6 +27,7 @@
 import de.rub.nds.tlsattacker.core.constants.PskKeyExchangeMode;
 import de.rub.nds.tlsattacker.core.constants.SignatureAndHashAlgorithm;
 import de.rub.nds.tlsattacker.core.constants.SrtpProtectionProfiles;
+import de.rub.nds.tlsattacker.core.constants.Tls13KeySetType;
 import de.rub.nds.tlsattacker.core.constants.TokenBindingKeyParameters;
 import de.rub.nds.tlsattacker.core.constants.TokenBindingVersion;
 import de.rub.nds.tlsattacker.core.constants.UserMappingExtensionHintType;
@@ -41,6 +42,7 @@
 import de.rub.nds.tlsattacker.core.record.layer.RecordLayer;
 import de.rub.nds.tlsattacker.core.record.layer.RecordLayerFactory;
 import de.rub.nds.tlsattacker.core.record.layer.RecordLayerType;
+import static de.rub.nds.tlsattacker.core.state.State.LOGGER;
 import de.rub.nds.tlsattacker.core.state.http.HttpContext;
 import de.rub.nds.tlsattacker.core.workflow.chooser.Chooser;
 import de.rub.nds.tlsattacker.core.workflow.chooser.ChooserFactory;
@@ -58,17 +60,6 @@
 import javax.xml.bind.annotation.XmlTransient;
 import org.bouncycastle.crypto.tls.Certificate;
 
-<<<<<<< HEAD
-/**
- *
- * @author Juraj Somorovsky <juraj.somorovsky@rub.de>
- * @author Philip Riese <philip.riese@rub.de>
- * @author Matthias Terlinde <matthias.terlinde@rub.de>
- * @author Nurullah Erinola <nurullah.erinola@rub.de>
- * @author Marcel Maehren <marcel.maehren@rub.de>
- */
-=======
->>>>>>> 7ec10dfd
 public class TlsContext {
 
     /**
@@ -93,83 +84,72 @@
     private byte[] clientHandshakeTrafficSecret;
 
     private byte[] serverHandshakeTrafficSecret;
-<<<<<<< HEAD
-
-    private byte[] clientApplicationTrafficSecret0;
-
-    private byte[] serverApplicationTrafficSecret0;
-    
-    /**
-     * EarlyTrafficSecret for early data encryption.
+    /**
+     * shared key established during the handshake
+     */
+    private byte[] clientApplicationTrafficSecret;
+    /**
+     * shared key established during the handshake
+     */
+    private byte[] serverApplicationTrafficSecret;
+
+    /**
+     * Early traffic secret used to encrypt early data.
      */
     private byte[] clientEarlyTrafficSecret;
-    
-    /**
-     * The ciphersuite to use for early data.
+
+    /**
+     * ChiperSuite used for early data.
      */
     private CipherSuite earlyDataCipherSuite;
-    
-    /**
-     * Helps to choose between Handshake-/App-/EarlySecret.
-     */
-    private boolean useEarlyTrafficSecret = false;
-    
+
     /**
      * EarlySecret used to derive EarlyTrafficSecret and more.
      */
     private byte[] earlySecret;
-    
+
     /**
      * The selected Pre Shared key.
      */
     private byte[] psk;
-    
+
     /**
      * Identity of the PSK used for earlyData.
      */
     private byte[] earlyDataPSKIdentity;
-     
+
     /**
      * Identity of the PSK used for earlyData.
      */
     private int selectedIdentityIndex;
-    
+
     /**
      * The Client's chosen Kex-Modes.
      */
     private List<PskKeyExchangeMode> clientPskKeyExchangeModes;
-    
-    
+
     /**
      * Did we just encrypt the EOED-Message?
      */
     private boolean encryptedEndOfEarlyData = false;
-    
-    /**
-     * SequenceNumber of AEADCipher to be restored after encrypting EOED-Message.
+
+    /**
+     * SequenceNumber of AEADCipher to be restored after encrypting
+     * EOED-Message.
      */
     private long storedSequenceNumberDec = 0;
-    
-    /**
-     * SequenceNumber of AEADCipher to be restored after decrypting EOED-Message.
+
+    /**
+     * SequenceNumber of AEADCipher to be restored after decrypting
+     * EOED-Message.
      */
     private long storedSequenceNumberEnc = 0;
-    
+
     /**
      * Maximum number of bytes to transmit as early-data.
      */
     private long maxEarlyDataSize;
-    
-=======
-    /**
-     * shared key established during the handshake
-     */
-    private byte[] clientApplicationTrafficSecret;
-    /**
-     * shared key established during the handshake
-     */
-    private byte[] serverApplicationTrafficSecret;
->>>>>>> 7ec10dfd
+
     /**
      * Master secret established during the handshake.
      */
@@ -363,10 +343,6 @@
     private boolean receivedFatalAlert = false;
 
     private boolean encryptActive = false;
-    /**
-     * TLS 1.3, update keys for application data
-     */
-    private boolean updateKeys = false;
 
     private List<ClientCertificateType> clientCertificateTypes;
 
@@ -379,6 +355,17 @@
     private List<KSEntry> clientKSEntryList;
 
     private KSEntry serverKSEntry;
+
+    /**
+     * the currently used type of keySet
+     */
+    private Tls13KeySetType activeKeySetType = Tls13KeySetType.HANDSHAKE_TRAFFIC_SECRETS;
+
+    /**
+     * are we expecting an EndOfEarlyData?
+     */
+    private boolean expectingEndOfEarlyData;
+
     /**
      * sequence number used for the encryption
      */
@@ -798,14 +785,6 @@
 
     public void setEncryptActive(boolean encryptActive) {
         this.encryptActive = encryptActive;
-    }
-
-    public boolean isUpdateKeys() {
-        return updateKeys;
-    }
-
-    public void setUpdateKeys(boolean updateKeys) {
-        this.updateKeys = updateKeys;
     }
 
     public List<ECPointFormat> getClientPointFormatsList() {
@@ -1503,7 +1482,8 @@
     }
 
     /**
-     * @param clientEarlyTrafficSecret the clientEarlyTrafficSecret to set
+     * @param clientEarlyTrafficSecret
+     *            the clientEarlyTrafficSecret to set
      */
     public void setClientEarlyTrafficSecret(byte[] clientEarlyTrafficSecret) {
         this.clientEarlyTrafficSecret = clientEarlyTrafficSecret;
@@ -1517,7 +1497,8 @@
     }
 
     /**
-     * @param maxEarlyDataSize the maxEarlyDataSize to set
+     * @param maxEarlyDataSize
+     *            the maxEarlyDataSize to set
      */
     public void setMaxEarlyDataSize(long maxEarlyDataSize) {
         this.maxEarlyDataSize = maxEarlyDataSize;
@@ -1531,7 +1512,8 @@
     }
 
     /**
-     * @param psk the psk to set
+     * @param psk
+     *            the psk to set
      */
     public void setPsk(byte[] psk) {
         this.psk = psk;
@@ -1545,27 +1527,14 @@
     }
 
     /**
-     * @param earlySecret the earlySecret to set
+     * @param earlySecret
+     *            the earlySecret to set
      */
     public void setEarlySecret(byte[] earlySecret) {
         this.earlySecret = earlySecret;
     }
 
     /**
-     * @return the useEarlyTrafficSecret
-     */
-    public boolean isUseEarlyTrafficSecret() {
-        return useEarlyTrafficSecret;
-    }
-
-    /**
-     * @param useEarlyTrafficSecret the useEarlyTrafficSecret to set
-     */
-    public void setUseEarlyTrafficSecret(boolean useEarlyTrafficSecret) {
-        this.useEarlyTrafficSecret = useEarlyTrafficSecret;
-    }
-
-    /**
      * @return the encryptedEndOfEarlyData
      */
     public boolean isEncryptedEndOfEarlyData() {
@@ -1573,7 +1542,8 @@
     }
 
     /**
-     * @param encryptedEndOfEarlyData the encryptedEndOfEarlyData to set
+     * @param encryptedEndOfEarlyData
+     *            the encryptedEndOfEarlyData to set
      */
     public void setEncryptedEndOfEarlyData(boolean encryptedEndOfEarlyData) {
         this.encryptedEndOfEarlyData = encryptedEndOfEarlyData;
@@ -1587,7 +1557,8 @@
     }
 
     /**
-     * @param storedSequenceNumberDec the storedSequenceNumberDec to set
+     * @param storedSequenceNumberDec
+     *            the storedSequenceNumberDec to set
      */
     public void setStoredSequenceNumberDec(long storedSequenceNumberDec) {
         this.storedSequenceNumberDec = storedSequenceNumberDec;
@@ -1601,7 +1572,8 @@
     }
 
     /**
-     * @param earlyDataCipherSuite the earlyDataCipherSuite to set
+     * @param earlyDataCipherSuite
+     *            the earlyDataCipherSuite to set
      */
     public void setEarlyDataCipherSuite(CipherSuite earlyDataCipherSuite) {
         this.earlyDataCipherSuite = earlyDataCipherSuite;
@@ -1615,13 +1587,13 @@
     }
 
     /**
-     * @param earlyDataPSKIdentity the earlyDataPSKIdentity to set
+     * @param earlyDataPSKIdentity
+     *            the earlyDataPSKIdentity to set
      */
     public void setEarlyDataPSKIdentity(byte[] earlyDataPSKIdentity) {
         this.earlyDataPSKIdentity = earlyDataPSKIdentity;
     }
 
-
     /**
      * @return the selectedIdentityIndex
      */
@@ -1630,7 +1602,8 @@
     }
 
     /**
-     * @param selectedIdentityIndex the selectedIdentityIndex to set
+     * @param selectedIdentityIndex
+     *            the selectedIdentityIndex to set
      */
     public void setSelectedIdentityIndex(int selectedIdentityIndex) {
         this.selectedIdentityIndex = selectedIdentityIndex;
@@ -1644,7 +1617,8 @@
     }
 
     /**
-     * @param storedSequenceNumberEnc the storedSequenceNumberEnc to set
+     * @param storedSequenceNumberEnc
+     *            the storedSequenceNumberEnc to set
      */
     public void setStoredSequenceNumberEnc(long storedSequenceNumberEnc) {
         this.storedSequenceNumberEnc = storedSequenceNumberEnc;
@@ -1658,10 +1632,41 @@
     }
 
     /**
-     * @param clientPskKeyExchangeModes the clientPskKeyExchangeModes to set
+     * @param clientPskKeyExchangeModes
+     *            the clientPskKeyExchangeModes to set
      */
     public void setClientPskKeyExchangeModes(List<PskKeyExchangeMode> clientPskKeyExchangeModes) {
         this.clientPskKeyExchangeModes = clientPskKeyExchangeModes;
     }
 
+    /**
+     * @return the activeKeySetType
+     */
+    public Tls13KeySetType getActiveKeySetType() {
+        return activeKeySetType;
+    }
+
+    /**
+     * @param activeKeySetType
+     *            the activeKeySetType to set
+     */
+    public void setActiveKeySetType(Tls13KeySetType activeKeySetType) {
+        this.activeKeySetType = activeKeySetType;
+    }
+
+    /**
+     * @return the expectingEndOfEarlyData
+     */
+    public boolean isExpectingEndOfEarlyData() {
+        return expectingEndOfEarlyData;
+    }
+
+    /**
+     * @param expectingEndOfEarlyData
+     *            the expectingEndOfEarlyData to set
+     */
+    public void setExpectingEndOfEarlyData(boolean expectingEndOfEarlyData) {
+        this.expectingEndOfEarlyData = expectingEndOfEarlyData;
+    }
+
 }