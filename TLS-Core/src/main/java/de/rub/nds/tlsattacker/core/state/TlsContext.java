--- conflicted
+++ resolved
@@ -89,7 +89,6 @@
     private byte[] clientHandshakeTrafficSecret;
 
     private byte[] serverHandshakeTrafficSecret;
-<<<<<<< HEAD
     /**
      * shared key established during the handshake
      */
@@ -98,13 +97,6 @@
      * shared key established during the handshake
      */
     private byte[] serverApplicationTrafficSecret;
-=======
-
-    private byte[] clientApplicationTrafficSecret0;
-
-    private byte[] serverApplicationTrafficSecret0;
-
->>>>>>> d6a5db9c
     /**
      * Master secret established during the handshake.
      */
@@ -243,29 +235,6 @@
     private byte[] secureRealTimeProtocolMasterKeyIdentifier;
 
     /**
-<<<<<<< HEAD
-     * Is the truncated hmac extension present?
-     */
-    private boolean truncatedHmacExtensionIsPresent;
-
-    /**
-     * Is the encrypt then mac extension sent from the Server?
-     */
-    private boolean encryptThenMacExtensionSentByServer;
-
-    /**
-     * Is the encrypt then mac extension sent from a Client?
-     */
-    private boolean encryptThenMacExtensionSentByClient;
-
-    /**
-     * Is the client certificate url extension present?
-     */
-    private boolean clientCertificateUrlExtensionIsPresent;
-
-    /**
-=======
->>>>>>> d6a5db9c
      * User mapping extension hint type
      */
     private UserMappingExtensionHintType userMappingExtensionHintType;
@@ -1240,21 +1209,8 @@
         this.serverCertificateTypeDesiredTypes = serverCertificateTypeDesiredTypes;
     }
 
-<<<<<<< HEAD
-    public boolean isEncryptThenMacExtensionSentByServer() {
-        return encryptThenMacExtensionSentByServer;
-    }
-
-    public void setEncryptThenMacExtensionSentByServer(boolean encryptThenMacExtensionSentByServer) {
-        this.encryptThenMacExtensionSentByServer = encryptThenMacExtensionSentByServer;
-    }
-
-    public boolean isIsCachedInfoExtensionClientState() {
-        return isCachedInfoExtensionClientState;
-=======
     public boolean isCachedInfoExtensionClientState() {
         return cachedInfoExtensionClientState;
->>>>>>> d6a5db9c
     }
 
     public void setCachedInfoExtensionClientState(boolean cachedInfoExtensionClientState) {
@@ -1301,15 +1257,6 @@
         this.clientRSAPrivateKey = clientRSAPrivateKey;
     }
 
-<<<<<<< HEAD
-    public boolean isEncryptThenMacExtensionSentByClient() {
-        return encryptThenMacExtensionSentByClient;
-    }
-
-    public void setEncryptThenMacExtensionSentByClient(boolean encryptThenMacExtensionSentByClient) {
-        this.encryptThenMacExtensionSentByClient = encryptThenMacExtensionSentByClient;
-    }
-=======
     public Random getRandom() {
         return random;
     }
@@ -1457,5 +1404,4 @@
         return info.toString();
     }
 
->>>>>>> d6a5db9c
 }