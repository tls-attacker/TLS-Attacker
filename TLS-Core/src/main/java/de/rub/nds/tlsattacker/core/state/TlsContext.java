--- conflicted
+++ resolved
@@ -2456,15 +2456,6 @@
     public void setEsniKeysNotAfter(Long esniKeysNotAfter) {
         this.esniNotAfter = esniKeysNotAfter;
     }
-<<<<<<< HEAD
-
-    public List<ExtensionMessage> getEsniExtensions() {
-        return esniExtensions;
-    }
-
-    public void setEsniExtensions(List<ExtensionMessage> esniExtensions) {
-        this.esniExtensions = esniExtensions;
-    }
 
     public NamedGroup getEcCertificateSignatureCurve() {
         return ecCertificateSignatureCurve;
@@ -2473,6 +2464,4 @@
     public void setEcCertificateSignatureCurve(NamedGroup ecCertificateSignatureCurve) {
         this.ecCertificateSignatureCurve = ecCertificateSignatureCurve;
     }
-=======
->>>>>>> 6ab9a5ee
 }