/**
 * TLS-Attacker - A Modular Penetration Testing Framework for TLS
 *
 * Copyright 2014-2017 Ruhr University Bochum / Hackmanit GmbH
 *
 * Licensed under Apache License 2.0
 * http://www.apache.org/licenses/LICENSE-2.0
 */
package de.rub.nds.tlsattacker.core.state;

import de.rub.nds.modifiablevariable.HoldsModifiableVariable;
import de.rub.nds.modifiablevariable.util.ArrayConverter;
import de.rub.nds.tlsattacker.core.config.Config;
import de.rub.nds.tlsattacker.core.constants.AuthzDataFormat;
import de.rub.nds.tlsattacker.core.constants.CertificateStatusRequestType;
import de.rub.nds.tlsattacker.core.constants.CertificateType;
import de.rub.nds.tlsattacker.core.constants.CipherSuite;
import de.rub.nds.tlsattacker.core.constants.ClientCertificateType;
import de.rub.nds.tlsattacker.core.constants.CompressionMethod;
import de.rub.nds.tlsattacker.core.constants.ECPointFormat;
import de.rub.nds.tlsattacker.core.constants.HeartbeatMode;
import de.rub.nds.tlsattacker.core.constants.MaxFragmentLength;
import de.rub.nds.tlsattacker.core.constants.NamedCurve;
import de.rub.nds.tlsattacker.core.constants.PRFAlgorithm;
import de.rub.nds.tlsattacker.core.constants.ProtocolVersion;
import de.rub.nds.tlsattacker.core.constants.SignatureAndHashAlgorithm;
import de.rub.nds.tlsattacker.core.constants.SrtpProtectionProfiles;
import de.rub.nds.tlsattacker.core.constants.TokenBindingKeyParameters;
import de.rub.nds.tlsattacker.core.constants.TokenBindingVersion;
import de.rub.nds.tlsattacker.core.constants.UserMappingExtensionHintType;
import de.rub.nds.tlsattacker.core.crypto.MessageDigestCollector;
import de.rub.nds.tlsattacker.core.crypto.ec.CustomECPoint;
import de.rub.nds.tlsattacker.core.protocol.message.extension.KS.KSEntry;
import de.rub.nds.tlsattacker.core.protocol.message.extension.SNI.SNIEntry;
import de.rub.nds.tlsattacker.core.protocol.message.extension.cachedinfo.CachedObject;
import de.rub.nds.tlsattacker.core.protocol.message.extension.certificatestatusrequestitemv2.RequestItemV2;
import de.rub.nds.tlsattacker.core.protocol.message.extension.trustedauthority.TrustedAuthority;
import de.rub.nds.tlsattacker.core.record.layer.RecordLayer;
import de.rub.nds.tlsattacker.core.state.http.HttpContext;
import de.rub.nds.tlsattacker.core.workflow.WorkflowTrace;
import de.rub.nds.tlsattacker.core.workflow.chooser.Chooser;
import de.rub.nds.tlsattacker.core.workflow.chooser.ChooserFactory;
import de.rub.nds.tlsattacker.transport.ConnectionEndType;
import de.rub.nds.tlsattacker.transport.TransportHandler;
import java.math.BigInteger;
import java.util.Arrays;
import java.util.LinkedList;
import java.util.List;
import javax.xml.bind.annotation.XmlTransient;
import org.bouncycastle.crypto.tls.Certificate;

/**
 *
 * @author Juraj Somorovsky <juraj.somorovsky@rub.de>
 * @author Philip Riese <philip.riese@rub.de>
 * @author Matthias Terlinde <matthias.terlinde@rub.de>
 * @author Nurullah Erinola <nurullah.erinola@rub.de>
 */
public class TlsContext {

    /**
     * TlsConfig which contains the configurations for everything TLS-Attacker
     * related
     */
    private Config config;

<<<<<<< HEAD
    private HttpContext httpContext;
=======
    private List<Session> sessionList;
>>>>>>> 499b2dca
    /**
     * shared key established during the handshake
     */
    private byte[] handshakeSecret;
    /**
     * shared key established during the handshake
     */
    private byte[] clientHandshakeTrafficSecret;
    /**
     * shared key established during the handshake
     */
    private byte[] serverHandshakeTrafficSecret;
    /**
     * shared key established during the handshake
     */
    private byte[] clientApplicationTrafficSecret0;
    /**
     * shared key established during the handshake
     */
    private byte[] serverApplicationTrafficSecret0;
    /**
     * master secret established during the handshake
     */
    private byte[] masterSecret;
    /**
     * premaster secret established during the handshake
     */
    private byte[] preMasterSecret;

    /**
     * client random, including unix time /** client random, including unix time
     */
    private byte[] clientRandom;

    /**
     * server random, including unix time
     */
    private byte[] serverRandom;

    /**
     * selected cipher suite
     */
    private CipherSuite selectedCipherSuite = null;

    /**
     * compression algorithm
     */
    private CompressionMethod selectedCompressionMethod;

    /**
     * server session ID
     */
    private byte[] serverSessionId;

    /**
     * client session ID
     */
    private byte[] clientSessionId;

    /**
     * server certificate parsed from the server certificate message
     */
    private Certificate serverCertificate;

    /**
     * client certificate parsed from the client certificate message
     */
    private Certificate clientCertificate;

    /**
     * workflow trace containing all the messages exchanged during the
     * communication
     */
    @HoldsModifiableVariable
    private WorkflowTrace workflowTrace;

    private MessageDigestCollector digest;

    private RecordLayer recordLayer;

    private TransportHandler transportHandler;

    private ConnectionEndType talkingConnectionEndType = ConnectionEndType.CLIENT;

    private byte[] dtlsCookie;

    private ProtocolVersion selectedProtocolVersion;

    private ProtocolVersion highestClientProtocolVersion;

    private List<CipherSuite> clientSupportedCiphersuites;

    private List<CompressionMethod> clientSupportedCompressions;

    private List<SignatureAndHashAlgorithm> serverSupportedSignatureAndHashAlgorithms;

    private List<SignatureAndHashAlgorithm> clientSupportedSignatureAndHashAlgorithms;

    private HeartbeatMode heartbeatMode;

    private MaxFragmentLength maxFragmentLength;

    private SignatureAndHashAlgorithm selectedSigHashAlgorithm;

    private boolean isCachedInfoExtensionClientState;

    private List<CachedObject> cachedInfoExtensionObjects;

    private List<RequestItemV2> statusRequestV2RequestList;

    /**
     * These are the padding bytes as used in the padding extension.
     */
    private byte[] paddingExtensionBytes;

    /**
     * This is the session ticket of the SessionTicketTLS extension.
     */
    private byte[] sessionTicketTLS;

    /**
     * Is the extended master secret extension present?
     */
    private boolean receivedMasterSecretExtension;

    /**
     * This is the renegotiation info of the RenegotiationInfo extension.
     */
    private byte[] renegotiationInfo;
    /**
     * This is the requestContext from the CertificateRequest messsage in TLS
     * 1.3
     */
    private byte[] certificateRequestContext;
    /**
     * This is the timestamp of the SignedCertificateTimestamp extension
     */
    private byte[] signedCertificateTimestamp;

    /**
     * This is the request type of the CertificateStatusRequest extension
     */
    private CertificateStatusRequestType certificateStatusRequestExtensionRequestType;

    /**
     * This is the responder ID list of the CertificateStatusRequest extension
     */
    private byte[] certificateStatusRequestExtensionResponderIDList;

    /**
     * This is the request extension of the CertificateStatusRequest extension
     */
    private byte[] certificateStatusRequestExtensionRequestExtension;

    /**
     * This is the user identifier of the SRP extension
     */
    private byte[] secureRemotePasswordExtensionIdentifier;

    /**
     * These are the protection profiles of the SRTP extension
     */
    private List<SrtpProtectionProfiles> secureRealTimeTransportProtocolProtectionProfiles;

    /**
     * This is the master key identifier of the SRTP extension
     */
    private byte[] secureRealTimeProtocolMasterKeyIdentifier;

    /**
     * Is the truncated hmac extension present?
     */
    private boolean truncatedHmacExtensionIsPresent;

    /**
     * Is the encrypt then mac extension present?
     */
    private boolean encryptThenMacExtensionIsPresent;

    /**
     * Is the client certificate url extension present?
     */
    private boolean clientCertificateUrlExtensionIsPresent;

    /**
     * User mapping extension hint type
     */
    private UserMappingExtensionHintType userMappingExtensionHintType;

    /**
     * Client authz extension data format list
     */
    private List<AuthzDataFormat> clientAuthzDataFormatList;

    /**
     * Server authz extension data format list
     */
    private List<AuthzDataFormat> serverAuthzDataFormatList;

    private BigInteger dhGenerator;

    private BigInteger dhModulus;

    private BigInteger serverDhPrivateKey;

    private BigInteger serverDhPublicKey;

    private BigInteger clientDhPrivateKey;

    private BigInteger clientDhPublicKey;

    private NamedCurve selectedCurve;

    private CustomECPoint clientEcPublicKey;

    private CustomECPoint serverEcPublicKey;

    private BigInteger serverEcPrivateKey;

    private BigInteger clientEcPrivateKey;

    private BigInteger rsaModulus;

    private BigInteger serverRSAPublicKey;

    private BigInteger clientRSAPublicKey;

    private BigInteger serverRSAPrivateKey;

    private BigInteger clientRSAPrivateKey;

    private List<NamedCurve> clientNamedCurvesList;

    private List<ECPointFormat> clientPointFormatsList;

    private List<ECPointFormat> serverPointFormatsList;

    private boolean receivedFatalAlert = false;

    private boolean encryptActive = false;
    /**
     * TLS 1.3, update keys for application data
     */
    private boolean updateKeys = false;

    private List<ClientCertificateType> clientCertificateTypes;

    private byte[] distinguishedNames;

    private ProtocolVersion lastRecordVersion;

    private List<SNIEntry> clientSNIEntryList;

    private List<KSEntry> clientKSEntryList;

    private KSEntry serverKSEntry;

    private int sequenceNumber = 0;

    /**
     * supported protocol versions
     */
    private List<ProtocolVersion> clientSupportedProtocolVersions;

    private TokenBindingVersion tokenBindingVersion;

    private List<TokenBindingKeyParameters> tokenBindingKeyParameters;

    private boolean tokenBindingNegotiated = false;

    private byte[] AlpnAnnouncedProtocols;

    private List<CertificateType> certificateTypeClientDesiredTypes;

    private List<CertificateType> serverCertificateTypeDesiredTypes;

    private List<CertificateType> clientCertificateTypeDesiredTypes;

    private List<TrustedAuthority> trustedCaIndicationExtensionCas;

    private SignatureAndHashAlgorithm selectedSignatureAndHashAlgorithm;

    private PRFAlgorithm prfAlgorithm;

    private boolean isSecureRenegotiation = false;

    private byte[] lastClientVerifyData;

    private byte[] lastServerVerifyData;

    @XmlTransient
    private Chooser chooser;

    public TlsContext() {
        this(Config.createConfig());
        httpContext = new HttpContext();
    }

    public TlsContext(Config config) {
        digest = new MessageDigestCollector();
        this.config = config;
<<<<<<< HEAD
        httpContext = new HttpContext();
=======
        this.sessionList = new LinkedList<>();
>>>>>>> 499b2dca
    }

    public Chooser getChooser() {
        if (chooser == null) {
            chooser = ChooserFactory.getChooser(config.getChooserType(), this);
        }
        return chooser;
    }

<<<<<<< HEAD
    public HttpContext getHttpContext() {
        return httpContext;
    }

    public void setHttpContext(HttpContext httpContext) {
        this.httpContext = httpContext;
=======
    public Session getSession(byte[] sessionId) {
        for (Session session : sessionList) {
            if (Arrays.equals(session.getSessionId(), sessionId)) {
                return session;
            }
        }
        return null;
    }

    public boolean hasSession(byte[] sessionId) {
        return getSession(sessionId) != null;
    }

    public void addNewSession(Session session) {
        sessionList.add(session);
    }

    public List<Session> getSessionList() {
        return sessionList;
    }

    public void setSessionList(List<Session> sessionList) {
        this.sessionList = sessionList;
>>>>>>> 499b2dca
    }

    public byte[] getLastClientVerifyData() {
        return lastClientVerifyData;
    }

    public void setLastClientVerifyData(byte[] lastClientVerifyData) {
        this.lastClientVerifyData = lastClientVerifyData;
    }

    public byte[] getLastServerVerifyData() {
        return lastServerVerifyData;
    }

    public void setLastServerVerifyData(byte[] lastServerVerifyData) {
        this.lastServerVerifyData = lastServerVerifyData;
    }

    public List<CertificateType> getCertificateTypeClientDesiredTypes() {
        return certificateTypeClientDesiredTypes;
    }

    public void setCertificateTypeClientDesiredTypes(List<CertificateType> certificateTypeClientDesiredTypes) {
        this.certificateTypeClientDesiredTypes = certificateTypeClientDesiredTypes;
    }

    public boolean isIsSecureRenegotiation() {
        return isSecureRenegotiation;
    }

    public void setIsSecureRenegotiation(boolean isSecureRenegotiation) {
        this.isSecureRenegotiation = isSecureRenegotiation;
    }

    public List<ProtocolVersion> getClientSupportedProtocolVersions() {
        return clientSupportedProtocolVersions;
    }

    public void setClientSupportedProtocolVersions(List<ProtocolVersion> clientSupportedProtocolVersions) {
        this.clientSupportedProtocolVersions = clientSupportedProtocolVersions;
    }

    public void setClientSupportedProtocolVersions(ProtocolVersion... clientSupportedProtocolVersions) {
        this.clientSupportedProtocolVersions = Arrays.asList(clientSupportedProtocolVersions);
    }

    public BigInteger getRsaModulus() {
        return rsaModulus;
    }

    public void setRsaModulus(BigInteger rsaModulus) {
        this.rsaModulus = rsaModulus;
    }

    public BigInteger getServerRSAPublicKey() {
        return serverRSAPublicKey;
    }

    public void setServerRSAPublicKey(BigInteger serverRSAPublicKey) {
        this.serverRSAPublicKey = serverRSAPublicKey;
    }

    public BigInteger getClientRSAPublicKey() {
        return clientRSAPublicKey;
    }

    public void setClientRSAPublicKey(BigInteger clientRSAPublicKey) {
        this.clientRSAPublicKey = clientRSAPublicKey;
    }

    public BigInteger getServerEcPrivateKey() {
        return serverEcPrivateKey;
    }

    public void setServerEcPrivateKey(BigInteger serverEcPrivateKey) {
        this.serverEcPrivateKey = serverEcPrivateKey;
    }

    public BigInteger getClientEcPrivateKey() {
        return clientEcPrivateKey;
    }

    public void setClientEcPrivateKey(BigInteger clientEcPrivateKey) {
        this.clientEcPrivateKey = clientEcPrivateKey;
    }

    public NamedCurve getSelectedCurve() {
        return selectedCurve;
    }

    public void setSelectedCurve(NamedCurve selectedCurve) {
        this.selectedCurve = selectedCurve;
    }

    public CustomECPoint getClientEcPublicKey() {
        return clientEcPublicKey;
    }

    public void setClientEcPublicKey(CustomECPoint clientEcPublicKey) {
        this.clientEcPublicKey = clientEcPublicKey;
    }

    public CustomECPoint getServerEcPublicKey() {
        return serverEcPublicKey;
    }

    public void setServerEcPublicKey(CustomECPoint serverEcPublicKey) {
        this.serverEcPublicKey = serverEcPublicKey;
    }

    public BigInteger getDhGenerator() {
        return dhGenerator;
    }

    public void setDhGenerator(BigInteger dhGenerator) {
        this.dhGenerator = dhGenerator;
    }

    public BigInteger getDhModulus() {
        return dhModulus;
    }

    public void setDhModulus(BigInteger dhModulus) {
        this.dhModulus = dhModulus;
    }

    public BigInteger getServerDhPublicKey() {
        return serverDhPublicKey;
    }

    public void setServerDhPublicKey(BigInteger serverDhPublicKey) {
        this.serverDhPublicKey = serverDhPublicKey;
    }

    public BigInteger getClientDhPrivateKey() {
        return clientDhPrivateKey;
    }

    public void setClientDhPrivateKey(BigInteger clientDhPrivateKey) {
        this.clientDhPrivateKey = clientDhPrivateKey;
    }

    public BigInteger getClientDhPublicKey() {
        return clientDhPublicKey;
    }

    public void setClientDhPublicKey(BigInteger clientDhPublicKey) {
        this.clientDhPublicKey = clientDhPublicKey;
    }

    public BigInteger getServerDhPrivateKey() {
        return serverDhPrivateKey;
    }

    public void setServerDhPrivateKey(BigInteger serverDhPrivateKey) {
        this.serverDhPrivateKey = serverDhPrivateKey;
    }

    public SignatureAndHashAlgorithm getSelectedSignatureAndHashAlgorithm() {
        return selectedSignatureAndHashAlgorithm;
    }

    public void setSelectedSignatureAndHashAlgorithm(SignatureAndHashAlgorithm selectedSignatureAndHashAlgorithm) {
        this.selectedSignatureAndHashAlgorithm = selectedSignatureAndHashAlgorithm;
    }

    public List<NamedCurve> getClientNamedCurvesList() {
        return clientNamedCurvesList;
    }

    public void setClientNamedCurvesList(List<NamedCurve> clientNamedCurvesList) {
        this.clientNamedCurvesList = clientNamedCurvesList;
    }

    public void setClientNamedCurvesList(NamedCurve... clientNamedCurvesList) {
        this.clientNamedCurvesList = Arrays.asList(clientNamedCurvesList);
    }

    public List<ECPointFormat> getServerPointFormatsList() {
        return serverPointFormatsList;
    }

    public void setServerPointFormatsList(List<ECPointFormat> serverPointFormatsList) {
        this.serverPointFormatsList = serverPointFormatsList;
    }

    public void setServerPointFormatsList(ECPointFormat... serverPointFormatsList) {
        this.serverPointFormatsList = Arrays.asList(serverPointFormatsList);
    }

    public List<SignatureAndHashAlgorithm> getClientSupportedSignatureAndHashAlgorithms() {
        return clientSupportedSignatureAndHashAlgorithms;
    }

    public void setClientSupportedSignatureAndHashAlgorithms(
            List<SignatureAndHashAlgorithm> clientSupportedSignatureAndHashAlgorithms) {
        this.clientSupportedSignatureAndHashAlgorithms = clientSupportedSignatureAndHashAlgorithms;
    }

    public void setClientSupportedSignatureAndHashAlgorithms(
            SignatureAndHashAlgorithm... clientSupportedSignatureAndHashAlgorithms) {
        this.clientSupportedSignatureAndHashAlgorithms = Arrays.asList(clientSupportedSignatureAndHashAlgorithms);
    }

    public List<SNIEntry> getClientSNIEntryList() {
        return clientSNIEntryList;
    }

    public void setClientSNIEntryList(List<SNIEntry> clientSNIEntryList) {
        this.clientSNIEntryList = clientSNIEntryList;
    }

    public void setClientSNIEntryList(SNIEntry... clientSNIEntryList) {
        this.clientSNIEntryList = Arrays.asList(clientSNIEntryList);
    }

    public ProtocolVersion getLastRecordVersion() {
        return lastRecordVersion;
    }

    public void setLastRecordVersion(ProtocolVersion lastRecordVersion) {
        this.lastRecordVersion = lastRecordVersion;
    }

    public byte[] getDistinguishedNames() {
        return distinguishedNames;
    }

    public void setDistinguishedNames(byte[] distinguishedNames) {
        this.distinguishedNames = distinguishedNames;
    }

    public List<ClientCertificateType> getClientCertificateTypes() {
        return clientCertificateTypes;
    }

    public void setClientCertificateTypes(List<ClientCertificateType> clientCertificateTypes) {
        this.clientCertificateTypes = clientCertificateTypes;
    }

    public void setClientCertificateTypes(ClientCertificateType... clientCertificateTypes) {
        this.clientCertificateTypes = Arrays.asList(clientCertificateTypes);
    }

    public boolean isReceivedFatalAlert() {
        return receivedFatalAlert;
    }

    public void setReceivedFatalAlert(boolean receivedFatalAlert) {
        this.receivedFatalAlert = receivedFatalAlert;
    }

    public boolean isEncryptActive() {
        return encryptActive;
    }

    public void setEncryptActive(boolean encryptActive) {
        this.encryptActive = encryptActive;
    }

    public boolean isUpdateKeys() {
        return updateKeys;
    }

    public void setUpdateKeys(boolean updateKeys) {
        this.updateKeys = updateKeys;
    }

    public List<ECPointFormat> getClientPointFormatsList() {
        return clientPointFormatsList;
    }

    public void setClientPointFormatsList(List<ECPointFormat> clientPointFormatsList) {
        this.clientPointFormatsList = clientPointFormatsList;
    }

    public void setClientPointFormatsList(ECPointFormat... clientPointFormatsList) {
        this.clientPointFormatsList = Arrays.asList(clientPointFormatsList);
    }

    public SignatureAndHashAlgorithm getSelectedSigHashAlgorithm() {
        return selectedSigHashAlgorithm;
    }

    public void setSelectedSigHashAlgorithm(SignatureAndHashAlgorithm selectedSigHashAlgorithm) {
        this.selectedSigHashAlgorithm = selectedSigHashAlgorithm;
    }

    public MaxFragmentLength getMaxFragmentLength() {
        return maxFragmentLength;
    }

    public void setMaxFragmentLength(MaxFragmentLength maxFragmentLength) {
        this.maxFragmentLength = maxFragmentLength;
    }

    public HeartbeatMode getHeartbeatMode() {
        return heartbeatMode;
    }

    public void setHeartbeatMode(HeartbeatMode heartbeatMode) {
        this.heartbeatMode = heartbeatMode;
    }

    public byte[] getPaddingExtensionBytes() {
        return paddingExtensionBytes;
    }

    public void setPaddingExtensionBytes(byte[] paddingExtensionBytes) {
        this.paddingExtensionBytes = paddingExtensionBytes;
    }

    public boolean isExtendedMasterSecretExtension() {
        return receivedMasterSecretExtension;
    }

    public void setReceivedMasterSecretExtension(boolean receivedMasterSecretExtension) {
        this.receivedMasterSecretExtension = receivedMasterSecretExtension;
    }

    public List<CompressionMethod> getClientSupportedCompressions() {
        return clientSupportedCompressions;
    }

    public void setClientSupportedCompressions(List<CompressionMethod> clientSupportedCompressions) {
        this.clientSupportedCompressions = clientSupportedCompressions;
    }

    public void setClientSupportedCompressions(CompressionMethod... clientSupportedCompressions) {
        this.clientSupportedCompressions = Arrays.asList(clientSupportedCompressions);
    }

    public int getSequenceNumber() {
        return sequenceNumber;
    }

    public void setSequenceNumber(int sequenceNumber) {
        this.sequenceNumber = sequenceNumber;
    }

    public List<CipherSuite> getClientSupportedCiphersuites() {
        return clientSupportedCiphersuites;
    }

    public void setClientSupportedCiphersuites(List<CipherSuite> clientSupportedCiphersuites) {
        this.clientSupportedCiphersuites = clientSupportedCiphersuites;
    }

    public void setClientSupportedCiphersuites(CipherSuite... clientSupportedCiphersuites) {
        this.clientSupportedCiphersuites = Arrays.asList(clientSupportedCiphersuites);
    }

    public List<SignatureAndHashAlgorithm> getServerSupportedSignatureAndHashAlgorithms() {
        return serverSupportedSignatureAndHashAlgorithms;
    }

    public void setServerSupportedSignatureAndHashAlgorithms(
            List<SignatureAndHashAlgorithm> serverSupportedSignatureAndHashAlgorithms) {
        this.serverSupportedSignatureAndHashAlgorithms = serverSupportedSignatureAndHashAlgorithms;
    }

    public void setServerSupportedSignatureAndHashAlgorithms(
            SignatureAndHashAlgorithm... serverSupportedSignatureAndHashAlgorithms) {
        this.serverSupportedSignatureAndHashAlgorithms = Arrays.asList(serverSupportedSignatureAndHashAlgorithms);
    }

    public ProtocolVersion getSelectedProtocolVersion() {
        return selectedProtocolVersion;
    }

    public void setSelectedProtocolVersion(ProtocolVersion selectedProtocolVersion) {
        this.selectedProtocolVersion = selectedProtocolVersion;
    }

    public ProtocolVersion getHighestClientProtocolVersion() {
        return highestClientProtocolVersion;
    }

    public void setHighestClientProtocolVersion(ProtocolVersion highestClientProtocolVersion) {
        this.highestClientProtocolVersion = highestClientProtocolVersion;
    }

    public ConnectionEndType getTalkingConnectionEndType() {
        return talkingConnectionEndType;
    }

    public void setTalkingConnectionEndType(ConnectionEndType talkingConnectionEndType) {
        this.talkingConnectionEndType = talkingConnectionEndType;
    }

    public Config getConfig() {
        return config;
    }

    public byte[] getMasterSecret() {
        return masterSecret;
    }

    public CipherSuite getSelectedCipherSuite() {
        return selectedCipherSuite;
    }

    public void setMasterSecret(byte[] masterSecret) {
        this.masterSecret = masterSecret;
    }

    public void setSelectedCipherSuite(CipherSuite selectedCipherSuite) {
        this.selectedCipherSuite = selectedCipherSuite;
    }

    public byte[] getClientServerRandom() {
        return ArrayConverter.concatenate(clientRandom, serverRandom);
    }

    public byte[] getPreMasterSecret() {
        return preMasterSecret;
    }

    public void setPreMasterSecret(byte[] preMasterSecret) {
        this.preMasterSecret = preMasterSecret;
    }

    public byte[] getClientRandom() {
        return clientRandom;
    }

    public void setClientRandom(byte[] clientRandom) {
        this.clientRandom = clientRandom;
    }

    public byte[] getServerRandom() {
        return serverRandom;
    }

    public void setServerRandom(byte[] serverRandom) {
        this.serverRandom = serverRandom;
    }

    public CompressionMethod getSelectedCompressionMethod() {
        return selectedCompressionMethod;
    }

    public void setSelectedCompressionMethod(CompressionMethod selectedCompressionMethod) {
        this.selectedCompressionMethod = selectedCompressionMethod;
    }

    public byte[] getServerSessionId() {
        return serverSessionId;
    }

    public void setServerSessionId(byte[] serverSessionId) {
        this.serverSessionId = serverSessionId;
    }

    public byte[] getClientSessionId() {
        return clientSessionId;
    }

    public void setClientSessionId(byte[] clientSessionId) {
        this.clientSessionId = clientSessionId;
    }

    public WorkflowTrace getWorkflowTrace() {
        return workflowTrace;
    }

    public void setWorkflowTrace(WorkflowTrace workflowTrace) {
        this.workflowTrace = workflowTrace;
    }

    public Certificate getServerCertificate() {
        return serverCertificate;
    }

    public void setServerCertificate(Certificate serverCertificate) {
        this.serverCertificate = serverCertificate;
    }

    public Certificate getClientCertificate() {
        return clientCertificate;
    }

    public void setClientCertificate(Certificate clientCertificate) {
        this.clientCertificate = clientCertificate;
    }

    public MessageDigestCollector getDigest() {
        return digest;
    }

    public byte[] getDtlsCookie() {
        return dtlsCookie;
    }

    public void setDtlsCookie(byte[] dtlsCookie) {
        this.dtlsCookie = dtlsCookie;
    }

    public TransportHandler getTransportHandler() {
        return transportHandler;
    }

    public void setTransportHandler(TransportHandler transportHandler) {
        this.transportHandler = transportHandler;
    }

    public RecordLayer getRecordLayer() {
        return recordLayer;
    }

    public void setRecordLayer(RecordLayer recordLayer) {
        this.recordLayer = recordLayer;
    }

    public PRFAlgorithm getPrfAlgorithm() {
        return prfAlgorithm;
    }

    public void setPrfAlgorithm(PRFAlgorithm prfAlgorithm) {
        this.prfAlgorithm = prfAlgorithm;
    }

    public byte[] getClientHandshakeTrafficSecret() {
        return clientHandshakeTrafficSecret;
    }

    public void setClientHandshakeTrafficSecret(byte[] clientHandshakeTrafficSecret) {
        this.clientHandshakeTrafficSecret = clientHandshakeTrafficSecret;
    }

    public byte[] getServerHandshakeTrafficSecret() {
        return serverHandshakeTrafficSecret;
    }

    public void setServerHandshakeTrafficSecret(byte[] serverHandshakeTrafficSecret) {
        this.serverHandshakeTrafficSecret = serverHandshakeTrafficSecret;
    }

    public byte[] getClientApplicationTrafficSecret0() {
        return clientApplicationTrafficSecret0;
    }

    public void setClientApplicationTrafficSecret0(byte[] clientApplicationTrafficSecret0) {
        this.clientApplicationTrafficSecret0 = clientApplicationTrafficSecret0;
    }

    public byte[] getServerApplicationTrafficSecret0() {
        return serverApplicationTrafficSecret0;
    }

    public void setServerApplicationTrafficSecret0(byte[] serverApplicationTrafficSecret0) {
        this.serverApplicationTrafficSecret0 = serverApplicationTrafficSecret0;
    }

    public byte[] getHandshakeSecret() {
        return handshakeSecret;
    }

    public void setHandshakeSecret(byte[] handshakeSecret) {
        this.handshakeSecret = handshakeSecret;
    }

    public List<KSEntry> getClientKSEntryList() {
        return clientKSEntryList;
    }

    public void setClientKSEntryList(List<KSEntry> clientKSEntryList) {
        this.clientKSEntryList = clientKSEntryList;
    }

    public void setClientKSEntryList(KSEntry... clientKSEntryList) {
        this.clientKSEntryList = Arrays.asList(clientKSEntryList);
    }

    public KSEntry getServerKSEntry() {
        return serverKSEntry;
    }

    public void setServerKSEntry(KSEntry serverKSEntry) {
        this.serverKSEntry = serverKSEntry;
    }

    public byte[] getSessionTicketTLS() {
        return sessionTicketTLS;
    }

    public void setSessionTicketTLS(byte[] sessionTicketTLS) {
        this.sessionTicketTLS = sessionTicketTLS;
    }

    public byte[] getSignedCertificateTimestamp() {
        return signedCertificateTimestamp;
    }

    public void setSignedCertificateTimestamp(byte[] signedCertificateTimestamp) {
        this.signedCertificateTimestamp = signedCertificateTimestamp;
    }

    public byte[] getRenegotiationInfo() {
        return renegotiationInfo;
    }

    public void setRenegotiationInfo(byte[] renegotiationInfo) {
        this.renegotiationInfo = renegotiationInfo;
    }

    public TokenBindingVersion getTokenBindingVersion() {
        return tokenBindingVersion;
    }

    public void setTokenBindingVersion(TokenBindingVersion tokenBindingVersion) {
        this.tokenBindingVersion = tokenBindingVersion;
    }

    public List<TokenBindingKeyParameters> getTokenBindingKeyParameters() {
        return tokenBindingKeyParameters;
    }

    public void setTokenBindingKeyParameters(List<TokenBindingKeyParameters> tokenBindingKeyParameters) {
        this.tokenBindingKeyParameters = tokenBindingKeyParameters;
    }

    public void setTokenBindingNegotiated(boolean tokenBindingNegotiated) {
        this.tokenBindingNegotiated = tokenBindingNegotiated;
    }

    public boolean isTokenBindingNegotiated() {
        return tokenBindingNegotiated;
    }

    public CertificateStatusRequestType getCertificateStatusRequestExtensionRequestType() {
        return certificateStatusRequestExtensionRequestType;
    }

    public void setCertificateStatusRequestExtensionRequestType(
            CertificateStatusRequestType certificateStatusRequestExtensionRequestType) {
        this.certificateStatusRequestExtensionRequestType = certificateStatusRequestExtensionRequestType;
    }

    public byte[] getCertificateStatusRequestExtensionResponderIDList() {
        return certificateStatusRequestExtensionResponderIDList;
    }

    public void setCertificateStatusRequestExtensionResponderIDList(
            byte[] certificateStatusRequestExtensionResponderIDList) {
        this.certificateStatusRequestExtensionResponderIDList = certificateStatusRequestExtensionResponderIDList;
    }

    public byte[] getCertificateStatusRequestExtensionRequestExtension() {
        return certificateStatusRequestExtensionRequestExtension;
    }

    public void setCertificateStatusRequestExtensionRequestExtension(
            byte[] certificateStatusRequestExtensionRequestExtension) {
        this.certificateStatusRequestExtensionRequestExtension = certificateStatusRequestExtensionRequestExtension;
    }

    public byte[] getAlpnAnnouncedProtocols() {
        return AlpnAnnouncedProtocols;
    }

    public void setAlpnAnnouncedProtocols(byte[] AlpnAnnouncedProtocols) {
        this.AlpnAnnouncedProtocols = AlpnAnnouncedProtocols;
    }

    public byte[] getSecureRemotePasswordExtensionIdentifier() {
        return secureRemotePasswordExtensionIdentifier;
    }

    public void setSecureRemotePasswordExtensionIdentifier(byte[] secureRemotePasswordExtensionIdentifier) {
        this.secureRemotePasswordExtensionIdentifier = secureRemotePasswordExtensionIdentifier;
    }

    public List<SrtpProtectionProfiles> getSecureRealTimeTransportProtocolProtectionProfiles() {
        return secureRealTimeTransportProtocolProtectionProfiles;
    }

    public void setSecureRealTimeTransportProtocolProtectionProfiles(
            List<SrtpProtectionProfiles> secureRealTimeTransportProtocolProtectionProfiles) {
        this.secureRealTimeTransportProtocolProtectionProfiles = secureRealTimeTransportProtocolProtectionProfiles;
    }

    public byte[] getSecureRealTimeProtocolMasterKeyIdentifier() {
        return secureRealTimeProtocolMasterKeyIdentifier;
    }

    public void setSecureRealTimeProtocolMasterKeyIdentifier(byte[] secureRealTimeProtocolMasterKeyIdentifier) {
        this.secureRealTimeProtocolMasterKeyIdentifier = secureRealTimeProtocolMasterKeyIdentifier;
    }

    public boolean isTruncatedHmacExtensionIsPresent() {
        return truncatedHmacExtensionIsPresent;
    }

    public void setTruncatedHmacExtensionIsPresent(boolean truncatedHmacExtensionIsPresent) {
        this.truncatedHmacExtensionIsPresent = truncatedHmacExtensionIsPresent;
    }

    public UserMappingExtensionHintType getUserMappingExtensionHintType() {
        return userMappingExtensionHintType;
    }

    public void setUserMappingExtensionHintType(UserMappingExtensionHintType userMappingExtensionHintType) {
        this.userMappingExtensionHintType = userMappingExtensionHintType;
    }

    public List<CertificateType> getCertificateTypeDesiredTypes() {
        return certificateTypeClientDesiredTypes;
    }

    public void setCertificateTypeDesiredTypes(List<CertificateType> certificateTypeDesiredTypes) {
        this.certificateTypeClientDesiredTypes = certificateTypeDesiredTypes;
    }

    public List<AuthzDataFormat> getClientAuthzDataFormatList() {
        return clientAuthzDataFormatList;
    }

    public void setClientAuthzDataFormatList(List<AuthzDataFormat> clientAuthzDataFormatList) {
        this.clientAuthzDataFormatList = clientAuthzDataFormatList;
    }

    public List<AuthzDataFormat> getServerAuthzDataFormatList() {
        return serverAuthzDataFormatList;
    }

    public void setServerAuthzDataFormatList(List<AuthzDataFormat> serverAuthzDataFormatList) {
        this.serverAuthzDataFormatList = serverAuthzDataFormatList;
    }

    public void setTokenBindingKeyParameters(TokenBindingKeyParameters... tokenBindingKeyParameters) {
        this.tokenBindingKeyParameters = Arrays.asList(tokenBindingKeyParameters);
    }

    public byte[] getCertificateRequestContext() {
        return certificateRequestContext;
    }

    public void setCertificateRequestContext(byte[] certificateRequestContext) {
        this.certificateRequestContext = certificateRequestContext;
    }

    public List<CertificateType> getClientCertificateTypeDesiredTypes() {
        return clientCertificateTypeDesiredTypes;
    }

    public void setClientCertificateTypeDesiredTypes(List<CertificateType> clientCertificateTypeDesiredTypes) {
        this.clientCertificateTypeDesiredTypes = clientCertificateTypeDesiredTypes;
    }

    public List<CertificateType> getServerCertificateTypeDesiredTypes() {
        return serverCertificateTypeDesiredTypes;
    }

    public void setServerCertificateTypeDesiredTypes(List<CertificateType> serverCertificateTypeDesiredTypes) {
        this.serverCertificateTypeDesiredTypes = serverCertificateTypeDesiredTypes;
    }

    public boolean isEncryptThenMacExtensionIsPresent() {
        return encryptThenMacExtensionIsPresent;
    }

    public void setEncryptThenMacExtensionIsPresent(boolean encryptThenMacExtensionIsPresent) {
        this.encryptThenMacExtensionIsPresent = encryptThenMacExtensionIsPresent;
    }

    public boolean isIsCachedInfoExtensionClientState() {
        return isCachedInfoExtensionClientState;
    }

    public void setIsCachedInfoExtensionClientState(boolean isCachedInfoExtensionClientState) {
        this.isCachedInfoExtensionClientState = isCachedInfoExtensionClientState;
    }

    public List<CachedObject> getCachedInfoExtensionObjects() {
        return cachedInfoExtensionObjects;
    }

    public void setCachedInfoExtensionObjects(List<CachedObject> cachedInfoExtensionObjects) {
        this.cachedInfoExtensionObjects = cachedInfoExtensionObjects;
    }

    public boolean isClientCertificateUrlExtensionIsPresent() {
        return clientCertificateUrlExtensionIsPresent;
    }

    public void setClientCertificateUrlExtensionIsPresent(boolean clientCertificateUrlExtensionIsPresent) {
        this.clientCertificateUrlExtensionIsPresent = clientCertificateUrlExtensionIsPresent;
    }

    public List<TrustedAuthority> getTrustedCaIndicationExtensionCas() {
        return trustedCaIndicationExtensionCas;
    }

    public void setTrustedCaIndicationExtensionCas(List<TrustedAuthority> trustedCaIndicationExtensionCas) {
        this.trustedCaIndicationExtensionCas = trustedCaIndicationExtensionCas;
    }

    public List<RequestItemV2> getStatusRequestV2RequestList() {
        return statusRequestV2RequestList;
    }

    public void setStatusRequestV2RequestList(List<RequestItemV2> statusRequestV2RequestList) {
        this.statusRequestV2RequestList = statusRequestV2RequestList;
    }

    public BigInteger getServerRSAPrivateKey() {
        return serverRSAPrivateKey;
    }

    public void setServerRSAPrivateKey(BigInteger serverRSAPrivateKey) {
        this.serverRSAPrivateKey = serverRSAPrivateKey;
    }

    public BigInteger getClientRSAPrivateKey() {
        return clientRSAPrivateKey;
    }

    public void setClientRSAPrivateKey(BigInteger clientRSAPrivateKey) {
        this.clientRSAPrivateKey = clientRSAPrivateKey;
    }

}<|MERGE_RESOLUTION|>--- conflicted
+++ resolved
@@ -64,11 +64,8 @@
      */
     private Config config;
 
-<<<<<<< HEAD
+    private List<Session> sessionList;
     private HttpContext httpContext;
-=======
-    private List<Session> sessionList;
->>>>>>> 499b2dca
     /**
      * shared key established during the handshake
      */
@@ -370,11 +367,8 @@
     public TlsContext(Config config) {
         digest = new MessageDigestCollector();
         this.config = config;
-<<<<<<< HEAD
         httpContext = new HttpContext();
-=======
         this.sessionList = new LinkedList<>();
->>>>>>> 499b2dca
     }
 
     public Chooser getChooser() {
@@ -384,14 +378,14 @@
         return chooser;
     }
 
-<<<<<<< HEAD
     public HttpContext getHttpContext() {
         return httpContext;
     }
 
     public void setHttpContext(HttpContext httpContext) {
         this.httpContext = httpContext;
-=======
+    }
+
     public Session getSession(byte[] sessionId) {
         for (Session session : sessionList) {
             if (Arrays.equals(session.getSessionId(), sessionId)) {
@@ -415,7 +409,6 @@
 
     public void setSessionList(List<Session> sessionList) {
         this.sessionList = sessionList;
->>>>>>> 499b2dca
     }
 
     public byte[] getLastClientVerifyData() {
