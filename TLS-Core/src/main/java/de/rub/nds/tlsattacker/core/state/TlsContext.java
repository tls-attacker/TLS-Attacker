--- conflicted
+++ resolved
@@ -1255,7 +1255,6 @@
         this.clientRSAPrivateKey = clientRSAPrivateKey;
     }
 
-<<<<<<< HEAD
     public Random getRandom() {
         if (random == null) {
             random = new Random(0);
@@ -1270,7 +1269,7 @@
     public BadRandom getBadSecureRandom() {
         return new BadRandom(getRandom(), null);
     }
-=======
+
     public Config getConfig() {
         return config;
     }
@@ -1362,5 +1361,4 @@
         return info.toString();
     }
 
->>>>>>> 5ceda9b2
 }