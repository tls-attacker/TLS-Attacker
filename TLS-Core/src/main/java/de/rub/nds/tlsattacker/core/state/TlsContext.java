/**
 * TLS-Attacker - A Modular Penetration Testing Framework for TLS
 *
 * Copyright 2014-2017 Ruhr University Bochum / Hackmanit GmbH
 *
 * Licensed under Apache License 2.0
 * http://www.apache.org/licenses/LICENSE-2.0
 */
package de.rub.nds.tlsattacker.core.state;

import de.rub.nds.modifiablevariable.util.ArrayConverter;
import de.rub.nds.modifiablevariable.util.BadRandom;
import de.rub.nds.tlsattacker.core.config.Config;
import de.rub.nds.tlsattacker.core.connection.AliasedConnection;
import de.rub.nds.tlsattacker.core.constants.AuthzDataFormat;
import de.rub.nds.tlsattacker.core.constants.CertificateStatusRequestType;
import de.rub.nds.tlsattacker.core.constants.CertificateType;
import de.rub.nds.tlsattacker.core.constants.CipherSuite;
import de.rub.nds.tlsattacker.core.constants.ClientCertificateType;
import de.rub.nds.tlsattacker.core.constants.CompressionMethod;
import de.rub.nds.tlsattacker.core.constants.ECPointFormat;
import de.rub.nds.tlsattacker.core.constants.ExtensionType;
import de.rub.nds.tlsattacker.core.constants.GOSTCurve;
import de.rub.nds.tlsattacker.core.constants.HeartbeatMode;
import de.rub.nds.tlsattacker.core.constants.MaxFragmentLength;
import de.rub.nds.tlsattacker.core.constants.NamedGroup;
import de.rub.nds.tlsattacker.core.constants.PRFAlgorithm;
import de.rub.nds.tlsattacker.core.constants.ProtocolVersion;
import de.rub.nds.tlsattacker.core.constants.PskKeyExchangeMode;
import de.rub.nds.tlsattacker.core.constants.RunningModeType;
import de.rub.nds.tlsattacker.core.constants.SignatureAndHashAlgorithm;
import de.rub.nds.tlsattacker.core.constants.SrtpProtectionProfiles;
import de.rub.nds.tlsattacker.core.constants.Tls13KeySetType;
import de.rub.nds.tlsattacker.core.constants.TokenBindingKeyParameters;
import de.rub.nds.tlsattacker.core.constants.TokenBindingVersion;
import de.rub.nds.tlsattacker.core.constants.UserMappingExtensionHintType;
import de.rub.nds.tlsattacker.core.crypto.MessageDigestCollector;
import de.rub.nds.tlsattacker.core.crypto.ec_.Point;
import de.rub.nds.tlsattacker.core.dtls.FragmentManager;
import de.rub.nds.tlsattacker.core.exceptions.ConfigurationException;
import de.rub.nds.tlsattacker.core.exceptions.TransportHandlerConnectException;
import de.rub.nds.tlsattacker.core.protocol.message.ProtocolMessage;
import de.rub.nds.tlsattacker.core.protocol.message.extension.KS.KeyShareEntry;
import de.rub.nds.tlsattacker.core.protocol.message.extension.KS.KeyShareStoreEntry;
import de.rub.nds.tlsattacker.core.protocol.message.extension.PSK.PskSet;
import de.rub.nds.tlsattacker.core.protocol.message.extension.SNI.SNIEntry;
import de.rub.nds.tlsattacker.core.protocol.message.extension.cachedinfo.CachedObject;
import de.rub.nds.tlsattacker.core.protocol.message.extension.certificatestatusrequestitemv2.RequestItemV2;
import de.rub.nds.tlsattacker.core.protocol.message.extension.trustedauthority.TrustedAuthority;
import de.rub.nds.tlsattacker.core.record.AbstractRecord;
import de.rub.nds.tlsattacker.core.record.layer.RecordLayer;
import de.rub.nds.tlsattacker.core.record.layer.RecordLayerFactory;
import de.rub.nds.tlsattacker.core.record.layer.RecordLayerType;
import de.rub.nds.tlsattacker.core.state.http.HttpContext;
import de.rub.nds.tlsattacker.core.workflow.chooser.Chooser;
import de.rub.nds.tlsattacker.core.workflow.chooser.ChooserFactory;
import de.rub.nds.tlsattacker.transport.ConnectionEndType;
import de.rub.nds.tlsattacker.transport.TransportHandler;
import de.rub.nds.tlsattacker.transport.TransportHandlerFactory;
import java.io.IOException;
import java.math.BigInteger;
import java.util.ArrayList;
import java.util.Arrays;
import java.util.EnumSet;
import java.util.LinkedList;
import java.util.List;
import java.util.Random;
import javax.xml.bind.annotation.XmlTransient;
import org.bouncycastle.crypto.tls.Certificate;
import org.bouncycastle.math.ec.ECPoint;

public class TlsContext {

    /**
     * TLS-Attacker related configurations.
     */
    private Config config;

    private List<Session> sessionList;

    private HttpContext httpContext;

    /**
     * The end point of the TLS connection that this context represents.
     */
    private AliasedConnection connection;

    /**
     * Shared key established during the handshake.
     */
    private byte[] handshakeSecret;

    private byte[] clientHandshakeTrafficSecret;

    private byte[] serverHandshakeTrafficSecret;
    /**
     * shared key established during the handshake
     */
    private byte[] clientApplicationTrafficSecret;
    /**
     * shared key established during the handshake
     */
    private byte[] serverApplicationTrafficSecret;

    /**
     * Early traffic secret used to encrypt early data.
     */
    private byte[] clientEarlyTrafficSecret;

    /**
     * ChiperSuite used for early data.
     */
    private CipherSuite earlyDataCipherSuite;

    /**
     * EarlySecret used to derive EarlyTrafficSecret and more.
     */
    private byte[] earlySecret;

    /**
     * The known TLS 1.3 PSK-Sets.
     */
    private List<PskSet> pskSets;

    /**
     * The selected Pre Shared key.
     */
    private byte[] psk;

    /**
     * The selected earlyData PSK.
     */
    private byte[] earlyDataPsk;

    /**
     * Identity of the PSK used for earlyData.
     */
    private byte[] earlyDataPSKIdentity;

    /**
     * Identity of the PSK used for earlyData.
     */
    private int selectedIdentityIndex;

    /**
     * The Client's chosen Kex-Modes.
     */
    private List<PskKeyExchangeMode> clientPskKeyExchangeModes;

    /**
     * Maximum number of bytes to transmit as early-data.
     */
    private long maxEarlyDataSize;

    /**
     * Master secret established during the handshake.
     */
    private byte[] masterSecret;

    /**
     * Premaster secret established during the handshake.
     */
    private byte[] preMasterSecret;

    /**
     * Client random, including unix time.
     */
    private byte[] clientRandom;

    /**
     * Server random, including unix time.
     */
    private byte[] serverRandom;

    /**
     * Selected cipher suite.
     */
    private CipherSuite selectedCipherSuite = null;

    /**
     * Selected compression algorithm.
     */
    private CompressionMethod selectedCompressionMethod;

    /**
     * Server session ID.
     */
    private byte[] serverSessionId;

    /**
     * Client session ID.
     */
    private byte[] clientSessionId;

    /**
     * Server certificate parsed from the server certificate message.
     */
    private Certificate serverCertificate;

    /**
     * Client certificate parsed from the client certificate message.
     */
    private Certificate clientCertificate;

    /**
     * Collects messages for computation of the Finished and CertificateVerify
     * hashes
     */
    private MessageDigestCollector digest;

    private RecordLayer recordLayer;

    private TransportHandler transportHandler;

    private ConnectionEndType talkingConnectionEndType = ConnectionEndType.CLIENT;

    private byte[] dtlsCookie;

    private ProtocolVersion selectedProtocolVersion;

    private ProtocolVersion highestClientProtocolVersion;

    private List<CipherSuite> clientSupportedCiphersuites;

    private List<CompressionMethod> clientSupportedCompressions;

    private List<SignatureAndHashAlgorithm> serverSupportedSignatureAndHashAlgorithms;

    private List<SignatureAndHashAlgorithm> clientSupportedSignatureAndHashAlgorithms;

    private HeartbeatMode heartbeatMode;

    private MaxFragmentLength maxFragmentLength;

    private SignatureAndHashAlgorithm selectedSigHashAlgorithm;

    private boolean cachedInfoExtensionClientState;

    private List<CachedObject> cachedInfoExtensionObjects;

    private List<RequestItemV2> statusRequestV2RequestList;

    /**
     * These are the padding bytes as used in the padding extension.
     */
    private byte[] paddingExtensionBytes;

    /**
     * This is the session ticket of the SessionTicketTLS extension.
     */
    private byte[] sessionTicketTLS;

    /**
     * The renegotiation info of the RenegotiationInfo extension.
     */
    private byte[] renegotiationInfo;
    /**
     * The requestContext from the CertificateRequest messsage in TLS 1.3.
     */
    private byte[] certificateRequestContext;
    /**
     * Timestamp of the SignedCertificateTimestamp extension.
     */
    private byte[] signedCertificateTimestamp;

    /**
     * This is the request type of the CertificateStatusRequest extension
     */
    private CertificateStatusRequestType certificateStatusRequestExtensionRequestType;

    /**
     * This is the responder ID list of the CertificateStatusRequest extension
     */
    private byte[] certificateStatusRequestExtensionResponderIDList;

    /**
     * This is the request extension of the CertificateStatusRequest extension
     */
    private byte[] certificateStatusRequestExtensionRequestExtension;

    /**
     * This is the user identifier of the SRP extension
     */
    private byte[] secureRemotePasswordExtensionIdentifier;

    /**
     * These are the protection profiles of the SRTP extension
     */
    private List<SrtpProtectionProfiles> secureRealTimeTransportProtocolProtectionProfiles;

    /**
     * This is the master key identifier of the SRTP extension
     */
    private byte[] secureRealTimeProtocolMasterKeyIdentifier;

    /**
     * User mapping extension hint type
     */
    private UserMappingExtensionHintType userMappingExtensionHintType;

    /**
     * Client authz extension data format list
     */
    private List<AuthzDataFormat> clientAuthzDataFormatList;

    /**
     * Server authz extension data format list
     */
    private List<AuthzDataFormat> serverAuthzDataFormatList;

    private BigInteger serverDhGenerator;

    private BigInteger serverDhModulus;

    private BigInteger clientDhGenerator;

    private BigInteger clientDhModulus;

    private BigInteger serverDhPrivateKey;

    private BigInteger serverDhPublicKey;

    private BigInteger clientDhPrivateKey;

    private BigInteger clientDhPublicKey;

    private BigInteger srpModulus;

    private BigInteger pskModulus;

    private BigInteger serverPSKPrivateKey;

    private BigInteger serverPSKPublicKey;

    private BigInteger pskGenerator;

    private BigInteger srpGenerator;

    private BigInteger serverSRPPublicKey;

    private BigInteger serverSRPPrivateKey;

    private BigInteger clientSRPPublicKey;

    private BigInteger clientSRPPrivateKey;

    private byte[] srpServerSalt;

    private byte[] srpPassword;

    private byte[] srpIdentity;

    private byte[] pskKey;

    private byte[] pskIdentity;

    private byte[] pskIdentityHint;

    private NamedGroup selectedGroup;

    private NamedGroup ecCertificateCurve;

    private Point clientEcPublicKey;

    private Point serverEcPublicKey;

    private BigInteger serverEcPrivateKey;

    private BigInteger clientEcPrivateKey;

    private BigInteger clientRsaModulus;

    private BigInteger serverRsaModulus;

    private BigInteger serverRSAPublicKey;

    private BigInteger clientRSAPublicKey;

    private BigInteger serverRSAPrivateKey;

    private BigInteger clientRSAPrivateKey;

    private BigInteger clientDsaPrivateKey;

    private BigInteger serverDsaPrivateKey;

    private BigInteger serverDsaPrimeP;

    private BigInteger serverDsaPrimeQ;

    private BigInteger serverDsaGenerator;

    private BigInteger serverDsaPublicKey;

    private BigInteger clientDsaPublicKey;

    private BigInteger clientDsaPrimeP;

    private BigInteger clientDsaPrimeQ;

    private BigInteger clientDsaGenerator;

    private List<NamedGroup> clientNamedGroupsList;

    private List<NamedGroup> serverNamedGroupsList;

    private List<ECPointFormat> clientPointFormatsList;

    private List<ECPointFormat> serverPointFormatsList;

    private boolean receivedFatalAlert = false;

    private List<ClientCertificateType> clientCertificateTypes;

    private byte[] distinguishedNames;

    private ProtocolVersion lastRecordVersion;

    private List<SNIEntry> clientSNIEntryList;

    private List<KeyShareStoreEntry> clientKeyShareStoreEntryList;

    private KeyShareStoreEntry serverKeyShareStoreEntry;

    private GOSTCurve selectedGostCurve;

    /**
     * the currently used type of keySet by the client
     */
    private Tls13KeySetType activeClientKeySetType = Tls13KeySetType.NONE;

    /**
     * the currently used type of keySet by the server
     */
    private Tls13KeySetType activeServerKeySetType = Tls13KeySetType.NONE;

    /**
     * sequence number used for the encryption
     */
    private long writeSequenceNumber = 0;

    /**
     * sequence number used for the decryption
     */
    private long readSequenceNumber = 0;

    /**
     * the sequence number to be used in the fragments of the next message sent
     */
    private int dtlsNextSendSequenceNumber = 0;

    /**
     * the sequence number used in fragments
     */
    private int dtlsCurrentSendSequenceNumber = 0;

    /**
     * the sequence number expected in the fragments of the next message
     * received
     */
    private int dtlsNextReceiveSequenceNumber = 0;

    /**
     * the sequence number expected in the fragments of the current message
     */
    private int dtlsCurrentReceiveSequenceNumber = 0;

    /**
     * the epoch applied to transmitted DTLS records
     */
    private int dtlsSendEpoch = 0;

    /**
     * the epoch expected in the next record
     */
    private int dtlsNextReceiveEpoch = 0;

    /**
     * a fragment manager assembles DTLS fragments into corresponding messages.
     */
    private FragmentManager dtlsFragmentManager;

    /**
     * supported protocol versions
     */
    private List<ProtocolVersion> clientSupportedProtocolVersions;

    private TokenBindingVersion tokenBindingVersion;

    private List<TokenBindingKeyParameters> tokenBindingKeyParameters;

    /**
     * Whether Token Binding negotiation completed successful or not.
     */
    private boolean tokenBindingNegotiatedSuccessfully = false;

    private byte[] AlpnAnnouncedProtocols;

    private List<CertificateType> certificateTypeClientDesiredTypes;

    private List<CertificateType> serverCertificateTypeDesiredTypes;

    private List<CertificateType> clientCertificateTypeDesiredTypes;

    private List<TrustedAuthority> trustedCaIndicationExtensionCas;

    private SignatureAndHashAlgorithm selectedSignatureAndHashAlgorithm;

    private PRFAlgorithm prfAlgorithm;

    private RecordLayerType recordLayerType;

    private ProtocolVersion highestProtocolVersion;

    private Boolean clientAuthentication;

    private String clientPWDUsername;

    private byte[] serverPWDSalt;

    private ECPoint PWDPE;

    private BigInteger clientPWDPrivate;

    private BigInteger serverPWDPrivate;

    private BigInteger serverPWDScalar;

    private ECPoint serverPWDElement;

    /**
     * Last application message data received/send by this context. This is
     * especially useful for forwarding application messages via ForwardAction.
     */
    private byte[] lastHandledApplicationMessageData;

    private byte[] lastClientVerifyData;

    private byte[] lastServerVerifyData;

    private Random random;

    @XmlTransient
    private LinkedList<ProtocolMessage> messageBuffer;

    @XmlTransient
    private LinkedList<AbstractRecord> recordBuffer;

    @XmlTransient
    private Chooser chooser;

    /**
     * Contains the TLS extensions proposed by the client. private boolean
     * earlyCleanShutdown;
     */
    private final EnumSet<ExtensionType> proposedExtensionSet = EnumSet.noneOf(ExtensionType.class);

    /**
     * Contains the TLS extensions proposed by the server.
     */
    private final EnumSet<ExtensionType> negotiatedExtensionSet = EnumSet.noneOf(ExtensionType.class);

    /**
     * The "secure_renegotiation" flag of the Renegotiation Indication Extension
     * as defined in RFC5746. Indicates whether secure renegotiation is in use
     * for the connection. Note that this flag reflects a connection "state" and
     * differs from isProposedTlsExtensions*(ExtensionType.RENEGOTIATION_INFO).
     * The latter merely says that the extension was send by client or server.
     */
    private boolean secureRenegotiation = false;

    /**
     * Whether to use the extended master secret or not. This flag is set if the
     * EMS extension was send by both peers. Note that this flag reflects a
     * connection "state" and differs from
     * isProposedTlsExtensions*(ExtensionType. EXTENDED_MASTER_SECRET). The
     * latter merely says that the extension was sent by client or server.
     */
    private boolean useExtendedMasterSecret;

    private Boolean earlyCleanShutdown = false;
    /**
     * Add a cookie with this name to HTTPS header if config.isAddHttpsCookie is
     * set.
     */
    private String httpsCookieName = null;

    /**
     * Add a cookie with this value to HTTPS header if config.isAddHttpsCookie
     * is set.
     */
    private String httpsCookieValue = null;

    private boolean receivedTransportHandlerException = false;

    /**
     * Experimental flag for forensics and reparsing
     */
    private boolean reversePrepareAfterParse = false;

    /**
     * When running tls 1.3 as a server, when we activate decryption of client
     * messages we need to set this flag to true. When this flag is active the
     * server will try to parse the next record it receives as an unencrypted
     * one, if its protocolmessage type is alert
     */
    private boolean tls13SoftDecryption = false;

    public TlsContext() {
        this(Config.createConfig());
        httpContext = new HttpContext();
    }

    /**
     * This constructor assumes that the config holds exactly one connection
     * end. This is usually used when working with the default connection end in
     * single context scenarios.
     *
     * @param config
     *            The Config for which the TlsContext should be created
     */
    public TlsContext(Config config) {
        RunningModeType mode = config.getDefaultRunningMode();
        if (null == mode) {
            throw new ConfigurationException("Cannot create connection, running mode not set");
        } else {
            switch (mode) {
                case CLIENT:
                    init(config, config.getDefaultClientConnection());
                    break;
                case SERVER:
                    init(config, config.getDefaultServerConnection());
                    break;
                default:
                    throw new ConfigurationException("Cannot create connection for unknown running mode " + "'" + mode
                            + "'");
            }
        }
    }

    public TlsContext(Config config, AliasedConnection connection) {
        init(config, connection);
    }

    private void init(Config config, AliasedConnection connection) {
        this.config = config;
        digest = new MessageDigestCollector();
        this.connection = connection;
        recordLayerType = config.getRecordLayerType();
        httpContext = new HttpContext();
        sessionList = new LinkedList<>();
        random = new Random(0);
        messageBuffer = new LinkedList<>();
        recordBuffer = new LinkedList<>();
        dtlsFragmentManager = new FragmentManager(config);
    }

    public Chooser getChooser() {
        if (chooser == null) {
            chooser = ChooserFactory.getChooser(config.getChooserType(), this, config);
        }
        return chooser;
    }

    public boolean isTls13SoftDecryption() {
        return tls13SoftDecryption;
    }

    public void setTls13SoftDecryption(boolean tls13SoftDecryption) {
        this.tls13SoftDecryption = tls13SoftDecryption;
    }

    public boolean isReversePrepareAfterParse() {
        return reversePrepareAfterParse;
    }

    public void setReversePrepareAfterParse(boolean reversePrepareAfterParse) {
        this.reversePrepareAfterParse = reversePrepareAfterParse;
    }

    public LinkedList<ProtocolMessage> getMessageBuffer() {
        return messageBuffer;
    }

    public void setMessageBuffer(LinkedList<ProtocolMessage> messageBuffer) {
        this.messageBuffer = messageBuffer;
    }

    public LinkedList<AbstractRecord> getRecordBuffer() {
        return recordBuffer;
    }

    public void setRecordBuffer(LinkedList<AbstractRecord> recordBuffer) {
        this.recordBuffer = recordBuffer;
    }

    public HttpContext getHttpContext() {
        return httpContext;
    }

    public void setHttpContext(HttpContext httpContext) {
        this.httpContext = httpContext;
    }

    public Session getSession(byte[] sessionId) {
        for (Session session : sessionList) {
            if (Arrays.equals(session.getSessionId(), sessionId)) {
                return session;
            }
        }
        return null;
    }

    public boolean hasSession(byte[] sessionId) {
        return getSession(sessionId) != null;
    }

    public void addNewSession(Session session) {
        sessionList.add(session);
    }

    public List<Session> getSessionList() {
        return sessionList;
    }

    public void setSessionList(List<Session> sessionList) {
        this.sessionList = sessionList;
    }

    public byte[] getLastClientVerifyData() {
        return lastClientVerifyData;
    }

    public void setLastClientVerifyData(byte[] lastClientVerifyData) {
        this.lastClientVerifyData = lastClientVerifyData;
    }

    public byte[] getLastServerVerifyData() {
        return lastServerVerifyData;
    }

    public void setLastServerVerifyData(byte[] lastServerVerifyData) {
        this.lastServerVerifyData = lastServerVerifyData;
    }

    public List<CertificateType> getCertificateTypeClientDesiredTypes() {
        return certificateTypeClientDesiredTypes;
    }

    public void setCertificateTypeClientDesiredTypes(List<CertificateType> certificateTypeClientDesiredTypes) {
        this.certificateTypeClientDesiredTypes = certificateTypeClientDesiredTypes;
    }

    public boolean isSecureRenegotiation() {
        return secureRenegotiation;
    }

    public void setSecureRenegotiation(boolean secureRenegotiation) {
        this.secureRenegotiation = secureRenegotiation;
    }

    public List<ProtocolVersion> getClientSupportedProtocolVersions() {
        return clientSupportedProtocolVersions;
    }

    public void setClientSupportedProtocolVersions(List<ProtocolVersion> clientSupportedProtocolVersions) {
        this.clientSupportedProtocolVersions = clientSupportedProtocolVersions;
    }

    public void setClientSupportedProtocolVersions(ProtocolVersion... clientSupportedProtocolVersions) {
        this.clientSupportedProtocolVersions = new ArrayList(Arrays.asList(clientSupportedProtocolVersions));
    }

    public BigInteger getClientRsaModulus() {
        return clientRsaModulus;
    }

    public void setClientRsaModulus(BigInteger clientRsaModulus) {
        this.clientRsaModulus = clientRsaModulus;
    }

    public BigInteger getServerRsaModulus() {
        return serverRsaModulus;
    }

    public void setServerRsaModulus(BigInteger serverRsaModulus) {
        this.serverRsaModulus = serverRsaModulus;
    }

    public BigInteger getServerRSAPublicKey() {
        return serverRSAPublicKey;
    }

    public void setServerRSAPublicKey(BigInteger serverRSAPublicKey) {
        this.serverRSAPublicKey = serverRSAPublicKey;
    }

    public BigInteger getClientRSAPublicKey() {
        return clientRSAPublicKey;
    }

    public void setClientRSAPublicKey(BigInteger clientRSAPublicKey) {
        this.clientRSAPublicKey = clientRSAPublicKey;
    }

    public BigInteger getServerEcPrivateKey() {
        return serverEcPrivateKey;
    }

    public void setServerEcPrivateKey(BigInteger serverEcPrivateKey) {
        this.serverEcPrivateKey = serverEcPrivateKey;
    }

    public BigInteger getClientEcPrivateKey() {
        return clientEcPrivateKey;
    }

    public void setClientEcPrivateKey(BigInteger clientEcPrivateKey) {
        this.clientEcPrivateKey = clientEcPrivateKey;
    }

    public NamedGroup getSelectedGroup() {
        return selectedGroup;
    }

    public void setSelectedGroup(NamedGroup selectedCurve) {
        this.selectedGroup = selectedCurve;
    }

    public Point getClientEcPublicKey() {
        return clientEcPublicKey;
    }

    public void setClientEcPublicKey(Point clientEcPublicKey) {
        this.clientEcPublicKey = clientEcPublicKey;
    }

    public Point getServerEcPublicKey() {
        return serverEcPublicKey;
    }

    public void setServerEcPublicKey(Point serverEcPublicKey) {
        this.serverEcPublicKey = serverEcPublicKey;
    }

    public BigInteger getSRPGenerator() {
        return srpGenerator;
    }

    public void setSRPGenerator(BigInteger srpGenerator) {
        this.srpGenerator = srpGenerator;
    }

    public BigInteger getSRPModulus() {
        return srpModulus;
    }

    public void setSRPModulus(BigInteger srpModulus) {
        this.srpModulus = srpModulus;
    }

    public byte[] getPSKIdentity() {
        return pskIdentity;
    }

    public void setPSKIdentity(byte[] pskIdentity) {
        this.pskIdentity = pskIdentity;
    }

    public byte[] getPSKIdentityHint() {
        return pskIdentityHint;
    }

    public void setPSKIdentityHint(byte[] pskIdentityHint) {
        this.pskIdentityHint = pskIdentityHint;
    }

    public BigInteger getPSKModulus() {
        return pskModulus;
    }

    public void setPSKModulus(BigInteger pskModulus) {
        this.pskModulus = pskModulus;
    }

    public BigInteger getServerPSKPrivateKey() {
        return serverPSKPrivateKey;
    }

    public void setServerPSKPrivateKey(BigInteger serverPSKPrivateKey) {
        this.serverPSKPrivateKey = serverPSKPrivateKey;
    }

    public BigInteger getServerPSKPublicKey() {
        return serverPSKPublicKey;
    }

    public void setServerPSKPublicKey(BigInteger serverPSKPublicKey) {
        this.serverPSKPublicKey = serverPSKPublicKey;
    }

    public BigInteger getPSKGenerator() {
        return pskGenerator;
    }

    public void setPSKGenerator(BigInteger pskGenerator) {
        this.pskGenerator = pskGenerator;
    }

    public BigInteger getServerSRPPublicKey() {
        return serverSRPPublicKey;
    }

    public void setServerSRPPublicKey(BigInteger serverSRPPublicKey) {
        this.serverSRPPublicKey = serverSRPPublicKey;
    }

    public BigInteger getServerSRPPrivateKey() {
        return serverSRPPrivateKey;
    }

    public void setServerSRPPrivateKey(BigInteger serverSRPPrivateKey) {
        this.serverSRPPrivateKey = serverSRPPrivateKey;
    }

    public BigInteger getClientSRPPublicKey() {
        return clientSRPPublicKey;
    }

    public void setClientSRPPublicKey(BigInteger clientSRPPublicKey) {
        this.clientSRPPublicKey = clientSRPPublicKey;
    }

    public BigInteger getClientSRPPrivateKey() {
        return clientSRPPrivateKey;
    }

    public void setClientSRPPrivateKey(BigInteger clientSRPPrivateKey) {
        this.clientSRPPrivateKey = clientSRPPrivateKey;
    }

    public byte[] getSRPServerSalt() {
        return srpServerSalt;
    }

    public void setSRPServerSalt(byte[] srpServerSalt) {
        this.srpServerSalt = srpServerSalt;
    }

    public byte[] getPSKKey() {
        return pskKey;
    }

    public void setPSKKeyt(byte[] pskKey) {
        this.pskKey = pskKey;
    }

    public byte[] getSRPPassword() {
        return srpPassword;
    }

    public void setSRPPassword(byte[] srpPassword) {
        this.srpPassword = srpPassword;
    }

    public byte[] getSRPIdentity() {
        return srpIdentity;
    }

    public void setSRPIdentity(byte[] srpIdentity) {
        this.srpIdentity = srpIdentity;
    }

    public BigInteger getServerDhGenerator() {
        return serverDhGenerator;
    }

    public void setServerDhGenerator(BigInteger dhGenerator) {
        this.serverDhGenerator = dhGenerator;
    }

    public BigInteger getServerDhModulus() {
        return serverDhModulus;
    }

    public void setServerDhModulus(BigInteger serverDhModulus) {
        this.serverDhModulus = serverDhModulus;
    }

    public BigInteger getServerDhPublicKey() {
        return serverDhPublicKey;
    }

    public void setServerDhPublicKey(BigInteger serverDhPublicKey) {
        this.serverDhPublicKey = serverDhPublicKey;
    }

    public BigInteger getClientDhPrivateKey() {
        return clientDhPrivateKey;
    }

    public void setClientDhPrivateKey(BigInteger clientDhPrivateKey) {
        this.clientDhPrivateKey = clientDhPrivateKey;
    }

    public BigInteger getClientDhPublicKey() {
        return clientDhPublicKey;
    }

    public void setClientDhPublicKey(BigInteger clientDhPublicKey) {
        this.clientDhPublicKey = clientDhPublicKey;
    }

    public BigInteger getServerDhPrivateKey() {
        return serverDhPrivateKey;
    }

    public void setServerDhPrivateKey(BigInteger serverDhPrivateKey) {
        this.serverDhPrivateKey = serverDhPrivateKey;
    }

    public GOSTCurve getServerGost01Curve() {
        return selectedGostCurve;
    }

    public void setServerGost01Curve(GOSTCurve serverGost01Curve) {
        this.selectedGostCurve = serverGost01Curve;
    }

    public SignatureAndHashAlgorithm getSelectedSignatureAndHashAlgorithm() {
        return selectedSignatureAndHashAlgorithm;
    }

    public void setSelectedSignatureAndHashAlgorithm(SignatureAndHashAlgorithm selectedSignatureAndHashAlgorithm) {
        this.selectedSignatureAndHashAlgorithm = selectedSignatureAndHashAlgorithm;
    }

    public List<NamedGroup> getClientNamedGroupsList() {
        return clientNamedGroupsList;
    }

    public void setClientNamedGroupsList(List<NamedGroup> clientNamedGroupsList) {
        this.clientNamedGroupsList = clientNamedGroupsList;
    }

    public void setClientNamedGroupsList(NamedGroup... clientNamedGroupsList) {
        this.clientNamedGroupsList = new ArrayList(Arrays.asList(clientNamedGroupsList));
    }

    public List<NamedGroup> getServerNamedGroupsList() {
        return serverNamedGroupsList;
    }

    public void setServerNamedGroupsList(List<NamedGroup> serverNamedGroupsList) {
        this.serverNamedGroupsList = serverNamedGroupsList;
    }

    public void setServerNamedGroupsList(NamedGroup... serverNamedGroupsList) {
        this.serverNamedGroupsList = new ArrayList(Arrays.asList(serverNamedGroupsList));
    }

    public List<ECPointFormat> getServerPointFormatsList() {
        return serverPointFormatsList;
    }

    public void setServerPointFormatsList(List<ECPointFormat> serverPointFormatsList) {
        this.serverPointFormatsList = serverPointFormatsList;
    }

    public void setServerPointFormatsList(ECPointFormat... serverPointFormatsList) {
        this.serverPointFormatsList = new ArrayList(Arrays.asList(serverPointFormatsList));
    }

    public List<SignatureAndHashAlgorithm> getClientSupportedSignatureAndHashAlgorithms() {
        return clientSupportedSignatureAndHashAlgorithms;
    }

    public void setClientSupportedSignatureAndHashAlgorithms(
            List<SignatureAndHashAlgorithm> clientSupportedSignatureAndHashAlgorithms) {
        this.clientSupportedSignatureAndHashAlgorithms = clientSupportedSignatureAndHashAlgorithms;
    }

    public void setClientSupportedSignatureAndHashAlgorithms(
            SignatureAndHashAlgorithm... clientSupportedSignatureAndHashAlgorithms) {
        this.clientSupportedSignatureAndHashAlgorithms = new ArrayList(
                Arrays.asList(clientSupportedSignatureAndHashAlgorithms));
    }

    public List<SNIEntry> getClientSNIEntryList() {
        return clientSNIEntryList;
    }

    public void setClientSNIEntryList(List<SNIEntry> clientSNIEntryList) {
        this.clientSNIEntryList = clientSNIEntryList;
    }

    public void setClientSNIEntryList(SNIEntry... clientSNIEntryList) {
        this.clientSNIEntryList = new ArrayList(Arrays.asList(clientSNIEntryList));
    }

    public ProtocolVersion getLastRecordVersion() {
        return lastRecordVersion;
    }

    public void setLastRecordVersion(ProtocolVersion lastRecordVersion) {
        this.lastRecordVersion = lastRecordVersion;
    }

    public byte[] getDistinguishedNames() {
        return distinguishedNames;
    }

    public void setDistinguishedNames(byte[] distinguishedNames) {
        this.distinguishedNames = distinguishedNames;
    }

    public List<ClientCertificateType> getClientCertificateTypes() {
        return clientCertificateTypes;
    }

    public void setClientCertificateTypes(List<ClientCertificateType> clientCertificateTypes) {
        this.clientCertificateTypes = clientCertificateTypes;
    }

    public void setClientCertificateTypes(ClientCertificateType... clientCertificateTypes) {
        this.clientCertificateTypes = new ArrayList(Arrays.asList(clientCertificateTypes));
    }

    public boolean isReceivedFatalAlert() {
        return receivedFatalAlert;
    }

    public void setReceivedFatalAlert(boolean receivedFatalAlert) {
        this.receivedFatalAlert = receivedFatalAlert;
    }

    public List<ECPointFormat> getClientPointFormatsList() {
        return clientPointFormatsList;
    }

    public void setClientPointFormatsList(List<ECPointFormat> clientPointFormatsList) {
        this.clientPointFormatsList = clientPointFormatsList;
    }

    public void setClientPointFormatsList(ECPointFormat... clientPointFormatsList) {
        this.clientPointFormatsList = new ArrayList(Arrays.asList(clientPointFormatsList));
    }

    public MaxFragmentLength getMaxFragmentLength() {
        return maxFragmentLength;
    }

    public void setMaxFragmentLength(MaxFragmentLength maxFragmentLength) {
        this.maxFragmentLength = maxFragmentLength;
    }

    public HeartbeatMode getHeartbeatMode() {
        return heartbeatMode;
    }

    public void setHeartbeatMode(HeartbeatMode heartbeatMode) {
        this.heartbeatMode = heartbeatMode;
    }

    public byte[] getPaddingExtensionBytes() {
        return paddingExtensionBytes;
    }

    public void setPaddingExtensionBytes(byte[] paddingExtensionBytes) {
        this.paddingExtensionBytes = paddingExtensionBytes;
    }

    public List<CompressionMethod> getClientSupportedCompressions() {
        return clientSupportedCompressions;
    }

    public void setClientSupportedCompressions(List<CompressionMethod> clientSupportedCompressions) {
        this.clientSupportedCompressions = clientSupportedCompressions;
    }

    public void setClientSupportedCompressions(CompressionMethod... clientSupportedCompressions) {
        this.clientSupportedCompressions = new ArrayList(Arrays.asList(clientSupportedCompressions));
    }

    public long getWriteSequenceNumber() {
        return writeSequenceNumber;
    }

    public void setWriteSequenceNumber(long writeSequenceNumber) {
        this.writeSequenceNumber = writeSequenceNumber;
    }

    public void increaseWriteSequenceNumber() {
        this.writeSequenceNumber++;
    }

    public long getReadSequenceNumber() {
        return readSequenceNumber;
    }

    public void setReadSequenceNumber(long readSequenceNumber) {
        this.readSequenceNumber = readSequenceNumber;
    }

    public void increaseReadSequenceNumber() {
        this.readSequenceNumber++;
    }

    public int getDtlsNextSendSequenceNumber() {
        return dtlsNextSendSequenceNumber;
    }

    public void setDtlsNextSendSequenceNumber(int dtlsNextSendSequenceNumber) {
        this.dtlsNextSendSequenceNumber = dtlsNextSendSequenceNumber;
    }

    public void increaseDtlsNextSendSequenceNumber() {
        this.dtlsNextSendSequenceNumber++;
    }

    public int getDtlsCurrentSendSequenceNumber() {
        return dtlsCurrentSendSequenceNumber;
    }

    public void setDtlsCurrentSendSequenceNumber(int dtlsCurrentSendSequenceNumber) {
        this.dtlsCurrentSendSequenceNumber = dtlsCurrentSendSequenceNumber;
    }

    public void increaseDtlsCurrentSendSequenceNumber() {
        this.dtlsCurrentSendSequenceNumber++;
    }

    public int getDtlsCurrentReceiveSequenceNumber() {
        return dtlsCurrentReceiveSequenceNumber;
    }

    public void setDtlsCurrentReceiveSequenceNumber(int dtlsCurrentReceiveSequenceNumber) {
        this.dtlsCurrentReceiveSequenceNumber = dtlsCurrentReceiveSequenceNumber;
    }

    public void increaseDtlsCurrentReceiveSequenceNumber() {
        dtlsCurrentReceiveSequenceNumber++;
    }

    public int getDtlsNextReceiveSequenceNumber() {
        return dtlsNextReceiveSequenceNumber;
    }

    public void setDtlsNextReceiveSequenceNumber(int dtlsNextReceiveSequenceNumber) {
        this.dtlsNextReceiveSequenceNumber = dtlsNextReceiveSequenceNumber;
    }

    public int getDtlsSendEpoch() {
        return dtlsSendEpoch;
    }

    public void increaseDtlsSendEpoch() {
        dtlsSendEpoch++;
    }

    public void setDtlsSendEpoch(int sendEpoch) {
        this.dtlsSendEpoch = sendEpoch;
    }

    public int getDtlsNextReceiveEpoch() {
        return dtlsNextReceiveEpoch;
    }

    public void setDtlsNextReceiveEpoch(int receiveEpoch) {
        this.dtlsNextReceiveEpoch = receiveEpoch;
    }

    public void increaseDtlsNextReceiveEpoch() {
        dtlsNextReceiveEpoch++;
    }

    public FragmentManager getDtlsFragmentManager() {
        return dtlsFragmentManager;
    }

    public void increaseDtlsNextReceiveSequenceNumber() {
        dtlsNextReceiveSequenceNumber++;
    }

    public List<CipherSuite> getClientSupportedCiphersuites() {
        return clientSupportedCiphersuites;
    }

    public void setClientSupportedCiphersuites(List<CipherSuite> clientSupportedCiphersuites) {
        this.clientSupportedCiphersuites = clientSupportedCiphersuites;
    }

    public void setClientSupportedCiphersuites(CipherSuite... clientSupportedCiphersuites) {
        this.clientSupportedCiphersuites = new ArrayList(Arrays.asList(clientSupportedCiphersuites));
    }

    public List<SignatureAndHashAlgorithm> getServerSupportedSignatureAndHashAlgorithms() {
        return serverSupportedSignatureAndHashAlgorithms;
    }

    public void setServerSupportedSignatureAndHashAlgorithms(
            List<SignatureAndHashAlgorithm> serverSupportedSignatureAndHashAlgorithms) {
        this.serverSupportedSignatureAndHashAlgorithms = serverSupportedSignatureAndHashAlgorithms;
    }

    public void setServerSupportedSignatureAndHashAlgorithms(
            SignatureAndHashAlgorithm... serverSupportedSignatureAndHashAlgorithms) {
        this.serverSupportedSignatureAndHashAlgorithms = new ArrayList(
                Arrays.asList(serverSupportedSignatureAndHashAlgorithms));
    }

    public ProtocolVersion getSelectedProtocolVersion() {
        return selectedProtocolVersion;
    }

    public void setSelectedProtocolVersion(ProtocolVersion selectedProtocolVersion) {
        this.selectedProtocolVersion = selectedProtocolVersion;
    }

    public ProtocolVersion getHighestClientProtocolVersion() {
        return highestClientProtocolVersion;
    }

    public void setHighestClientProtocolVersion(ProtocolVersion highestClientProtocolVersion) {
        this.highestClientProtocolVersion = highestClientProtocolVersion;
    }

    public ConnectionEndType getTalkingConnectionEndType() {
        return talkingConnectionEndType;
    }

    public void setTalkingConnectionEndType(ConnectionEndType talkingConnectionEndType) {
        this.talkingConnectionEndType = talkingConnectionEndType;
    }

    public byte[] getMasterSecret() {
        return masterSecret;
    }

    public CipherSuite getSelectedCipherSuite() {
        return selectedCipherSuite;
    }

    public void setMasterSecret(byte[] masterSecret) {
        this.masterSecret = masterSecret;
    }

    public void setSelectedCipherSuite(CipherSuite selectedCipherSuite) {
        this.selectedCipherSuite = selectedCipherSuite;
    }

    public byte[] getClientServerRandom() {
        return ArrayConverter.concatenate(clientRandom, serverRandom);
    }

    public byte[] getPreMasterSecret() {
        return preMasterSecret;
    }

    public void setPreMasterSecret(byte[] preMasterSecret) {
        this.preMasterSecret = preMasterSecret;
    }

    public byte[] getClientRandom() {
        return clientRandom;
    }

    public void setClientRandom(byte[] clientRandom) {
        this.clientRandom = clientRandom;
    }

    public byte[] getServerRandom() {
        return serverRandom;
    }

    public void setServerRandom(byte[] serverRandom) {
        this.serverRandom = serverRandom;
    }

    public CompressionMethod getSelectedCompressionMethod() {
        return selectedCompressionMethod;
    }

    public void setSelectedCompressionMethod(CompressionMethod selectedCompressionMethod) {
        this.selectedCompressionMethod = selectedCompressionMethod;
    }

    public byte[] getServerSessionId() {
        return serverSessionId;
    }

    public void setServerSessionId(byte[] serverSessionId) {
        this.serverSessionId = serverSessionId;
    }

    public byte[] getClientSessionId() {
        return clientSessionId;
    }

    public void setClientSessionId(byte[] clientSessionId) {
        this.clientSessionId = clientSessionId;
    }

    public Certificate getServerCertificate() {
        return serverCertificate;
    }

    public void setServerCertificate(Certificate serverCertificate) {
        this.serverCertificate = serverCertificate;
    }

    public Certificate getClientCertificate() {
        return clientCertificate;
    }

    public void setClientCertificate(Certificate clientCertificate) {
        this.clientCertificate = clientCertificate;
    }

    public MessageDigestCollector getDigest() {
        return digest;
    }

    public byte[] getDtlsCookie() {
        return dtlsCookie;
    }

    public void setDtlsCookie(byte[] dtlsCookie) {
        this.dtlsCookie = dtlsCookie;
    }

    public TransportHandler getTransportHandler() {
        return transportHandler;
    }

    public void setTransportHandler(TransportHandler transportHandler) {
        this.transportHandler = transportHandler;
    }

    public RecordLayer getRecordLayer() {
        return recordLayer;
    }

    public void setRecordLayer(RecordLayer recordLayer) {
        this.recordLayer = recordLayer;
    }

    public PRFAlgorithm getPrfAlgorithm() {
        return prfAlgorithm;
    }

    public void setPrfAlgorithm(PRFAlgorithm prfAlgorithm) {
        this.prfAlgorithm = prfAlgorithm;
    }

    public byte[] getClientHandshakeTrafficSecret() {
        return clientHandshakeTrafficSecret;
    }

    public void setClientHandshakeTrafficSecret(byte[] clientHandshakeTrafficSecret) {
        this.clientHandshakeTrafficSecret = clientHandshakeTrafficSecret;
    }

    public byte[] getServerHandshakeTrafficSecret() {
        return serverHandshakeTrafficSecret;
    }

    public void setServerHandshakeTrafficSecret(byte[] serverHandshakeTrafficSecret) {
        this.serverHandshakeTrafficSecret = serverHandshakeTrafficSecret;
    }

    public byte[] getClientApplicationTrafficSecret() {
        return clientApplicationTrafficSecret;
    }

    public void setClientApplicationTrafficSecret(byte[] clientApplicationTrafficSecret) {
        this.clientApplicationTrafficSecret = clientApplicationTrafficSecret;
    }

    public byte[] getServerApplicationTrafficSecret() {
        return serverApplicationTrafficSecret;
    }

    public void setServerApplicationTrafficSecret(byte[] serverApplicationTrafficSecret) {
        this.serverApplicationTrafficSecret = serverApplicationTrafficSecret;
    }

    public byte[] getHandshakeSecret() {
        return handshakeSecret;
    }

    public void setHandshakeSecret(byte[] handshakeSecret) {
        this.handshakeSecret = handshakeSecret;
    }

    public List<KeyShareStoreEntry> getClientKeyShareStoreEntryList() {
        return clientKeyShareStoreEntryList;
    }

    public void setClientKeyShareStoreEntryList(List<KeyShareStoreEntry> clientKeyShareStoreEntryList) {
        this.clientKeyShareStoreEntryList = clientKeyShareStoreEntryList;
    }

    public void setClientKSEntryList(KeyShareEntry... clientKSEntryList) {
        this.clientKeyShareStoreEntryList = new ArrayList(Arrays.asList(clientKSEntryList));
    }

    public KeyShareStoreEntry getServerKeyShareStoreEntry() {
        return serverKeyShareStoreEntry;
    }

    public void setServerKeyShareStoreEntry(KeyShareStoreEntry serverKeyShareStoreEntry) {
        this.serverKeyShareStoreEntry = serverKeyShareStoreEntry;
    }

    public byte[] getSessionTicketTLS() {
        return sessionTicketTLS;
    }

    public void setSessionTicketTLS(byte[] sessionTicketTLS) {
        this.sessionTicketTLS = sessionTicketTLS;
    }

    public byte[] getSignedCertificateTimestamp() {
        return signedCertificateTimestamp;
    }

    public void setSignedCertificateTimestamp(byte[] signedCertificateTimestamp) {
        this.signedCertificateTimestamp = signedCertificateTimestamp;
    }

    public byte[] getRenegotiationInfo() {
        return renegotiationInfo;
    }

    public void setRenegotiationInfo(byte[] renegotiationInfo) {
        this.renegotiationInfo = renegotiationInfo;
    }

    public TokenBindingVersion getTokenBindingVersion() {
        return tokenBindingVersion;
    }

    public void setTokenBindingVersion(TokenBindingVersion tokenBindingVersion) {
        this.tokenBindingVersion = tokenBindingVersion;
    }

    public List<TokenBindingKeyParameters> getTokenBindingKeyParameters() {
        return tokenBindingKeyParameters;
    }

    public void setTokenBindingKeyParameters(List<TokenBindingKeyParameters> tokenBindingKeyParameters) {
        this.tokenBindingKeyParameters = tokenBindingKeyParameters;
    }

    public void setTokenBindingNegotiatedSuccessfully(boolean tokenBindingNegotiated) {
        this.tokenBindingNegotiatedSuccessfully = tokenBindingNegotiated;
    }

    public boolean isTokenBindingNegotiatedSuccessfully() {
        return tokenBindingNegotiatedSuccessfully;
    }

    public CertificateStatusRequestType getCertificateStatusRequestExtensionRequestType() {
        return certificateStatusRequestExtensionRequestType;
    }

    public void setCertificateStatusRequestExtensionRequestType(
            CertificateStatusRequestType certificateStatusRequestExtensionRequestType) {
        this.certificateStatusRequestExtensionRequestType = certificateStatusRequestExtensionRequestType;
    }

    public byte[] getCertificateStatusRequestExtensionResponderIDList() {
        return certificateStatusRequestExtensionResponderIDList;
    }

    public void setCertificateStatusRequestExtensionResponderIDList(
            byte[] certificateStatusRequestExtensionResponderIDList) {
        this.certificateStatusRequestExtensionResponderIDList = certificateStatusRequestExtensionResponderIDList;
    }

    public byte[] getCertificateStatusRequestExtensionRequestExtension() {
        return certificateStatusRequestExtensionRequestExtension;
    }

    public void setCertificateStatusRequestExtensionRequestExtension(
            byte[] certificateStatusRequestExtensionRequestExtension) {
        this.certificateStatusRequestExtensionRequestExtension = certificateStatusRequestExtensionRequestExtension;
    }

    public byte[] getAlpnAnnouncedProtocols() {
        return AlpnAnnouncedProtocols;
    }

    public void setAlpnAnnouncedProtocols(byte[] AlpnAnnouncedProtocols) {
        this.AlpnAnnouncedProtocols = AlpnAnnouncedProtocols;
    }

    public byte[] getSecureRemotePasswordExtensionIdentifier() {
        return secureRemotePasswordExtensionIdentifier;
    }

    public void setSecureRemotePasswordExtensionIdentifier(byte[] secureRemotePasswordExtensionIdentifier) {
        this.secureRemotePasswordExtensionIdentifier = secureRemotePasswordExtensionIdentifier;
    }

    public List<SrtpProtectionProfiles> getSecureRealTimeTransportProtocolProtectionProfiles() {
        return secureRealTimeTransportProtocolProtectionProfiles;
    }

    public void setSecureRealTimeTransportProtocolProtectionProfiles(
            List<SrtpProtectionProfiles> secureRealTimeTransportProtocolProtectionProfiles) {
        this.secureRealTimeTransportProtocolProtectionProfiles = secureRealTimeTransportProtocolProtectionProfiles;
    }

    public byte[] getSecureRealTimeProtocolMasterKeyIdentifier() {
        return secureRealTimeProtocolMasterKeyIdentifier;
    }

    public void setSecureRealTimeProtocolMasterKeyIdentifier(byte[] secureRealTimeProtocolMasterKeyIdentifier) {
        this.secureRealTimeProtocolMasterKeyIdentifier = secureRealTimeProtocolMasterKeyIdentifier;
    }

    public UserMappingExtensionHintType getUserMappingExtensionHintType() {
        return userMappingExtensionHintType;
    }

    public void setUserMappingExtensionHintType(UserMappingExtensionHintType userMappingExtensionHintType) {
        this.userMappingExtensionHintType = userMappingExtensionHintType;
    }

    public List<CertificateType> getCertificateTypeDesiredTypes() {
        return certificateTypeClientDesiredTypes;
    }

    public void setCertificateTypeDesiredTypes(List<CertificateType> certificateTypeDesiredTypes) {
        this.certificateTypeClientDesiredTypes = certificateTypeDesiredTypes;
    }

    public List<AuthzDataFormat> getClientAuthzDataFormatList() {
        return clientAuthzDataFormatList;
    }

    public void setClientAuthzDataFormatList(List<AuthzDataFormat> clientAuthzDataFormatList) {
        this.clientAuthzDataFormatList = clientAuthzDataFormatList;
    }

    public List<AuthzDataFormat> getServerAuthzDataFormatList() {
        return serverAuthzDataFormatList;
    }

    public void setServerAuthzDataFormatList(List<AuthzDataFormat> serverAuthzDataFormatList) {
        this.serverAuthzDataFormatList = serverAuthzDataFormatList;
    }

    public void setTokenBindingKeyParameters(TokenBindingKeyParameters... tokenBindingKeyParameters) {
        this.tokenBindingKeyParameters = new ArrayList(Arrays.asList(tokenBindingKeyParameters));
    }

    public byte[] getCertificateRequestContext() {
        return certificateRequestContext;
    }

    public void setCertificateRequestContext(byte[] certificateRequestContext) {
        this.certificateRequestContext = certificateRequestContext;
    }

    public List<CertificateType> getClientCertificateTypeDesiredTypes() {
        return clientCertificateTypeDesiredTypes;
    }

    public void setClientCertificateTypeDesiredTypes(List<CertificateType> clientCertificateTypeDesiredTypes) {
        this.clientCertificateTypeDesiredTypes = clientCertificateTypeDesiredTypes;
    }

    public List<CertificateType> getServerCertificateTypeDesiredTypes() {
        return serverCertificateTypeDesiredTypes;
    }

    public void setServerCertificateTypeDesiredTypes(List<CertificateType> serverCertificateTypeDesiredTypes) {
        this.serverCertificateTypeDesiredTypes = serverCertificateTypeDesiredTypes;
    }

    public boolean isCachedInfoExtensionClientState() {
        return cachedInfoExtensionClientState;
    }

    public void setCachedInfoExtensionClientState(boolean cachedInfoExtensionClientState) {
        this.cachedInfoExtensionClientState = cachedInfoExtensionClientState;
    }

    public List<CachedObject> getCachedInfoExtensionObjects() {
        return cachedInfoExtensionObjects;
    }

    public void setCachedInfoExtensionObjects(List<CachedObject> cachedInfoExtensionObjects) {
        this.cachedInfoExtensionObjects = cachedInfoExtensionObjects;
    }

    public List<TrustedAuthority> getTrustedCaIndicationExtensionCas() {
        return trustedCaIndicationExtensionCas;
    }

    public void setTrustedCaIndicationExtensionCas(List<TrustedAuthority> trustedCaIndicationExtensionCas) {
        this.trustedCaIndicationExtensionCas = trustedCaIndicationExtensionCas;
    }

    public List<RequestItemV2> getStatusRequestV2RequestList() {
        return statusRequestV2RequestList;
    }

    public void setStatusRequestV2RequestList(List<RequestItemV2> statusRequestV2RequestList) {
        this.statusRequestV2RequestList = statusRequestV2RequestList;
    }

    public BigInteger getServerRSAPrivateKey() {
        return serverRSAPrivateKey;
    }

    public void setServerRSAPrivateKey(BigInteger serverRSAPrivateKey) {
        this.serverRSAPrivateKey = serverRSAPrivateKey;
    }

    public BigInteger getClientRSAPrivateKey() {
        return clientRSAPrivateKey;
    }

    public void setClientRSAPrivateKey(BigInteger clientRSAPrivateKey) {
        this.clientRSAPrivateKey = clientRSAPrivateKey;
    }

    public boolean isEarlyCleanShutdown() {
        return earlyCleanShutdown;
    }

    public Random getRandom() {
        return random;
    }

    public void setEarlyCleanShutdown(boolean earlyCleanShutdown) {
        this.earlyCleanShutdown = earlyCleanShutdown;
    }

    public void setRandom(Random random) {
        this.random = random;
    }

    public BadRandom getBadSecureRandom() {
        return new BadRandom(getRandom(), null);
    }

    public Config getConfig() {
        return config;
    }

    public AliasedConnection getConnection() {
        return connection;
    }

    public void setConnection(AliasedConnection connection) {
        this.connection = connection;
    }

    public RecordLayerType getRecordLayerType() {
        return recordLayerType;
    }

    public void setRecordLayerType(RecordLayerType recordLayerType) {
        this.recordLayerType = recordLayerType;
    }

    public ProtocolVersion getHighestProtocolVersion() {
        return highestProtocolVersion;
    }

    public void setHighestProtocolVersion(ProtocolVersion highestProtocolVersion) {
        this.highestProtocolVersion = highestProtocolVersion;
    }

    public Boolean isClientAuthentication() {
        return clientAuthentication;
    }

    public void setClientAuthentication(Boolean clientAuthentication) {
        this.clientAuthentication = clientAuthentication;
    }

    public byte[] getLastHandledApplicationMessageData() {
        return lastHandledApplicationMessageData;
    }

    public void setLastHandledApplicationMessageData(byte[] lastHandledApplicationMessageData) {
        this.lastHandledApplicationMessageData = lastHandledApplicationMessageData;
    }

    /**
     * Check if the given TLS extension type was proposed by the client.
     *
     * @param ext
     *            The ExtensionType to check for
     * @return true if extension was proposed by client, false otherwise
     */
    public boolean isExtensionProposed(ExtensionType ext) {
        return proposedExtensionSet.contains(ext);
    }

    /**
     * Get all TLS extension types proposed by the client.
     *
     * @return set of proposed extensions. Not null.
     */
    public EnumSet<ExtensionType> getProposedExtensions() {
        return proposedExtensionSet;
    }

    /**
     * Mark the given TLS extension type as client proposed extension.
     *
     * @param ext
     *            The ExtensionType that is proposed
     */
    public void addProposedExtension(ExtensionType ext) {
        proposedExtensionSet.add(ext);
    }

    /**
     * Check if the given TLS extension type was sent by the server.
     *
     * @param ext
     *            The ExtensionType to check for
     * @return true if extension was proposed by server, false otherwise
     */
    public boolean isExtensionNegotiated(ExtensionType ext) {
        return negotiatedExtensionSet.contains(ext);
    }

    /**
     * Mark the given TLS extension type as server negotiated extension.
     *
     * @param ext
     *            The ExtensionType to add
     */
    public void addNegotiatedExtension(ExtensionType ext) {
        negotiatedExtensionSet.add(ext);
    }

    public EnumSet<ExtensionType> getNegotiatedExtensionSet() {
        return negotiatedExtensionSet;
    }

    public boolean isUseExtendedMasterSecret() {
        return useExtendedMasterSecret;
    }

    public void setUseExtendedMasterSecret(boolean useExtendedMasterSecret) {
        this.useExtendedMasterSecret = useExtendedMasterSecret;
    }

    public String getHttpsCookieName() {
        return httpsCookieName;
    }

    public void setHttpsCookieName(String httpsCookieName) {
        this.httpsCookieName = httpsCookieName;
    }

    public String getHttpsCookieValue() {
        return httpsCookieValue;
    }

    public void setHttpsCookieValue(String httpsCookieValue) {
        this.httpsCookieValue = httpsCookieValue;
    }

    /**
     * Initialize the context's transport handler. Start listening or connect to
     * a server, depending on our connection end type.
     */
    public void initTransportHandler() {

        if (transportHandler == null) {
            if (connection == null) {
                throw new ConfigurationException("Connection end not set");
            }
            transportHandler = TransportHandlerFactory.createTransportHandler(connection);
        }

        try {
            transportHandler.initialize();
        } catch (NullPointerException | NumberFormatException ex) {
            throw new ConfigurationException("Invalid values in " + connection.toString(), ex);
        } catch (IOException ex) {
            throw new TransportHandlerConnectException("Unable to initialize the transport handler with: "
                    + connection.toString(), ex);
        }
    }

    /**
     * Initialize the context's record layer.
     */
    public void initRecordLayer() {
        if (recordLayerType == null) {
            throw new ConfigurationException("No record layer type defined");
        }
        recordLayer = RecordLayerFactory.getRecordLayer(recordLayerType, this);
    }

    @Override
    public String toString() {
        StringBuilder info = new StringBuilder();
        if (connection == null) {
            info.append("TlsContext{ (no connection set) }");
        } else {
            info.append("TlsContext{'").append(connection.getAlias()).append("'");
            if (connection.getLocalConnectionEndType() == ConnectionEndType.SERVER) {
                info.append(", listening on port ").append(connection.getPort());
            } else {
                info.append(", connected to ").append(connection.getHostname()).append(":")
                        .append(connection.getPort());
            }
            info.append("}");
        }
        return info.toString();
    }

    /**
     * @return the clientEarlyTrafficSecret
     */
    public byte[] getClientEarlyTrafficSecret() {
        return clientEarlyTrafficSecret;
    }

    /**
     * @param clientEarlyTrafficSecret
     *            the clientEarlyTrafficSecret to set
     */
    public void setClientEarlyTrafficSecret(byte[] clientEarlyTrafficSecret) {
        this.clientEarlyTrafficSecret = clientEarlyTrafficSecret;
    }

    /**
     * @return the maxEarlyDataSize
     */
    public long getMaxEarlyDataSize() {
        return maxEarlyDataSize;
    }

    /**
     * @param maxEarlyDataSize
     *            the maxEarlyDataSize to set
     */
    public void setMaxEarlyDataSize(long maxEarlyDataSize) {
        this.maxEarlyDataSize = maxEarlyDataSize;
    }

    /**
     * @return the psk
     */
    public byte[] getPsk() {
        return psk;
    }

    /**
     * @param psk
     *            the psk to set
     */
    public void setPsk(byte[] psk) {
        this.psk = psk;
    }

    /**
     * @return the earlySecret
     */
    public byte[] getEarlySecret() {
        return earlySecret;
    }

    /**
     * @param earlySecret
     *            the earlySecret to set
     */
    public void setEarlySecret(byte[] earlySecret) {
        this.earlySecret = earlySecret;
    }

    /**
     * @return the earlyDataCipherSuite
     */
    public CipherSuite getEarlyDataCipherSuite() {
        return earlyDataCipherSuite;
    }

    /**
     * @param earlyDataCipherSuite
     *            the earlyDataCipherSuite to set
     */
    public void setEarlyDataCipherSuite(CipherSuite earlyDataCipherSuite) {
        this.earlyDataCipherSuite = earlyDataCipherSuite;
    }

    /**
     * @return the earlyDataPSKIdentity
     */
    public byte[] getEarlyDataPSKIdentity() {
        return earlyDataPSKIdentity;
    }

    /**
     * @param earlyDataPSKIdentity
     *            the earlyDataPSKIdentity to set
     */
    public void setEarlyDataPSKIdentity(byte[] earlyDataPSKIdentity) {
        this.earlyDataPSKIdentity = earlyDataPSKIdentity;
    }

    /**
     * @return the selectedIdentityIndex
     */
    public int getSelectedIdentityIndex() {
        return selectedIdentityIndex;
    }

    /**
     * @param selectedIdentityIndex
     *            the selectedIdentityIndex to set
     */
    public void setSelectedIdentityIndex(int selectedIdentityIndex) {
        this.selectedIdentityIndex = selectedIdentityIndex;
    }

    /**
     * @return the clientPskKeyExchangeModes
     */
    public List<PskKeyExchangeMode> getClientPskKeyExchangeModes() {
        return clientPskKeyExchangeModes;
    }

    /**
     * @param clientPskKeyExchangeModes
     *            the clientPskKeyExchangeModes to set
     */
    public void setClientPskKeyExchangeModes(List<PskKeyExchangeMode> clientPskKeyExchangeModes) {
        this.clientPskKeyExchangeModes = clientPskKeyExchangeModes;
    }

    /**
     * @return the pskSets
     */
    public List<PskSet> getPskSets() {
        return pskSets;
    }

    /**
     * @param pskSets
     *            the pskSets to set
     */
    public void setPskSets(List<PskSet> pskSets) {
        this.pskSets = pskSets;
    }

    /**
     * @return the activeClientKeySetType
     */
    public Tls13KeySetType getActiveClientKeySetType() {
        return activeClientKeySetType;
    }

    /**
     * @param activeClientKeySetType
     *            the activeClientKeySetType to set
     */
    public void setActiveClientKeySetType(Tls13KeySetType activeClientKeySetType) {
        this.activeClientKeySetType = activeClientKeySetType;
    }

    /**
     * @return the activeServerKeySetType
     */
    public Tls13KeySetType getActiveServerKeySetType() {
        return activeServerKeySetType;
    }

    /**
     * @param activeServerKeySetType
     *            the activeServerKeySetType to set
     */
    public void setActiveServerKeySetType(Tls13KeySetType activeServerKeySetType) {
        this.activeServerKeySetType = activeServerKeySetType;
    }

    public Tls13KeySetType getActiveKeySetTypeRead() {
        if (chooser.getConnectionEndType() == ConnectionEndType.SERVER) {
            return activeClientKeySetType;
        } else {
            return activeServerKeySetType;
        }
    }

    public Tls13KeySetType getActiveKeySetTypeWrite() {
        if (chooser.getConnectionEndType() == ConnectionEndType.SERVER) {
            return activeServerKeySetType;
        } else {
            return activeClientKeySetType;
        }
    }

    /**
     * @return the earlyDataPsk
     */
    public byte[] getEarlyDataPsk() {
        return earlyDataPsk;
    }

    /**
     * @param earlyDataPsk
     *            the earlyDataPsk to set
     */
    public void setEarlyDataPsk(byte[] earlyDataPsk) {
        this.earlyDataPsk = earlyDataPsk;
    }

    public boolean isReceivedTransportHandlerException() {
        return receivedTransportHandlerException;
    }

    public void setReceivedTransportHandlerException(boolean receivedTransportHandlerException) {
        this.receivedTransportHandlerException = receivedTransportHandlerException;
    }

    public NamedGroup getEcCertificateCurve() {
        return ecCertificateCurve;
    }

    public void setEcCertificateCurve(NamedGroup ecCertificateCurve) {
        this.ecCertificateCurve = ecCertificateCurve;
    }

    public BigInteger getClientDhGenerator() {
        return clientDhGenerator;
    }

    public void setClientDhGenerator(BigInteger clientDhGenerator) {
        this.clientDhGenerator = clientDhGenerator;
    }

    public BigInteger getClientDhModulus() {
        return clientDhModulus;
    }

    public void setClientDhModulus(BigInteger clientDhModulus) {
        this.clientDhModulus = clientDhModulus;
    }

    public BigInteger getClientDsaPrivateKey() {
        return clientDsaPrivateKey;
    }

    public void setClientDsaPrivateKey(BigInteger clientDsaPrivateKey) {
        this.clientDsaPrivateKey = clientDsaPrivateKey;
    }

    public BigInteger getServerDsaPrivateKey() {
        return serverDsaPrivateKey;
    }

    public void setServerDsaPrivateKey(BigInteger serverDsaPrivateKey) {
        this.serverDsaPrivateKey = serverDsaPrivateKey;
    }

    public BigInteger getServerDsaPrimeP() {
        return serverDsaPrimeP;
    }

    public void setServerDsaPrimeP(BigInteger serverDsaPrimeP) {
        this.serverDsaPrimeP = serverDsaPrimeP;
    }

    public BigInteger getServerDsaPrimeQ() {
        return serverDsaPrimeQ;
    }

    public void setServerDsaPrimeQ(BigInteger serverDsaPrimeQ) {
        this.serverDsaPrimeQ = serverDsaPrimeQ;
    }

    public BigInteger getServerDsaGenerator() {
        return serverDsaGenerator;
    }

    public void setServerDsaGenerator(BigInteger serverDsaGenerator) {
        this.serverDsaGenerator = serverDsaGenerator;
    }

    public BigInteger getServerDsaPublicKey() {
        return serverDsaPublicKey;
    }

    public void setServerDsaPublicKey(BigInteger serverDsaPublicKey) {
        this.serverDsaPublicKey = serverDsaPublicKey;
    }

    public BigInteger getClientDsaPublicKey() {
        return clientDsaPublicKey;
    }

    public void setClientDsaPublicKey(BigInteger clientDsaPublicKey) {
        this.clientDsaPublicKey = clientDsaPublicKey;
    }

    public BigInteger getClientDsaPrimeP() {
        return clientDsaPrimeP;
    }

    public void setClientDsaPrimeP(BigInteger clientDsaPrimeP) {
        this.clientDsaPrimeP = clientDsaPrimeP;
    }

    public BigInteger getClientDsaPrimeQ() {
        return clientDsaPrimeQ;
    }

    public void setClientDsaPrimeQ(BigInteger clientDsaPrimeQ) {
        this.clientDsaPrimeQ = clientDsaPrimeQ;
    }

    public BigInteger getClientDsaGenerator() {
        return clientDsaGenerator;
    }

    public void setClientDsaGenerator(BigInteger clientDsaGenerator) {
        this.clientDsaGenerator = clientDsaGenerator;
    }

<<<<<<< HEAD
    public GOSTCurve getSelectedGostCurve() {
        return selectedGostCurve;
    }

    public void setSelectedGostCurve(GOSTCurve selectedGostCurve) {
        this.selectedGostCurve = selectedGostCurve;
    }

=======
    public void setClientPWDUsername(String username) {
        this.clientPWDUsername = username;
    }

    public String getClientPWDUsername() {
        return clientPWDUsername;
    }

    public void setServerPWDSalt(byte[] salt) {
        this.serverPWDSalt = salt;
    }

    public byte[] getServerPWDSalt() {
        return serverPWDSalt;
    }

    /**
     * Password Element for TLS_ECCPWD
     */
    public ECPoint getPWDPE() {
        return PWDPE;
    }

    public void setPWDPE(ECPoint PWDPE) {
        this.PWDPE = PWDPE;
    }

    public BigInteger getClientPWDPrivate() {
        return clientPWDPrivate;
    }

    public void setClientPWDPrivate(BigInteger clientPWDPrivate) {
        this.clientPWDPrivate = clientPWDPrivate;
    }

    public BigInteger getServerPWDPrivate() {
        return serverPWDPrivate;
    }

    public void setServerPWDPrivate(BigInteger serverPWDPrivate) {
        this.serverPWDPrivate = serverPWDPrivate;
    }

    public BigInteger getServerPWDScalar() {
        return serverPWDScalar;
    }

    public void setServerPWDScalar(BigInteger serverPWDScalar) {
        this.serverPWDScalar = serverPWDScalar;
    }

    public ECPoint getServerPWDElement() {
        return serverPWDElement;
    }

    public void setServerPWDElement(ECPoint serverPWDElement) {
        this.serverPWDElement = serverPWDElement;
    }
>>>>>>> ccedb6d1
}<|MERGE_RESOLUTION|>--- conflicted
+++ resolved
@@ -518,7 +518,10 @@
 
     private byte[] serverPWDSalt;
 
-    private ECPoint PWDPE;
+    /**
+     * Password Element for TLS_ECCPWD
+     */
+    private Point PWDPE;
 
     private BigInteger clientPWDPrivate;
 
@@ -526,7 +529,7 @@
 
     private BigInteger serverPWDScalar;
 
-    private ECPoint serverPWDElement;
+    private Point serverPWDElement;
 
     /**
      * Last application message data received/send by this context. This is
@@ -616,8 +619,7 @@
      * end. This is usually used when working with the default connection end in
      * single context scenarios.
      *
-     * @param config
-     *            The Config for which the TlsContext should be created
+     * @param config The Config for which the TlsContext should be created
      */
     public TlsContext(Config config) {
         RunningModeType mode = config.getDefaultRunningMode();
@@ -1796,8 +1798,7 @@
     /**
      * Check if the given TLS extension type was proposed by the client.
      *
-     * @param ext
-     *            The ExtensionType to check for
+     * @param ext The ExtensionType to check for
      * @return true if extension was proposed by client, false otherwise
      */
     public boolean isExtensionProposed(ExtensionType ext) {
@@ -1816,8 +1817,7 @@
     /**
      * Mark the given TLS extension type as client proposed extension.
      *
-     * @param ext
-     *            The ExtensionType that is proposed
+     * @param ext The ExtensionType that is proposed
      */
     public void addProposedExtension(ExtensionType ext) {
         proposedExtensionSet.add(ext);
@@ -1826,8 +1826,7 @@
     /**
      * Check if the given TLS extension type was sent by the server.
      *
-     * @param ext
-     *            The ExtensionType to check for
+     * @param ext The ExtensionType to check for
      * @return true if extension was proposed by server, false otherwise
      */
     public boolean isExtensionNegotiated(ExtensionType ext) {
@@ -1837,8 +1836,7 @@
     /**
      * Mark the given TLS extension type as server negotiated extension.
      *
-     * @param ext
-     *            The ExtensionType to add
+     * @param ext The ExtensionType to add
      */
     public void addNegotiatedExtension(ExtensionType ext) {
         negotiatedExtensionSet.add(ext);
@@ -1931,8 +1929,7 @@
     }
 
     /**
-     * @param clientEarlyTrafficSecret
-     *            the clientEarlyTrafficSecret to set
+     * @param clientEarlyTrafficSecret the clientEarlyTrafficSecret to set
      */
     public void setClientEarlyTrafficSecret(byte[] clientEarlyTrafficSecret) {
         this.clientEarlyTrafficSecret = clientEarlyTrafficSecret;
@@ -1946,8 +1943,7 @@
     }
 
     /**
-     * @param maxEarlyDataSize
-     *            the maxEarlyDataSize to set
+     * @param maxEarlyDataSize the maxEarlyDataSize to set
      */
     public void setMaxEarlyDataSize(long maxEarlyDataSize) {
         this.maxEarlyDataSize = maxEarlyDataSize;
@@ -1961,8 +1957,7 @@
     }
 
     /**
-     * @param psk
-     *            the psk to set
+     * @param psk the psk to set
      */
     public void setPsk(byte[] psk) {
         this.psk = psk;
@@ -1976,8 +1971,7 @@
     }
 
     /**
-     * @param earlySecret
-     *            the earlySecret to set
+     * @param earlySecret the earlySecret to set
      */
     public void setEarlySecret(byte[] earlySecret) {
         this.earlySecret = earlySecret;
@@ -1991,8 +1985,7 @@
     }
 
     /**
-     * @param earlyDataCipherSuite
-     *            the earlyDataCipherSuite to set
+     * @param earlyDataCipherSuite the earlyDataCipherSuite to set
      */
     public void setEarlyDataCipherSuite(CipherSuite earlyDataCipherSuite) {
         this.earlyDataCipherSuite = earlyDataCipherSuite;
@@ -2006,8 +1999,7 @@
     }
 
     /**
-     * @param earlyDataPSKIdentity
-     *            the earlyDataPSKIdentity to set
+     * @param earlyDataPSKIdentity the earlyDataPSKIdentity to set
      */
     public void setEarlyDataPSKIdentity(byte[] earlyDataPSKIdentity) {
         this.earlyDataPSKIdentity = earlyDataPSKIdentity;
@@ -2021,8 +2013,7 @@
     }
 
     /**
-     * @param selectedIdentityIndex
-     *            the selectedIdentityIndex to set
+     * @param selectedIdentityIndex the selectedIdentityIndex to set
      */
     public void setSelectedIdentityIndex(int selectedIdentityIndex) {
         this.selectedIdentityIndex = selectedIdentityIndex;
@@ -2036,8 +2027,7 @@
     }
 
     /**
-     * @param clientPskKeyExchangeModes
-     *            the clientPskKeyExchangeModes to set
+     * @param clientPskKeyExchangeModes the clientPskKeyExchangeModes to set
      */
     public void setClientPskKeyExchangeModes(List<PskKeyExchangeMode> clientPskKeyExchangeModes) {
         this.clientPskKeyExchangeModes = clientPskKeyExchangeModes;
@@ -2051,8 +2041,7 @@
     }
 
     /**
-     * @param pskSets
-     *            the pskSets to set
+     * @param pskSets the pskSets to set
      */
     public void setPskSets(List<PskSet> pskSets) {
         this.pskSets = pskSets;
@@ -2066,8 +2055,7 @@
     }
 
     /**
-     * @param activeClientKeySetType
-     *            the activeClientKeySetType to set
+     * @param activeClientKeySetType the activeClientKeySetType to set
      */
     public void setActiveClientKeySetType(Tls13KeySetType activeClientKeySetType) {
         this.activeClientKeySetType = activeClientKeySetType;
@@ -2081,8 +2069,7 @@
     }
 
     /**
-     * @param activeServerKeySetType
-     *            the activeServerKeySetType to set
+     * @param activeServerKeySetType the activeServerKeySetType to set
      */
     public void setActiveServerKeySetType(Tls13KeySetType activeServerKeySetType) {
         this.activeServerKeySetType = activeServerKeySetType;
@@ -2112,8 +2099,7 @@
     }
 
     /**
-     * @param earlyDataPsk
-     *            the earlyDataPsk to set
+     * @param earlyDataPsk the earlyDataPsk to set
      */
     public void setEarlyDataPsk(byte[] earlyDataPsk) {
         this.earlyDataPsk = earlyDataPsk;
@@ -2231,7 +2217,62 @@
         this.clientDsaGenerator = clientDsaGenerator;
     }
 
-<<<<<<< HEAD
+    public void setClientPWDUsername(String username) {
+        this.clientPWDUsername = username;
+    }
+
+    public String getClientPWDUsername() {
+        return clientPWDUsername;
+    }
+
+    public void setServerPWDSalt(byte[] salt) {
+        this.serverPWDSalt = salt;
+    }
+
+    public byte[] getServerPWDSalt() {
+        return serverPWDSalt;
+    }
+
+    public Point getPWDPE() {
+        return PWDPE;
+    }
+
+    public void setPWDPE(Point PWDPE) {
+        this.PWDPE = PWDPE;
+    }
+
+    public BigInteger getClientPWDPrivate() {
+        return clientPWDPrivate;
+    }
+
+    public void setClientPWDPrivate(BigInteger clientPWDPrivate) {
+        this.clientPWDPrivate = clientPWDPrivate;
+    }
+
+    public BigInteger getServerPWDPrivate() {
+        return serverPWDPrivate;
+    }
+
+    public void setServerPWDPrivate(BigInteger serverPWDPrivate) {
+        this.serverPWDPrivate = serverPWDPrivate;
+    }
+
+    public BigInteger getServerPWDScalar() {
+        return serverPWDScalar;
+    }
+
+    public void setServerPWDScalar(BigInteger serverPWDScalar) {
+        this.serverPWDScalar = serverPWDScalar;
+    }
+
+    public Point getServerPWDElement() {
+        return serverPWDElement;
+    }
+
+    public void setServerPWDElement(Point serverPWDElement) {
+        this.serverPWDElement = serverPWDElement;
+    }
+
     public GOSTCurve getSelectedGostCurve() {
         return selectedGostCurve;
     }
@@ -2240,64 +2281,4 @@
         this.selectedGostCurve = selectedGostCurve;
     }
 
-=======
-    public void setClientPWDUsername(String username) {
-        this.clientPWDUsername = username;
-    }
-
-    public String getClientPWDUsername() {
-        return clientPWDUsername;
-    }
-
-    public void setServerPWDSalt(byte[] salt) {
-        this.serverPWDSalt = salt;
-    }
-
-    public byte[] getServerPWDSalt() {
-        return serverPWDSalt;
-    }
-
-    /**
-     * Password Element for TLS_ECCPWD
-     */
-    public ECPoint getPWDPE() {
-        return PWDPE;
-    }
-
-    public void setPWDPE(ECPoint PWDPE) {
-        this.PWDPE = PWDPE;
-    }
-
-    public BigInteger getClientPWDPrivate() {
-        return clientPWDPrivate;
-    }
-
-    public void setClientPWDPrivate(BigInteger clientPWDPrivate) {
-        this.clientPWDPrivate = clientPWDPrivate;
-    }
-
-    public BigInteger getServerPWDPrivate() {
-        return serverPWDPrivate;
-    }
-
-    public void setServerPWDPrivate(BigInteger serverPWDPrivate) {
-        this.serverPWDPrivate = serverPWDPrivate;
-    }
-
-    public BigInteger getServerPWDScalar() {
-        return serverPWDScalar;
-    }
-
-    public void setServerPWDScalar(BigInteger serverPWDScalar) {
-        this.serverPWDScalar = serverPWDScalar;
-    }
-
-    public ECPoint getServerPWDElement() {
-        return serverPWDElement;
-    }
-
-    public void setServerPWDElement(ECPoint serverPWDElement) {
-        this.serverPWDElement = serverPWDElement;
-    }
->>>>>>> ccedb6d1
 }