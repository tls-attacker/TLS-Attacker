--- conflicted
+++ resolved
@@ -519,13 +519,9 @@
      */
     private boolean tokenBindingNegotiatedSuccessfully = false;
 
-<<<<<<< HEAD
     private List<String> proposedAlpnProtocols;
 
     private String selectedAlpnProtocol;
-=======
-    private byte[] alpnAnnouncedProtocols;
->>>>>>> 9c0c2b84
 
     private List<CertificateType> certificateTypeClientDesiredTypes;
 
@@ -1427,11 +1423,6 @@
     public void setClientExtendedRandom(byte[] clientExtendedRandom) {
         this.clientExtendedRandom = clientExtendedRandom;
     }
-<<<<<<< HEAD
-
-    ;
-=======
->>>>>>> 9c0c2b84
 
     public byte[] getServerExtendedRandom() {
         return serverExtendedRandom;
@@ -1684,7 +1675,6 @@
         this.certificateStatusRequestExtensionRequestExtension = certificateStatusRequestExtensionRequestExtension;
     }
 
-<<<<<<< HEAD
     public String getSelectedAlpnProtocol() {
         return selectedAlpnProtocol;
     }
@@ -1699,14 +1689,6 @@
 
     public void setProposedAlpnProtocols(List<String> proposedAlpnProtocols) {
         this.proposedAlpnProtocols = proposedAlpnProtocols;
-=======
-    public byte[] getAlpnAnnouncedProtocols() {
-        return alpnAnnouncedProtocols;
-    }
-
-    public void setAlpnAnnouncedProtocols(byte[] alpnAnnouncedProtocols) {
-        this.alpnAnnouncedProtocols = alpnAnnouncedProtocols;
->>>>>>> 9c0c2b84
     }
 
     public byte[] getSecureRemotePasswordExtensionIdentifier() {
