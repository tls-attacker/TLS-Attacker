/*
 * TLS-Attacker - A Modular Penetration Testing Framework for TLS
 *
 * Copyright 2014-2022 Ruhr University Bochum, Paderborn University, and Hackmanit GmbH
 *
 * Licensed under Apache License, Version 2.0
 * http://www.apache.org/licenses/LICENSE-2.0.txt
 */
package de.rub.nds.tlsattacker.core.protocol.handler;

import de.rub.nds.modifiablevariable.util.ArrayConverter;
import de.rub.nds.tlsattacker.core.certificate.CertificateAnalyzer;
import de.rub.nds.tlsattacker.core.certificate.CertificateKeyPair;
import de.rub.nds.tlsattacker.core.constants.AlgorithmResolver;
import de.rub.nds.tlsattacker.core.constants.CertificateKeyType;
import de.rub.nds.tlsattacker.core.constants.CertificateType;
import de.rub.nds.tlsattacker.core.constants.HandshakeByteLength;
import de.rub.nds.tlsattacker.core.constants.NamedGroup;
import de.rub.nds.tlsattacker.core.constants.ProtocolVersion;
import de.rub.nds.tlsattacker.core.constants.SignatureAndHashAlgorithm;
import de.rub.nds.tlsattacker.core.crypto.ec.Point;
import de.rub.nds.tlsattacker.core.crypto.ec.PointFormatter;
import de.rub.nds.tlsattacker.core.exceptions.AdjustmentException;
import de.rub.nds.tlsattacker.core.layer.context.TlsContext;
import de.rub.nds.tlsattacker.core.layer.data.Handler;
import de.rub.nds.tlsattacker.core.protocol.message.CertificateMessage;
import de.rub.nds.tlsattacker.core.protocol.message.cert.CertificateEntry;
import de.rub.nds.tlsattacker.core.protocol.message.cert.CertificatePair;
import de.rub.nds.tlsattacker.core.protocol.message.extension.ExtensionMessage;
import de.rub.nds.tlsattacker.transport.ConnectionEndType;
import de.rub.nds.x509attacker.filesystem.CertificateReader;
import de.rub.nds.x509attacker.x509.base.X509CertificateChain;
import java.io.ByteArrayInputStream;
import java.io.ByteArrayOutputStream;
import java.io.IOException;
import org.apache.logging.log4j.LogManager;
import org.apache.logging.log4j.Logger;
import org.bouncycastle.asn1.ASN1InputStream;
import org.bouncycastle.asn1.ASN1ObjectIdentifier;
import org.bouncycastle.asn1.DERBitString;
import org.bouncycastle.asn1.DLSequence;
import org.bouncycastle.crypto.tls.Certificate;

public class CertificateMessageHandler extends HandshakeMessageHandler<CertificateMessage> {

    private static final Logger LOGGER = LogManager.getLogger();

    public CertificateMessageHandler(TlsContext tlsContext) {
        super(tlsContext);
    }

    private CertificateType selectTypeInternally() {
        if (tlsContext.getTalkingConnectionEndType() == ConnectionEndType.SERVER) {
            return tlsContext.getChooser().getSelectedServerCertificateType();
        } else {
            return tlsContext.getChooser().getSelectedClientCertificateType();
        }
    }

    @Override
    public void adjustContext(CertificateMessage message) {
        switch (selectTypeInternally()) {
            case OPEN_PGP:
                throw new UnsupportedOperationException("We do not support OpenPGP keys");
            case RAW_PUBLIC_KEY:
                LOGGER.debug("Adjusting context for RAW PUBLIC KEY certificate message");
                try (ASN1InputStream asn1Stream =
                        new ASN1InputStream(message.getCertificatesListBytes().getValue())) {
                    // TODO Temporary parsing, we need to redo this once
                    // x509/asn1 attacker is integrated
                    DLSequence dlSeq = (DLSequence) asn1Stream.readObject();
                    DLSequence identifier = (DLSequence) dlSeq.getObjectAt(0);
                    NamedGroup group;
                    ASN1ObjectIdentifier keyType = (ASN1ObjectIdentifier) identifier.getObjectAt(0);
                    if (keyType.getId().equals("1.2.840.10045.2.1")) {
                        ASN1ObjectIdentifier curveType =
                                (ASN1ObjectIdentifier) identifier.getObjectAt(1);
                        if (curveType.getId().equals("1.2.840.10045.3.1.7")) {
                            group = NamedGroup.SECP256R1;
                        } else {
                            throw new UnsupportedOperationException(
                                    "We currently do only support secp256r1 public keys. Sorry...");
                        }
                        DERBitString publicKey = (DERBitString) dlSeq.getObjectAt(1);
                        byte[] pointBytes = publicKey.getBytes();
                        Point publicKeyPoint =
                                PointFormatter.formatFromByteArray(group, pointBytes);
                        if (tlsContext.getTalkingConnectionEndType() == ConnectionEndType.SERVER) {
                            // TODO: this needs to be a new field in the context
                            tlsContext.setServerEcPublicKey(publicKeyPoint);
                        } else {
                            // TODO: this needs to be a new field in the context
                            tlsContext.setClientEcPublicKey(publicKeyPoint);
                        }
                    } else {
                        throw new UnsupportedOperationException(
                                "We currently do only support EC raw public keys. Sorry...");
                    }
                } catch (Exception e) {
                    LOGGER.warn("Could read RAW PublicKey. Not adjusting context", e);
                }
                break;
            case X509:
                LOGGER.debug("Adjusting context for x509 certificate message");
                X509CertificateChain certificateChain;
                if (tlsContext.getChooser().getSelectedProtocolVersion().isTLS13()) {
                    ByteArrayOutputStream stream = new ByteArrayOutputStream();
                    int certificatesLength = 0;
                    try {
                        for (CertificatePair pair : message.getCertificatesList()) {

<<<<<<< HEAD
                            stream.write(ArrayConverter.intToBytes(pair.getCertificateLength().getValue(),
                                HandshakeByteLength.CERTIFICATE_LENGTH));
                            stream.write(pair.getCertificateBytes().getValue());
=======
                            stream.write(
                                    ArrayConverter.intToBytes(
                                            pair.getCertificateLength().getValue(),
                                            HandshakeByteLength.CERTIFICATE_LENGTH));
                            stream.write(pair.getCertificate().getValue());
>>>>>>> 6e7968dd
                            certificatesLength +=
                                    pair.getCertificateLength().getValue()
                                            + HandshakeByteLength.CERTIFICATE_LENGTH;
                        }
                    } catch (IOException ex) {
                        throw new AdjustmentException(
                                "Could not concatenate certificates bytes", ex);
                    }
                    certificateChain = parseCertificateChain(certificatesLength, stream.toByteArray());
                } else {
<<<<<<< HEAD
                    certificateChain = parseCertificateChain(message.getCertificatesListLength().getValue(),
                        message.getCertificatesListBytes().getValue());
=======
                    cert =
                            parseCertificate(
                                    message.getCertificatesListLength().getValue(),
                                    message.getCertificatesListBytes().getValue());
>>>>>>> 6e7968dd
                }
                if (tlsContext.getTalkingConnectionEndType() == ConnectionEndType.CLIENT) {
                    LOGGER.debug("Setting ClientCertificateChain in Context");
                    tlsContext.setClientCertificateChain(certificateChain);
                } else {
                    LOGGER.debug("Setting ServerCertificateChain in Context");
                    tlsContext.setServerCertificateChain(certificateChain);
                }
                if (message.getCertificateKeyPair() != null) {
                    LOGGER.debug("Found a certificate key pair. Adjusting in context");
<<<<<<< HEAD
                    message.getCertificateKeyPair().adjustInContext(tlsContext,
                        tlsContext.getTalkingConnectionEndType());
                } else if (certificateChain != null) {
                    if (certificateChain.isEmpty()) {
                        LOGGER.debug("Certificate is empty - no adjustments");
                    } else {
                        adjustChainInContext(X509CertificateChain);
=======
                    message.getCertificateKeyPair()
                            .adjustInContext(tlsContext, tlsContext.getTalkingConnectionEndType());
                } else if (cert != null) {
                    if (cert.isEmpty()) {
                        LOGGER.debug("Certificate is empty - no adjustments");
                    } else {
                        LOGGER.debug("No CertificatekeyPair found, creating new one");
                        CertificateKeyPair pair = new CertificateKeyPair(cert);
                        message.setCertificateKeyPair(pair);
                        message.getCertificateKeyPair()
                                .adjustInContext(
                                        tlsContext, tlsContext.getTalkingConnectionEndType());
>>>>>>> 6e7968dd
                    }

                } else {
                    LOGGER.debug("Certificate not parsable - no adjustments");
                }

                if (tlsContext.getChooser().getSelectedProtocolVersion().isTLS13()) {
                    adjustCertExtensions(message);
                }
                break;
            default:
                throw new UnsupportedOperationException("Unsupported CertificateType!");
        }
    }
    
    
    public void adjustChainInContext(TlsContext context, ConnectionEndType connectionEnd) {
        if (context.getSelectedProtocolVersion() != ProtocolVersion.TLS13) {
            publicKey.adjustInContext(context, connectionEnd);
        }
        if (privateKey != null) {
            privateKey.adjustInContext(context, connectionEnd);
        }
        if (!context.getChooser().getSelectedCipherSuite().isTLS13()
                && AlgorithmResolver.getCertificateKeyType(context.getChooser().getSelectedCipherSuite())
                == CertificateKeyType.ECDH) {
            context.setSelectedGroup(CertificateAnalyzer.getPublicNamedGroup(x509CertificateChain.getLeaf()));
        } else {
            context.setEcCertificateCurve(CertificateAnalyzer.getPublicNamedGroup(x509CertificateChain.getLeaf()));
        }
        context.setEcCertificateSignatureCurve(CertificateAnalyzer.getSignatureNamedGroup(x509CertificateChain.getLeaf()));
        if (context.getConfig().getAutoAdjustSignatureAndHashAlgorithm()) {
            SignatureAndHashAlgorithm sigHashAlgo
                    = SignatureAndHashAlgorithm.forCertificateKeyPair(this, context.getChooser());

            LOGGER.debug("Setting selected SignatureAndHash algorithm to:" + sigHashAlgo);
            context.setSelectedSignatureAndHashAlgorithm(sigHashAlgo);
        }
    }

    private X509CertificateChain parseCertificateChain(int lengthBytes, byte[] bytesToParse) {
        try {
<<<<<<< HEAD
            ByteArrayInputStream stream = new ByteArrayInputStream(ArrayConverter.concatenate(
                ArrayConverter.intToBytes(lengthBytes, HandshakeByteLength.CERTIFICATES_LENGTH), bytesToParse));
            return CertificateReader.readRawChain(stream);
        } catch (Exception e) {
            // This could really be anything. From classCast exception to
            // Arrayindexoutofbounds
            LOGGER.warn("Could not parse Certificate bytes into CertificateChain object:"
                + ArrayConverter.bytesToHexString(bytesToParse, false), e);
=======
            ByteArrayInputStream stream =
                    new ByteArrayInputStream(
                            ArrayConverter.concatenate(
                                    ArrayConverter.intToBytes(
                                            lengthBytes, HandshakeByteLength.CERTIFICATES_LENGTH),
                                    bytesToParse));
            return Certificate.parse(stream);
        } catch (Exception e) {
            // This could really be anything. From classCast exception to
            // Arrayindexoutofbounds
            LOGGER.warn(
                    "Could not parse Certificate bytes into Certificate object:"
                            + ArrayConverter.bytesToHexString(bytesToParse, false),
                    e);
>>>>>>> 6e7968dd
            LOGGER.debug(e);
            return null;
        }
    }

    private void adjustCertExtensions(CertificateMessage message) {
        if (message.getCertificatesListAsEntry() != null) {
            for (CertificateEntry entry : message.getCertificatesListAsEntry()) {
                if (entry.getExtensions() != null) {
                    for (ExtensionMessage extension : entry.getExtensions()) {
                        Handler handler = extension.getHandler(tlsContext);
                        handler.adjustContext(extension);
                    }
                }
            }
        }
    }
}<|MERGE_RESOLUTION|>--- conflicted
+++ resolved
@@ -10,9 +10,6 @@
 
 import de.rub.nds.modifiablevariable.util.ArrayConverter;
 import de.rub.nds.tlsattacker.core.certificate.CertificateAnalyzer;
-import de.rub.nds.tlsattacker.core.certificate.CertificateKeyPair;
-import de.rub.nds.tlsattacker.core.constants.AlgorithmResolver;
-import de.rub.nds.tlsattacker.core.constants.CertificateKeyType;
 import de.rub.nds.tlsattacker.core.constants.CertificateType;
 import de.rub.nds.tlsattacker.core.constants.HandshakeByteLength;
 import de.rub.nds.tlsattacker.core.constants.NamedGroup;
@@ -22,14 +19,14 @@
 import de.rub.nds.tlsattacker.core.crypto.ec.PointFormatter;
 import de.rub.nds.tlsattacker.core.exceptions.AdjustmentException;
 import de.rub.nds.tlsattacker.core.layer.context.TlsContext;
-import de.rub.nds.tlsattacker.core.layer.data.Handler;
 import de.rub.nds.tlsattacker.core.protocol.message.CertificateMessage;
-import de.rub.nds.tlsattacker.core.protocol.message.cert.CertificateEntry;
 import de.rub.nds.tlsattacker.core.protocol.message.cert.CertificatePair;
 import de.rub.nds.tlsattacker.core.protocol.message.extension.ExtensionMessage;
 import de.rub.nds.tlsattacker.transport.ConnectionEndType;
-import de.rub.nds.x509attacker.filesystem.CertificateReader;
+import de.rub.nds.x509attacker.filesystem.CertificateIo;
+import de.rub.nds.x509attacker.x509.base.X509Certificate;
 import de.rub.nds.x509attacker.x509.base.X509CertificateChain;
+import de.rub.nds.x509attacker.x509.base.publickey.X509PublicKey;
 import java.io.ByteArrayInputStream;
 import java.io.ByteArrayOutputStream;
 import java.io.IOException;
@@ -39,7 +36,6 @@
 import org.bouncycastle.asn1.ASN1ObjectIdentifier;
 import org.bouncycastle.asn1.DERBitString;
 import org.bouncycastle.asn1.DLSequence;
-import org.bouncycastle.crypto.tls.Certificate;
 
 public class CertificateMessageHandler extends HandshakeMessageHandler<CertificateMessage> {
 
@@ -64,8 +60,8 @@
                 throw new UnsupportedOperationException("We do not support OpenPGP keys");
             case RAW_PUBLIC_KEY:
                 LOGGER.debug("Adjusting context for RAW PUBLIC KEY certificate message");
-                try (ASN1InputStream asn1Stream =
-                        new ASN1InputStream(message.getCertificatesListBytes().getValue())) {
+                try (ASN1InputStream asn1Stream
+                        = new ASN1InputStream(message.getCertificatesListBytes().getValue())) {
                     // TODO Temporary parsing, we need to redo this once
                     // x509/asn1 attacker is integrated
                     DLSequence dlSeq = (DLSequence) asn1Stream.readObject();
@@ -73,8 +69,8 @@
                     NamedGroup group;
                     ASN1ObjectIdentifier keyType = (ASN1ObjectIdentifier) identifier.getObjectAt(0);
                     if (keyType.getId().equals("1.2.840.10045.2.1")) {
-                        ASN1ObjectIdentifier curveType =
-                                (ASN1ObjectIdentifier) identifier.getObjectAt(1);
+                        ASN1ObjectIdentifier curveType
+                                = (ASN1ObjectIdentifier) identifier.getObjectAt(1);
                         if (curveType.getId().equals("1.2.840.10045.3.1.7")) {
                             group = NamedGroup.SECP256R1;
                         } else {
@@ -83,8 +79,8 @@
                         }
                         DERBitString publicKey = (DERBitString) dlSeq.getObjectAt(1);
                         byte[] pointBytes = publicKey.getBytes();
-                        Point publicKeyPoint =
-                                PointFormatter.formatFromByteArray(group, pointBytes);
+                        Point publicKeyPoint
+                                = PointFormatter.formatFromByteArray(group, pointBytes);
                         if (tlsContext.getTalkingConnectionEndType() == ConnectionEndType.SERVER) {
                             // TODO: this needs to be a new field in the context
                             tlsContext.setServerEcPublicKey(publicKeyPoint);
@@ -107,38 +103,28 @@
                     ByteArrayOutputStream stream = new ByteArrayOutputStream();
                     int certificatesLength = 0;
                     try {
-                        for (CertificatePair pair : message.getCertificatesList()) {
+                        for (CertificatePair pair : message.getCertificateList()) {
 
-<<<<<<< HEAD
-                            stream.write(ArrayConverter.intToBytes(pair.getCertificateLength().getValue(),
-                                HandshakeByteLength.CERTIFICATE_LENGTH));
-                            stream.write(pair.getCertificateBytes().getValue());
-=======
                             stream.write(
                                     ArrayConverter.intToBytes(
                                             pair.getCertificateLength().getValue(),
                                             HandshakeByteLength.CERTIFICATE_LENGTH));
-                            stream.write(pair.getCertificate().getValue());
->>>>>>> 6e7968dd
-                            certificatesLength +=
-                                    pair.getCertificateLength().getValue()
-                                            + HandshakeByteLength.CERTIFICATE_LENGTH;
+                            stream.write(pair.getCertificateBytes().getValue());
+                            certificatesLength
+                                    += pair.getCertificateLength().getValue()
+                                    + HandshakeByteLength.CERTIFICATE_LENGTH;
                         }
                     } catch (IOException ex) {
                         throw new AdjustmentException(
                                 "Could not concatenate certificates bytes", ex);
                     }
-                    certificateChain = parseCertificateChain(certificatesLength, stream.toByteArray());
+                    certificateChain
+                            = parseCertificateChain(certificatesLength, stream.toByteArray());
                 } else {
-<<<<<<< HEAD
-                    certificateChain = parseCertificateChain(message.getCertificatesListLength().getValue(),
-                        message.getCertificatesListBytes().getValue());
-=======
-                    cert =
-                            parseCertificate(
+                    certificateChain
+                            = parseCertificateChain(
                                     message.getCertificatesListLength().getValue(),
                                     message.getCertificatesListBytes().getValue());
->>>>>>> 6e7968dd
                 }
                 if (tlsContext.getTalkingConnectionEndType() == ConnectionEndType.CLIENT) {
                     LOGGER.debug("Setting ClientCertificateChain in Context");
@@ -147,111 +133,63 @@
                     LOGGER.debug("Setting ServerCertificateChain in Context");
                     tlsContext.setServerCertificateChain(certificateChain);
                 }
-                if (message.getCertificateKeyPair() != null) {
-                    LOGGER.debug("Found a certificate key pair. Adjusting in context");
-<<<<<<< HEAD
-                    message.getCertificateKeyPair().adjustInContext(tlsContext,
-                        tlsContext.getTalkingConnectionEndType());
-                } else if (certificateChain != null) {
-                    if (certificateChain.isEmpty()) {
-                        LOGGER.debug("Certificate is empty - no adjustments");
-                    } else {
-                        adjustChainInContext(X509CertificateChain);
-=======
-                    message.getCertificateKeyPair()
-                            .adjustInContext(tlsContext, tlsContext.getTalkingConnectionEndType());
-                } else if (cert != null) {
-                    if (cert.isEmpty()) {
-                        LOGGER.debug("Certificate is empty - no adjustments");
-                    } else {
-                        LOGGER.debug("No CertificatekeyPair found, creating new one");
-                        CertificateKeyPair pair = new CertificateKeyPair(cert);
-                        message.setCertificateKeyPair(pair);
-                        message.getCertificateKeyPair()
-                                .adjustInContext(
-                                        tlsContext, tlsContext.getTalkingConnectionEndType());
->>>>>>> 6e7968dd
-                    }
-
-                } else {
-                    LOGGER.debug("Certificate not parsable - no adjustments");
-                }
-
+                adjustLeafPublicKey(certificateChain.getLeaf());
                 if (tlsContext.getChooser().getSelectedProtocolVersion().isTLS13()) {
                     adjustCertExtensions(message);
                 }
                 break;
+
             default:
                 throw new UnsupportedOperationException("Unsupported CertificateType!");
         }
     }
-    
-    
-    public void adjustChainInContext(TlsContext context, ConnectionEndType connectionEnd) {
-        if (context.getSelectedProtocolVersion() != ProtocolVersion.TLS13) {
+
+    public void adjustLeafPublicKey(X509Certificate leafCertificate) {
+        X509PublicKey publicKey = CertificateAnalyzer.getPublicKey(leafCertificate);
+        if (tlsContext.getSelectedProtocolVersion() != ProtocolVersion.TLS13) {
             publicKey.adjustInContext(context, connectionEnd);
         }
-        if (privateKey != null) {
-            privateKey.adjustInContext(context, connectionEnd);
+        
+        if (CertificateAnalyzer.isEllipticCurveCertificate(leafCertificate)) {
+            tlsContext.setEcCertificateCurve(
+                    CertificateAnalyzer.getPublicNamedGroup(leafCertificate));
         }
-        if (!context.getChooser().getSelectedCipherSuite().isTLS13()
-                && AlgorithmResolver.getCertificateKeyType(context.getChooser().getSelectedCipherSuite())
-                == CertificateKeyType.ECDH) {
-            context.setSelectedGroup(CertificateAnalyzer.getPublicNamedGroup(x509CertificateChain.getLeaf()));
-        } else {
-            context.setEcCertificateCurve(CertificateAnalyzer.getPublicNamedGroup(x509CertificateChain.getLeaf()));
-        }
-        context.setEcCertificateSignatureCurve(CertificateAnalyzer.getSignatureNamedGroup(x509CertificateChain.getLeaf()));
-        if (context.getConfig().getAutoAdjustSignatureAndHashAlgorithm()) {
+        tlsContext.setEcCertificateSignatureCurve(
+                CertificateAnalyzer.getSignatureNamedGroup(leafCertificate));
+        if (tlsContext.getConfig().getAutoAdjustSignatureAndHashAlgorithm()) {
             SignatureAndHashAlgorithm sigHashAlgo
-                    = SignatureAndHashAlgorithm.forCertificateKeyPair(this, context.getChooser());
+                    = SignatureAndHashAlgorithm.forCertificateKeyPair(this, tlsContext.getChooser());
 
             LOGGER.debug("Setting selected SignatureAndHash algorithm to:" + sigHashAlgo);
-            context.setSelectedSignatureAndHashAlgorithm(sigHashAlgo);
+            tlsContext.setSelectedSignatureAndHashAlgorithm(sigHashAlgo);
         }
     }
 
     private X509CertificateChain parseCertificateChain(int lengthBytes, byte[] bytesToParse) {
         try {
-<<<<<<< HEAD
-            ByteArrayInputStream stream = new ByteArrayInputStream(ArrayConverter.concatenate(
-                ArrayConverter.intToBytes(lengthBytes, HandshakeByteLength.CERTIFICATES_LENGTH), bytesToParse));
-            return CertificateReader.readRawChain(stream);
-        } catch (Exception e) {
-            // This could really be anything. From classCast exception to
-            // Arrayindexoutofbounds
-            LOGGER.warn("Could not parse Certificate bytes into CertificateChain object:"
-                + ArrayConverter.bytesToHexString(bytesToParse, false), e);
-=======
-            ByteArrayInputStream stream =
-                    new ByteArrayInputStream(
+            ByteArrayInputStream stream
+                    = new ByteArrayInputStream(
                             ArrayConverter.concatenate(
                                     ArrayConverter.intToBytes(
                                             lengthBytes, HandshakeByteLength.CERTIFICATES_LENGTH),
                                     bytesToParse));
-            return Certificate.parse(stream);
+            return CertificateIo.readRawChain(stream);
         } catch (Exception e) {
             // This could really be anything. From classCast exception to
             // Arrayindexoutofbounds
             LOGGER.warn(
-                    "Could not parse Certificate bytes into Certificate object:"
-                            + ArrayConverter.bytesToHexString(bytesToParse, false),
+                    "Could not parse Certificate bytes into CertificateChain object:"
+                    + ArrayConverter.bytesToHexString(bytesToParse, false),
                     e);
->>>>>>> 6e7968dd
             LOGGER.debug(e);
             return null;
         }
     }
 
-    private void adjustCertExtensions(CertificateMessage message) {
-        if (message.getCertificatesListAsEntry() != null) {
-            for (CertificateEntry entry : message.getCertificatesListAsEntry()) {
-                if (entry.getExtensions() != null) {
-                    for (ExtensionMessage extension : entry.getExtensions()) {
-                        Handler handler = extension.getHandler(tlsContext);
-                        handler.adjustContext(extension);
-                    }
-                }
+    private void adjustCertExtensions(CertificateMessage certificateMessage) {
+        for (CertificatePair pair : certificateMessage.getCertificateList()) {
+            for (ExtensionMessage message : pair.getExtensionList()) {
+                message.getHandler(tlsContext).adjustContext(message);
             }
         }
     }
