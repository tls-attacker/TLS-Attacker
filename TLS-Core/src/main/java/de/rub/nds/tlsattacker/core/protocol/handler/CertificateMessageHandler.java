/**
 * TLS-Attacker - A Modular Penetration Testing Framework for TLS
 *
 * Copyright 2014-2017 Ruhr University Bochum / Hackmanit GmbH
 *
 * Licensed under Apache License 2.0
 * http://www.apache.org/licenses/LICENSE-2.0
 */
package de.rub.nds.tlsattacker.core.protocol.handler;

import de.rub.nds.modifiablevariable.util.ArrayConverter;
import de.rub.nds.tlsattacker.core.constants.GOSTCurve;
import de.rub.nds.tlsattacker.core.constants.HandshakeByteLength;
import de.rub.nds.tlsattacker.core.constants.HandshakeMessageType;
import de.rub.nds.tlsattacker.core.crypto.keys.CustomPublicKey;
import de.rub.nds.tlsattacker.core.exceptions.AdjustmentException;
import de.rub.nds.tlsattacker.core.protocol.handler.extension.ExtensionHandler;
import de.rub.nds.tlsattacker.core.protocol.handler.factory.HandlerFactory;
import de.rub.nds.tlsattacker.core.protocol.message.CertificateMessage;
import de.rub.nds.tlsattacker.core.protocol.message.cert.CertificateEntry;
import de.rub.nds.tlsattacker.core.protocol.message.cert.CertificatePair;
import de.rub.nds.tlsattacker.core.protocol.message.extension.ExtensionMessage;
import de.rub.nds.tlsattacker.core.protocol.message.extension.HRRKeyShareExtensionMessage;
import de.rub.nds.tlsattacker.core.protocol.parser.CertificateMessageParser;
import de.rub.nds.tlsattacker.core.protocol.preparator.CertificateMessagePreparator;
import de.rub.nds.tlsattacker.core.protocol.serializer.CertificateMessageSerializer;
import de.rub.nds.tlsattacker.core.state.TlsContext;
import de.rub.nds.tlsattacker.core.util.CertificateUtils;
import de.rub.nds.tlsattacker.transport.ConnectionEndType;
import java.io.ByteArrayInputStream;
import java.io.ByteArrayOutputStream;
import java.io.IOException;
import org.apache.logging.log4j.LogManager;
import org.apache.logging.log4j.Logger;
import org.bouncycastle.crypto.tls.Certificate;
import org.bouncycastle.jcajce.provider.asymmetric.ecgost.BCECGOST3410PublicKey;
import org.bouncycastle.jcajce.provider.asymmetric.ecgost12.BCECGOST3410_2012PublicKey;
import org.bouncycastle.jce.spec.ECNamedCurveSpec;
import org.bouncycastle.math.ec.ECPoint;

public class CertificateMessageHandler extends HandshakeMessageHandler<CertificateMessage> {

    private static final Logger LOGGER = LogManager.getLogger();

    public CertificateMessageHandler(TlsContext tlsContext) {
        super(tlsContext);
    }

    @Override
    public CertificateMessageParser getParser(byte[] message, int pointer) {
        return new CertificateMessageParser(pointer, message, tlsContext.getChooser().getSelectedProtocolVersion());
    }

    @Override
    public CertificateMessagePreparator getPreparator(CertificateMessage message) {
        return new CertificateMessagePreparator(tlsContext.getChooser(), message);
    }

    @Override
    public CertificateMessageSerializer getSerializer(CertificateMessage message) {
        return new CertificateMessageSerializer(message, tlsContext.getChooser().getSelectedProtocolVersion());
    }

    @Override
    public void adjustTLSContext(CertificateMessage message) {
        Certificate cert;
        if (tlsContext.getChooser().getSelectedProtocolVersion().isTLS13()) {
            ByteArrayOutputStream stream = new ByteArrayOutputStream();
            int certificatesLength = 0;
            try {
                for (CertificatePair pair : message.getCertificatesList()) {
                    stream.write(ArrayConverter.intToBytes(pair.getCertificateLength().getValue(),
                            HandshakeByteLength.CERTIFICATE_LENGTH));
                    stream.write(pair.getCertificate().getValue());
                    certificatesLength += pair.getCertificateLength().getValue()
                            + HandshakeByteLength.CERTIFICATE_LENGTH;
                }
            } catch (IOException ex) {
                throw new AdjustmentException("Could not concatenate certificates bytes", ex);
            }
            cert = parseCertificate(certificatesLength, stream.toByteArray());
        } else {
            cert = parseCertificate(message.getCertificatesListLength().getValue(), message.getCertificatesListBytes()
                    .getValue());
        }
        if (tlsContext.getTalkingConnectionEndType() == ConnectionEndType.CLIENT) {
            LOGGER.debug("Setting ClientCertificate in Context");
            tlsContext.setClientCertificate(cert);
        } else {
            LOGGER.debug("Setting ServerCertificate in Context");
            tlsContext.setServerCertificate(cert);
        }
        if (cert != null) {
<<<<<<< HEAD
            if (cert.getLength() == 0) {
                LOGGER.warn("Received empty Certificate Message");
=======
            adjustPublicKeyParameters(cert);
        }
        if (tlsContext.getChooser().getSelectedProtocolVersion().isTLS13()) {
            adjustExtensions(message);
        }
    }

    private void adjustPublicKeyParameters(Certificate cert) {
        try {
            if (CertificateUtils.hasDHParameters(cert)) {
                LOGGER.debug("Adjusting DH PublicKey");
                DHPublicKeyParameters dhParameters = CertificateUtils.extractDHPublicKeyParameters(cert);
                adjustDHParameters(dhParameters);
            } else if (CertificateUtils.hasECParameters(cert)) {
                LOGGER.debug("Adjusting EC PublicKey");
                ECPublicKeyParameters ecParameters = CertificateUtils.extractECPublicKeyParameters(cert);
                adjustECParameters(ecParameters);
            } else if (CertificateUtils.hasRSAParameters(cert)) {
                LOGGER.debug("Adjusting RSA PublicKey");
                if (tlsContext.getTalkingConnectionEndType() == ConnectionEndType.CLIENT) {
                    tlsContext.setClientRSAPublicKey(CertificateUtils.extractRSAPublicKey(cert));
                    tlsContext.setClientRSAPrivateKey(tlsContext.getConfig().getDefaultClientRSAPrivateKey());
                    tlsContext.setClientRsaModulus(CertificateUtils.extractRSAModulus(cert));
                } else {
                    tlsContext.setServerRSAPublicKey(CertificateUtils.extractRSAPublicKey(cert));
                    tlsContext.setServerRSAPrivateKey(tlsContext.getConfig().getDefaultServerRSAPrivateKey());
                    tlsContext.setServerRsaModulus(CertificateUtils.extractRSAModulus(cert));
                }
            } else if (CertificateUtils.hasGost01EcParameters(cert)) {
                adjustGost01Parameters(CertificateUtils.extract01PublicKey(cert));
            } else if (CertificateUtils.hasGost12EcParameters(cert)) {
                adjustGost12Parameters(CertificateUtils.extract12PublicKey(cert));
>>>>>>> ff6524e6
            } else {
                CustomPublicKey customPublicKey = CertificateUtils.parseCustomPublicKey(CertificateUtils
                        .parsePublicKey(cert));
                customPublicKey.adjustInContext(tlsContext, tlsContext.getTalkingConnectionEndType());
            }
        }
<<<<<<< HEAD
        if (message.getCertificateKeyPair() != null) {
            message.getCertificateKeyPair().adjustInContext(tlsContext, tlsContext.getTalkingConnectionEndType());
        }
        if (tlsContext.getChooser().getSelectedProtocolVersion().isTLS13()) {
            adjustExtensions(message);
=======
    }

    private void adjustGost01Parameters(BCECGOST3410PublicKey publicKey) {
        LOGGER.debug("Adjusting GOST 2001 ECPublicKey");
        CustomECPoint ecPoint = toCustomECPoint(publicKey.getQ());
        if (tlsContext.getTalkingConnectionEndType() == ConnectionEndType.CLIENT) {
            tlsContext.setClientGost01Curve(GOSTCurve.fromNamedSpec(((ECNamedCurveSpec) publicKey.getParams())));
            tlsContext.setClientGostEc01PublicKey(ecPoint);
        } else {
            tlsContext.setServerGost01Curve(GOSTCurve.fromNamedSpec(((ECNamedCurveSpec) publicKey.getParams())));
            tlsContext.setServerGostEc01PublicKey(ecPoint);
        }
    }

    private void adjustGost12Parameters(BCECGOST3410_2012PublicKey publicKey) {
        LOGGER.debug("Adjusting GOST 2012 ECPublicKey");
        CustomECPoint ecPoint = toCustomECPoint(publicKey.getQ());
        if (tlsContext.getTalkingConnectionEndType() == ConnectionEndType.CLIENT) {
            tlsContext.setClientGost12Curve(GOSTCurve.fromNamedSpec(((ECNamedCurveSpec) publicKey.getParams())));
            tlsContext.setClientGostEc12PublicKey(ecPoint);
        } else {
            tlsContext.setServerGost12Curve(GOSTCurve.fromNamedSpec(((ECNamedCurveSpec) publicKey.getParams())));
            tlsContext.setServerGostEc12PublicKey(ecPoint);
        }
    }

    private CustomECPoint toCustomECPoint(ECPoint q) {
        return new CustomECPoint(q.getRawXCoord().toBigInteger(), q.getRawYCoord().toBigInteger());
    }

    private void adjustDHParameters(DHPublicKeyParameters dhPublicKeyParameters) {
        if (tlsContext.getTalkingConnectionEndType() == ConnectionEndType.CLIENT) {
            tlsContext.setClientDhGenerator(dhPublicKeyParameters.getParameters().getG());
            tlsContext.setClientDhModulus(dhPublicKeyParameters.getParameters().getP());
            tlsContext.setClientDhPublicKey(dhPublicKeyParameters.getY());
        } else {
            tlsContext.setServerDhGenerator(dhPublicKeyParameters.getParameters().getG());
            tlsContext.setServerDhModulus(dhPublicKeyParameters.getParameters().getP());
            tlsContext.setServerDhPublicKey(dhPublicKeyParameters.getY());
        }
    }

    private void adjustECParameters(ECPublicKeyParameters ecPublicKeyParameters) {
        CustomECPoint publicKey = toCustomECPoint(ecPublicKeyParameters.getQ());
        if (tlsContext.getTalkingConnectionEndType() == ConnectionEndType.CLIENT) {
            tlsContext.setClientEcPublicKey(publicKey);
            tlsContext.setEcCertificateCurve(CurveNameRetriever.getNamedCuveFromECCurve(ecPublicKeyParameters
                    .getParameters().getCurve()));
        } else {
            tlsContext.setServerEcPublicKey(publicKey);
            tlsContext.setSelectedGroup(CurveNameRetriever.getNamedCuveFromECCurve(ecPublicKeyParameters
                    .getParameters().getCurve()));
>>>>>>> ff6524e6
        }
    }

    private Certificate parseCertificate(int lengthBytes, byte[] bytesToParse) {
        try {
            ByteArrayInputStream stream = new ByteArrayInputStream(ArrayConverter.concatenate(
                    ArrayConverter.intToBytes(lengthBytes, HandshakeByteLength.CERTIFICATES_LENGTH), bytesToParse));
            return Certificate.parse(stream);
        } catch (Exception E) {
            // This could really be anything. From classCast exception to
            // Arrayindexoutofbounds
            LOGGER.warn("Could not parse Certificate bytes into Certificate object:"
                    + ArrayConverter.bytesToHexString(bytesToParse, false));
            LOGGER.debug(E);
            return null;
        }
    }

    private void adjustExtensions(CertificateMessage message) {
        if (message.getCertificatesListAsEntry() != null) {
            for (CertificateEntry entry : message.getCertificatesListAsEntry()) {
                if (entry.getExtensions() != null) {
                    for (ExtensionMessage extension : entry.getExtensions()) {
                        HandshakeMessageType handshakeMessageType = HandshakeMessageType.CERTIFICATE;
                        if (extension instanceof HRRKeyShareExtensionMessage) { // TODO
                            // fix
                            // design
                            // flaw
                            handshakeMessageType = HandshakeMessageType.HELLO_RETRY_REQUEST;
                        }
                        ExtensionHandler handler = HandlerFactory.getExtensionHandler(tlsContext,
                                extension.getExtensionTypeConstant(), handshakeMessageType);
                        handler.adjustTLSContext(extension);
                    }
                }
            }
        }
    }
}<|MERGE_RESOLUTION|>--- conflicted
+++ resolved
@@ -91,109 +91,19 @@
             tlsContext.setServerCertificate(cert);
         }
         if (cert != null) {
-<<<<<<< HEAD
             if (cert.getLength() == 0) {
                 LOGGER.warn("Received empty Certificate Message");
-=======
-            adjustPublicKeyParameters(cert);
-        }
-        if (tlsContext.getChooser().getSelectedProtocolVersion().isTLS13()) {
-            adjustExtensions(message);
-        }
-    }
-
-    private void adjustPublicKeyParameters(Certificate cert) {
-        try {
-            if (CertificateUtils.hasDHParameters(cert)) {
-                LOGGER.debug("Adjusting DH PublicKey");
-                DHPublicKeyParameters dhParameters = CertificateUtils.extractDHPublicKeyParameters(cert);
-                adjustDHParameters(dhParameters);
-            } else if (CertificateUtils.hasECParameters(cert)) {
-                LOGGER.debug("Adjusting EC PublicKey");
-                ECPublicKeyParameters ecParameters = CertificateUtils.extractECPublicKeyParameters(cert);
-                adjustECParameters(ecParameters);
-            } else if (CertificateUtils.hasRSAParameters(cert)) {
-                LOGGER.debug("Adjusting RSA PublicKey");
-                if (tlsContext.getTalkingConnectionEndType() == ConnectionEndType.CLIENT) {
-                    tlsContext.setClientRSAPublicKey(CertificateUtils.extractRSAPublicKey(cert));
-                    tlsContext.setClientRSAPrivateKey(tlsContext.getConfig().getDefaultClientRSAPrivateKey());
-                    tlsContext.setClientRsaModulus(CertificateUtils.extractRSAModulus(cert));
-                } else {
-                    tlsContext.setServerRSAPublicKey(CertificateUtils.extractRSAPublicKey(cert));
-                    tlsContext.setServerRSAPrivateKey(tlsContext.getConfig().getDefaultServerRSAPrivateKey());
-                    tlsContext.setServerRsaModulus(CertificateUtils.extractRSAModulus(cert));
-                }
-            } else if (CertificateUtils.hasGost01EcParameters(cert)) {
-                adjustGost01Parameters(CertificateUtils.extract01PublicKey(cert));
-            } else if (CertificateUtils.hasGost12EcParameters(cert)) {
-                adjustGost12Parameters(CertificateUtils.extract12PublicKey(cert));
->>>>>>> ff6524e6
             } else {
                 CustomPublicKey customPublicKey = CertificateUtils.parseCustomPublicKey(CertificateUtils
                         .parsePublicKey(cert));
                 customPublicKey.adjustInContext(tlsContext, tlsContext.getTalkingConnectionEndType());
             }
         }
-<<<<<<< HEAD
         if (message.getCertificateKeyPair() != null) {
             message.getCertificateKeyPair().adjustInContext(tlsContext, tlsContext.getTalkingConnectionEndType());
         }
         if (tlsContext.getChooser().getSelectedProtocolVersion().isTLS13()) {
             adjustExtensions(message);
-=======
-    }
-
-    private void adjustGost01Parameters(BCECGOST3410PublicKey publicKey) {
-        LOGGER.debug("Adjusting GOST 2001 ECPublicKey");
-        CustomECPoint ecPoint = toCustomECPoint(publicKey.getQ());
-        if (tlsContext.getTalkingConnectionEndType() == ConnectionEndType.CLIENT) {
-            tlsContext.setClientGost01Curve(GOSTCurve.fromNamedSpec(((ECNamedCurveSpec) publicKey.getParams())));
-            tlsContext.setClientGostEc01PublicKey(ecPoint);
-        } else {
-            tlsContext.setServerGost01Curve(GOSTCurve.fromNamedSpec(((ECNamedCurveSpec) publicKey.getParams())));
-            tlsContext.setServerGostEc01PublicKey(ecPoint);
-        }
-    }
-
-    private void adjustGost12Parameters(BCECGOST3410_2012PublicKey publicKey) {
-        LOGGER.debug("Adjusting GOST 2012 ECPublicKey");
-        CustomECPoint ecPoint = toCustomECPoint(publicKey.getQ());
-        if (tlsContext.getTalkingConnectionEndType() == ConnectionEndType.CLIENT) {
-            tlsContext.setClientGost12Curve(GOSTCurve.fromNamedSpec(((ECNamedCurveSpec) publicKey.getParams())));
-            tlsContext.setClientGostEc12PublicKey(ecPoint);
-        } else {
-            tlsContext.setServerGost12Curve(GOSTCurve.fromNamedSpec(((ECNamedCurveSpec) publicKey.getParams())));
-            tlsContext.setServerGostEc12PublicKey(ecPoint);
-        }
-    }
-
-    private CustomECPoint toCustomECPoint(ECPoint q) {
-        return new CustomECPoint(q.getRawXCoord().toBigInteger(), q.getRawYCoord().toBigInteger());
-    }
-
-    private void adjustDHParameters(DHPublicKeyParameters dhPublicKeyParameters) {
-        if (tlsContext.getTalkingConnectionEndType() == ConnectionEndType.CLIENT) {
-            tlsContext.setClientDhGenerator(dhPublicKeyParameters.getParameters().getG());
-            tlsContext.setClientDhModulus(dhPublicKeyParameters.getParameters().getP());
-            tlsContext.setClientDhPublicKey(dhPublicKeyParameters.getY());
-        } else {
-            tlsContext.setServerDhGenerator(dhPublicKeyParameters.getParameters().getG());
-            tlsContext.setServerDhModulus(dhPublicKeyParameters.getParameters().getP());
-            tlsContext.setServerDhPublicKey(dhPublicKeyParameters.getY());
-        }
-    }
-
-    private void adjustECParameters(ECPublicKeyParameters ecPublicKeyParameters) {
-        CustomECPoint publicKey = toCustomECPoint(ecPublicKeyParameters.getQ());
-        if (tlsContext.getTalkingConnectionEndType() == ConnectionEndType.CLIENT) {
-            tlsContext.setClientEcPublicKey(publicKey);
-            tlsContext.setEcCertificateCurve(CurveNameRetriever.getNamedCuveFromECCurve(ecPublicKeyParameters
-                    .getParameters().getCurve()));
-        } else {
-            tlsContext.setServerEcPublicKey(publicKey);
-            tlsContext.setSelectedGroup(CurveNameRetriever.getNamedCuveFromECCurve(ecPublicKeyParameters
-                    .getParameters().getCurve()));
->>>>>>> ff6524e6
         }
     }
 
