/*
 * TLS-Attacker - A Modular Penetration Testing Framework for TLS
 *
 * Copyright 2014-2023 Ruhr University Bochum, Paderborn University, Technology Innovation Institute, and Hackmanit GmbH
 *
 * Licensed under Apache License, Version 2.0
 * http://www.apache.org/licenses/LICENSE-2.0.txt
 */
package de.rub.nds.tlsattacker.core.protocol.preparator;

import de.rub.nds.tlsattacker.core.constants.*;
import de.rub.nds.tlsattacker.core.crypto.HKDFunction;
import de.rub.nds.tlsattacker.core.crypto.PseudoRandomFunction;
import de.rub.nds.tlsattacker.core.crypto.SSLUtils;
import de.rub.nds.tlsattacker.core.exceptions.CryptoException;
import de.rub.nds.tlsattacker.core.protocol.message.FinishedMessage;
import de.rub.nds.tlsattacker.core.workflow.chooser.Chooser;
import de.rub.nds.tlsattacker.transport.ConnectionEndType;
import java.security.InvalidKeyException;
import java.security.NoSuchAlgorithmException;
import javax.crypto.Mac;
import javax.crypto.spec.SecretKeySpec;
import org.apache.logging.log4j.LogManager;
import org.apache.logging.log4j.Logger;
import org.bouncycastle.crypto.digests.SM3Digest;
import org.bouncycastle.crypto.macs.HMac;
import org.bouncycastle.crypto.params.KeyParameter;

public class FinishedPreparator extends HandshakeMessagePreparator<FinishedMessage> {

    private static final Logger LOGGER = LogManager.getLogger();

    private byte[] verifyData;
    private final FinishedMessage msg;

    public FinishedPreparator(Chooser chooser, FinishedMessage message) {
        super(chooser, message);
        this.msg = message;
    }

    @Override
    public void prepareHandshakeMessageContents() {
        LOGGER.debug("Preparing FinishedMessage");
        try {
            verifyData = computeVerifyData();
        } catch (CryptoException ex) {
            LOGGER.warn("Could not compute VerifyData! Using empty verifyData.", ex);
            verifyData = new byte[0];
        }
        prepareVerifyData(msg);
    }

    private byte[] computeVerifyData() throws CryptoException {
        if (chooser.getSelectedProtocolVersion().is13()) {
            try {
                HKDFAlgorithm hkdfAlgorithm =
                        AlgorithmResolver.getHKDFAlgorithm(chooser.getSelectedCipherSuite());
<<<<<<< HEAD
                Mac mac = Mac.getInstance(hkdfAlgorithm.getMacAlgorithm().getJavaName());
                byte[] finishedKey;
                LOGGER.debug("Connection End: " + chooser.getConnectionEndType());
                if (chooser.getConnectionEndType() == ConnectionEndType.SERVER) {
                    finishedKey =
                            HKDFunction.expandLabel(
                                    hkdfAlgorithm,
                                    chooser.getServerHandshakeTrafficSecret(),
                                    HKDFunction.FINISHED,
                                    new byte[0],
                                    mac.getMacLength(),
                                    chooser.getSelectedProtocolVersion());
                } else {
                    finishedKey =
                            HKDFunction.expandLabel(
                                    hkdfAlgorithm,
                                    chooser.getClientHandshakeTrafficSecret(),
                                    HKDFunction.FINISHED,
                                    new byte[0],
                                    mac.getMacLength(),
                                    chooser.getSelectedProtocolVersion());
=======
                String javaMacName = hkdfAlgorithm.getMacAlgorithm().getJavaName();
                boolean isHmacSM3 = javaMacName.equals("HmacSM3");
                int macLength;
                if (isHmacSM3) {
                    macLength = 32;
                } else {
                    macLength = Mac.getInstance(javaMacName).getMacLength();
>>>>>>> eb3048a7
                }
                LOGGER.debug("Connection End: " + chooser.getTalkingConnectionEnd());
                byte[] trafficSecret;
                if (chooser.getTalkingConnectionEnd() == ConnectionEndType.SERVER) {
                    trafficSecret = chooser.getServerHandshakeTrafficSecret();
                } else {
                    trafficSecret = chooser.getClientHandshakeTrafficSecret();
                }
                byte[] finishedKey =
                        HKDFunction.expandLabel(
                                hkdfAlgorithm,
                                trafficSecret,
                                HKDFunction.FINISHED,
                                new byte[0],
                                macLength);
                LOGGER.debug("Finished key: {}", finishedKey);
                SecretKeySpec keySpec = new SecretKeySpec(finishedKey, javaMacName);
                byte[] result;
                if (isHmacSM3) {
                    HMac hmac = new HMac(new SM3Digest());
                    KeyParameter keyParameter = new KeyParameter(keySpec.getEncoded());
                    hmac.init(keyParameter);
                    hmac.update(
                            chooser.getContext()
                                    .getTlsContext()
                                    .getDigest()
                                    .digest(
                                            chooser.getSelectedProtocolVersion(),
                                            chooser.getSelectedCipherSuite()),
                            0,
                            32);
                    result = new byte[hmac.getMacSize()];
                    hmac.doFinal(result, 0);
                } else {
                    Mac mac = Mac.getInstance(javaMacName);
                    mac.init(keySpec);
                    mac.update(
                            chooser.getContext()
                                    .getTlsContext()
                                    .getDigest()
                                    .digest(
                                            chooser.getSelectedProtocolVersion(),
                                            chooser.getSelectedCipherSuite()));
                    result = mac.doFinal();
                }
                return result;
            } catch (NoSuchAlgorithmException | InvalidKeyException ex) {
                throw new CryptoException(ex);
            }
        } else if (chooser.getSelectedProtocolVersion().isSSL()) {
            LOGGER.trace("Calculating VerifyData:");
            final byte[] handshakeMessageContent =
                    chooser.getContext().getTlsContext().getDigest().getRawBytes();
            final byte[] masterSecret = chooser.getMasterSecret();
            LOGGER.debug("Using MasterSecret: {}", masterSecret);
            final ConnectionEndType endType = chooser.getTalkingConnectionEnd();
            return SSLUtils.calculateFinishedData(handshakeMessageContent, masterSecret, endType);
        } else {
            LOGGER.debug("Calculating VerifyData:");
            PRFAlgorithm prfAlgorithm = chooser.getPRFAlgorithm();
            LOGGER.debug("Using PRF:" + prfAlgorithm.name());
            byte[] masterSecret = chooser.getMasterSecret();
            LOGGER.debug("Using MasterSecret: {}", masterSecret);
            byte[] handshakeMessageHash =
                    chooser.getContext()
                            .getTlsContext()
                            .getDigest()
                            .digest(
                                    chooser.getSelectedProtocolVersion(),
                                    chooser.getSelectedCipherSuite());
            LOGGER.debug("Using HandshakeMessage Hash: {}", handshakeMessageHash);

            String label;
            if (chooser.getTalkingConnectionEnd() == ConnectionEndType.SERVER) {
                // TODO put this in separate config option
                label = PseudoRandomFunction.SERVER_FINISHED_LABEL;
            } else {
                label = PseudoRandomFunction.CLIENT_FINISHED_LABEL;
            }
            byte[] res =
                    PseudoRandomFunction.compute(
                            prfAlgorithm,
                            masterSecret,
                            label,
                            handshakeMessageHash,
                            HandshakeByteLength.VERIFY_DATA);
            return res;
        }
    }

    private void prepareVerifyData(FinishedMessage msg) {
        msg.setVerifyData(verifyData);
        LOGGER.debug("VerifyData: {}", msg.getVerifyData().getValue());
    }
}<|MERGE_RESOLUTION|>--- conflicted
+++ resolved
@@ -55,29 +55,6 @@
             try {
                 HKDFAlgorithm hkdfAlgorithm =
                         AlgorithmResolver.getHKDFAlgorithm(chooser.getSelectedCipherSuite());
-<<<<<<< HEAD
-                Mac mac = Mac.getInstance(hkdfAlgorithm.getMacAlgorithm().getJavaName());
-                byte[] finishedKey;
-                LOGGER.debug("Connection End: " + chooser.getConnectionEndType());
-                if (chooser.getConnectionEndType() == ConnectionEndType.SERVER) {
-                    finishedKey =
-                            HKDFunction.expandLabel(
-                                    hkdfAlgorithm,
-                                    chooser.getServerHandshakeTrafficSecret(),
-                                    HKDFunction.FINISHED,
-                                    new byte[0],
-                                    mac.getMacLength(),
-                                    chooser.getSelectedProtocolVersion());
-                } else {
-                    finishedKey =
-                            HKDFunction.expandLabel(
-                                    hkdfAlgorithm,
-                                    chooser.getClientHandshakeTrafficSecret(),
-                                    HKDFunction.FINISHED,
-                                    new byte[0],
-                                    mac.getMacLength(),
-                                    chooser.getSelectedProtocolVersion());
-=======
                 String javaMacName = hkdfAlgorithm.getMacAlgorithm().getJavaName();
                 boolean isHmacSM3 = javaMacName.equals("HmacSM3");
                 int macLength;
@@ -85,7 +62,6 @@
                     macLength = 32;
                 } else {
                     macLength = Mac.getInstance(javaMacName).getMacLength();
->>>>>>> eb3048a7
                 }
                 LOGGER.debug("Connection End: " + chooser.getTalkingConnectionEnd());
                 byte[] trafficSecret;
@@ -100,7 +76,8 @@
                                 trafficSecret,
                                 HKDFunction.FINISHED,
                                 new byte[0],
-                                macLength);
+                                macLength,
+                                chooser.getSelectedProtocolVersion());
                 LOGGER.debug("Finished key: {}", finishedKey);
                 SecretKeySpec keySpec = new SecretKeySpec(finishedKey, javaMacName);
                 byte[] result;
