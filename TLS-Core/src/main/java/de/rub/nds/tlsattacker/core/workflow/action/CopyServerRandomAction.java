/*
 * TLS-Attacker - A Modular Penetration Testing Framework for TLS
 *
 * Copyright 2014-2023 Ruhr University Bochum, Paderborn University, and Hackmanit GmbH
 *
 * Licensed under Apache License, Version 2.0
 * http://www.apache.org/licenses/LICENSE-2.0.txt
 */
package de.rub.nds.tlsattacker.core.workflow.action;

import de.rub.nds.tlsattacker.core.layer.context.TlsContext;
import jakarta.xml.bind.annotation.XmlRootElement;
import org.apache.logging.log4j.LogManager;
import org.apache.logging.log4j.Logger;

/** Copy client random from one context to another. */
<<<<<<< HEAD
@XmlRootElement
=======
@XmlRootElement(name = "CopyServerRandom")
>>>>>>> 9654fc35
public class CopyServerRandomAction extends CopyContextFieldAction {

    private static final Logger LOGGER = LogManager.getLogger();

    public CopyServerRandomAction() {}

    public CopyServerRandomAction(String srcContextAlias, String dstConnectionAlias) {
        super(srcContextAlias, dstConnectionAlias);
    }

    @Override
    protected void copyField(TlsContext src, TlsContext dst) {
        dst.setServerRandom(src.getServerRandom());
        LOGGER.debug("Copying server random from " + src + " to " + dst);
<<<<<<< HEAD
        LOGGER.debug("Copied server random is: {}", dst.getServerRandom());
=======
        LOGGER.debug(
                "Copied server random is: "
                        + ArrayConverter.bytesToHexString(dst.getServerRandom(), true, true));
>>>>>>> 9654fc35
        setExecuted(true);
    }

    @Override
    public boolean executedAsPlanned() {
        return isExecuted();
    }
}<|MERGE_RESOLUTION|>--- conflicted
+++ resolved
@@ -14,11 +14,7 @@
 import org.apache.logging.log4j.Logger;
 
 /** Copy client random from one context to another. */
-<<<<<<< HEAD
-@XmlRootElement
-=======
 @XmlRootElement(name = "CopyServerRandom")
->>>>>>> 9654fc35
 public class CopyServerRandomAction extends CopyContextFieldAction {
 
     private static final Logger LOGGER = LogManager.getLogger();
@@ -33,13 +29,7 @@
     protected void copyField(TlsContext src, TlsContext dst) {
         dst.setServerRandom(src.getServerRandom());
         LOGGER.debug("Copying server random from " + src + " to " + dst);
-<<<<<<< HEAD
         LOGGER.debug("Copied server random is: {}", dst.getServerRandom());
-=======
-        LOGGER.debug(
-                "Copied server random is: "
-                        + ArrayConverter.bytesToHexString(dst.getServerRandom(), true, true));
->>>>>>> 9654fc35
         setExecuted(true);
     }
 
