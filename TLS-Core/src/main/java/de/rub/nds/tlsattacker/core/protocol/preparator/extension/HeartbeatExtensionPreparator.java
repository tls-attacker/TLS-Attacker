/**
 * TLS-Attacker - A Modular Penetration Testing Framework for TLS
 *
 * Copyright 2014-2017 Ruhr University Bochum / Hackmanit GmbH
 *
 * Licensed under Apache License 2.0
 * http://www.apache.org/licenses/LICENSE-2.0
 */
package de.rub.nds.tlsattacker.core.protocol.preparator.extension;

import de.rub.nds.modifiablevariable.util.ArrayConverter;
import de.rub.nds.tlsattacker.core.protocol.message.extension.HeartbeatExtensionMessage;
<<<<<<< HEAD
import de.rub.nds.tlsattacker.core.workflow.chooser.Chooser;
=======
import de.rub.nds.tlsattacker.core.protocol.serializer.extension.HeartbeatExtensionSerializer;
import de.rub.nds.tlsattacker.core.state.TlsContext;
>>>>>>> 5feb5a03

/**
 *
 * @author Robert Merget - robert.merget@rub.de
 */
public class HeartbeatExtensionPreparator extends ExtensionPreparator<HeartbeatExtensionMessage> {

    private final HeartbeatExtensionMessage msg;

<<<<<<< HEAD
    public HeartbeatExtensionPreparator(Chooser chooser, HeartbeatExtensionMessage message) {
        super(chooser, message);
=======
    public HeartbeatExtensionPreparator(TlsContext context, HeartbeatExtensionMessage message,
            HeartbeatExtensionSerializer serializer) {
        super(context, message, serializer);
>>>>>>> 5feb5a03
        this.msg = message;
    }

    @Override
    public void prepareExtensionContent() {
        LOGGER.debug("Preparing HeartbeatExtensionMessage");
        prepareHeartbeatMode(msg);
    }

    private void prepareHeartbeatMode(HeartbeatExtensionMessage msg) {
        msg.setHeartbeatMode(chooser.getConfig().getHeartbeatMode().getArrayValue());
        LOGGER.debug("HeartbeatMode: " + ArrayConverter.bytesToHexString(msg.getHeartbeatMode().getValue()));
    }

}<|MERGE_RESOLUTION|>--- conflicted
+++ resolved
@@ -10,12 +10,8 @@
 
 import de.rub.nds.modifiablevariable.util.ArrayConverter;
 import de.rub.nds.tlsattacker.core.protocol.message.extension.HeartbeatExtensionMessage;
-<<<<<<< HEAD
 import de.rub.nds.tlsattacker.core.workflow.chooser.Chooser;
-=======
 import de.rub.nds.tlsattacker.core.protocol.serializer.extension.HeartbeatExtensionSerializer;
-import de.rub.nds.tlsattacker.core.state.TlsContext;
->>>>>>> 5feb5a03
 
 /**
  *
@@ -25,14 +21,9 @@
 
     private final HeartbeatExtensionMessage msg;
 
-<<<<<<< HEAD
-    public HeartbeatExtensionPreparator(Chooser chooser, HeartbeatExtensionMessage message) {
-        super(chooser, message);
-=======
-    public HeartbeatExtensionPreparator(TlsContext context, HeartbeatExtensionMessage message,
+    public HeartbeatExtensionPreparator(Chooser chooser, HeartbeatExtensionMessage message,
             HeartbeatExtensionSerializer serializer) {
-        super(context, message, serializer);
->>>>>>> 5feb5a03
+        super(chooser, message, serializer);
         this.msg = message;
     }
 
