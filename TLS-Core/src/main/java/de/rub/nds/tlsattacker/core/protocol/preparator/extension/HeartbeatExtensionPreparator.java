/**
 * TLS-Attacker - A Modular Penetration Testing Framework for TLS
 *
 * Copyright 2014-2017 Ruhr University Bochum / Hackmanit GmbH
 *
 * Licensed under Apache License 2.0
 * http://www.apache.org/licenses/LICENSE-2.0
 */
package de.rub.nds.tlsattacker.core.protocol.preparator.extension;

import de.rub.nds.modifiablevariable.util.ArrayConverter;
import de.rub.nds.tlsattacker.core.protocol.message.extension.HeartbeatExtensionMessage;
<<<<<<< HEAD
import de.rub.nds.tlsattacker.core.workflow.chooser.Chooser;
=======
import de.rub.nds.tlsattacker.core.workflow.TlsContext;
import org.apache.logging.log4j.LogManager;
import org.apache.logging.log4j.Logger;
>>>>>>> 7072ebcc

/**
 *
 * @author Robert Merget - robert.merget@rub.de
 */
public class HeartbeatExtensionPreparator extends ExtensionPreparator<HeartbeatExtensionMessage> {

    private final HeartbeatExtensionMessage msg;

<<<<<<< HEAD
    public HeartbeatExtensionPreparator(Chooser chooser, HeartbeatExtensionMessage message) {
        super(chooser, message);
        this.message = message;
=======
    public HeartbeatExtensionPreparator(TlsContext context, HeartbeatExtensionMessage message) {
        super(context, message);
        this.msg = message;
>>>>>>> 7072ebcc
    }

    @Override
    public void prepareExtensionContent() {
<<<<<<< HEAD
        message.setHeartbeatMode(chooser.getConfig().getHeartbeatMode().getArrayValue());
=======
        LOGGER.debug("Preparing HeartbeatExtensionMessage");
        prepareHeartbeatMode(msg);
    }

    private void prepareHeartbeatMode(HeartbeatExtensionMessage msg) {
        msg.setHeartbeatMode(context.getConfig().getHeartbeatMode().getArrayValue());
        LOGGER.debug("HeartbeatMode: " + ArrayConverter.bytesToHexString(msg.getHeartbeatMode().getValue()));
>>>>>>> 7072ebcc
    }

}<|MERGE_RESOLUTION|>--- conflicted
+++ resolved
@@ -10,13 +10,7 @@
 
 import de.rub.nds.modifiablevariable.util.ArrayConverter;
 import de.rub.nds.tlsattacker.core.protocol.message.extension.HeartbeatExtensionMessage;
-<<<<<<< HEAD
 import de.rub.nds.tlsattacker.core.workflow.chooser.Chooser;
-=======
-import de.rub.nds.tlsattacker.core.workflow.TlsContext;
-import org.apache.logging.log4j.LogManager;
-import org.apache.logging.log4j.Logger;
->>>>>>> 7072ebcc
 
 /**
  *
@@ -26,30 +20,20 @@
 
     private final HeartbeatExtensionMessage msg;
 
-<<<<<<< HEAD
     public HeartbeatExtensionPreparator(Chooser chooser, HeartbeatExtensionMessage message) {
         super(chooser, message);
-        this.message = message;
-=======
-    public HeartbeatExtensionPreparator(TlsContext context, HeartbeatExtensionMessage message) {
-        super(context, message);
         this.msg = message;
->>>>>>> 7072ebcc
     }
 
     @Override
     public void prepareExtensionContent() {
-<<<<<<< HEAD
-        message.setHeartbeatMode(chooser.getConfig().getHeartbeatMode().getArrayValue());
-=======
         LOGGER.debug("Preparing HeartbeatExtensionMessage");
         prepareHeartbeatMode(msg);
     }
 
     private void prepareHeartbeatMode(HeartbeatExtensionMessage msg) {
-        msg.setHeartbeatMode(context.getConfig().getHeartbeatMode().getArrayValue());
+        msg.setHeartbeatMode(chooser.getConfig().getHeartbeatMode().getArrayValue());
         LOGGER.debug("HeartbeatMode: " + ArrayConverter.bytesToHexString(msg.getHeartbeatMode().getValue()));
->>>>>>> 7072ebcc
     }
 
 }