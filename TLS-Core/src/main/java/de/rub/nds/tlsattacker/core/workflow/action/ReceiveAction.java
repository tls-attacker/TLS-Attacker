/**
 * TLS-Attacker - A Modular Penetration Testing Framework for TLS
 *
 * Copyright 2014-2017 Ruhr University Bochum / Hackmanit GmbH
 *
 * Licensed under Apache License 2.0
 * http://www.apache.org/licenses/LICENSE-2.0
 */
package de.rub.nds.tlsattacker.core.workflow.action;

import de.rub.nds.modifiablevariable.HoldsModifiableVariable;
import de.rub.nds.tlsattacker.core.exceptions.WorkflowExecutionException;
import de.rub.nds.tlsattacker.core.https.HttpsRequestMessage;
import de.rub.nds.tlsattacker.core.https.HttpsResponseMessage;
import de.rub.nds.tlsattacker.core.protocol.message.*;
import de.rub.nds.tlsattacker.core.record.AbstractRecord;
import de.rub.nds.tlsattacker.core.state.State;
import de.rub.nds.tlsattacker.core.state.TlsContext;
import de.rub.nds.tlsattacker.core.workflow.action.executor.MessageActionResult;
import de.rub.nds.tlsattacker.core.workflow.action.executor.ReceiveMessageHelper;
import java.util.ArrayList;
import javax.xml.bind.annotation.XmlElement;
import javax.xml.bind.annotation.XmlElementWrapper;
import javax.xml.bind.annotation.XmlElements;
import java.util.*;

public class ReceiveAction extends MessageAction implements ReceivingAction {

    @HoldsModifiableVariable
    @XmlElementWrapper
    @XmlElements(value = { @XmlElement(type = ProtocolMessage.class, name = "ProtocolMessage"),
            @XmlElement(type = ArbitraryMessage.class, name = "ArbitraryMessage"),
            @XmlElement(type = CertificateMessage.class, name = "Certificate"),
            @XmlElement(type = CertificateVerifyMessage.class, name = "CertificateVerify"),
            @XmlElement(type = CertificateRequestMessage.class, name = "CertificateRequest"),
            @XmlElement(type = ClientHelloMessage.class, name = "ClientHello"),
            @XmlElement(type = HelloVerifyRequestMessage.class, name = "HelloVerifyRequest"),
            @XmlElement(type = DHClientKeyExchangeMessage.class, name = "DHClientKeyExchange"),
            @XmlElement(type = DHEServerKeyExchangeMessage.class, name = "DHEServerKeyExchange"),
            @XmlElement(type = ECDHClientKeyExchangeMessage.class, name = "ECDHClientKeyExchange"),
            @XmlElement(type = ECDHEServerKeyExchangeMessage.class, name = "ECDHEServerKeyExchange"),
            @XmlElement(type = FinishedMessage.class, name = "Finished"),
            @XmlElement(type = RSAClientKeyExchangeMessage.class, name = "RSAClientKeyExchange"),
            @XmlElement(type = ServerHelloDoneMessage.class, name = "ServerHelloDone"),
            @XmlElement(type = ServerHelloMessage.class, name = "ServerHello"),
            @XmlElement(type = AlertMessage.class, name = "Alert"),
            @XmlElement(type = ApplicationMessage.class, name = "Application"),
            @XmlElement(type = ChangeCipherSpecMessage.class, name = "ChangeCipherSpec"),
            @XmlElement(type = SSL2ClientHelloMessage.class, name = "SSL2ClientHello"),
            @XmlElement(type = SSL2ServerHelloMessage.class, name = "SSL2ServerHello"),
            @XmlElement(type = UnknownMessage.class, name = "UnknownMessage"),
            @XmlElement(type = UnknownHandshakeMessage.class, name = "UnknownHandshakeMessage"),
            @XmlElement(type = RetransmitMessage.class, name = "RetransmitMessage"),
            @XmlElement(type = HelloRequestMessage.class, name = "HelloRequest"),
            @XmlElement(type = HeartbeatMessage.class, name = "Heartbeat"),
            @XmlElement(type = EncryptedExtensionsMessage.class, name = "EncryptedExtensionMessage"),
            @XmlElement(type = HttpsRequestMessage.class, name = "HttpsRequest"),
            @XmlElement(type = HttpsResponseMessage.class, name = "HttpsResponse"),
            @XmlElement(type = HelloRetryRequestMessage.class, name = "HelloRetryRequest") })
    protected List<ProtocolMessage> expectedMessages;

    @XmlElement
    protected Boolean earlyCleanShutdown = null;

    @XmlElement
    protected Boolean checkOnlyExpected = null;

    public ReceiveAction() {
        super();
        this.expectedMessages = new LinkedList<>();
    }

    public ReceiveAction(List<ProtocolMessage> expectedMessages) {
        super();
        this.expectedMessages = expectedMessages;
    }

    public ReceiveAction(ProtocolMessage... expectedMessages) {
        super();
        this.expectedMessages = new ArrayList(Arrays.asList(expectedMessages));
    }

    public ReceiveAction(Set<ReceiveOption> receiveOptions, List<ProtocolMessage> messages) {
        this(messages);
        this.earlyCleanShutdown = receiveOptions.contains(ReceiveOption.EARLY_CLEAN_SHUTDOWN);
        this.checkOnlyExpected = receiveOptions.contains(ReceiveOption.CHECK_ONLY_EXPECTED);
    }

    public ReceiveAction(Set<ReceiveOption> receiveOptions, ProtocolMessage... messages) {
        this(receiveOptions, Arrays.asList(messages));
    }

    public ReceiveAction(ReceiveOption receiveOption, List<ProtocolMessage> messages) {
        this(messages);
        switch (receiveOption) {
            case CHECK_ONLY_EXPECTED:
                this.checkOnlyExpected = true;
                break;
            case EARLY_CLEAN_SHUTDOWN:
                this.earlyCleanShutdown = true;
        }
    }

    public ReceiveAction(ReceiveOption receiveOption, ProtocolMessage... messages) {
        this(receiveOption, Arrays.asList(messages));
    }

    @Override
    public void execute(State state) throws WorkflowExecutionException {
        TlsContext tlsContext = state.getTlsContext(getContextAlias());

        if (isExecuted()) {
            throw new WorkflowExecutionException("Action already executed!");
        }

        LOGGER.debug("Receiving Messages...");
        MessageActionResult result = receiveMessageHelper.receiveMessages(expectedMessages, tlsContext);
        records = new ArrayList<>(result.getRecordList());
        messages = new ArrayList<>(result.getMessageList());
        setExecuted(true);

        String expected = getReadableString(expectedMessages);
        LOGGER.debug("Receive Expected:" + expected);
        String received = getReadableString(messages);
        if (contextAlias == null) {
            LOGGER.info("Received Messages: " + received);
        } else {
            LOGGER.info("Received Messages (" + contextAlias + "): " + received);
        }
        tlsContext.setEarlyCleanShutdown(earlyCleanShutdown == null ? false : earlyCleanShutdown);
    }

    @Override
    public String toString() {
        StringBuilder sb = new StringBuilder("Receive Action:\n");
        sb.append("\tExpected:");
        for (ProtocolMessage message : expectedMessages) {
            sb.append(message.toCompactString());
            sb.append(", ");
        }
        sb.append("\n\tActual:");
        for (ProtocolMessage message : messages) {
            sb.append(message.toCompactString());
            sb.append(", ");
        }
        return sb.toString();
    }

    @Override
    public boolean executedAsPlanned() {
<<<<<<< HEAD
        if (messages == null || messages.size() != expectedMessages.size()) {
            return false;
=======
        if (checkOnlyExpected != null && checkOnlyExpected) {
            if (expectedMessages.size() > messages.size())
                return false;
>>>>>>> 7ec10dfd
        } else {
            if (messages.size() != expectedMessages.size())
                return false;
        }
        for (int i = 0; i < expectedMessages.size(); i++)
            if (!Objects.equals(expectedMessages.get(i).getClass(), messages.get(i).getClass()))
                return false;
        return true;
    }

    public List<ProtocolMessage> getExpectedMessages() {
        return expectedMessages;
    }

    void setReceivedMessages(List<ProtocolMessage> receivedMessages) {
        this.messages = receivedMessages;
    }

    void setReceivedRecords(List<AbstractRecord> receivedRecords) {
        this.records = receivedRecords;
    }

    public void setExpectedMessages(List<ProtocolMessage> expectedMessages) {
        this.expectedMessages = expectedMessages;
    }

    public void setExpectedMessages(ProtocolMessage... expectedMessages) {
        this.expectedMessages = new ArrayList(Arrays.asList(expectedMessages));
    }

    @Override
    public void reset() {
        messages = null;
        records = null;
        setExecuted(null);
    }

    @Override
    public List<ProtocolMessage> getReceivedMessages() {
        return messages;
    }

    @Override
    public List<AbstractRecord> getReceivedRecords() {
        return records;
    }

    @Override
    public int hashCode() {
        int hash = 3;
        hash = 67 * hash + Objects.hashCode(this.expectedMessages);
        hash = 67 * hash + Objects.hashCode(this.messages);
        hash = 67 * hash + Objects.hashCode(this.records);

        return hash;
    }

    @Override
    public boolean equals(Object obj) {
        if (this == obj) {
            return true;
        }
        if (obj == null) {
            return false;
        }
        if (getClass() != obj.getClass()) {
            return false;
        }
        final ReceiveAction other = (ReceiveAction) obj;
        if (!Objects.equals(this.expectedMessages, other.expectedMessages)) {
            return false;
        }
        if (!Objects.equals(this.messages, other.messages)) {
            return false;
        }
        if (!Objects.equals(this.records, other.records)) {
            return false;
        }
        return true;
    }

    public enum ReceiveOption {
        EARLY_CLEAN_SHUTDOWN,
        CHECK_ONLY_EXPECTED;

        public static Set<ReceiveOption> bundle(ReceiveOption... receiveOptions) {
            HashSet<ReceiveOption> options = new HashSet<>();
            options.addAll(Arrays.asList(receiveOptions));
            return options;
        }
    }
}<|MERGE_RESOLUTION|>--- conflicted
+++ resolved
@@ -17,7 +17,6 @@
 import de.rub.nds.tlsattacker.core.state.State;
 import de.rub.nds.tlsattacker.core.state.TlsContext;
 import de.rub.nds.tlsattacker.core.workflow.action.executor.MessageActionResult;
-import de.rub.nds.tlsattacker.core.workflow.action.executor.ReceiveMessageHelper;
 import java.util.ArrayList;
 import javax.xml.bind.annotation.XmlElement;
 import javax.xml.bind.annotation.XmlElementWrapper;
@@ -87,7 +86,7 @@
     }
 
     public ReceiveAction(Set<ReceiveOption> receiveOptions, ProtocolMessage... messages) {
-        this(receiveOptions, Arrays.asList(messages));
+        this(receiveOptions, new ArrayList(Arrays.asList(messages)));
     }
 
     public ReceiveAction(ReceiveOption receiveOption, List<ProtocolMessage> messages) {
@@ -148,14 +147,9 @@
 
     @Override
     public boolean executedAsPlanned() {
-<<<<<<< HEAD
-        if (messages == null || messages.size() != expectedMessages.size()) {
-            return false;
-=======
         if (checkOnlyExpected != null && checkOnlyExpected) {
-            if (expectedMessages.size() > messages.size())
+            if (messages == null || expectedMessages.size() > messages.size())
                 return false;
->>>>>>> 7ec10dfd
         } else {
             if (messages.size() != expectedMessages.size())
                 return false;
