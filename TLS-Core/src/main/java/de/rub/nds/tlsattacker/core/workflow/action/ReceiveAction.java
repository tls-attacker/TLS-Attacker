--- conflicted
+++ resolved
@@ -18,15 +18,7 @@
 import de.rub.nds.tlsattacker.core.state.TlsContext;
 import de.rub.nds.tlsattacker.core.workflow.action.executor.MessageActionResult;
 import de.rub.nds.tlsattacker.core.workflow.action.executor.ReceiveMessageHelper;
-<<<<<<< HEAD
-
-=======
 import java.util.ArrayList;
-import java.util.Arrays;
-import java.util.LinkedList;
-import java.util.List;
-import java.util.Objects;
->>>>>>> d6a5db9c
 import javax.xml.bind.annotation.XmlElement;
 import javax.xml.bind.annotation.XmlElementWrapper;
 import javax.xml.bind.annotation.XmlElements;
@@ -87,9 +79,9 @@
         this.expectedMessages = expectedMessages;
     }
 
-<<<<<<< HEAD
-    public ReceiveAction(ProtocolMessage... messages) {
-        this(Arrays.asList(messages));
+    public ReceiveAction(ProtocolMessage... expectedMessages) {
+        super();
+        this.expectedMessages = Arrays.asList(expectedMessages);
     }
 
     public ReceiveAction(Set<ReceiveOption> receiveOptions, List<ProtocolMessage> messages) {
@@ -115,11 +107,6 @@
 
     public ReceiveAction(ReceiveOption receiveOption, ProtocolMessage... messages) {
         this(receiveOption, Arrays.asList(messages));
-=======
-    public ReceiveAction(ProtocolMessage... expectedMessages) {
-        super();
-        this.expectedMessages = Arrays.asList(expectedMessages);
->>>>>>> d6a5db9c
     }
 
     @Override
@@ -139,17 +126,12 @@
         String expected = getReadableString(expectedMessages);
         LOGGER.debug("Receive Expected:" + expected);
         String received = getReadableString(messages);
-<<<<<<< HEAD
-        LOGGER.info("Received Messages:" + received);
-
-        tlsContext.setEarlyCleanShutdown(earlyCleanShutdown == null ? false : earlyCleanShutdown);
-=======
         if (contextAlias == null) {
             LOGGER.info("Received Messages: " + received);
         } else {
             LOGGER.info("Received Messages (" + contextAlias + "): " + received);
         }
->>>>>>> d6a5db9c
+        tlsContext.setEarlyCleanShutdown(earlyCleanShutdown == null ? false : earlyCleanShutdown);
     }
 
     @Override
