--- conflicted
+++ resolved
@@ -7,7 +7,6 @@
  * Licensed under Apache License 2.0
  * http://www.apache.org/licenses/LICENSE-2.0
  */
-
 package de.rub.nds.tlsattacker.core.workflow.action;
 
 import de.rub.nds.modifiablevariable.HoldsModifiableVariable;
@@ -15,59 +14,13 @@
 import de.rub.nds.tlsattacker.core.exceptions.WorkflowExecutionException;
 import de.rub.nds.tlsattacker.core.https.HttpsRequestMessage;
 import de.rub.nds.tlsattacker.core.https.HttpsResponseMessage;
-import de.rub.nds.tlsattacker.core.protocol.message.AlertMessage;
-import de.rub.nds.tlsattacker.core.protocol.message.ApplicationMessage;
-import de.rub.nds.tlsattacker.core.protocol.message.CertificateMessage;
-import de.rub.nds.tlsattacker.core.protocol.message.CertificateRequestMessage;
-import de.rub.nds.tlsattacker.core.protocol.message.CertificateStatusMessage;
-import de.rub.nds.tlsattacker.core.protocol.message.CertificateVerifyMessage;
-import de.rub.nds.tlsattacker.core.protocol.message.ChangeCipherSpecMessage;
-import de.rub.nds.tlsattacker.core.protocol.message.ClientHelloMessage;
-import de.rub.nds.tlsattacker.core.protocol.message.DHClientKeyExchangeMessage;
-import de.rub.nds.tlsattacker.core.protocol.message.DHEServerKeyExchangeMessage;
-import de.rub.nds.tlsattacker.core.protocol.message.ECDHClientKeyExchangeMessage;
-import de.rub.nds.tlsattacker.core.protocol.message.ECDHEServerKeyExchangeMessage;
-import de.rub.nds.tlsattacker.core.protocol.message.EncryptedExtensionsMessage;
-import de.rub.nds.tlsattacker.core.protocol.message.EndOfEarlyDataMessage;
-import de.rub.nds.tlsattacker.core.protocol.message.FinishedMessage;
-import de.rub.nds.tlsattacker.core.protocol.message.HeartbeatMessage;
-import de.rub.nds.tlsattacker.core.protocol.message.HelloRequestMessage;
-import de.rub.nds.tlsattacker.core.protocol.message.HelloRetryRequestMessage;
-import de.rub.nds.tlsattacker.core.protocol.message.HelloVerifyRequestMessage;
-import de.rub.nds.tlsattacker.core.protocol.message.NewSessionTicketMessage;
-import de.rub.nds.tlsattacker.core.protocol.message.PWDClientKeyExchangeMessage;
-import de.rub.nds.tlsattacker.core.protocol.message.PWDServerKeyExchangeMessage;
-import de.rub.nds.tlsattacker.core.protocol.message.ProtocolMessage;
-import de.rub.nds.tlsattacker.core.protocol.message.PskClientKeyExchangeMessage;
-import de.rub.nds.tlsattacker.core.protocol.message.PskDhClientKeyExchangeMessage;
-import de.rub.nds.tlsattacker.core.protocol.message.PskDheServerKeyExchangeMessage;
-import de.rub.nds.tlsattacker.core.protocol.message.PskEcDhClientKeyExchangeMessage;
-import de.rub.nds.tlsattacker.core.protocol.message.PskEcDheServerKeyExchangeMessage;
-import de.rub.nds.tlsattacker.core.protocol.message.PskRsaClientKeyExchangeMessage;
-import de.rub.nds.tlsattacker.core.protocol.message.PskServerKeyExchangeMessage;
-import de.rub.nds.tlsattacker.core.protocol.message.RSAClientKeyExchangeMessage;
-import de.rub.nds.tlsattacker.core.protocol.message.SSL2ClientHelloMessage;
-import de.rub.nds.tlsattacker.core.protocol.message.SSL2ClientMasterKeyMessage;
-import de.rub.nds.tlsattacker.core.protocol.message.SSL2ServerHelloMessage;
-import de.rub.nds.tlsattacker.core.protocol.message.SSL2ServerVerifyMessage;
-import de.rub.nds.tlsattacker.core.protocol.message.ServerHelloDoneMessage;
-import de.rub.nds.tlsattacker.core.protocol.message.ServerHelloMessage;
-import de.rub.nds.tlsattacker.core.protocol.message.SrpClientKeyExchangeMessage;
-import de.rub.nds.tlsattacker.core.protocol.message.SrpServerKeyExchangeMessage;
-import de.rub.nds.tlsattacker.core.protocol.message.SupplementalDataMessage;
-import de.rub.nds.tlsattacker.core.protocol.message.UnknownHandshakeMessage;
-import de.rub.nds.tlsattacker.core.protocol.message.UnknownMessage;
+import de.rub.nds.tlsattacker.core.protocol.message.*;
 import de.rub.nds.tlsattacker.core.record.AbstractRecord;
 import de.rub.nds.tlsattacker.core.state.State;
 import de.rub.nds.tlsattacker.core.state.TlsContext;
 import de.rub.nds.tlsattacker.core.workflow.action.executor.ActionOption;
 import de.rub.nds.tlsattacker.core.workflow.action.executor.MessageActionResult;
-import java.util.ArrayList;
-import java.util.Arrays;
-import java.util.HashSet;
-import java.util.List;
-import java.util.Objects;
-import java.util.Set;
+import java.util.*;
 import javax.xml.bind.annotation.XmlElement;
 import javax.xml.bind.annotation.XmlElementWrapper;
 import javax.xml.bind.annotation.XmlElements;
@@ -81,53 +34,6 @@
     @HoldsModifiableVariable
     @XmlElementWrapper
     @XmlElements(value = { @XmlElement(type = ProtocolMessage.class, name = "ProtocolMessage"),
-<<<<<<< HEAD
-        @XmlElement(type = CertificateMessage.class, name = "Certificate"),
-        @XmlElement(type = CertificateVerifyMessage.class, name = "CertificateVerify"),
-        @XmlElement(type = CertificateRequestMessage.class, name = "CertificateRequest"),
-        @XmlElement(type = CertificateStatusMessage.class, name = "CertificateStatus"),
-        @XmlElement(type = ClientHelloMessage.class, name = "ClientHello"),
-        @XmlElement(type = HelloVerifyRequestMessage.class, name = "HelloVerifyRequest"),
-        @XmlElement(type = DHClientKeyExchangeMessage.class, name = "DHClientKeyExchange"),
-        @XmlElement(type = DHEServerKeyExchangeMessage.class, name = "DHEServerKeyExchange"),
-        @XmlElement(type = ECDHClientKeyExchangeMessage.class, name = "ECDHClientKeyExchange"),
-        @XmlElement(type = ECDHEServerKeyExchangeMessage.class, name = "ECDHEServerKeyExchange"),
-        @XmlElement(type = PskClientKeyExchangeMessage.class, name = "PSKClientKeyExchange"),
-        @XmlElement(type = PWDServerKeyExchangeMessage.class, name = "PWDServerKeyExchange"),
-        @XmlElement(type = PWDClientKeyExchangeMessage.class, name = "PWDClientKeyExchange"),
-        @XmlElement(type = FinishedMessage.class, name = "Finished"),
-        @XmlElement(type = RSAClientKeyExchangeMessage.class, name = "RSAClientKeyExchange"),
-        @XmlElement(type = ServerHelloDoneMessage.class, name = "ServerHelloDone"),
-        @XmlElement(type = ServerHelloMessage.class, name = "ServerHello"),
-        @XmlElement(type = AlertMessage.class, name = "Alert"),
-        @XmlElement(type = NewSessionTicketMessage.class, name = "NewSessionTicket"),
-        @XmlElement(type = ApplicationMessage.class, name = "Application"),
-        @XmlElement(type = ChangeCipherSpecMessage.class, name = "ChangeCipherSpec"),
-        @XmlElement(type = SSL2ClientHelloMessage.class, name = "SSL2ClientHello"),
-        @XmlElement(type = SSL2ServerHelloMessage.class, name = "SSL2ServerHello"),
-        @XmlElement(type = SSL2ClientMasterKeyMessage.class, name = "SSL2ClientMasterKey"),
-        @XmlElement(type = SSL2ServerVerifyMessage.class, name = "SSL2ServerVerify"),
-        @XmlElement(type = UnknownMessage.class, name = "UnknownMessage"),
-        @XmlElement(type = UnknownHandshakeMessage.class, name = "UnknownHandshakeMessage"),
-        @XmlElement(type = HelloRequestMessage.class, name = "HelloRequest"),
-        @XmlElement(type = HeartbeatMessage.class, name = "Heartbeat"),
-        @XmlElement(type = SupplementalDataMessage.class, name = "SupplementalDataMessage"),
-        @XmlElement(type = EncryptedExtensionsMessage.class, name = "EncryptedExtensionMessage"),
-        @XmlElement(type = HttpsRequestMessage.class, name = "HttpsRequest"),
-        @XmlElement(type = HttpsResponseMessage.class, name = "HttpsResponse"),
-        @XmlElement(type = PskClientKeyExchangeMessage.class, name = "PskClientKeyExchange"),
-        @XmlElement(type = PskDhClientKeyExchangeMessage.class, name = "PskDhClientKeyExchange"),
-        @XmlElement(type = PskDheServerKeyExchangeMessage.class, name = "PskDheServerKeyExchange"),
-        @XmlElement(type = PskEcDhClientKeyExchangeMessage.class, name = "PskEcDhClientKeyExchange"),
-        @XmlElement(type = PskEcDheServerKeyExchangeMessage.class, name = "PskEcDheServerKeyExchange"),
-        @XmlElement(type = PskRsaClientKeyExchangeMessage.class, name = "PskRsaClientKeyExchange"),
-        @XmlElement(type = PskServerKeyExchangeMessage.class, name = "PskServerKeyExchange"),
-        @XmlElement(type = SrpServerKeyExchangeMessage.class, name = "SrpServerKeyExchange"),
-        @XmlElement(type = SrpClientKeyExchangeMessage.class, name = "SrpClientKeyExchange"),
-        @XmlElement(type = EndOfEarlyDataMessage.class, name = "EndOfEarlyData"),
-        @XmlElement(type = EncryptedExtensionsMessage.class, name = "EncryptedExtensions"),
-        @XmlElement(type = HelloRetryRequestMessage.class, name = "HelloRetryRequest") })
-=======
             @XmlElement(type = CertificateMessage.class, name = "Certificate"),
             @XmlElement(type = CertificateVerifyMessage.class, name = "CertificateVerify"),
             @XmlElement(type = CertificateRequestMessage.class, name = "CertificateRequest"),
@@ -176,7 +82,6 @@
             @XmlElement(type = EmptyClientKeyExchangeMessage.class, name = "EmptyClientKeyExchangeMessage"),
             @XmlElement(type = DtlsHandshakeMessageFragment.class, name = "DtlsHandshakeMessageFragment"),
             @XmlElement(type = HelloRetryRequestMessage.class, name = "HelloRetryRequest") })
->>>>>>> ffa6d3a4
     protected List<ProtocolMessage> expectedMessages = new ArrayList<>();
 
     public ReceiveAction() {
@@ -304,10 +209,6 @@
                 return false;
             } else if (j < messages.size()) {
                 if (!Objects.equals(expectedMessages.get(i).getClass(), messages.get(j).getClass())
-<<<<<<< HEAD
-                    && expectedMessages.get(i).isRequired()) {
-                    return false;
-=======
                         && expectedMessages.get(i).isRequired()) {
                     if (receivedMessageCanBeIgnored(messages.get(j))) {
                         j++;
@@ -316,7 +217,6 @@
                         return false;
                     }
 
->>>>>>> ffa6d3a4
                 } else if (Objects.equals(expectedMessages.get(i).getClass(), messages.get(j).getClass())) {
                     j++;
                 }
@@ -441,15 +341,6 @@
         }
     }
 
-<<<<<<< HEAD
-    public enum ReceiveOption {
-        EARLY_CLEAN_SHUTDOWN, CHECK_ONLY_EXPECTED;
-
-        public static Set<ReceiveOption> bundle(ReceiveOption... receiveOptions) {
-            HashSet<ReceiveOption> options = new HashSet<>();
-            options.addAll(Arrays.asList(receiveOptions));
-            return options;
-=======
     private boolean receivedMessageCanBeIgnored(ProtocolMessage msg) {
         if (getActionOptions().contains(ActionOption.IGNORE_UNEXPECTED_WARNINGS)) {
             if (msg instanceof AlertMessage) {
@@ -458,7 +349,6 @@
                     return true;
                 }
             }
->>>>>>> ffa6d3a4
         }
 
         return false;
