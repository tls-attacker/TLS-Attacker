/**
 * TLS-Attacker - A Modular Penetration Testing Framework for TLS
 *
 * Copyright 2014-2022 Ruhr University Bochum, Paderborn University, Hackmanit GmbH
 *
 * Licensed under Apache License, Version 2.0
 * http://www.apache.org/licenses/LICENSE-2.0.txt
 */

package de.rub.nds.tlsattacker.core.workflow.action;

import de.rub.nds.modifiablevariable.HoldsModifiableVariable;
import de.rub.nds.tlsattacker.core.constants.HandshakeMessageType;
import de.rub.nds.tlsattacker.core.constants.ProtocolMessageType;
<<<<<<< HEAD
import de.rub.nds.tlsattacker.core.exceptions.WorkflowExecutionException;
import de.rub.nds.tlsattacker.core.http.HttpRequestMessage;
import de.rub.nds.tlsattacker.core.http.HttpResponseMessage;
import de.rub.nds.tlsattacker.core.layer.Message;
=======
>>>>>>> 33421ef7
import de.rub.nds.tlsattacker.core.layer.constant.ImplementedLayers;
import de.rub.nds.tlsattacker.core.protocol.ProtocolMessage;
import de.rub.nds.tlsattacker.core.protocol.message.*;
import de.rub.nds.tlsattacker.core.record.Record;
<<<<<<< HEAD
import de.rub.nds.tlsattacker.core.state.State;
import de.rub.nds.tlsattacker.core.layer.context.TlsContext;
=======
import de.rub.nds.tlsattacker.core.state.TlsContext;
>>>>>>> 33421ef7
import de.rub.nds.tlsattacker.core.workflow.action.executor.ActionOption;
import java.util.*;
import javax.xml.bind.annotation.XmlElementRef;
import javax.xml.bind.annotation.XmlElementWrapper;
import javax.xml.bind.annotation.XmlRootElement;
import org.apache.logging.log4j.LogManager;
import org.apache.logging.log4j.Logger;

@XmlRootElement
<<<<<<< HEAD
public class ReceiveAction<MessageType extends Message> extends MessageAction<MessageType>
    implements ReceivingAction<MessageType> {
=======
public class ReceiveAction extends CommonReceiveAction implements ReceivingAction {
>>>>>>> 33421ef7

    private static final Logger LOGGER = LogManager.getLogger();

    @HoldsModifiableVariable
    @XmlElementWrapper
    @XmlElementRef
    protected List<MessageType> expectedMessages = new ArrayList<>();

    public ReceiveAction() {
        super();
    }

    public ReceiveAction(List<MessageType> expectedMessages) {
        super();
        this.expectedMessages = expectedMessages;
    }

    public ReceiveAction(MessageType... expectedMessages) {
        super();
        this.expectedMessages = new ArrayList(Arrays.asList(expectedMessages));
    }

    public ReceiveAction(Set<ActionOption> myActionOptions, List<MessageType> messages) {
        this(messages);
        setActionOptions(myActionOptions);
    }

    public ReceiveAction(Set<ActionOption> actionOptions, MessageType... messages) {
        this(actionOptions, new ArrayList(Arrays.asList(messages)));
    }

    public ReceiveAction(ActionOption actionOption, List<MessageType> messages) {
        this(messages);
        HashSet myActionOptions = new HashSet();
        myActionOptions.add(actionOption);
        setActionOptions(myActionOptions);
    }

    public ReceiveAction(ActionOption actionOption, MessageType... messages) {
        this(actionOption, new ArrayList<>(Arrays.asList(messages)));
    }

    public ReceiveAction(String connectionAlias) {
        super(connectionAlias);
    }

    public ReceiveAction(String connectionAliasAlias, List<MessageType> messages) {
        super(connectionAliasAlias);
        this.expectedMessages = messages;
    }

    public ReceiveAction(String connectionAliasAlias, MessageType... messages) {
        this(connectionAliasAlias, new ArrayList<>(Arrays.asList(messages)));
    }

    @Override
<<<<<<< HEAD
    public void execute(State state) throws WorkflowExecutionException {
        TlsContext tlsContext = state.getContext(getConnectionAlias()).getTlsContext();

        if (isExecuted()) {
            throw new WorkflowExecutionException("Action already executed!");
        }

        LOGGER.debug("Receiving Messages...");
        receive(tlsContext, expectedMessages, null);

        setExecuted(true);

        String expected = getReadableString(expectedMessages);
        LOGGER.debug("Receive Expected:" + expected);
        String received = getReadableString(messages);
        if (hasDefaultAlias()) {
            LOGGER.info("Received Messages: " + received);
        } else {
            LOGGER.info("Received Messages (" + getConnectionAlias() + "): " + received);
        }
    }

    @Override
=======
>>>>>>> 33421ef7
    public String toString() {
        StringBuilder sb = new StringBuilder("Receive Action:\n");

        sb.append("\tExpected:");
        if ((expectedMessages != null)) {
            for (MessageType message : expectedMessages) {
                sb.append(message.toCompactString());
                sb.append(", ");
            }
        } else {
            sb.append(" (no messages set)");
        }
        sb.append("\n\tActual:");
        if ((messages != null) && (!messages.isEmpty())) {
            for (MessageType message : messages) {
                sb.append(message.toCompactString());
                sb.append(", ");
            }
        } else {
            sb.append(" (no messages set)");
        }
        sb.append("\n");
        return sb.toString();
    }

    @Override
    public String toCompactString() {
        StringBuilder sb = new StringBuilder(super.toCompactString());
        if ((expectedMessages != null) && (!expectedMessages.isEmpty())) {
            sb.append(" (");
            for (MessageType message : expectedMessages) {
                sb.append(message.toCompactString());
                sb.append(",");
            }
            sb.deleteCharAt(sb.lastIndexOf(",")).append(")");
        } else {
            sb.append(" (no messages set)");
        }
        return sb.toString();
    }

    @Override
    public boolean executedAsPlanned() {
        if (getLayerStackProcessingResult().getResultForLayer(ImplementedLayers.MESSAGE) == null) {
            return false;
        }
        return getLayerStackProcessingResult().getResultForLayer(ImplementedLayers.MESSAGE).isExecutedAsPlanned();
    }

<<<<<<< HEAD
    public List<MessageType> getExpectedMessages() {
=======
    @Override
    public List<ProtocolMessage> getExpectedMessages() {
>>>>>>> 33421ef7
        return expectedMessages;
    }

    void setReceivedMessages(List<MessageType> receivedMessages) {
        this.messages = receivedMessages;
    }

    void setReceivedRecords(List<Record> receivedRecords) {
        this.records = receivedRecords;
    }

    void setReceivedFragments(List<DtlsHandshakeMessageFragment> fragments) {
        this.fragments = fragments;
    }

    public void setExpectedMessages(List<MessageType> expectedMessages) {
        this.expectedMessages = expectedMessages;
    }

    public void setExpectedMessages(MessageType... expectedMessages) {
        this.expectedMessages = new ArrayList(Arrays.asList(expectedMessages));
    }

    @Override
    public void reset() {
        messages = null;
        records = null;
        fragments = null;
        setExecuted(null);
    }

    @Override
    public List<MessageType> getReceivedMessages() {
        return messages;
    }

    @Override
    public List<Record> getReceivedRecords() {
        return records;
    }

    @Override
    public List<DtlsHandshakeMessageFragment> getReceivedFragments() {
        return fragments;
    }

    @Override
    public int hashCode() {
        int hash = super.hashCode();
        hash = 67 * hash + Objects.hashCode(this.expectedMessages);
        hash = 67 * hash + Objects.hashCode(this.messages);
        hash = 67 * hash + Objects.hashCode(this.records);
        hash = 67 * hash + Objects.hashCode(this.fragments);
        return hash;
    }

    @Override
    public boolean equals(Object obj) {
        if (this == obj) {
            return true;
        }
        if (obj == null) {
            return false;
        }
        if (getClass() != obj.getClass()) {
            return false;
        }
        final ReceiveAction other = (ReceiveAction) obj;
        if (!Objects.equals(this.expectedMessages, other.expectedMessages)) {
            return false;
        }
        if (!Objects.equals(this.messages, other.messages)) {
            return false;
        }
        if (!Objects.equals(this.records, other.records)) {
            return false;
        }
        if (!Objects.equals(this.fragments, other.fragments)) {
            return false;
        }
        return super.equals(obj);
    }

    @Override
    public void normalize() {
        super.normalize();
        initEmptyLists();
    }

    @Override
    public void normalize(TlsAction defaultAction) {
        super.normalize(defaultAction);
        initEmptyLists();
    }

    @Override
    public void filter() {
        super.filter();
        filterEmptyLists();
    }

    @Override
    public void filter(TlsAction defaultCon) {
        super.filter(defaultCon);
        filterEmptyLists();
    }

    private void filterEmptyLists() {
        if (expectedMessages == null || expectedMessages.isEmpty()) {
            expectedMessages = null;
        }
    }

    private void initEmptyLists() {
        if (expectedMessages == null) {
            expectedMessages = new ArrayList<>();

        }
    }

<<<<<<< HEAD
    private boolean receivedMessageCanBeIgnored(MessageType msg, Set<ActionOption> actionOptions) {
        if (actionOptions.contains(ActionOption.IGNORE_UNEXPECTED_WARNINGS)) {
            if (msg instanceof AlertMessage) {
                AlertMessage alert = (AlertMessage) msg;
                if (alert.getLevel().getOriginalValue() == AlertLevel.WARNING.getValue()) {
                    return true;
                }
            }
        } else if (actionOptions.contains(ActionOption.IGNORE_UNEXPECTED_NEW_SESSION_TICKETS)
            && msg instanceof NewSessionTicketMessage) {
            return true;
        } else if (actionOptions.contains(ActionOption.IGNORE_UNEXPECTED_KEY_UPDATE_MESSAGES)
            && msg instanceof KeyUpdateMessage) {
            return true;
        } else if (actionOptions.contains(ActionOption.IGNORE_UNEXPECTED_APP_DATA)
            && msg instanceof ApplicationMessage) {
            return true;
        } else if (actionOptions.contains(ActionOption.IGNORE_UNEXPECTED_HTTPS_MESSAGES)
            && (msg instanceof HttpResponseMessage || msg instanceof HttpRequestMessage)) {
            return true;
        }

        return false;
    }

=======
>>>>>>> 33421ef7
    @Override
    public MessageActionDirection getMessageDirection() {
        return MessageActionDirection.RECEIVING;
    }

    @Override
    public List<ProtocolMessageType> getGoingToReceiveProtocolMessageTypes() {
        List<ProtocolMessageType> protocolMessageTypes = new ArrayList<>();
        for (MessageType msg : expectedMessages) {
            if (msg instanceof ProtocolMessage)
                protocolMessageTypes.add(((ProtocolMessage) msg).getProtocolMessageType());
        }
        return protocolMessageTypes;
    }

    @Override
    public List<HandshakeMessageType> getGoingToReceiveHandshakeMessageTypes() {
        List<HandshakeMessageType> handshakeMessageTypes = new ArrayList<>();
        for (MessageType msg : expectedMessages) {
            if (msg instanceof HandshakeMessage) {
                handshakeMessageTypes.add(((HandshakeMessage) msg).getHandshakeMessageType());
            }
        }
        return handshakeMessageTypes;
    }

    @Override
    protected void distinctReceive(TlsContext tlsContext) {
        receive(tlsContext, expectedMessages, records);
    }
}<|MERGE_RESOLUTION|>--- conflicted
+++ resolved
@@ -12,23 +12,16 @@
 import de.rub.nds.modifiablevariable.HoldsModifiableVariable;
 import de.rub.nds.tlsattacker.core.constants.HandshakeMessageType;
 import de.rub.nds.tlsattacker.core.constants.ProtocolMessageType;
-<<<<<<< HEAD
 import de.rub.nds.tlsattacker.core.exceptions.WorkflowExecutionException;
 import de.rub.nds.tlsattacker.core.http.HttpRequestMessage;
 import de.rub.nds.tlsattacker.core.http.HttpResponseMessage;
 import de.rub.nds.tlsattacker.core.layer.Message;
-=======
->>>>>>> 33421ef7
 import de.rub.nds.tlsattacker.core.layer.constant.ImplementedLayers;
 import de.rub.nds.tlsattacker.core.protocol.ProtocolMessage;
 import de.rub.nds.tlsattacker.core.protocol.message.*;
 import de.rub.nds.tlsattacker.core.record.Record;
-<<<<<<< HEAD
 import de.rub.nds.tlsattacker.core.state.State;
 import de.rub.nds.tlsattacker.core.layer.context.TlsContext;
-=======
-import de.rub.nds.tlsattacker.core.state.TlsContext;
->>>>>>> 33421ef7
 import de.rub.nds.tlsattacker.core.workflow.action.executor.ActionOption;
 import java.util.*;
 import javax.xml.bind.annotation.XmlElementRef;
@@ -38,12 +31,8 @@
 import org.apache.logging.log4j.Logger;
 
 @XmlRootElement
-<<<<<<< HEAD
-public class ReceiveAction<MessageType extends Message> extends MessageAction<MessageType>
+public class ReceiveAction<MessageType extends Message> extends CommonReceiveAction<MessageType>
     implements ReceivingAction<MessageType> {
-=======
-public class ReceiveAction extends CommonReceiveAction implements ReceivingAction {
->>>>>>> 33421ef7
 
     private static final Logger LOGGER = LogManager.getLogger();
 
@@ -100,32 +89,6 @@
     }
 
     @Override
-<<<<<<< HEAD
-    public void execute(State state) throws WorkflowExecutionException {
-        TlsContext tlsContext = state.getContext(getConnectionAlias()).getTlsContext();
-
-        if (isExecuted()) {
-            throw new WorkflowExecutionException("Action already executed!");
-        }
-
-        LOGGER.debug("Receiving Messages...");
-        receive(tlsContext, expectedMessages, null);
-
-        setExecuted(true);
-
-        String expected = getReadableString(expectedMessages);
-        LOGGER.debug("Receive Expected:" + expected);
-        String received = getReadableString(messages);
-        if (hasDefaultAlias()) {
-            LOGGER.info("Received Messages: " + received);
-        } else {
-            LOGGER.info("Received Messages (" + getConnectionAlias() + "): " + received);
-        }
-    }
-
-    @Override
-=======
->>>>>>> 33421ef7
     public String toString() {
         StringBuilder sb = new StringBuilder("Receive Action:\n");
 
@@ -175,12 +138,8 @@
         return getLayerStackProcessingResult().getResultForLayer(ImplementedLayers.MESSAGE).isExecutedAsPlanned();
     }
 
-<<<<<<< HEAD
+    @Override
     public List<MessageType> getExpectedMessages() {
-=======
-    @Override
-    public List<ProtocolMessage> getExpectedMessages() {
->>>>>>> 33421ef7
         return expectedMessages;
     }
 
@@ -301,34 +260,6 @@
         }
     }
 
-<<<<<<< HEAD
-    private boolean receivedMessageCanBeIgnored(MessageType msg, Set<ActionOption> actionOptions) {
-        if (actionOptions.contains(ActionOption.IGNORE_UNEXPECTED_WARNINGS)) {
-            if (msg instanceof AlertMessage) {
-                AlertMessage alert = (AlertMessage) msg;
-                if (alert.getLevel().getOriginalValue() == AlertLevel.WARNING.getValue()) {
-                    return true;
-                }
-            }
-        } else if (actionOptions.contains(ActionOption.IGNORE_UNEXPECTED_NEW_SESSION_TICKETS)
-            && msg instanceof NewSessionTicketMessage) {
-            return true;
-        } else if (actionOptions.contains(ActionOption.IGNORE_UNEXPECTED_KEY_UPDATE_MESSAGES)
-            && msg instanceof KeyUpdateMessage) {
-            return true;
-        } else if (actionOptions.contains(ActionOption.IGNORE_UNEXPECTED_APP_DATA)
-            && msg instanceof ApplicationMessage) {
-            return true;
-        } else if (actionOptions.contains(ActionOption.IGNORE_UNEXPECTED_HTTPS_MESSAGES)
-            && (msg instanceof HttpResponseMessage || msg instanceof HttpRequestMessage)) {
-            return true;
-        }
-
-        return false;
-    }
-
-=======
->>>>>>> 33421ef7
     @Override
     public MessageActionDirection getMessageDirection() {
         return MessageActionDirection.RECEIVING;
