/**
 * TLS-Attacker - A Modular Penetration Testing Framework for TLS
 *
 * Copyright 2014-2022 Ruhr University Bochum, Paderborn University, Hackmanit GmbH
 *
 * Licensed under Apache License, Version 2.0
 * http://www.apache.org/licenses/LICENSE-2.0.txt
 */

package de.rub.nds.tlsattacker.core.workflow.action;

import de.rub.nds.modifiablevariable.HoldsModifiableVariable;
import de.rub.nds.tlsattacker.core.constants.AlertLevel;
import de.rub.nds.tlsattacker.core.constants.HandshakeMessageType;
import de.rub.nds.tlsattacker.core.constants.ProtocolMessageType;
import de.rub.nds.tlsattacker.core.exceptions.WorkflowExecutionException;
import de.rub.nds.tlsattacker.core.https.HttpsRequestMessage;
import de.rub.nds.tlsattacker.core.https.HttpsResponseMessage;
import de.rub.nds.tlsattacker.core.layer.constant.ImplementedLayers;
import de.rub.nds.tlsattacker.core.protocol.ProtocolMessage;
import de.rub.nds.tlsattacker.core.protocol.message.*;
import de.rub.nds.tlsattacker.core.record.Record;
import de.rub.nds.tlsattacker.core.state.State;
import de.rub.nds.tlsattacker.core.state.TlsContext;
import de.rub.nds.tlsattacker.core.workflow.action.executor.ActionOption;
import java.util.*;
import javax.xml.bind.annotation.XmlElementRef;
import javax.xml.bind.annotation.XmlElementWrapper;
import javax.xml.bind.annotation.XmlRootElement;
import org.apache.logging.log4j.LogManager;
import org.apache.logging.log4j.Logger;

@XmlRootElement
public class ReceiveAction extends MessageAction implements ReceivingAction {

    private static final Logger LOGGER = LogManager.getLogger();

    @HoldsModifiableVariable
    @XmlElementWrapper
    @XmlElementRef
    protected List<ProtocolMessage> expectedMessages = new ArrayList<>();

    public ReceiveAction() {
        super();
    }

    public ReceiveAction(List<ProtocolMessage> expectedMessages) {
        super();
        this.expectedMessages = expectedMessages;
    }

    public ReceiveAction(ProtocolMessage... expectedMessages) {
        super();
        this.expectedMessages = new ArrayList(Arrays.asList(expectedMessages));
    }

    public ReceiveAction(Set<ActionOption> myActionOptions, List<ProtocolMessage> messages) {
        this(messages);
        setActionOptions(myActionOptions);
    }

    public ReceiveAction(Set<ActionOption> actionOptions, ProtocolMessage... messages) {
        this(actionOptions, new ArrayList(Arrays.asList(messages)));
    }

    public ReceiveAction(ActionOption actionOption, List<ProtocolMessage> messages) {
        this(messages);
        HashSet myActionOptions = new HashSet();
        myActionOptions.add(actionOption);
        setActionOptions(myActionOptions);
    }

    public ReceiveAction(ActionOption actionOption, ProtocolMessage... messages) {
        this(actionOption, new ArrayList<>(Arrays.asList(messages)));
    }

    public ReceiveAction(String connectionAlias) {
        super(connectionAlias);
    }

    public ReceiveAction(String connectionAliasAlias, List<ProtocolMessage> messages) {
        super(connectionAliasAlias);
        this.expectedMessages = messages;
    }

    public ReceiveAction(String connectionAliasAlias, ProtocolMessage... messages) {
        this(connectionAliasAlias, new ArrayList<>(Arrays.asList(messages)));
    }

    @Override
    public void execute(State state) throws WorkflowExecutionException {
        TlsContext tlsContext = state.getTlsContext(getConnectionAlias());

        if (isExecuted()) {
            throw new WorkflowExecutionException("Action already executed!");
        }

        LOGGER.debug("Receiving Messages...");
        receive(tlsContext, expectedMessages, null);

        setExecuted(true);

        String expected = getReadableString(expectedMessages);
        LOGGER.debug("Receive Expected:" + expected);
        String received = getReadableString(messages);
        if (hasDefaultAlias()) {
            LOGGER.info("Received Messages: " + received);
        } else {
            LOGGER.info("Received Messages (" + getConnectionAlias() + "): " + received);
        }
    }

    @Override
    public String toString() {
        StringBuilder sb = new StringBuilder("Receive Action:\n");

        sb.append("\tExpected:");
        if ((expectedMessages != null)) {
            for (ProtocolMessage message : expectedMessages) {
                sb.append(message.toCompactString());
                sb.append(", ");
            }
        } else {
            sb.append(" (no messages set)");
        }
        sb.append("\n\tActual:");
        if ((messages != null) && (!messages.isEmpty())) {
            for (ProtocolMessage message : messages) {
                sb.append(message.toCompactString());
                sb.append(", ");
            }
        } else {
            sb.append(" (no messages set)");
        }
        sb.append("\n");
        return sb.toString();
    }

    @Override
    public String toCompactString() {
        StringBuilder sb = new StringBuilder(super.toCompactString());
        if ((expectedMessages != null) && (!expectedMessages.isEmpty())) {
            sb.append(" (");
            for (ProtocolMessage message : expectedMessages) {
                sb.append(message.toCompactString());
                sb.append(",");
            }
            sb.deleteCharAt(sb.lastIndexOf(",")).append(")");
        } else {
            sb.append(" (no messages set)");
        }
        return sb.toString();
    }

    @Override
    public boolean executedAsPlanned() {
<<<<<<< HEAD
        if (getLayerStackProcessingResult().getResultForLayer(ImplementedLayers.MESSAGE) == null) {
            return false;
        }
        return getLayerStackProcessingResult().getResultForLayer(ImplementedLayers.MESSAGE).isExecutedAsPlanned();
=======
        return receivedAsPlanned(getMessages(), getExpectedMessages(), getActionOptions());
    }

    public static boolean receivedAsPlanned(List<ProtocolMessage> messages, List<ProtocolMessage> expectedMessages) {
        return receivedAsPlanned(messages, expectedMessages, new HashSet<>());
    }

    public static boolean receivedAsPlanned(List<ProtocolMessage> messages, List<ProtocolMessage> expectedMessages,
        Set<ActionOption> actionOptions) {
        if (messages == null) {
            return false;
        }
        int j = 0;
        for (int i = 0; i < expectedMessages.size(); i++) {
            if (j >= messages.size() && expectedMessages.get(i).isRequired()) {
                return false;
            } else if (j < messages.size()) {
                if (!Objects.equals(expectedMessages.get(i).getClass(), messages.get(j).getClass())
                    && expectedMessages.get(i).isRequired()) {
                    if (receivedMessageCanBeIgnored(messages.get(j), actionOptions)) {
                        j++;
                        i--;
                    } else {
                        return false;
                    }

                } else if (Objects.equals(expectedMessages.get(i).getClass(), messages.get(j).getClass())) {
                    j++;
                }
            }
        }

        for (; j < messages.size(); j++) {
            if (!receivedMessageCanBeIgnored(messages.get(j), actionOptions)
                && !actionOptions.contains(ActionOption.CHECK_ONLY_EXPECTED)) {
                return false; // additional messages are not allowed
            }
        }

        return true;
>>>>>>> bc63525c
    }

    public List<ProtocolMessage> getExpectedMessages() {
        return expectedMessages;
    }

    void setReceivedMessages(List<ProtocolMessage> receivedMessages) {
        this.messages = receivedMessages;
    }

    void setReceivedRecords(List<Record> receivedRecords) {
        this.records = receivedRecords;
    }

    void setReceivedFragments(List<DtlsHandshakeMessageFragment> fragments) {
        this.fragments = fragments;
    }

    public void setExpectedMessages(List<ProtocolMessage> expectedMessages) {
        this.expectedMessages = expectedMessages;
    }

    public void setExpectedMessages(ProtocolMessage... expectedMessages) {
        this.expectedMessages = new ArrayList(Arrays.asList(expectedMessages));
    }

    @Override
    public void reset() {
        messages = null;
        records = null;
        fragments = null;
        setExecuted(null);
    }

    @Override
    public List<ProtocolMessage> getReceivedMessages() {
        return messages;
    }

    @Override
    public List<Record> getReceivedRecords() {
        return records;
    }

    @Override
    public List<DtlsHandshakeMessageFragment> getReceivedFragments() {
        return fragments;
    }

    @Override
    public int hashCode() {
        int hash = super.hashCode();
        hash = 67 * hash + Objects.hashCode(this.expectedMessages);
        hash = 67 * hash + Objects.hashCode(this.messages);
        hash = 67 * hash + Objects.hashCode(this.records);
        hash = 67 * hash + Objects.hashCode(this.fragments);
        return hash;
    }

    @Override
    public boolean equals(Object obj) {
        if (this == obj) {
            return true;
        }
        if (obj == null) {
            return false;
        }
        if (getClass() != obj.getClass()) {
            return false;
        }
        final ReceiveAction other = (ReceiveAction) obj;
        if (!Objects.equals(this.expectedMessages, other.expectedMessages)) {
            return false;
        }
        if (!Objects.equals(this.messages, other.messages)) {
            return false;
        }
        if (!Objects.equals(this.records, other.records)) {
            return false;
        }
        if (!Objects.equals(this.fragments, other.fragments)) {
            return false;
        }
        return super.equals(obj);
    }

    @Override
    public void normalize() {
        super.normalize();
        initEmptyLists();
    }

    @Override
    public void normalize(TlsAction defaultAction) {
        super.normalize(defaultAction);
        initEmptyLists();
    }

    @Override
    public void filter() {
        super.filter();
        filterEmptyLists();
    }

    @Override
    public void filter(TlsAction defaultCon) {
        super.filter(defaultCon);
        filterEmptyLists();
    }

    private void filterEmptyLists() {
        if (expectedMessages == null || expectedMessages.isEmpty()) {
            expectedMessages = null;
        }
    }

    private void initEmptyLists() {
        if (expectedMessages == null) {
            expectedMessages = new ArrayList<>();

        }
    }

    private static boolean receivedMessageCanBeIgnored(ProtocolMessage msg, Set<ActionOption> actionOptions) {
        if (actionOptions.contains(ActionOption.IGNORE_UNEXPECTED_WARNINGS)) {
            if (msg instanceof AlertMessage) {
                AlertMessage alert = (AlertMessage) msg;
                if (alert.getLevel().getOriginalValue() == AlertLevel.WARNING.getValue()) {
                    return true;
                }
            }
        } else if (actionOptions.contains(ActionOption.IGNORE_UNEXPECTED_NEW_SESSION_TICKETS)
            && msg instanceof NewSessionTicketMessage) {
            return true;
        } else if (actionOptions.contains(ActionOption.IGNORE_UNEXPECTED_KEY_UPDATE_MESSAGES)
            && msg instanceof KeyUpdateMessage) {
            return true;
        } else if (actionOptions.contains(ActionOption.IGNORE_UNEXPECTED_APP_DATA)
            && msg instanceof ApplicationMessage) {
            return true;
        } else if (actionOptions.contains(ActionOption.IGNORE_UNEXPECTED_HTTPS_MESSAGES)
            && (msg instanceof HttpsResponseMessage || msg instanceof HttpsRequestMessage)) {
            return true;
        }

        return false;
    }

    @Override
    public MessageActionDirection getMessageDirection() {
        return MessageActionDirection.RECEIVING;
    }

    @Override
    public List<ProtocolMessageType> getGoingToReceiveProtocolMessageTypes() {
        List<ProtocolMessageType> protocolMessageTypes = new ArrayList<>();
        for (ProtocolMessage msg : expectedMessages) {
            protocolMessageTypes.add(msg.getProtocolMessageType());
        }
        return protocolMessageTypes;
    }

    @Override
    public List<HandshakeMessageType> getGoingToReceiveHandshakeMessageTypes() {
        List<HandshakeMessageType> handshakeMessageTypes = new ArrayList<>();
        for (ProtocolMessage msg : expectedMessages) {
            if (msg instanceof HandshakeMessage) {
                handshakeMessageTypes.add(((HandshakeMessage) msg).getHandshakeMessageType());
            }
        }
        return handshakeMessageTypes;
    }
}<|MERGE_RESOLUTION|>--- conflicted
+++ resolved
@@ -154,53 +154,10 @@
 
     @Override
     public boolean executedAsPlanned() {
-<<<<<<< HEAD
         if (getLayerStackProcessingResult().getResultForLayer(ImplementedLayers.MESSAGE) == null) {
             return false;
         }
         return getLayerStackProcessingResult().getResultForLayer(ImplementedLayers.MESSAGE).isExecutedAsPlanned();
-=======
-        return receivedAsPlanned(getMessages(), getExpectedMessages(), getActionOptions());
-    }
-
-    public static boolean receivedAsPlanned(List<ProtocolMessage> messages, List<ProtocolMessage> expectedMessages) {
-        return receivedAsPlanned(messages, expectedMessages, new HashSet<>());
-    }
-
-    public static boolean receivedAsPlanned(List<ProtocolMessage> messages, List<ProtocolMessage> expectedMessages,
-        Set<ActionOption> actionOptions) {
-        if (messages == null) {
-            return false;
-        }
-        int j = 0;
-        for (int i = 0; i < expectedMessages.size(); i++) {
-            if (j >= messages.size() && expectedMessages.get(i).isRequired()) {
-                return false;
-            } else if (j < messages.size()) {
-                if (!Objects.equals(expectedMessages.get(i).getClass(), messages.get(j).getClass())
-                    && expectedMessages.get(i).isRequired()) {
-                    if (receivedMessageCanBeIgnored(messages.get(j), actionOptions)) {
-                        j++;
-                        i--;
-                    } else {
-                        return false;
-                    }
-
-                } else if (Objects.equals(expectedMessages.get(i).getClass(), messages.get(j).getClass())) {
-                    j++;
-                }
-            }
-        }
-
-        for (; j < messages.size(); j++) {
-            if (!receivedMessageCanBeIgnored(messages.get(j), actionOptions)
-                && !actionOptions.contains(ActionOption.CHECK_ONLY_EXPECTED)) {
-                return false; // additional messages are not allowed
-            }
-        }
-
-        return true;
->>>>>>> bc63525c
     }
 
     public List<ProtocolMessage> getExpectedMessages() {
