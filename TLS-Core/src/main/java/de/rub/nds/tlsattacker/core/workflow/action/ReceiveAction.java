--- conflicted
+++ resolved
@@ -18,12 +18,9 @@
 import de.rub.nds.tlsattacker.core.state.TlsContext;
 import de.rub.nds.tlsattacker.core.workflow.action.executor.MessageActionResult;
 import java.util.ArrayList;
-<<<<<<< HEAD
 import java.util.Arrays;
 import java.util.List;
 import java.util.Objects;
-=======
->>>>>>> 6c134a63
 import javax.xml.bind.annotation.XmlElement;
 import javax.xml.bind.annotation.XmlElementWrapper;
 import javax.xml.bind.annotation.XmlElements;
@@ -81,22 +78,6 @@
 
     public ReceiveAction(ProtocolMessage... expectedMessages) {
         super();
-<<<<<<< HEAD
-        this.expectedMessages = new ArrayList<>(Arrays.asList(expectedMessages));
-    }
-
-    public ReceiveAction(String connectionAlias) {
-        super(connectionAlias);
-    }
-
-    public ReceiveAction(String connectionAliasAlias, List<ProtocolMessage> messages) {
-        super(connectionAliasAlias);
-        this.expectedMessages = messages;
-    }
-
-    public ReceiveAction(String connectionAliasAlias, ProtocolMessage... messages) {
-        this(connectionAliasAlias, new ArrayList<>(Arrays.asList(messages)));
-=======
         this.expectedMessages = new ArrayList(Arrays.asList(expectedMessages));
     }
 
@@ -122,8 +103,20 @@
     }
 
     public ReceiveAction(ReceiveOption receiveOption, ProtocolMessage... messages) {
-        this(receiveOption, Arrays.asList(messages));
->>>>>>> 6c134a63
+        this(receiveOption, new ArrayList<>(Arrays.asList(messages)));
+    }
+
+    public ReceiveAction(String connectionAlias) {
+        super(connectionAlias);
+    }
+
+    public ReceiveAction(String connectionAliasAlias, List<ProtocolMessage> messages) {
+        super(connectionAliasAlias);
+        this.expectedMessages = messages;
+    }
+
+    public ReceiveAction(String connectionAliasAlias, ProtocolMessage... messages) {
+        this(connectionAliasAlias, new ArrayList<>(Arrays.asList(messages)));
     }
 
     @Override
