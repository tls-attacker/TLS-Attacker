--- conflicted
+++ resolved
@@ -9,17 +9,10 @@
 package de.rub.nds.tlsattacker.core.workflow.action;
 
 import de.rub.nds.modifiablevariable.HoldsModifiableVariable;
-<<<<<<< HEAD
-import de.rub.nds.tlsattacker.core.exceptions.WorkflowExecutionException;
-=======
->>>>>>> 4e5ec4e2
 import de.rub.nds.tlsattacker.core.http.HttpMessage;
 import de.rub.nds.tlsattacker.core.layer.LayerConfiguration;
 import de.rub.nds.tlsattacker.core.layer.SpecificReceiveLayerConfiguration;
 import de.rub.nds.tlsattacker.core.layer.constant.ImplementedLayers;
-<<<<<<< HEAD
-import de.rub.nds.tlsattacker.core.protocol.ProtocolMessage;
-=======
 import de.rub.nds.tlsattacker.core.layer.context.TlsContext;
 import de.rub.nds.tlsattacker.core.layer.data.DataContainer;
 import de.rub.nds.tlsattacker.core.printer.LogPrinter;
@@ -29,7 +22,6 @@
 import de.rub.nds.tlsattacker.core.quic.packet.QuicPacket;
 import de.rub.nds.tlsattacker.core.record.Record;
 import de.rub.nds.tlsattacker.core.state.State;
->>>>>>> 4e5ec4e2
 import de.rub.nds.tlsattacker.core.workflow.action.executor.ActionOption;
 import de.rub.nds.tlsattacker.core.workflow.container.ActionHelperUtil;
 import jakarta.xml.bind.annotation.XmlElementRef;
@@ -41,46 +33,43 @@
 import java.util.List;
 import java.util.Set;
 
-<<<<<<< HEAD
-@XmlRootElement
-public class ReceiveAction extends CommonReceiveAction {
-=======
 @XmlRootElement(name = "Receive")
 public class ReceiveAction extends CommonReceiveAction implements StaticReceivingAction {
->>>>>>> 4e5ec4e2
-
-    @HoldsModifiableVariable @XmlElementWrapper @XmlElementRef
+
+    @HoldsModifiableVariable
+    @XmlElementWrapper
+    @XmlElementRef
     protected List<ProtocolMessage> expectedMessages;
 
-    @HoldsModifiableVariable @XmlElementWrapper @XmlElementRef
+    @HoldsModifiableVariable
+    @XmlElementWrapper
+    @XmlElementRef
     protected List<Record> expectedRecords;
 
-    @HoldsModifiableVariable @XmlElementWrapper @XmlElementRef
-<<<<<<< HEAD
-    protected List<ProtocolMessage<?>> expectedMessages;
-
-    @HoldsModifiableVariable @XmlElementWrapper @XmlElementRef
-    protected List<HttpMessage<?>> expectedHttpMessages;
-=======
+    @HoldsModifiableVariable
+    @XmlElementWrapper
+    @XmlElementRef
     protected List<DtlsHandshakeMessageFragment> expectedDtlsFragments;
 
-    @HoldsModifiableVariable @XmlElementWrapper @XmlElementRef
+    @HoldsModifiableVariable
+    @XmlElementWrapper
+    @XmlElementRef
     protected List<HttpMessage> expectedHttpMessages;
 
-    @HoldsModifiableVariable @XmlElementWrapper @XmlElementRef
+    @HoldsModifiableVariable
+    @XmlElementWrapper
+    @XmlElementRef
     protected List<QuicFrame> expectedQuicFrames;
 
-    @HoldsModifiableVariable @XmlElementWrapper @XmlElementRef
+    @HoldsModifiableVariable
+    @XmlElementWrapper
+    @XmlElementRef
     protected List<QuicPacket> expectedQuicPackets;
->>>>>>> 4e5ec4e2
 
     public ReceiveAction() {
         super();
     }
 
-<<<<<<< HEAD
-    public ReceiveAction(List<ProtocolMessage<?>> expectedMessages) {
-=======
     public ReceiveAction(
             Set<ActionOption> actionOptions,
             List<ProtocolMessage> expectedMessages,
@@ -94,7 +83,6 @@
     }
 
     public ReceiveAction(List<ProtocolMessage> expectedMessages) {
->>>>>>> 4e5ec4e2
         super();
         this.expectedMessages = expectedMessages;
     }
@@ -102,8 +90,6 @@
     public ReceiveAction(ProtocolMessage<?>... expectedMessages) {
         super();
         this.expectedMessages = new ArrayList<>(Arrays.asList(expectedMessages));
-<<<<<<< HEAD
-=======
     }
 
     public ReceiveAction(QuicFrame... expectedQuicFrames) {
@@ -148,7 +134,6 @@
         this.expectedQuicFrames = expectedQuicFrames;
         this.expectedQuicPackets = expectedQuicPackets;
         this.setActionOptions(actionOptions);
->>>>>>> 4e5ec4e2
     }
 
     public ReceiveAction(
@@ -157,11 +142,7 @@
         this.expectedHttpMessages = expectedHttpMessages;
     }
 
-<<<<<<< HEAD
-    public ReceiveAction(HttpMessage<?>... expectedHttpMessages) {
-=======
     public ReceiveAction(HttpMessage... expectedHttpMessages) {
->>>>>>> 4e5ec4e2
         this.expectedHttpMessages = new ArrayList<>(Arrays.asList(expectedHttpMessages));
     }
 
@@ -170,23 +151,13 @@
         setActionOptions(myActionOptions);
     }
 
-<<<<<<< HEAD
-    public ReceiveAction(Set<ActionOption> actionOptions, ProtocolMessage<?>... messages) {
-=======
     public ReceiveAction(Set<ActionOption> actionOptions, ProtocolMessage... messages) {
->>>>>>> 4e5ec4e2
         this(actionOptions, new ArrayList<>(Arrays.asList(messages)));
     }
 
     public ReceiveAction(ActionOption actionOption, List<ProtocolMessage<?>> messages) {
         this(messages);
-<<<<<<< HEAD
-        HashSet<ActionOption> myActionOptions = new HashSet<>();
-        myActionOptions.add(actionOption);
-        setActionOptions(myActionOptions);
-=======
         setActionOptions(Set.of(actionOption));
->>>>>>> 4e5ec4e2
     }
 
     public ReceiveAction(ActionOption actionOption, ProtocolMessage<?>... messages) {
@@ -208,69 +179,21 @@
 
     @Override
     public String toString() {
-<<<<<<< HEAD
-        StringBuilder sb = new StringBuilder("Receive Action:\n");
-
-        sb.append("\tExpected:");
-        if ((expectedMessages != null)) {
-            for (ProtocolMessage<?> message : expectedMessages) {
-                sb.append(message.toCompactString());
-                sb.append(", ");
-            }
-        } else {
-            sb.append(" (no messages set)");
-        }
-        sb.append("\n\tActual:");
-        if ((messages != null) && (!messages.isEmpty())) {
-            for (ProtocolMessage<?> message : messages) {
-                sb.append(message.toCompactString());
-                sb.append(", ");
-            }
-        } else {
-            sb.append(" (no messages set)");
-=======
-        String string =
-                getClass().getSimpleName()
-                        + ": "
-                        + (isExecuted() ? "\n" : "(not executed)\n")
-                        + "\tExpected: "
-                        + LogPrinter.toHumanReadableMultiLineContainerListArray(
-                                getExpectedDataContainerLists());
+        String string = getClass().getSimpleName()
+                + ": "
+                + (isExecuted() ? "\n" : "(not executed)\n")
+                + "\tExpected: "
+                + LogPrinter.toHumanReadableMultiLineContainerListArray(
+                        getExpectedDataContainerLists());
         if (isExecuted()) {
-            string +=
-                    "\n\tActual: "
-                            + LogPrinter.toHumanReadableMultiLine(getLayerStackProcessingResult());
->>>>>>> 4e5ec4e2
+            string += "\n\tActual: "
+                    + LogPrinter.toHumanReadableMultiLine(getLayerStackProcessingResult());
         }
         return string;
     }
 
     @Override
     public String toCompactString() {
-<<<<<<< HEAD
-        StringBuilder sb = new StringBuilder(super.toCompactString());
-        if ((expectedMessages != null) && (!expectedMessages.isEmpty())) {
-            sb.append(" (");
-            for (ProtocolMessage<?> message : expectedMessages) {
-                sb.append(message.toCompactString());
-                sb.append(",");
-            }
-            sb.deleteCharAt(sb.lastIndexOf(",")).append(")");
-        } else {
-            sb.append(" (no messages set)");
-        }
-        return sb.toString();
-    }
-
-    @Override
-    public int hashCode() {
-        int hash = super.hashCode();
-        hash = 67 * hash + Objects.hashCode(this.expectedMessages);
-        hash = 67 * hash + Objects.hashCode(this.messages);
-        hash = 67 * hash + Objects.hashCode(this.records);
-        hash = 67 * hash + Objects.hashCode(this.fragments);
-        return hash;
-=======
         return LogPrinter.toHumanReadableMultiLineContainerListArray(
                 getExpectedDataContainerLists());
     }
@@ -305,19 +228,12 @@
 
     public List<QuicPacket> getExpectedQuicPackets() {
         return expectedQuicPackets;
->>>>>>> 4e5ec4e2
     }
 
     public void setExpectedQuicPackets(List<QuicPacket> expectedQuicPackets) {
         this.expectedQuicPackets = expectedQuicPackets;
     }
 
-<<<<<<< HEAD
-    @Override
-    public void filter() {
-        super.filter();
-        filterEmptyLists();
-=======
     public List<Record> getExpectedRecords() {
         return expectedRecords;
     }
@@ -328,7 +244,6 @@
 
     public List<DtlsHandshakeMessageFragment> getExpectedDtlsFragments() {
         return expectedDtlsFragments;
->>>>>>> 4e5ec4e2
     }
 
     public void setExpectedDtlsFragments(List<DtlsHandshakeMessageFragment> expectedDtlsFragments) {
@@ -352,28 +267,6 @@
                     new SpecificReceiveLayerConfiguration<>(
                             ImplementedLayers.MESSAGE, getExpectedMessages()));
         }
-<<<<<<< HEAD
-    }
-
-    @Override
-    protected List<LayerConfiguration<?>> createConfigurationList() {
-        ArrayList<LayerConfiguration<?>> configurations = new ArrayList<>();
-        if (expectedMessages == null && expectedHttpMessages == null) {
-            throw new WorkflowExecutionException(
-                    "ReceiveAction illegally configured. Missing Configuration");
-        }
-        if (expectedMessages != null) {
-            configurations.add(
-                    new SpecificReceiveLayerConfiguration<>(
-                            ImplementedLayers.MESSAGE, expectedMessages));
-        }
-        if (expectedHttpMessages != null) {
-            configurations.add(
-                    new SpecificReceiveLayerConfiguration<>(
-                            ImplementedLayers.HTTP, expectedHttpMessages));
-        }
-        return configurations;
-=======
         if (getExpectedDtlsFragments() != null) {
             configurationList.add(
                     new SpecificReceiveLayerConfiguration<>(
@@ -420,6 +313,5 @@
             dataContainerLists.add((List<DataContainer<?>>) (List<?>) expectedQuicPackets);
         }
         return dataContainerLists;
->>>>>>> 4e5ec4e2
     }
 }