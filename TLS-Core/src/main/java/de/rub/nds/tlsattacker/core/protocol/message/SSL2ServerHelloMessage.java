/**
 * TLS-Attacker - A Modular Penetration Testing Framework for TLS
 *
 * Copyright 2014-2022 Ruhr University Bochum, Paderborn University, Hackmanit GmbH
 *
 * Licensed under Apache License, Version 2.0
 * http://www.apache.org/licenses/LICENSE-2.0.txt
 */

package de.rub.nds.tlsattacker.core.protocol.message;

import de.rub.nds.modifiablevariable.ModifiableVariableFactory;
import de.rub.nds.modifiablevariable.ModifiableVariableProperty;
import de.rub.nds.modifiablevariable.bytearray.ModifiableByteArray;
import de.rub.nds.modifiablevariable.integer.ModifiableInteger;
import de.rub.nds.modifiablevariable.singlebyte.ModifiableByte;
import de.rub.nds.modifiablevariable.util.ArrayConverter;
import de.rub.nds.tlsattacker.core.constants.HandshakeMessageType;
import de.rub.nds.tlsattacker.core.constants.ProtocolMessageType;
import de.rub.nds.tlsattacker.core.constants.ProtocolVersion;
import de.rub.nds.tlsattacker.core.protocol.handler.SSL2ServerHelloHandler;
import de.rub.nds.tlsattacker.core.protocol.parser.SSL2ServerHelloParser;
import de.rub.nds.tlsattacker.core.protocol.preparator.SSL2ServerHelloPreparator;
import de.rub.nds.tlsattacker.core.protocol.serializer.SSL2ServerHelloSerializer;
import de.rub.nds.tlsattacker.core.layer.context.TlsContext;
import java.io.InputStream;
import javax.xml.bind.annotation.XmlRootElement;

@SuppressWarnings("serial")
@XmlRootElement(name = "SSL2ServerHello")
public class SSL2ServerHelloMessage extends SSL2HandshakeMessage {

    @ModifiableVariableProperty
    private ModifiableByte sessionIdHit;

    @ModifiableVariableProperty
    private ModifiableByte certificateType;

    @ModifiableVariableProperty(type = ModifiableVariableProperty.Type.TLS_CONSTANT)
    private ModifiableByteArray protocolVersion;

    @ModifiableVariableProperty(type = ModifiableVariableProperty.Type.LENGTH)
    private ModifiableInteger certificateLength;

    @ModifiableVariableProperty(type = ModifiableVariableProperty.Type.LENGTH)
    private ModifiableInteger cipherSuitesLength;

    @ModifiableVariableProperty(type = ModifiableVariableProperty.Type.LENGTH)
    private ModifiableInteger sessionIdLength;

    @ModifiableVariableProperty(type = ModifiableVariableProperty.Type.CERTIFICATE)
    private ModifiableByteArray certificate;

    @ModifiableVariableProperty(type = ModifiableVariableProperty.Type.TLS_CONSTANT)
    private ModifiableByteArray cipherSuites;

    @ModifiableVariableProperty
    private ModifiableByteArray sessionId;

    public SSL2ServerHelloMessage() {
        super(HandshakeMessageType.SSL2_SERVER_HELLO);
        this.protocolMessageType = ProtocolMessageType.HANDSHAKE;
    }

    @Override
    public String toCompactString() {
        return "SSL2 ServerHello Message";
    }

    @Override
    public SSL2ServerHelloHandler getHandler(TlsContext tlsContext) {
        return new SSL2ServerHelloHandler(tlsContext);
    }

    @Override
    public SSL2ServerHelloParser getParser(TlsContext tlsContext, InputStream stream) {
        return new SSL2ServerHelloParser(stream, tlsContext);
    }

    @Override
    public SSL2ServerHelloPreparator getPreparator(TlsContext tlsContext) {
        return new SSL2ServerHelloPreparator(tlsContext.getChooser(), this);
    }

    @Override
<<<<<<< HEAD
    public SSL2ServerHelloSerializer getSerializer(TlsContext context) {
        return new SSL2ServerHelloSerializer(this, context);
=======
    public SSL2ServerHelloSerializer getSerializer(TlsContext tlsContext) {
        return new SSL2ServerHelloSerializer(this);
>>>>>>> 1e06e696
    }

    public ModifiableByte getSessionIdHit() {
        return sessionIdHit;
    }

    public void setSessionIdHit(ModifiableByte sessionIdHit) {
        this.sessionIdHit = sessionIdHit;
    }

    public void setSessionIdHit(byte sessionIdHit) {
        this.sessionIdHit = ModifiableVariableFactory.safelySetValue(this.sessionIdHit, sessionIdHit);
    }

    public ModifiableByte getCertificateType() {
        return certificateType;
    }

    public void setCertificateType(ModifiableByte certificateType) {
        this.certificateType = certificateType;
    }

    public void setCertificateType(byte certificateType) {
        this.certificateType = ModifiableVariableFactory.safelySetValue(this.certificateType, certificateType);
    }

    public ModifiableByteArray getProtocolVersion() {
        return protocolVersion;
    }

    public void setProtocolVersion(ModifiableByteArray protocolVersion) {
        this.protocolVersion = protocolVersion;
    }

    public void setProtocolVersion(byte[] protocolVersion) {
        this.protocolVersion = ModifiableVariableFactory.safelySetValue(this.protocolVersion, protocolVersion);
    }

    public ModifiableInteger getCertificateLength() {
        return certificateLength;
    }

    public void setCertificateLength(int certificateLength) {
        this.certificateLength = ModifiableVariableFactory.safelySetValue(this.certificateLength, certificateLength);
    }

    public void setCertificateLength(ModifiableInteger certificateLength) {
        this.certificateLength = certificateLength;
    }

    public ModifiableInteger getCipherSuitesLength() {
        return cipherSuitesLength;
    }

    public void setCipherSuitesLength(ModifiableInteger cipherSuitesLength) {
        this.cipherSuitesLength = cipherSuitesLength;
    }

    public void setCipherSuitesLength(int cipherSuitesLength) {
        this.cipherSuitesLength = ModifiableVariableFactory.safelySetValue(this.cipherSuitesLength, cipherSuitesLength);
    }

    public ModifiableInteger getSessionIdLength() {
        return sessionIdLength;
    }

    public void setSessionIdLength(ModifiableInteger sessionIdLength) {
        this.sessionIdLength = sessionIdLength;
    }

    public void setSessionIDLength(int connectionIDLength) {
        this.sessionIdLength = ModifiableVariableFactory.safelySetValue(this.sessionIdLength, connectionIDLength);
    }

    public ModifiableByteArray getCertificate() {
        return certificate;
    }

    public void setCertificate(ModifiableByteArray certificate) {
        this.certificate = certificate;
    }

    public void setCertificate(byte[] certificate) {
        this.certificate = ModifiableVariableFactory.safelySetValue(this.certificate, certificate);
    }

    public ModifiableByteArray getCipherSuites() {
        return cipherSuites;
    }

    public void setCipherSuites(ModifiableByteArray cipherSuites) {
        this.cipherSuites = cipherSuites;
    }

    public void setCipherSuites(byte[] cipherSuites) {
        this.cipherSuites = ModifiableVariableFactory.safelySetValue(this.cipherSuites, cipherSuites);
    }

    public ModifiableByteArray getSessionId() {
        return sessionId;
    }

    public void setSessionId(ModifiableByteArray sessionId) {
        this.sessionId = sessionId;
    }

    public void setSessionID(byte[] sessionID) {
        this.sessionId = ModifiableVariableFactory.safelySetValue(this.sessionId, sessionID);
    }

    @Override
    public String toString() {
        StringBuilder sb = new StringBuilder();
        sb.append("SSL2ServerHelloMessage:");
        sb.append("\n  Protocol Version: ");
        if (getProtocolVersion() != null && getProtocolVersion().getValue() != null) {
            sb.append(ProtocolVersion.getProtocolVersion(getProtocolVersion().getValue()));
        } else {
            sb.append("null");
        }
        sb.append("\n  Type: ");
        if (getType() != null && getType().getValue() != null) {
            sb.append(getType().getValue());
        } else {
            sb.append("null");
        }
        sb.append("\n  Supported CipherSuites: ");
        if (getCipherSuites() != null && getCipherSuites().getValue() != null) {
            sb.append(ArrayConverter.bytesToHexString(getCipherSuites().getValue()));
        } else {
            sb.append("null");
        }
        sb.append("\n  SessionIdHit: ");
        if (getSessionIdHit() != null && getSessionIdHit().getValue() != null) {
            sb.append(getSessionIdHit().getValue());
        } else {
            sb.append("null");
        }
        sb.append("\n  Certificate: ");
        if (getCertificate() != null && getCertificate().getValue() != null) {
            sb.append(ArrayConverter.bytesToHexString(getCertificate().getValue()));
        } else {
            sb.append("null");
        }
        sb.append("\n  SessionID: ");
        if (getSessionId() != null && getSessionId().getValue() != null) {
            sb.append(ArrayConverter.bytesToHexString(getSessionId().getValue()));
        } else {
            sb.append("null");
        }
        return sb.toString();
    }

    @Override
    public String toShortString() {
        return "SSL2_SH";
    }
}<|MERGE_RESOLUTION|>--- conflicted
+++ resolved
@@ -83,13 +83,8 @@
     }
 
     @Override
-<<<<<<< HEAD
-    public SSL2ServerHelloSerializer getSerializer(TlsContext context) {
-        return new SSL2ServerHelloSerializer(this, context);
-=======
     public SSL2ServerHelloSerializer getSerializer(TlsContext tlsContext) {
         return new SSL2ServerHelloSerializer(this);
->>>>>>> 1e06e696
     }
 
     public ModifiableByte getSessionIdHit() {
