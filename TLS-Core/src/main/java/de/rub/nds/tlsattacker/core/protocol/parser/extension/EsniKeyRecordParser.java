/**
 * TLS-Attacker - A Modular Penetration Testing Framework for TLS
 *
 * Copyright 2014-2020 Ruhr University Bochum, Paderborn University,
 * and Hackmanit GmbH
 *
 * Licensed under Apache License 2.0
 * http://www.apache.org/licenses/LICENSE-2.0
 */

package de.rub.nds.tlsattacker.core.protocol.parser.extension;

import de.rub.nds.modifiablevariable.util.ArrayConverter;
import de.rub.nds.tlsattacker.core.config.Config;
import de.rub.nds.tlsattacker.core.constants.CipherSuite;
import de.rub.nds.tlsattacker.core.constants.EsniDnsKeyRecordVersion;
import de.rub.nds.tlsattacker.core.constants.ExtensionByteLength;
import de.rub.nds.tlsattacker.core.constants.HandshakeByteLength;
import de.rub.nds.tlsattacker.core.constants.HandshakeMessageType;
import de.rub.nds.tlsattacker.core.constants.NamedGroup;
import de.rub.nds.tlsattacker.core.protocol.message.extension.EsniKeyRecord;
import de.rub.nds.tlsattacker.core.protocol.message.extension.ExtensionMessage;
import de.rub.nds.tlsattacker.core.protocol.message.extension.keyshare.KeyShareStoreEntry;
import de.rub.nds.tlsattacker.core.protocol.parser.Parser;
import java.io.ByteArrayOutputStream;
import java.io.IOException;
import java.util.List;
import org.apache.logging.log4j.LogManager;
import org.apache.logging.log4j.Logger;

public class EsniKeyRecordParser extends Parser<EsniKeyRecord> {

    private static final Logger LOGGER = LogManager.getLogger();
    private EsniKeyRecord record;
    private Config config;

    public EsniKeyRecordParser(int startposition, byte[] array, Config config) {
        super(startposition, array);
        this.config = config;
    }

    @Override
    public EsniKeyRecord parse() {
        record = new EsniKeyRecord();
        parseVersion(record);
        parseChecksum(record);
        parseKeys(record);
        parseCipherSuites(record);
        parsePaddedLength(record);
        parseNotBefore(record);
        parseNotAfter(record);
        parseExtensions(record);
        return record;
    }

    private void parseVersion(EsniKeyRecord record) {
        byte[] version = this.parseByteArrayField(ExtensionByteLength.ESNI_RECORD_VERSION);
        record.setVersion(EsniDnsKeyRecordVersion.getEnumByByte(version));
        LOGGER.debug("Version: " + record.getVersion());
    }

    private void parseChecksum(EsniKeyRecord record) {
        byte[] checksum = this.parseByteArrayField(ExtensionByteLength.ESNI_RECORD_CHECKSUM);
        record.setChecksum(checksum);
        LOGGER.debug("Checksum: " + ArrayConverter.bytesToHexString(record.getChecksum()));
    }

    private void parseKeys(EsniKeyRecord record) {
        int keysLen = this.parseIntField(ExtensionByteLength.KEY_SHARE_LIST_LENGTH);
        LOGGER.debug("KeysLength: " + keysLen);
        KeyShareStoreEntry entry;
        int i = 0;
        while (i < keysLen) {
            byte[] namedGroup = this.parseByteArrayField(ExtensionByteLength.KEY_SHARE_GROUP);
            int keyExchangeLen = this.parseIntField(ExtensionByteLength.KEY_SHARE_LENGTH);
            byte[] keyExchange = this.parseByteArrayField(keyExchangeLen);
            entry = new KeyShareStoreEntry();
            entry.setGroup(NamedGroup.getNamedGroup(namedGroup));
            entry.setPublicKey(keyExchange);
            record.getKeys().add(entry);
            i += ExtensionByteLength.KEY_SHARE_GROUP + ExtensionByteLength.KEY_SHARE_LENGTH + keyExchangeLen;
            LOGGER.debug("namedGroup: " + ArrayConverter.bytesToHexString(namedGroup));
            LOGGER.debug("keyExchange: " + ArrayConverter.bytesToHexString(keyExchange));

        }
    }

    private void parseCipherSuites(EsniKeyRecord record) {

        int cipherSuitesLen = this.parseIntField(HandshakeByteLength.CIPHER_SUITES_LENGTH);
        byte[] cipherSuitesBytes = this.parseByteArrayField(cipherSuitesLen);
        List<CipherSuite> cipherSuites = CipherSuite.getCipherSuites(cipherSuitesBytes);
        record.setCipherSuiteList(cipherSuites);
    }

    private void parsePaddedLength(EsniKeyRecord record) {
        int paddedLength = this.parseIntField(ExtensionByteLength.ESNI_RECORD_PADDED_LENGTH);
        record.setPaddedLength(paddedLength);
        LOGGER.debug("paddedLen: " + record.getPaddedLength());
    }

    private void parseNotBefore(EsniKeyRecord record) {
        byte[] notBefore = this.parseByteArrayField(ExtensionByteLength.ESNI_RECORD_NOT_BEFORE);
        record.setNotBefore(ArrayConverter.bytesToLong(notBefore));
        LOGGER.debug("notBefore: " + record.getNotBefore());
    }

    private void parseNotAfter(EsniKeyRecord record) {
        byte[] notAfter = this.parseByteArrayField(ExtensionByteLength.ESNI_RECORD_NOT_AFTER);
        record.setNotAfter(ArrayConverter.bytesToLong(notAfter));
        LOGGER.debug("notAfter: " + record.getNotAfter());
    }

    private void parseExtensions(EsniKeyRecord record) {
        int extensionsLength = this.parseIntField(HandshakeByteLength.EXTENSION_LENGTH);
        int i = 0;
        while (i < extensionsLength) {
            byte[] extensionType = this.parseByteArrayField(ExtensionByteLength.TYPE);
            int contentLength = this.parseIntField(ExtensionByteLength.EXTENSIONS_LENGTH);
            byte[] extensionContentBytes = this.parseByteArrayField(contentLength);

            ByteArrayOutputStream extensionStream = new ByteArrayOutputStream();
            try {
                extensionStream.write(extensionType);
                extensionStream.write(ArrayConverter.intToBytes(contentLength, ExtensionByteLength.EXTENSIONS_LENGTH));
                extensionStream.write(extensionContentBytes);
            } catch (IOException e) {
                LOGGER.warn("Failed to parse extensions.");
            }

            byte[] extensionBytes = extensionStream.toByteArray();
<<<<<<< HEAD
            ExtensionParser parser = ExtensionParserFactory.getExtensionParser(extensionBytes, 0, config);
=======
            ExtensionParser parser =
                ExtensionParserFactory.getExtensionParser(extensionBytes, 0, HandshakeMessageType.UNKNOWN, config);
>>>>>>> 83e5d5ec
            ExtensionMessage extensionMessage = parser.parse();
            record.getExtensions().add(extensionMessage);
            i = i + ExtensionByteLength.TYPE + ExtensionByteLength.EXTENSIONS_LENGTH + contentLength;
        }
    }

}<|MERGE_RESOLUTION|>--- conflicted
+++ resolved
@@ -129,12 +129,7 @@
             }
 
             byte[] extensionBytes = extensionStream.toByteArray();
-<<<<<<< HEAD
             ExtensionParser parser = ExtensionParserFactory.getExtensionParser(extensionBytes, 0, config);
-=======
-            ExtensionParser parser =
-                ExtensionParserFactory.getExtensionParser(extensionBytes, 0, HandshakeMessageType.UNKNOWN, config);
->>>>>>> 83e5d5ec
             ExtensionMessage extensionMessage = parser.parse();
             record.getExtensions().add(extensionMessage);
             i = i + ExtensionByteLength.TYPE + ExtensionByteLength.EXTENSIONS_LENGTH + contentLength;
