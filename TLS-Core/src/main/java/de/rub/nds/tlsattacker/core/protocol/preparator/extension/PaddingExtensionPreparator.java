--- conflicted
+++ resolved
@@ -29,14 +29,7 @@
     public void prepareExtensionContent() {
         message.setPaddingBytes(chooser.getConfig().getDefaultPaddingExtensionBytes());
         LOGGER.debug(
-<<<<<<< HEAD
-                "Prepared PaddingExtension with "
-                        + ArrayConverter.bytesToHexString(
-                                chooser.getConfig().getDefaultPaddingExtensionBytes())
-                        + " padding bytes.");
-=======
                 "Prepared PaddingExtension with {} padding bytes.",
                 chooser.getConfig().getDefaultPaddingExtensionBytes());
->>>>>>> d878a479
     }
 }