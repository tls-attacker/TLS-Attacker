--- conflicted
+++ resolved
@@ -46,13 +46,9 @@
         }
         parseCertificatesListLength(msg);
         parseCertificateListBytes(msg);
-<<<<<<< HEAD
         if (getVersion().is13()) {
             parseCertificateList(msg);
         }
-=======
-        parseCertificateList(msg);
->>>>>>> 4e6a5132
     }
 
     /**
