--- conflicted
+++ resolved
@@ -13,17 +13,9 @@
 import de.rub.nds.tlsattacker.core.layer.context.TlsContext;
 import de.rub.nds.tlsattacker.core.protocol.message.CertificateMessage;
 import de.rub.nds.tlsattacker.core.protocol.message.cert.CertificatePair;
-import de.rub.nds.tlsattacker.core.protocol.message.extension.ExtensionMessage;
 import de.rub.nds.tlsattacker.core.protocol.parser.cert.CertificatePairParser;
-<<<<<<< HEAD
-import de.rub.nds.tlsattacker.core.protocol.parser.extension.ExtensionParser;
-import de.rub.nds.tlsattacker.core.protocol.parser.extension.ExtensionParserFactory;
-import java.io.ByteArrayInputStream;
-=======
-import de.rub.nds.tlsattacker.core.protocol.parser.extension.ExtensionListParser;
 import java.io.ByteArrayInputStream;
 import java.io.InputStream;
->>>>>>> 6e7968dd
 import java.util.LinkedList;
 import java.util.List;
 import org.apache.logging.log4j.LogManager;
@@ -38,17 +30,8 @@
     /**
      * Constructor for the Parser class
      *
-<<<<<<< HEAD
-     * @param startposition Position in the array where the
-     * HandshakeMessageParser is supposed to start parsing
-     * @param array The byte[] which the HandshakeMessageParser is supposed to
-     * parse
-     * @param version Version of the Protocol
-     * @param config A Config used in the current context
-=======
      * @param stream
      * @param tlsContext
->>>>>>> 6e7968dd
      */
     public CertificateMessageParser(InputStream stream, TlsContext tlsContext) {
         super(stream, tlsContext.getChooser().getSelectedProtocolVersion(), tlsContext);
@@ -125,15 +108,6 @@
      * @param msg Message to write in
      */
     private void parseCertificateList(CertificateMessage msg) {
-<<<<<<< HEAD
-        ByteArrayInputStream stream = new ByteArrayInputStream(msg.getCertificatesListBytes().getValue());
-        List<CertificatePair> pairList = new LinkedList<>();
-        while (stream.available() > 0) {
-            CertificatePairParser parser = new CertificatePairParser(stream);
-            pairList.add(parser.parse());
-        }
-        msg.setCertificatesList(pairList);
-=======
         List<CertificatePair> pairList = new LinkedList<>();
         ByteArrayInputStream innerStream =
                 new ByteArrayInputStream(msg.getCertificatesListBytes().getValue());
@@ -143,21 +117,6 @@
             parser.parse(pair);
             pairList.add(pair);
         }
-        msg.setCertificatesList(pairList);
-
-        List<CertificateEntry> entryList = new LinkedList<>();
-        for (CertificatePair pair : msg.getCertificatesList()) {
-            ExtensionListParser parser =
-                    new ExtensionListParser(
-                            new ByteArrayInputStream(pair.getExtensions().getValue()),
-                            tlsContext,
-                            false);
-            List<ExtensionMessage> extensionMessages = new LinkedList<>();
-            parser.parse(extensionMessages);
-            entryList.add(
-                    new CertificateEntry(pair.getCertificate().getValue(), extensionMessages));
-        }
-        msg.setCertificatesListAsEntry(entryList);
->>>>>>> 6e7968dd
+        msg.setCertificateList(pairList);
     }
 }