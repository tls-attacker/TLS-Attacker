/**
 * TLS-Attacker - A Modular Penetration Testing Framework for TLS
 *
 * Copyright 2014-2020 Ruhr University Bochum, Paderborn University,
 * and Hackmanit GmbH
 *
 * Licensed under Apache License 2.0
 * http://www.apache.org/licenses/LICENSE-2.0
 */

package de.rub.nds.tlsattacker.core.protocol.parser;

import de.rub.nds.modifiablevariable.util.ArrayConverter;
import de.rub.nds.tlsattacker.core.config.Config;
import de.rub.nds.tlsattacker.core.constants.HandshakeByteLength;
import de.rub.nds.tlsattacker.core.constants.HandshakeMessageType;
import de.rub.nds.tlsattacker.core.constants.ProtocolVersion;
import de.rub.nds.tlsattacker.core.exceptions.ParserException;
import de.rub.nds.tlsattacker.core.protocol.message.CertificateMessage;
import de.rub.nds.tlsattacker.core.protocol.message.cert.CertificateEntry;
import de.rub.nds.tlsattacker.core.protocol.message.cert.CertificatePair;
import de.rub.nds.tlsattacker.core.protocol.message.extension.ExtensionMessage;
import de.rub.nds.tlsattacker.core.protocol.parser.cert.CertificatePairParser;
import de.rub.nds.tlsattacker.core.protocol.parser.extension.ExtensionParser;
import de.rub.nds.tlsattacker.core.protocol.parser.extension.ExtensionParserFactory;
import java.util.LinkedList;
import java.util.List;
import org.apache.logging.log4j.LogManager;
import org.apache.logging.log4j.Logger;

public class CertificateMessageParser extends HandshakeMessageParser<CertificateMessage> {

    private static final Logger LOGGER = LogManager.getLogger();

    /**
     * Constructor for the Parser class
     *
     * @param startposition
     * Position in the array where the HandshakeMessageParser is supposed to start parsing
     * @param array
     * The byte[] which the HandshakeMessageParser is supposed to parse
     * @param version
     * Version of the Protocol
     * @param config
     * A Config used in the current context
     */
    public CertificateMessageParser(int startposition, byte[] array, ProtocolVersion version, Config config) {
        super(startposition, array, HandshakeMessageType.CERTIFICATE, version, config);
    }

    @Override
    protected void parseHandshakeMessageContent(CertificateMessage msg) {
        LOGGER.debug("Parsing CertificateMessage");
        if (getVersion().isTLS13()) {
            parseRequestContextLength(msg);
            parseRequestContextBytes(msg);
        }
        parseCertificatesListLength(msg);
        parseCertificateListBytes(msg);
        if (getVersion().isTLS13()) {
            parseCertificateList(msg);
        }
    }

    @Override
    protected CertificateMessage createHandshakeMessage() {
        return new CertificateMessage();
    }

    /**
     * Reads the next bytes as the RequestContextLength and writes them in the message
     *
     * @param msg
     * Message to write in
     */
    private void parseRequestContextLength(CertificateMessage msg) {
        msg.setRequestContextLength(parseIntField(HandshakeByteLength.CERTIFICATE_REQUEST_CONTEXT_LENGTH));
        LOGGER.debug("RequestContextLength: " + msg.getRequestContextLength());
    }

    /**
     * Reads the next bytes as the requestContextBytes and writes them in the message
     *
     * @param msg
     * Message to write in
     */
    private void parseRequestContextBytes(CertificateMessage msg) {
        msg.setRequestContext(parseByteArrayField(msg.getRequestContextLength().getValue()));
        LOGGER.debug("RequestContextBytes: " + ArrayConverter.bytesToHexString(msg.getRequestContext()));
    }

    /**
     * Reads the next bytes as the CertificateLength and writes them in the message
     *
     * @param msg
     * Message to write in
     */
    private void parseCertificatesListLength(CertificateMessage msg) {
        msg.setCertificatesListLength(parseIntField(HandshakeByteLength.CERTIFICATES_LENGTH));
        LOGGER.debug("CertificatesListLength: " + msg.getCertificatesListLength());
    }

    /**
     * Reads the next bytes as the CertificateBytes and writes them in the message
     *
     * @param msg
     * Message to write in
     */
    private void parseCertificateListBytes(CertificateMessage msg) {
        msg.setCertificatesListBytes(parseByteArrayField(msg.getCertificatesListLength().getValue()));
        LOGGER.debug("CertificatesListBytes: " + ArrayConverter.bytesToHexString(msg.getCertificatesListBytes()));
    }

    /**
     * Reads the bytes from the CertificateListBytes and writes them in the CertificateList
     *
     * @param msg
     * Message to write in
     */
    private void parseCertificateList(CertificateMessage msg) {
        int position = 0;
        List<CertificatePair> pairList = new LinkedList<>();
        while (position < msg.getCertificatesListLength().getValue()) {
            CertificatePairParser parser =
                new CertificatePairParser(position, msg.getCertificatesListBytes().getValue());
            pairList.add(parser.parse());
            if (position == parser.getPointer()) {
                throw new ParserException("Ran into infinite Loop while parsing CertificatePairs");
            }
            position = parser.getPointer();
        }
        msg.setCertificatesList(pairList);

        List<CertificateEntry> entryList = new LinkedList<>();
        for (CertificatePair pair : msg.getCertificatesList()) {
            List<ExtensionMessage> extensionMessages = new LinkedList<>();
            int pointer = 0;
            while (pointer < pair.getExtensionsLength().getValue()) {
<<<<<<< HEAD
                ExtensionParser parser = ExtensionParserFactory.getExtensionParser(pair.getExtensions().getValue(),
                        pointer, this.getConfig());
=======
                ExtensionParser parser =
                    ExtensionParserFactory.getExtensionParser(pair.getExtensions().getValue(), pointer,
                        msg.getHandshakeMessageType(), this.getConfig());
>>>>>>> 83e5d5ec
                extensionMessages.add(parser.parse());
                if (pointer == parser.getPointer()) {
                    throw new ParserException("Ran into infinite Loop while parsing CertificateExtensions");
                }
                pointer = parser.getPointer();
            }
            entryList.add(new CertificateEntry(pair.getCertificate().getValue(), extensionMessages));
        }
        msg.setCertificatesListAsEntry(entryList);
    }

}<|MERGE_RESOLUTION|>--- conflicted
+++ resolved
@@ -136,14 +136,9 @@
             List<ExtensionMessage> extensionMessages = new LinkedList<>();
             int pointer = 0;
             while (pointer < pair.getExtensionsLength().getValue()) {
-<<<<<<< HEAD
-                ExtensionParser parser = ExtensionParserFactory.getExtensionParser(pair.getExtensions().getValue(),
-                        pointer, this.getConfig());
-=======
                 ExtensionParser parser =
                     ExtensionParserFactory.getExtensionParser(pair.getExtensions().getValue(), pointer,
-                        msg.getHandshakeMessageType(), this.getConfig());
->>>>>>> 83e5d5ec
+                        this.getConfig());
                 extensionMessages.add(parser.parse());
                 if (pointer == parser.getPointer()) {
                     throw new ParserException("Ran into infinite Loop while parsing CertificateExtensions");
