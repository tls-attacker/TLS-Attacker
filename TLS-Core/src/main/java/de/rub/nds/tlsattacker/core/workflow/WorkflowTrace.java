/*
 * TLS-Attacker - A Modular Penetration Testing Framework for TLS
 *
 * Copyright 2014-2023 Ruhr University Bochum, Paderborn University, Technology Innovation Institute, and Hackmanit GmbH
 *
 * Licensed under Apache License, Version 2.0
 * http://www.apache.org/licenses/LICENSE-2.0.txt
 */
package de.rub.nds.tlsattacker.core.workflow;

import de.rub.nds.modifiablevariable.HoldsModifiableVariable;
import de.rub.nds.tlsattacker.core.connection.AliasedConnection;
import de.rub.nds.tlsattacker.core.connection.InboundConnection;
import de.rub.nds.tlsattacker.core.connection.OutboundConnection;
import de.rub.nds.tlsattacker.core.exceptions.ConfigurationException;
import de.rub.nds.tlsattacker.core.protocol.ProtocolMessage;
import de.rub.nds.tlsattacker.core.workflow.action.MessageAction;
import de.rub.nds.tlsattacker.core.workflow.action.ReceivingAction;
import de.rub.nds.tlsattacker.core.workflow.action.SendingAction;
import de.rub.nds.tlsattacker.core.workflow.action.StaticReceivingAction;
import de.rub.nds.tlsattacker.core.workflow.action.StaticSendingAction;
import de.rub.nds.tlsattacker.core.workflow.action.TlsAction;
import de.rub.nds.tlsattacker.core.workflow.action.executor.ActionOption;
import jakarta.xml.bind.JAXBException;
import jakarta.xml.bind.annotation.XmlAccessType;
import jakarta.xml.bind.annotation.XmlAccessorType;
import jakarta.xml.bind.annotation.XmlAnyElement;
import jakarta.xml.bind.annotation.XmlElement;
import jakarta.xml.bind.annotation.XmlElements;
import jakarta.xml.bind.annotation.XmlRootElement;
import jakarta.xml.bind.annotation.XmlTransient;
import java.io.ByteArrayInputStream;
import java.io.IOException;
import java.io.InputStream;
import java.io.Serializable;
import java.nio.charset.StandardCharsets;
import java.util.ArrayList;
import java.util.Arrays;
import java.util.LinkedList;
import java.util.List;
import java.util.Objects;
import java.util.stream.Collectors;
import javax.xml.stream.XMLStreamException;
import org.apache.logging.log4j.LogManager;
import org.apache.logging.log4j.Logger;

/** A wrapper class over a list of protocol expectedMessages. */
@XmlRootElement(name = "workflowTrace")
@XmlAccessorType(XmlAccessType.FIELD)
public class WorkflowTrace implements Serializable {

    private static final Logger LOGGER = LogManager.getLogger();

    /**
     * Copy a workflow trace.
     *
     * <p>TODO: This should be replaced by a better copy method. Using serialization is slow and
     * needs some additional "tweaks", i.e. we have to manually restore important fields marked as
     * XmlTransient. This problem arises because the classes are configured for nice JAXB output,
     * and not for copying/storing full objects.
     *
     * @param orig the original WorkflowTrace object to copy
     * @return a copy of the original WorkflowTrace
     */
    public static WorkflowTrace copy(WorkflowTrace orig) {
        WorkflowTrace copy = null;

        List<TlsAction> origActions = orig.getTlsActions();

        try {
            String origTraceStr = WorkflowTraceSerializer.write(orig);
            InputStream is =
                    new ByteArrayInputStream(origTraceStr.getBytes(StandardCharsets.UTF_8.name()));
            copy = WorkflowTraceSerializer.insecureRead(is);
        } catch (JAXBException | IOException | XMLStreamException ex) {
            throw new ConfigurationException("Could not copy workflow trace: ", ex);
        }

        List<TlsAction> copiedActions = copy.getTlsActions();
        for (int i = 0; i < origActions.size(); i++) {
            copiedActions
                    .get(i)
                    .setSingleConnectionWorkflow(origActions.get(i).isSingleConnectionWorkflow());
        }

        return copy;
    }

    @XmlElements(
            value = {
                @XmlElement(type = AliasedConnection.class, name = "AliasedConnection"),
                @XmlElement(type = InboundConnection.class, name = "InboundConnection"),
                @XmlElement(type = OutboundConnection.class, name = "OutboundConnection")
            })
    private List<AliasedConnection> connections = new ArrayList<>();

    @HoldsModifiableVariable
<<<<<<< HEAD
    @XmlElements(
            value = {
                @XmlElement(type = ActivateDecryptionAction.class, name = "ActivateDecryption"),
                @XmlElement(type = ActivateEncryptionAction.class, name = "ActivateEncryption"),
                @XmlElement(
                        type = ApplyBufferedMessagesAction.class,
                        name = "ApplyBufferedMessages"),
                @XmlElement(
                        type = BufferedGenericReceiveAction.class,
                        name = "BufferedGenericReceive"),
                @XmlElement(type = BufferedSendAction.class, name = "BufferedSend"),
                @XmlElement(type = ChangeCipherSuiteAction.class, name = "ChangeCipherSuite"),
                @XmlElement(
                        type = ChangeNegotiatedExtensionsAction.class,
                        name = "ChangeNegotiatedExtensions"),
                @XmlElement(
                        type = ChangeProposedExtensionsAction.class,
                        name = "ChangeProposedExtensions"),
                @XmlElement(type = ChangeConnectionIdAction.class, name = "ChangeConnectionId"),
                @XmlElement(type = ChangeClientRandomAction.class, name = "ChangeClientRandom"),
                @XmlElement(type = ChangeCompressionAction.class, name = "ChangeCompression"),
                @XmlElement(type = ChangeContextValueAction.class, name = "ChangeContextValue"),
                @XmlElement(type = ChangeMasterSecretAction.class, name = "ChangeMasterSecret"),
                @XmlElement(
                        type = ChangePreMasterSecretAction.class,
                        name = "ChangePreMasterSecret"),
                @XmlElement(
                        type = ChangeServerRsaParametersAction.class,
                        name = "ChangeServerRsaParameters"),
                @XmlElement(
                        type = ChangeDefaultPreMasterSecretAction.class,
                        name = "ChangeDefaultPreMasterSecret"),
                @XmlElement(
                        type = ChangeProtocolVersionAction.class,
                        name = "ChangeProtocolVersion"),
                @XmlElement(type = ChangeServerRandomAction.class, name = "ChangeServerRandom"),
                @XmlElement(
                        type = ChangeConnectionTimeoutAction.class,
                        name = "ChangeConnectionTimeout"),
                @XmlElement(type = ChangeReadEpochAction.class, name = "ChangeReadEpoch"),
                @XmlElement(
                        type = ChangeReadSequenceNumberAction.class,
                        name = "ChangeReadSequenceNumber"),
                @XmlElement(
                        type = ChangeReadMessageSequenceAction.class,
                        name = "ChangeReadMessageSequence"),
                @XmlElement(type = ChangeWriteEpochAction.class, name = "ChangeWriteEpoch"),
                @XmlElement(
                        type = ChangeWriteSequenceNumberAction.class,
                        name = "ChangeWriteSequenceNumber"),
                @XmlElement(
                        type = ChangeWriteMessageSequenceAction.class,
                        name = "ChangeWriteMessageSequence"),
                @XmlElement(type = ClearBuffersAction.class, name = "ClearBuffers"),
                @XmlElement(type = ClearDigestAction.class, name = "ClearDigest"),
                @XmlElement(type = ConnectionBoundAction.class, name = "ConnectionBound"),
                @XmlElement(type = CopyBufferedMessagesAction.class, name = "CopyBufferedMessages"),
                @XmlElement(type = CopyBufferedRecordsAction.class, name = "CopyBufferedRecords"),
                @XmlElement(type = CopyBuffersAction.class, name = "CopyBuffers"),
                @XmlElement(type = CopyClientRandomAction.class, name = "CopyClientRandom"),
                @XmlElement(type = CopyContextFieldAction.class, name = "CopyContextField"),
                @XmlElement(type = CopyPreMasterSecretAction.class, name = "CopyPreMasterSecret"),
                @XmlElement(type = CopyServerRandomAction.class, name = "CopyServerRandom"),
                @XmlElement(type = DeactivateDecryptionAction.class, name = "DeactivateDecryption"),
                @XmlElement(type = DeactivateEncryptionAction.class, name = "DeactivateEncryption"),
                @XmlElement(
                        type = DeepCopyBufferedMessagesAction.class,
                        name = "DeepCopyBufferedMessages"),
                @XmlElement(
                        type = DeepCopyBufferedRecordsAction.class,
                        name = "DeepCopyBufferedRecords"),
                @XmlElement(type = DeepCopyBuffersAction.class, name = "DeepCopyBuffers"),
                @XmlElement(type = EsniKeyDnsRequestAction.class, name = "EsniKeyDnsRequest"),
                @XmlElement(type = EchConfigDnsRequestAction.class, name = "EchConfigDnsRequest"),
                @XmlElement(
                        type = FindReceivedProtocolMessageAction.class,
                        name = "FindReceivedProtocolMessage"),
                @XmlElement(type = ForwardMessagesAction.class, name = "ForwardMessages"),
                @XmlElement(
                        type = ForwardMessagesWithPrepareAction.class,
                        name = "ForwardMessagesWithPrepare"),
                @XmlElement(type = ForwardDataAction.class, name = "ForwardData"),
                @XmlElement(type = GenericReceiveAction.class, name = "GenericReceive"),
                @XmlElement(type = ReceiveTillAction.class, name = "ReceiveTill"),
                @XmlElement(type = ReceiveQuicTillAction.class, name = "ReceiveQuicFramesTill"),
                @XmlElement(type = TightReceiveAction.class, name = "TightReceive"),
                @XmlElement(type = MultiReceiveAction.class, name = "MultiReceive"),
                @XmlElement(type = PopAndSendAction.class, name = "PopAndSend"),
                @XmlElement(type = PopAndSendMessageAction.class, name = "PopAndSendMessage"),
                @XmlElement(type = PopAndSendRecordAction.class, name = "PopAndSendRecord"),
                @XmlElement(type = PopBuffersAction.class, name = "PopBuffers"),
                @XmlElement(type = PopBufferedMessageAction.class, name = "PopBufferedMessage"),
                @XmlElement(type = PopBufferedRecordAction.class, name = "PopBufferedRecord"),
                @XmlElement(
                        type = PrintLastHandledApplicationDataAction.class,
                        name = "PrintLastHandledApplicationData"),
                @XmlElement(
                        type = PrintProposedExtensionsAction.class,
                        name = "PrintProposedExtensions"),
                @XmlElement(type = PrintSecretsAction.class, name = "PrintSecrets"),
                @XmlElement(type = ReceiveAction.class, name = "Receive"),
                @XmlElement(type = RemBufferedChCiphersAction.class, name = "RemBufferedChCiphers"),
                @XmlElement(
                        type = RemBufferedChExtensionsAction.class,
                        name = "RemBufferedChExtensions"),
                @XmlElement(type = RenegotiationAction.class, name = "Renegotiation"),
                @XmlElement(
                        type = ResetRecordCipherListsAction.class,
                        name = "ResetRecordCipherLists"),
                @XmlElement(type = ResetConnectionAction.class, name = "ResetConnection"),
                @XmlElement(type = SendAction.class, name = "Send"),
                @XmlElement(
                        type = SendDynamicClientKeyExchangeAction.class,
                        name = "SendDynamicClientKeyExchange"),
                @XmlElement(
                        type = SendDynamicServerKeyExchangeAction.class,
                        name = "SendDynamicServerKeyExchange"),
                @XmlElement(
                        type = SendDynamicServerCertificateAction.class,
                        name = "SendDynamicCertificate"),
                @XmlElement(type = SendRaccoonCkeAction.class, name = "SendRaccoonCke"),
                @XmlElement(
                        type = SendMessagesFromLastFlightAction.class,
                        name = "SendMessagesFromLastFlight"),
                @XmlElement(
                        type = SendRecordsFromLastFlightAction.class,
                        name = "SendRecordsFromLastFlight"),
                @XmlElement(
                        type = SetEncryptChangeCipherSpecConfigAction.class,
                        name = "SetEncryptChangeCipherSpecConfig"),
                @XmlElement(type = WaitAction.class, name = "Wait"),
                @XmlElement(type = FlushSessionCacheAction.class, name = "FlushSessionCache"),
                @XmlElement(type = SendAsciiAction.class, name = "SendAscii"),
                @XmlElement(type = ReceiveAsciiAction.class, name = "ReceiveAscii"),
                @XmlElement(type = GenericReceiveAsciiAction.class, name = "GenericReceiveAscii"),
                @XmlElement(type = QuicPathChallengeAction.class, name = "QuicPathChallenge"),
            })
=======
    @XmlAnyElement(lax = true)
>>>>>>> 4e6a5132
    private List<TlsAction> tlsActions = new ArrayList<>();

    private String name = null;
    private String description = null;

    // A dirty flag used to determine if the WorkflowTrace is well defined or
    // not.
    @XmlTransient private boolean dirty = true;

    public WorkflowTrace() {
        this.tlsActions = new LinkedList<>();
    }

    public WorkflowTrace(List<AliasedConnection> cons) {
        this.connections = cons;
    }

    public void reset() {
        for (TlsAction action : getTlsActions()) {
            action.reset();
        }
    }

    public String getDescription() {
        return description;
    }

    public void setDescription(String description) {
        this.description = description;
    }

    public List<TlsAction> getTlsActions() {
        return tlsActions;
    }

    public void addTlsAction(TlsAction action) {
        dirty = true;
        tlsActions.add(action);
    }

    public void addTlsAction(int position, TlsAction action) {
        dirty = true;
        tlsActions.add(position, action);
    }

    public void addTlsActions(TlsAction... actions) {
        addTlsActions(Arrays.asList(actions));
    }

    public void addTlsActions(List<TlsAction> actions) {
        for (TlsAction action : actions) {
            addTlsAction(action);
        }
    }

    public TlsAction removeTlsAction(int index) {
        dirty = true;
        return tlsActions.remove(index);
    }

    public void setTlsActions(List<TlsAction> tlsActions) {
        dirty = true;
        this.tlsActions = tlsActions;
    }

    public void setTlsActions(TlsAction... tlsActions) {
        setTlsActions(new ArrayList<>(Arrays.asList(tlsActions)));
    }

    public List<AliasedConnection> getConnections() {
        return connections;
    }

    /**
     * Set connections of the workflow trace. Use only if you know what you are doing. Unless you
     * are manually configuring workflow traces (say for MiTM or unit tests), there shouldn't be any
     * need to call this method.
     *
     * @param connections new connection to use with this workflow trace
     */
    public void setConnections(List<AliasedConnection> connections) {
        dirty = true;
        this.connections = connections;
    }

    /**
     * Add a connection to the workflow trace. Use only if you know what you are doing. Unless you
     * are manually configuring workflow traces (say for MiTM or unit tests), there shouldn't be any
     * need to call this method.
     *
     * @param connection new connection to add to the workflow trace
     */
    public void addConnection(AliasedConnection connection) {
        dirty = true;
        this.connections.add(connection);
    }

    public List<MessageAction> getMessageActions() {
        List<MessageAction> messageActions = new LinkedList<>();
        for (TlsAction action : tlsActions) {
            if (action instanceof MessageAction) {
                messageActions.add((MessageAction) action);
            }
        }
        return messageActions;
    }

    public List<ReceivingAction> getReceivingActions() {
        List<ReceivingAction> receiveActions = new LinkedList<>();
        for (TlsAction action : tlsActions) {
            if (action instanceof ReceivingAction) {
                receiveActions.add((ReceivingAction) action);
            }
        }
        return receiveActions;
    }

    public List<StaticReceivingAction> getStaticConfiguredReceivingActions() {
        List<StaticReceivingAction> staticConfiguredReceivingActions = new LinkedList<>();
        for (TlsAction action : tlsActions) {
            if (action instanceof StaticReceivingAction) {
                staticConfiguredReceivingActions.add((StaticReceivingAction) action);
            }
        }
        return staticConfiguredReceivingActions;
    }

    public List<SendingAction> getSendingActions() {
        List<SendingAction> sendingActions = new LinkedList<>();
        for (TlsAction action : tlsActions) {
            if (action instanceof SendingAction) {
                sendingActions.add((SendingAction) action);
            }
        }
        return sendingActions;
    }

    public List<StaticSendingAction> getStaticConfiguredSendingActions() {
        List<StaticSendingAction> staticConfiguredSendingActions = new LinkedList<>();
        for (TlsAction action : tlsActions) {
            if (action instanceof StaticSendingAction) {
                staticConfiguredSendingActions.add((StaticSendingAction) action);
            }
        }
        return staticConfiguredSendingActions;
    }

    /**
     * Get the last TlsAction of the workflow trace.
     *
     * @return the last TlsAction of the workflow trace. Null if no actions are defined
     */
    public TlsAction getLastAction() {
        int size = tlsActions.size();
        if (size != 0) {
            return tlsActions.get(size - 1);
        }
        return null;
    }

    /**
     * Get the last MessageAction of the workflow trace.
     *
     * @return the last MessageAction of the workflow trace. Null if no message actions are defined
     */
    public MessageAction getLastMessageAction() {
        for (int i = tlsActions.size() - 1; i >= 0; i--) {
            if (tlsActions.get(i) instanceof MessageAction) {
                return (MessageAction) (tlsActions.get(i));
            }
        }
        return null;
    }

    /**
     * Get the last SendingAction of the workflow trace.
     *
     * @return the last SendingAction of the workflow trace. Null if no sending actions are defined
     */
    public SendingAction getLastSendingAction() {
        for (int i = tlsActions.size() - 1; i >= 0; i--) {
            if (tlsActions.get(i) instanceof SendingAction) {
                return (SendingAction) (tlsActions.get(i));
            }
        }
        return null;
    }

    /**
     * Get the last ReceivingActionAction of the workflow trace.
     *
     * @return the last ReceivingActionAction of the workflow trace. Null if no receiving actions
     *     are defined
     */
    public ReceivingAction getLastReceivingAction() {
        for (int i = tlsActions.size() - 1; i >= 0; i--) {
            if (tlsActions.get(i) instanceof ReceivingAction) {
                return (ReceivingAction) (tlsActions.get(i));
            }
        }
        return null;
    }

    /**
     * Get the first MessageAction of the workflow trace.
     *
     * @return the first MessageAction of the workflow trace. Null if no message actions are defined
     */
    public MessageAction getFirstMessageAction() {
        for (int i = 0; i < tlsActions.size(); i++) {
            if (tlsActions.get(i) instanceof MessageAction) {
                return (MessageAction) (tlsActions.get(i));
            }
        }
        return null;
    }

    /**
     * Get the first SendingAction of the workflow trace.
     *
     * @return the first SendingAction of the workflow trace. Null if no sending actions are defined
     */
    public SendingAction getFirstSendingAction() {
        for (int i = 0; i < tlsActions.size(); i++) {
            if (tlsActions.get(i) instanceof SendingAction) {
                return (SendingAction) (tlsActions.get(i));
            }
        }
        return null;
    }

    /**
     * Get the first ReceivingActionAction of the workflow trace.
     *
     * @return the first ReceivingActionAction of the workflow trace. Null if no receiving actions
     *     are defined
     */
    public ReceivingAction getFirstReceivingAction() {
        for (int i = 0; i < tlsActions.size(); i++) {
            if (tlsActions.get(i) instanceof ReceivingAction) {
                return (ReceivingAction) (tlsActions.get(i));
            }
        }
        return null;
    }

    public String getName() {
        return name;
    }

    public void setName(String name) {
        this.name = name;
    }

    @Override
    public String toString() {
        StringBuilder sb = new StringBuilder("Trace Actions:");
        for (TlsAction action : tlsActions) {
            sb.append("\n");
            sb.append(action.toString());
        }
        return sb.toString();
    }

    @Override
    public int hashCode() {
        int hash = 3;
        hash = 23 * hash + Objects.hashCode(this.tlsActions);
        hash = 23 * hash + Objects.hashCode(this.name);
        hash = 23 * hash + Objects.hashCode(this.description);
        return hash;
    }

    @Override
    public boolean equals(Object obj) {
        if (this == obj) {
            return true;
        }
        if (obj == null) {
            return false;
        }
        if (getClass() != obj.getClass()) {
            return false;
        }
        final WorkflowTrace other = (WorkflowTrace) obj;
        if (!Objects.equals(this.name, other.name)) {
            return false;
        }
        if (!Objects.equals(this.description, other.description)) {
            return false;
        }
        return Objects.equals(this.tlsActions, other.tlsActions);
    }

    public boolean executedAsPlanned() {
        for (TlsAction action : tlsActions) {
            if (!action.executedAsPlanned()
                    && (action.getActionOptions() == null
                            || !action.getActionOptions().contains(ActionOption.MAY_FAIL))) {
                LOGGER.debug("Action {} did not execute as planned", action.toCompactString());
                return false;
            } else {
                LOGGER.debug("Action {} executed as planned", action.toCompactString());
            }
        }
        return true;
    }

    public boolean allActionsExecuted() {
        for (TlsAction action : tlsActions) {
            if (!action.isExecuted()) {
                return false;
            }
        }
        return true;
    }

    public boolean isDirty() {
        return dirty;
    }

    public void setDirty(boolean dirty) {
        this.dirty = dirty;
    }

    public <T extends TlsAction> T getFirstAction(Class<T> actionCls) {
        List<TlsAction> actions = this.getTlsActions();
        for (TlsAction action : actions) {
            if (action.getClass().equals(actionCls)) {
                return actionCls.cast(action);
            }
        }
        return null;
    }

    public <T extends ProtocolMessage> T getFirstReceivedMessage(Class<T> msgClass) {
        List<ProtocolMessage> messageList = WorkflowTraceResultUtil.getAllReceivedMessages(this);
        messageList =
                messageList.stream()
                        .filter(i -> msgClass.isAssignableFrom(i.getClass()))
                        .collect(Collectors.toList());

        if (messageList.isEmpty()) {
            return null;
        } else {
            return (T) messageList.get(0);
        }
    }

    public <T extends ProtocolMessage> T getLastReceivedMessage(Class<T> msgClass) {
        List<ProtocolMessage> messageList = WorkflowTraceResultUtil.getAllReceivedMessages(this);
        messageList =
                messageList.stream()
                        .filter(i -> msgClass.isAssignableFrom(i.getClass()))
                        .collect(Collectors.toList());

        if (messageList.isEmpty()) {
            return null;
        } else {
            return (T) messageList.get(messageList.size() - 1);
        }
    }

    public <T extends ProtocolMessage> T getFirstSentMessage(Class<T> msgClass) {
        List<ProtocolMessage> messageList = WorkflowTraceResultUtil.getAllSentMessages(this);
        messageList =
                messageList.stream()
                        .filter(i -> msgClass.isAssignableFrom(i.getClass()))
                        .collect(Collectors.toList());

        if (messageList.isEmpty()) {
            return null;
        } else {
            return (T) messageList.get(0);
        }
    }

    public <T extends ProtocolMessage> T getLastSentMessage(Class<T> msgClass) {
        List<ProtocolMessage> messageList = WorkflowTraceResultUtil.getAllSentMessages(this);
        messageList =
                messageList.stream()
                        .filter(i -> msgClass.isAssignableFrom(i.getClass()))
                        .collect(Collectors.toList());

        if (messageList.isEmpty()) {
            return null;
        } else {
            return (T) messageList.get(messageList.size() - 1);
        }
    }

    public List<MessageAction> getMessageActionsWithUnreadBytes() {
        return WorkflowTraceResultUtil.getMessageActionsWithUnreadBytes(this);
    }

    public boolean hasUnreadByte() {
        return WorkflowTraceResultUtil.hasUnreadBytes(this);
    }

    public static SendingAction getLastSendingAction(WorkflowTrace trace) {
        List<SendingAction> sendingActions = trace.getSendingActions();
        return sendingActions.get(sendingActions.size() - 1);
    }
}<|MERGE_RESOLUTION|>--- conflicted
+++ resolved
@@ -95,147 +95,7 @@
     private List<AliasedConnection> connections = new ArrayList<>();
 
     @HoldsModifiableVariable
-<<<<<<< HEAD
-    @XmlElements(
-            value = {
-                @XmlElement(type = ActivateDecryptionAction.class, name = "ActivateDecryption"),
-                @XmlElement(type = ActivateEncryptionAction.class, name = "ActivateEncryption"),
-                @XmlElement(
-                        type = ApplyBufferedMessagesAction.class,
-                        name = "ApplyBufferedMessages"),
-                @XmlElement(
-                        type = BufferedGenericReceiveAction.class,
-                        name = "BufferedGenericReceive"),
-                @XmlElement(type = BufferedSendAction.class, name = "BufferedSend"),
-                @XmlElement(type = ChangeCipherSuiteAction.class, name = "ChangeCipherSuite"),
-                @XmlElement(
-                        type = ChangeNegotiatedExtensionsAction.class,
-                        name = "ChangeNegotiatedExtensions"),
-                @XmlElement(
-                        type = ChangeProposedExtensionsAction.class,
-                        name = "ChangeProposedExtensions"),
-                @XmlElement(type = ChangeConnectionIdAction.class, name = "ChangeConnectionId"),
-                @XmlElement(type = ChangeClientRandomAction.class, name = "ChangeClientRandom"),
-                @XmlElement(type = ChangeCompressionAction.class, name = "ChangeCompression"),
-                @XmlElement(type = ChangeContextValueAction.class, name = "ChangeContextValue"),
-                @XmlElement(type = ChangeMasterSecretAction.class, name = "ChangeMasterSecret"),
-                @XmlElement(
-                        type = ChangePreMasterSecretAction.class,
-                        name = "ChangePreMasterSecret"),
-                @XmlElement(
-                        type = ChangeServerRsaParametersAction.class,
-                        name = "ChangeServerRsaParameters"),
-                @XmlElement(
-                        type = ChangeDefaultPreMasterSecretAction.class,
-                        name = "ChangeDefaultPreMasterSecret"),
-                @XmlElement(
-                        type = ChangeProtocolVersionAction.class,
-                        name = "ChangeProtocolVersion"),
-                @XmlElement(type = ChangeServerRandomAction.class, name = "ChangeServerRandom"),
-                @XmlElement(
-                        type = ChangeConnectionTimeoutAction.class,
-                        name = "ChangeConnectionTimeout"),
-                @XmlElement(type = ChangeReadEpochAction.class, name = "ChangeReadEpoch"),
-                @XmlElement(
-                        type = ChangeReadSequenceNumberAction.class,
-                        name = "ChangeReadSequenceNumber"),
-                @XmlElement(
-                        type = ChangeReadMessageSequenceAction.class,
-                        name = "ChangeReadMessageSequence"),
-                @XmlElement(type = ChangeWriteEpochAction.class, name = "ChangeWriteEpoch"),
-                @XmlElement(
-                        type = ChangeWriteSequenceNumberAction.class,
-                        name = "ChangeWriteSequenceNumber"),
-                @XmlElement(
-                        type = ChangeWriteMessageSequenceAction.class,
-                        name = "ChangeWriteMessageSequence"),
-                @XmlElement(type = ClearBuffersAction.class, name = "ClearBuffers"),
-                @XmlElement(type = ClearDigestAction.class, name = "ClearDigest"),
-                @XmlElement(type = ConnectionBoundAction.class, name = "ConnectionBound"),
-                @XmlElement(type = CopyBufferedMessagesAction.class, name = "CopyBufferedMessages"),
-                @XmlElement(type = CopyBufferedRecordsAction.class, name = "CopyBufferedRecords"),
-                @XmlElement(type = CopyBuffersAction.class, name = "CopyBuffers"),
-                @XmlElement(type = CopyClientRandomAction.class, name = "CopyClientRandom"),
-                @XmlElement(type = CopyContextFieldAction.class, name = "CopyContextField"),
-                @XmlElement(type = CopyPreMasterSecretAction.class, name = "CopyPreMasterSecret"),
-                @XmlElement(type = CopyServerRandomAction.class, name = "CopyServerRandom"),
-                @XmlElement(type = DeactivateDecryptionAction.class, name = "DeactivateDecryption"),
-                @XmlElement(type = DeactivateEncryptionAction.class, name = "DeactivateEncryption"),
-                @XmlElement(
-                        type = DeepCopyBufferedMessagesAction.class,
-                        name = "DeepCopyBufferedMessages"),
-                @XmlElement(
-                        type = DeepCopyBufferedRecordsAction.class,
-                        name = "DeepCopyBufferedRecords"),
-                @XmlElement(type = DeepCopyBuffersAction.class, name = "DeepCopyBuffers"),
-                @XmlElement(type = EsniKeyDnsRequestAction.class, name = "EsniKeyDnsRequest"),
-                @XmlElement(type = EchConfigDnsRequestAction.class, name = "EchConfigDnsRequest"),
-                @XmlElement(
-                        type = FindReceivedProtocolMessageAction.class,
-                        name = "FindReceivedProtocolMessage"),
-                @XmlElement(type = ForwardMessagesAction.class, name = "ForwardMessages"),
-                @XmlElement(
-                        type = ForwardMessagesWithPrepareAction.class,
-                        name = "ForwardMessagesWithPrepare"),
-                @XmlElement(type = ForwardDataAction.class, name = "ForwardData"),
-                @XmlElement(type = GenericReceiveAction.class, name = "GenericReceive"),
-                @XmlElement(type = ReceiveTillAction.class, name = "ReceiveTill"),
-                @XmlElement(type = ReceiveQuicTillAction.class, name = "ReceiveQuicFramesTill"),
-                @XmlElement(type = TightReceiveAction.class, name = "TightReceive"),
-                @XmlElement(type = MultiReceiveAction.class, name = "MultiReceive"),
-                @XmlElement(type = PopAndSendAction.class, name = "PopAndSend"),
-                @XmlElement(type = PopAndSendMessageAction.class, name = "PopAndSendMessage"),
-                @XmlElement(type = PopAndSendRecordAction.class, name = "PopAndSendRecord"),
-                @XmlElement(type = PopBuffersAction.class, name = "PopBuffers"),
-                @XmlElement(type = PopBufferedMessageAction.class, name = "PopBufferedMessage"),
-                @XmlElement(type = PopBufferedRecordAction.class, name = "PopBufferedRecord"),
-                @XmlElement(
-                        type = PrintLastHandledApplicationDataAction.class,
-                        name = "PrintLastHandledApplicationData"),
-                @XmlElement(
-                        type = PrintProposedExtensionsAction.class,
-                        name = "PrintProposedExtensions"),
-                @XmlElement(type = PrintSecretsAction.class, name = "PrintSecrets"),
-                @XmlElement(type = ReceiveAction.class, name = "Receive"),
-                @XmlElement(type = RemBufferedChCiphersAction.class, name = "RemBufferedChCiphers"),
-                @XmlElement(
-                        type = RemBufferedChExtensionsAction.class,
-                        name = "RemBufferedChExtensions"),
-                @XmlElement(type = RenegotiationAction.class, name = "Renegotiation"),
-                @XmlElement(
-                        type = ResetRecordCipherListsAction.class,
-                        name = "ResetRecordCipherLists"),
-                @XmlElement(type = ResetConnectionAction.class, name = "ResetConnection"),
-                @XmlElement(type = SendAction.class, name = "Send"),
-                @XmlElement(
-                        type = SendDynamicClientKeyExchangeAction.class,
-                        name = "SendDynamicClientKeyExchange"),
-                @XmlElement(
-                        type = SendDynamicServerKeyExchangeAction.class,
-                        name = "SendDynamicServerKeyExchange"),
-                @XmlElement(
-                        type = SendDynamicServerCertificateAction.class,
-                        name = "SendDynamicCertificate"),
-                @XmlElement(type = SendRaccoonCkeAction.class, name = "SendRaccoonCke"),
-                @XmlElement(
-                        type = SendMessagesFromLastFlightAction.class,
-                        name = "SendMessagesFromLastFlight"),
-                @XmlElement(
-                        type = SendRecordsFromLastFlightAction.class,
-                        name = "SendRecordsFromLastFlight"),
-                @XmlElement(
-                        type = SetEncryptChangeCipherSpecConfigAction.class,
-                        name = "SetEncryptChangeCipherSpecConfig"),
-                @XmlElement(type = WaitAction.class, name = "Wait"),
-                @XmlElement(type = FlushSessionCacheAction.class, name = "FlushSessionCache"),
-                @XmlElement(type = SendAsciiAction.class, name = "SendAscii"),
-                @XmlElement(type = ReceiveAsciiAction.class, name = "ReceiveAscii"),
-                @XmlElement(type = GenericReceiveAsciiAction.class, name = "GenericReceiveAscii"),
-                @XmlElement(type = QuicPathChallengeAction.class, name = "QuicPathChallenge"),
-            })
-=======
     @XmlAnyElement(lax = true)
->>>>>>> 4e6a5132
     private List<TlsAction> tlsActions = new ArrayList<>();
 
     private String name = null;
