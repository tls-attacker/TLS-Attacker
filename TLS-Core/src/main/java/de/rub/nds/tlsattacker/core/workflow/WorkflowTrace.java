--- conflicted
+++ resolved
@@ -14,23 +14,11 @@
 import de.rub.nds.tlsattacker.core.connection.OutboundConnection;
 import de.rub.nds.tlsattacker.core.exceptions.ConfigurationException;
 import de.rub.nds.tlsattacker.core.protocol.ProtocolMessage;
-<<<<<<< HEAD
 import de.rub.nds.tlsattacker.core.workflow.action.*;
-=======
-import de.rub.nds.tlsattacker.core.protocol.message.TlsMessage;
-import de.rub.nds.tlsattacker.core.workflow.action.MessageAction;
-import de.rub.nds.tlsattacker.core.workflow.action.ReceivingAction;
-import de.rub.nds.tlsattacker.core.workflow.action.SendingAction;
-import de.rub.nds.tlsattacker.core.workflow.action.TlsAction;
->>>>>>> 9654fc35
 import de.rub.nds.tlsattacker.core.workflow.action.executor.ActionOption;
 import jakarta.xml.bind.JAXBException;
 import jakarta.xml.bind.annotation.XmlAccessType;
 import jakarta.xml.bind.annotation.XmlAccessorType;
-<<<<<<< HEAD
-=======
-import jakarta.xml.bind.annotation.XmlAnyElement;
->>>>>>> 9654fc35
 import jakarta.xml.bind.annotation.XmlElement;
 import jakarta.xml.bind.annotation.XmlElements;
 import jakarta.xml.bind.annotation.XmlRootElement;
@@ -40,15 +28,7 @@
 import java.io.InputStream;
 import java.io.Serializable;
 import java.nio.charset.StandardCharsets;
-<<<<<<< HEAD
 import java.util.*;
-=======
-import java.util.ArrayList;
-import java.util.Arrays;
-import java.util.LinkedList;
-import java.util.List;
-import java.util.Objects;
->>>>>>> 9654fc35
 import java.util.stream.Collectors;
 import javax.xml.stream.XMLStreamException;
 import org.apache.logging.log4j.LogManager;
@@ -79,10 +59,6 @@
 
         try {
             String origTraceStr = WorkflowTraceSerializer.write(orig);
-<<<<<<< HEAD
-=======
-            LOGGER.trace("Serialized:\n{}", origTraceStr);
->>>>>>> 9654fc35
             InputStream is =
                     new ByteArrayInputStream(origTraceStr.getBytes(StandardCharsets.UTF_8.name()));
             copy = WorkflowTraceSerializer.insecureRead(is);
@@ -109,138 +85,7 @@
     private List<AliasedConnection> connections = new ArrayList<>();
 
     @HoldsModifiableVariable
-<<<<<<< HEAD
-    @XmlElements(
-            value = {
-                @XmlElement(type = ActivateDecryptionAction.class, name = "ActivateDecryption"),
-                @XmlElement(type = ActivateEncryptionAction.class, name = "ActivateEncryption"),
-                @XmlElement(
-                        type = ApplyBufferedMessagesAction.class,
-                        name = "ApplyBufferedMessages"),
-                @XmlElement(
-                        type = BufferedGenericReceiveAction.class,
-                        name = "BufferedGenericReceive"),
-                @XmlElement(type = BufferedSendAction.class, name = "BufferedSend"),
-                @XmlElement(type = ChangeCipherSuiteAction.class, name = "ChangeCipherSuite"),
-                @XmlElement(type = ChangeClientRandomAction.class, name = "ChangeClientRandom"),
-                @XmlElement(type = ChangeCompressionAction.class, name = "ChangeCompression"),
-                @XmlElement(type = ChangeContextValueAction.class, name = "ChangeContextValue"),
-                @XmlElement(type = ChangeMasterSecretAction.class, name = "ChangeMasterSecret"),
-                @XmlElement(
-                        type = ChangePreMasterSecretAction.class,
-                        name = "ChangePreMasterSecret"),
-                @XmlElement(
-                        type = ChangeServerRsaParametersAction.class,
-                        name = "ChangeServerRsaParameters"),
-                @XmlElement(
-                        type = ChangeDefaultPreMasterSecretAction.class,
-                        name = "ChangeDefaultPreMasterSecret"),
-                @XmlElement(
-                        type = ChangeProtocolVersionAction.class,
-                        name = "ChangeProtocolVersion"),
-                @XmlElement(type = ChangeServerRandomAction.class, name = "ChangeServerRandom"),
-                @XmlElement(
-                        type = ChangeConnectionTimeoutAction.class,
-                        name = "ChangeConnectionTimeout"),
-                @XmlElement(type = ChangeReadEpochAction.class, name = "ChangeReadEpoch"),
-                @XmlElement(
-                        type = ChangeReadSequenceNumberAction.class,
-                        name = "ChangeReadSequenceNumber"),
-                @XmlElement(
-                        type = ChangeReadMessageSequenceAction.class,
-                        name = "ChangeReadMessageSequence"),
-                @XmlElement(type = ChangeWriteEpochAction.class, name = "ChangeWriteEpoch"),
-                @XmlElement(
-                        type = ChangeWriteSequenceNumberAction.class,
-                        name = "ChangeWriteSequenceNumber"),
-                @XmlElement(
-                        type = ChangeWriteMessageSequenceAction.class,
-                        name = "ChangeWriteMessageSequence"),
-                @XmlElement(type = ClearBuffersAction.class, name = "ClearBuffers"),
-                @XmlElement(type = ClearDigestAction.class, name = "ClearDigest"),
-                @XmlElement(type = ConnectionBoundAction.class, name = "ConnectionBound"),
-                @XmlElement(type = CopyBufferedMessagesAction.class, name = "CopyBufferedMessages"),
-                @XmlElement(type = CopyBufferedRecordsAction.class, name = "CopyBufferedRecords"),
-                @XmlElement(type = CopyBuffersAction.class, name = "CopyBuffers"),
-                @XmlElement(type = CopyClientRandomAction.class, name = "CopyClientRandom"),
-                @XmlElement(type = CopyContextFieldAction.class, name = "CopyContextField"),
-                @XmlElement(type = CopyPreMasterSecretAction.class, name = "CopyPreMasterSecret"),
-                @XmlElement(type = CopyServerRandomAction.class, name = "CopyServerRandom"),
-                @XmlElement(type = DeactivateDecryptionAction.class, name = "DeactivateDecryption"),
-                @XmlElement(type = DeactivateEncryptionAction.class, name = "DeactivateEncryption"),
-                @XmlElement(
-                        type = DeepCopyBufferedMessagesAction.class,
-                        name = "DeepCopyBufferedMessages"),
-                @XmlElement(
-                        type = DeepCopyBufferedRecordsAction.class,
-                        name = "DeepCopyBufferedRecords"),
-                @XmlElement(type = DeepCopyBuffersAction.class, name = "DeepCopyBuffers"),
-                @XmlElement(type = EsniKeyDnsRequestAction.class, name = "EsniKeyDnsRequest"),
-                @XmlElement(type = EchConfigDnsRequestAction.class, name = "EchConfigDnsRequest"),
-                @XmlElement(
-                        type = FindReceivedProtocolMessageAction.class,
-                        name = "FindReceivedProtocolMessage"),
-                @XmlElement(type = ForwardMessagesAction.class, name = "ForwardMessages"),
-                @XmlElement(
-                        type = ForwardMessagesWithPrepareAction.class,
-                        name = "ForwardMessagesWithPrepare"),
-                @XmlElement(type = ForwardDataAction.class, name = "ForwardData"),
-                @XmlElement(type = GenericReceiveAction.class, name = "GenericReceive"),
-                @XmlElement(type = ReceiveTillAction.class, name = "ReceiveTill"),
-                @XmlElement(type = TightReceiveAction.class, name = "TightReceive"),
-                @XmlElement(type = MultiReceiveAction.class, name = "MultiReceive"),
-                @XmlElement(type = PopAndSendAction.class, name = "PopAndSend"),
-                @XmlElement(type = PopAndSendMessageAction.class, name = "PopAndSendMessage"),
-                @XmlElement(type = PopAndSendRecordAction.class, name = "PopAndSendRecord"),
-                @XmlElement(type = PopBuffersAction.class, name = "PopBuffers"),
-                @XmlElement(type = PopBufferedMessageAction.class, name = "PopBufferedMessage"),
-                @XmlElement(type = PopBufferedRecordAction.class, name = "PopBufferedRecord"),
-                @XmlElement(
-                        type = PrintLastHandledApplicationDataAction.class,
-                        name = "PrintLastHandledApplicationData"),
-                @XmlElement(
-                        type = PrintProposedExtensionsAction.class,
-                        name = "PrintProposedExtensions"),
-                @XmlElement(type = PrintSecretsAction.class, name = "PrintSecrets"),
-                @XmlElement(type = ReceiveAction.class, name = "Receive"),
-                @XmlElement(type = RemBufferedChCiphersAction.class, name = "RemBufferedChCiphers"),
-                @XmlElement(
-                        type = RemBufferedChExtensionsAction.class,
-                        name = "RemBufferedChExtensions"),
-                @XmlElement(type = RenegotiationAction.class, name = "Renegotiation"),
-                @XmlElement(
-                        type = ResetRecordCipherListsAction.class,
-                        name = "ResetRecordCipherLists"),
-                @XmlElement(type = ResetConnectionAction.class, name = "ResetConnection"),
-                @XmlElement(type = SendAction.class, name = "Send"),
-                @XmlElement(
-                        type = SendDynamicClientKeyExchangeAction.class,
-                        name = "SendDynamicClientKeyExchange"),
-                @XmlElement(
-                        type = SendDynamicServerKeyExchangeAction.class,
-                        name = "SendDynamicServerKeyExchange"),
-                @XmlElement(
-                        type = SendDynamicServerCertificateAction.class,
-                        name = "SendDynamicCertificate"),
-                @XmlElement(type = SendRaccoonCkeAction.class, name = "SendRaccoonCke"),
-                @XmlElement(
-                        type = SendMessagesFromLastFlightAction.class,
-                        name = "SendMessagesFromLastFlight"),
-                @XmlElement(
-                        type = SendRecordsFromLastFlightAction.class,
-                        name = "SendRecordsFromLastFlight"),
-                @XmlElement(
-                        type = SetEncryptChangeCipherSpecConfigAction.class,
-                        name = "SetEncryptChangeCipherSpecConfig"),
-                @XmlElement(type = WaitAction.class, name = "Wait"),
-                @XmlElement(type = FlushSessionCacheAction.class, name = "FlushSessionCache"),
-                @XmlElement(type = SendAsciiAction.class, name = "SendAscii"),
-                @XmlElement(type = ReceiveAsciiAction.class, name = "ReceiveAscii"),
-                @XmlElement(type = GenericReceiveAsciiAction.class, name = "GenericReceiveAscii"),
-            })
-=======
     @XmlAnyElement(lax = true)
->>>>>>> 9654fc35
     private List<TlsAction> tlsActions = new ArrayList<>();
 
     private String name = null;
