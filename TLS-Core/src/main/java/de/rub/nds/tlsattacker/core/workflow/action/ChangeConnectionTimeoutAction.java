/*
 * TLS-Attacker - A Modular Penetration Testing Framework for TLS
 *
 * Copyright 2014-2023 Ruhr University Bochum, Paderborn University, and Hackmanit GmbH
 *
 * Licensed under Apache License, Version 2.0
 * http://www.apache.org/licenses/LICENSE-2.0.txt
 */
package de.rub.nds.tlsattacker.core.workflow.action;

import de.rub.nds.tlsattacker.core.exceptions.ActionExecutionException;
import de.rub.nds.tlsattacker.core.layer.context.TlsContext;
import de.rub.nds.tlsattacker.core.state.State;
import jakarta.xml.bind.annotation.XmlRootElement;
import org.apache.logging.log4j.LogManager;
import org.apache.logging.log4j.Logger;

@XmlRootElement(name = "ChangeConnectionTimeout")
public class ChangeConnectionTimeoutAction extends ConnectionBoundAction {

    private static final Logger LOGGER = LogManager.getLogger();

    private long newValue;
    private long oldValue;

    public ChangeConnectionTimeoutAction(long newValue) {
        super();
        this.newValue = newValue;
    }

    public ChangeConnectionTimeoutAction() {}

    public void setNewValue(long newValue) {
        this.newValue = newValue;
    }

    public long getNewValue() {
        return newValue;
    }

    public long getOldValue() {
        return oldValue;
    }

    @Override
    public void execute(State state) throws ActionExecutionException {
        TlsContext tlsContext = state.getContext(getConnectionAlias()).getTlsContext();

        if (isExecuted()) {
            throw new ActionExecutionException("Action already executed!");
        }
<<<<<<< HEAD
        oldValue = tlsContext.getContext().getTransportHandler().getTimeout();
        tlsContext.getContext().getTransportHandler().setTimeout(newValue);
=======
        oldValue = tlsContext.getTransportHandler().getTimeout();
        tlsContext.getTransportHandler().setTimeout(newValue);
>>>>>>> 9654fc35
        LOGGER.info(
                "Changed Timeout from " + oldValue == null ? oldValue : null + " to " + newValue);
        setExecuted(true);
    }

    @Override
    public void reset() {
        setExecuted(null);
    }

    @Override
    public boolean executedAsPlanned() {
        return isExecuted();
    }

    @Override
    public int hashCode() {
        int hash = 5;
        hash = 53 * hash + (int) (this.newValue ^ (this.newValue >>> 32));
        hash = 53 * hash + (int) (this.oldValue ^ (this.oldValue >>> 32));
        return hash;
    }

    @Override
    public boolean equals(Object obj) {
        if (this == obj) {
            return true;
        }
        if (obj == null) {
            return false;
        }
        if (getClass() != obj.getClass()) {
            return false;
        }
        final ChangeConnectionTimeoutAction other = (ChangeConnectionTimeoutAction) obj;
        if (this.newValue != other.newValue) {
            return false;
        }
        if (this.oldValue != other.oldValue) {
            return false;
        }
        return true;
    }
}<|MERGE_RESOLUTION|>--- conflicted
+++ resolved
@@ -49,13 +49,8 @@
         if (isExecuted()) {
             throw new ActionExecutionException("Action already executed!");
         }
-<<<<<<< HEAD
         oldValue = tlsContext.getContext().getTransportHandler().getTimeout();
         tlsContext.getContext().getTransportHandler().setTimeout(newValue);
-=======
-        oldValue = tlsContext.getTransportHandler().getTimeout();
-        tlsContext.getTransportHandler().setTimeout(newValue);
->>>>>>> 9654fc35
         LOGGER.info(
                 "Changed Timeout from " + oldValue == null ? oldValue : null + " to " + newValue);
         setExecuted(true);
