--- conflicted
+++ resolved
@@ -1116,15 +1116,13 @@
     private byte[] defaultServerPWDSalt = ArrayConverter
             .hexStringToByteArray("963c77cdc13a2a8d75cdddd1e0449929843711c21d47ce6e6383cdda37e47da3");
 
-<<<<<<< HEAD
     /**
      * TLS-Attacker will parse encrypted messages with invalid MAC or padding as
      * unknown if this option is set.
      */
     private Boolean parseInvalidRecordNormally = true;
-=======
+
     private ECPointFormat defaultSelectedPointFormat = ECPointFormat.UNCOMPRESSED;
->>>>>>> 5fbbb811
 
     Config() {
         defaultClientConnection = new OutboundConnection("client", 443, "localhost");
