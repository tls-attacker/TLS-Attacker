/**
 * TLS-Attacker - A Modular Penetration Testing Framework for TLS
 *
 * Copyright 2014-2017 Ruhr University Bochum / Hackmanit GmbH
 *
 * Licensed under Apache License 2.0
 * http://www.apache.org/licenses/LICENSE-2.0
 */
package de.rub.nds.tlsattacker.core.config;

import de.rub.nds.modifiablevariable.util.ArrayConverter;
import de.rub.nds.modifiablevariable.util.ByteArrayAdapter;
import de.rub.nds.tlsattacker.core.constants.AuthzDataFormat;
import de.rub.nds.tlsattacker.core.constants.CertificateStatusRequestType;
import de.rub.nds.tlsattacker.core.constants.CertificateType;
import de.rub.nds.tlsattacker.core.constants.ChooserType;
import de.rub.nds.tlsattacker.core.constants.CipherSuite;
import de.rub.nds.tlsattacker.core.constants.ClientCertificateType;
import de.rub.nds.tlsattacker.core.constants.CompressionMethod;
import de.rub.nds.tlsattacker.core.constants.ECPointFormat;
import de.rub.nds.tlsattacker.core.constants.HashAlgorithm;
import de.rub.nds.tlsattacker.core.constants.HeartbeatMode;
import de.rub.nds.tlsattacker.core.constants.MaxFragmentLength;
import de.rub.nds.tlsattacker.core.constants.NameType;
import de.rub.nds.tlsattacker.core.constants.NamedCurve;
import de.rub.nds.tlsattacker.core.constants.PRFAlgorithm;
import de.rub.nds.tlsattacker.core.constants.ProtocolVersion;
import de.rub.nds.tlsattacker.core.constants.PskKeyExchangeMode;
import de.rub.nds.tlsattacker.core.constants.SignatureAlgorithm;
import de.rub.nds.tlsattacker.core.constants.SignatureAndHashAlgorithm;
import de.rub.nds.tlsattacker.core.constants.SrtpProtectionProfiles;
import de.rub.nds.tlsattacker.core.constants.TokenBindingKeyParameters;
import de.rub.nds.tlsattacker.core.constants.TokenBindingType;
import de.rub.nds.tlsattacker.core.constants.TokenBindingVersion;
import de.rub.nds.tlsattacker.core.constants.UserMappingExtensionHintType;
import de.rub.nds.tlsattacker.core.crypto.ec.CustomECPoint;
import de.rub.nds.tlsattacker.core.exceptions.ConfigurationException;
import de.rub.nds.tlsattacker.core.protocol.message.extension.KS.KSEntry;
import de.rub.nds.tlsattacker.core.protocol.message.extension.PSK.PskSet;
import de.rub.nds.tlsattacker.core.protocol.message.extension.SNI.SNIEntry;
import de.rub.nds.tlsattacker.core.protocol.message.extension.cachedinfo.CachedObject;
import de.rub.nds.tlsattacker.core.protocol.message.extension.certificatestatusrequestitemv2.RequestItemV2;
import de.rub.nds.tlsattacker.core.protocol.message.extension.trustedauthority.TrustedAuthority;
import de.rub.nds.tlsattacker.core.record.layer.RecordLayerType;
import de.rub.nds.tlsattacker.core.workflow.WorkflowTrace;
import de.rub.nds.tlsattacker.core.workflow.action.executor.WorkflowExecutorType;
import de.rub.nds.tlsattacker.core.workflow.factory.WorkflowTraceType;
import de.rub.nds.tlsattacker.transport.ClientConnectionEnd;
import de.rub.nds.tlsattacker.transport.ConnectionEnd;
import de.rub.nds.tlsattacker.transport.ServerConnectionEnd;
import de.rub.nds.tlsattacker.transport.TransportHandlerType;
import java.io.*;
import java.lang.reflect.Field;
import java.math.BigInteger;
import java.util.ArrayList;
import java.util.Arrays;
import java.util.Collections;
import java.util.LinkedList;
import java.util.List;
import javax.xml.bind.annotation.XmlAccessType;
import javax.xml.bind.annotation.XmlAccessorType;
import javax.xml.bind.annotation.XmlElement;
import javax.xml.bind.annotation.XmlElements;
import javax.xml.bind.annotation.XmlRootElement;
import javax.xml.bind.annotation.adapters.XmlJavaTypeAdapter;
import org.apache.logging.log4j.LogManager;
import org.apache.logging.log4j.Logger;

@XmlRootElement
@XmlAccessorType(XmlAccessType.FIELD)
public class Config implements Serializable {

    protected static final Logger LOGGER = LogManager.getLogger(Config.class);

    /**
     * Alias of the default connection end. This is/should be used whenever a
     * single connection end is needed only. In the default single context
     * scenarios (as are used in TLS-Client/TLS-Server), this will also be the
     * alias of the default context.
     */
    public static final String DEFAULT_CONNECTION_END_ALIAS = "defaultConnectionEnd";

    /**
     * The default Config file to load.
     */
    private static final String DEFAULT_CONFIG_FILE = "/default_config.xml";

    public static Config createConfig() {
        InputStream stream = Config.class.getResourceAsStream(DEFAULT_CONFIG_FILE);
        return ConfigIO.read(stream);

    }

    public static Config createConfig(File f) {
        return ConfigIO.read(f);
    }

    public static Config createConfig(InputStream stream) {
        return ConfigIO.read(stream);
    }

    public static Config createEmptyConfig() {
        Config c = new Config();
        for (Field field : c.getClass().getDeclaredFields()) {
            if (!field.getName().equals("LOGGER") && !field.getType().isPrimitive()) {
                field.setAccessible(true);
                try {
                    field.set(c, null);
                } catch (IllegalAccessException e) {
                    LOGGER.warn("Could not set field in Config!", e);
                }
            }
        }
        return c;
    }

    public static Config mergeWithDefaultValues(Config c) {
        ByteArrayOutputStream byteArrayOutputStream = new ByteArrayOutputStream();
        ConfigIO.write(c, byteArrayOutputStream);
        c = ConfigIO.read(new ByteArrayInputStream(byteArrayOutputStream.toByteArray()));
        return c;
    }

    /**
     * Default value for ProtocolVerionFields
     */
    private ProtocolVersion highestProtocolVersion = ProtocolVersion.TLS12;

    /**
     * The Workflow Trace that should be executed
     */
    private WorkflowTrace workflowTrace = null;

    /**
     * Connection ends that we know for workflow execution. For a default
     * config, this will be initialized with a default connection end, that is:
     * (CLIENT connecting to 127.0.0.1:443 with alias DEFAULT_CONTEXT_ALIAS)
     */
    @XmlElements(value = { @XmlElement(type = ConnectionEnd.class, name = "ConnectionEnd"),
            @XmlElement(type = ServerConnectionEnd.class, name = "ServerConnectionEnd"),
            @XmlElement(type = ClientConnectionEnd.class, name = "ClientConnectionEnd") })
    private List<ConnectionEnd> connectionEnds;

    /**
     * If default generated WorkflowTraces should contain client Authentication
     */
    private Boolean clientAuthentication = false;

    /**
     * Which Signature and Hash algorithms we support
     */
    private List<SignatureAndHashAlgorithm> supportedSignatureAndHashAlgorithms;

    /**
     * Which Ciphersuites we support by default
     */
    private List<CipherSuite> defaultClientSupportedCiphersuites;

    /**
     * Which Ciphersuites we support by default
     */
    private List<CipherSuite> defaultServerSupportedCiphersuites;

    /**
     * If we are a dynamic workflow //TODO implement
     */
    private Boolean dynamicWorkflow = false;

    /**
     * Supported namedCurves by default
     */
    private List<NamedCurve> namedCurves;

    /**
     * Default clientSupportedNamed Curves
     */
    private List<NamedCurve> defaultClientNamedCurves;

    /**
     * Supported ProtocolVersions by default
     */
    private List<ProtocolVersion> supportedVersions;

    /**
     * Which heartBeat mode we are in
     */
    private HeartbeatMode heartbeatMode = HeartbeatMode.PEER_ALLOWED_TO_SEND;

    /**
     * Padding length for TLS 1.3 messages
     */
    private Integer paddingLength = 0;

    /**
     * Public key for KeyShareExtension
     */
    @XmlJavaTypeAdapter(ByteArrayAdapter.class)
    private byte[] keySharePublic = ArrayConverter
            .hexStringToByteArray("2a981db6cdd02a06c1763102c9e741365ac4e6f72b3176a6bd6a3523d3ec0f4c");

    /**
     * Key type for KeyShareExtension
     */
    private NamedCurve keyShareType = NamedCurve.ECDH_X25519;

    /**
     * Private key for KeyShareExtension
     */
    @XmlJavaTypeAdapter(ByteArrayAdapter.class)
    private byte[] keySharePrivate = ArrayConverter
            .hexStringToByteArray("03bd8bca70c19f657e897e366dbe21a466e4924af6082dbdf573827bcdde5def");

    /**
     * Hostname in SNI Extension
     */
    private String sniHostname = "localhost";

    /**
     * SNI HostnameType
     */
    private NameType sniType = NameType.HOST_NAME;

    /**
     * Should we terminate the connection on a wrong SNI ?
     */
    private Boolean sniHostnameFatal = false;

    /**
     * MaxFragmentLength in MaxFragmentLengthExtension
     */
    private MaxFragmentLength maxFragmentLength = MaxFragmentLength.TWO_9;

    /**
     * SessionTLSTicket for the SessionTLSTicketExtension. It's an empty session
     * ticket since we initiate a new connection.
     */
    @XmlJavaTypeAdapter(ByteArrayAdapter.class)
    private byte[] TLSSessionTicket = new byte[0];

    /**
     * Renegotiation info for the RenegotiationInfo extension for the Client.
     * It's an empty info since we initiate a new connection.
     */
    @XmlJavaTypeAdapter(ByteArrayAdapter.class)
    private byte[] defaultClientRenegotiationInfo = new byte[0];

    /**
     * Renegotiation info for the RenegotiationInfo extension for the Client.
     * It's an empty info since we initiate a new connection.
     */
    @XmlJavaTypeAdapter(ByteArrayAdapter.class)
    private byte[] defaultServerRenegotiationInfo = new byte[0];

    /**
     * SignedCertificateTimestamp for the SignedCertificateTimestampExtension.
     * It's an emty timestamp, since the server sends it.
     */
    @XmlJavaTypeAdapter(ByteArrayAdapter.class)
    private byte[] defaultSignedCertificateTimestamp = new byte[0];

    /**
     * TokenBinding default version. To be defined later.
     */
    private TokenBindingVersion defaultTokenBindingVersion = TokenBindingVersion.DRAFT_13;

    /**
     * Default TokenBinding Key Parameters.
     */
    private List<TokenBindingKeyParameters> defaultTokenBindingKeyParameters;

    /**
     * This is the request type of the CertificateStatusRequest extension
     */
    private CertificateStatusRequestType certificateStatusRequestExtensionRequestType = CertificateStatusRequestType.OCSP;

    /**
     * This is the responder ID list of the CertificateStatusRequest extension
     */
    @XmlJavaTypeAdapter(ByteArrayAdapter.class)
    private byte[] certificateStatusRequestExtensionResponderIDList = new byte[0];

    /**
     * This is the request extension of the CertificateStatusRequest extension
     */
    @XmlJavaTypeAdapter(ByteArrayAdapter.class)
    private byte[] certificateStatusRequestExtensionRequestExtension = new byte[0];

    /**
     * Default ALPN announced protocols
     */
    private String[] alpnAnnouncedProtocols = new String[] { "h2" };

    @XmlJavaTypeAdapter(ByteArrayAdapter.class)
    private byte[] sessionId = new byte[0];

    /**
     * Default SRP Identifier
     */
    @XmlJavaTypeAdapter(ByteArrayAdapter.class)
    private byte[] secureRemotePasswordExtensionIdentifier = new byte[0];

    /**
     * Default SRTP extension protection profiles The list contains every
     * protection profile as in RFC 5764
     */
    private List<SrtpProtectionProfiles> secureRealTimeTransportProtocolProtectionProfiles;

    /**
     * Default SRTP extension master key identifier
     */
    @XmlJavaTypeAdapter(ByteArrayAdapter.class)
    private byte[] secureRealTimeTransportProtocolMasterKeyIdentifier = new byte[] {};

    /**
     * Default user mapping extension hint type
     */
    private UserMappingExtensionHintType userMappingExtensionHintType = UserMappingExtensionHintType.UPN_DOMAIN_HINT;

    /**
     * Default certificate type extension desired types
     */
    private List<CertificateType> certificateTypeDesiredTypes;

    /**
     * Default client certificate type extension desired types
     */
    private List<CertificateType> clientCertificateTypeDesiredTypes;

    /**
     * Default server certificate type extension desired types
     */
    private List<CertificateType> serverCertificateTypeDesiredTypes;

    /**
     * Default client authz extension data format list
     */
    private List<AuthzDataFormat> clientAuthzExtensionDataFormat;

    /**
     * Default state for the certificate type extension message. State "client"
     */
    private Boolean certificateTypeExtensionMessageState = true;

    /**
     * Default sever authz extension data format list.
     */
    private List<AuthzDataFormat> serverAuthzExtensionDataFormat;

    /**
     * Default trusted ca indication extension trusted CAs.
     */
    private List<TrustedAuthority> trustedCaIndicationExtensionAuthorties;

    /**
     * Default state for the client certificate type extension message (state
     * "client").
     */
    private Boolean clientCertificateTypeExtensionMessageState = true;

    /**
     * Default state for the cached info extension message (state "client").
     */
    private Boolean cachedInfoExtensionIsClientState = true;

    /**
     * Default cached objects for the cached info extension.
     */
    private List<CachedObject> cachedObjectList;

    /**
     * Default certificate status request v2 extension request list.
     */
    private List<RequestItemV2> statusRequestV2RequestList;

    /**
     * Default timeout for the connections. If not explicitly specified,
     * connection ends will be initialized with this timeout.
     */
    private Integer defaultTimeout = 1000;

    /**
     * Default TransportHandlerType that shall be used. If not explicitly
     * specified, connection ends will be initialized with this type.
     */
    private TransportHandlerType defaultTransportHandlerType = TransportHandlerType.TCP;

    /**
     * If we should use a workflow trace specified in File
     */
    private String workflowInput = null;

    /**
     * If we should output an executed workflowtrace to a specified file
     */
    private String workflowOutput = null;

    /**
     * The Type of workflow trace that should be generated
     */
    private WorkflowTraceType workflowTraceType = null;

    /**
     * If the Default generated workflowtrace should contain Application data
     * send by servers
     */
    private Boolean serverSendsApplicationData = false;

    /**
     * If we generate ClientHello with the ECPointFormat extension
     */
    private Boolean addECPointFormatExtension = true;

    /**
     * If we generate ClientHello with the EllipticCurve extension
     */
    private Boolean addEllipticCurveExtension = true;

    /**
     * If we generate ClientHello with the Heartbeat extension
     */
    private Boolean addHeartbeatExtension = false;

    /**
     * If we generate ClientHello with the MaxFragmentLength extension
     */
    private Boolean addMaxFragmentLengthExtenstion = false;

    /**
     * If we generate ClientHello with the ServerNameIndication extension
     */
    private Boolean addServerNameIndicationExtension = false;

    /**
     * If we generate ClientHello with the SignatureAndHashAlgorithm extension
     */
    private Boolean addSignatureAndHashAlgrorithmsExtension = false;

    /**
     * If we generate ClientHello with the SupportedVersion extension
     */
    private Boolean addSupportedVersionsExtension = false;

    /**
     * If we generate ClientHello with the KeyShare extension
     */
    private Boolean addKeyShareExtension = false;
    /**
     * If we generate ClientHello with the EarlyData extension
     */
    private Boolean addEarlyDataExtension = false;

    /**
     * If we generate ClientHello with the PSKKeyExchangeModes extension
     */
    private Boolean addPSKKeyExchangeModesExtension = false;

    /**
     * If we generate ClientHello with the PreSharedKey extension
     */
    private Boolean addPreSharedKeyExtension = false;
    /**
     * If we generate ClientHello with the Padding extension
     */
    private Boolean addPaddingExtension = false;

    /**
     * If we generate ClientHello with the ExtendedMasterSecret extension
     */
    private Boolean addExtendedMasterSecretExtension = false;

    /**
     * If we generate ClientHello with the SessionTicketTLS extension
     */
    private Boolean addSessionTicketTLSExtension = false;

    /**
     * If we generate ClientHello with SignedCertificateTimestamp extension
     */
    private Boolean addSignedCertificateTimestampExtension = false;

    /**
     * If we generate ClientHello with RenegotiationInfo extension
     */
    private Boolean addRenegotiationInfoExtension = false;

    /**
     * If we generate ClientHello with TokenBinding extension.
     */
    private Boolean addTokenBindingExtension = false;

    /**
     * If we generate ClientHello with CertificateStatusRequest extension
     */
    private Boolean addCertificateStatusRequestExtension = false;

    /**
     * If we generate ClientHello with ALPN extension
     */
    private Boolean addAlpnExtension = false;

    /**
     * If we generate ClientHello with SRP extension
     */
    private Boolean addSRPExtension = false;

    /**
     * If we generate ClientHello with SRTP extension
     */
    private Boolean addSRTPExtension = false;

    /**
     * If we generate ClientHello with truncated hmac extension
     */
    private Boolean addTruncatedHmacExtension = false;

    /**
     * If we generate ClientHello with user mapping extension
     */
    private Boolean addUserMappingExtension = false;

    /**
     * If we generate ClientHello with certificate type extension
     */
    private Boolean addCertificateTypeExtension = false;

    /**
     * If we generate ClientHello with client authz extension
     */
    private Boolean addClientAuthzExtension = false;

    /**
     * If we generate ClientHello with server authz extension
     */
    private Boolean addServerAuthzExtension = false;

    /**
     * If we generate ClientHello with client certificate type extension
     */
    private Boolean addClientCertificateTypeExtension = false;

    /**
     * If we generate ClientHello with server certificate type extension
     */
    private Boolean addServerCertificateTypeExtension = false;

    /**
     * If we generate ClientHello with encrypt then mac extension
     */
    private Boolean addEncryptThenMacExtension = false;

    /**
     * If we generate ClientHello with cached info extension
     */
    private Boolean addCachedInfoExtension = false;

    /**
     * If we generate ClientHello with client certificate url extension
     */
    private Boolean addClientCertificateUrlExtension = false;

    /**
     * If we generate ClientHello with trusted ca indication extension
     */
    private Boolean addTrustedCaIndicationExtension = false;

    /**
     * If we generate ClientHello with status request v2 extension
     */
    private Boolean addCertificateStatusRequestV2Extension = false;

    /**
     * If set to true, timestamps will be updated upon execution of a
     * workflowTrace
     */
    private Boolean updateTimestamps = true;
    
    /**
     * PSKKeyExchangeModes to be used in 0-RTT (or TLS 1.3 resumption)
     */
    List<PskKeyExchangeMode> pskKeyExchangeModes;
    
    private byte[] psk;
 
    /**
     * Contains all values related to TLS 1.3 PSKs
     */
    private List<PskSet> PskSets;
    
    /**
     * Early Data
     */
    @XmlJavaTypeAdapter(ByteArrayAdapter.class)
    private byte[] earlyData = ArrayConverter
            .hexStringToByteArray("544c532d41747461636b65720a");
    
    
    /**
     * The Certificate we initialize CertificateMessages with
     */
    @XmlJavaTypeAdapter(ByteArrayAdapter.class)
    private byte[] defaultRsaCertificate = ArrayConverter
            .hexStringToByteArray("0003970003943082039030820278A003020102020900A650C00794049FCD300D06092A864886F70D01010B0500305C310B30090603550406130241553113301106035504080C0A536F6D652D53746174653121301F060355040A0C18496E7465726E6574205769646769747320507479204C74643115301306035504030C0C544C532D41747461636B65723020170D3137303731333132353331385A180F32313137303631393132353331385A305C310B30090603550406130241553113301106035504080C0A536F6D652D53746174653121301F060355040A0C18496E7465726E6574205769646769747320507479204C74643115301306035504030C0C544C532D41747461636B657230820122300D06092A864886F70D01010105000382010F003082010A0282010100C8820D6C3CE84C8430F6835ABFC7D7A912E1664F44578751F376501A8C68476C3072D919C5D39BD0DBE080E71DB83BD4AB2F2F9BDE3DFFB0080F510A5F6929C196551F2B3C369BE051054C877573195558FD282035934DC86EDAB8D4B1B7F555E5B2FEE7275384A756EF86CB86793B5D1333F0973203CB96966766E655CD2CCCAE1940E4494B8E9FB5279593B75AFD0B378243E51A88F6EB88DEF522A8CD5C6C082286A04269A2879760FCBA45005D7F2672DD228809D47274F0FE0EA5531C2BD95366C05BF69EDC0F3C3189866EDCA0C57ADCCA93250AE78D9EACA0393A95FF9952FC47FB7679DD3803E6A7A6FA771861E3D99E4B551A4084668B111B7EEF7D0203010001A3533051301D0603551D0E04160414E7A92FE5543AEE2FF7592F800AC6E66541E3268B301F0603551D23041830168014E7A92FE5543AEE2FF7592F800AC6E66541E3268B300F0603551D130101FF040530030101FF300D06092A864886F70D01010B050003820101000D5C11E28CF19D1BC17E4FF543695168570AA7DB85B3ECB85405392A0EDAFE4F097EE4685B7285E3D9B869D23257161CA65E20B5E6A585D33DA5CD653AF81243318132C9F64A476EC08BA80486B3E439F765635A7EA8A969B3ABD8650036D74C5FC4A04589E9AC8DC3BE2708743A6CFE3B451E3740F735F156D6DC7FFC8A2C852CD4E397B942461C2FCA884C7AFB7EBEF7918D6AAEF1F0D257E959754C4665779FA0E3253EF2BEDBBD5BE5DA600A0A68E51D2D1C125C4E198669A6BC715E8F3884E9C3EFF39D40838ADA4B1F38313F6286AA395DC6DEA9DAF49396CF12EC47EFA7A0D3882F8B84D9AEEFFB252C6B81A566609605FBFD3F0D17E5B12401492A1A");

    @XmlJavaTypeAdapter(ByteArrayAdapter.class)
    private byte[] defaultDsaCertificate = ArrayConverter
            .hexStringToByteArray("0003540003513082034D3082030AA0030201020209008371F01046D40E48300B0609608648016503040302305C310B30090603550406130244453113301106035504080C0A536F6D652D53746174653121301F060355040A0C18496E7465726E6574205769646769747320507479204C74643115301306035504030C0C544C532D41747461636B65723020170D3137303731333132303831375A180F32313137303631393132303831375A305C310B30090603550406130244453113301106035504080C0A536F6D652D53746174653121301F060355040A0C18496E7465726E6574205769646769747320507479204C74643115301306035504030C0C544C532D41747461636B6572308201B63082012B06072A8648CE3804013082011E02818100A6B0EAF2CCE3B4370D66CD94AA68E425DF90B68936924D7A2B19173D5FDDC3A9E569E914CB5C028E6DD31DE7127CE1452708E78A8883FA86659F0E4773DDCB6D529206CAB19C1F66FB9D3A11E336A8AA28A24B2D64B0E5096E5860C2D5F889958133A149A8256ADC7A2EF7F61F545B04352834C0EE455D256AA6FB888CB87FD5021500FF03353AB857DDA61F2823EE734253E8D4D35C3D028180170B66A05C3644899197FE9E3FF26116B907B3E8E90FA3CFE64D2E7EB43D219CEE46EF342E0C03461176FAF144D609B95201FEEF462027B932815375B511ABF8E0048886D9E20FADC5D8EF9AB5CAEFCB3FF667CA953A53F82E0FF301D923CAC922EE3735B231D40177EC9AD827998018C9039BE63B067E9AF06C9B7D5011CA82038184000281804A3726DCC3299945FCF932C12701101C948926560F3E33B8C6708908B5A88C0BDDDBA2F24EC672BA61F6F49680FB900F99F01C3A08E00D48F85FC239CF14F6EEE3FDB0DB6C88BC89B98FC122793AF8F1D9265870C00EEF42D1EE1ACB5FB3874A6CAFF4E44F822E2EB365461C0AF384B9925FFB561453C5BE5554C86F20CEC0DCA3533051301D0603551D0E041604149B1C1B884AE8690571A0FABC67B445E77779EC0D301F0603551D230418301680149B1C1B884AE8690571A0FABC67B445E77779EC0D300F0603551D130101FF040530030101FF300B0609608648016503040302033000302D021412B619CE0DCCAEF09F8BB0ACBFD146300C0C1B00021500BDE6CB6CF90058B533D050542E24BA1F64860226");

    @XmlJavaTypeAdapter(ByteArrayAdapter.class)
    private byte[] defaultEcCertificate = ArrayConverter
            .hexStringToByteArray("0001BD0001BA308201B63082016CA003020102020900B9FB5B9B7B19C211300A06082A8648CE3D0403023045310B30090603550406130244453113301106035504080C0A536F6D652D53746174653121301F060355040A0C18496E7465726E6574205769646769747320507479204C74643020170D3137303731333132353530375A180F32313137303631393132353530375A3045310B30090603550406130244453113301106035504080C0A536F6D652D53746174653121301F060355040A0C18496E7465726E6574205769646769747320507479204C74643049301306072A8648CE3D020106082A8648CE3D03010103320004DF647234F375CB38137C6775B04A40950C932E180620717F802B21FE868479987D990383D908E19B683F412ECDF397E1A3533051301D0603551D0E04160414ACF90511E691018C1B69177AF743321486EE09D5301F0603551D23041830168014ACF90511E691018C1B69177AF743321486EE09D5300F0603551D130101FF040530030101FF300A06082A8648CE3D04030203380030350219009E8F2E5C4D6C4179B60E12B46B7AD19F7AF39F11731A359702180CDC387E4A12F6BBEE702A05B548C5F5FC2DE3842B6366A0");

    @XmlJavaTypeAdapter(ByteArrayAdapter.class)
    private byte[] distinguishedNames = new byte[0];

    private Boolean enforceSettings = false;

    /**
     * Stop as soon as all expected messages are received and dont wait for more
     */
    private Boolean earlyStop = false;

    private Boolean doDTLSRetransmits = false;

    private BigInteger defaultDhGenerator = new BigInteger("2");

    private BigInteger defaultDhModulus = new BigInteger(
            "15458150092069033378601573800816703249401189342134115050806105600042321586262936062413786779796157671421516779431947968642017250021834283152850968840396649272235097918348324");

    private BigInteger defaultServerDhPrivateKey = new BigInteger(
            "1234567891234567889123546712839632542648746452354265471");

    private BigInteger defaultClientDhPrivateKey = new BigInteger(
            "1234567891234567889123546712839632542648746452354265471");

    private BigInteger defaultServerDhPublicKey = new BigInteger(
            "14480301636124364131011109953533209419584138262785800536726427889263750026424833537662211230987987661789535497502943331312908532241011314347509704298395798883527739408059572");

    private BigInteger defaultClientDhPublicKey = new BigInteger(
            "14480301636124364131011109953533209419584138262785800536726427889263750026424833537662211230987987661789535497502943331312908532241011314347509704298395798883527739408059572");

    private BigInteger defaultServerDsaPrivateKey;

    private String defaultApplicationMessageData = "Test";

    /**
     * If this is set TLS-Attacker only waits for the expected messages in the
     * ReceiveActions This is interesting for DTLS since this prevents the
     * server from retransmitting
     */
    private Boolean waitOnlyForExpectedDTLS = true;

    private List<ClientCertificateType> clientCertificateTypes;

    /**
     * max payload length used in our application (not set by the spec)
     */
    private Integer heartbeatPayloadLength = 256;

    private Integer heartbeatPaddingLength = 256;

    /**
     * How long should our DTLSCookies be by default
     */
    private Integer defaultDTLSCookieLength = 6;

    /**
     * How much data we should put into a record by default
     */
    private Integer defaultMaxRecordData = 1048576;

    /**
     * How much padding bytes should be send by default
     */
    @XmlJavaTypeAdapter(ByteArrayAdapter.class)
    private byte[] defaultPaddingExtensionBytes = new byte[] { 0, 0, 0, 0, 0, 0 };

    private WorkflowExecutorType workflowExecutorType = WorkflowExecutorType.DEFAULT;

    /**
     * Does not mix messages with different message types in a single record
     */
    private Boolean flushOnMessageTypeChange = true;

    /**
     * If there is not enough space in the defined records, new records are
     * dynamically added if not set, protocolmessage bytes that wont fit are
     * discarded
     */
    private Boolean createRecordsDynamically = true;
    /**
     * When "Null" records are defined to be send, every message will be sent in
     * atleast one individual record
     */
    private Boolean createIndividualRecords = true;

    /**
     * Which recordLayer should be used
     */
    private RecordLayerType recordLayerType = RecordLayerType.RECORD;

    /**
     * If this value is set the default workflowExecutor will remove all runtime
     * values from the workflow trace and will only keep the relevant
     * information
     */
    private Boolean resetWorkflowtracesBeforeSaving = false;

    /**
     * TLS-Attacker will not try to receive additional messages after the
     * configured number of messages has been received
     */
    private Boolean quickReceive = true;

    /**
     * If the WorkflowExecutor should take care of the connection opening
     */
    private Boolean workflowExecutorShouldOpen = true;

    /**
     * If the WorkflowExecutor should take care of the connection closing
     */
    private Boolean workflowExecutorShouldClose = true;

    private Boolean stopRecievingAfterFatal = false;

    private Boolean stopActionsAfterFatal = false;
    /**
     * This CipherSuite will be used if no cipherSuite has been negotiated yet
     */
    private CipherSuite defaultSelectedCipherSuite = CipherSuite.TLS_RSA_WITH_AES_128_CBC_SHA;

    private List<ECPointFormat> defaultServerSupportedPointFormats;

    private List<ECPointFormat> defaultClientSupportedPointFormats;

    private List<SignatureAndHashAlgorithm> defaultClientSupportedSignatureAndHashAlgorithms;

    private List<SignatureAndHashAlgorithm> defaultServerSupportedSignatureAndHashAlgorithms;

    private SignatureAndHashAlgorithm defaultSelectedSignatureAndHashAlgorithm = new SignatureAndHashAlgorithm(
            SignatureAlgorithm.RSA, HashAlgorithm.SHA1);

    private List<SNIEntry> defaultClientSNIEntryList;

    private ProtocolVersion defaultLastRecordProtocolVersion = ProtocolVersion.TLS10;

    private ProtocolVersion defaultSelectedProtocolVersion = ProtocolVersion.TLS12;

    private ProtocolVersion defaultHighestClientProtocolVersion = ProtocolVersion.TLS12;

    private MaxFragmentLength defaultMaxFragmentLength = MaxFragmentLength.TWO_12;

    private HeartbeatMode defaultHeartbeatMode = HeartbeatMode.PEER_ALLOWED_TO_SEND;

    private List<CompressionMethod> defaultClientSupportedCompressionMethods;

    private List<CompressionMethod> defaultServerSupportedCompressionMethods;

    @XmlJavaTypeAdapter(ByteArrayAdapter.class)
    private byte[] defaultMasterSecret = new byte[0];

    @XmlJavaTypeAdapter(ByteArrayAdapter.class)
    private byte[] defaultPreMasterSecret = new byte[0];

    @XmlJavaTypeAdapter(ByteArrayAdapter.class)
    private byte[] defaultClientRandom = new byte[0];

    @XmlJavaTypeAdapter(ByteArrayAdapter.class)
    private byte[] defaultServerRandom = new byte[0];

    @XmlJavaTypeAdapter(ByteArrayAdapter.class)
    private byte[] defaultClientSessionId = new byte[0];

    @XmlJavaTypeAdapter(ByteArrayAdapter.class)
    private byte[] defaultServerSessionId = new byte[0];

    private CompressionMethod defaultSelectedCompressionMethod = CompressionMethod.NULL;

    @XmlJavaTypeAdapter(ByteArrayAdapter.class)
    private byte[] defaultDtlsCookie = new byte[0];

    @XmlJavaTypeAdapter(ByteArrayAdapter.class)
    private byte[] defaultCertificateRequestContext = new byte[0];

    private PRFAlgorithm defaultPRFAlgorithm = PRFAlgorithm.TLS_PRF_LEGACY;

    private Byte defaultAlertDescription = 0;

    private Byte defaultAlertLevel = 0;

    private NamedCurve defaultSelectedCurve = NamedCurve.SECP192R1;

    private CustomECPoint defaultClientEcPublicKey;

    private CustomECPoint defaultServerEcPublicKey;

    private BigInteger defaultServerEcPrivateKey = new BigInteger(
            "191991257030464195512760799659436374116556484140110877679395918219072292938297573720808302564562486757422301181089761");

    private BigInteger defaultClientEcPrivateKey = new BigInteger(
            "191991257030464195512760799659436374116556484140110877679395918219072292938297573720808302564562486757422301181089761");

    private BigInteger defaultRSAModulus = new BigInteger(
            1,
            ArrayConverter
                    .hexStringToByteArray("00c8820d6c3ce84c8430f6835abfc7d7a912e1664f44578751f376501a8c68476c3072d919c5d39bd0dbe080e71db83bd4ab2f2f9bde3dffb0080f510a5f6929c196551f2b3c369be051054c877573195558fd282035934dc86edab8d4b1b7f555e5b2fee7275384a756ef86cb86793b5d1333f0973203cb96966766e655cd2cccae1940e4494b8e9fb5279593b75afd0b378243e51a88f6eb88def522a8cd5c6c082286a04269a2879760fcba45005d7f2672dd228809d47274f0fe0ea5531c2bd95366c05bf69edc0f3c3189866edca0c57adcca93250ae78d9eaca0393a95ff9952fc47fb7679dd3803e6a7a6fa771861e3d99e4b551a4084668b111b7eef7d"));// TODO

    private BigInteger defaultServerRSAPublicKey = new BigInteger("65537");

    private BigInteger defaultClientRSAPublicKey = new BigInteger("65537");

    private BigInteger defaultServerRSAPrivateKey = new BigInteger(
            1,
            ArrayConverter
                    .hexStringToByteArray("7dc0cb485a3edb56811aeab12cdcda8e48b023298dd453a37b4d75d9e0bbba27c98f0e4852c16fd52341ffb673f64b580b7111abf14bf323e53a2dfa92727364ddb34f541f74a478a077f15277c013606aea839307e6f5fec23fdd72506feea7cbe362697949b145fe8945823a39a898ac6583fc5fbaefa1e77cbc95b3b475e66106e92b906bdbb214b87bcc94020f317fc1c056c834e9cee0ad21951fbdca088274c4ef9d8c2004c6294f49b370fb249c1e2431fb80ce5d3dc9e342914501ef4c162e54e1ee4fed9369b82afc00821a29f4979a647e60935420d44184d98f9cb75122fb604642c6d1ff2b3a51dc32eefdc57d9a9407ad6a06d10e83e2965481"));// TODO

    private BigInteger defaultClientRSAPrivateKey = new BigInteger(
            1,
            ArrayConverter
                    .hexStringToByteArray("7dc0cb485a3edb56811aeab12cdcda8e48b023298dd453a37b4d75d9e0bbba27c98f0e4852c16fd52341ffb673f64b580b7111abf14bf323e53a2dfa92727364ddb34f541f74a478a077f15277c013606aea839307e6f5fec23fdd72506feea7cbe362697949b145fe8945823a39a898ac6583fc5fbaefa1e77cbc95b3b475e66106e92b906bdbb214b87bcc94020f317fc1c056c834e9cee0ad21951fbdca088274c4ef9d8c2004c6294f49b370fb249c1e2431fb80ce5d3dc9e342914501ef4c162e54e1ee4fed9369b82afc00821a29f4979a647e60935420d44184d98f9cb75122fb604642c6d1ff2b3a51dc32eefdc57d9a9407ad6a06d10e83e2965481"));// TODO

    @XmlJavaTypeAdapter(ByteArrayAdapter.class)
    private byte[] defaultPSKKey = ArrayConverter.hexStringToByteArray("1a2b3c4d");

    @XmlJavaTypeAdapter(ByteArrayAdapter.class)
    private byte[] defaultPSKIdentity = ArrayConverter.hexStringToByteArray("436c69656e745f6964656e74697479");

    private byte[] defaultClientHandshakeTrafficSecret = new byte[0];

    private byte[] defaultServerHandshakeTrafficSecret = new byte[0];

    private byte[] defaultClientApplicationTrafficSecret = new byte[0];

    private byte[] defaultServerApplicationTrafficSecret = new byte[0];

    private TokenBindingType defaultTokenBindingType = TokenBindingType.PROVIDED_TOKEN_BINDING;

    private CustomECPoint defaultTokenBindingECPublicKey = null;

    private BigInteger defaultTokenBindingRsaPublicKey = new BigInteger("65537");

    private BigInteger defaultTokenBindingRsaPrivateKey = new BigInteger(
            "89489425009274444368228545921773093919669586065884257445497854456487674839629818390934941973262879616797970608917283679875499331574161113854088813275488110588247193077582527278437906504015680623423550067240042466665654232383502922215493623289472138866445818789127946123407807725702626644091036502372545139713");

    private BigInteger defaultTokenBindingEcPrivateKey = new BigInteger("3");

    private BigInteger defaultTokenBindingRsaModulus = new BigInteger(
            "145906768007583323230186939349070635292401872375357164399581871019873438799005358938369571402670149802121818086292467422828157022922076746906543401224889672472407926969987100581290103199317858753663710862357656510507883714297115637342788911463535102712032765166518411726859837988672111837205085526346618740053");

    private boolean useRandomUnixTime = true;

    private ChooserType chooserType = ChooserType.DEFAULT;

    private boolean useAllProvidedRecords = false;

    private boolean httpsParsingEnabled = false;

    private Config() {
        connectionEnds = new ArrayList<>();
        ConnectionEnd defaultConEnd = new ClientConnectionEnd(DEFAULT_CONNECTION_END_ALIAS, 443, "127.0.0.1");
        addConnectionEnd(defaultConEnd);

        supportedSignatureAndHashAlgorithms = new LinkedList<>();
        supportedSignatureAndHashAlgorithms.add(new SignatureAndHashAlgorithm(SignatureAlgorithm.RSA,
                HashAlgorithm.SHA512));
        supportedSignatureAndHashAlgorithms.add(new SignatureAndHashAlgorithm(SignatureAlgorithm.RSA,
                HashAlgorithm.SHA384));
        supportedSignatureAndHashAlgorithms.add(new SignatureAndHashAlgorithm(SignatureAlgorithm.RSA,
                HashAlgorithm.SHA256));
        supportedSignatureAndHashAlgorithms.add(new SignatureAndHashAlgorithm(SignatureAlgorithm.RSA,
                HashAlgorithm.SHA224));
        supportedSignatureAndHashAlgorithms.add(new SignatureAndHashAlgorithm(SignatureAlgorithm.RSA,
                HashAlgorithm.SHA1));
        supportedSignatureAndHashAlgorithms
                .add(new SignatureAndHashAlgorithm(SignatureAlgorithm.RSA, HashAlgorithm.MD5));
        defaultClientSupportedCompressionMethods = new LinkedList<>();
        defaultClientSupportedCompressionMethods.add(CompressionMethod.NULL);
        defaultServerSupportedCompressionMethods = new LinkedList<>();
        defaultServerSupportedCompressionMethods.add(CompressionMethod.NULL);
        defaultClientSupportedCiphersuites = new LinkedList<>();
        defaultClientSupportedCiphersuites.addAll(CipherSuite.getImplemented());
        defaultServerSupportedCiphersuites = new LinkedList<>();
        defaultServerSupportedCiphersuites.addAll(CipherSuite.getImplemented());
        namedCurves = new LinkedList<>();
        namedCurves.add(NamedCurve.SECP192R1);
        namedCurves.add(NamedCurve.SECP256R1);
        namedCurves.add(NamedCurve.SECP384R1);
        namedCurves.add(NamedCurve.SECP521R1);
        defaultClientNamedCurves = new LinkedList<>();
        defaultClientNamedCurves.add(NamedCurve.SECP192R1);
        defaultClientNamedCurves.add(NamedCurve.SECP256R1);
        defaultClientNamedCurves.add(NamedCurve.SECP384R1);
        defaultClientNamedCurves.add(NamedCurve.SECP521R1);
        clientCertificateTypes = new LinkedList<>();
        clientCertificateTypes.add(ClientCertificateType.RSA_SIGN);
        supportedVersions = new LinkedList<>();
        supportedVersions.add(ProtocolVersion.TLS13);
        defaultTokenBindingKeyParameters = new LinkedList<>();
        defaultTokenBindingKeyParameters.add(TokenBindingKeyParameters.ECDSAP256);
        defaultTokenBindingKeyParameters.add(TokenBindingKeyParameters.RSA2048_PKCS1_5);
        defaultTokenBindingKeyParameters.add(TokenBindingKeyParameters.RSA2048_PSS);
        defaultServerSupportedSignatureAndHashAlgorithms = new LinkedList<>();
        defaultServerSupportedSignatureAndHashAlgorithms.add(new SignatureAndHashAlgorithm(SignatureAlgorithm.RSA,
                HashAlgorithm.SHA1));
        defaultServerSupportedPointFormats = new LinkedList<>();
        defaultClientSupportedPointFormats = new LinkedList<>();
        defaultServerSupportedPointFormats.add(ECPointFormat.UNCOMPRESSED);
        defaultClientSupportedPointFormats.add(ECPointFormat.UNCOMPRESSED);
        defaultClientEcPublicKey = new CustomECPoint(new BigInteger(
                "5477564916791683905639217522063413790465252514105158300031"), new BigInteger(
                "3142682168214624565874993023364886040439474355932713162721"));
        defaultServerEcPublicKey = new CustomECPoint(new BigInteger(
                "5477564916791683905639217522063413790465252514105158300031"), new BigInteger(
                "3142682168214624565874993023364886040439474355932713162721"));
        secureRealTimeTransportProtocolProtectionProfiles = new LinkedList<>();
        secureRealTimeTransportProtocolProtectionProfiles.add(SrtpProtectionProfiles.SRTP_AES128_CM_HMAC_SHA1_80);
        secureRealTimeTransportProtocolProtectionProfiles.add(SrtpProtectionProfiles.SRTP_AES128_CM_HMAC_SHA1_32);
        secureRealTimeTransportProtocolProtectionProfiles.add(SrtpProtectionProfiles.SRTP_NULL_HMAC_SHA1_80);
        secureRealTimeTransportProtocolProtectionProfiles.add(SrtpProtectionProfiles.SRTP_NULL_HMAC_SHA1_32);
        certificateTypeDesiredTypes = new LinkedList<>();
        certificateTypeDesiredTypes.add(CertificateType.OPEN_PGP);
        certificateTypeDesiredTypes.add(CertificateType.X509);
        clientAuthzExtensionDataFormat = new LinkedList<>();
        clientAuthzExtensionDataFormat.add(AuthzDataFormat.X509_ATTR_CERT);
        clientAuthzExtensionDataFormat.add(AuthzDataFormat.SAML_ASSERTION);
        clientAuthzExtensionDataFormat.add(AuthzDataFormat.X509_ATTR_CERT_URL);
        clientAuthzExtensionDataFormat.add(AuthzDataFormat.SAML_ASSERTION_URL);
        serverAuthzExtensionDataFormat = new LinkedList<>();
        serverAuthzExtensionDataFormat.add(AuthzDataFormat.X509_ATTR_CERT);
        serverAuthzExtensionDataFormat.add(AuthzDataFormat.SAML_ASSERTION);
        serverAuthzExtensionDataFormat.add(AuthzDataFormat.X509_ATTR_CERT_URL);
        serverAuthzExtensionDataFormat.add(AuthzDataFormat.SAML_ASSERTION_URL);
        clientCertificateTypeDesiredTypes = new LinkedList<>();
        clientCertificateTypeDesiredTypes.add(CertificateType.OPEN_PGP);
        clientCertificateTypeDesiredTypes.add(CertificateType.X509);
        clientCertificateTypeDesiredTypes.add(CertificateType.RAW_PUBLIC_KEY);
        serverCertificateTypeDesiredTypes = new LinkedList<>();
        serverCertificateTypeDesiredTypes.add(CertificateType.OPEN_PGP);
        serverCertificateTypeDesiredTypes.add(CertificateType.X509);
        serverCertificateTypeDesiredTypes.add(CertificateType.RAW_PUBLIC_KEY);
        cachedObjectList = new LinkedList<>();
        trustedCaIndicationExtensionAuthorties = new LinkedList<>();
        statusRequestV2RequestList = new LinkedList<>();
    }

    public boolean isHttpsParsingEnabled() {
        return httpsParsingEnabled;
    }

    public void setHttpsParsingEnabled(boolean httpsParsingEnabled) {
        this.httpsParsingEnabled = httpsParsingEnabled;
    }

    public boolean isUseRandomUnixTime() {
        return useRandomUnixTime;
    }

    public void setUseRandomUnixTime(boolean useRandomUnixTime) {
        this.useRandomUnixTime = useRandomUnixTime;
    }

    public boolean isUseAllProvidedRecords() {
        return useAllProvidedRecords;
    }

    public void setUseAllProvidedRecords(boolean useAllProvidedRecords) {
        this.useAllProvidedRecords = useAllProvidedRecords;
    }

    public byte[] getDefaultServerRenegotiationInfo() {
        return defaultServerRenegotiationInfo;
    }

    public void setDefaultServerRenegotiationInfo(byte[] defaultServerRenegotiationInfo) {
        this.defaultServerRenegotiationInfo = defaultServerRenegotiationInfo;
    }

    public ChooserType getChooserType() {
        return chooserType;
    }

    public void setChooserType(ChooserType chooserType) {
        this.chooserType = chooserType;
    }

    public boolean isEarlyStop() {
        return earlyStop;
    }

    public void setEarlyStop(boolean earlyStop) {
        this.earlyStop = earlyStop;
    }

    public CustomECPoint getDefaultTokenBindingECPublicKey() {
        return defaultTokenBindingECPublicKey;
    }

    public void setDefaultTokenBindingECPublicKey(CustomECPoint defaultTokenBindingECPublicKey) {
        this.defaultTokenBindingECPublicKey = defaultTokenBindingECPublicKey;
    }

    public BigInteger getDefaultTokenBindingRsaPublicKey() {
        return defaultTokenBindingRsaPublicKey;
    }

    public void setDefaultTokenBindingRsaPublicKey(BigInteger defaultTokenBindingRsaPublicKey) {
        this.defaultTokenBindingRsaPublicKey = defaultTokenBindingRsaPublicKey;
    }

    public BigInteger getDefaultTokenBindingRsaPrivateKey() {
        return defaultTokenBindingRsaPrivateKey;
    }

    public void setDefaultTokenBindingRsaPrivateKey(BigInteger defaultTokenBindingRsaPrivateKey) {
        this.defaultTokenBindingRsaPrivateKey = defaultTokenBindingRsaPrivateKey;
    }

    public BigInteger getDefaultTokenBindingEcPrivateKey() {
        return defaultTokenBindingEcPrivateKey;
    }

    public void setDefaultTokenBindingEcPrivateKey(BigInteger defaultTokenBindingEcPrivateKey) {
        this.defaultTokenBindingEcPrivateKey = defaultTokenBindingEcPrivateKey;
    }

    public BigInteger getDefaultTokenBindingRsaModulus() {
        return defaultTokenBindingRsaModulus;
    }

    public void setDefaultTokenBindingRsaModulus(BigInteger defaultTokenBindingRsaModulus) {
        this.defaultTokenBindingRsaModulus = defaultTokenBindingRsaModulus;
    }

    public TokenBindingType getDefaultTokenBindingType() {
        return defaultTokenBindingType;
    }

    public void setDefaultTokenBindingType(TokenBindingType defaultTokenBindingType) {
        this.defaultTokenBindingType = defaultTokenBindingType;
    }

    public byte[] getDefaultRsaCertificate() {
        return defaultRsaCertificate;
    }

    public void setDefaultRsaCertificate(byte[] defaultRsaCertificate) {
        this.defaultRsaCertificate = defaultRsaCertificate;
    }

    public byte[] getDefaultDsaCertificate() {
        return defaultDsaCertificate;
    }

    public void setDefaultDsaCertificate(byte[] defaultDsaCertificate) {
        this.defaultDsaCertificate = defaultDsaCertificate;
    }

    public byte[] getDefaultEcCertificate() {
        return defaultEcCertificate;
    }

    public void setDefaultEcCertificate(byte[] defaultEcCertificate) {
        this.defaultEcCertificate = defaultEcCertificate;
    }

    public byte[] getDefaultClientHandshakeTrafficSecret() {
        return defaultClientHandshakeTrafficSecret;
    }

    public void setDefaultClientHandshakeTrafficSecret(byte[] defaultClientHandshakeTrafficSecret) {
        this.defaultClientHandshakeTrafficSecret = defaultClientHandshakeTrafficSecret;
    }

    public byte[] getDefaultServerHandshakeTrafficSecret() {
        return defaultServerHandshakeTrafficSecret;
    }

    public void setDefaultServerHandshakeTrafficSecret(byte[] defaultServerHandshakeTrafficSecret) {
        this.defaultServerHandshakeTrafficSecret = defaultServerHandshakeTrafficSecret;
    }

    public byte[] getKeySharePublic() {
        return keySharePublic;
    }

    public void setKeySharePublic(byte[] keySharePublic) {
        this.keySharePublic = keySharePublic;
    }

    public byte[] getDefaultCertificateRequestContext() {
        return defaultCertificateRequestContext;
    }

    public void setDefaultCertificateRequestContext(byte[] defaultCertificateRequestContext) {
        this.defaultCertificateRequestContext = defaultCertificateRequestContext;
    }

    public boolean isWorkflowExecutorShouldOpen() {
        return workflowExecutorShouldOpen;
    }

    public void setWorkflowExecutorShouldOpen(boolean workflowExecutorShouldOpen) {
        this.workflowExecutorShouldOpen = workflowExecutorShouldOpen;
    }

    public boolean isWorkflowExecutorShouldClose() {
        return workflowExecutorShouldClose;
    }

    public void setWorkflowExecutorShouldClose(boolean workflowExecutorShouldClose) {
        this.workflowExecutorShouldClose = workflowExecutorShouldClose;
    }

    public boolean isStopRecievingAfterFatal() {
        return stopRecievingAfterFatal;
    }

    public void setStopRecievingAfterFatal(boolean stopRecievingAfterFatal) {
        this.stopRecievingAfterFatal = stopRecievingAfterFatal;
    }

    public byte[] getDefaultPSKKey() {
        return defaultPSKKey;
    }

    public void setDefaultPSKKey(byte[] defaultPSKKey) {
        this.defaultPSKKey = defaultPSKKey;
    }

    public byte[] getDefaultPSKIdentity() {
        return defaultPSKIdentity;
    }

    public void setDefaultPSKIdentity(byte[] defaultPSKIdentity) {
        this.defaultPSKIdentity = defaultPSKIdentity;
    }

    public BigInteger getDefaultClientRSAPrivateKey() {
        return defaultClientRSAPrivateKey;
    }

    public void setDefaultClientRSAPrivateKey(BigInteger defaultClientRSAPrivateKey) {
        this.defaultClientRSAPrivateKey = defaultClientRSAPrivateKey;
    }

    public BigInteger getDefaultServerRSAPrivateKey() {
        return defaultServerRSAPrivateKey;
    }

    public void setDefaultServerRSAPrivateKey(BigInteger defaultServerRSAPrivateKey) {
        this.defaultServerRSAPrivateKey = defaultServerRSAPrivateKey;
    }

    public BigInteger getDefaultRSAModulus() {
        return defaultRSAModulus;
    }

    public void setDefaultRSAModulus(BigInteger defaultRSAModulus) {
        if (defaultRSAModulus.signum() == 1) {
            this.defaultRSAModulus = defaultRSAModulus;
        } else {
            throw new IllegalArgumentException("Modulus cannot be negative or zero" + defaultRSAModulus.toString());
        }
    }

    public BigInteger getDefaultServerRSAPublicKey() {
        return defaultServerRSAPublicKey;
    }

    public void setDefaultServerRSAPublicKey(BigInteger defaultServerRSAPublicKey) {
        this.defaultServerRSAPublicKey = defaultServerRSAPublicKey;
    }

    public BigInteger getDefaultClientRSAPublicKey() {
        return defaultClientRSAPublicKey;
    }

    public void setDefaultClientRSAPublicKey(BigInteger defaultClientRSAPublicKey) {
        this.defaultClientRSAPublicKey = defaultClientRSAPublicKey;
    }

    public BigInteger getDefaultServerEcPrivateKey() {
        return defaultServerEcPrivateKey;
    }

    public void setDefaultServerEcPrivateKey(BigInteger defaultServerEcPrivateKey) {
        this.defaultServerEcPrivateKey = defaultServerEcPrivateKey;
    }

    public BigInteger getDefaultClientEcPrivateKey() {
        return defaultClientEcPrivateKey;
    }

    public void setDefaultClientEcPrivateKey(BigInteger defaultClientEcPrivateKey) {
        this.defaultClientEcPrivateKey = defaultClientEcPrivateKey;
    }

    public NamedCurve getDefaultSelectedCurve() {
        return defaultSelectedCurve;
    }

    public void setDefaultSelectedCurve(NamedCurve defaultSelectedCurve) {
        this.defaultSelectedCurve = defaultSelectedCurve;
    }

    public CustomECPoint getDefaultClientEcPublicKey() {
        return defaultClientEcPublicKey;
    }

    public void setDefaultClientEcPublicKey(CustomECPoint defaultClientEcPublicKey) {
        this.defaultClientEcPublicKey = defaultClientEcPublicKey;
    }

    public CustomECPoint getDefaultServerEcPublicKey() {
        return defaultServerEcPublicKey;
    }

    public void setDefaultServerEcPublicKey(CustomECPoint defaultServerEcPublicKey) {
        this.defaultServerEcPublicKey = defaultServerEcPublicKey;
    }

    public byte getDefaultAlertDescription() {
        return defaultAlertDescription;
    }

    public void setDefaultAlertDescription(byte defaultAlertDescription) {
        this.defaultAlertDescription = defaultAlertDescription;
    }

    public byte getDefaultAlertLevel() {
        return defaultAlertLevel;
    }

    public void setDefaultAlertLevel(byte defaultAlertLevel) {
        this.defaultAlertLevel = defaultAlertLevel;
    }

    public BigInteger getDefaultServerDhPublicKey() {
        return defaultServerDhPublicKey;
    }

    public void setDefaultServerDhPublicKey(BigInteger defaultServerDhPublicKey) {
        this.defaultServerDhPublicKey = defaultServerDhPublicKey;
    }

    public BigInteger getDefaultClientDhPublicKey() {
        return defaultClientDhPublicKey;
    }

    public void setDefaultClientDhPublicKey(BigInteger defaultClientDhPublicKey) {
        this.defaultClientDhPublicKey = defaultClientDhPublicKey;
    }

    public BigInteger getDefaultServerDhPrivateKey() {
        return defaultServerDhPrivateKey;
    }

    public void setDefaultServerDhPrivateKey(BigInteger defaultServerDhPrivateKey) {
        this.defaultServerDhPrivateKey = defaultServerDhPrivateKey;
    }

    public BigInteger getDefaultServerDsaPrivateKey() {
        return defaultServerDsaPrivateKey;
    }

    public void setDefaultServerDsaPrivateKey(BigInteger defaultServerDsaPrivateKey) {
        this.defaultServerDsaPrivateKey = defaultServerDsaPrivateKey;
    }

    public PRFAlgorithm getDefaultPRFAlgorithm() {
        return defaultPRFAlgorithm;
    }

    public void setDefaultPRFAlgorithm(PRFAlgorithm defaultPRFAlgorithm) {
        this.defaultPRFAlgorithm = defaultPRFAlgorithm;
    }

    public byte[] getDefaultDtlsCookie() {
        return defaultDtlsCookie;
    }

    public void setDefaultDtlsCookie(byte[] defaultDtlsCookie) {
        this.defaultDtlsCookie = defaultDtlsCookie;
    }

    public byte[] getDefaultClientSessionId() {
        return defaultClientSessionId;
    }

    public void setDefaultClientSessionId(byte[] defaultClientSessionId) {
        this.defaultClientSessionId = defaultClientSessionId;
    }

    public byte[] getDefaultServerSessionId() {
        return defaultServerSessionId;
    }

    public void setDefaultServerSessionId(byte[] defaultServerSessionId) {
        this.defaultServerSessionId = defaultServerSessionId;
    }

    public CompressionMethod getDefaultSelectedCompressionMethod() {
        return defaultSelectedCompressionMethod;
    }

    public void setDefaultSelectedCompressionMethod(CompressionMethod defaultSelectedCompressionMethod) {
        this.defaultSelectedCompressionMethod = defaultSelectedCompressionMethod;
    }

    public byte[] getDefaultServerRandom() {
        return defaultServerRandom;
    }

    public void setDefaultServerRandom(byte[] defaultServerRandom) {
        this.defaultServerRandom = defaultServerRandom;
    }

    public byte[] getDefaultClientRandom() {
        return defaultClientRandom;
    }

    public void setDefaultClientRandom(byte[] defaultClientRandom) {
        this.defaultClientRandom = defaultClientRandom;
    }

    public byte[] getDefaultPreMasterSecret() {
        return defaultPreMasterSecret;
    }

    public void setDefaultPreMasterSecret(byte[] defaultPreMasterSecret) {
        this.defaultPreMasterSecret = defaultPreMasterSecret;
    }

    public byte[] getDefaultMasterSecret() {
        return defaultMasterSecret;
    }

    public void setDefaultMasterSecret(byte[] defaultMasterSecret) {
        this.defaultMasterSecret = defaultMasterSecret;
    }

    public ProtocolVersion getDefaultHighestClientProtocolVersion() {
        return defaultHighestClientProtocolVersion;
    }

    public void setDefaultHighestClientProtocolVersion(ProtocolVersion defaultHighestClientProtocolVersion) {
        this.defaultHighestClientProtocolVersion = defaultHighestClientProtocolVersion;
    }

    public ProtocolVersion getDefaultSelectedProtocolVersion() {
        return defaultSelectedProtocolVersion;
    }

    public void setDefaultSelectedProtocolVersion(ProtocolVersion defaultSelectedProtocolVersion) {
        this.defaultSelectedProtocolVersion = defaultSelectedProtocolVersion;
    }

    public List<SignatureAndHashAlgorithm> getDefaultServerSupportedSignatureAndHashAlgorithms() {
        return defaultServerSupportedSignatureAndHashAlgorithms;
    }

    public void setDefaultServerSupportedSignatureAndHashAlgorithms(
            List<SignatureAndHashAlgorithm> defaultServerSupportedSignatureAndHashAlgorithms) {
        this.defaultServerSupportedSignatureAndHashAlgorithms = defaultServerSupportedSignatureAndHashAlgorithms;
    }

    public void setDefaultServerSupportedSignatureAndHashAlgorithms(
            SignatureAndHashAlgorithm... defaultServerSupportedSignatureAndHashAlgorithms) {
        this.defaultServerSupportedSignatureAndHashAlgorithms = Arrays
                .asList(defaultServerSupportedSignatureAndHashAlgorithms);
    }

    public List<CipherSuite> getDefaultServerSupportedCiphersuites() {
        return defaultServerSupportedCiphersuites;
    }

    public void setDefaultServerSupportedCiphersuites(List<CipherSuite> defaultServerSupportedCiphersuites) {
        this.defaultServerSupportedCiphersuites = defaultServerSupportedCiphersuites;
    }

    public final void setDefaultServerSupportedCiphersuites(CipherSuite... defaultServerSupportedCiphersuites) {
        this.defaultServerSupportedCiphersuites = Arrays.asList(defaultServerSupportedCiphersuites);
    }

    public List<CompressionMethod> getDefaultClientSupportedCompressionMethods() {
        return defaultClientSupportedCompressionMethods;
    }

    public void setDefaultClientSupportedCompressionMethods(
            List<CompressionMethod> defaultClientSupportedCompressionMethods) {
        this.defaultClientSupportedCompressionMethods = defaultClientSupportedCompressionMethods;
    }

    public final void setDefaultClientSupportedCompressionMethods(
            CompressionMethod... defaultClientSupportedCompressionMethods) {
        this.defaultClientSupportedCompressionMethods = Arrays.asList(defaultClientSupportedCompressionMethods);
    }

    public HeartbeatMode getDefaultHeartbeatMode() {
        return defaultHeartbeatMode;
    }

    public void setDefaultHeartbeatMode(HeartbeatMode defaultHeartbeatMode) {
        this.defaultHeartbeatMode = defaultHeartbeatMode;
    }

    public MaxFragmentLength getDefaultMaxFragmentLength() {
        return defaultMaxFragmentLength;
    }

    public void setDefaultMaxFragmentLength(MaxFragmentLength defaultMaxFragmentLength) {
        this.defaultMaxFragmentLength = defaultMaxFragmentLength;
    }

    public SignatureAndHashAlgorithm getDefaultSelectedSignatureAndHashAlgorithm() {
        return defaultSelectedSignatureAndHashAlgorithm;
    }

    public void setDefaultSelectedSignatureAndHashAlgorithm(
            SignatureAndHashAlgorithm defaultSelectedSignatureAndHashAlgorithm) {
        this.defaultSelectedSignatureAndHashAlgorithm = defaultSelectedSignatureAndHashAlgorithm;
    }

    public List<ECPointFormat> getDefaultClientSupportedPointFormats() {
        return defaultClientSupportedPointFormats;
    }

    public void setDefaultClientSupportedPointFormats(List<ECPointFormat> defaultClientSupportedPointFormats) {
        this.defaultClientSupportedPointFormats = defaultClientSupportedPointFormats;
    }

    public final void setDefaultClientSupportedPointFormats(ECPointFormat... defaultClientSupportedPointFormats) {
        this.defaultClientSupportedPointFormats = Arrays.asList(defaultClientSupportedPointFormats);
    }

    public ProtocolVersion getDefaultLastRecordProtocolVersion() {
        return defaultLastRecordProtocolVersion;
    }

    public void setDefaultLastRecordProtocolVersion(ProtocolVersion defaultLastRecordProtocolVersion) {
        this.defaultLastRecordProtocolVersion = defaultLastRecordProtocolVersion;
    }

    public List<SNIEntry> getDefaultClientSNIEntryList() {
        return defaultClientSNIEntryList;
    }

    public void setDefaultClientSNIEntryList(List<SNIEntry> defaultClientSNIEntryList) {
        this.defaultClientSNIEntryList = defaultClientSNIEntryList;
    }

    public final void setDefaultClientSNIEntries(SNIEntry... defaultClientSNIEntryList) {
        this.defaultClientSNIEntryList = Arrays.asList(defaultClientSNIEntryList);
    }

    public List<SignatureAndHashAlgorithm> getDefaultClientSupportedSignatureAndHashAlgorithms() {
        return defaultClientSupportedSignatureAndHashAlgorithms;
    }

    public void setDefaultClientSupportedSignatureAndHashAlgorithms(
            List<SignatureAndHashAlgorithm> defaultClientSupportedSignatureAndHashAlgorithms) {
        this.defaultClientSupportedSignatureAndHashAlgorithms = defaultClientSupportedSignatureAndHashAlgorithms;
    }

    public final void setDefaultClientSupportedSignatureAndHashAlgorithms(
            SignatureAndHashAlgorithm... defaultClientSupportedSignatureAndHashAlgorithms) {
        this.defaultClientSupportedSignatureAndHashAlgorithms = Arrays
                .asList(defaultClientSupportedSignatureAndHashAlgorithms);
    }

    public List<ECPointFormat> getDefaultServerSupportedPointFormats() {
        return defaultServerSupportedPointFormats;
    }

    public void setDefaultServerSupportedPointFormats(List<ECPointFormat> defaultServerSupportedPointFormats) {
        this.defaultServerSupportedPointFormats = defaultServerSupportedPointFormats;
    }

    public final void setDefaultServerSupportedPointFormats(ECPointFormat... defaultServerSupportedPointFormats) {
        this.defaultServerSupportedPointFormats = Arrays.asList(defaultServerSupportedPointFormats);
    }

    public List<NamedCurve> getDefaultClientNamedCurves() {
        return defaultClientNamedCurves;
    }

    public void setDefaultClientNamedCurves(List<NamedCurve> defaultClientNamedCurves) {
        this.defaultClientNamedCurves = defaultClientNamedCurves;
    }

    public final void setDefaultClientNamedCurves(NamedCurve... defaultClientNamedCurves) {
        this.defaultClientNamedCurves = Arrays.asList(defaultClientNamedCurves);
    }

    public CipherSuite getDefaultSelectedCipherSuite() {
        return defaultSelectedCipherSuite;
    }

    public void setDefaultSelectedCipherSuite(CipherSuite defaultSelectedCipherSuite) {
        this.defaultSelectedCipherSuite = defaultSelectedCipherSuite;
    }

    public boolean isQuickReceive() {
        return quickReceive;
    }

    public void setQuickReceive(boolean quickReceive) {
        this.quickReceive = quickReceive;
    }

    public boolean isResetWorkflowtracesBeforeSaving() {
        return resetWorkflowtracesBeforeSaving;
    }

    public void setResetWorkflowtracesBeforeSaving(boolean resetWorkflowtracesBeforeSaving) {
        this.resetWorkflowtracesBeforeSaving = resetWorkflowtracesBeforeSaving;
    }

    public RecordLayerType getRecordLayerType() {
        return recordLayerType;
    }

    public void setRecordLayerType(RecordLayerType recordLayerType) {
        this.recordLayerType = recordLayerType;
    }

    public boolean isFlushOnMessageTypeChange() {
        return flushOnMessageTypeChange;
    }

    public void setFlushOnMessageTypeChange(boolean flushOnMessageTypeChange) {
        this.flushOnMessageTypeChange = flushOnMessageTypeChange;
    }

    public boolean isCreateRecordsDynamically() {
        return createRecordsDynamically;
    }

    public void setCreateRecordsDynamically(boolean createRecordsDynamically) {
        this.createRecordsDynamically = createRecordsDynamically;
    }

    public boolean isCreateIndividualRecords() {
        return createIndividualRecords;
    }

    public void setCreateIndividualRecords(boolean createIndividualRecords) {
        this.createIndividualRecords = createIndividualRecords;
    }

    public int getDefaultMaxRecordData() {
        return defaultMaxRecordData;
    }

    public void setDefaultMaxRecordData(int defaultMaxRecordData) {
        if (defaultMaxRecordData == 0) {
            LOGGER.warn("defaultMaxRecordData is being set to 0");
        }
        this.defaultMaxRecordData = defaultMaxRecordData;
    }

    public WorkflowExecutorType getWorkflowExecutorType() {
        return workflowExecutorType;
    }

    public void setWorkflowExecutorType(WorkflowExecutorType workflowExecutorType) {
        this.workflowExecutorType = workflowExecutorType;
    }

    public NameType getSniType() {
        return sniType;
    }

    public void setSniType(NameType sniType) {
        this.sniType = sniType;
    }

    public int getHeartbeatPayloadLength() {
        return heartbeatPayloadLength;
    }

    public void setHeartbeatPayloadLength(int heartbeatPayloadLength) {
        this.heartbeatPayloadLength = heartbeatPayloadLength;
    }

    public int getHeartbeatPaddingLength() {
        return heartbeatPaddingLength;
    }

    public void setHeartbeatPaddingLength(int heartbeatPaddingLength) {
        this.heartbeatPaddingLength = heartbeatPaddingLength;
    }

    public boolean isAddPaddingExtension() {
        return addPaddingExtension;
    }

    public void setAddPaddingExtension(boolean addPaddingExtension) {
        this.addPaddingExtension = addPaddingExtension;
    }

    public boolean isAddExtendedMasterSecretExtension() {
        return addExtendedMasterSecretExtension;
    }

    public void setAddExtendedMasterSecretExtension(boolean addExtendedMasterSecretExtension) {
        this.addExtendedMasterSecretExtension = addExtendedMasterSecretExtension;
    }

    public boolean isAddSessionTicketTLSExtension() {
        return addSessionTicketTLSExtension;
    }

    public void setAddSessionTicketTLSExtension(boolean addSessionTicketTLSExtension) {
        this.addSessionTicketTLSExtension = addSessionTicketTLSExtension;
    }

    public byte[] getDefaultPaddingExtensionBytes() {
        return defaultPaddingExtensionBytes;
    }

    public void setDefaultPaddingExtensionBytes(byte[] defaultPaddingExtensionBytes) {
        this.defaultPaddingExtensionBytes = defaultPaddingExtensionBytes;
    }

    public List<ClientCertificateType> getClientCertificateTypes() {
        return clientCertificateTypes;
    }

    public void setClientCertificateTypes(List<ClientCertificateType> clientCertificateTypes) {
        this.clientCertificateTypes = clientCertificateTypes;
    }

    public final void setClientCertificateTypes(ClientCertificateType... clientCertificateTypes) {
        this.clientCertificateTypes = Arrays.asList(clientCertificateTypes);
    }

    public boolean isWaitOnlyForExpectedDTLS() {
        return waitOnlyForExpectedDTLS;
    }

    public void setWaitOnlyForExpectedDTLS(boolean waitOnlyForExpectedDTLS) {
        this.waitOnlyForExpectedDTLS = waitOnlyForExpectedDTLS;
    }

    public String getDefaultApplicationMessageData() {
        return defaultApplicationMessageData;
    }

    public boolean isDoDTLSRetransmits() {
        return doDTLSRetransmits;
    }

    public void setDoDTLSRetransmits(boolean doDTLSRetransmits) {
        this.doDTLSRetransmits = doDTLSRetransmits;
    }

    public void setDefaultApplicationMessageData(String defaultApplicationMessageData) {
        this.defaultApplicationMessageData = defaultApplicationMessageData;
    }

    public boolean isEnforceSettings() {
        return enforceSettings;
    }

    public void setEnforceSettings(boolean enforceSettings) {
        this.enforceSettings = enforceSettings;
    }

    public BigInteger getDefaultDhGenerator() {
        return defaultDhGenerator;
    }

    public void setDefaultDhGenerator(BigInteger defaultDhGenerator) {
        this.defaultDhGenerator = defaultDhGenerator;
    }

    public BigInteger getDefaultDhModulus() {
        return defaultDhModulus;
    }

    public void setDefaultDhModulus(BigInteger defaultDhModulus) {
        if (defaultDhModulus.signum() == 1) {
            this.defaultDhModulus = defaultDhModulus;
        } else {
            throw new IllegalArgumentException("Modulus cannot be negative or zero:" + defaultDhModulus.toString());
        }
    }

    public BigInteger getDefaultClientDhPrivateKey() {
        return defaultClientDhPrivateKey;
    }

    public void setDefaultClientDhPrivateKey(BigInteger defaultClientDhPrivateKey) {
        this.defaultClientDhPrivateKey = defaultClientDhPrivateKey;
    }

    public byte[] getDistinguishedNames() {
        return distinguishedNames;
    }

    public void setDistinguishedNames(byte[] distinguishedNames) {
        this.distinguishedNames = distinguishedNames;
    }

    public ProtocolVersion getHighestProtocolVersion() {
        return highestProtocolVersion;
    }

    public void setHighestProtocolVersion(ProtocolVersion highestProtocolVersion) {
        this.highestProtocolVersion = highestProtocolVersion;
    }

    public boolean isUpdateTimestamps() {
        return updateTimestamps;
    }

    public void setUpdateTimestamps(boolean updateTimestamps) {
        this.updateTimestamps = updateTimestamps;
    }

    public boolean isServerSendsApplicationData() {
        return serverSendsApplicationData;
    }

    public void setServerSendsApplicationData(boolean serverSendsApplicationData) {
        this.serverSendsApplicationData = serverSendsApplicationData;
    }

    public WorkflowTraceType getWorkflowTraceType() {
        return workflowTraceType;
    }

    public void setWorkflowTraceType(WorkflowTraceType workflowTraceType) {
        this.workflowTraceType = workflowTraceType;
    }

    public String getWorkflowOutput() {
        return workflowOutput;
    }

    public void setWorkflowOutput(String workflowOutput) {
        this.workflowOutput = workflowOutput;
    }

    public String getWorkflowInput() {
        return workflowInput;
    }

    public void setWorkflowInput(String workflowInput) {
        this.workflowInput = workflowInput;
    }

    public TransportHandlerType getDefaultTransportHandlerType() {
        return defaultTransportHandlerType;
    }

    public void setDefaultTransportHandlerType(TransportHandlerType transportHandlerType) {
        defaultTransportHandlerType = transportHandlerType;
        for (ConnectionEnd conEnd : connectionEnds) {
            conEnd.setDefaultTransportHandlerType(defaultTransportHandlerType);
        }
    }

    public Integer getDefaultTimeout() {
        return defaultTimeout;
    }

    /**
     * Sets the Default timeout and sets the default Timeout in every
     * ConnectionEnd
     * 
     * @param timeout
     *            Timeout to be set
     */
    public void setDefaultTimeout(Integer timeout) {
        defaultTimeout = timeout;

        if (connectionEnds != null) {
            for (ConnectionEnd conEnd : connectionEnds) {
                conEnd.setDefaultTimeout(defaultTimeout);
            }
        }
    }

    public boolean isSniHostnameFatal() {
        return sniHostnameFatal;
    }

    public void setSniHostnameFatal(boolean sniHostnameFatal) {
        this.sniHostnameFatal = sniHostnameFatal;
    }

    public MaxFragmentLength getMaxFragmentLength() {
        return maxFragmentLength;
    }

    public void setMaxFragmentLength(MaxFragmentLength maxFragmentLengthConfig) {
        this.maxFragmentLength = maxFragmentLengthConfig;
    }

    public String getSniHostname() {
        return sniHostname;
    }

    public void setSniHostname(String SniHostname) {
        this.sniHostname = SniHostname;
    }

    public NamedCurve getKeyShareType() {
        return keyShareType;
    }

    public void setKeyShareType(NamedCurve keyShareType) {
        this.keyShareType = keyShareType;
    }

    public boolean isDynamicWorkflow() {
        throw new UnsupportedOperationException("DynamicWorkflow is currently not supported.");
    }

    public void setDynamicWorkflow(boolean dynamicWorkflow) {
        throw new UnsupportedOperationException("DynamicWorkflow is currently not supported.");
    }

    public List<CipherSuite> getDefaultClientSupportedCiphersuites() {
        return defaultClientSupportedCiphersuites;
    }

    public void setDefaultClientSupportedCiphersuites(List<CipherSuite> defaultClientSupportedCiphersuites) {
        this.defaultClientSupportedCiphersuites = defaultClientSupportedCiphersuites;
    }

    public final void setDefaultClientSupportedCiphersuites(CipherSuite... defaultClientSupportedCiphersuites) {
        this.defaultClientSupportedCiphersuites = Arrays.asList(defaultClientSupportedCiphersuites);
    }

    public WorkflowTrace getWorkflowTrace() {
        return workflowTrace;
    }

    public void setWorkflowTrace(WorkflowTrace workflowTrace) {
        this.workflowTrace = workflowTrace;
    }

    public Boolean isClientAuthentication() {
        return clientAuthentication;
    }

    public void setClientAuthentication(boolean clientAuthentication) {
        this.clientAuthentication = clientAuthentication;
    }

    public List<SignatureAndHashAlgorithm> getSupportedSignatureAndHashAlgorithms() {
        return supportedSignatureAndHashAlgorithms;
    }

    public void setSupportedSignatureAndHashAlgorithms(
            List<SignatureAndHashAlgorithm> supportedSignatureAndHashAlgorithms) {
        this.supportedSignatureAndHashAlgorithms = supportedSignatureAndHashAlgorithms;
    }

    public final void setSupportedSignatureAndHashAlgorithms(
            SignatureAndHashAlgorithm... supportedSignatureAndHashAlgorithms) {
        this.supportedSignatureAndHashAlgorithms = Arrays.asList(supportedSignatureAndHashAlgorithms);
    }

    public List<NamedCurve> getNamedCurves() {
        return namedCurves;
    }

    public void setNamedCurves(List<NamedCurve> namedCurves) {
        this.namedCurves = namedCurves;
    }

    public final void setNamedCurves(NamedCurve... namedCurves) {
        this.namedCurves = Arrays.asList(namedCurves);
    }

    public List<ProtocolVersion> getSupportedVersions() {
        return supportedVersions;
    }

    public void setSupportedVersions(List<ProtocolVersion> supportedVersions) {
        this.supportedVersions = supportedVersions;
    }

    public final void setSupportedVersions(ProtocolVersion... supportedVersions) {
        this.supportedVersions = Arrays.asList(supportedVersions);
    }

    public HeartbeatMode getHeartbeatMode() {
        return heartbeatMode;
    }

    public void setHeartbeatMode(HeartbeatMode heartbeatMode) {
        this.heartbeatMode = heartbeatMode;
    }

    public boolean isAddECPointFormatExtension() {
        return addECPointFormatExtension;
    }

    public void setAddECPointFormatExtension(boolean addECPointFormatExtension) {
        this.addECPointFormatExtension = addECPointFormatExtension;
    }

    public boolean isAddEllipticCurveExtension() {
        return addEllipticCurveExtension;
    }

    public void setAddEllipticCurveExtension(boolean addEllipticCurveExtension) {
        this.addEllipticCurveExtension = addEllipticCurveExtension;
    }

    public boolean isAddHeartbeatExtension() {
        return addHeartbeatExtension;
    }

    public void setAddHeartbeatExtension(boolean addHeartbeatExtension) {
        this.addHeartbeatExtension = addHeartbeatExtension;
    }

    public boolean isAddMaxFragmentLengthExtenstion() {
        return addMaxFragmentLengthExtenstion;
    }

    public void setAddMaxFragmentLengthExtenstion(boolean addMaxFragmentLengthExtenstion) {
        this.addMaxFragmentLengthExtenstion = addMaxFragmentLengthExtenstion;
    }

    public boolean isAddServerNameIndicationExtension() {
        return addServerNameIndicationExtension;
    }

    public void setAddServerNameIndicationExtension(boolean addServerNameIndicationExtension) {
        this.addServerNameIndicationExtension = addServerNameIndicationExtension;
    }

    public boolean isAddSignatureAndHashAlgrorithmsExtension() {
        return addSignatureAndHashAlgrorithmsExtension;
    }

    public void setAddSignatureAndHashAlgrorithmsExtension(boolean addSignatureAndHashAlgrorithmsExtension) {
        this.addSignatureAndHashAlgrorithmsExtension = addSignatureAndHashAlgrorithmsExtension;
    }

    public boolean isAddSupportedVersionsExtension() {
        return addSupportedVersionsExtension;
    }

    public void setAddSupportedVersionsExtension(boolean addSupportedVersionsExtension) {
        this.addSupportedVersionsExtension = addSupportedVersionsExtension;
    }

    public boolean isAddKeyShareExtension() {
        return addKeyShareExtension;
    }

    public void setAddKeyShareExtension(boolean addKeyShareExtension) {
        this.addKeyShareExtension = addKeyShareExtension;
    }

    public boolean isAddEarlyDataExtension() {
        return addEarlyDataExtension;
    }

    public void setAddEarlyDataExtension(boolean addEarlyDataExtension) {
        this.addEarlyDataExtension = addEarlyDataExtension;
    }

    public boolean isAddPSKKeyExchangeModesExtension() {
        return addPSKKeyExchangeModesExtension;
    }

    public void setAddPSKKeyExchangeModesExtension(boolean addPSKKeyExchangeModesExtension) {
        this.addPSKKeyExchangeModesExtension = addPSKKeyExchangeModesExtension;
    }

    public boolean isAddPreSharedKeyExtension() {
        return addPreSharedKeyExtension;
    }

    public void setAddPreSharedKeyExtension(boolean addPreSharedKeyExtension) {
        this.addPreSharedKeyExtension = addPreSharedKeyExtension;
    }
    
    public void setPSKKeyExchangeModes(List<PskKeyExchangeMode> pskKeyExchangeModes)
    {
        this.pskKeyExchangeModes = pskKeyExchangeModes;
    }
    
    public List<PskKeyExchangeMode> getPSKKeyExchangeModes()
    {
        return pskKeyExchangeModes;
    }

    public int getDefaultDTLSCookieLength() {
        return defaultDTLSCookieLength;
    }

    public void setDefaultDTLSCookieLength(int defaultDTLSCookieLength) {
        this.defaultDTLSCookieLength = defaultDTLSCookieLength;
    }

    public int getPaddingLength() {
        return paddingLength;
    }

    public void setPaddingLength(int paddingLength) {
        this.paddingLength = paddingLength;
    }

    public byte[] getKeySharePrivate() {
        return keySharePrivate;
    }

    public void setKeySharePrivate(byte[] keySharePrivate) {
        this.keySharePrivate = keySharePrivate;
    }

    public byte[] getTLSSessionTicket() {
        return TLSSessionTicket;
    }

    public void setTLSSessionTicket(byte[] TLSSessionTicket) {
        this.TLSSessionTicket = TLSSessionTicket;
    }

    public byte[] getDefaultSignedCertificateTimestamp() {
        return defaultSignedCertificateTimestamp;
    }

    public void setDefaultSignedCertificateTimestamp(byte[] defaultSignedCertificateTimestamp) {
        this.defaultSignedCertificateTimestamp = defaultSignedCertificateTimestamp;
    }

    public boolean isAddSignedCertificateTimestampExtension() {
        return addSignedCertificateTimestampExtension;
    }

    public void setAddSignedCertificateTimestampExtension(boolean addSignedCertificateTimestampExtension) {
        this.addSignedCertificateTimestampExtension = addSignedCertificateTimestampExtension;
    }

    public byte[] getDefaultClientRenegotiationInfo() {
        return defaultClientRenegotiationInfo;
    }

    public void setDefaultClientRenegotiationInfo(byte[] defaultClientRenegotiationInfo) {
        this.defaultClientRenegotiationInfo = defaultClientRenegotiationInfo;
    }

    public boolean isAddRenegotiationInfoExtension() {
        return addRenegotiationInfoExtension;
    }

    public void setAddRenegotiationInfoExtension(boolean addRenegotiationInfoExtension) {
        this.addRenegotiationInfoExtension = addRenegotiationInfoExtension;
    }

    public TokenBindingVersion getDefaultTokenBindingVersion() {
        return defaultTokenBindingVersion;
    }

    public void setDefaultTokenBindingVersion(TokenBindingVersion defaultTokenBindingVersion) {
        this.defaultTokenBindingVersion = defaultTokenBindingVersion;
    }

    public List<TokenBindingKeyParameters> getDefaultTokenBindingKeyParameters() {
        return defaultTokenBindingKeyParameters;
    }

    public void setDefaultTokenBindingKeyParameters(List<TokenBindingKeyParameters> defaultTokenBindingKeyParameters) {
        this.defaultTokenBindingKeyParameters = defaultTokenBindingKeyParameters;
    }

    public final void setDefaultTokenBindingKeyParameters(TokenBindingKeyParameters... defaultTokenBindingKeyParameters) {
        this.defaultTokenBindingKeyParameters = Arrays.asList(defaultTokenBindingKeyParameters);
    }

    public boolean isAddTokenBindingExtension() {
        return addTokenBindingExtension;
    }

    public void setAddTokenBindingExtension(boolean addTokenBindingExtension) {
        this.addTokenBindingExtension = addTokenBindingExtension;
    }

    public KSEntry getDefaultServerKSEntry() {
        return new KSEntry(keyShareType, keySharePublic);
    }

    public CertificateStatusRequestType getCertificateStatusRequestExtensionRequestType() {
        return certificateStatusRequestExtensionRequestType;
    }

    public void setCertificateStatusRequestExtensionRequestType(
            CertificateStatusRequestType certificateStatusRequestExtensionRequestType) {
        this.certificateStatusRequestExtensionRequestType = certificateStatusRequestExtensionRequestType;
    }

    public byte[] getCertificateStatusRequestExtensionResponderIDList() {
        return certificateStatusRequestExtensionResponderIDList;
    }

    public void setCertificateStatusRequestExtensionResponderIDList(
            byte[] certificateStatusRequestExtensionResponderIDList) {
        this.certificateStatusRequestExtensionResponderIDList = certificateStatusRequestExtensionResponderIDList;
    }

    public byte[] getCertificateStatusRequestExtensionRequestExtension() {
        return certificateStatusRequestExtensionRequestExtension;
    }

    public void setCertificateStatusRequestExtensionRequestExtension(
            byte[] certificateStatusRequestExtensionRequestExtension) {
        this.certificateStatusRequestExtensionRequestExtension = certificateStatusRequestExtensionRequestExtension;
    }

    public String[] getAlpnAnnouncedProtocols() {
        return alpnAnnouncedProtocols;
    }

    public void setAlpnAnnouncedProtocols(String[] alpnAnnouncedProtocols) {
        this.alpnAnnouncedProtocols = alpnAnnouncedProtocols;
    }

    public byte[] getSessionId() {
        return sessionId;
    }

    public void setSessionId(byte[] sessionId) {
        this.sessionId = sessionId;
    }

    public byte[] getSecureRemotePasswordExtensionIdentifier() {
        return secureRemotePasswordExtensionIdentifier;
    }

    public void setSecureRemotePasswordExtensionIdentifier(byte[] secureRemotePasswordExtensionIdentifier) {
        this.secureRemotePasswordExtensionIdentifier = secureRemotePasswordExtensionIdentifier;
    }

    public List<SrtpProtectionProfiles> getSecureRealTimeTransportProtocolProtectionProfiles() {
        return secureRealTimeTransportProtocolProtectionProfiles;
    }

    public void setSecureRealTimeTransportProtocolProtectionProfiles(
            List<SrtpProtectionProfiles> secureRealTimeTransportProtocolProtectionProfiles) {
        this.secureRealTimeTransportProtocolProtectionProfiles = secureRealTimeTransportProtocolProtectionProfiles;
    }

    public byte[] getSecureRealTimeTransportProtocolMasterKeyIdentifier() {
        return secureRealTimeTransportProtocolMasterKeyIdentifier;
    }

    public void setSecureRealTimeTransportProtocolMasterKeyIdentifier(
            byte[] secureRealTimeTransportProtocolMasterKeyIdentifier) {
        this.secureRealTimeTransportProtocolMasterKeyIdentifier = secureRealTimeTransportProtocolMasterKeyIdentifier;
    }

    public UserMappingExtensionHintType getUserMappingExtensionHintType() {
        return userMappingExtensionHintType;
    }

    public void setUserMappingExtensionHintType(UserMappingExtensionHintType userMappingExtensionHintType) {
        this.userMappingExtensionHintType = userMappingExtensionHintType;
    }

    public List<CertificateType> getCertificateTypeDesiredTypes() {
        return certificateTypeDesiredTypes;
    }

    public void setCertificateTypeDesiredTypes(List<CertificateType> certificateTypeDesiredTypes) {
        this.certificateTypeDesiredTypes = certificateTypeDesiredTypes;
    }

    public List<CertificateType> getClientCertificateTypeDesiredTypes() {
        return clientCertificateTypeDesiredTypes;
    }

    public void setClientCertificateTypeDesiredTypes(List<CertificateType> clientCertificateTypeDesiredTypes) {
        this.clientCertificateTypeDesiredTypes = clientCertificateTypeDesiredTypes;
    }

    public List<CertificateType> getServerCertificateTypeDesiredTypes() {
        return serverCertificateTypeDesiredTypes;
    }

    public void setServerCertificateTypeDesiredTypes(List<CertificateType> serverCertificateTypeDesiredTypes) {
        this.serverCertificateTypeDesiredTypes = serverCertificateTypeDesiredTypes;
    }

    public List<AuthzDataFormat> getClientAuthzExtensionDataFormat() {
        return clientAuthzExtensionDataFormat;
    }

    public void setClientAuthzExtensionDataFormat(List<AuthzDataFormat> clientAuthzExtensionDataFormat) {
        this.clientAuthzExtensionDataFormat = clientAuthzExtensionDataFormat;
    }

    public boolean isCertificateTypeExtensionMessageState() {
        return certificateTypeExtensionMessageState;
    }

    public void setCertificateTypeExtensionMessageState(boolean certificateTypeExtensionMessageState) {
        this.certificateTypeExtensionMessageState = certificateTypeExtensionMessageState;
    }

    public List<AuthzDataFormat> getServerAuthzExtensionDataFormat() {
        return serverAuthzExtensionDataFormat;
    }

    public void setServerAuthzExtensionDataFormat(List<AuthzDataFormat> serverAuthzExtensionDataFormat) {
        this.serverAuthzExtensionDataFormat = serverAuthzExtensionDataFormat;
    }

    public List<TrustedAuthority> getTrustedCaIndicationExtensionAuthorties() {
        return trustedCaIndicationExtensionAuthorties;
    }

    public void setTrustedCaIndicationExtensionAuthorties(List<TrustedAuthority> trustedCaIndicationExtensionAuthorties) {
        this.trustedCaIndicationExtensionAuthorties = trustedCaIndicationExtensionAuthorties;
    }

    public boolean isClientCertificateTypeExtensionMessageState() {
        return clientCertificateTypeExtensionMessageState;
    }

    public void setClientCertificateTypeExtensionMessageState(boolean clientCertificateTypeExtensionMessageState) {
        this.clientCertificateTypeExtensionMessageState = clientCertificateTypeExtensionMessageState;
    }

    public boolean isCachedInfoExtensionIsClientState() {
        return cachedInfoExtensionIsClientState;
    }

    public void setCachedInfoExtensionIsClientState(boolean cachedInfoExtensionIsClientState) {
        this.cachedInfoExtensionIsClientState = cachedInfoExtensionIsClientState;
    }

    public List<CachedObject> getCachedObjectList() {
        return cachedObjectList;
    }

    public void setCachedObjectList(List<CachedObject> cachedObjectList) {
        this.cachedObjectList = cachedObjectList;
    }

    public List<RequestItemV2> getStatusRequestV2RequestList() {
        return statusRequestV2RequestList;
    }

    public void setStatusRequestV2RequestList(List<RequestItemV2> statusRequestV2RequestList) {
        this.statusRequestV2RequestList = statusRequestV2RequestList;
    }

    public boolean isAddCertificateStatusRequestExtension() {
        return addCertificateStatusRequestExtension;
    }

    public void setAddCertificateStatusRequestExtension(boolean addCertificateStatusRequestExtension) {
        this.addCertificateStatusRequestExtension = addCertificateStatusRequestExtension;
    }

    public boolean isAddAlpnExtension() {
        return addAlpnExtension;
    }

    public void setAddAlpnExtension(boolean addAlpnExtension) {
        this.addAlpnExtension = addAlpnExtension;
    }

    public boolean isAddSRPExtension() {
        return addSRPExtension;
    }

    public void setAddSRPExtension(boolean addSRPExtension) {
        this.addSRPExtension = addSRPExtension;
    }

    public boolean isAddSRTPExtension() {
        return addSRTPExtension;
    }

    public void setAddSRTPExtension(boolean addSRTPExtension) {
        this.addSRTPExtension = addSRTPExtension;
    }

    public boolean isAddTruncatedHmacExtension() {
        return addTruncatedHmacExtension;
    }

    public void setAddTruncatedHmacExtension(boolean addTruncatedHmacExtension) {
        this.addTruncatedHmacExtension = addTruncatedHmacExtension;
    }

    public boolean isAddUserMappingExtension() {
        return addUserMappingExtension;
    }

    public void setAddUserMappingExtension(boolean addUserMappingExtension) {
        this.addUserMappingExtension = addUserMappingExtension;
    }

    public boolean isAddCertificateTypeExtension() {
        return addCertificateTypeExtension;
    }

    public void setAddCertificateTypeExtension(boolean addCertificateTypeExtension) {
        this.addCertificateTypeExtension = addCertificateTypeExtension;
    }

    public boolean isAddClientAuthzExtension() {
        return addClientAuthzExtension;
    }

    public void setAddClientAuthzExtension(boolean addClientAuthzExtension) {
        this.addClientAuthzExtension = addClientAuthzExtension;
    }

    public boolean isAddServerAuthzExtension() {
        return addServerAuthzExtension;
    }

    public void setAddServerAuthzExtension(boolean addServerAuthzExtension) {
        this.addServerAuthzExtension = addServerAuthzExtension;
    }

    public boolean isAddClientCertificateTypeExtension() {
        return addClientCertificateTypeExtension;
    }

    public void setAddClientCertificateTypeExtension(boolean addClientCertificateTypeExtension) {
        this.addClientCertificateTypeExtension = addClientCertificateTypeExtension;
    }

    public boolean isAddServerCertificateTypeExtension() {
        return addServerCertificateTypeExtension;
    }

    public void setAddServerCertificateTypeExtension(boolean addServerCertificateTypeExtension) {
        this.addServerCertificateTypeExtension = addServerCertificateTypeExtension;
    }

    public boolean isAddEncryptThenMacExtension() {
        return addEncryptThenMacExtension;
    }

    public void setAddEncryptThenMacExtension(boolean addEncryptThenMacExtension) {
        this.addEncryptThenMacExtension = addEncryptThenMacExtension;
    }

    public boolean isAddCachedInfoExtension() {
        return addCachedInfoExtension;
    }

    public void setAddCachedInfoExtension(boolean addCachedInfoExtension) {
        this.addCachedInfoExtension = addCachedInfoExtension;
    }

    public boolean isAddClientCertificateUrlExtension() {
        return addClientCertificateUrlExtension;
    }

    public void setAddClientCertificateUrlExtension(boolean addClientCertificateUrlExtension) {
        this.addClientCertificateUrlExtension = addClientCertificateUrlExtension;
    }

    public boolean isAddTrustedCaIndicationExtension() {
        return addTrustedCaIndicationExtension;
    }

    public void setAddTrustedCaIndicationExtension(boolean addTrustedCaIndicationExtension) {
        this.addTrustedCaIndicationExtension = addTrustedCaIndicationExtension;
    }

    public boolean isAddCertificateStatusRequestV2Extension() {
        return addCertificateStatusRequestV2Extension;
    }

    public void setAddCertificateStatusRequestV2Extension(boolean addCertificateStatusRequestV2Extension) {
        this.addCertificateStatusRequestV2Extension = addCertificateStatusRequestV2Extension;
    }

    public List<CompressionMethod> getDefaultServerSupportedCompressionMethods() {
        return defaultServerSupportedCompressionMethods;
    }

    public void setDefaultServerSupportedCompressionMethods(
            List<CompressionMethod> defaultServerSupportedCompressionMethods) {
        this.defaultServerSupportedCompressionMethods = defaultServerSupportedCompressionMethods;
    }

    public void setDefaultServerSupportedCompressionMethods(
            CompressionMethod... defaultServerSupportedCompressionMethods) {
        this.defaultServerSupportedCompressionMethods = Arrays.asList(defaultServerSupportedCompressionMethods);
    }

    public void clearConnectionEnds() {
        if (connectionEnds != null) {
            connectionEnds.clear();
        }
    }

    public final void addConnectionEnd(ConnectionEnd conEnd) {
        if (connectionEnds == null) {
            connectionEnds = new ArrayList<>();
        }

        // Make sure that the connection end will fallback to out defaults
        conEnd.setDefaultTimeout(defaultTimeout);
        conEnd.setDefaultTransportHandlerType(defaultTransportHandlerType);

        connectionEnds.add(conEnd);
    }

    /**
     * Convenience method for getting a (default) connection end if working with
     * a single end. This should be used when working with a single connection
     * end only, which usually is the default connection end.
     * 
     * @return the connection end, if there is only one
     */
    public ConnectionEnd getConnectionEnd() {
        if (connectionEnds == null) {
            return null;
        } else if (connectionEnds.size() > 1) {
            throw new ConfigurationException("This method can only be used if exactly one connection"
                    + " end is defined, but multiple connection ends are set.");
        }
        return connectionEnds.get(0);
    }

    public List<ConnectionEnd> getConnectionEnds() {
        if (connectionEnds == null) {
            return null;
        }
        return Collections.unmodifiableList(connectionEnds);
    }

    public boolean isStopActionsAfterFatal() {
        return stopActionsAfterFatal;
    }

    public void setStopActionsAfterFatal(boolean stopActionsAfterFatal) {
        this.stopActionsAfterFatal = stopActionsAfterFatal;
    }

<<<<<<< HEAD

    /**
     * @return the earlyData
     */
    public byte[] getEarlyData() {
        return earlyData;
    }

    /**
     * @param earlyData the earlyData to set
     */
    public void setEarlyData(byte[] earlyData) {
        this.earlyData = earlyData;
    }

    /**
     * @return the PskSets
     */
    public List<PskSet> getPskSets() {
        return PskSets;
    }

    /**
     * @param PskSets the PskSets to set
     */
    public void setPskSets(List<PskSet> PskSets) {
        this.PskSets = PskSets;
    }

    /**
     * @return the psk
     */
    public byte[] getPsk() {
        return psk;
    }

    /**
     * @param psk the psk to set
     */
    public void setPsk(byte[] psk) {
        this.psk = psk;
    }

=======
    public byte[] getDefaultClientApplicationTrafficSecret() {
        return defaultClientApplicationTrafficSecret;
    }

    public void setDefaultClientApplicationTrafficSecret(byte[] defaultClientApplicationTrafficSecret) {
        this.defaultClientApplicationTrafficSecret = defaultClientApplicationTrafficSecret;
    }

    public byte[] getDefaultServerApplicationTrafficSecret() {
        return defaultServerApplicationTrafficSecret;
    }

    public void setDefaultServerApplicationTrafficSecret(byte[] defaultServerApplicationTrafficSecret) {
        this.defaultServerApplicationTrafficSecret = defaultServerApplicationTrafficSecret;
    }
>>>>>>> 7ec10dfd
}<|MERGE_RESOLUTION|>--- conflicted
+++ resolved
@@ -573,27 +573,25 @@
      * workflowTrace
      */
     private Boolean updateTimestamps = true;
-    
+
     /**
      * PSKKeyExchangeModes to be used in 0-RTT (or TLS 1.3 resumption)
      */
     List<PskKeyExchangeMode> pskKeyExchangeModes;
-    
+
     private byte[] psk;
- 
+
     /**
      * Contains all values related to TLS 1.3 PSKs
      */
     private List<PskSet> PskSets;
-    
+
     /**
      * Early Data
      */
     @XmlJavaTypeAdapter(ByteArrayAdapter.class)
-    private byte[] earlyData = ArrayConverter
-            .hexStringToByteArray("544c532d41747461636b65720a");
-    
-    
+    private byte[] earlyData = ArrayConverter.hexStringToByteArray("544c532d41747461636b65720a");
+
     /**
      * The Certificate we initialize CertificateMessages with
      */
@@ -1984,14 +1982,12 @@
     public void setAddPreSharedKeyExtension(boolean addPreSharedKeyExtension) {
         this.addPreSharedKeyExtension = addPreSharedKeyExtension;
     }
-    
-    public void setPSKKeyExchangeModes(List<PskKeyExchangeMode> pskKeyExchangeModes)
-    {
+
+    public void setPSKKeyExchangeModes(List<PskKeyExchangeMode> pskKeyExchangeModes) {
         this.pskKeyExchangeModes = pskKeyExchangeModes;
     }
-    
-    public List<PskKeyExchangeMode> getPSKKeyExchangeModes()
-    {
+
+    public List<PskKeyExchangeMode> getPSKKeyExchangeModes() {
         return pskKeyExchangeModes;
     }
 
@@ -2448,7 +2444,21 @@
         this.stopActionsAfterFatal = stopActionsAfterFatal;
     }
 
-<<<<<<< HEAD
+    public byte[] getDefaultClientApplicationTrafficSecret() {
+        return defaultClientApplicationTrafficSecret;
+    }
+
+    public void setDefaultClientApplicationTrafficSecret(byte[] defaultClientApplicationTrafficSecret) {
+        this.defaultClientApplicationTrafficSecret = defaultClientApplicationTrafficSecret;
+    }
+
+    public byte[] getDefaultServerApplicationTrafficSecret() {
+        return defaultServerApplicationTrafficSecret;
+    }
+
+    public void setDefaultServerApplicationTrafficSecret(byte[] defaultServerApplicationTrafficSecret) {
+        this.defaultServerApplicationTrafficSecret = defaultServerApplicationTrafficSecret;
+    }
 
     /**
      * @return the earlyData
@@ -2458,7 +2468,8 @@
     }
 
     /**
-     * @param earlyData the earlyData to set
+     * @param earlyData
+     *            the earlyData to set
      */
     public void setEarlyData(byte[] earlyData) {
         this.earlyData = earlyData;
@@ -2472,7 +2483,8 @@
     }
 
     /**
-     * @param PskSets the PskSets to set
+     * @param PskSets
+     *            the PskSets to set
      */
     public void setPskSets(List<PskSet> PskSets) {
         this.PskSets = PskSets;
@@ -2486,27 +2498,11 @@
     }
 
     /**
-     * @param psk the psk to set
+     * @param psk
+     *            the psk to set
      */
     public void setPsk(byte[] psk) {
         this.psk = psk;
     }
 
-=======
-    public byte[] getDefaultClientApplicationTrafficSecret() {
-        return defaultClientApplicationTrafficSecret;
-    }
-
-    public void setDefaultClientApplicationTrafficSecret(byte[] defaultClientApplicationTrafficSecret) {
-        this.defaultClientApplicationTrafficSecret = defaultClientApplicationTrafficSecret;
-    }
-
-    public byte[] getDefaultServerApplicationTrafficSecret() {
-        return defaultServerApplicationTrafficSecret;
-    }
-
-    public void setDefaultServerApplicationTrafficSecret(byte[] defaultServerApplicationTrafficSecret) {
-        this.defaultServerApplicationTrafficSecret = defaultServerApplicationTrafficSecret;
-    }
->>>>>>> 7ec10dfd
 }