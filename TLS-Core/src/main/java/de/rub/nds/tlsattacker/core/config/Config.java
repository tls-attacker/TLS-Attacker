--- conflicted
+++ resolved
@@ -1059,9 +1059,6 @@
      */
     private Boolean tls13BackwardsCompatibilityMode = true;
 
-<<<<<<< HEAD
-    private ECPointFormat defaultSelectedPointFormat = ECPointFormat.UNCOMPRESSED;
-=======
     /**
      * Use username from the example of RFC8492
      */
@@ -1072,9 +1069,7 @@
      */
     private NamedGroup defaultPWDProtectGroup = NamedGroup.SECP256R1;
 
-    private CustomECPoint defaultServerPWDProtectPublicKey = new CustomECPoint(new BigInteger(
-            "18331185786522319349444255540874590232255475110717040504630785378857839293510"), new BigInteger(
-            "77016287303447444409379355974404854219241223376914775755121063765271326101171"));
+    private Point defaultServerPWDProtectPublicKey;
 
     private BigInteger defaultServerPWDProtectPrivateKey = new BigInteger(
             "191991257030464195512760799659436374116556484140110877679395918219072292938297573720808302564562486757422301181089761");
@@ -1111,7 +1106,8 @@
     @XmlJavaTypeAdapter(ByteArrayAdapter.class)
     private byte[] defaultServerPWDSalt = ArrayConverter
             .hexStringToByteArray("963c77cdc13a2a8d75cdddd1e0449929843711c21d47ce6e6383cdda37e47da3");
->>>>>>> ccedb6d1
+
+    private ECPointFormat defaultSelectedPointFormat = ECPointFormat.UNCOMPRESSED;
 
     Config() {
         defaultClientConnection = new OutboundConnection("client", 443, "localhost");
@@ -1150,6 +1146,7 @@
         EllipticCurve secp256R1Curve = CurveFactory.getCurve(NamedGroup.SECP256R1);
         defaultTokenBindingECPublicKey = secp256R1Curve.mult(defaultTokenBindingEcPrivateKey,
                 secp256R1Curve.getBasePoint());
+        this.defaultServerPWDProtectPublicKey = curve.mult(defaultServerPWDProtectPrivateKey, curve.getBasePoint());
         secureRealTimeTransportProtocolProtectionProfiles = new LinkedList<>();
         secureRealTimeTransportProtocolProtectionProfiles.add(SrtpProtectionProfiles.SRTP_AES128_CM_HMAC_SHA1_80);
         secureRealTimeTransportProtocolProtectionProfiles.add(SrtpProtectionProfiles.SRTP_AES128_CM_HMAC_SHA1_32);
@@ -3307,11 +3304,11 @@
         this.defaultPWDProtectGroup = defaultPWDProtectGroup;
     }
 
-    public CustomECPoint getDefaultServerPWDProtectPublicKey() {
+    public Point getDefaultServerPWDProtectPublicKey() {
         return defaultServerPWDProtectPublicKey;
     }
 
-    public void setDefaultServerPWDProtectPublicKey(CustomECPoint defaultServerPWDProtectPublicKey) {
+    public void setDefaultServerPWDProtectPublicKey(Point defaultServerPWDProtectPublicKey) {
         this.defaultServerPWDProtectPublicKey = defaultServerPWDProtectPublicKey;
     }
 
