/**
 * TLS-Attacker - A Modular Penetration Testing Framework for TLS
 *
 * Copyright 2014-2022 Ruhr University Bochum, Paderborn University, Hackmanit GmbH
 *
 * Licensed under Apache License, Version 2.0
 * http://www.apache.org/licenses/LICENSE-2.0.txt
 */

package de.rub.nds.tlsattacker.core.config;

import de.rub.nds.modifiablevariable.util.ArrayConverter;
import de.rub.nds.modifiablevariable.util.IllegalStringAdapter;
import de.rub.nds.modifiablevariable.util.UnformattedByteArrayAdapter;
import de.rub.nds.tlsattacker.core.certificate.CertificateKeyPair;
import de.rub.nds.tlsattacker.core.connection.InboundConnection;
import de.rub.nds.tlsattacker.core.connection.OutboundConnection;
import de.rub.nds.tlsattacker.core.constants.*;
import de.rub.nds.tlsattacker.core.crypto.ec.CurveFactory;
import de.rub.nds.tlsattacker.core.crypto.ec.EllipticCurve;
import de.rub.nds.tlsattacker.core.crypto.ec.Point;
import de.rub.nds.tlsattacker.core.crypto.keys.CustomRSAPrivateKey;
import de.rub.nds.tlsattacker.core.exceptions.ConfigurationException;
import de.rub.nds.tlsattacker.core.layer.constant.LayerConfiguration;
import de.rub.nds.tlsattacker.core.protocol.message.extension.cachedinfo.CachedObject;
import de.rub.nds.tlsattacker.core.protocol.message.extension.keyshare.KeyShareEntry;
import de.rub.nds.tlsattacker.core.protocol.message.extension.keyshare.KeyShareStoreEntry;
import de.rub.nds.tlsattacker.core.protocol.message.extension.psk.PskSet;
import de.rub.nds.tlsattacker.core.protocol.message.extension.sni.ServerNamePair;
import de.rub.nds.tlsattacker.core.protocol.message.extension.statusrequestv2.RequestItemV2;
import de.rub.nds.tlsattacker.core.protocol.message.extension.trustedauthority.TrustedAuthority;
import de.rub.nds.tlsattacker.core.workflow.action.executor.ActionOption;
import de.rub.nds.tlsattacker.core.workflow.action.executor.WorkflowExecutorType;
import de.rub.nds.tlsattacker.core.workflow.factory.WorkflowTraceType;
import de.rub.nds.tlsattacker.core.workflow.filter.FilterType;
import java.io.*;
import java.lang.reflect.Field;
import java.math.BigInteger;
import java.nio.charset.Charset;
import java.security.PrivateKey;
import java.util.ArrayList;
import java.util.Arrays;
import java.util.LinkedList;
import java.util.List;
import javax.xml.bind.annotation.*;
import javax.xml.bind.annotation.adapters.XmlJavaTypeAdapter;
import org.apache.logging.log4j.LogManager;
import org.apache.logging.log4j.Logger;
import org.bouncycastle.crypto.tls.Certificate;

@SuppressWarnings("SpellCheckingInspection")
@XmlRootElement(name = "config")
@XmlAccessorType(XmlAccessType.FIELD)
@XmlType(propOrder = {})
public class Config implements Serializable {

    public Integer getEnforcedMaxRecordData() {
        return enforcedMaxRecordData;
    }

    public void setEnforcedMaxRecordData(Integer enforcedMaxRecordData) {
        this.enforcedMaxRecordData = enforcedMaxRecordData;
    }

    private static final Logger LOGGER = LogManager.getLogger();

    @Deprecated
    public static Config createConfig() {
        return new Config();
    }

    public static Config createConfig(File f) {
        return ConfigIO.read(f);
    }

    public static Config createConfig(InputStream stream) {
        Config config = ConfigIO.read(stream);
        try {
            stream.close();
        } catch (IOException ex) {
            LOGGER.warn("Could not close resource Stream!", ex);
            return ConfigIO.read(stream);
        }
        return config;
    }

    public static Config createEmptyConfig() {
        Config c = new Config();
        for (Field field : c.getClass().getDeclaredFields()) {
            if (!field.getName().equals("LOGGER") && !field.getType().isPrimitive()
                && !field.getName().contains("Extension")) {
                field.setAccessible(true);
                try {
                    field.set(c, null);
                } catch (IllegalAccessException e) {
                    LOGGER.warn("Could not set field in Config!", e);
                }
            }
        }
        return c;
    }

    private LayerConfiguration defaultLayerConfiguration;

    @XmlJavaTypeAdapter(UnformattedByteArrayAdapter.class)
    private byte[] defaultHandshakeSecret = new byte[32];

    private CertificateKeyType preferredCertificateSignatureType = CertificateKeyType.RSA;

    private NamedGroup preferredCertificateSignatureGroup = NamedGroup.SECP256R1;

    private Boolean autoSelectCertificate = true;

    private CertificateKeyPair defaultExplicitCertificateKeyPair;

    private Boolean autoAdjustSignatureAndHashAlgorithm = true;

    private HashAlgorithm preferredHashAlgorithm = HashAlgorithm.SHA256;

    /**
     * List of filters to apply on workflow traces before serialization.
     */
    @XmlElement(name = "outputFilter")
    @XmlElementWrapper
    private List<FilterType> outputFilters;

    /**
     * Whether filters return a copy of the input workflow trace or overwrite it in place. While copying would be
     * preferred in general, overwriting might be desired in some scenarios for better performance.
     */
    private Boolean applyFiltersInPlace = true;

    /**
     * Whether to keep explicit user settings in the workflow trace when applying filters or not. Filters might override
     * explicit user definitions in the filtered workflow trace. For example, the DefaultFilter removes explicitly
     * overwritten default connections. If this flag is true, the user defined connections would be restored afterwards.
     */
    private Boolean filtersKeepUserSettings = true;

    /**
     * If we receive records in the wrong order we will reorder them
     */
    private Boolean reorderReceivedDtlsRecords = true;

    /**
     * Default value for ProtocolVersionFields
     */
    private ProtocolVersion highestProtocolVersion = ProtocolVersion.TLS12;

    /**
     * The default connection parameters to use when running TLS-Client.
     */
    private OutboundConnection defaultClientConnection;

    /**
     * After executing a workflow trace, the final state of the TCP socket is stored inside the context. By default the
     * socket timeout for determining this state is set to 1ms. If execution speed is not important, this can be set to
     * true, so that the regular connection timeout settings are used.
     */
    private Boolean receiveFinalTcpSocketStateWithTimeout = false;

    /**
     * Setting this to true results in multiple attempts to initialize a connection to the server when a
     * ClientTcpTransportHandler is used.
     */
    private Boolean retryFailedClientTcpSocketInitialization = false;

    /**
     * The default connection parameters to use when running TLS-Server.
     */
    private InboundConnection defaultServerConnection;

    private RunningModeType defaultRunningMode = RunningModeType.CLIENT;

    /**
     * If default generated WorkflowTraces should contain cookie exchange
     */
    private Boolean dtlsCookieExchange = true;

    /**
     * If default generated WorkflowTraces should contain client Authentication
     */
    private Boolean clientAuthentication = false;

    /**
     * Which Signature and Hash algorithms we support
     */
    @XmlElement(name = "defaultClientSupportedSignatureAndHashAlgorithm")
    @XmlElementWrapper
    private List<SignatureAndHashAlgorithm> defaultClientSupportedSignatureAndHashAlgorithms;

    /**
     * Which Cipher suites we support by default
     */
    @XmlElement(name = "defaultClientSupportedCipherSuite")
    @XmlElementWrapper
    private List<CipherSuite> defaultClientSupportedCipherSuites;

    /**
     * Which Cipher suites we support by default
     */
    @XmlElement(name = "defaultServerSupportedCipherSuite")
    @XmlElementWrapper
    private List<CipherSuite> defaultServerSupportedCipherSuites;

    /**
     * Default clientSupportedNamed groups
     */
    @XmlElement(name = "defaultClientNamedGroup")
    @XmlElementWrapper
    private List<NamedGroup> defaultClientNamedGroups;

    /**
     * Default clientSupportedNamed groups
     */
    @XmlElement(name = "defaultServerNamedGroup")
    @XmlElementWrapper
    private List<NamedGroup> defaultServerNamedGroups;

    /**
     * Supported ProtocolVersions by default
     */
    @XmlElement(name = "supportedVersion")
    @XmlElementWrapper
    private List<ProtocolVersion> supportedVersions;

    /**
     * Which heartBeat mode we are in
     */
    private HeartbeatMode heartbeatMode = HeartbeatMode.PEER_ALLOWED_TO_SEND;

    /**
     * Padding length for TLS 1.3 messages
     */
    private Integer defaultAdditionalPadding = 0;

    @XmlElement(name = "defaultSniHostname")
    @XmlElementWrapper
    private List<ServerNamePair> defaultSniHostnames = new LinkedList<>(Arrays
        .asList(new ServerNamePair(NameType.HOST_NAME.getValue(), "example.com".getBytes(Charset.forName("ASCII")))));

    /**
     * Key type for KeyShareExtension
     */
    private NamedGroup defaultSelectedNamedGroup = NamedGroup.SECP256R1;

    private BigInteger defaultKeySharePrivateKey = new BigInteger("FFFF", 16);

    @XmlElement(name = "defaultClientKeyShareNamedGroup")
    @XmlElementWrapper
    private List<NamedGroup> defaultClientKeyShareNamedGroups;

    @XmlElement(name = "defaultClientKeyStoreEntry")
    @XmlElementWrapper
    private List<KeyShareStoreEntry> defaultClientKeyStoreEntries;

    private KeyShareStoreEntry defaultServerKeyShareEntry;

    private NameType sniType = NameType.HOST_NAME;

    private Integer prefferedCertRsaKeySize = 2048;

    private Integer prefferedCertDssKeySize = 2048;

    /**
     * Determine if a KeyUpdate should be requested from peer
     */
    private KeyUpdateRequest defaultKeyUpdateRequestMode = KeyUpdateRequest.UPDATE_NOT_REQUESTED;

    /**
     * Determine if CCS should be encrypted in TLS 1.3 if encryption is set up for record layer
     */
    private Boolean encryptChangeCipherSpecTls13 = false;

    /**
     * SessionTLSTicket for the SessionTLSTicketExtension. It's an empty session ticket since we initiate a new
     * connection.
     */
    @XmlJavaTypeAdapter(UnformattedByteArrayAdapter.class)
    private byte[] tlsSessionTicket = new byte[0];

    /**
     * Renegotiation info for the RenegotiationInfo extension for the Client. It's an empty info since we initiate a new
     * connection.
     */
    @XmlJavaTypeAdapter(UnformattedByteArrayAdapter.class)
    private byte[] defaultClientRenegotiationInfo = new byte[0];

    /**
     * Renegotiation info for the RenegotiationInfo extension for the Client. It's an empty info since we initiate a new
     * connection.
     */
    @XmlJavaTypeAdapter(UnformattedByteArrayAdapter.class)
    private byte[] defaultServerRenegotiationInfo = new byte[0];

    /**
     * SignedCertificateTimestamp for the SignedCertificateTimestampExtension. It's an empty timestamp, since the server
     * sends it.
     */
    @XmlJavaTypeAdapter(UnformattedByteArrayAdapter.class)
    private byte[] defaultSignedCertificateTimestamp = new byte[0];

    /**
     * TokenBinding default version. To be defined later.
     */
    private TokenBindingVersion defaultTokenBindingVersion = TokenBindingVersion.DRAFT_13;

    /**
     * Default TokenBinding Key Parameters.
     */
    @XmlElement(name = "defaultTokenBindingKeyParameter")
    @XmlElementWrapper
    private List<TokenBindingKeyParameters> defaultTokenBindingKeyParameters;

    /**
     * This is the request type of the CertificateStatusRequest extension
     */
    private CertificateStatusRequestType certificateStatusRequestExtensionRequestType =
        CertificateStatusRequestType.OCSP;

    /**
     * This is the responder ID list of the CertificateStatusRequest extension
     */
    @XmlJavaTypeAdapter(UnformattedByteArrayAdapter.class)
    private byte[] certificateStatusRequestExtensionResponderIDList = new byte[0];

    /**
     * This is the request extension of the CertificateStatusRequest extension
     */
    @XmlJavaTypeAdapter(UnformattedByteArrayAdapter.class)
    private byte[] certificateStatusRequestExtensionRequestExtension = new byte[0];

    /**
     * Default ALPN announced protocols
     */
    @XmlElement(name = "defaultProposedAlpnProtocol")
    @XmlElementWrapper
    @XmlJavaTypeAdapter(IllegalStringAdapter.class)
    private List<String> defaultProposedAlpnProtocols;

    @XmlJavaTypeAdapter(IllegalStringAdapter.class)
    private String defaultSelectedAlpnProtocol = AlpnProtocol.HTTP_2.getConstant();

    /**
     * Default SRP Identifier
     */
    @XmlJavaTypeAdapter(UnformattedByteArrayAdapter.class)
    private byte[] secureRemotePasswordExtensionIdentifier = "UserName".getBytes(Charset.forName("UTF-8"));

    /**
     * Default SRTP extension protection profiles The list contains every protection profile as in RFC 5764
     */
    @XmlElement(name = "secureRealTimeTransportProtocolProtectionProfile")
    @XmlElementWrapper
    private List<SrtpProtectionProfiles> secureRealTimeTransportProtocolProtectionProfiles;

    /**
     * Default SRTP extension master key identifier
     */
    @XmlJavaTypeAdapter(UnformattedByteArrayAdapter.class)
    private byte[] secureRealTimeTransportProtocolMasterKeyIdentifier = new byte[0];

    /**
     * Default user mapping extension hint type
     */
    private UserMappingExtensionHintType userMappingExtensionHintType = UserMappingExtensionHintType.UPN_DOMAIN_HINT;

    /**
     * Default certificate type extension desired types
     */
    @XmlElement(name = "certificateTypeDesiredType")
    @XmlElementWrapper
    private List<CertificateType> certificateTypeDesiredTypes;

    /**
     * Default client certificate type extension desired types
     */
    @XmlElement(name = "clientCertificateTypeDesiredType")
    @XmlElementWrapper
    private List<CertificateType> clientCertificateTypeDesiredTypes;

    /**
     * Default server certificate type extension desired types
     */
    @XmlElement(name = "serverCertificateTypeDesiredType")
    @XmlElementWrapper
    private List<CertificateType> serverCertificateTypeDesiredTypes;

    /**
     * Default client authz extension data format list
     */
    @XmlElement(name = "clientAuthzExtensionDataFormat")
    @XmlElementWrapper
    private List<AuthzDataFormat> clientAuthzExtensionDataFormat;

    /**
     * Default state for the certificate type extension message. State "client"
     */
    private Boolean certificateTypeExtensionMessageState = true;

    /**
     * Default sever authz extension data format list.
     */
    @XmlElement(name = "serverAuthzExtensionDataFormat")
    @XmlElementWrapper
    private List<AuthzDataFormat> serverAuthzExtensionDataFormat;

    /**
     * Default trusted ca indication extension trusted CAs.
     */
    @XmlElement(name = "trustedCaIndicationExtensionAuthority")
    @XmlElementWrapper
    private List<TrustedAuthority> trustedCaIndicationExtensionAuthorities;

    /**
     * Default state for the client certificate type extension message (state "client").
     */
    private Boolean clientCertificateTypeExtensionMessageState = true;

    /**
     * Default state for the cached info extension message (state "client").
     */
    private Boolean cachedInfoExtensionIsClientState = true;

    /**
     * Default cached objects for the cached info extension.
     */
    @XmlElement(name = "cachedObject")
    @XmlElementWrapper
    private List<CachedObject> cachedObjectList;

    /**
     * Default certificate status request v2 extension request list.
     */
    @XmlElement(name = "statusRequestV2Request")
    @XmlElementWrapper
    private List<RequestItemV2> statusRequestV2RequestList;

    /**
     * The Type of workflow trace that should be generated
     */
    private WorkflowTraceType workflowTraceType = null;

    /**
     * If the Default generated workflowtrace should contain Application data send by servers
     */
    private Boolean serverSendsApplicationData = false;

    /**
     * If we generate ClientHello with extensions in SSL
     */
    private Boolean addExtensionsInSSL = false;

    /**
     * If we generate ClientHello with the ECPointFormat extension
     */
    private Boolean addECPointFormatExtension = true;

    /**
     * If we generate ClientHello with the EllipticCurve extension
     */
    private Boolean addEllipticCurveExtension = true;

    /**
     * If we generate ClientHello with the Heartbeat extension
     */
    private Boolean addHeartbeatExtension = false;

    /**
     * If we generate ClientHello with the MaxFragmentLength extension
     */
    private Boolean addMaxFragmentLengthExtension = false;

    /**
     * If we generate ClientHello with the RecordSizeLimit extension
     */
    private Boolean addRecordSizeLimitExtension = false;

    /**
     * If we generate ClientHello with the ServerNameIndication extension
     */
    private Boolean addServerNameIndicationExtension = false;

    /**
     * If we generate ClientHello with the SignatureAndHashAlgorithm extension
     */
    private Boolean addSignatureAndHashAlgorithmsExtension = true;

    /**
     * If we generate ClientHello with the SupportedVersion extension
     */
    private Boolean addSupportedVersionsExtension = false;

    /**
     * If we generate ClientHello with the KeyShare extension
     */
    private Boolean addKeyShareExtension = false;

    /**
     * If we generate ClientHello with the EarlyData extension
     */
    private Boolean addEarlyDataExtension = false;

    /**
     * The maximum amount of early data included in the EarlyDataExtension
     */
    private Integer defaultMaxEarlyDataSize = 16384;

    /**
     * If we generate ClientHello with the EncryptedServerNameIndication extension
     */
    private Boolean addEncryptedServerNameIndicationExtension = false;

    /**
     * If we generate ClientHello with the PWDClear extension
     */
    private Boolean addPWDClearExtension = false;

    /**
     * If we generate ClientHello with the PWDProtect extension
     */
    private Boolean addPWDProtectExtension = false;

    /**
     * If we generate ClientHello with the PSKKeyExchangeModes extension
     */
    private Boolean addPSKKeyExchangeModesExtension = false;

    /**
     * If we generate ClientHello with the PreSharedKey extension
     */
    private Boolean addPreSharedKeyExtension = false;
    /**
     * If we generate ClientHello with the Padding extension
     */
    private Boolean addPaddingExtension = false;

    /**
     * If we generate ClientHello with the ExtendedMasterSecret extension
     */
    private Boolean addExtendedMasterSecretExtension = false;

    /**
     * If we generate ClientHello with the SessionTicketTLS extension
     */
    private Boolean addSessionTicketTLSExtension = false;

    /**
     * If we generate ClientHello with extended Random Extension
     */
    private Boolean addExtendedRandomExtension = false;

    /**
     * If we generate ClientHello with SignedCertificateTimestamp extension
     */
    private Boolean addSignedCertificateTimestampExtension = false;

    /**
     * If we generate ClientHello with RenegotiationInfo extension
     */
    private Boolean addRenegotiationInfoExtension = true;

    /**
     * If we generate ClientHello with TokenBinding extension.
     */
    private Boolean addTokenBindingExtension = false;

    /**
     * Whether HTTP request should contain a cookie header field or not.
     */
    private Boolean addHttpCookie = false;

    /**
     * Default cookie value to use if addHttpCookie is true.
     */
    @XmlJavaTypeAdapter(IllegalStringAdapter.class)
    private String defaultHttpCookieName = "tls-attacker";

    /**
     * Default cookie value to use if addHttpCookie is true.
     */
    @XmlJavaTypeAdapter(IllegalStringAdapter.class)
    private String defaultHttpCookieValue = "42130912812";

    /**
     * If we generate ClientHello with CertificateStatusRequest extension
     */
    private Boolean addCertificateStatusRequestExtension = false;

    /**
     * If we generate ClientHello with ALPN extension
     */
    private Boolean addAlpnExtension = false;

    /**
     * If we generate ClientHello with SRP extension
     */
    private Boolean addSRPExtension = false;

    /**
     * If we generate ClientHello with SRTP extension
     */
    private Boolean addSRTPExtension = false;

    /**
     * If we generate ClientHello with truncated hmac extension
     */
    private Boolean addTruncatedHmacExtension = false;

    /**
     * If we generate ClientHello with user mapping extension
     */
    private Boolean addUserMappingExtension = false;

    /**
     * If we generate ClientHello with certificate type extension
     */
    private Boolean addCertificateTypeExtension = false;

    /**
     * If we generate ClientHello with client authz extension
     */
    private Boolean addClientAuthzExtension = false;

    /**
     * If we generate ClientHello with server authz extension
     */
    private Boolean addServerAuthzExtension = false;

    /**
     * If we generate ClientHello with client certificate type extension
     */
    private Boolean addClientCertificateTypeExtension = false;

    /**
     * If we generate ClientHello with server certificate type extension
     */
    private Boolean addServerCertificateTypeExtension = false;

    /**
     * If we generate ClientHello with encrypt then mac extension
     */
    private Boolean addEncryptThenMacExtension = false;

    /**
     * If we generate ClientHello with cached info extension
     */
    private Boolean addCachedInfoExtension = false;

    /**
     * If we generate ClientHello with client certificate url extension
     */
    private Boolean addClientCertificateUrlExtension = false;

    /**
     * If we generate ClientHello with trusted ca indication extension
     */
    private Boolean addTrustedCaIndicationExtension = false;

    /**
     * If we generate ClientHello with status request v2 extension
     */
    private Boolean addCertificateStatusRequestV2Extension = false;

    /**
     * If we generate ClientHello with TLS 1.3 cookie extension
     */
    private Boolean addCookieExtension = false;

    /**
     * PSKKeyExchangeModes to be used in 0-RTT (or TLS 1.3 resumption)
     */
    @XmlElement(name = "pskKeyExchangeMode")
    @XmlElementWrapper
    List<PskKeyExchangeMode> pskKeyExchangeModes;

    /**
     * The PSK to use.
     */
    @XmlJavaTypeAdapter(UnformattedByteArrayAdapter.class)
    private byte[] psk = new byte[0];

    /**
     * The client's early traffic secret.
     */
    @XmlJavaTypeAdapter(UnformattedByteArrayAdapter.class)
    private byte[] clientEarlyTrafficSecret = new byte[128];

    /**
     * The early secret of the session.
     */
    @XmlJavaTypeAdapter(UnformattedByteArrayAdapter.class)
    private byte[] earlySecret = new byte[256];

    /**
     * The cipher suite used for early data.
     */
    private CipherSuite earlyDataCipherSuite = CipherSuite.TLS_AES_128_GCM_SHA256;

    /**
     * The psk used for early data (!= earlySecret or earlyTrafficSecret).
     */
    @XmlJavaTypeAdapter(UnformattedByteArrayAdapter.class)
    private byte[] earlyDataPsk = new byte[256];

    /**
     * Contains all values related to TLS 1.3 PSKs.
     */
    @XmlElement(name = "defaultPskSet")
    @XmlElementWrapper
    private List<PskSet> defaultPskSets = new LinkedList<>();

    /**
     * Always includes at most 1 PSK in the PreShareKey Extension.
     */
    private Boolean limitPsksToOne = false;

    /**
     * If records are predefined for a SendAction, assign each message a predefined record and place automatically
     * generated ones in between.
     */
    private Boolean preserveMessageRecordRelation = false;

    /**
     * Do we use a psk for our secrets?
     */
    private Boolean usePsk = false;

    /**
     * Early data to be sent.
     */
    @XmlJavaTypeAdapter(UnformattedByteArrayAdapter.class)
    private byte[] earlyData = ArrayConverter.hexStringToByteArray("544c532d41747461636b65720a");

    @XmlJavaTypeAdapter(UnformattedByteArrayAdapter.class)
    private byte[] distinguishedNames = new byte[0];

    private Boolean enforceSettings = false;

    /**
     * The maximum number of bytes that can be received during a receive process. Default: 2^24.
     */
    private Integer receiveMaximumBytes = 16777216;

    /**
     * If true, Random of the context is not seeded with an explicit value, thus client/server randoms are not
     * deterministic.
     */
    private Boolean stealthMode = false;

    private Boolean stopActionsAfterIOException = false;

    private Boolean stopTraceAfterUnexpected = false;

    /**
     * ActionOptions that are automatically applied to Actions of the MessageFactory
     */
    @XmlElement(name = "messageFactoryActionOption")
    @XmlElementWrapper
    private List<ActionOption> messageFactoryActionOptions = new LinkedList<>();

    private BigInteger defaultServerDhGenerator = new BigInteger("2");

    private BigInteger defaultServerDhModulus = new BigInteger(
        "5809605995369958062791915965639201402176612226902900533702900882779736177890990861472094774477339581147373410185646378328043729800750470098210924487866935059164371588168047540943981644516632755067501626434556398193186628990071248660819361205119793693985433297036118232914410171876807536457391277857011849897410207519105333355801121109356897459426271845471397952675959440793493071628394122780510124618488232602464649876850458861245784240929258426287699705312584509625419513463605155428017165714465363094021609290561084025893662561222573202082865797821865270991145082200656978177192827024538990239969175546190770645685893438011714430426409338676314743571154537142031573004276428701433036381801705308659830751190352946025482059931306571004727362479688415574702596946457770284148435989129632853918392117997472632693078113129886487399347796982772784615865232621289656944284216824611318709764535152507354116344703769998514148343807");

    private BigInteger defaultClientDhGenerator = new BigInteger("2");

    private BigInteger defaultClientDhModulus = new BigInteger(
        "5809605995369958062791915965639201402176612226902900533702900882779736177890990861472094774477339581147373410185646378328043729800750470098210924487866935059164371588168047540943981644516632755067501626434556398193186628990071248660819361205119793693985433297036118232914410171876807536457391277857011849897410207519105333355801121109356897459426271845471397952675959440793493071628394122780510124618488232602464649876850458861245784240929258426287699705312584509625419513463605155428017165714465363094021609290561084025893662561222573202082865797821865270991145082200656978177192827024538990239969175546190770645685893438011714430426409338676314743571154537142031573004276428701433036381801705308659830751190352946025482059931306571004727362479688415574702596946457770284148435989129632853918392117997472632693078113129886487399347796982772784615865232621289656944284216824611318709764535152507354116344703769998514148343807");

    private BigInteger defaultServerDhPrivateKey = new BigInteger("FFFF", 16);

    private BigInteger defaultClientDhPrivateKey = new BigInteger("FFFF", 16);

    private BigInteger defaultServerDhPublicKey = new BigInteger(
        "2043613254509771843465057207078304133427100053346630496863115304729422431506842297554370188431622336168084226893060531474609378481237396107127063278624858982135545329954888129900714249447398611399069380214077491792199889131147659097337451088584054931352640316306698530468089459265836208766829761530786550035554546801263324790398605318443686766315312672983302101280548433287949333943437948214799189911192606949101858307621640886413682299273130735853556255008467704876737231663242842259426239401780891543201358635180397430055997246351872086043137262555233050955216238105392009330462604912891943865361186717249962097299588875409587651544594728203293910128024102640696503192096755401014128136916889018704050784334709496695214785225237421325503031115105974843553040027247097092511319153606298406218024502785451855415341620633845851737579504653807158340552365430158715166515645118698024341396560621615465703434564793715203380646117");

    private BigInteger defaultClientDhPublicKey = new BigInteger(
        "2043613254509771843465057207078304133427100053346630496863115304729422431506842297554370188431622336168084226893060531474609378481237396107127063278624858982135545329954888129900714249447398611399069380214077491792199889131147659097337451088584054931352640316306698530468089459265836208766829761530786550035554546801263324790398605318443686766315312672983302101280548433287949333943437948214799189911192606949101858307621640886413682299273130735853556255008467704876737231663242842259426239401780891543201358635180397430055997246351872086043137262555233050955216238105392009330462604912891943865361186717249962097299588875409587651544594728203293910128024102640696503192096755401014128136916889018704050784334709496695214785225237421325503031115105974843553040027247097092511319153606298406218024502785451855415341620633845851737579504653807158340552365430158715166515645118698024341396560621615465703434564793715203380646117");

    private BigInteger defaultServerDsaPrivateKey = new BigInteger("FFFF", 16);

    private BigInteger defaultServerDsaPublicKey = new BigInteger(1, ArrayConverter.hexStringToByteArray(
        "3c991ffbb26fce963dae6540ce45904079c50398b0c32fa8485ada51dd9614e150bc8983ab6996ce4d7f8237aeeef9ec97a10e6c0949417b8412cc5711a8482f540d6b030da4e1ed591c152062775e61e6fef897c3b12a38185c12d8feddbe85298dc41324b2450d83e3b90a419373380b60ee1ca9094437c0be19fb73184726"));

    private BigInteger defaultServerDsaPrimeP = new BigInteger(1, ArrayConverter.hexStringToByteArray(
        "0093c33a88f3af1bacb3b20500fef26e70d08d1591874e9e77f1cc98ba004ae8c04d2022edce758e0ee8ceee9520381a9d4b2dda1c8f7b249aa2c452e8cada51ab57709053184316eb691f3dace9f4b60f8e70c95314b473782f8d6401181945ae83c3befcb9478e0b050ad4e146eedbdd42afb136eef59ec751af958f35466529"));

    private BigInteger defaultServerDsaPrimeQ =
        new BigInteger(1, ArrayConverter.hexStringToByteArray("00ac2ef188503342ec5ccb04541dfa5d5eade8b019"));

    private BigInteger defaultServerDsaGenerator = new BigInteger(1, ArrayConverter.hexStringToByteArray(
        "1e813bdd058e57f807aef75c3626dfae3918be6dd87efe5739201b37581d33865b9626aff787aa847e9dbdbf20f57f7d2fce39a5f53c6869254d12fa6b95cfeebc2c1151e69b3d52073d6c23d7cb7c830e2cbb286a624cebbab5648b6d0276dfede31c4717ec03035f13ed81d183a07076a53d79f746f6f67237dbfc6211dc5a"));

    private BigInteger defaultClientDsaPrivateKey = new BigInteger("FFFF", 16);

    private BigInteger defaultClientDsaPublicKey = new BigInteger(1, ArrayConverter.hexStringToByteArray(
        "3c991ffbb26fce963dae6540ce45904079c50398b0c32fa8485ada51dd9614e150bc8983ab6996ce4d7f8237aeeef9ec97a10e6c0949417b8412cc5711a8482f540d6b030da4e1ed591c152062775e61e6fef897c3b12a38185c12d8feddbe85298dc41324b2450d83e3b90a419373380b60ee1ca9094437c0be19fb73184726"));

    private BigInteger defaultClientDsaPrimeP = new BigInteger(1, ArrayConverter.hexStringToByteArray(
        "0093c33a88f3af1bacb3b20500fef26e70d08d1591874e9e77f1cc98ba004ae8c04d2022edce758e0ee8ceee9520381a9d4b2dda1c8f7b249aa2c452e8cada51ab57709053184316eb691f3dace9f4b60f8e70c95314b473782f8d6401181945ae83c3befcb9478e0b050ad4e146eedbdd42afb136eef59ec751af958f35466529"));

    private BigInteger defaultClientDsaPrimeQ =
        new BigInteger(1, ArrayConverter.hexStringToByteArray("00ac2ef188503342ec5ccb04541dfa5d5eade8b019"));

    private BigInteger defaultClientDsaGenerator = new BigInteger(1, ArrayConverter.hexStringToByteArray(
        "1e813bdd058e57f807aef75c3626dfae3918be6dd87efe5739201b37581d33865b9626aff787aa847e9dbdbf20f57f7d2fce39a5f53c6869254d12fa6b95cfeebc2c1151e69b3d52073d6c23d7cb7c830e2cbb286a624cebbab5648b6d0276dfede31c4717ec03035f13ed81d183a07076a53d79f746f6f67237dbfc6211dc5a"));

    private GOSTCurve defaultSelectedGostCurve = GOSTCurve.GostR3410_2001_CryptoPro_XchB;

    @XmlJavaTypeAdapter(IllegalStringAdapter.class)
    private String defaultApplicationMessageData = "Test";

    @XmlElement(name = "clientCertificateType")
    @XmlElementWrapper
    private List<ClientCertificateType> clientCertificateTypes;

    /**
     * max payload length used in our application (not set by the spec)
     */
    private Integer heartbeatPayloadLength = 256;

    private Integer heartbeatPaddingLength = 256;

    /**
     * How much padding bytes should be send by default
     */
    @XmlJavaTypeAdapter(UnformattedByteArrayAdapter.class)
    @XmlElement(name = "defaultPaddingExtensionBytes")
    private byte[] defaultPaddingExtensionBytes = new byte[] { 0, 0, 0, 0, 0, 0 };

    /**
     * How long should our DTLSCookies be by default
     */
    private Integer dtlsDefaultCookieLength = 20;

    /**
     * Configures the maximum fragment length. This should not be confused with MTU (which includes the IP, UDP, record
     * and DTLS headers).
     */
    private Integer dtlsMaximumFragmentLength = 1400;

    private WorkflowExecutorType workflowExecutorType = WorkflowExecutorType.DEFAULT;

    /**
     * Does not mix messages with different message types in a single record
     */
    private Boolean flushOnMessageTypeChange = true;

    /**
     * If there is not enough space in the defined fragments, new fragments are dynamically added if not set,
     * protocolmessage bytes that wont fit are discarded
     */
    private Boolean createFragmentsDynamically = true;

    /**
     * If there is not enough space in the defined records, new records are dynamically added if not set, protocol
     * message bytes that wont fit are discarded
     */
    private Boolean createRecordsDynamically = true;
<<<<<<< HEAD
=======

    /**
     * When "Null" records are defined to be send, every message will be sent in at least one individual record
     */
    private Boolean createIndividualRecords = true;

    /**
     * Every record will be sent in one individual transport packet
     */
    private Boolean createIndividualTransportPackets = false;

    /**
     * If we should wait after sending one transport packet
     */
    private Integer individualTransportPacketCooldown = 0;

    /**
     * Which recordLayer should be used
     */
    private RecordLayerType recordLayerType = RecordLayerType.RECORD;
>>>>>>> acf5b98a

    /**
     * If this value is set the default workflowExecutor will remove all runtime values from the workflow trace and will
     * only keep the relevant information
     */
    private Boolean resetWorkflowTracesBeforeSaving = false;

    /**
     * If the WorkflowExecutor should take care of the connection opening
     */
    private Boolean workflowExecutorShouldOpen = true;

    private Boolean stopReceivingAfterFatal = false;

    /**
     * If the WorkflowExecutor should take care of the connection closing
     */
    private Boolean workflowExecutorShouldClose = true;

    private Boolean stopActionsAfterFatal = false;

    /**
     * If the WorkflowExecutor should take care of terminating the connection with a Alert(fatal, close_notify) message
     */
    private Boolean finishWithCloseNotify = false;

    /**
     * In DTLS, TLS-Attacker will not process further ChangeCipherSpec messages except the first received per epoch
     * value
     */
    private Boolean ignoreRetransmittedCcsInDtls = false;

    /**
     * If retransmissions are received in DTLS should they included to the workflow trace
     */
    private Boolean addRetransmissionsToWorkflowTraceInDtls = false;

    /**
     * How many retransmissions in DTLS should be executed during the handshake
     */
    private Integer maxDtlsRetransmissions = 3;

    private Boolean stopActionsAfterWarning = false;

    /**
     * This CipherSuite will be used if no cipherSuite has been negotiated yet
     */
    private CipherSuite defaultSelectedCipherSuite = CipherSuite.TLS_RSA_WITH_AES_128_CBC_SHA;

    private CertificateType defaultSelectedServerCertificateType = CertificateType.X509;

    private CertificateType defaultSelectedClientCertificateType = CertificateType.X509;

    private SSL2CipherSuite defaultSSL2CipherSuite = SSL2CipherSuite.SSL_CK_RC4_128_WITH_MD5;

    @XmlElement(name = "defaultServerSupportedPointFormat")
    @XmlElementWrapper
    private List<ECPointFormat> defaultServerSupportedPointFormats;

    @XmlElement(name = "defaultClientSupportedPointFormat")
    @XmlElementWrapper
    private List<ECPointFormat> defaultClientSupportedPointFormats;

    @XmlElement(name = "defaultServerSupportedSignatureAndHashAlgorithm")
    @XmlElementWrapper
    private List<SignatureAndHashAlgorithm> defaultServerSupportedSignatureAndHashAlgorithms;

    private SignatureAndHashAlgorithm defaultSelectedSignatureAndHashAlgorithm = SignatureAndHashAlgorithm.RSA_SHA1;

    private ProtocolVersion defaultLastRecordProtocolVersion = ProtocolVersion.TLS10;

    private ProtocolVersion defaultSelectedProtocolVersion = ProtocolVersion.TLS12;

    private ProtocolVersion defaultHighestClientProtocolVersion = ProtocolVersion.TLS12;

    /**
     * Both methods of limiting record size as defined in RFC 3546 (MaximumFragmentLength extension) and RFC 8449
     * (RecordSizeLimit extension)
     */
    private MaxFragmentLength defaultMaxFragmentLength = MaxFragmentLength.TWO_12;

    private Integer defaultMaxRecordData = RecordSizeLimit.DEFAULT_MAX_RECORD_DATA_SIZE;

    // Overrides any limit negotiated if set
    private Integer enforcedMaxRecordData;

    private Integer inboundRecordSizeLimit = RecordSizeLimit.DEFAULT_MAX_RECORD_DATA_SIZE;

    private HeartbeatMode defaultHeartbeatMode = HeartbeatMode.PEER_ALLOWED_TO_SEND;

    @XmlElement(name = "defaultClientSupportedCompressionMethod")
    @XmlElementWrapper
    private List<CompressionMethod> defaultClientSupportedCompressionMethods;

    @XmlElement(name = "defaultServerSupportedCompressionMethod")
    @XmlElementWrapper
    private List<CompressionMethod> defaultServerSupportedCompressionMethods;

    @XmlJavaTypeAdapter(UnformattedByteArrayAdapter.class)
    private byte[] defaultMasterSecret = new byte[48];

    @XmlJavaTypeAdapter(UnformattedByteArrayAdapter.class)
    private byte[] defaultPreMasterSecret = new byte[0];

    @XmlJavaTypeAdapter(UnformattedByteArrayAdapter.class)
    private byte[] defaultClientExtendedRandom =
        ArrayConverter.hexStringToByteArray("AABBCCDDEEFFAABBCCDDEEFFAABBCCDDEEFFAABBCCDDEEFFAABBCCDDEEFFAABB");

    @XmlJavaTypeAdapter(UnformattedByteArrayAdapter.class)
    private byte[] defaultServerExtendedRandom =
        ArrayConverter.hexStringToByteArray("AABBCCDDEEFFAABBCCDDEEFFAABBCCDDEEFFAABBCCDDEEFFAABBCCDDEEFFAABB");

    @XmlJavaTypeAdapter(UnformattedByteArrayAdapter.class)
    private byte[] defaultClientRandom =
        ArrayConverter.hexStringToByteArray("00112233445566778899AABBCCDDEEFFFFEEDDCCBBAA99887766554433221100");

    @XmlJavaTypeAdapter(UnformattedByteArrayAdapter.class)
    private byte[] defaultServerRandom =
        ArrayConverter.hexStringToByteArray("00112233445566778899AABBCCDDEEFFFFEEDDCCBBAA99887766554433221100");

    @XmlJavaTypeAdapter(UnformattedByteArrayAdapter.class)
    private byte[] defaultClientSessionId = new byte[0];

    @XmlJavaTypeAdapter(UnformattedByteArrayAdapter.class)
    private byte[] defaultClientTicketResumptionSessionId =
        ArrayConverter.hexStringToByteArray("332CAC09A5C56974E3D49C0741F396C5F1C90B41529DD643485E65B1C0619D2B");

    @XmlJavaTypeAdapter(UnformattedByteArrayAdapter.class)
    private byte[] defaultServerSessionId = new byte[0];

    private CompressionMethod defaultSelectedCompressionMethod = CompressionMethod.NULL;

    @XmlJavaTypeAdapter(UnformattedByteArrayAdapter.class)
    private byte[] dtlsDefaultCookie = new byte[0];

    @XmlJavaTypeAdapter(UnformattedByteArrayAdapter.class)
    private byte[] defaultExtensionCookie = new byte[0];

    @XmlJavaTypeAdapter(UnformattedByteArrayAdapter.class)
    private byte[] defaultCertificateRequestContext = new byte[0];

    private PRFAlgorithm defaultPRFAlgorithm = PRFAlgorithm.TLS_PRF_LEGACY;

    private AlertDescription defaultAlertDescription = AlertDescription.CLOSE_NOTIFY;

    private AlertLevel defaultAlertLevel = AlertLevel.WARNING;

    private NamedGroup defaultEcCertificateCurve = NamedGroup.SECP256R1;

    private Point defaultClientEcPublicKey;

    private Point defaultServerEcPublicKey;

    private BigInteger defaultServerEcPrivateKey = new BigInteger("3");

    private BigInteger defaultClientEcPrivateKey = new BigInteger("3");

    private BigInteger defaultServerRSAModulus = new BigInteger(1, ArrayConverter.hexStringToByteArray(
        "00c8820d6c3ce84c8430f6835abfc7d7a912e1664f44578751f376501a8c68476c3072d919c5d39bd0dbe080e71db83bd4ab2f2f9bde3dffb0080f510a5f6929c196551f2b3c369be051054c877573195558fd282035934dc86edab8d4b1b7f555e5b2fee7275384a756ef86cb86793b5d1333f0973203cb96966766e655cd2cccae1940e4494b8e9fb5279593b75afd0b378243e51a88f6eb88def522a8cd5c6c082286a04269a2879760fcba45005d7f2672dd228809d47274f0fe0ea5531c2bd95366c05bf69edc0f3c3189866edca0c57adcca93250ae78d9eaca0393a95ff9952fc47fb7679dd3803e6a7a6fa771861e3d99e4b551a4084668b111b7eef7d")); // TODO

    private BigInteger defaultClientRSAModulus = new BigInteger(1, ArrayConverter.hexStringToByteArray(
        "00c8820d6c3ce84c8430f6835abfc7d7a912e1664f44578751f376501a8c68476c3072d919c5d39bd0dbe080e71db83bd4ab2f2f9bde3dffb0080f510a5f6929c196551f2b3c369be051054c877573195558fd282035934dc86edab8d4b1b7f555e5b2fee7275384a756ef86cb86793b5d1333f0973203cb96966766e655cd2cccae1940e4494b8e9fb5279593b75afd0b378243e51a88f6eb88def522a8cd5c6c082286a04269a2879760fcba45005d7f2672dd228809d47274f0fe0ea5531c2bd95366c05bf69edc0f3c3189866edca0c57adcca93250ae78d9eaca0393a95ff9952fc47fb7679dd3803e6a7a6fa771861e3d99e4b551a4084668b111b7eef7d")); // TODO

    private BigInteger defaultServerRSAPublicKey = new BigInteger("65537");

    private BigInteger defaultClientRSAPublicKey = new BigInteger("65537");

    private BigInteger defaultServerRSAPrivateKey = new BigInteger(
        "7dc0cb485a3edb56811aeab12cdcda8e48b023298dd453a37b4d75d9e0bbba27c98f0e4852c16fd52341ffb673f64b580b7111abf14bf323e53a2dfa92727364ddb34f541f74a478a077f15277c013606aea839307e6f5fec23fdd72506feea7cbe362697949b145fe8945823a39a898ac6583fc5fbaefa1e77cbc95b3b475e66106e92b906bdbb214b87bcc94020f317fc1c056c834e9cee0ad21951fbdca088274c4ef9d8c2004c6294f49b370fb249c1e2431fb80ce5d3dc9e342914501ef4c162e54e1ee4fed9369b82afc00821a29f4979a647e60935420d44184d98f9cb75122fb604642c6d1ff2b3a51dc32eefdc57d9a9407ad6a06d10e83e2965481",
        16); // TODO

    private BigInteger defaultClientRSAPrivateKey = new BigInteger(
        "7dc0cb485a3edb56811aeab12cdcda8e48b023298dd453a37b4d75d9e0bbba27c98f0e4852c16fd52341ffb673f64b580b7111abf14bf323e53a2dfa92727364ddb34f541f74a478a077f15277c013606aea839307e6f5fec23fdd72506feea7cbe362697949b145fe8945823a39a898ac6583fc5fbaefa1e77cbc95b3b475e66106e92b906bdbb214b87bcc94020f317fc1c056c834e9cee0ad21951fbdca088274c4ef9d8c2004c6294f49b370fb249c1e2431fb80ce5d3dc9e342914501ef4c162e54e1ee4fed9369b82afc00821a29f4979a647e60935420d44184d98f9cb75122fb604642c6d1ff2b3a51dc32eefdc57d9a9407ad6a06d10e83e2965481",
        16);

    @XmlJavaTypeAdapter(UnformattedByteArrayAdapter.class)
    private byte[] defaultPSKKey = ArrayConverter.hexStringToByteArray("1a2b3c4d");

    @XmlJavaTypeAdapter(UnformattedByteArrayAdapter.class)
    private byte[] defaultPSKIdentity = "Client_Identity".getBytes(Charset.forName("UTF-8"));

    @XmlJavaTypeAdapter(UnformattedByteArrayAdapter.class)
    private byte[] defaultPSKIdentityHint = new byte[0];

    private BigInteger defaultSRPModulus = new BigInteger(1, ArrayConverter.hexStringToByteArray(
        "EEAF0AB9ADB38DD69C33F80AFA8FC5E86072618775FF3C0B9EA2314C9C256576D674DF7496EA81D3383B4813D692C6E0E0D5D8E250B98BE48E495C1D6089DAD15DC7D7B46154D6B6CE8EF4AD69B15D4982559B297BCF1885C529F566660E57EC68EDBC3C05726CC02FD4CBF4976EAA9AFD5138FE8376435B9FC61D2FC0EB06E3"));

    private BigInteger defaultPSKModulus = new BigInteger(1, ArrayConverter.hexStringToByteArray(
        "FFFFFFFFFFFFFFFFC90FDAA22168C234C4C6628B80DC1CD129024E088A67CC74020BBEA63B139B22514A08798E3404DDEF9519B3CD3A431B302B0A6DF25F14374FE1356D6D51C245E485B576625E7EC6F44C42E9A637ED6B0BFF5CB6F406B7EDEE386BFB5A899FA5AE9F24117C4B1FE649286651ECE45B3DC2007CB8A163BF0598DA48361C55D39A69163FA8FD24CF5F83655D23DCA3AD961C62F356208552BB9ED529077096966D670C354E4ABC9804F1746C08CA18217C32905E462E36CE3BE39E772C180E86039B2783A2EC07A28FB5C55DF06F4C52C9DE2BCBF6955817183995497CEA956AE515D2261898FA051015728E5A8AAAC42DAD33170D04507A33A85521ABDF1CBA64ECFB850458DBEF0A8AEA71575D060C7DB3970F85A6E1E4C7ABF5AE8CDB0933D71E8C94E04A25619DCEE3D2261AD2EE6BF12FFA06D98A0864D87602733EC86A64521F2B18177B200CBBE117577A615D6C770988C0BAD946E208E24FA074E5AB3143DB5BFCE0FD108E4B82D120A93AD2CAFFFFFFFFFFFFFFFF"));

    private BigInteger defaultPSKGenerator = new BigInteger("2");

    private BigInteger defaultPskDhServerPrivateKey = new BigInteger("FFFF", 16);

    private BigInteger defaultPskDhServerPublicKey = new BigInteger(1, ArrayConverter.hexStringToByteArray(
        "5a0d3d4e049faa939ffa6a375b9c3c16a4c39753d19ff7da36bc391ea72fc0f68c929bdb400552ed84e0900c7a44c3222fd54d7148256862886bfb4016bd2d03c4c4cf476567c291770e47bd59d0aa5323cfddfc5596e0d6558c480ee8b0c62599834d4581a796a01981468789164504afbd29ce9936e86a290c5f00f8ba986b48010f3e5c079c7f351ddca2ee1fd50846b37bf7463c2b0f3d001b1317ac3069cd89e2e4927ed3d40875a6049af649d2dc349db5995a7525d70a3a1c9b673f5482f83343bd90d45e9c3962dc4a4bf2b4adb37e9166b2ddb31ccf11c5b9e6c98e0a9a3377abba56b0f4283b2eaa69f5368bc107e1c22599f88dd1924d0899c5f153462c911a8293078aefee9fb2389a7854833fcea61cfecbb49f828c361a981a5fedecf13796ae36e36c15a16670af96996c3c45a30e900e18c858f6232b5f7072bdd9e47d7fc61246ef5d19765739f38509284379bc319d9409e8fe236bd29b0335a5bc5bb0424ee44de8a19f864a159fda907d6f5a30ebc0a17e3628e490e5"));

    private BigInteger defaultSRPGenerator = new BigInteger("2");

    private BigInteger defaultSRPServerPrivateKey = new BigInteger("3");

    private BigInteger defaultSRPClientPrivateKey = new BigInteger("5");

    private BigInteger defaultSRPServerPublicKey = new BigInteger(1, ArrayConverter.hexStringToByteArray(
        "AC47983DEB1698D9A9029E8F7B39092F441DDD72C56D3A63F236E1CF6CEE839937AB5FD69F8CEBBA64C210170A59B2526ED34B9DD83EF86DF7899DF68297844B15E6F2D1BD2448640D32A48220E6343875976A268F28D25174C37D8DC19F2BA5A35301CEED689206FA91CE7A172D908B821DF8C760918E6A5D1C0CFA76AF503B"));

    private BigInteger defaultSRPClientPublicKey = new BigInteger(1, ArrayConverter.hexStringToByteArray("25C843"));

    @XmlJavaTypeAdapter(UnformattedByteArrayAdapter.class)
    private byte[] defaultSRPServerSalt = ArrayConverter.hexStringToByteArray("AABBCCDD");

    @XmlJavaTypeAdapter(UnformattedByteArrayAdapter.class)
    private byte[] defaultSRPIdentity = "UserName".getBytes(Charset.forName("UTF-8"));

    @XmlJavaTypeAdapter(UnformattedByteArrayAdapter.class)
    private byte[] defaultSRPPassword = "Password".getBytes(Charset.forName("UTF-8"));

    @XmlJavaTypeAdapter(UnformattedByteArrayAdapter.class)
    private byte[] defaultClientHandshakeTrafficSecret = new byte[32];

    @XmlJavaTypeAdapter(UnformattedByteArrayAdapter.class)
    private byte[] defaultServerHandshakeTrafficSecret = new byte[32];

    @XmlJavaTypeAdapter(UnformattedByteArrayAdapter.class)
    private byte[] defaultClientApplicationTrafficSecret = new byte[32];

    @XmlJavaTypeAdapter(UnformattedByteArrayAdapter.class)
    private byte[] defaultServerApplicationTrafficSecret = new byte[32];

    private TokenBindingType defaultTokenBindingType = TokenBindingType.PROVIDED_TOKEN_BINDING;

    private Point defaultTokenBindingECPublicKey = null;

    private BigInteger defaultTokenBindingRsaPublicKey = new BigInteger("65537");

    private BigInteger defaultTokenBindingRsaPrivateKey = new BigInteger(
        "89489425009274444368228545921773093919669586065884257445497854456487674839629818390934941973262879616797970608917283679875499331574161113854088813275488110588247193077582527278437906504015680623423550067240042466665654232383502922215493623289472138866445818789127946123407807725702626644091036502372545139713");

    private BigInteger defaultTokenBindingEcPrivateKey = new BigInteger("3");

    private BigInteger defaultTokenBindingRsaModulus = new BigInteger(
        "145906768007583323230186939349070635292401872375357164399581871019873438799005358938369571402670149802121818086292467422828157022922076746906543401224889672472407926969987100581290103199317858753663710862357656510507883714297115637342788911463535102712032765166518411726859837988672111837205085526346618740053");

    private Boolean useFreshRandom = true;

    private ChooserType chooserType = ChooserType.DEFAULT;

    private Boolean useAllProvidedDtlsFragments = false;

    private Boolean useAllProvidedRecords = false;

    /**
     * requestPath to use in LocationHeader if none is saved during the connection, e.g. no received HttpRequestMessage
     * or httpParsing is disabled
     */
    @XmlJavaTypeAdapter(IllegalStringAdapter.class)
<<<<<<< HEAD
    private String defaultHttpRequestPath = "/";
=======
    private String defaultHttpsLocationPath = "/";

    /**
     * requestPath to use in https requests
     */
    @XmlJavaTypeAdapter(IllegalStringAdapter.class)
    private String defaultHttpsRequestPath = "/robots.txt";
>>>>>>> acf5b98a

    private StarttlsType starttlsType = StarttlsType.NONE;

    /**
     * By default, the Session ID is overwritten, if (1) the server receives an empty Session Ticket (it answers with an
     * empty Server SID) (2) the client presents a sessionTicket (defaultClientTicketResumptionSessionId is used). Unset
     * this flag if you want to modify the SessionID.
     */
    private Boolean overrideSessionIdForTickets = true;

    /**
     * The Ticket Lifetime Hint, Ticket Key and Ticket Key Name used in the Extension defined in RFC5077, followed by
     * additional TLS 1.3 draft 21 NewSessionTicket parameters.
     */
    private Long sessionTicketLifetimeHint = 7200L;

    @XmlJavaTypeAdapter(UnformattedByteArrayAdapter.class)
    private byte[] sessionTicketEncryptionKey = ArrayConverter.hexStringToByteArray("536563757265535469636b65744b6579"); // SecureSTicketKey

    @XmlJavaTypeAdapter(UnformattedByteArrayAdapter.class)
    private byte[] sessionTicketKeyHMAC =
        ArrayConverter.hexStringToByteArray("536563757265535469636b65744b6579536563757265535469636b65744b6579"); // SecureSTicketKeySecureSTicketKey

    @XmlJavaTypeAdapter(UnformattedByteArrayAdapter.class)
    private byte[] sessionTicketKeyName = ArrayConverter.hexStringToByteArray("544c532d41747461636b6572204b6579"); // TLS-Attacker

    private CipherAlgorithm sessionTicketCipherAlgorithm = CipherAlgorithm.AES_128_CBC;

    private MacAlgorithm sessionTicketMacAlgorithm = MacAlgorithm.HMAC_SHA256;

    @XmlJavaTypeAdapter(UnformattedByteArrayAdapter.class)
    private byte[] defaultSessionTicketAgeAdd = ArrayConverter.hexStringToByteArray("cb8dbe8e");

    @XmlJavaTypeAdapter(UnformattedByteArrayAdapter.class)
    private byte[] defaultSessionTicketNonce = ArrayConverter.hexStringToByteArray("00");

    @XmlJavaTypeAdapter(UnformattedByteArrayAdapter.class)
    private byte[] defaultSessionTicketIdentity = ArrayConverter.hexStringToByteArray(
        "5266d21abe0f5156106eb1f0ec54a48a90fbc136de990a8881192211cc83aa7992ceb67d7a40b3f304fdea87e4ca61042c19641fd7493975ec69a3ec3f5fb6404aa4ac5acd5efbea15d454d89888a46fc4e6c6b9a3e0ee08ea21538372ced8d0aca453ceae44ce372a5388ab4cef67c5eae8cc1c72735d2646c19b2c50a4ee9bc97e70c6b57cab276a11a59fc5cbe0f5d2519e164fbf9f07a9dd053bcfc08939b475c7a2e76f04ef2a06cc9672bd4034");

    @XmlJavaTypeAdapter(UnformattedByteArrayAdapter.class)
    private byte[] defaultLastClientHello = new byte[32];

    /**
     * ClientAuthentication Type, not fully implemented yet
     */
    private ClientAuthenticationType clientAuthenticationType = ClientAuthenticationType.ANONYMOUS;

    /**
     * If we should add ccs message to automatically generated handshakes (tls 1.3 only)
     */
    private Boolean tls13BackwardsCompatibilityMode = true;

    /**
     * Use username from the example of RFC8492
     */
    @XmlJavaTypeAdapter(IllegalStringAdapter.class)
    private String defaultClientPWDUsername = "fred";

    /**
     * Group used to encrypt the username in TLS_ECCPWD
     */
    private NamedGroup defaultPWDProtectGroup = NamedGroup.SECP256R1;

    private Point defaultServerPWDProtectPublicKey;

    private BigInteger defaultServerPWDProtectPrivateKey = new BigInteger(
        "191991257030464195512760799659436374116556484140110877679395918219072292938297573720808302564562486757422301181089761");

    private BigInteger defaultServerPWDProtectRandomSecret = new BigInteger(
        "1111111111111111111111111111111111111111111111111111111111111111111111111111111111111111111111111111111111111111111");

    /**
     * Use password from the example of RFC8492
     */
    @XmlJavaTypeAdapter(IllegalStringAdapter.class)
    private String defaultPWDPassword = "barney";

    /**
     * Min iterations for finding the PWD password element
     */
    private Integer defaultPWDIterations = 40;

    @XmlJavaTypeAdapter(UnformattedByteArrayAdapter.class)
    private byte[] defaultServerPWDPrivate =
        ArrayConverter.hexStringToByteArray("21d99d341c9797b3ae72dfd289971f1b74ce9de68ad4b9abf54888d8f6c5043c");

    @XmlJavaTypeAdapter(UnformattedByteArrayAdapter.class)
    private byte[] defaultServerPWDMask =
        ArrayConverter.hexStringToByteArray("0d96ab624d082c71255be3648dcd303f6ab0ca61a95034a553e3308d1d3744e5");

    @XmlJavaTypeAdapter(UnformattedByteArrayAdapter.class)
    private byte[] defaultClientPWDPrivate =
        ArrayConverter.hexStringToByteArray("171de8caa5352d36ee96a39979b5b72fa189ae7a6a09c77f7b438af16df4a88b");

    @XmlJavaTypeAdapter(UnformattedByteArrayAdapter.class)
    private byte[] defaultClientPWDMask =
        ArrayConverter.hexStringToByteArray("4f745bdfc295d3b38429f7eb3025a48883728b07d88605c0ee202316a072d1bd");

    /**
     * Use salt from the example of RFC8492, should be 32 octets
     */
    @XmlJavaTypeAdapter(UnformattedByteArrayAdapter.class)
    private byte[] defaultServerPWDSalt =
        ArrayConverter.hexStringToByteArray("963c77cdc13a2a8d75cdddd1e0449929843711c21d47ce6e6383cdda37e47da3");

    private ECPointFormat defaultSelectedPointFormat = ECPointFormat.UNCOMPRESSED;

    /**
     * Private Key of the Client for the EncryptedServerNameIndication extension.
     */
    private BigInteger defaultEsniClientPrivateKey = new BigInteger(
        "191991257030464195512760799659436374116556484140110877679395918219072292938297573720808302564562486757422301181089761");

    /**
     * Supported Cipher suites for EncryptedServerNameIndication extension.
     */
    @XmlElement(name = "clientSupportedEsniCipherSuite")
    @XmlElementWrapper
    private List<CipherSuite> clientSupportedEsniCipherSuites = new LinkedList();

    /**
     * Supported Groups for EncryptedServerNameIndication extension.
     */
    @XmlElement(name = "clientSupportedEsniNamedGroup")
    @XmlElementWrapper
    private List<NamedGroup> clientSupportedEsniNamedGroups = new LinkedList();

    /**
     * KeyPairs for Server with EncryptedServerNameIndication extension.
     */
    @XmlElement(name = "esniServerKeyPair")
    @XmlElementWrapper
    private List<KeyShareEntry> esniServerKeyPairs = new LinkedList();

    /**
     * Default values for EncryptedServerNameIndication extension.
     */
    @XmlJavaTypeAdapter(UnformattedByteArrayAdapter.class)
    private byte[] defaultEsniClientNonce = ArrayConverter.hexStringToByteArray("a7284c9a52f15c13644b947261774657");

    @XmlJavaTypeAdapter(UnformattedByteArrayAdapter.class)
    private byte[] defaultEsniServerNonce = ArrayConverter.hexStringToByteArray("00000000000000000000000000000000");

    @XmlJavaTypeAdapter(UnformattedByteArrayAdapter.class)
    private byte[] defaultEsniRecordBytes = ArrayConverter.hexStringToByteArray(
        "ff0100124b2a0024001d0020fa572d03e21e15f9ca1aa7fb85f61b9fc78458a78050ac581811863325944412000213010104000000005dcc3a45000000005dda12050000");

    private EsniDnsKeyRecordVersion defaultEsniRecordVersion = EsniVersion.DRAFT_2.getDnsKeyRecordVersion();

    @XmlJavaTypeAdapter(UnformattedByteArrayAdapter.class)
    private byte[] defaultEsniRecordChecksum = ArrayConverter.hexStringToByteArray("00124b2a");

    @XmlElement(name = "defaultEsniServerKeyShareEntry")
    @XmlElementWrapper
    private List<KeyShareStoreEntry> defaultEsniServerKeyShareEntries = new LinkedList<>();

    @XmlElement(name = "defaultEsniServerCipherSuite")
    @XmlElementWrapper
    private List<CipherSuite> defaultEsniServerCipherSuites = new LinkedList();

    private Integer defaultEsniPaddedLength = 260;

    private Long defaultEsniNotBefore = 1582655135231L;

    private Long defaultEsniNotAfter = 1582655135231L + 2592000000L;

    @XmlElement(name = "defaultEsniExtension")
    @XmlElementWrapper
    private List<ExtensionType> defaultEsniExtensions = new LinkedList();

    private Boolean acceptOnlyFittingDtlsFragments = false;

    private Boolean acceptContentRewritingDtlsFragments = true;

    private Boolean writeKeylogFile = false;

    private String keylogFilePath = null;

    public Config() {
        defaultLayerConfiguration = LayerConfiguration.TLS;
        defaultClientConnection = new OutboundConnection("client", 443, "localhost");
        defaultServerConnection = new InboundConnection("server", 443, "localhost");
        workflowTraceType = WorkflowTraceType.HANDSHAKE;

        defaultEsniServerKeyShareEntries.add(new KeyShareStoreEntry(NamedGroup.ECDH_X25519,
            ArrayConverter.hexStringToByteArray("fa572d03e21e15f9ca1aa7fb85f61b9fc78458a78050ac581811863325944412")));
        defaultEsniServerCipherSuites.add(CipherSuite.TLS_AES_128_GCM_SHA256);
        defaultClientSupportedSignatureAndHashAlgorithms = new LinkedList<>();
        defaultClientSupportedSignatureAndHashAlgorithms.addAll(SignatureAndHashAlgorithm.getImplemented());
        defaultClientSupportedCompressionMethods = new LinkedList<>();
        defaultClientSupportedCompressionMethods.add(CompressionMethod.NULL);
        defaultServerSupportedCompressionMethods = new LinkedList<>();
        defaultServerSupportedCompressionMethods.add(CompressionMethod.NULL);
        defaultClientSupportedCipherSuites = new LinkedList<>();
        defaultClientSupportedCipherSuites.addAll(CipherSuite.getImplemented());
        defaultServerSupportedCipherSuites = new LinkedList<>();
        defaultServerSupportedCipherSuites.addAll(CipherSuite.getImplemented());
        defaultClientNamedGroups = NamedGroup.getImplemented();
        defaultServerNamedGroups = NamedGroup.getImplemented();
        clientCertificateTypes = new LinkedList<>();
        clientCertificateTypes.add(ClientCertificateType.RSA_SIGN);
        supportedVersions = new LinkedList<>();
        supportedVersions.add(ProtocolVersion.TLS13);
        defaultTokenBindingKeyParameters = new LinkedList<>();
        defaultTokenBindingKeyParameters.add(TokenBindingKeyParameters.ECDSAP256);
        defaultTokenBindingKeyParameters.add(TokenBindingKeyParameters.RSA2048_PKCS1_5);
        defaultTokenBindingKeyParameters.add(TokenBindingKeyParameters.RSA2048_PSS);
        defaultServerSupportedSignatureAndHashAlgorithms = new LinkedList<>();
        defaultServerSupportedSignatureAndHashAlgorithms.addAll(SignatureAndHashAlgorithm.getImplemented());
        defaultServerSupportedPointFormats = new LinkedList<>();
        defaultClientSupportedPointFormats = new LinkedList<>();
        defaultServerSupportedPointFormats.add(ECPointFormat.UNCOMPRESSED);
        defaultClientSupportedPointFormats.add(ECPointFormat.UNCOMPRESSED);
        EllipticCurve curve = CurveFactory.getCurve(defaultSelectedNamedGroup);
        defaultClientEcPublicKey = curve.mult(defaultClientEcPrivateKey, curve.getBasePoint());
        defaultServerEcPublicKey = curve.mult(defaultServerEcPrivateKey, curve.getBasePoint());
        EllipticCurve secp256R1Curve = CurveFactory.getCurve(NamedGroup.SECP256R1);
        defaultTokenBindingECPublicKey =
            secp256R1Curve.mult(defaultTokenBindingEcPrivateKey, secp256R1Curve.getBasePoint());
        this.defaultServerPWDProtectPublicKey = curve.mult(defaultServerPWDProtectPrivateKey, curve.getBasePoint());
        secureRealTimeTransportProtocolProtectionProfiles = new LinkedList<>();
        secureRealTimeTransportProtocolProtectionProfiles.add(SrtpProtectionProfiles.SRTP_AES128_CM_HMAC_SHA1_80);
        secureRealTimeTransportProtocolProtectionProfiles.add(SrtpProtectionProfiles.SRTP_AES128_CM_HMAC_SHA1_32);
        secureRealTimeTransportProtocolProtectionProfiles.add(SrtpProtectionProfiles.SRTP_NULL_HMAC_SHA1_80);
        secureRealTimeTransportProtocolProtectionProfiles.add(SrtpProtectionProfiles.SRTP_NULL_HMAC_SHA1_32);
        certificateTypeDesiredTypes = new LinkedList<>();
        certificateTypeDesiredTypes.add(CertificateType.OPEN_PGP);
        certificateTypeDesiredTypes.add(CertificateType.X509);
        clientAuthzExtensionDataFormat = new LinkedList<>();
        clientAuthzExtensionDataFormat.add(AuthzDataFormat.X509_ATTR_CERT);
        clientAuthzExtensionDataFormat.add(AuthzDataFormat.SAML_ASSERTION);
        clientAuthzExtensionDataFormat.add(AuthzDataFormat.X509_ATTR_CERT_URL);
        clientAuthzExtensionDataFormat.add(AuthzDataFormat.SAML_ASSERTION_URL);
        serverAuthzExtensionDataFormat = new LinkedList<>();
        serverAuthzExtensionDataFormat.add(AuthzDataFormat.X509_ATTR_CERT);
        serverAuthzExtensionDataFormat.add(AuthzDataFormat.SAML_ASSERTION);
        serverAuthzExtensionDataFormat.add(AuthzDataFormat.X509_ATTR_CERT_URL);
        serverAuthzExtensionDataFormat.add(AuthzDataFormat.SAML_ASSERTION_URL);
        clientCertificateTypeDesiredTypes = new LinkedList<>();
        clientCertificateTypeDesiredTypes.add(CertificateType.OPEN_PGP);
        clientCertificateTypeDesiredTypes.add(CertificateType.X509);
        clientCertificateTypeDesiredTypes.add(CertificateType.RAW_PUBLIC_KEY);
        serverCertificateTypeDesiredTypes = new LinkedList<>();
        serverCertificateTypeDesiredTypes.add(CertificateType.OPEN_PGP);
        serverCertificateTypeDesiredTypes.add(CertificateType.X509);
        serverCertificateTypeDesiredTypes.add(CertificateType.RAW_PUBLIC_KEY);
        cachedObjectList = new LinkedList<>();
        trustedCaIndicationExtensionAuthorities = new LinkedList<>();
        statusRequestV2RequestList = new LinkedList<>();
        outputFilters = new ArrayList<>();
        outputFilters.add(FilterType.DEFAULT);
        applyFiltersInPlace = false;
        filtersKeepUserSettings = true;
        defaultClientKeyStoreEntries = new LinkedList<>();
        defaultClientKeyStoreEntries.add(new KeyShareStoreEntry(NamedGroup.ECDH_X25519,
            ArrayConverter.hexStringToByteArray("2A981DB6CDD02A06C1763102C9E741365AC4E6F72B3176A6BD6A3523D3EC0F4C")));
        defaultClientKeyShareNamedGroups = new LinkedList<>();
        defaultClientKeyShareNamedGroups.add(NamedGroup.ECDH_X25519);
        defaultServerKeyShareEntry = new KeyShareStoreEntry(NamedGroup.ECDH_X25519,
            ArrayConverter.hexStringToByteArray("2A981DB6CDD02A06C1763102C9E741365AC4E6F72B3176A6BD6A3523D3EC0F4C"));
        pskKeyExchangeModes = new LinkedList<>();
        pskKeyExchangeModes.add(PskKeyExchangeMode.PSK_KE);
        pskKeyExchangeModes.add(PskKeyExchangeMode.PSK_DHE_KE);
        defaultPskSets = new LinkedList<>();
        Certificate cert;
        try {
            cert = Certificate.parse(new ByteArrayInputStream(ArrayConverter.hexStringToByteArray(
                "0003970003943082039030820278A003020102020900A650C00794049FCD300D06092A864886F70D01010B0500305C310B30090603550406130241553113301106035504080C0A536F6D652D53746174653121301F060355040A0C18496E7465726E6574205769646769747320507479204C74643115301306035504030C0C544C532D41747461636B65723020170D3137303731333132353331385A180F32313137303631393132353331385A305C310B30090603550406130241553113301106035504080C0A536F6D652D53746174653121301F060355040A0C18496E7465726E6574205769646769747320507479204C74643115301306035504030C0C544C532D41747461636B657230820122300D06092A864886F70D01010105000382010F003082010A0282010100C8820D6C3CE84C8430F6835ABFC7D7A912E1664F44578751F376501A8C68476C3072D919C5D39BD0DBE080E71DB83BD4AB2F2F9BDE3DFFB0080F510A5F6929C196551F2B3C369BE051054C877573195558FD282035934DC86EDAB8D4B1B7F555E5B2FEE7275384A756EF86CB86793B5D1333F0973203CB96966766E655CD2CCCAE1940E4494B8E9FB5279593B75AFD0B378243E51A88F6EB88DEF522A8CD5C6C082286A04269A2879760FCBA45005D7F2672DD228809D47274F0FE0EA5531C2BD95366C05BF69EDC0F3C3189866EDCA0C57ADCCA93250AE78D9EACA0393A95FF9952FC47FB7679DD3803E6A7A6FA771861E3D99E4B551A4084668B111B7EEF7D0203010001A3533051301D0603551D0E04160414E7A92FE5543AEE2FF7592F800AC6E66541E3268B301F0603551D23041830168014E7A92FE5543AEE2FF7592F800AC6E66541E3268B300F0603551D130101FF040530030101FF300D06092A864886F70D01010B050003820101000D5C11E28CF19D1BC17E4FF543695168570AA7DB85B3ECB85405392A0EDAFE4F097EE4685B7285E3D9B869D23257161CA65E20B5E6A585D33DA5CD653AF81243318132C9F64A476EC08BA80486B3E439F765635A7EA8A969B3ABD8650036D74C5FC4A04589E9AC8DC3BE2708743A6CFE3B451E3740F735F156D6DC7FFC8A2C852CD4E397B942461C2FCA884C7AFB7EBEF7918D6AAEF1F0D257E959754C4665779FA0E3253EF2BEDBBD5BE5DA600A0A68E51D2D1C125C4E198669A6BC715E8F3884E9C3EFF39D40838ADA4B1F38313F6286AA395DC6DEA9DAF49396CF12EC47EFA7A0D3882F8B84D9AEEFFB252C6B81A566609605FBFD3F0D17E5B12401492A1A")));
        } catch (IOException ex) {
            throw new ConfigurationException("Could not create default config");
        }
        PrivateKey key = new CustomRSAPrivateKey(new BigInteger(
            "25311792238044219946174684693224603884785773358330971609415825404567987089738069857630011723336937795827963868604847118759739071441983186580158833210553280838765514351236797316564714837320618887805126341832834827826790060810763662161735652692660340953325435378344445537136408926502767545150207605087601783216982476527090447255508303291994973748877217756699811604529317375418362425978959405980207726316912995165050065189202729278788324244413992973017231054259638764128689366135764356716715140925548909967670376902528818677308871053953559814432449223427664069339511214707847837366043835739060653160903099571514118172541"),
            new BigInteger(
                "15874858421354831201422373086128612745111153124913833804748747602178280564406425154617488927847142136837462790351481317765255581632968169400556456985418488827925888221598273953686611745401672309465708043217648197631331184971921491765473252248751361737713587292004390571935209364268173007740802648762007661253254661694353602685239350183219876383969245059520622897526828073822681994419744648185400986499062312630392385618231497966730037670361639244062483305891646041343885072158127929403028249239589737831073084456798375448844113695963693837622356344855176327289719518978665114515326513514352049909912072269175924872321"));
        try {
            defaultExplicitCertificateKeyPair = new CertificateKeyPair(cert, key);
        } catch (IOException ex) {
            throw new ConfigurationException("Could not create default config", ex);
        }

        defaultProposedAlpnProtocols = new LinkedList<>();
        defaultProposedAlpnProtocols.add(AlpnProtocol.HTTP_2.getConstant());
    }

    public String getDefaultSelectedAlpnProtocol() {
        return defaultSelectedAlpnProtocol;
    }

    public void setDefaultSelectedAlpnProtocol(String defaultSelectedAlpnProtocol) {
        this.defaultSelectedAlpnProtocol = defaultSelectedAlpnProtocol;
    }

    public Boolean getStopReceivingAfterFatal() {
        return stopReceivingAfterFatal;
    }

    public void setStopReceivingAfterFatal(Boolean stopReceivingAfterFatal) {
        this.stopReceivingAfterFatal = stopReceivingAfterFatal;
    }

    public Boolean getStopActionsAfterWarning() {
        return stopActionsAfterWarning;
    }

    public void setStopActionsAfterWarning(Boolean stopActionsAfterWarning) {
        this.stopActionsAfterWarning = stopActionsAfterWarning;
    }

    public Boolean isAcceptOnlyFittingDtlsFragments() {
        return acceptOnlyFittingDtlsFragments;
    }

    public void setAcceptOnlyFittingDtlsFragments(Boolean acceptOnlyFittingDtlsFragments) {
        this.acceptOnlyFittingDtlsFragments = acceptOnlyFittingDtlsFragments;
    }

    public Boolean isAcceptContentRewritingDtlsFragments() {
        return acceptContentRewritingDtlsFragments;
    }

    public void setAcceptContentRewritingDtlsFragments(Boolean acceptContentRewritingDtlsFragments) {
        this.acceptContentRewritingDtlsFragments = acceptContentRewritingDtlsFragments;
    }

    public Boolean getReorderReceivedDtlsRecords() {
        return reorderReceivedDtlsRecords;
    }

    public void setReorderReceivedDtlsRecords(Boolean reorderReceivedDtlsRecords) {
        this.reorderReceivedDtlsRecords = reorderReceivedDtlsRecords;
    }

    public Config createCopy() {
        ByteArrayOutputStream stream = new ByteArrayOutputStream();
        ConfigIO.write(this, stream);
        return ConfigIO.read(new ByteArrayInputStream(stream.toByteArray()));
    }

    public CertificateType getDefaultSelectedServerCertificateType() {
        return defaultSelectedServerCertificateType;
    }

    public void setDefaultSelectedServerCertificateType(CertificateType defaultSelectedServerCertificateType) {
        this.defaultSelectedServerCertificateType = defaultSelectedServerCertificateType;
    }

    public CertificateType getDefaultSelectedClientCertificateType() {
        return defaultSelectedClientCertificateType;
    }

    public void setDefaultSelectedClientCertificateType(CertificateType defaultSelectedClientCertificateType) {
        this.defaultSelectedClientCertificateType = defaultSelectedClientCertificateType;
    }

    public ECPointFormat getDefaultSelectedPointFormat() {
        return defaultSelectedPointFormat;
    }

    public void setDefaultSelectedPointFormat(ECPointFormat defaultSelectedPointFormat) {
        this.defaultSelectedPointFormat = defaultSelectedPointFormat;
    }

    public Boolean getStopActionsAfterIOException() {
        return stopActionsAfterIOException;
    }

    public void setStopActionsAfterIOException(Boolean stopActionsAfterIOException) {
        this.stopActionsAfterIOException = stopActionsAfterIOException;
    }

    public Boolean getTls13BackwardsCompatibilityMode() {
        return tls13BackwardsCompatibilityMode;
    }

    public void setTls13BackwardsCompatibilityMode(Boolean tls13BackwardsCompatibilityMode) {
        this.tls13BackwardsCompatibilityMode = tls13BackwardsCompatibilityMode;
    }

    public Boolean isOverrideSessionIdForTickets() {
        return overrideSessionIdForTickets;
    }

    public void setOverrideSessionIdForTickets(Boolean overrideSessionIdForTickets) {
        this.overrideSessionIdForTickets = overrideSessionIdForTickets;
    }

    public long getSessionTicketLifetimeHint() {
        return sessionTicketLifetimeHint;
    }

    public void setSessionTicketLifetimeHint(long sessionTicketLifetimeHint) {
        this.sessionTicketLifetimeHint = sessionTicketLifetimeHint;
    }

    public byte[] getSessionTicketEncryptionKey() {
        return Arrays.copyOf(sessionTicketEncryptionKey, sessionTicketEncryptionKey.length);
    }

    public void setSessionTicketEncryptionKey(byte[] sessionTicketEncryptionKey) {
        this.sessionTicketEncryptionKey = sessionTicketEncryptionKey;
    }

    public byte[] getSessionTicketKeyHMAC() {
        return Arrays.copyOf(sessionTicketKeyHMAC, sessionTicketKeyHMAC.length);
    }

    public void setSessionTicketKeyHMAC(byte[] sessionTicketKeyHMAC) {
        this.sessionTicketKeyHMAC = sessionTicketKeyHMAC;
    }

    public byte[] getSessionTicketKeyName() {
        return Arrays.copyOf(sessionTicketKeyName, sessionTicketKeyName.length);
    }

    public void setSessionTicketKeyName(byte[] sessionTicketKeyName) {
        this.sessionTicketKeyName = sessionTicketKeyName;
    }

    public ClientAuthenticationType getClientAuthenticationType() {
        return clientAuthenticationType;
    }

    public void setClientAuthenticationType(ClientAuthenticationType clientAuthenticationType) {
        this.clientAuthenticationType = clientAuthenticationType;
    }

    public String getDefaultHttpRequestPath() {
        return defaultHttpRequestPath;
    }

<<<<<<< HEAD
    public void setDefaultHttpRequestPath(String defaultHttpRequestPath) {
        this.defaultHttpRequestPath = defaultHttpRequestPath;
=======
    public void setHttpsParsingEnabled(Boolean httpsParsingEnabled) {
        this.httpsParsingEnabled = httpsParsingEnabled;
    }

    public String getDefaultHttpsLocationPath() {
        return defaultHttpsLocationPath;
    }

    public void setDefaultHttpsLocationPath(String defaultHttpsLocationPath) {
        this.defaultHttpsLocationPath = defaultHttpsLocationPath;
    }

    public String getDefaultHttpsRequestPath() {
        return defaultHttpsRequestPath;
    }

    public void setDefaultHttpsRequestPath(String defaultHttpsRequestPath) {
        this.defaultHttpsRequestPath = defaultHttpsRequestPath;
>>>>>>> acf5b98a
    }

    public Boolean isUseFreshRandom() {
        return useFreshRandom;
    }

    public void setUseFreshRandom(Boolean useFreshRandom) {
        this.useFreshRandom = useFreshRandom;
    }

    public Boolean isUseAllProvidedDtlsFragments() {
        return useAllProvidedDtlsFragments;
    }

    public void setUseAllProvidedDtlsFragments(Boolean useAllProvidedDtlsFragments) {
        this.useAllProvidedDtlsFragments = useAllProvidedDtlsFragments;
    }

    public Boolean isUseAllProvidedRecords() {
        return useAllProvidedRecords;
    }

    public void setUseAllProvidedRecords(Boolean useAllProvidedRecords) {
        this.useAllProvidedRecords = useAllProvidedRecords;
    }

    public byte[] getDefaultServerRenegotiationInfo() {
        return Arrays.copyOf(defaultServerRenegotiationInfo, defaultServerRenegotiationInfo.length);
    }

    public void setDefaultServerRenegotiationInfo(byte[] defaultServerRenegotiationInfo) {
        this.defaultServerRenegotiationInfo = defaultServerRenegotiationInfo;
    }

    public ChooserType getChooserType() {
        return chooserType;
    }

    public void setChooserType(ChooserType chooserType) {
        this.chooserType = chooserType;
    }

    public Boolean isStealthMode() {
        return stealthMode;
    }

    public void setStealthMode(Boolean stealthMode) {
        this.stealthMode = stealthMode;
    }

    public Point getDefaultTokenBindingECPublicKey() {
        return defaultTokenBindingECPublicKey;
    }

    public void setDefaultTokenBindingECPublicKey(Point defaultTokenBindingECPublicKey) {
        this.defaultTokenBindingECPublicKey = defaultTokenBindingECPublicKey;
    }

    public BigInteger getDefaultTokenBindingRsaPublicKey() {
        return defaultTokenBindingRsaPublicKey;
    }

    public void setDefaultTokenBindingRsaPublicKey(BigInteger defaultTokenBindingRsaPublicKey) {
        this.defaultTokenBindingRsaPublicKey = defaultTokenBindingRsaPublicKey;
    }

    public BigInteger getDefaultTokenBindingRsaPrivateKey() {
        return defaultTokenBindingRsaPrivateKey;
    }

    public void setDefaultTokenBindingRsaPrivateKey(BigInteger defaultTokenBindingRsaPrivateKey) {
        this.defaultTokenBindingRsaPrivateKey = defaultTokenBindingRsaPrivateKey;
    }

    public BigInteger getDefaultTokenBindingEcPrivateKey() {
        return defaultTokenBindingEcPrivateKey;
    }

    public void setDefaultTokenBindingEcPrivateKey(BigInteger defaultTokenBindingEcPrivateKey) {
        this.defaultTokenBindingEcPrivateKey = defaultTokenBindingEcPrivateKey;
    }

    public BigInteger getDefaultTokenBindingRsaModulus() {
        return defaultTokenBindingRsaModulus;
    }

    public void setDefaultTokenBindingRsaModulus(BigInteger defaultTokenBindingRsaModulus) {
        this.defaultTokenBindingRsaModulus = defaultTokenBindingRsaModulus;
    }

    public TokenBindingType getDefaultTokenBindingType() {
        return defaultTokenBindingType;
    }

    public void setDefaultTokenBindingType(TokenBindingType defaultTokenBindingType) {
        this.defaultTokenBindingType = defaultTokenBindingType;
    }

    public byte[] getDefaultClientHandshakeTrafficSecret() {
        return Arrays.copyOf(defaultClientHandshakeTrafficSecret, defaultClientHandshakeTrafficSecret.length);
    }

    public void setDefaultClientHandshakeTrafficSecret(byte[] defaultClientHandshakeTrafficSecret) {
        this.defaultClientHandshakeTrafficSecret = defaultClientHandshakeTrafficSecret;
    }

    public byte[] getDefaultServerHandshakeTrafficSecret() {
        return Arrays.copyOf(defaultServerHandshakeTrafficSecret, defaultServerHandshakeTrafficSecret.length);
    }

    public void setDefaultServerHandshakeTrafficSecret(byte[] defaultServerHandshakeTrafficSecret) {
        this.defaultServerHandshakeTrafficSecret = defaultServerHandshakeTrafficSecret;
    }

    public byte[] getDefaultCertificateRequestContext() {
        return Arrays.copyOf(defaultCertificateRequestContext, defaultCertificateRequestContext.length);
    }

    public void setDefaultCertificateRequestContext(byte[] defaultCertificateRequestContext) {
        this.defaultCertificateRequestContext = defaultCertificateRequestContext;
    }

    public Boolean isWorkflowExecutorShouldOpen() {
        return workflowExecutorShouldOpen;
    }

    public void setWorkflowExecutorShouldOpen(Boolean workflowExecutorShouldOpen) {
        this.workflowExecutorShouldOpen = workflowExecutorShouldOpen;
    }

    public Boolean isWorkflowExecutorShouldClose() {
        return workflowExecutorShouldClose;
    }

    public void setWorkflowExecutorShouldClose(Boolean workflowExecutorShouldClose) {
        this.workflowExecutorShouldClose = workflowExecutorShouldClose;
    }

    public byte[] getDefaultPSKKey() {
        return Arrays.copyOf(defaultPSKKey, defaultPSKKey.length);
    }

    public void setDefaultPSKKey(byte[] defaultPSKKey) {
        this.defaultPSKKey = defaultPSKKey;
    }

    public byte[] getDefaultPSKIdentity() {
        return Arrays.copyOf(defaultPSKIdentity, defaultPSKIdentity.length);
    }

    public void setDefaultPSKIdentity(byte[] defaultPSKIdentity) {
        this.defaultPSKIdentity = defaultPSKIdentity;
    }

    public byte[] getDefaultPSKIdentityHint() {
        return Arrays.copyOf(defaultPSKIdentityHint, defaultPSKIdentityHint.length);
    }

    public void setDefaultPSKIdentityHint(byte[] defaultPSKIdentityHint) {
        this.defaultPSKIdentityHint = defaultPSKIdentityHint;
    }

    public BigInteger getDefaultSRPModulus() {
        return defaultSRPModulus;
    }

    public void setDefaultSRPModulus(BigInteger defaultSRPModulus) {
        this.defaultSRPModulus = defaultSRPModulus;
    }

    public BigInteger getDefaultPSKModulus() {
        return defaultPSKModulus;
    }

    public void setDefaultPSKModulus(BigInteger defaultPSKModulus) {
        this.defaultPSKModulus = defaultPSKModulus;
    }

    public BigInteger getDefaultPSKServerPrivateKey() {
        return defaultPskDhServerPrivateKey;
    }

    public void setDefaultPSKServerPrivateKey(BigInteger defaultPskDhServerPrivateKey) {
        this.defaultPskDhServerPrivateKey = defaultPskDhServerPrivateKey;
    }

    public BigInteger getDefaultPSKServerPublicKey() {
        return defaultPskDhServerPublicKey;
    }

    public void setDefaultPSKServerPublicKey(BigInteger defaultPskDhServerPublicKey) {
        this.defaultPskDhServerPublicKey = defaultPskDhServerPublicKey;
    }

    public BigInteger getDefaultPSKGenerator() {
        return defaultPSKGenerator;
    }

    public void setDefaultPSKGenerator(BigInteger defaultPSKGenerator) {
        this.defaultPSKGenerator = defaultPSKGenerator;
    }

    public BigInteger getDefaultSRPServerPrivateKey() {
        return defaultSRPServerPrivateKey;
    }

    public void setDefaultSRPServerPrivateKey(BigInteger defaultSRPServerPrivateKey) {
        this.defaultSRPServerPrivateKey = defaultSRPServerPrivateKey;
    }

    public BigInteger getDefaultSRPServerPublicKey() {
        return defaultSRPServerPublicKey;
    }

    public void setDefaultSRPServerPublicKey(BigInteger defaultSRPServerPublicKey) {
        this.defaultSRPServerPublicKey = defaultSRPServerPublicKey;
    }

    public BigInteger getDefaultSRPClientPrivateKey() {
        return defaultSRPClientPrivateKey;
    }

    public void setDefaultSRPClientPrivateKey(BigInteger defaultSRPClientPrivateKey) {
        this.defaultSRPClientPrivateKey = defaultSRPClientPrivateKey;
    }

    public BigInteger getDefaultSRPClientPublicKey() {
        return defaultSRPClientPublicKey;
    }

    public void setDefaultSRPClientPublicKey(BigInteger defaultSRPClientPublicKey) {
        this.defaultSRPClientPublicKey = defaultSRPClientPublicKey;
    }

    public BigInteger getDefaultSRPGenerator() {
        return defaultSRPGenerator;
    }

    public void setDefaultSRPGenerator(BigInteger defaultSRPGenerator) {
        this.defaultSRPGenerator = defaultSRPGenerator;
    }

    public byte[] getDefaultSRPServerSalt() {
        return Arrays.copyOf(defaultSRPServerSalt, defaultSRPServerSalt.length);
    }

    public void setDefaultSRPServerSalt(byte[] defaultSRPServerSalt) {
        this.defaultSRPServerSalt = defaultSRPServerSalt;
    }

    public byte[] getDefaultSRPIdentity() {
        return Arrays.copyOf(defaultSRPIdentity, defaultSRPIdentity.length);
    }

    public void setDefaultSRPIdentity(byte[] defaultSRPIdentity) {
        this.defaultSRPIdentity = defaultSRPIdentity;
    }

    public byte[] getDefaultSRPPassword() {
        return Arrays.copyOf(defaultSRPPassword, defaultSRPPassword.length);
    }

    public void setDefaultSRPPassword(byte[] defaultSRPPassword) {
        this.defaultSRPPassword = defaultSRPPassword;
    }

    public BigInteger getDefaultClientRSAPrivateKey() {
        return defaultClientRSAPrivateKey;
    }

    public void setDefaultClientRSAPrivateKey(BigInteger defaultClientRSAPrivateKey) {
        this.defaultClientRSAPrivateKey = defaultClientRSAPrivateKey;
    }

    public BigInteger getDefaultServerRSAPrivateKey() {
        return defaultServerRSAPrivateKey;
    }

    public void setDefaultServerRSAPrivateKey(BigInteger defaultServerRSAPrivateKey) {
        this.defaultServerRSAPrivateKey = defaultServerRSAPrivateKey;
    }

    public BigInteger getDefaultServerRSAModulus() {
        return defaultServerRSAModulus;
    }

    public void setDefaultServerRSAModulus(BigInteger defaultServerRSAModulus) {
        if (defaultServerRSAModulus.signum() == 1) {
            this.defaultServerRSAModulus = defaultServerRSAModulus;
        } else {
            throw new IllegalArgumentException(
                "Modulus cannot be negative or zero" + defaultServerRSAModulus.toString());
        }
    }

    public BigInteger getDefaultServerRSAPublicKey() {
        return defaultServerRSAPublicKey;
    }

    public void setDefaultServerRSAPublicKey(BigInteger defaultServerRSAPublicKey) {
        this.defaultServerRSAPublicKey = defaultServerRSAPublicKey;
    }

    public BigInteger getDefaultClientRSAPublicKey() {
        return defaultClientRSAPublicKey;
    }

    public void setDefaultClientRSAPublicKey(BigInteger defaultClientRSAPublicKey) {
        this.defaultClientRSAPublicKey = defaultClientRSAPublicKey;
    }

    public BigInteger getDefaultServerEcPrivateKey() {
        return defaultServerEcPrivateKey;
    }

    public void setDefaultServerEcPrivateKey(BigInteger defaultServerEcPrivateKey) {
        this.defaultServerEcPrivateKey = defaultServerEcPrivateKey;
    }

    public BigInteger getDefaultClientEcPrivateKey() {
        return defaultClientEcPrivateKey;
    }

    public void setDefaultClientEcPrivateKey(BigInteger defaultClientEcPrivateKey) {
        this.defaultClientEcPrivateKey = defaultClientEcPrivateKey;
    }

    public Point getDefaultClientEcPublicKey() {
        return defaultClientEcPublicKey;
    }

    public void setDefaultClientEcPublicKey(Point defaultClientEcPublicKey) {
        this.defaultClientEcPublicKey = defaultClientEcPublicKey;
    }

    public Point getDefaultServerEcPublicKey() {
        return defaultServerEcPublicKey;
    }

    public void setDefaultServerEcPublicKey(Point defaultServerEcPublicKey) {
        this.defaultServerEcPublicKey = defaultServerEcPublicKey;
    }

    public AlertDescription getDefaultAlertDescription() {
        return defaultAlertDescription;
    }

    public void setDefaultAlertDescription(AlertDescription defaultAlertDescription) {
        this.defaultAlertDescription = defaultAlertDescription;
    }

    public AlertLevel getDefaultAlertLevel() {
        return defaultAlertLevel;
    }

    public void setDefaultAlertLevel(AlertLevel defaultAlertLevel) {
        this.defaultAlertLevel = defaultAlertLevel;
    }

    public BigInteger getDefaultServerDhPublicKey() {
        return defaultServerDhPublicKey;
    }

    public void setDefaultServerDhPublicKey(BigInteger defaultServerDhPublicKey) {
        this.defaultServerDhPublicKey = defaultServerDhPublicKey;
    }

    public BigInteger getDefaultClientDhPublicKey() {
        return defaultClientDhPublicKey;
    }

    public void setDefaultClientDhPublicKey(BigInteger defaultClientDhPublicKey) {
        this.defaultClientDhPublicKey = defaultClientDhPublicKey;
    }

    public BigInteger getDefaultServerDhPrivateKey() {
        return defaultServerDhPrivateKey;
    }

    public void setDefaultServerDhPrivateKey(BigInteger defaultServerDhPrivateKey) {
        this.defaultServerDhPrivateKey = defaultServerDhPrivateKey;
    }

    public GOSTCurve getDefaultSelectedGostCurve() {
        return defaultSelectedGostCurve;
    }

    public void setDefaultSelectedGostCurve(GOSTCurve defaultSelectedGostCurve) {
        this.defaultSelectedGostCurve = defaultSelectedGostCurve;
    }

    public BigInteger getDefaultServerDsaPrivateKey() {
        return defaultServerDsaPrivateKey;
    }

    public void setDefaultServerDsaPrivateKey(BigInteger defaultServerDsaPrivateKey) {
        this.defaultServerDsaPrivateKey = defaultServerDsaPrivateKey;
    }

    public PRFAlgorithm getDefaultPRFAlgorithm() {
        return defaultPRFAlgorithm;
    }

    public void setDefaultPRFAlgorithm(PRFAlgorithm defaultPRFAlgorithm) {
        this.defaultPRFAlgorithm = defaultPRFAlgorithm;
    }

    public byte[] getDtlsDefaultCookie() {
        return Arrays.copyOf(dtlsDefaultCookie, dtlsDefaultCookie.length);
    }

    public void setDtlsDefaultCookie(byte[] defaultDtlsCookie) {
        this.dtlsDefaultCookie = defaultDtlsCookie;
    }

    public Integer getDtlsDefaultCookieLength() {
        return dtlsDefaultCookieLength;
    }

    public void setDtlsDefaultCookieLength(Integer dtlsDefaultCookieLength) {
        this.dtlsDefaultCookieLength = dtlsDefaultCookieLength;
    }

    public Integer getDtlsMaximumFragmentLength() {
        return dtlsMaximumFragmentLength;
    }

    public void setDtlsMaximumFragmentLength(Integer dtlsMaximumFragmentLength) {
        this.dtlsMaximumFragmentLength = dtlsMaximumFragmentLength;
    }

    public byte[] getDefaultClientSessionId() {
        return Arrays.copyOf(defaultClientSessionId, defaultClientSessionId.length);
    }

    public void setDefaultClientSessionId(byte[] defaultClientSessionId) {
        this.defaultClientSessionId = defaultClientSessionId;
    }

    public byte[] getDefaultServerSessionId() {
        return Arrays.copyOf(defaultServerSessionId, defaultServerSessionId.length);
    }

    public void setDefaultServerSessionId(byte[] defaultServerSessionId) {
        this.defaultServerSessionId = defaultServerSessionId;
    }

    public CompressionMethod getDefaultSelectedCompressionMethod() {
        return defaultSelectedCompressionMethod;
    }

    public void setDefaultSelectedCompressionMethod(CompressionMethod defaultSelectedCompressionMethod) {
        this.defaultSelectedCompressionMethod = defaultSelectedCompressionMethod;
    }

    public Boolean isAddExtendedRandomExtension() {
        return this.addExtendedRandomExtension;
    }

    public void setAddExtendedRandomExtension(Boolean addExtendedRandomExtension) {
        this.addExtendedRandomExtension = addExtendedRandomExtension;
    }

    public byte[] getDefaultClientExtendedRandom() {
        return Arrays.copyOf(defaultClientExtendedRandom, defaultClientExtendedRandom.length);
    }

    public byte[] getDefaultServerExtendedRandom() {
        return Arrays.copyOf(defaultServerExtendedRandom, defaultServerExtendedRandom.length);
    }

    public void setDefaultClientExtendedRandom(byte[] defaultClientExtendedRandom) {
        this.defaultClientExtendedRandom = defaultClientExtendedRandom;
    }

    public void setDefaultServerExtendedRandom(byte[] defaultServerExtendedRandom) {
        this.defaultServerExtendedRandom = defaultServerExtendedRandom;
    }

    public byte[] getDefaultServerRandom() {
        return Arrays.copyOf(defaultServerRandom, defaultServerRandom.length);
    }

    public void setDefaultServerRandom(byte[] defaultServerRandom) {
        this.defaultServerRandom = defaultServerRandom;
    }

    public byte[] getDefaultClientRandom() {
        return Arrays.copyOf(defaultClientRandom, defaultClientRandom.length);
    }

    public void setDefaultClientRandom(byte[] defaultClientRandom) {
        this.defaultClientRandom = defaultClientRandom;
    }

    public byte[] getDefaultPreMasterSecret() {
        return Arrays.copyOf(defaultPreMasterSecret, defaultPreMasterSecret.length);
    }

    public void setDefaultPreMasterSecret(byte[] defaultPreMasterSecret) {
        this.defaultPreMasterSecret = defaultPreMasterSecret;
    }

    public byte[] getDefaultMasterSecret() {
        return Arrays.copyOf(defaultMasterSecret, defaultMasterSecret.length);
    }

    public void setDefaultMasterSecret(byte[] defaultMasterSecret) {
        this.defaultMasterSecret = defaultMasterSecret;
    }

    public ProtocolVersion getDefaultHighestClientProtocolVersion() {
        return defaultHighestClientProtocolVersion;
    }

    public void setDefaultHighestClientProtocolVersion(ProtocolVersion defaultHighestClientProtocolVersion) {
        this.defaultHighestClientProtocolVersion = defaultHighestClientProtocolVersion;
    }

    public ProtocolVersion getDefaultSelectedProtocolVersion() {
        return defaultSelectedProtocolVersion;
    }

    public void setDefaultSelectedProtocolVersion(ProtocolVersion defaultSelectedProtocolVersion) {
        this.defaultSelectedProtocolVersion = defaultSelectedProtocolVersion;
    }

    public List<SignatureAndHashAlgorithm> getDefaultServerSupportedSignatureAndHashAlgorithms() {
        return defaultServerSupportedSignatureAndHashAlgorithms;
    }

    public void setDefaultServerSupportedSignatureAndHashAlgorithms(
        List<SignatureAndHashAlgorithm> defaultServerSupportedSignatureAndHashAlgorithms) {
        this.defaultServerSupportedSignatureAndHashAlgorithms = defaultServerSupportedSignatureAndHashAlgorithms;
    }

    public void setDefaultServerSupportedSignatureAndHashAlgorithms(
        SignatureAndHashAlgorithm... defaultServerSupportedSignatureAndHashAlgorithms) {
        this.defaultServerSupportedSignatureAndHashAlgorithms =
            new ArrayList(Arrays.asList(defaultServerSupportedSignatureAndHashAlgorithms));
    }

    public List<CipherSuite> getDefaultServerSupportedCipherSuites() {
        return defaultServerSupportedCipherSuites;
    }

    public void setDefaultServerSupportedCipherSuites(List<CipherSuite> defaultServerSupportedCipherSuites) {
        this.defaultServerSupportedCipherSuites = defaultServerSupportedCipherSuites;
    }

    public final void setDefaultServerSupportedCipherSuites(CipherSuite... defaultServerSupportedCipherSuites) {
        this.defaultServerSupportedCipherSuites = new ArrayList(Arrays.asList(defaultServerSupportedCipherSuites));
    }

    public List<CompressionMethod> getDefaultClientSupportedCompressionMethods() {
        return defaultClientSupportedCompressionMethods;
    }

    public void
        setDefaultClientSupportedCompressionMethods(List<CompressionMethod> defaultClientSupportedCompressionMethods) {
        this.defaultClientSupportedCompressionMethods = defaultClientSupportedCompressionMethods;
    }

    public final void
        setDefaultClientSupportedCompressionMethods(CompressionMethod... defaultClientSupportedCompressionMethods) {
        this.defaultClientSupportedCompressionMethods =
            new ArrayList(Arrays.asList(defaultClientSupportedCompressionMethods));
    }

    public HeartbeatMode getDefaultHeartbeatMode() {
        return defaultHeartbeatMode;
    }

    public void setDefaultHeartbeatMode(HeartbeatMode defaultHeartbeatMode) {
        this.defaultHeartbeatMode = defaultHeartbeatMode;
    }

    public MaxFragmentLength getDefaultMaxFragmentLength() {
        return defaultMaxFragmentLength;
    }

    public void setDefaultMaxFragmentLength(MaxFragmentLength defaultMaxFragmentLength) {
        this.defaultMaxFragmentLength = defaultMaxFragmentLength;
    }

    public Integer getInboundRecordSizeLimit() {
        return inboundRecordSizeLimit;
    }

    public void setInboundRecordSizeLimit(Integer inboundRecordSizeLimit) {
        this.inboundRecordSizeLimit = inboundRecordSizeLimit;
    }

    public SignatureAndHashAlgorithm getDefaultSelectedSignatureAndHashAlgorithm() {
        return defaultSelectedSignatureAndHashAlgorithm;
    }

    public void setDefaultSelectedSignatureAndHashAlgorithm(
        SignatureAndHashAlgorithm defaultSelectedSignatureAndHashAlgorithm) {
        this.defaultSelectedSignatureAndHashAlgorithm = defaultSelectedSignatureAndHashAlgorithm;
    }

    public List<ECPointFormat> getDefaultClientSupportedPointFormats() {
        return defaultClientSupportedPointFormats;
    }

    public void setDefaultClientSupportedPointFormats(List<ECPointFormat> defaultClientSupportedPointFormats) {
        this.defaultClientSupportedPointFormats = defaultClientSupportedPointFormats;
    }

    public final void setDefaultClientSupportedPointFormats(ECPointFormat... defaultClientSupportedPointFormats) {
        this.defaultClientSupportedPointFormats = new ArrayList(Arrays.asList(defaultClientSupportedPointFormats));
    }

    public ProtocolVersion getDefaultLastRecordProtocolVersion() {
        return defaultLastRecordProtocolVersion;
    }

    public void setDefaultLastRecordProtocolVersion(ProtocolVersion defaultLastRecordProtocolVersion) {
        this.defaultLastRecordProtocolVersion = defaultLastRecordProtocolVersion;
    }

    public List<ECPointFormat> getDefaultServerSupportedPointFormats() {
        return defaultServerSupportedPointFormats;
    }

    public void setDefaultServerSupportedPointFormats(List<ECPointFormat> defaultServerSupportedPointFormats) {
        this.defaultServerSupportedPointFormats = defaultServerSupportedPointFormats;
    }

    public final void setDefaultServerSupportedPointFormats(ECPointFormat... defaultServerSupportedPointFormats) {
        this.defaultServerSupportedPointFormats = new ArrayList(Arrays.asList(defaultServerSupportedPointFormats));
    }

    public List<NamedGroup> getDefaultClientNamedGroups() {
        return defaultClientNamedGroups;
    }

    public void setDefaultClientNamedGroups(List<NamedGroup> defaultClientNamedGroups) {
        this.defaultClientNamedGroups = defaultClientNamedGroups;
    }

    public final void setDefaultClientNamedGroups(NamedGroup... defaultClientNamedGroups) {
        this.defaultClientNamedGroups = new ArrayList(Arrays.asList(defaultClientNamedGroups));
    }

    public List<NamedGroup> getDefaultServerNamedGroups() {
        return defaultServerNamedGroups;
    }

    public void setDefaultServerNamedGroups(List<NamedGroup> defaultServerNamedGroups) {
        this.defaultServerNamedGroups = defaultServerNamedGroups;
    }

    public final void setDefaultServerNamedGroups(NamedGroup... defaultServerNamedGroups) {
        this.defaultServerNamedGroups = new ArrayList(Arrays.asList(defaultServerNamedGroups));
    }

    public CipherSuite getDefaultSelectedCipherSuite() {
        return defaultSelectedCipherSuite;
    }

    public void setDefaultSelectedCipherSuite(CipherSuite defaultSelectedCipherSuite) {
        this.defaultSelectedCipherSuite = defaultSelectedCipherSuite;
    }

    public SSL2CipherSuite getDefaultSSL2CipherSuite() {
        return defaultSSL2CipherSuite;
    }

    public void setDefaultSSL2CipherSuite(SSL2CipherSuite defaultSSL2CipherSuite) {
        this.defaultSSL2CipherSuite = defaultSSL2CipherSuite;
    }

    public Integer getReceiveMaximumBytes() {
        return receiveMaximumBytes;
    }

    public void setReceiveMaximumBytes(int receiveMaximumBytes) {
        this.receiveMaximumBytes = receiveMaximumBytes;
    }

    public Boolean isResetWorkflowTracesBeforeSaving() {
        return resetWorkflowTracesBeforeSaving;
    }

    public void setResetWorkflowTracesBeforeSaving(Boolean resetWorkflowTracesBeforeSaving) {
        this.resetWorkflowTracesBeforeSaving = resetWorkflowTracesBeforeSaving;
    }

    public Boolean isFlushOnMessageTypeChange() {
        return flushOnMessageTypeChange;
    }

    public void setFlushOnMessageTypeChange(Boolean flushOnMessageTypeChange) {
        this.flushOnMessageTypeChange = flushOnMessageTypeChange;
    }

    public Boolean isCreateFragmentsDynamically() {
        return createFragmentsDynamically;
    }

    public void setCreateFragmentsDynamically(Boolean createFragmentsDynamically) {
        this.createFragmentsDynamically = createFragmentsDynamically;
    }

    public Boolean isCreateRecordsDynamically() {
        return createRecordsDynamically;
    }

    public void setCreateRecordsDynamically(Boolean createRecordsDynamically) {
        this.createRecordsDynamically = createRecordsDynamically;
    }

<<<<<<< HEAD
=======
    public Boolean isCreateIndividualTransportPackets() {
        return createIndividualTransportPackets;
    }

    public void setCreateIndividualTransportPackets(Boolean createIndividualTransportPackets) {
        this.createIndividualTransportPackets = createIndividualTransportPackets;
    }

    public Integer getIndividualTransportPacketCooldown() {
        return individualTransportPacketCooldown;
    }

    public void setIndividualTransportPacketCooldown(Integer individualTransportPacketCooldown) {
        this.individualTransportPacketCooldown = individualTransportPacketCooldown;
    }

    public Boolean isCreateIndividualRecords() {
        return createIndividualRecords;
    }

    public void setCreateIndividualRecords(Boolean createIndividualRecords) {
        this.createIndividualRecords = createIndividualRecords;
    }

>>>>>>> acf5b98a
    public int getDefaultMaxRecordData() {
        return defaultMaxRecordData;
    }

    public void setDefaultMaxRecordData(int defaultMaxRecordData) {
        if (defaultMaxRecordData == 0) {
            LOGGER.warn("defaultMaxRecordData is being set to 0");
        }
        this.defaultMaxRecordData = defaultMaxRecordData;
    }

    public WorkflowExecutorType getWorkflowExecutorType() {
        return workflowExecutorType;
    }

    public void setWorkflowExecutorType(WorkflowExecutorType workflowExecutorType) {
        this.workflowExecutorType = workflowExecutorType;
    }

    public NameType getSniType() {
        return sniType;
    }

    public void setSniType(NameType sniType) {
        this.sniType = sniType;
    }

    public int getHeartbeatPayloadLength() {
        return heartbeatPayloadLength;
    }

    public void setHeartbeatPayloadLength(int heartbeatPayloadLength) {
        this.heartbeatPayloadLength = heartbeatPayloadLength;
    }

    public int getHeartbeatPaddingLength() {
        return heartbeatPaddingLength;
    }

    public void setHeartbeatPaddingLength(int heartbeatPaddingLength) {
        this.heartbeatPaddingLength = heartbeatPaddingLength;
    }

    public Boolean isAddPaddingExtension() {
        return addPaddingExtension;
    }

    public void setAddPaddingExtension(Boolean addPaddingExtension) {
        this.addPaddingExtension = addPaddingExtension;
    }

    public Boolean isAddExtendedMasterSecretExtension() {
        return addExtendedMasterSecretExtension;
    }

    public void setAddExtendedMasterSecretExtension(Boolean addExtendedMasterSecretExtension) {
        this.addExtendedMasterSecretExtension = addExtendedMasterSecretExtension;
    }

    public Boolean isAddSessionTicketTLSExtension() {
        return addSessionTicketTLSExtension;
    }

    public void setAddSessionTicketTLSExtension(Boolean addSessionTicketTLSExtension) {
        this.addSessionTicketTLSExtension = addSessionTicketTLSExtension;
    }

    public byte[] getDefaultPaddingExtensionBytes() {
        return Arrays.copyOf(defaultPaddingExtensionBytes, defaultPaddingExtensionBytes.length);
    }

    public void setDefaultPaddingExtensionBytes(byte[] defaultPaddingExtensionBytes) {
        this.defaultPaddingExtensionBytes = defaultPaddingExtensionBytes;
    }

    public List<ClientCertificateType> getClientCertificateTypes() {
        return clientCertificateTypes;
    }

    public void setClientCertificateTypes(List<ClientCertificateType> clientCertificateTypes) {
        this.clientCertificateTypes = clientCertificateTypes;
    }

    public final void setClientCertificateTypes(ClientCertificateType... clientCertificateTypes) {
        this.clientCertificateTypes = new ArrayList(Arrays.asList(clientCertificateTypes));
    }

    public String getDefaultApplicationMessageData() {
        return defaultApplicationMessageData;
    }

    public void setDefaultApplicationMessageData(String defaultApplicationMessageData) {
        this.defaultApplicationMessageData = defaultApplicationMessageData;
    }

    public Boolean isEnforceSettings() {
        return enforceSettings;
    }

    public void setEnforceSettings(Boolean enforceSettings) {
        this.enforceSettings = enforceSettings;
    }

    public BigInteger getDefaultServerDhGenerator() {
        return defaultServerDhGenerator;
    }

    public void setDefaultServerDhGenerator(BigInteger defaultServerDhGenerator) {
        this.defaultServerDhGenerator = defaultServerDhGenerator;
    }

    public BigInteger getDefaultServerDhModulus() {
        return defaultServerDhModulus;
    }

    public void setDefaultServerDhModulus(BigInteger defaultServerDhModulus) {
        if (defaultServerDhModulus.signum() == 1) {
            this.defaultServerDhModulus = defaultServerDhModulus;
        } else {
            throw new IllegalArgumentException(
                "Modulus cannot be negative or zero:" + defaultServerDhModulus.toString());
        }
    }

    public BigInteger getDefaultClientDhPrivateKey() {
        return defaultClientDhPrivateKey;
    }

    public void setDefaultClientDhPrivateKey(BigInteger defaultClientDhPrivateKey) {
        this.defaultClientDhPrivateKey = defaultClientDhPrivateKey;
    }

    public byte[] getDistinguishedNames() {
        return Arrays.copyOf(distinguishedNames, distinguishedNames.length);
    }

    public void setDistinguishedNames(byte[] distinguishedNames) {
        this.distinguishedNames = distinguishedNames;
    }

    public ProtocolVersion getHighestProtocolVersion() {
        return highestProtocolVersion;
    }

    public void setHighestProtocolVersion(ProtocolVersion highestProtocolVersion) {
        this.highestProtocolVersion = highestProtocolVersion;
    }

    public Boolean isServerSendsApplicationData() {
        return serverSendsApplicationData;
    }

    public void setServerSendsApplicationData(Boolean serverSendsApplicationData) {
        this.serverSendsApplicationData = serverSendsApplicationData;
    }

    public WorkflowTraceType getWorkflowTraceType() {
        return workflowTraceType;
    }

    public void setWorkflowTraceType(WorkflowTraceType workflowTraceType) {
        this.workflowTraceType = workflowTraceType;
    }

    public NamedGroup getDefaultSelectedNamedGroup() {
        return defaultSelectedNamedGroup;
    }

    public void setDefaultSelectedNamedGroup(NamedGroup defaultSelectedNamedGroup) {
        this.defaultSelectedNamedGroup = defaultSelectedNamedGroup;
    }

    public Boolean isDynamicWorkflow() {
        throw new UnsupportedOperationException("DynamicWorkflow is currently not supported.");
    }

    public void setDynamicWorkflow(Boolean dynamicWorkflow) {
        throw new UnsupportedOperationException("DynamicWorkflow is currently not supported.");
    }

    public List<CipherSuite> getDefaultClientSupportedCipherSuites() {
        return defaultClientSupportedCipherSuites;
    }

    public void setDefaultClientSupportedCipherSuites(List<CipherSuite> defaultClientSupportedCipherSuites) {
        this.defaultClientSupportedCipherSuites = defaultClientSupportedCipherSuites;
    }

    public final void setDefaultClientSupportedCipherSuites(CipherSuite... defaultClientSupportedCipherSuites) {
        this.defaultClientSupportedCipherSuites = new ArrayList(Arrays.asList(defaultClientSupportedCipherSuites));
    }

    public Boolean isDtlsCookieExchange() {
        return dtlsCookieExchange;
    }

    public void setDtlsCookieExchange(Boolean dtlsCookieExchange) {
        this.dtlsCookieExchange = dtlsCookieExchange;
    }

    public Boolean isClientAuthentication() {
        return clientAuthentication;
    }

    public void setClientAuthentication(Boolean clientAuthentication) {
        this.clientAuthentication = clientAuthentication;
    }

    public List<SignatureAndHashAlgorithm> getDefaultClientSupportedSignatureAndHashAlgorithms() {
        return defaultClientSupportedSignatureAndHashAlgorithms;
    }

    public void setDefaultClientSupportedSignatureAndHashAlgorithms(
        List<SignatureAndHashAlgorithm> defaultClientSupportedSignatureAndHashAlgorithms) {
        this.defaultClientSupportedSignatureAndHashAlgorithms = defaultClientSupportedSignatureAndHashAlgorithms;
    }

    public final void setDefaultClientSupportedSignatureAndHashAlgorithms(
        SignatureAndHashAlgorithm... supportedSignatureAndHashAlgorithms) {
        this.defaultClientSupportedSignatureAndHashAlgorithms =
            new ArrayList(Arrays.asList(supportedSignatureAndHashAlgorithms));
    }

    public List<ProtocolVersion> getSupportedVersions() {
        return supportedVersions;
    }

    public void setSupportedVersions(List<ProtocolVersion> supportedVersions) {
        this.supportedVersions = supportedVersions;
    }

    public final void setSupportedVersions(ProtocolVersion... supportedVersions) {
        this.supportedVersions = new ArrayList(Arrays.asList(supportedVersions));
    }

    public HeartbeatMode getHeartbeatMode() {
        return heartbeatMode;
    }

    public void setHeartbeatMode(HeartbeatMode heartbeatMode) {
        this.heartbeatMode = heartbeatMode;
    }

    public Boolean isAddECPointFormatExtension() {
        return addECPointFormatExtension;
    }

    public void setAddECPointFormatExtension(Boolean addECPointFormatExtension) {
        this.addECPointFormatExtension = addECPointFormatExtension;
    }

    public Boolean isAddExtensionsInSSL() {
        return addExtensionsInSSL;
    }

    public void setAddExtensionsInSSL(Boolean addExtensionsInSSL) {
        this.addExtensionsInSSL = addExtensionsInSSL;
    }

    public Boolean isAddEllipticCurveExtension() {
        return addEllipticCurveExtension;
    }

    public void setAddEllipticCurveExtension(Boolean addEllipticCurveExtension) {
        this.addEllipticCurveExtension = addEllipticCurveExtension;
    }

    public Boolean isAddHeartbeatExtension() {
        return addHeartbeatExtension;
    }

    public void setAddHeartbeatExtension(Boolean addHeartbeatExtension) {
        this.addHeartbeatExtension = addHeartbeatExtension;
    }

    public Boolean isAddMaxFragmentLengthExtension() {
        return addMaxFragmentLengthExtension;
    }

    public void setAddMaxFragmentLengthExtension(Boolean addMaxFragmentLengthExtension) {
        this.addMaxFragmentLengthExtension = addMaxFragmentLengthExtension;
    }

    public Boolean isAddRecordSizeLimitExtension() {
        return addRecordSizeLimitExtension;
    }

    public void setAddRecordSizeLimitExtension(Boolean addRecordSizeLimitExtension) {
        this.addRecordSizeLimitExtension = addRecordSizeLimitExtension;
    }

    public Boolean isAddServerNameIndicationExtension() {
        return addServerNameIndicationExtension;
    }

    public void setAddServerNameIndicationExtension(Boolean addServerNameIndicationExtension) {
        this.addServerNameIndicationExtension = addServerNameIndicationExtension;
    }

    public Boolean isAddSignatureAndHashAlgorithmsExtension() {
        return addSignatureAndHashAlgorithmsExtension;
    }

    public void setAddSignatureAndHashAlgorithmsExtension(Boolean addSignatureAndHashAlgorithmsExtension) {
        this.addSignatureAndHashAlgorithmsExtension = addSignatureAndHashAlgorithmsExtension;
    }

    public Boolean isAddSupportedVersionsExtension() {
        return addSupportedVersionsExtension;
    }

    public void setAddSupportedVersionsExtension(Boolean addSupportedVersionsExtension) {
        this.addSupportedVersionsExtension = addSupportedVersionsExtension;
    }

    public Boolean isAddKeyShareExtension() {
        return addKeyShareExtension;
    }

    public void setAddKeyShareExtension(Boolean addKeyShareExtension) {
        this.addKeyShareExtension = addKeyShareExtension;
    }

    public Boolean isAddEarlyDataExtension() {
        return addEarlyDataExtension;
    }

    public void setAddEarlyDataExtension(Boolean addEarlyDataExtension) {
        this.addEarlyDataExtension = addEarlyDataExtension;
    }

    public Boolean isAddEncryptedServerNameIndicationExtension() {
        return addEncryptedServerNameIndicationExtension;
    }

    public void setAddEncryptedServerNameIndicationExtension(Boolean addEncryptedServerNameIndicationExtension) {
        this.addEncryptedServerNameIndicationExtension = addEncryptedServerNameIndicationExtension;
    }

    public void setAddPWDClearExtension(Boolean addPWDClearExtension) {
        this.addPWDClearExtension = addPWDClearExtension;
    }

    public Boolean isAddPSKKeyExchangeModesExtension() {
        return addPSKKeyExchangeModesExtension;
    }

    public void setAddPSKKeyExchangeModesExtension(Boolean addPSKKeyExchangeModesExtension) {
        this.addPSKKeyExchangeModesExtension = addPSKKeyExchangeModesExtension;
    }

    public Boolean isAddPreSharedKeyExtension() {
        return addPreSharedKeyExtension;
    }

    public Boolean isAddPWDClearExtension() {
        return addPWDClearExtension;
    }

    public void setAddPreSharedKeyExtension(Boolean addPreSharedKeyExtension) {
        this.addPreSharedKeyExtension = addPreSharedKeyExtension;
    }

    public void setPSKKeyExchangeModes(List<PskKeyExchangeMode> pskKeyExchangeModes) {
        this.pskKeyExchangeModes = pskKeyExchangeModes;
    }

    public List<PskKeyExchangeMode> getPSKKeyExchangeModes() {
        return pskKeyExchangeModes;
    }

    public Integer getDefaultAdditionalPadding() {
        return defaultAdditionalPadding;
    }

    public void setDefaultAdditionalPadding(Integer defaultAdditionalPadding) {
        this.defaultAdditionalPadding = defaultAdditionalPadding;
    }

    public BigInteger getKeySharePrivate() {
        return defaultKeySharePrivateKey;
    }

    public void setKeySharePrivate(BigInteger defaultKeySharePrivateKey) {
        this.defaultKeySharePrivateKey = defaultKeySharePrivateKey;
    }

    public byte[] getTlsSessionTicket() {
        return Arrays.copyOf(tlsSessionTicket, tlsSessionTicket.length);
    }

    public void setTlsSessionTicket(byte[] tlsSessionTicket) {
        this.tlsSessionTicket = tlsSessionTicket;
    }

    public byte[] getDefaultSignedCertificateTimestamp() {
        return Arrays.copyOf(defaultSignedCertificateTimestamp, defaultSignedCertificateTimestamp.length);
    }

    public void setDefaultSignedCertificateTimestamp(byte[] defaultSignedCertificateTimestamp) {
        this.defaultSignedCertificateTimestamp = defaultSignedCertificateTimestamp;
    }

    public Boolean isAddSignedCertificateTimestampExtension() {
        return addSignedCertificateTimestampExtension;
    }

    public void setAddSignedCertificateTimestampExtension(Boolean addSignedCertificateTimestampExtension) {
        this.addSignedCertificateTimestampExtension = addSignedCertificateTimestampExtension;
    }

    public byte[] getDefaultClientRenegotiationInfo() {
        return Arrays.copyOf(defaultClientRenegotiationInfo, defaultClientRenegotiationInfo.length);
    }

    public void setDefaultClientRenegotiationInfo(byte[] defaultClientRenegotiationInfo) {
        this.defaultClientRenegotiationInfo = defaultClientRenegotiationInfo;
    }

    public Boolean isAddRenegotiationInfoExtension() {
        return addRenegotiationInfoExtension;
    }

    public void setAddRenegotiationInfoExtension(Boolean addRenegotiationInfoExtension) {
        this.addRenegotiationInfoExtension = addRenegotiationInfoExtension;
    }

    public TokenBindingVersion getDefaultTokenBindingVersion() {
        return defaultTokenBindingVersion;
    }

    public void setDefaultTokenBindingVersion(TokenBindingVersion defaultTokenBindingVersion) {
        this.defaultTokenBindingVersion = defaultTokenBindingVersion;
    }

    public List<TokenBindingKeyParameters> getDefaultTokenBindingKeyParameters() {
        return defaultTokenBindingKeyParameters;
    }

    public void setDefaultTokenBindingKeyParameters(List<TokenBindingKeyParameters> defaultTokenBindingKeyParameters) {
        this.defaultTokenBindingKeyParameters = defaultTokenBindingKeyParameters;
    }

    public final void
        setDefaultTokenBindingKeyParameters(TokenBindingKeyParameters... defaultTokenBindingKeyParameters) {
        this.defaultTokenBindingKeyParameters = new ArrayList(Arrays.asList(defaultTokenBindingKeyParameters));
    }

    public Boolean isAddTokenBindingExtension() {
        return addTokenBindingExtension;
    }

    public void setAddTokenBindingExtension(Boolean addTokenBindingExtension) {
        this.addTokenBindingExtension = addTokenBindingExtension;
    }

    public Boolean isAddHttpCookie() {
        return addHttpCookie;
    }

    public void setAddHttpCookie(Boolean addHttpCookie) {
        this.addHttpCookie = addHttpCookie;
    }

    public String getDefaultHttpCookieName() {
        return defaultHttpCookieName;
    }

    public void setDefaultHttpCookieName(String defaultHttpCookieName) {
        this.defaultHttpCookieName = defaultHttpCookieName;
    }

    public String getDefaultHttpCookieValue() {
        return defaultHttpCookieValue;
    }

    public void setDefaultHttpCookieValue(String defaultHttpCookieValue) {
        this.defaultHttpCookieValue = defaultHttpCookieValue;
    }

    public CertificateStatusRequestType getCertificateStatusRequestExtensionRequestType() {
        return certificateStatusRequestExtensionRequestType;
    }

    public void setCertificateStatusRequestExtensionRequestType(
        CertificateStatusRequestType certificateStatusRequestExtensionRequestType) {
        this.certificateStatusRequestExtensionRequestType = certificateStatusRequestExtensionRequestType;
    }

    public byte[] getCertificateStatusRequestExtensionResponderIDList() {
        return Arrays.copyOf(certificateStatusRequestExtensionResponderIDList,
            certificateStatusRequestExtensionResponderIDList.length);
    }

    public void
        setCertificateStatusRequestExtensionResponderIDList(byte[] certificateStatusRequestExtensionResponderIDList) {
        this.certificateStatusRequestExtensionResponderIDList = certificateStatusRequestExtensionResponderIDList;
    }

    public byte[] getCertificateStatusRequestExtensionRequestExtension() {
        return Arrays.copyOf(certificateStatusRequestExtensionRequestExtension,
            certificateStatusRequestExtensionRequestExtension.length);
    }

    public void
        setCertificateStatusRequestExtensionRequestExtension(byte[] certificateStatusRequestExtensionRequestExtension) {
        this.certificateStatusRequestExtensionRequestExtension = certificateStatusRequestExtensionRequestExtension;
    }

    public byte[] getSecureRemotePasswordExtensionIdentifier() {
        return Arrays.copyOf(secureRemotePasswordExtensionIdentifier, secureRemotePasswordExtensionIdentifier.length);
    }

    public void setSecureRemotePasswordExtensionIdentifier(byte[] secureRemotePasswordExtensionIdentifier) {
        this.secureRemotePasswordExtensionIdentifier = secureRemotePasswordExtensionIdentifier;
    }

    public List<SrtpProtectionProfiles> getSecureRealTimeTransportProtocolProtectionProfiles() {
        return secureRealTimeTransportProtocolProtectionProfiles;
    }

    public void setSecureRealTimeTransportProtocolProtectionProfiles(
        List<SrtpProtectionProfiles> secureRealTimeTransportProtocolProtectionProfiles) {
        this.secureRealTimeTransportProtocolProtectionProfiles = secureRealTimeTransportProtocolProtectionProfiles;
    }

    public byte[] getSecureRealTimeTransportProtocolMasterKeyIdentifier() {
        return Arrays.copyOf(secureRealTimeTransportProtocolMasterKeyIdentifier,
            secureRealTimeTransportProtocolMasterKeyIdentifier.length);
    }

    public void setSecureRealTimeTransportProtocolMasterKeyIdentifier(
        byte[] secureRealTimeTransportProtocolMasterKeyIdentifier) {
        this.secureRealTimeTransportProtocolMasterKeyIdentifier = secureRealTimeTransportProtocolMasterKeyIdentifier;
    }

    public UserMappingExtensionHintType getUserMappingExtensionHintType() {
        return userMappingExtensionHintType;
    }

    public void setUserMappingExtensionHintType(UserMappingExtensionHintType userMappingExtensionHintType) {
        this.userMappingExtensionHintType = userMappingExtensionHintType;
    }

    public List<CertificateType> getCertificateTypeDesiredTypes() {
        return certificateTypeDesiredTypes;
    }

    public void setCertificateTypeDesiredTypes(List<CertificateType> certificateTypeDesiredTypes) {
        this.certificateTypeDesiredTypes = certificateTypeDesiredTypes;
    }

    public List<CertificateType> getClientCertificateTypeDesiredTypes() {
        return clientCertificateTypeDesiredTypes;
    }

    public void setClientCertificateTypeDesiredTypes(List<CertificateType> clientCertificateTypeDesiredTypes) {
        this.clientCertificateTypeDesiredTypes = clientCertificateTypeDesiredTypes;
    }

    public List<CertificateType> getServerCertificateTypeDesiredTypes() {
        return serverCertificateTypeDesiredTypes;
    }

    public void setServerCertificateTypeDesiredTypes(List<CertificateType> serverCertificateTypeDesiredTypes) {
        this.serverCertificateTypeDesiredTypes = serverCertificateTypeDesiredTypes;
    }

    public List<AuthzDataFormat> getClientAuthzExtensionDataFormat() {
        return clientAuthzExtensionDataFormat;
    }

    public void setClientAuthzExtensionDataFormat(List<AuthzDataFormat> clientAuthzExtensionDataFormat) {
        this.clientAuthzExtensionDataFormat = clientAuthzExtensionDataFormat;
    }

    public Boolean isCertificateTypeExtensionMessageState() {
        return certificateTypeExtensionMessageState;
    }

    public void setCertificateTypeExtensionMessageState(Boolean certificateTypeExtensionMessageState) {
        this.certificateTypeExtensionMessageState = certificateTypeExtensionMessageState;
    }

    public List<AuthzDataFormat> getServerAuthzExtensionDataFormat() {
        return serverAuthzExtensionDataFormat;
    }

    public void setServerAuthzExtensionDataFormat(List<AuthzDataFormat> serverAuthzExtensionDataFormat) {
        this.serverAuthzExtensionDataFormat = serverAuthzExtensionDataFormat;
    }

    public List<TrustedAuthority> getTrustedCaIndicationExtensionAuthorities() {
        return trustedCaIndicationExtensionAuthorities;
    }

    public void
        setTrustedCaIndicationExtensionAuthorities(List<TrustedAuthority> trustedCaIndicationExtensionAuthorities) {
        this.trustedCaIndicationExtensionAuthorities = trustedCaIndicationExtensionAuthorities;
    }

    public Boolean isClientCertificateTypeExtensionMessageState() {
        return clientCertificateTypeExtensionMessageState;
    }

    public void setClientCertificateTypeExtensionMessageState(Boolean clientCertificateTypeExtensionMessageState) {
        this.clientCertificateTypeExtensionMessageState = clientCertificateTypeExtensionMessageState;
    }

    public Boolean isCachedInfoExtensionIsClientState() {
        return cachedInfoExtensionIsClientState;
    }

    public void setCachedInfoExtensionIsClientState(Boolean cachedInfoExtensionIsClientState) {
        this.cachedInfoExtensionIsClientState = cachedInfoExtensionIsClientState;
    }

    public List<CachedObject> getCachedObjectList() {
        return cachedObjectList;
    }

    public void setCachedObjectList(List<CachedObject> cachedObjectList) {
        this.cachedObjectList = cachedObjectList;
    }

    public List<RequestItemV2> getStatusRequestV2RequestList() {
        return statusRequestV2RequestList;
    }

    public void setStatusRequestV2RequestList(List<RequestItemV2> statusRequestV2RequestList) {
        this.statusRequestV2RequestList = statusRequestV2RequestList;
    }

    public Boolean isAddCertificateStatusRequestExtension() {
        return addCertificateStatusRequestExtension;
    }

    public void setAddCertificateStatusRequestExtension(Boolean addCertificateStatusRequestExtension) {
        this.addCertificateStatusRequestExtension = addCertificateStatusRequestExtension;
    }

    public Boolean isAddAlpnExtension() {
        return addAlpnExtension;
    }

    public void setAddAlpnExtension(Boolean addAlpnExtension) {
        this.addAlpnExtension = addAlpnExtension;
    }

    public Boolean isAddSRPExtension() {
        return addSRPExtension;
    }

    public void setAddSRPExtension(Boolean addSRPExtension) {
        this.addSRPExtension = addSRPExtension;
    }

    public Boolean isAddSRTPExtension() {
        return addSRTPExtension;
    }

    public void setAddSRTPExtension(Boolean addSRTPExtension) {
        this.addSRTPExtension = addSRTPExtension;
    }

    public Boolean isAddTruncatedHmacExtension() {
        return addTruncatedHmacExtension;
    }

    public void setAddTruncatedHmacExtension(Boolean addTruncatedHmacExtension) {
        this.addTruncatedHmacExtension = addTruncatedHmacExtension;
    }

    public Boolean isAddUserMappingExtension() {
        return addUserMappingExtension;
    }

    public void setAddUserMappingExtension(Boolean addUserMappingExtension) {
        this.addUserMappingExtension = addUserMappingExtension;
    }

    public Boolean isAddCertificateTypeExtension() {
        return addCertificateTypeExtension;
    }

    public void setAddCertificateTypeExtension(Boolean addCertificateTypeExtension) {
        this.addCertificateTypeExtension = addCertificateTypeExtension;
    }

    public Boolean isAddClientAuthzExtension() {
        return addClientAuthzExtension;
    }

    public void setAddClientAuthzExtension(Boolean addClientAuthzExtension) {
        this.addClientAuthzExtension = addClientAuthzExtension;
    }

    public Boolean isAddServerAuthzExtension() {
        return addServerAuthzExtension;
    }

    public void setAddServerAuthzExtension(Boolean addServerAuthzExtension) {
        this.addServerAuthzExtension = addServerAuthzExtension;
    }

    public Boolean isAddClientCertificateTypeExtension() {
        return addClientCertificateTypeExtension;
    }

    public void setAddClientCertificateTypeExtension(Boolean addClientCertificateTypeExtension) {
        this.addClientCertificateTypeExtension = addClientCertificateTypeExtension;
    }

    public Boolean isAddServerCertificateTypeExtension() {
        return addServerCertificateTypeExtension;
    }

    public void setAddServerCertificateTypeExtension(Boolean addServerCertificateTypeExtension) {
        this.addServerCertificateTypeExtension = addServerCertificateTypeExtension;
    }

    public Boolean isAddEncryptThenMacExtension() {
        return addEncryptThenMacExtension;
    }

    public void setAddEncryptThenMacExtension(Boolean addEncryptThenMacExtension) {
        this.addEncryptThenMacExtension = addEncryptThenMacExtension;
    }

    public Boolean isAddCachedInfoExtension() {
        return addCachedInfoExtension;
    }

    public void setAddCachedInfoExtension(Boolean addCachedInfoExtension) {
        this.addCachedInfoExtension = addCachedInfoExtension;
    }

    public Boolean isAddClientCertificateUrlExtension() {
        return addClientCertificateUrlExtension;
    }

    public void setAddClientCertificateUrlExtension(Boolean addClientCertificateUrlExtension) {
        this.addClientCertificateUrlExtension = addClientCertificateUrlExtension;
    }

    public Boolean isAddTrustedCaIndicationExtension() {
        return addTrustedCaIndicationExtension;
    }

    public void setAddTrustedCaIndicationExtension(Boolean addTrustedCaIndicationExtension) {
        this.addTrustedCaIndicationExtension = addTrustedCaIndicationExtension;
    }

    public Boolean isAddCertificateStatusRequestV2Extension() {
        return addCertificateStatusRequestV2Extension;
    }

    public void setAddCertificateStatusRequestV2Extension(Boolean addCertificateStatusRequestV2Extension) {
        this.addCertificateStatusRequestV2Extension = addCertificateStatusRequestV2Extension;
    }

    public List<CompressionMethod> getDefaultServerSupportedCompressionMethods() {
        return defaultServerSupportedCompressionMethods;
    }

    public void
        setDefaultServerSupportedCompressionMethods(List<CompressionMethod> defaultServerSupportedCompressionMethods) {
        this.defaultServerSupportedCompressionMethods = defaultServerSupportedCompressionMethods;
    }

    public void
        setDefaultServerSupportedCompressionMethods(CompressionMethod... defaultServerSupportedCompressionMethods) {
        this.defaultServerSupportedCompressionMethods =
            new ArrayList(Arrays.asList(defaultServerSupportedCompressionMethods));
    }

    public OutboundConnection getDefaultClientConnection() {
        return defaultClientConnection;
    }

    public void setDefaultClientConnection(OutboundConnection defaultClientConnection) {
        this.defaultClientConnection = defaultClientConnection;
    }

    public InboundConnection getDefaultServerConnection() {
        return defaultServerConnection;
    }

    public void setDefaultServerConnection(InboundConnection defaultServerConnection) {
        this.defaultServerConnection = defaultServerConnection;
    }

    public Boolean isReceiveFinalTcpSocketStateWithTimeout() {
        return receiveFinalTcpSocketStateWithTimeout;
    }

    public void setReceiveFinalTcpSocketStateWithTimeout(Boolean receiveFinalTcpSocketStateWithTimeout) {
        this.receiveFinalTcpSocketStateWithTimeout = receiveFinalTcpSocketStateWithTimeout;
    }

    public RunningModeType getDefaultRunningMode() {
        return defaultRunningMode;
    }

    public void setDefaultRunningMode(RunningModeType defaultRunningMode) {
        this.defaultRunningMode = defaultRunningMode;
    }

    public Boolean isStopActionsAfterFatal() {
        return stopActionsAfterFatal;
    }

    public void setStopActionsAfterFatal(Boolean stopActionsAfterFatal) {
        this.stopActionsAfterFatal = stopActionsAfterFatal;
    }

    public Boolean isFinishWithCloseNotify() {
        return finishWithCloseNotify;
    }

    public void setFinishWithCloseNotify(Boolean finishWithCloseNotify) {
        this.finishWithCloseNotify = finishWithCloseNotify;
    }

    public Boolean isIgnoreRetransmittedCcsInDtls() {
        return ignoreRetransmittedCcsInDtls;
    }

    public void setIgnoreRetransmittedCssInDtls(Boolean ignoreRetransmittedCcs) {
        this.ignoreRetransmittedCcsInDtls = ignoreRetransmittedCcs;
    }

    public Boolean isAddRetransmissionsToWorkflowTraceInDtls() {
        return addRetransmissionsToWorkflowTraceInDtls;
    }

    public void setAddRetransmissionsToWorkflowTraceInDtls(Boolean addRetransmissionsToWorkflowTrace) {
        this.addRetransmissionsToWorkflowTraceInDtls = addRetransmissionsToWorkflowTrace;
    }

    public int getMaxDtlsRetransmissions() {
        return maxDtlsRetransmissions;
    }

    public void setMaxDtlsRetransmissions(int maxRetransmissions) {
        this.maxDtlsRetransmissions = maxRetransmissions;
    }

    public List<FilterType> getOutputFilters() {
        return outputFilters;
    }

    public void setOutputFilters(List<FilterType> outputFilters) {
        this.outputFilters = outputFilters;
    }

    public Boolean isApplyFiltersInPlace() {
        return applyFiltersInPlace;
    }

    public void setApplyFiltersInPlace(Boolean applyFiltersInPlace) {
        this.applyFiltersInPlace = applyFiltersInPlace;
    }

    public Boolean isFiltersKeepUserSettings() {
        return filtersKeepUserSettings;
    }

    public void setFiltersKeepUserSettings(Boolean filtersKeepUserSettings) {
        this.filtersKeepUserSettings = filtersKeepUserSettings;
    }

    public byte[] getDefaultClientApplicationTrafficSecret() {
        return Arrays.copyOf(defaultClientApplicationTrafficSecret, defaultClientApplicationTrafficSecret.length);
    }

    public void setDefaultClientApplicationTrafficSecret(byte[] defaultClientApplicationTrafficSecret) {
        this.defaultClientApplicationTrafficSecret = defaultClientApplicationTrafficSecret;
    }

    public byte[] getDefaultServerApplicationTrafficSecret() {
        return Arrays.copyOf(defaultServerApplicationTrafficSecret, defaultServerApplicationTrafficSecret.length);
    }

    public void setDefaultServerApplicationTrafficSecret(byte[] defaultServerApplicationTrafficSecret) {
        this.defaultServerApplicationTrafficSecret = defaultServerApplicationTrafficSecret;
    }

    /**
     * @return the earlyData
     */
    public byte[] getEarlyData() {
        return Arrays.copyOf(earlyData, earlyData.length);
    }

    /**
     * @param earlyData
     *                  the earlyData to set
     */
    public void setEarlyData(byte[] earlyData) {
        this.earlyData = earlyData;
    }

    /**
     * @return the defaultPskSets
     */
    public List<PskSet> getDefaultPskSets() {
        return defaultPskSets;
    }

    /**
     * @param defaultPskSets
     *                       the defaultPskSets to set
     */
    public void setDefaultPskSets(List<PskSet> defaultPskSets) {
        this.defaultPskSets = defaultPskSets;
    }

    /**
     * @return the psk
     */
    public byte[] getPsk() {
        return Arrays.copyOf(psk, psk.length);
    }

    /**
     * @param psk
     *            the psk to set
     */
    public void setPsk(byte[] psk) {
        this.psk = psk;
    }

    /**
     * @return the defaultSessionTicketAgeAdd
     */
    public byte[] getDefaultSessionTicketAgeAdd() {
        return Arrays.copyOf(defaultSessionTicketAgeAdd, defaultSessionTicketAgeAdd.length);
    }

    /**
     * @param defaultSessionTicketAgeAdd
     *                                   the defaultSessionTicketAgeAdd to set
     */
    public void setDefaultSessionTicketAgeAdd(byte[] defaultSessionTicketAgeAdd) {
        this.defaultSessionTicketAgeAdd = defaultSessionTicketAgeAdd;
    }

    /**
     * @return the defaultSessionTicketNonce
     */
    public byte[] getDefaultSessionTicketNonce() {
        return Arrays.copyOf(defaultSessionTicketNonce, defaultSessionTicketNonce.length);
    }

    /**
     * @param defaultSessionTicketNonce
     *                                  the defaultSessionTicketNonce to set
     */
    public void setDefaultSessionTicketNonce(byte[] defaultSessionTicketNonce) {
        this.defaultSessionTicketNonce = defaultSessionTicketNonce;
    }

    /**
     * @return the defaultSessionTicketIdentity
     */
    public byte[] getDefaultSessionTicketIdentity() {
        return Arrays.copyOf(defaultSessionTicketIdentity, defaultSessionTicketIdentity.length);
    }

    /**
     * @param defaultSessionTicketIdentity
     *                                     the defaultSessionTicketIdentity to set
     */
    public void setDefaultSessionTicketIdentity(byte[] defaultSessionTicketIdentity) {
        this.defaultSessionTicketIdentity = defaultSessionTicketIdentity;
    }

    /**
     * @return the clientEarlyTrafficSecret
     */
    public byte[] getClientEarlyTrafficSecret() {
        return Arrays.copyOf(clientEarlyTrafficSecret, clientEarlyTrafficSecret.length);
    }

    /**
     * @param clientEarlyTrafficSecret
     *                                 the clientEarlyTrafficSecret to set
     */
    public void setClientEarlyTrafficSecret(byte[] clientEarlyTrafficSecret) {
        this.clientEarlyTrafficSecret = clientEarlyTrafficSecret;
    }

    /**
     * @return the earlySecret
     */
    public byte[] getEarlySecret() {
        return Arrays.copyOf(earlySecret, earlySecret.length);
    }

    /**
     * @param earlySecret
     *                    the earlySecret to set
     */
    public void setEarlySecret(byte[] earlySecret) {
        this.earlySecret = earlySecret;
    }

    /**
     * @return the earlyDataCipherSuite
     */
    public CipherSuite getEarlyDataCipherSuite() {
        return earlyDataCipherSuite;
    }

    /**
     * @param earlyDataCipherSuite
     *                             the earlyDataCipherSuite to set
     */
    public void setEarlyDataCipherSuite(CipherSuite earlyDataCipherSuite) {
        this.earlyDataCipherSuite = earlyDataCipherSuite;
    }

    /**
     * @return the earlyDataPsk
     */
    public byte[] getEarlyDataPsk() {
        return Arrays.copyOf(earlyDataPsk, earlyDataPsk.length);
    }

    /**
     * @param earlyDataPsk
     *                     the earlyDataPsk to set
     */
    public void setEarlyDataPsk(byte[] earlyDataPsk) {
        this.earlyDataPsk = earlyDataPsk;
    }

    /**
     * @return the usePsk
     */
    public Boolean isUsePsk() {
        return usePsk;
    }

    /**
     * @param usePsk
     *               the usePsk to set
     */
    public void setUsePsk(Boolean usePsk) {
        this.usePsk = usePsk;
    }

    public List<String> getDefaultProposedAlpnProtocols() {
        return defaultProposedAlpnProtocols;
    }

    public void setDefaultProposedAlpnProtocols(List<String> defaultProposedAlpnProtocols) {
        this.defaultProposedAlpnProtocols = defaultProposedAlpnProtocols;
    }

    public void setDefaultProposedAlpnProtocols(String... alpnAnnouncedProtocols) {
        this.defaultProposedAlpnProtocols = new ArrayList(Arrays.asList(alpnAnnouncedProtocols));
    }

    public NamedGroup getDefaultEcCertificateCurve() {
        return defaultEcCertificateCurve;
    }

    public void setDefaultEcCertificateCurve(NamedGroup defaultEcCertificateCurve) {
        this.defaultEcCertificateCurve = defaultEcCertificateCurve;
    }

    public BigInteger getDefaultClientRSAModulus() {
        return defaultClientRSAModulus;
    }

    public void setDefaultClientRSAModulus(BigInteger defaultClientRSAModulus) {
        this.defaultClientRSAModulus = defaultClientRSAModulus;
    }

    public BigInteger getDefaultClientDhGenerator() {
        return defaultClientDhGenerator;
    }

    public void setDefaultClientDhGenerator(BigInteger defaultClientDhGenerator) {
        this.defaultClientDhGenerator = defaultClientDhGenerator;
    }

    public BigInteger getDefaultClientDhModulus() {
        return defaultClientDhModulus;
    }

    public void setDefaultClientDhModulus(BigInteger defaultClientDhModulus) {
        this.defaultClientDhModulus = defaultClientDhModulus;
    }

    public StarttlsType getStarttlsType() {
        return starttlsType;
    }

    public void setStarttlsType(StarttlsType starttlsType) {
        this.starttlsType = starttlsType;
    }

    public BigInteger getDefaultKeySharePrivateKey() {
        return defaultKeySharePrivateKey;
    }

    public void setDefaultKeySharePrivateKey(BigInteger defaultKeySharePrivateKey) {
        this.defaultKeySharePrivateKey = defaultKeySharePrivateKey;
    }

    public KeyShareStoreEntry getDefaultServerKeyShareEntry() {
        return defaultServerKeyShareEntry;
    }

    public void setDefaultServerKeyShareEntry(KeyShareStoreEntry defaultServerKeyShareEntry) {
        this.defaultServerKeyShareEntry = defaultServerKeyShareEntry;
    }

    public BigInteger getDefaultServerDsaPublicKey() {
        return defaultServerDsaPublicKey;
    }

    public void setDefaultServerDsaPublicKey(BigInteger defaultServerDsaPublicKey) {
        this.defaultServerDsaPublicKey = defaultServerDsaPublicKey;
    }

    public BigInteger getDefaultServerDsaPrimeP() {
        return defaultServerDsaPrimeP;
    }

    public void setDefaultServerDsaPrimeP(BigInteger defaultServerDsaPrimeP) {
        this.defaultServerDsaPrimeP = defaultServerDsaPrimeP;
    }

    public BigInteger getDefaultServerDsaPrimeQ() {
        return defaultServerDsaPrimeQ;
    }

    public void setDefaultServerDsaPrimeQ(BigInteger defaultServerDsaPrimeQ) {
        this.defaultServerDsaPrimeQ = defaultServerDsaPrimeQ;
    }

    public BigInteger getDefaultServerDsaGenerator() {
        return defaultServerDsaGenerator;
    }

    public void setDefaultServerDsaGenerator(BigInteger defaultServerDsaGenerator) {
        this.defaultServerDsaGenerator = defaultServerDsaGenerator;
    }

    public Boolean isAutoSelectCertificate() {
        return autoSelectCertificate;
    }

    public void setAutoSelectCertificate(Boolean autoSelectCertificate) {
        this.autoSelectCertificate = autoSelectCertificate;
    }

    public NamedGroup getPreferredCertificateSignatureGroup() {
        return preferredCertificateSignatureGroup;
    }

    public void setPreferredCertificateSignatureGroup(NamedGroup preferredCertificateSignatureGroup) {
        this.preferredCertificateSignatureGroup = preferredCertificateSignatureGroup;
    }

    public CertificateKeyType getPreferredCertificateSignatureType() {
        return preferredCertificateSignatureType;
    }

    public void setPreferredCertificateSignatureType(CertificateKeyType preferredCertificateSignatureType) {
        this.preferredCertificateSignatureType = preferredCertificateSignatureType;
    }

    public CertificateKeyPair getDefaultExplicitCertificateKeyPair() {
        return defaultExplicitCertificateKeyPair;
    }

    public void setDefaultExplicitCertificateKeyPair(CertificateKeyPair defaultExplicitCertificateKeyPair) {
        this.defaultExplicitCertificateKeyPair = defaultExplicitCertificateKeyPair;
    }

    public BigInteger getDefaultClientDsaPrivateKey() {
        return defaultClientDsaPrivateKey;
    }

    public void setDefaultClientDsaPrivateKey(BigInteger defaultClientDsaPrivateKey) {
        this.defaultClientDsaPrivateKey = defaultClientDsaPrivateKey;
    }

    public BigInteger getDefaultClientDsaPublicKey() {
        return defaultClientDsaPublicKey;
    }

    public void setDefaultClientDsaPublicKey(BigInteger defaultClientDsaPublicKey) {
        this.defaultClientDsaPublicKey = defaultClientDsaPublicKey;
    }

    public BigInteger getDefaultClientDsaPrimeP() {
        return defaultClientDsaPrimeP;
    }

    public void setDefaultClientDsaPrimeP(BigInteger defaultClientDsaPrimeP) {
        this.defaultClientDsaPrimeP = defaultClientDsaPrimeP;
    }

    public BigInteger getDefaultClientDsaPrimeQ() {
        return defaultClientDsaPrimeQ;
    }

    public void setDefaultClientDsaPrimeQ(BigInteger defaultClientDsaPrimeQ) {
        this.defaultClientDsaPrimeQ = defaultClientDsaPrimeQ;
    }

    public BigInteger getDefaultClientDsaGenerator() {
        return defaultClientDsaGenerator;
    }

    public void setDefaultClientDsaGenerator(BigInteger defaultClientDsaGenerator) {
        this.defaultClientDsaGenerator = defaultClientDsaGenerator;
    }

    public Boolean getAutoAdjustSignatureAndHashAlgorithm() {
        return autoAdjustSignatureAndHashAlgorithm;
    }

    public void setAutoAdjustSignatureAndHashAlgorithm(Boolean autoAdjustSignatureAndHashAlgorithm) {
        this.autoAdjustSignatureAndHashAlgorithm = autoAdjustSignatureAndHashAlgorithm;
    }

    public HashAlgorithm getPreferredHashAlgorithm() {
        return preferredHashAlgorithm;
    }

    public void setPreferredHashAlgorithm(HashAlgorithm preferredHashAlgorithm) {
        this.preferredHashAlgorithm = preferredHashAlgorithm;
    }

    public byte[] getDefaultHandshakeSecret() {
        return Arrays.copyOf(defaultHandshakeSecret, defaultHandshakeSecret.length);
    }

    public void setDefaultHandshakeSecret(byte[] defaultHandshakeSecret) {
        this.defaultHandshakeSecret = defaultHandshakeSecret;
    }

    public String getDefaultClientPWDUsername() {
        return defaultClientPWDUsername;
    }

    public void setDefaultClientPWDUsername(String username) {
        this.defaultClientPWDUsername = username;
    }

    public byte[] getDefaultServerPWDSalt() {
        return Arrays.copyOf(defaultServerPWDSalt, defaultServerPWDSalt.length);
    }

    public void setDefaultServerPWDSalt(byte[] salt) {
        this.defaultServerPWDSalt = salt;
    }

    public String getDefaultPWDPassword() {
        return defaultPWDPassword;
    }

    public void setDefaultPWDPassword(String password) {
        this.defaultPWDPassword = password;
    }

    public Integer getDefaultPWDIterations() {
        return defaultPWDIterations;
    }

    public void setDefaultPWDIterations(Integer defaultPWDIterations) {
        this.defaultPWDIterations = defaultPWDIterations;
    }

    public byte[] getDefaultServerPWDPrivate() {
        return Arrays.copyOf(defaultServerPWDPrivate, defaultServerPWDPrivate.length);
    }

    public void setDefaultServerPWDPrivate(byte[] defaultServerPWDPrivate) {
        this.defaultServerPWDPrivate = defaultServerPWDPrivate;
    }

    public byte[] getDefaultServerPWDMask() {
        return Arrays.copyOf(defaultServerPWDMask, defaultServerPWDMask.length);
    }

    public void setDefaultServerPWDMask(byte[] defaultServerPWDMask) {
        this.defaultServerPWDMask = defaultServerPWDMask;
    }

    public byte[] getDefaultClientPWDPrivate() {
        return Arrays.copyOf(defaultClientPWDPrivate, defaultClientPWDPrivate.length);
    }

    public void setDefaultClientPWDPrivate(byte[] defaultClientPWDPrivate) {
        this.defaultClientPWDPrivate = defaultClientPWDPrivate;
    }

    public byte[] getDefaultClientPWDMask() {
        return Arrays.copyOf(defaultClientPWDMask, defaultClientPWDMask.length);
    }

    public void setDefaultClientPWDMask(byte[] defaultClientPWDMask) {
        this.defaultClientPWDMask = defaultClientPWDMask;
    }

    public NamedGroup getDefaultPWDProtectGroup() {
        return defaultPWDProtectGroup;
    }

    public void setDefaultPWDProtectGroup(NamedGroup defaultPWDProtectGroup) {
        this.defaultPWDProtectGroup = defaultPWDProtectGroup;
    }

    public Point getDefaultServerPWDProtectPublicKey() {
        return defaultServerPWDProtectPublicKey;
    }

    public void setDefaultServerPWDProtectPublicKey(Point defaultServerPWDProtectPublicKey) {
        this.defaultServerPWDProtectPublicKey = defaultServerPWDProtectPublicKey;
    }

    public BigInteger getDefaultServerPWDProtectPrivateKey() {
        return defaultServerPWDProtectPrivateKey;
    }

    public void setDefaultServerPWDProtectPrivateKey(BigInteger defaultServerPWDProtectPrivateKey) {
        this.defaultServerPWDProtectPrivateKey = defaultServerPWDProtectPrivateKey;
    }

    public BigInteger getDefaultServerPWDProtectRandomSecret() {
        return defaultServerPWDProtectRandomSecret;
    }

    public void setDefaultServerPWDProtectRandomSecret(BigInteger defaultServerPWDProtectRandomSecret) {
        this.defaultServerPWDProtectRandomSecret = defaultServerPWDProtectRandomSecret;
    }

    public Boolean isAddPWDProtectExtension() {
        return addPWDProtectExtension;
    }

    public void setAddPWDProtectExtension(Boolean addPWDProtectExtension) {
        this.addPWDProtectExtension = addPWDProtectExtension;
    }

    public Boolean isStopTraceAfterUnexpected() {
        return stopTraceAfterUnexpected;
    }

    public void setStopTraceAfterUnexpected(Boolean stopTraceAfterUnexpected) {
        this.stopTraceAfterUnexpected = stopTraceAfterUnexpected;
    }

    public List<CipherSuite> getClientSupportedEsniCipherSuites() {
        return this.clientSupportedEsniCipherSuites;
    }

    public void setClientSupportedEsniCipherSuites(List<CipherSuite> clientSupportedEsniCipherSuites) {
        this.clientSupportedEsniCipherSuites = clientSupportedEsniCipherSuites;
    }

    public void setClientSupportedEsniCipherSuites(CipherSuite... clientSupportedEsniCipherSuites) {
        this.clientSupportedEsniCipherSuites = new ArrayList(Arrays.asList(clientSupportedEsniCipherSuites));
    }

    public List<NamedGroup> getClientSupportedEsniNamedGroups() {
        return this.clientSupportedEsniNamedGroups;
    }

    public void setClientSupportedEsniNamedGroups(List<NamedGroup> clientSupportedEsniNamedGroups) {
        this.clientSupportedEsniNamedGroups = clientSupportedEsniNamedGroups;
    }

    public final void setClientSupportedEsniNamedGroups(NamedGroup... clientSupportedEsniNamedGroups) {
        this.clientSupportedEsniNamedGroups = new ArrayList(Arrays.asList(clientSupportedEsniNamedGroups));
    }

    public List<KeyShareEntry> getEsniServerKeyPairs() {
        return this.esniServerKeyPairs;
    }

    public void setEsniServerKeyPairs(List<KeyShareEntry> esniServerKeyPairs) {
        this.esniServerKeyPairs = esniServerKeyPairs;
    }

    public final void setEsniServerKeyPairs(KeyShareEntry... esniServerKeyPairs) {
        this.esniServerKeyPairs = new ArrayList(Arrays.asList(esniServerKeyPairs));
    }

    public byte[] getDefaultEsniClientNonce() {
        return Arrays.copyOf(defaultEsniClientNonce, defaultEsniClientNonce.length);
    }

    public void setDefaultEsniClientNonce(byte[] defaultEsniClientNonce) {
        this.defaultEsniClientNonce = defaultEsniClientNonce;
    }

    public byte[] getDefaultEsniServerNonce() {
        return Arrays.copyOf(defaultEsniServerNonce, defaultEsniServerNonce.length);
    }

    public void setDefaultEsniServerNonce(byte[] defaultEsniServerNonce) {
        this.defaultEsniServerNonce = defaultEsniServerNonce;
    }

    public byte[] getDefaultEsniRecordBytes() {
        return Arrays.copyOf(defaultEsniRecordBytes, defaultEsniRecordBytes.length);
    }

    public void setDefaultEsniRecordBytes(byte[] defaultEsniRecordBytes) {
        this.defaultEsniRecordBytes = defaultEsniRecordBytes;
    }

    public EsniDnsKeyRecordVersion getDefaultEsniRecordVersion() {
        return defaultEsniRecordVersion;
    }

    public void setDefaultEsniRecordVersion(EsniDnsKeyRecordVersion defaultEsniRecordVersion) {
        this.defaultEsniRecordVersion = defaultEsniRecordVersion;
    }

    public byte[] getDefaultEsniRecordChecksum() {
        return Arrays.copyOf(defaultEsniRecordChecksum, defaultEsniRecordChecksum.length);
    }

    public void setDefaultEsniRecordChecksum(byte[] defaultEsniRecordChecksum) {
        this.defaultEsniRecordChecksum = defaultEsniRecordChecksum;
    }

    public List<KeyShareStoreEntry> getDefaultEsniServerKeyShareEntries() {
        return defaultEsniServerKeyShareEntries;
    }

    public void setDefaultEsniServerKeyShareEntries(List<KeyShareStoreEntry> defaultEsniServerKeyShareEntries) {
        this.defaultEsniServerKeyShareEntries = defaultEsniServerKeyShareEntries;
    }

    public List<CipherSuite> getDefaultEsniServerCipherSuites() {
        return defaultEsniServerCipherSuites;
    }

    public void setDefaultEsniServerCipherSuites(List<CipherSuite> defaultEsniServerCipherSuites) {
        this.defaultEsniServerCipherSuites = defaultEsniServerCipherSuites;
    }

    public Integer getDefaultEsniPaddedLength() {
        return defaultEsniPaddedLength;
    }

    public void setDefaultEsniPaddedLength(Integer defaultEsniPaddedLength) {
        this.defaultEsniPaddedLength = defaultEsniPaddedLength;
    }

    public Long getDefaultEsniNotBefore() {
        return defaultEsniNotBefore;
    }

    public void setDefaultEsniNotBefore(Long defaultEsniNotBefore) {
        this.defaultEsniNotBefore = defaultEsniNotBefore;
    }

    public Long getDefaultEsniNotAfter() {
        return defaultEsniNotAfter;
    }

    public void setDefaultEsniNotAfter(Long defaultEsniNotAfter) {
        this.defaultEsniNotAfter = defaultEsniNotAfter;
    }

    public List<ExtensionType> getDefaultEsniExtensions() {
        return defaultEsniExtensions;
    }

    public void setDefaultEsniExtensions(List<ExtensionType> defaultEsniExtensions) {
        this.defaultEsniExtensions = defaultEsniExtensions;
    }

    public Boolean isWriteKeylogFile() {
        return writeKeylogFile;
    }

    public void setWriteKeylogFile(Boolean writeKeylogFile) {
        this.writeKeylogFile = writeKeylogFile;
    }

    public String getKeylogFilePath() {
        return keylogFilePath;
    }

    public void setKeylogFilePath(String keylogFilePath) {
        this.keylogFilePath = keylogFilePath;
    }

    public BigInteger getDefaultEsniClientPrivateKey() {
        return defaultEsniClientPrivateKey;
    }

    public void setDefaultEsniClientPrivateKey(BigInteger defaultEsniClientPrivateKey) {
        this.defaultEsniClientPrivateKey = defaultEsniClientPrivateKey;
    }

    public List<NamedGroup> getDefaultClientKeyShareNamedGroups() {
        return defaultClientKeyShareNamedGroups;
    }

    public void setDefaultClientKeyShareNamedGroups(List<NamedGroup> defaultClientKeyShareNamedGroups) {
        this.defaultClientKeyShareNamedGroups = defaultClientKeyShareNamedGroups;
    }

    public void setDefaultClientKeyShareNamedGroups(NamedGroup... defaultClientKeyShareNamedGroups) {
        this.defaultClientKeyShareNamedGroups = new ArrayList<>(Arrays.asList(defaultClientKeyShareNamedGroups));
    }

    public List<KeyShareStoreEntry> getDefaultClientKeyStoreEntries() {
        return defaultClientKeyStoreEntries;
    }

    public void setDefaultClientKeyStoreEntries(List<KeyShareStoreEntry> defaultClientKeyStoreEntries) {
        this.defaultClientKeyStoreEntries = defaultClientKeyStoreEntries;
    }

    public List<ActionOption> getMessageFactoryActionOptions() {
        return messageFactoryActionOptions;
    }

    public void setMessageFactoryActionOptions(List<ActionOption> messageFactoryActionOptions) {
        this.messageFactoryActionOptions = messageFactoryActionOptions;
    }

    public Boolean isRetryFailedClientTcpSocketInitialization() {
        return retryFailedClientTcpSocketInitialization;
    }

    public void setRetryFailedClientTcpSocketInitialization(Boolean retryFailedClientTcpSocketInitialization) {
        this.retryFailedClientTcpSocketInitialization = retryFailedClientTcpSocketInitialization;
    }

    public Boolean isLimitPsksToOne() {
        return limitPsksToOne;
    }

    public void setLimitPsksToOne(Boolean limitPsksToOne) {
        this.limitPsksToOne = limitPsksToOne;
    }

    public Boolean getPreserveMessageRecordRelation() {
        return preserveMessageRecordRelation;
    }

    public void setPreserveMessageRecordRelation(Boolean preserveMessageRecordRelation) {
        this.preserveMessageRecordRelation = preserveMessageRecordRelation;
    }

    public Integer getDefaultMaxEarlyDataSize() {
        return defaultMaxEarlyDataSize;
    }

    public void setDefaultMaxEarlyDataSize(Integer defaultMaxEarlyDataSize) {
        this.defaultMaxEarlyDataSize = defaultMaxEarlyDataSize;
    }

    public byte[] getDefaultLastClientHello() {
        return Arrays.copyOf(defaultLastClientHello, defaultLastClientHello.length);
    }

    public void setDefaultLastClientHello(byte[] defaultLastClientHello) {
        this.defaultLastClientHello = defaultLastClientHello;
    }

    public int getPrefferedCertRsaKeySize() {
        return prefferedCertRsaKeySize;
    }

    public void setPrefferedCertRsaKeySize(int prefferedCertRsaKeySize) {
        this.prefferedCertRsaKeySize = prefferedCertRsaKeySize;
    }

    public int getPrefferedCertDssKeySize() {
        return prefferedCertDssKeySize;
    }

    public void setPrefferedCertDssKeySize(int prefferedCertDssKeySize) {
        this.prefferedCertDssKeySize = prefferedCertDssKeySize;
    }

    public byte[] getDefaultExtensionCookie() {
        return defaultExtensionCookie;
    }

    public void setDefaultExtensionCookie(byte[] defaultExtensionCookie) {
        this.defaultExtensionCookie = defaultExtensionCookie;
    }

    public Boolean isAddCookieExtension() {
        return addCookieExtension;
    }

    public void setAddCookieExtension(Boolean addCookieExtension) {
        this.addCookieExtension = addCookieExtension;
    }

    public Boolean isEncryptChangeCipherSpec() {
        return encryptChangeCipherSpecTls13;
    }

    public void setEncryptChangeCipherSpec(Boolean encryptChangeCipherSpec) {
        this.encryptChangeCipherSpecTls13 = encryptChangeCipherSpec;
    }

    public KeyUpdateRequest getDefaultKeyUpdateRequestMode() {
        return defaultKeyUpdateRequestMode;
    }

    public void setDefaultKeyUpdateRequestMode(KeyUpdateRequest defaultKeyUpdateRequestMode) {
        this.defaultKeyUpdateRequestMode = defaultKeyUpdateRequestMode;
    }

    public CipherAlgorithm getSessionTicketCipherAlgorithm() {
        return sessionTicketCipherAlgorithm;
    }

    public void setSessionTicketCipherAlgorithm(CipherAlgorithm sessionTicketCipherAlgorithm) {
        this.sessionTicketCipherAlgorithm = sessionTicketCipherAlgorithm;
    }

    public MacAlgorithm getSessionTicketMacAlgorithm() {
        return sessionTicketMacAlgorithm;
    }

    public void setSessionTicketMacAlgorithm(MacAlgorithm sessionTicketMacAlgorithm) {
        this.sessionTicketMacAlgorithm = sessionTicketMacAlgorithm;
    }

    public byte[] getDefaultClientTicketResumptionSessionId() {
        return defaultClientTicketResumptionSessionId;
    }

    public void setDefaultClientTicketResumptionSessionId(byte[] defaultClientTicketResumptionSessionId) {
        this.defaultClientTicketResumptionSessionId = defaultClientTicketResumptionSessionId;
    }

<<<<<<< HEAD
    public LayerConfiguration getDefaultLayerConfiguration() {
        return defaultLayerConfiguration;
    }

    public void setDefaultLayerConfiguration(LayerConfiguration defaultLayerConfiguration) {
        this.defaultLayerConfiguration = defaultLayerConfiguration;
    }
=======
    public List<ServerNamePair> getDefaultSniHostnames() {
        return defaultSniHostnames;
    }

    public void setDefaultSniHostnames(List<ServerNamePair> defaultSniHostnames) {
        this.defaultSniHostnames = defaultSniHostnames;
    }

>>>>>>> acf5b98a
}<|MERGE_RESOLUTION|>--- conflicted
+++ resolved
@@ -54,14 +54,6 @@
 @XmlType(propOrder = {})
 public class Config implements Serializable {
 
-    public Integer getEnforcedMaxRecordData() {
-        return enforcedMaxRecordData;
-    }
-
-    public void setEnforcedMaxRecordData(Integer enforcedMaxRecordData) {
-        this.enforcedMaxRecordData = enforcedMaxRecordData;
-    }
-
     private static final Logger LOGGER = LogManager.getLogger();
 
     @Deprecated
@@ -859,16 +851,9 @@
      * message bytes that wont fit are discarded
      */
     private Boolean createRecordsDynamically = true;
-<<<<<<< HEAD
-=======
-
-    /**
-     * When "Null" records are defined to be send, every message will be sent in at least one individual record
-     */
-    private Boolean createIndividualRecords = true;
-
-    /**
-     * Every record will be sent in one individual transport packet
+
+    /**
+     * Every record will be sent in one individual transport packet [ADD FOR LAYER!]
      */
     private Boolean createIndividualTransportPackets = false;
 
@@ -876,12 +861,6 @@
      * If we should wait after sending one transport packet
      */
     private Integer individualTransportPacketCooldown = 0;
-
-    /**
-     * Which recordLayer should be used
-     */
-    private RecordLayerType recordLayerType = RecordLayerType.RECORD;
->>>>>>> acf5b98a
 
     /**
      * If this value is set the default workflowExecutor will remove all runtime values from the workflow trace and will
@@ -1138,9 +1117,6 @@
      * or httpParsing is disabled
      */
     @XmlJavaTypeAdapter(IllegalStringAdapter.class)
-<<<<<<< HEAD
-    private String defaultHttpRequestPath = "/";
-=======
     private String defaultHttpsLocationPath = "/";
 
     /**
@@ -1148,7 +1124,6 @@
      */
     @XmlJavaTypeAdapter(IllegalStringAdapter.class)
     private String defaultHttpsRequestPath = "/robots.txt";
->>>>>>> acf5b98a
 
     private StarttlsType starttlsType = StarttlsType.NONE;
 
@@ -1577,18 +1552,6 @@
         this.clientAuthenticationType = clientAuthenticationType;
     }
 
-    public String getDefaultHttpRequestPath() {
-        return defaultHttpRequestPath;
-    }
-
-<<<<<<< HEAD
-    public void setDefaultHttpRequestPath(String defaultHttpRequestPath) {
-        this.defaultHttpRequestPath = defaultHttpRequestPath;
-=======
-    public void setHttpsParsingEnabled(Boolean httpsParsingEnabled) {
-        this.httpsParsingEnabled = httpsParsingEnabled;
-    }
-
     public String getDefaultHttpsLocationPath() {
         return defaultHttpsLocationPath;
     }
@@ -1603,7 +1566,6 @@
 
     public void setDefaultHttpsRequestPath(String defaultHttpsRequestPath) {
         this.defaultHttpsRequestPath = defaultHttpsRequestPath;
->>>>>>> acf5b98a
     }
 
     public Boolean isUseFreshRandom() {
@@ -2318,8 +2280,6 @@
         this.createRecordsDynamically = createRecordsDynamically;
     }
 
-<<<<<<< HEAD
-=======
     public Boolean isCreateIndividualTransportPackets() {
         return createIndividualTransportPackets;
     }
@@ -2336,15 +2296,6 @@
         this.individualTransportPacketCooldown = individualTransportPacketCooldown;
     }
 
-    public Boolean isCreateIndividualRecords() {
-        return createIndividualRecords;
-    }
-
-    public void setCreateIndividualRecords(Boolean createIndividualRecords) {
-        this.createIndividualRecords = createIndividualRecords;
-    }
-
->>>>>>> acf5b98a
     public int getDefaultMaxRecordData() {
         return defaultMaxRecordData;
     }
@@ -3994,7 +3945,14 @@
         this.defaultClientTicketResumptionSessionId = defaultClientTicketResumptionSessionId;
     }
 
-<<<<<<< HEAD
+    public List<ServerNamePair> getDefaultSniHostnames() {
+        return defaultSniHostnames;
+    }
+
+    public void setDefaultSniHostnames(List<ServerNamePair> defaultSniHostnames) {
+        this.defaultSniHostnames = defaultSniHostnames;
+    }
+
     public LayerConfiguration getDefaultLayerConfiguration() {
         return defaultLayerConfiguration;
     }
@@ -4002,14 +3960,12 @@
     public void setDefaultLayerConfiguration(LayerConfiguration defaultLayerConfiguration) {
         this.defaultLayerConfiguration = defaultLayerConfiguration;
     }
-=======
-    public List<ServerNamePair> getDefaultSniHostnames() {
-        return defaultSniHostnames;
-    }
-
-    public void setDefaultSniHostnames(List<ServerNamePair> defaultSniHostnames) {
-        this.defaultSniHostnames = defaultSniHostnames;
-    }
-
->>>>>>> acf5b98a
+
+    public Integer getEnforcedMaxRecordData() {
+        return enforcedMaxRecordData;
+    }
+
+    public void setEnforcedMaxRecordData(Integer enforcedMaxRecordData) {
+        this.enforcedMaxRecordData = enforcedMaxRecordData;
+    }
 }