/**
 * TLS-Attacker - A Modular Penetration Testing Framework for TLS
 *
 * Copyright 2014-2020 Ruhr University Bochum, Paderborn University,
 * and Hackmanit GmbH
 *
 * Licensed under Apache License 2.0
 * http://www.apache.org/licenses/LICENSE-2.0
 */

package de.rub.nds.tlsattacker.core.config;

import de.rub.nds.modifiablevariable.util.ArrayConverter;
import de.rub.nds.modifiablevariable.util.IllegalStringAdapter;
import de.rub.nds.modifiablevariable.util.UnformattedByteArrayAdapter;
import de.rub.nds.tlsattacker.core.certificate.CertificateKeyPair;
import de.rub.nds.tlsattacker.core.connection.InboundConnection;
import de.rub.nds.tlsattacker.core.connection.OutboundConnection;
import de.rub.nds.tlsattacker.core.constants.AlertDescription;
import de.rub.nds.tlsattacker.core.constants.AlertLevel;
import de.rub.nds.tlsattacker.core.constants.AlpnProtocol;
import de.rub.nds.tlsattacker.core.constants.AuthzDataFormat;
import de.rub.nds.tlsattacker.core.constants.CertificateKeyType;
import de.rub.nds.tlsattacker.core.constants.CertificateStatusRequestType;
import de.rub.nds.tlsattacker.core.constants.CertificateType;
import de.rub.nds.tlsattacker.core.constants.ChooserType;
import de.rub.nds.tlsattacker.core.constants.CipherSuite;
import de.rub.nds.tlsattacker.core.constants.ClientAuthenticationType;
import de.rub.nds.tlsattacker.core.constants.ClientCertificateType;
import de.rub.nds.tlsattacker.core.constants.CompressionMethod;
import de.rub.nds.tlsattacker.core.constants.ECPointFormat;
import de.rub.nds.tlsattacker.core.constants.EsniDnsKeyRecordVersion;
import de.rub.nds.tlsattacker.core.constants.EsniVersion;
import de.rub.nds.tlsattacker.core.constants.ExtensionType;
import de.rub.nds.tlsattacker.core.constants.GOSTCurve;
import de.rub.nds.tlsattacker.core.constants.HashAlgorithm;
import de.rub.nds.tlsattacker.core.constants.HeartbeatMode;
import de.rub.nds.tlsattacker.core.constants.MaxFragmentLength;
import de.rub.nds.tlsattacker.core.constants.NameType;
import de.rub.nds.tlsattacker.core.constants.NamedGroup;
import de.rub.nds.tlsattacker.core.constants.PRFAlgorithm;
import de.rub.nds.tlsattacker.core.constants.ProtocolVersion;
import de.rub.nds.tlsattacker.core.constants.PskKeyExchangeMode;
import de.rub.nds.tlsattacker.core.constants.RunningModeType;
import de.rub.nds.tlsattacker.core.constants.SSL2CipherSuite;
import de.rub.nds.tlsattacker.core.constants.SignatureAndHashAlgorithm;
import de.rub.nds.tlsattacker.core.constants.SrtpProtectionProfiles;
import de.rub.nds.tlsattacker.core.constants.StarttlsType;
import de.rub.nds.tlsattacker.core.constants.TokenBindingKeyParameters;
import de.rub.nds.tlsattacker.core.constants.TokenBindingType;
import de.rub.nds.tlsattacker.core.constants.TokenBindingVersion;
import de.rub.nds.tlsattacker.core.constants.UserMappingExtensionHintType;
import de.rub.nds.tlsattacker.core.crypto.ec.CurveFactory;
import de.rub.nds.tlsattacker.core.crypto.ec.EllipticCurve;
import de.rub.nds.tlsattacker.core.crypto.ec.Point;
import de.rub.nds.tlsattacker.core.crypto.keys.CustomRSAPrivateKey;
import de.rub.nds.tlsattacker.core.exceptions.ConfigurationException;
import de.rub.nds.tlsattacker.core.protocol.message.extension.cachedinfo.CachedObject;
import de.rub.nds.tlsattacker.core.protocol.message.extension.keyshare.KeyShareEntry;
import de.rub.nds.tlsattacker.core.protocol.message.extension.keyshare.KeyShareStoreEntry;
import de.rub.nds.tlsattacker.core.protocol.message.extension.psk.PskSet;
import de.rub.nds.tlsattacker.core.protocol.message.extension.statusrequestv2.RequestItemV2;
import de.rub.nds.tlsattacker.core.protocol.message.extension.trustedauthority.TrustedAuthority;
import de.rub.nds.tlsattacker.core.record.layer.RecordLayerType;
import de.rub.nds.tlsattacker.core.workflow.action.executor.ActionOption;
import de.rub.nds.tlsattacker.core.workflow.action.executor.WorkflowExecutorType;
import de.rub.nds.tlsattacker.core.workflow.factory.WorkflowTraceType;
import de.rub.nds.tlsattacker.core.workflow.filter.FilterType;
import java.io.ByteArrayInputStream;
import java.io.ByteArrayOutputStream;
import java.io.File;
import java.io.IOException;
import java.io.InputStream;
import java.io.Serializable;
import java.lang.reflect.Field;
import java.math.BigInteger;
import java.nio.charset.Charset;
import java.security.PrivateKey;
import java.util.ArrayList;
import java.util.Arrays;
import java.util.LinkedList;
import java.util.List;
import java.util.Objects;
import javax.xml.bind.annotation.XmlAccessType;
import javax.xml.bind.annotation.XmlAccessorType;
import javax.xml.bind.annotation.XmlElement;
import javax.xml.bind.annotation.XmlElementDecl;
import javax.xml.bind.annotation.XmlElementWrapper;
import javax.xml.bind.annotation.XmlList;
import javax.xml.bind.annotation.XmlRootElement;
import javax.xml.bind.annotation.XmlSchema;
import javax.xml.bind.annotation.XmlType;
import javax.xml.bind.annotation.adapters.XmlJavaTypeAdapter;
import org.apache.logging.log4j.LogManager;
import org.apache.logging.log4j.Logger;
import org.bouncycastle.crypto.tls.Certificate;

@SuppressWarnings("SpellCheckingInspection")
@XmlRootElement(name = "config")
@XmlAccessorType(XmlAccessType.FIELD)
@XmlType(propOrder = {})
public class Config implements Serializable {

    private static final Logger LOGGER = LogManager.getLogger();

    /**
     * The default Config file to load.
     */
    private static final String DEFAULT_CONFIG_FILE = "/default_config.xml";

    private static final ConfigCache DEFAULT_CONFIG_CACHE;

    static {
        DEFAULT_CONFIG_CACHE = new ConfigCache(createConfig());
    }

    public static Config createConfig() {
        if (DEFAULT_CONFIG_CACHE != null) {
            return DEFAULT_CONFIG_CACHE.getCachedCopy();
        }
        InputStream stream = Config.class.getResourceAsStream(DEFAULT_CONFIG_FILE);
        return ConfigIO.read(stream);
    }

    public static Config createConfig(File f) {
        return ConfigIO.read(f);
    }

    public static Config createConfig(InputStream stream) {
        Config config = ConfigIO.read(stream);
        try {
            stream.close();
        } catch (IOException ex) {
            LOGGER.warn("Could not close resource Stream!", ex);
            return ConfigIO.read(stream);
        }
        return config;
    }

    public static Config createEmptyConfig() {
        Config c = new Config();
        for (Field field : c.getClass().getDeclaredFields()) {
            if (!field.getName().equals("LOGGER") && !field.getType().isPrimitive()
                && !field.getName().contains("Extension")) {
                field.setAccessible(true);
                try {
                    field.set(c, null);
                } catch (IllegalAccessException e) {
                    LOGGER.warn("Could not set field in Config!", e);
                }
            }
        }
        return c;
    }

    @XmlJavaTypeAdapter(UnformattedByteArrayAdapter.class)
    private byte[] defaultHandshakeSecret = new byte[32];

    private Boolean throwExceptionOnParserContextViolation = false;

    private CertificateKeyType preferredCertificateSignatureType = CertificateKeyType.RSA;

    private NamedGroup preferredCertificateSignatureGroup = NamedGroup.SECP256R1;

    private Boolean autoSelectCertificate = true;

    private CertificateKeyPair defaultExplicitCertificateKeyPair;

    private Boolean autoAdjustSignatureAndHashAlgorithm = true;

    private HashAlgorithm preferredHashAlgorithm = HashAlgorithm.SHA256;

    /**
     * List of filters to apply on workflow traces before serialization.
     */
    @XmlElement(name = "outputFilter")
    @XmlElementWrapper
    private List<FilterType> outputFilters;

    /**
     * Whether filters return a copy of the input workflow trace or overwrite it in place. While copying would be
     * preferred in general, overwriting might be desired in some scenarios for better performance.
     */
    private Boolean applyFiltersInPlace = true;

    /**
     * Whether to keep explicit user settings in the workflow trace when applying filters or not. Filters might override
     * explicit user definitions in the filtered workflow trace. For example, the DefaultFilter removes explicitly
     * overwritten default connections. If this flag is true, the user defined connections would be restored afterwards.
     */
    private Boolean filtersKeepUserSettings = true;

    /**
     * If we receive records in the wrong order we will reorder them
     */
    private Boolean reorderReceivedDtlsRecords = true;

    /**
     * Default value for ProtocolVersionFields
     */
    private ProtocolVersion highestProtocolVersion = ProtocolVersion.TLS12;

    /**
     * The default connection parameters to use when running TLS-Client.
     */
    private OutboundConnection defaultClientConnection;

    /**
     * After executing a workflow trace, the final state of the TCP socket is stored inside the context. By default the
     * socket timeout for determining this state is set to 1ms. If execution speed is not important, this can be set to
     * true, so that the regular connection timeout settings are used.
     */
    private Boolean receiveFinalTcpSocketStateWithTimeout = false;

    /**
     * Setting this to true results in multiple attempts to initialize a connection to the server when a
     * ClientTcpTransportHandler is used.
     */
    private Boolean retryFailedClientTcpSocketInitialization = false;

    /**
     * The default connection parameters to use when running TLS-Server.
     */
    private InboundConnection defaultServerConnection;

    private RunningModeType defaultRunningMode = RunningModeType.CLIENT;

    /**
     * If default generated WorkflowTraces should contain client Authentication
     */
    private Boolean clientAuthentication = false;

    /**
     * Which Signature and Hash algorithms we support
     */
    @XmlElement(name = "defaultClientSupportedSignatureAndHashAlgorithm")
    @XmlElementWrapper
    private List<SignatureAndHashAlgorithm> defaultClientSupportedSignatureAndHashAlgorithms;

    /**
     * Which Cipher suites we support by default
     */
    @XmlElement(name = "defaultClientSupportedCipherSuite")
    @XmlElementWrapper
    private List<CipherSuite> defaultClientSupportedCipherSuites;

    /**
     * Which Cipher suites we support by default
     */
    @XmlElement(name = "defaultServerSupportedCipherSuite")
    @XmlElementWrapper
    private List<CipherSuite> defaultServerSupportedCipherSuites;

    /**
     * Default clientSupportedNamed groups
     */
    @XmlElement(name = "defaultClientNamedGroup")
    @XmlElementWrapper
    private List<NamedGroup> defaultClientNamedGroups;

    /**
     * Default clientSupportedNamed groups
     */
    @XmlElement(name = "defaultServerNamedGroup")
    @XmlElementWrapper
    private List<NamedGroup> defaultServerNamedGroups;

    /**
     * Supported ProtocolVersions by default
     */
    @XmlElement(name = "supportedVersion")
    @XmlElementWrapper
    private List<ProtocolVersion> supportedVersions;

    /**
     * Which heartBeat mode we are in
     */
    private HeartbeatMode heartbeatMode = HeartbeatMode.PEER_ALLOWED_TO_SEND;

    /**
     * Padding length for TLS 1.3 messages
     */
    private Integer defaultAdditionalPadding = 0;

    /**
     * Key type for KeyShareExtension
     */
    private NamedGroup defaultSelectedNamedGroup = NamedGroup.SECP256R1;

    private BigInteger defaultKeySharePrivateKey = new BigInteger("FFFF", 16);

    @XmlElement(name = "defaultClientKeyShareNamedGroup")
    @XmlElementWrapper
    private List<NamedGroup> defaultClientKeyShareNamedGroups;

    @XmlElement(name = "defaultClientKeyStoreEntry")
    @XmlElementWrapper
    private List<KeyShareStoreEntry> defaultClientKeyStoreEntries;

    private KeyShareStoreEntry defaultServerKeyShareEntry;

    private NameType sniType = NameType.HOST_NAME;

    private Integer prefferedCertRsaKeySize = 2048;

    private Integer prefferedCertDssKeySize = 2048;

    /**
     * MaxFragmentLength in MaxFragmentLengthExtension
     */
    private MaxFragmentLength maxFragmentLength = MaxFragmentLength.TWO_9;

    /**
     * Determine if CCS should be encrypted in TLS 1.3 if encryption is set up for record layer
     */
    private Boolean encryptChangeCipherSpecTls13 = false;

    /**
     * SessionTLSTicket for the SessionTLSTicketExtension. It's an empty session ticket since we initiate a new
     * connection.
     */
    @XmlJavaTypeAdapter(UnformattedByteArrayAdapter.class)
    private byte[] tlsSessionTicket = new byte[0];

    /**
     * Renegotiation info for the RenegotiationInfo extension for the Client. It's an empty info since we initiate a new
     * connection.
     */
    @XmlJavaTypeAdapter(UnformattedByteArrayAdapter.class)
    private byte[] defaultClientRenegotiationInfo = new byte[0];

    /**
     * Renegotiation info for the RenegotiationInfo extension for the Client. It's an empty info since we initiate a new
     * connection.
     */
    @XmlJavaTypeAdapter(UnformattedByteArrayAdapter.class)
    private byte[] defaultServerRenegotiationInfo = new byte[0];

    /**
     * SignedCertificateTimestamp for the SignedCertificateTimestampExtension. It's an empty timestamp, since the server
     * sends it.
     */
    @XmlJavaTypeAdapter(UnformattedByteArrayAdapter.class)
    private byte[] defaultSignedCertificateTimestamp = new byte[0];

    /**
     * TokenBinding default version. To be defined later.
     */
    private TokenBindingVersion defaultTokenBindingVersion = TokenBindingVersion.DRAFT_13;

    /**
     * Default TokenBinding Key Parameters.
     */
    @XmlElement(name = "defaultTokenBindingKeyParameter")
    @XmlElementWrapper
    private List<TokenBindingKeyParameters> defaultTokenBindingKeyParameters;

    /**
     * This is the request type of the CertificateStatusRequest extension
     */
    private CertificateStatusRequestType certificateStatusRequestExtensionRequestType =
        CertificateStatusRequestType.OCSP;

    /**
     * This is the responder ID list of the CertificateStatusRequest extension
     */
    @XmlJavaTypeAdapter(UnformattedByteArrayAdapter.class)
    private byte[] certificateStatusRequestExtensionResponderIDList = new byte[0];

    /**
     * This is the request extension of the CertificateStatusRequest extension
     */
    @XmlJavaTypeAdapter(UnformattedByteArrayAdapter.class)
    private byte[] certificateStatusRequestExtensionRequestExtension = new byte[0];

    /**
     * Default ALPN announced protocols
     */
<<<<<<< HEAD
    @XmlJavaTypeAdapter(IllegalStringAdapter.class)
=======
    @XmlElement(name = "defaultProposedAlpnProtocol")
    @XmlElementWrapper
>>>>>>> 28d66524
    private List<String> defaultProposedAlpnProtocols;

    @XmlJavaTypeAdapter(IllegalStringAdapter.class)
    private String defaultSelectedAlpnProtocol = AlpnProtocol.HTTP_2.getConstant();

    /**
     * Default SRP Identifier
     */
    @XmlJavaTypeAdapter(UnformattedByteArrayAdapter.class)
    private byte[] secureRemotePasswordExtensionIdentifier = "UserName".getBytes(Charset.forName("UTF-8"));

    /**
     * Default SRTP extension protection profiles The list contains every protection profile as in RFC 5764
     */
    @XmlElement(name = "secureRealTimeTransportProtocolProtectionProfile")
    @XmlElementWrapper
    private List<SrtpProtectionProfiles> secureRealTimeTransportProtocolProtectionProfiles;

    /**
     * Default SRTP extension master key identifier
     */
    @XmlJavaTypeAdapter(UnformattedByteArrayAdapter.class)
    private byte[] secureRealTimeTransportProtocolMasterKeyIdentifier = new byte[0];

    /**
     * Default user mapping extension hint type
     */
    private UserMappingExtensionHintType userMappingExtensionHintType = UserMappingExtensionHintType.UPN_DOMAIN_HINT;

    /**
     * Default certificate type extension desired types
     */
    @XmlElement(name = "certificateTypeDesiredType")
    @XmlElementWrapper
    private List<CertificateType> certificateTypeDesiredTypes;

    /**
     * Default client certificate type extension desired types
     */
    @XmlElement(name = "clientCertificateTypeDesiredType")
    @XmlElementWrapper
    private List<CertificateType> clientCertificateTypeDesiredTypes;

    /**
     * Default server certificate type extension desired types
     */
    @XmlElement(name = "serverCertificateTypeDesiredType")
    @XmlElementWrapper
    private List<CertificateType> serverCertificateTypeDesiredTypes;

    /**
     * Default client authz extension data format list
     */
    @XmlElement(name = "clientAuthzExtensionDataFormat")
    @XmlElementWrapper
    private List<AuthzDataFormat> clientAuthzExtensionDataFormat;

    /**
     * Default state for the certificate type extension message. State "client"
     */
    private Boolean certificateTypeExtensionMessageState = true;

    /**
     * Default sever authz extension data format list.
     */
    @XmlElement(name = "serverAuthzExtensionDataFormat")
    @XmlElementWrapper
    private List<AuthzDataFormat> serverAuthzExtensionDataFormat;

    /**
     * Default trusted ca indication extension trusted CAs.
     */
    @XmlElement(name = "trustedCaIndicationExtensionAuthority")
    @XmlElementWrapper
    private List<TrustedAuthority> trustedCaIndicationExtensionAuthorities;

    /**
     * Default state for the client certificate type extension message (state "client").
     */
    private Boolean clientCertificateTypeExtensionMessageState = true;

    /**
     * Default state for the cached info extension message (state "client").
     */
    private Boolean cachedInfoExtensionIsClientState = true;

    /**
     * Default cached objects for the cached info extension.
     */
    @XmlElement(name = "cachedObject")
    @XmlElementWrapper
    private List<CachedObject> cachedObjectList;

    /**
     * Default certificate status request v2 extension request list.
     */
    @XmlElement(name = "statusRequestV2Request")
    @XmlElementWrapper
    private List<RequestItemV2> statusRequestV2RequestList;

    /**
     * If we should use a workflow trace specified in File
     */
    private String workflowInput = null;

    /**
     * If set, save the workflow trace to this file after trace execution.
     */
    private String workflowOutput = null;

    /**
     * If set, save the actually used config to this file after trace execution.
     */
    private String configOutput = null;

    /**
     * The Type of workflow trace that should be generated
     */
    private WorkflowTraceType workflowTraceType = null;

    /**
     * If the Default generated workflowtrace should contain Application data send by servers
     */
    private Boolean serverSendsApplicationData = false;

    /**
     * If we generate ClientHello with extensions in SSL
     */
    private Boolean addExtensionsInSSL = false;

    /**
     * If we generate ClientHello with the ECPointFormat extension
     */
    private Boolean addECPointFormatExtension = true;

    /**
     * If we generate ClientHello with the EllipticCurve extension
     */
    private Boolean addEllipticCurveExtension = true;

    /**
     * If we generate ClientHello with the Heartbeat extension
     */
    private Boolean addHeartbeatExtension = false;

    /**
     * If we generate ClientHello with the MaxFragmentLength extension
     */
    private Boolean addMaxFragmentLengthExtension = false;

    /**
     * If we generate ClientHello with the ServerNameIndication extension
     */
    private Boolean addServerNameIndicationExtension = false;

    /**
     * If we generate ClientHello with the SignatureAndHashAlgorithm extension
     */
    private Boolean addSignatureAndHashAlgorithmsExtension = true;

    /**
     * If we generate ClientHello with the SupportedVersion extension
     */
    private Boolean addSupportedVersionsExtension = false;

    /**
     * If we generate ClientHello with the KeyShare extension
     */
    private Boolean addKeyShareExtension = false;

    /**
     * If we generate ClientHello with the EarlyData extension
     */
    private Boolean addEarlyDataExtension = false;

    /**
     * The maximum amount of early data included in the EarlyDataExtension
     */
    private Integer defaultMaxEarlyDataSize = 16384;

    /**
     * If we generate ClientHello with the EncryptedServerNameIndication extension
     */
    private Boolean addEncryptedServerNameIndicationExtension = false;

    /**
     * If we generate ClientHello with the PWDClear extension
     */
    private Boolean addPWDClearExtension = false;

    /**
     * If we generate ClientHello with the PWDProtect extension
     */
    private Boolean addPWDProtectExtension = false;

    /**
     * If we generate ClientHello with the PSKKeyExchangeModes extension
     */
    private Boolean addPSKKeyExchangeModesExtension = false;

    /**
     * If we generate ClientHello with the PreSharedKey extension
     */
    private Boolean addPreSharedKeyExtension = false;
    /**
     * If we generate ClientHello with the Padding extension
     */
    private Boolean addPaddingExtension = false;

    /**
     * If we generate ClientHello with the ExtendedMasterSecret extension
     */
    private Boolean addExtendedMasterSecretExtension = false;

    /**
     * If we generate ClientHello with the SessionTicketTLS extension
     */
    private Boolean addSessionTicketTLSExtension = false;

    /**
     * If we generate ClientHello with extended Random Extension
     */
    private Boolean addExtendedRandomExtension = false;

    /**
     * If we generate ClientHello with SignedCertificateTimestamp extension
     */
    private Boolean addSignedCertificateTimestampExtension = false;

    /**
     * If we generate ClientHello with RenegotiationInfo extension
     */
    private Boolean addRenegotiationInfoExtension = true;

    /**
     * If we generate ClientHello with TokenBinding extension.
     */
    private Boolean addTokenBindingExtension = false;

    /**
     * Whether HTTPS request should contain a cookie header field or not.
     */
    private Boolean addHttpsCookie = false;

    /**
     * Default cookie value to use if addHttpsCookie is true.
     */
    @XmlJavaTypeAdapter(IllegalStringAdapter.class)
    private String defaultHttpsCookieName = "tls-attacker";

    /**
     * Default cookie value to use if addHttpsCookie is true.
     */
    @XmlJavaTypeAdapter(IllegalStringAdapter.class)
    private String defaultHttpsCookieValue = "42130912812";

    /**
     * If we generate ClientHello with CertificateStatusRequest extension
     */
    private Boolean addCertificateStatusRequestExtension = false;

    /**
     * If we generate ClientHello with ALPN extension
     */
    private Boolean addAlpnExtension = false;

    /**
     * If we generate ClientHello with SRP extension
     */
    private Boolean addSRPExtension = false;

    /**
     * If we generate ClientHello with SRTP extension
     */
    private Boolean addSRTPExtension = false;

    /**
     * If we generate ClientHello with truncated hmac extension
     */
    private Boolean addTruncatedHmacExtension = false;

    /**
     * If we generate ClientHello with user mapping extension
     */
    private Boolean addUserMappingExtension = false;

    /**
     * If we generate ClientHello with certificate type extension
     */
    private Boolean addCertificateTypeExtension = false;

    /**
     * If we generate ClientHello with client authz extension
     */
    private Boolean addClientAuthzExtension = false;

    /**
     * If we generate ClientHello with server authz extension
     */
    private Boolean addServerAuthzExtension = false;

    /**
     * If we generate ClientHello with client certificate type extension
     */
    private Boolean addClientCertificateTypeExtension = false;

    /**
     * If we generate ClientHello with server certificate type extension
     */
    private Boolean addServerCertificateTypeExtension = false;

    /**
     * If we generate ClientHello with encrypt then mac extension
     */
    private Boolean addEncryptThenMacExtension = false;

    /**
     * If we generate ClientHello with cached info extension
     */
    private Boolean addCachedInfoExtension = false;

    /**
     * If we generate ClientHello with client certificate url extension
     */
    private Boolean addClientCertificateUrlExtension = false;

    /**
     * If we generate ClientHello with trusted ca indication extension
     */
    private Boolean addTrustedCaIndicationExtension = false;

    /**
     * If we generate ClientHello with status request v2 extension
     */
    private Boolean addCertificateStatusRequestV2Extension = false;

    /**
     * If we generate ClientHello with TLS 1.3 cookie extension
     */
    private Boolean addCookieExtension = false;

    /**
     * If set to true, timestamps will be updated upon execution of a workflowTrace
     */
    private Boolean updateTimestamps = true;

    /**
     * PSKKeyExchangeModes to be used in 0-RTT (or TLS 1.3 resumption)
     */
    @XmlElement(name = "pskKeyExchangeMode")
    @XmlElementWrapper
    List<PskKeyExchangeMode> pskKeyExchangeModes;

    /**
     * The PSK to use.
     */
    @XmlJavaTypeAdapter(UnformattedByteArrayAdapter.class)
    private byte[] psk = new byte[0];

    /**
     * The client's early traffic secret.
     */
    @XmlJavaTypeAdapter(UnformattedByteArrayAdapter.class)
    private byte[] clientEarlyTrafficSecret = new byte[128];

    /**
     * The early secret of the session.
     */
    @XmlJavaTypeAdapter(UnformattedByteArrayAdapter.class)
    private byte[] earlySecret = new byte[256];

    /**
     * The cipher suite used for early data.
     */
    private CipherSuite earlyDataCipherSuite = CipherSuite.TLS_AES_128_GCM_SHA256;

    /**
     * The psk used for early data (!= earlySecret or earlyTrafficSecret).
     */
    @XmlJavaTypeAdapter(UnformattedByteArrayAdapter.class)
    private byte[] earlyDataPsk = new byte[256];

    /**
     * Contains all values related to TLS 1.3 PSKs.
     */
    @XmlElement(name = "defaultPskSet")
    @XmlElementWrapper
    private List<PskSet> defaultPskSets = new LinkedList<>();

    /**
     * Always includes at most 1 PSK in the PreShareKey Extension.
     */
    private Boolean limitPsksToOne = false;

    /**
     * If records are predefined for a SendAction, assign each message a predefined record and place automatically
     * generated ones in between.
     */
    private Boolean preserveMessageRecordRelation = false;

    /**
     * Do we use a psk for our secrets?
     */
    private Boolean usePsk = false;

    /**
     * Early data to be sent.
     */
    @XmlJavaTypeAdapter(UnformattedByteArrayAdapter.class)
    private byte[] earlyData = ArrayConverter.hexStringToByteArray("544c532d41747461636b65720a");

    @XmlJavaTypeAdapter(UnformattedByteArrayAdapter.class)
    private byte[] distinguishedNames = new byte[0];

    private Boolean enforceSettings = false;

    /**
     * Stop as soon as all expected messages are received and don't wait for more
     */
    private Boolean earlyStop = false;

    /**
     * If true, Random of the context is not seeded with an explicit value, thus client/server randoms are not
     * deterministic.
     */
    private Boolean stealthMode = false;

    private Boolean stopActionsAfterIOException = false;

    private Boolean stopTraceAfterUnexpected = false;

    /**
     * ActionOptions that are automatically applied to Actions of the MessageFactory
     */
    @XmlElement(name = "messageFactoryActionOption")
    @XmlElementWrapper
    private List<ActionOption> messageFactoryActionOptions = new LinkedList<>();

    private BigInteger defaultServerDhGenerator = new BigInteger("2");

    private BigInteger defaultServerDhModulus =
        new BigInteger(
            "5809605995369958062791915965639201402176612226902900533702900882779736177890990861472094774477339581147373410185646378328043729800750470098210924487866935059164371588168047540943981644516632755067501626434556398193186628990071248660819361205119793693985433297036118232914410171876807536457391277857011849897410207519105333355801121109356897459426271845471397952675959440793493071628394122780510124618488232602464649876850458861245784240929258426287699705312584509625419513463605155428017165714465363094021609290561084025893662561222573202082865797821865270991145082200656978177192827024538990239969175546190770645685893438011714430426409338676314743571154537142031573004276428701433036381801705308659830751190352946025482059931306571004727362479688415574702596946457770284148435989129632853918392117997472632693078113129886487399347796982772784615865232621289656944284216824611318709764535152507354116344703769998514148343807");

    private BigInteger defaultClientDhGenerator = new BigInteger("2");

    private BigInteger defaultClientDhModulus =
        new BigInteger(
            "5809605995369958062791915965639201402176612226902900533702900882779736177890990861472094774477339581147373410185646378328043729800750470098210924487866935059164371588168047540943981644516632755067501626434556398193186628990071248660819361205119793693985433297036118232914410171876807536457391277857011849897410207519105333355801121109356897459426271845471397952675959440793493071628394122780510124618488232602464649876850458861245784240929258426287699705312584509625419513463605155428017165714465363094021609290561084025893662561222573202082865797821865270991145082200656978177192827024538990239969175546190770645685893438011714430426409338676314743571154537142031573004276428701433036381801705308659830751190352946025482059931306571004727362479688415574702596946457770284148435989129632853918392117997472632693078113129886487399347796982772784615865232621289656944284216824611318709764535152507354116344703769998514148343807");

    private BigInteger defaultServerDhPrivateKey = new BigInteger("FFFF", 16);

    private BigInteger defaultClientDhPrivateKey = new BigInteger("FFFF", 16);

    private BigInteger defaultServerDhPublicKey =
        new BigInteger(
            "2043613254509771843465057207078304133427100053346630496863115304729422431506842297554370188431622336168084226893060531474609378481237396107127063278624858982135545329954888129900714249447398611399069380214077491792199889131147659097337451088584054931352640316306698530468089459265836208766829761530786550035554546801263324790398605318443686766315312672983302101280548433287949333943437948214799189911192606949101858307621640886413682299273130735853556255008467704876737231663242842259426239401780891543201358635180397430055997246351872086043137262555233050955216238105392009330462604912891943865361186717249962097299588875409587651544594728203293910128024102640696503192096755401014128136916889018704050784334709496695214785225237421325503031115105974843553040027247097092511319153606298406218024502785451855415341620633845851737579504653807158340552365430158715166515645118698024341396560621615465703434564793715203380646117");

    private BigInteger defaultClientDhPublicKey =
        new BigInteger(
            "2043613254509771843465057207078304133427100053346630496863115304729422431506842297554370188431622336168084226893060531474609378481237396107127063278624858982135545329954888129900714249447398611399069380214077491792199889131147659097337451088584054931352640316306698530468089459265836208766829761530786550035554546801263324790398605318443686766315312672983302101280548433287949333943437948214799189911192606949101858307621640886413682299273130735853556255008467704876737231663242842259426239401780891543201358635180397430055997246351872086043137262555233050955216238105392009330462604912891943865361186717249962097299588875409587651544594728203293910128024102640696503192096755401014128136916889018704050784334709496695214785225237421325503031115105974843553040027247097092511319153606298406218024502785451855415341620633845851737579504653807158340552365430158715166515645118698024341396560621615465703434564793715203380646117");

    private BigInteger defaultServerDsaPrivateKey = new BigInteger("FFFF", 16);

    private BigInteger defaultServerDsaPublicKey =
        new BigInteger(
            1,
            ArrayConverter
                .hexStringToByteArray("3c991ffbb26fce963dae6540ce45904079c50398b0c32fa8485ada51dd9614e150bc8983ab6996ce4d7f8237aeeef9ec97a10e6c0949417b8412cc5711a8482f540d6b030da4e1ed591c152062775e61e6fef897c3b12a38185c12d8feddbe85298dc41324b2450d83e3b90a419373380b60ee1ca9094437c0be19fb73184726"));

    private BigInteger defaultServerDsaPrimeP =
        new BigInteger(
            1,
            ArrayConverter
                .hexStringToByteArray("0093c33a88f3af1bacb3b20500fef26e70d08d1591874e9e77f1cc98ba004ae8c04d2022edce758e0ee8ceee9520381a9d4b2dda1c8f7b249aa2c452e8cada51ab57709053184316eb691f3dace9f4b60f8e70c95314b473782f8d6401181945ae83c3befcb9478e0b050ad4e146eedbdd42afb136eef59ec751af958f35466529"));

    private BigInteger defaultServerDsaPrimeQ = new BigInteger(1,
        ArrayConverter.hexStringToByteArray("00ac2ef188503342ec5ccb04541dfa5d5eade8b019"));

    private BigInteger defaultServerDsaGenerator =
        new BigInteger(
            1,
            ArrayConverter
                .hexStringToByteArray("1e813bdd058e57f807aef75c3626dfae3918be6dd87efe5739201b37581d33865b9626aff787aa847e9dbdbf20f57f7d2fce39a5f53c6869254d12fa6b95cfeebc2c1151e69b3d52073d6c23d7cb7c830e2cbb286a624cebbab5648b6d0276dfede31c4717ec03035f13ed81d183a07076a53d79f746f6f67237dbfc6211dc5a"));

    private BigInteger defaultClientDsaPrivateKey = new BigInteger("FFFF", 16);

    private BigInteger defaultClientDsaPublicKey =
        new BigInteger(
            1,
            ArrayConverter
                .hexStringToByteArray("3c991ffbb26fce963dae6540ce45904079c50398b0c32fa8485ada51dd9614e150bc8983ab6996ce4d7f8237aeeef9ec97a10e6c0949417b8412cc5711a8482f540d6b030da4e1ed591c152062775e61e6fef897c3b12a38185c12d8feddbe85298dc41324b2450d83e3b90a419373380b60ee1ca9094437c0be19fb73184726"));

    private BigInteger defaultClientDsaPrimeP =
        new BigInteger(
            1,
            ArrayConverter
                .hexStringToByteArray("0093c33a88f3af1bacb3b20500fef26e70d08d1591874e9e77f1cc98ba004ae8c04d2022edce758e0ee8ceee9520381a9d4b2dda1c8f7b249aa2c452e8cada51ab57709053184316eb691f3dace9f4b60f8e70c95314b473782f8d6401181945ae83c3befcb9478e0b050ad4e146eedbdd42afb136eef59ec751af958f35466529"));

    private BigInteger defaultClientDsaPrimeQ = new BigInteger(1,
        ArrayConverter.hexStringToByteArray("00ac2ef188503342ec5ccb04541dfa5d5eade8b019"));

    private BigInteger defaultClientDsaGenerator =
        new BigInteger(
            1,
            ArrayConverter
                .hexStringToByteArray("1e813bdd058e57f807aef75c3626dfae3918be6dd87efe5739201b37581d33865b9626aff787aa847e9dbdbf20f57f7d2fce39a5f53c6869254d12fa6b95cfeebc2c1151e69b3d52073d6c23d7cb7c830e2cbb286a624cebbab5648b6d0276dfede31c4717ec03035f13ed81d183a07076a53d79f746f6f67237dbfc6211dc5a"));

    private GOSTCurve defaultSelectedGostCurve = GOSTCurve.GostR3410_2001_CryptoPro_XchB;

    @XmlJavaTypeAdapter(IllegalStringAdapter.class)
    private String defaultApplicationMessageData = "Test";

    @XmlElement(name = "clientCertificateType")
    @XmlElementWrapper
    private List<ClientCertificateType> clientCertificateTypes;

    /**
     * max payload length used in our application (not set by the spec)
     */
    private Integer heartbeatPayloadLength = 256;

    private Integer heartbeatPaddingLength = 256;

    /**
     * How much data we should put into a record by default
     */
    private Integer defaultMaxRecordData = 16384;

    /**
     * How much padding bytes should be send by default
     */
    @XmlJavaTypeAdapter(UnformattedByteArrayAdapter.class)
    @XmlElement(name = "defaultPaddingExtensionBytes")
    private byte[] defaultPaddingExtensionBytes = new byte[] { 0, 0, 0, 0, 0, 0 };

    /**
     * How long should our DTLSCookies be by default
     */
    private Integer dtlsDefaultCookieLength = 20;

    /**
     * Configures the maximum fragment length. This should not be confused with MTU (which includes the IP, UDP, record
     * and DTLS headers).
     */
    private Integer dtlsMaximumFragmentLength = 1400;

    private WorkflowExecutorType workflowExecutorType = WorkflowExecutorType.DEFAULT;

    /**
     * Does not mix messages with different message types in a single record
     */
    private Boolean flushOnMessageTypeChange = true;

    /**
     * If there is not enough space in the defined records, new records are dynamically added if not set, protocol
     * message bytes that wont fit are discarded
     */
    private Boolean createRecordsDynamically = true;
    /**
     * When "Null" records are defined to be send, every message will be sent in at least one individual record
     */
    private Boolean createIndividualRecords = true;

    /**
     * Which recordLayer should be used
     */
    private RecordLayerType recordLayerType = RecordLayerType.RECORD;

    /**
     * If this value is set the default workflowExecutor will remove all runtime values from the workflow trace and will
     * only keep the relevant information
     */
    private Boolean resetWorkflowTracesBeforeSaving = false;

    /**
     * TLS-Attacker will not try to receive additional messages after the configured number of messages has been
     * received
     */
    private Boolean quickReceive = true;

    /**
     * If the WorkflowExecutor should take care of the connection opening
     */
    private Boolean workflowExecutorShouldOpen = true;

    /**
     * If the WorkflowExecutor should take care of the connection closing
     */
    private Boolean workflowExecutorShouldClose = true;

    private Boolean stopReceivingAfterFatal = false;

    private Boolean stopActionsAfterFatal = false;

    private Boolean stopReceivingAfterWarning = false;

    private Boolean stopActionsAfterWarning = false;

    /**
     * This CipherSuite will be used if no cipherSuite has been negotiated yet
     */
    private CipherSuite defaultSelectedCipherSuite = CipherSuite.TLS_RSA_WITH_AES_128_CBC_SHA;

    private CertificateType defaultSelectedServerCertificateType = CertificateType.X509;

    private CertificateType defaultSelectedClientCertificateType = CertificateType.X509;

    private SSL2CipherSuite defaultSSL2CipherSuite = SSL2CipherSuite.SSL_CK_RC4_128_WITH_MD5;

    @XmlElement(name = "defaultServerSupportedPointFormat")
    @XmlElementWrapper
    private List<ECPointFormat> defaultServerSupportedPointFormats;

    @XmlElement(name = "defaultClientSupportedPointFormat")
    @XmlElementWrapper
    private List<ECPointFormat> defaultClientSupportedPointFormats;

    @XmlElement(name = "defaultServerSupportedSignatureAndHashAlgorithm")
    @XmlElementWrapper
    private List<SignatureAndHashAlgorithm> defaultServerSupportedSignatureAndHashAlgorithms;

    private SignatureAndHashAlgorithm defaultSelectedSignatureAndHashAlgorithm = SignatureAndHashAlgorithm.RSA_SHA1;

    private ProtocolVersion defaultLastRecordProtocolVersion = ProtocolVersion.TLS10;

    private ProtocolVersion defaultSelectedProtocolVersion = ProtocolVersion.TLS12;

    private ProtocolVersion defaultHighestClientProtocolVersion = ProtocolVersion.TLS12;

    private MaxFragmentLength defaultMaxFragmentLength = MaxFragmentLength.TWO_12;

    private HeartbeatMode defaultHeartbeatMode = HeartbeatMode.PEER_ALLOWED_TO_SEND;

    @XmlElement(name = "defaultClientSupportedCompressionMethod")
    @XmlElementWrapper
    private List<CompressionMethod> defaultClientSupportedCompressionMethods;

    @XmlElement(name = "defaultServerSupportedCompressionMethod")
    @XmlElementWrapper
    private List<CompressionMethod> defaultServerSupportedCompressionMethods;

    @XmlJavaTypeAdapter(UnformattedByteArrayAdapter.class)
    private byte[] defaultMasterSecret = new byte[0];

    @XmlJavaTypeAdapter(UnformattedByteArrayAdapter.class)
    private byte[] defaultPreMasterSecret = new byte[0];

    @XmlJavaTypeAdapter(UnformattedByteArrayAdapter.class)
    private byte[] defaultClientExtendedRandom = ArrayConverter
        .hexStringToByteArray("AABBCCDDEEFFAABBCCDDEEFFAABBCCDDEEFFAABBCCDDEEFFAABBCCDDEEFFAABB");

    @XmlJavaTypeAdapter(UnformattedByteArrayAdapter.class)
    private byte[] defaultServerExtendedRandom = ArrayConverter
        .hexStringToByteArray("AABBCCDDEEFFAABBCCDDEEFFAABBCCDDEEFFAABBCCDDEEFFAABBCCDDEEFFAABB");

    @XmlJavaTypeAdapter(UnformattedByteArrayAdapter.class)
    private byte[] defaultClientRandom = ArrayConverter
        .hexStringToByteArray("00112233445566778899AABBCCDDEEFFFFEEDDCCBBAA99887766554433221100");

    @XmlJavaTypeAdapter(UnformattedByteArrayAdapter.class)
    private byte[] defaultServerRandom = ArrayConverter
        .hexStringToByteArray("00112233445566778899AABBCCDDEEFFFFEEDDCCBBAA99887766554433221100");

    @XmlJavaTypeAdapter(UnformattedByteArrayAdapter.class)
    private byte[] defaultClientSessionId = new byte[0];

    @XmlJavaTypeAdapter(UnformattedByteArrayAdapter.class)
    private byte[] defaultServerSessionId = new byte[0];

    private CompressionMethod defaultSelectedCompressionMethod = CompressionMethod.NULL;

    @XmlJavaTypeAdapter(UnformattedByteArrayAdapter.class)
    private byte[] dtlsDefaultCookie = new byte[0];

    @XmlJavaTypeAdapter(UnformattedByteArrayAdapter.class)
    private byte[] defaultExtensionCookie = new byte[0];

    @XmlJavaTypeAdapter(UnformattedByteArrayAdapter.class)
    private byte[] defaultCertificateRequestContext = new byte[0];

    private PRFAlgorithm defaultPRFAlgorithm = PRFAlgorithm.TLS_PRF_LEGACY;

    private AlertDescription defaultAlertDescription = AlertDescription.CLOSE_NOTIFY;

    private AlertLevel defaultAlertLevel = AlertLevel.WARNING;

    private NamedGroup defaultEcCertificateCurve = NamedGroup.SECP256R1;

    private Point defaultClientEcPublicKey;

    private Point defaultServerEcPublicKey;

    private BigInteger defaultServerEcPrivateKey = new BigInteger("3");

    private BigInteger defaultClientEcPrivateKey = new BigInteger("3");

    private BigInteger defaultServerRSAModulus =
        new BigInteger(
            1,
            ArrayConverter
                .hexStringToByteArray("00c8820d6c3ce84c8430f6835abfc7d7a912e1664f44578751f376501a8c68476c3072d919c5d39bd0dbe080e71db83bd4ab2f2f9bde3dffb0080f510a5f6929c196551f2b3c369be051054c877573195558fd282035934dc86edab8d4b1b7f555e5b2fee7275384a756ef86cb86793b5d1333f0973203cb96966766e655cd2cccae1940e4494b8e9fb5279593b75afd0b378243e51a88f6eb88def522a8cd5c6c082286a04269a2879760fcba45005d7f2672dd228809d47274f0fe0ea5531c2bd95366c05bf69edc0f3c3189866edca0c57adcca93250ae78d9eaca0393a95ff9952fc47fb7679dd3803e6a7a6fa771861e3d99e4b551a4084668b111b7eef7d")); // TODO

    private BigInteger defaultClientRSAModulus =
        new BigInteger(
            1,
            ArrayConverter
                .hexStringToByteArray("00c8820d6c3ce84c8430f6835abfc7d7a912e1664f44578751f376501a8c68476c3072d919c5d39bd0dbe080e71db83bd4ab2f2f9bde3dffb0080f510a5f6929c196551f2b3c369be051054c877573195558fd282035934dc86edab8d4b1b7f555e5b2fee7275384a756ef86cb86793b5d1333f0973203cb96966766e655cd2cccae1940e4494b8e9fb5279593b75afd0b378243e51a88f6eb88def522a8cd5c6c082286a04269a2879760fcba45005d7f2672dd228809d47274f0fe0ea5531c2bd95366c05bf69edc0f3c3189866edca0c57adcca93250ae78d9eaca0393a95ff9952fc47fb7679dd3803e6a7a6fa771861e3d99e4b551a4084668b111b7eef7d")); // TODO

    private BigInteger defaultServerRSAPublicKey = new BigInteger("65537");

    private BigInteger defaultClientRSAPublicKey = new BigInteger("65537");

    private BigInteger defaultServerRSAPrivateKey =
        new BigInteger(
            "7dc0cb485a3edb56811aeab12cdcda8e48b023298dd453a37b4d75d9e0bbba27c98f0e4852c16fd52341ffb673f64b580b7111abf14bf323e53a2dfa92727364ddb34f541f74a478a077f15277c013606aea839307e6f5fec23fdd72506feea7cbe362697949b145fe8945823a39a898ac6583fc5fbaefa1e77cbc95b3b475e66106e92b906bdbb214b87bcc94020f317fc1c056c834e9cee0ad21951fbdca088274c4ef9d8c2004c6294f49b370fb249c1e2431fb80ce5d3dc9e342914501ef4c162e54e1ee4fed9369b82afc00821a29f4979a647e60935420d44184d98f9cb75122fb604642c6d1ff2b3a51dc32eefdc57d9a9407ad6a06d10e83e2965481",
            16); // TODO

    private BigInteger defaultClientRSAPrivateKey =
        new BigInteger(
            "7dc0cb485a3edb56811aeab12cdcda8e48b023298dd453a37b4d75d9e0bbba27c98f0e4852c16fd52341ffb673f64b580b7111abf14bf323e53a2dfa92727364ddb34f541f74a478a077f15277c013606aea839307e6f5fec23fdd72506feea7cbe362697949b145fe8945823a39a898ac6583fc5fbaefa1e77cbc95b3b475e66106e92b906bdbb214b87bcc94020f317fc1c056c834e9cee0ad21951fbdca088274c4ef9d8c2004c6294f49b370fb249c1e2431fb80ce5d3dc9e342914501ef4c162e54e1ee4fed9369b82afc00821a29f4979a647e60935420d44184d98f9cb75122fb604642c6d1ff2b3a51dc32eefdc57d9a9407ad6a06d10e83e2965481",
            16);

    @XmlJavaTypeAdapter(UnformattedByteArrayAdapter.class)
    private byte[] defaultPSKKey = ArrayConverter.hexStringToByteArray("1a2b3c4d");

    @XmlJavaTypeAdapter(UnformattedByteArrayAdapter.class)
    private byte[] defaultPSKIdentity = "Client_Identity".getBytes(Charset.forName("UTF-8"));

    @XmlJavaTypeAdapter(UnformattedByteArrayAdapter.class)
    private byte[] defaultPSKIdentityHint = new byte[0];

    private BigInteger defaultSRPModulus =
        new BigInteger(
            1,
            ArrayConverter
                .hexStringToByteArray("EEAF0AB9ADB38DD69C33F80AFA8FC5E86072618775FF3C0B9EA2314C9C256576D674DF7496EA81D3383B4813D692C6E0E0D5D8E250B98BE48E495C1D6089DAD15DC7D7B46154D6B6CE8EF4AD69B15D4982559B297BCF1885C529F566660E57EC68EDBC3C05726CC02FD4CBF4976EAA9AFD5138FE8376435B9FC61D2FC0EB06E3"));

    private BigInteger defaultPSKModulus =
        new BigInteger(
            1,
            ArrayConverter
                .hexStringToByteArray("FFFFFFFFFFFFFFFFC90FDAA22168C234C4C6628B80DC1CD129024E088A67CC74020BBEA63B139B22514A08798E3404DDEF9519B3CD3A431B302B0A6DF25F14374FE1356D6D51C245E485B576625E7EC6F44C42E9A637ED6B0BFF5CB6F406B7EDEE386BFB5A899FA5AE9F24117C4B1FE649286651ECE45B3DC2007CB8A163BF0598DA48361C55D39A69163FA8FD24CF5F83655D23DCA3AD961C62F356208552BB9ED529077096966D670C354E4ABC9804F1746C08CA18217C32905E462E36CE3BE39E772C180E86039B2783A2EC07A28FB5C55DF06F4C52C9DE2BCBF6955817183995497CEA956AE515D2261898FA051015728E5A8AAAC42DAD33170D04507A33A85521ABDF1CBA64ECFB850458DBEF0A8AEA71575D060C7DB3970F85A6E1E4C7ABF5AE8CDB0933D71E8C94E04A25619DCEE3D2261AD2EE6BF12FFA06D98A0864D87602733EC86A64521F2B18177B200CBBE117577A615D6C770988C0BAD946E208E24FA074E5AB3143DB5BFCE0FD108E4B82D120A93AD2CAFFFFFFFFFFFFFFFF"));

    private BigInteger defaultPSKGenerator = new BigInteger("2");

    private BigInteger defaultPskDhServerPrivateKey = new BigInteger("FFFF", 16);

    private BigInteger defaultPskDhServerPublicKey =
        new BigInteger(
            1,
            ArrayConverter
                .hexStringToByteArray("5a0d3d4e049faa939ffa6a375b9c3c16a4c39753d19ff7da36bc391ea72fc0f68c929bdb400552ed84e0900c7a44c3222fd54d7148256862886bfb4016bd2d03c4c4cf476567c291770e47bd59d0aa5323cfddfc5596e0d6558c480ee8b0c62599834d4581a796a01981468789164504afbd29ce9936e86a290c5f00f8ba986b48010f3e5c079c7f351ddca2ee1fd50846b37bf7463c2b0f3d001b1317ac3069cd89e2e4927ed3d40875a6049af649d2dc349db5995a7525d70a3a1c9b673f5482f83343bd90d45e9c3962dc4a4bf2b4adb37e9166b2ddb31ccf11c5b9e6c98e0a9a3377abba56b0f4283b2eaa69f5368bc107e1c22599f88dd1924d0899c5f153462c911a8293078aefee9fb2389a7854833fcea61cfecbb49f828c361a981a5fedecf13796ae36e36c15a16670af96996c3c45a30e900e18c858f6232b5f7072bdd9e47d7fc61246ef5d19765739f38509284379bc319d9409e8fe236bd29b0335a5bc5bb0424ee44de8a19f864a159fda907d6f5a30ebc0a17e3628e490e5"));

    private BigInteger defaultSRPGenerator = new BigInteger("2");

    private BigInteger defaultSRPServerPrivateKey = new BigInteger("3");

    private BigInteger defaultSRPClientPrivateKey = new BigInteger("5");

    private BigInteger defaultSRPServerPublicKey =
        new BigInteger(
            1,
            ArrayConverter
                .hexStringToByteArray("AC47983DEB1698D9A9029E8F7B39092F441DDD72C56D3A63F236E1CF6CEE839937AB5FD69F8CEBBA64C210170A59B2526ED34B9DD83EF86DF7899DF68297844B15E6F2D1BD2448640D32A48220E6343875976A268F28D25174C37D8DC19F2BA5A35301CEED689206FA91CE7A172D908B821DF8C760918E6A5D1C0CFA76AF503B"));

    private BigInteger defaultSRPClientPublicKey = new BigInteger(1, ArrayConverter.hexStringToByteArray("25C843"));

    @XmlJavaTypeAdapter(UnformattedByteArrayAdapter.class)
    private byte[] defaultSRPServerSalt = ArrayConverter.hexStringToByteArray("AABBCCDD");

    @XmlJavaTypeAdapter(UnformattedByteArrayAdapter.class)
    private byte[] defaultSRPIdentity = "UserName".getBytes(Charset.forName("UTF-8"));

    @XmlJavaTypeAdapter(UnformattedByteArrayAdapter.class)
    private byte[] defaultSRPPassword = "Password".getBytes(Charset.forName("UTF-8"));

    @XmlJavaTypeAdapter(UnformattedByteArrayAdapter.class)
    private byte[] defaultClientHandshakeTrafficSecret = new byte[32];

    @XmlJavaTypeAdapter(UnformattedByteArrayAdapter.class)
    private byte[] defaultServerHandshakeTrafficSecret = new byte[32];

    @XmlJavaTypeAdapter(UnformattedByteArrayAdapter.class)
    private byte[] defaultClientApplicationTrafficSecret = new byte[32];

    @XmlJavaTypeAdapter(UnformattedByteArrayAdapter.class)
    private byte[] defaultServerApplicationTrafficSecret = new byte[32];

    private TokenBindingType defaultTokenBindingType = TokenBindingType.PROVIDED_TOKEN_BINDING;

    private Point defaultTokenBindingECPublicKey = null;

    private BigInteger defaultTokenBindingRsaPublicKey = new BigInteger("65537");

    private BigInteger defaultTokenBindingRsaPrivateKey =
        new BigInteger(
            "89489425009274444368228545921773093919669586065884257445497854456487674839629818390934941973262879616797970608917283679875499331574161113854088813275488110588247193077582527278437906504015680623423550067240042466665654232383502922215493623289472138866445818789127946123407807725702626644091036502372545139713");

    private BigInteger defaultTokenBindingEcPrivateKey = new BigInteger("3");

    private BigInteger defaultTokenBindingRsaModulus =
        new BigInteger(
            "145906768007583323230186939349070635292401872375357164399581871019873438799005358938369571402670149802121818086292467422828157022922076746906543401224889672472407926969987100581290103199317858753663710862357656510507883714297115637342788911463535102712032765166518411726859837988672111837205085526346618740053");

    private Boolean useFreshRandom = true;

    private ChooserType chooserType = ChooserType.DEFAULT;

    private Boolean useAllProvidedRecords = false;

    private Boolean httpsParsingEnabled = false;

    /**
     * requestPath to use in LocationHeader if none is saved during the connection, e.g. no received HttpsRequestMessage
     * or httpsParsing is disabled
     */
<<<<<<< HEAD
    @XmlElement(name = "defaultHttpsRequestPath")
    @XmlJavaTypeAdapter(IllegalStringAdapter.class)
=======
>>>>>>> 28d66524
    private String defaultHttpsRequestPath = "/";

    private StarttlsType starttlsType = StarttlsType.NONE;

    /**
     * The Ticket Lifetime Hint, Ticket Key and Ticket Key Name used in the Extension defined in RFC5077, followed by
     * additional TLS 1.3 draft 21 NewSessionTicket parameters.
     */
    private Long sessionTicketLifetimeHint = 0L;

    @XmlJavaTypeAdapter(UnformattedByteArrayAdapter.class)
    private byte[] sessionTicketKeyAES = ArrayConverter.hexStringToByteArray("536563757265535469636b65744b6579"); // SecureSTicketKey

    @XmlJavaTypeAdapter(UnformattedByteArrayAdapter.class)
    private byte[] sessionTicketKeyHMAC = ArrayConverter
        .hexStringToByteArray("536563757265535469636b65744b6579536563757265535469636b65744b6579"); // SecureSTicketKeySecureSTicketKey

    @XmlJavaTypeAdapter(UnformattedByteArrayAdapter.class)
    private byte[] sessionTicketKeyName = ArrayConverter.hexStringToByteArray("544c532d41747461636b6572204b6579"); // TLS-Attacker

    @XmlJavaTypeAdapter(UnformattedByteArrayAdapter.class)
    private byte[] defaultSessionTicketAgeAdd = ArrayConverter.hexStringToByteArray("cb8dbe8e");

    @XmlJavaTypeAdapter(UnformattedByteArrayAdapter.class)
    private byte[] defaultSessionTicketNonce = ArrayConverter.hexStringToByteArray("00");

    @XmlJavaTypeAdapter(UnformattedByteArrayAdapter.class)
    private byte[] defaultSessionTicketIdentity =
        ArrayConverter
            .hexStringToByteArray("5266d21abe0f5156106eb1f0ec54a48a90fbc136de990a8881192211cc83aa7992ceb67d7a40b3f304fdea87e4ca61042c19641fd7493975ec69a3ec3f5fb6404aa4ac5acd5efbea15d454d89888a46fc4e6c6b9a3e0ee08ea21538372ced8d0aca453ceae44ce372a5388ab4cef67c5eae8cc1c72735d2646c19b2c50a4ee9bc97e70c6b57cab276a11a59fc5cbe0f5d2519e164fbf9f07a9dd053bcfc08939b475c7a2e76f04ef2a06cc9672bd4034");

    @XmlJavaTypeAdapter(UnformattedByteArrayAdapter.class)
    private byte[] defaultLastClientHello = new byte[32];

    /**
     * ClientAuthentication Type, not fully implemented yet
     */
    private ClientAuthenticationType clientAuthenticationType = ClientAuthenticationType.ANONYMOUS;

    /**
     * If we should add ccs message to automatically generated handshakes (tls 1.3 only)
     */
    private Boolean tls13BackwardsCompatibilityMode = true;

    /**
     * Use username from the example of RFC8492
     */
    @XmlJavaTypeAdapter(IllegalStringAdapter.class)
    private String defaultClientPWDUsername = "fred";

    /**
     * Group used to encrypt the username in TLS_ECCPWD
     */
    private NamedGroup defaultPWDProtectGroup = NamedGroup.SECP256R1;

    private Point defaultServerPWDProtectPublicKey;

    private BigInteger defaultServerPWDProtectPrivateKey =
        new BigInteger(
            "191991257030464195512760799659436374116556484140110877679395918219072292938297573720808302564562486757422301181089761");

    private BigInteger defaultServerPWDProtectRandomSecret =
        new BigInteger(
            "1111111111111111111111111111111111111111111111111111111111111111111111111111111111111111111111111111111111111111111");

    /**
     * Use password from the example of RFC8492
     */
    @XmlJavaTypeAdapter(IllegalStringAdapter.class)
    private String defaultPWDPassword = "barney";

    /**
     * Min iterations for finding the PWD password element
     */
    private Integer defaultPWDIterations = 40;

    @XmlJavaTypeAdapter(UnformattedByteArrayAdapter.class)
    private byte[] defaultServerPWDPrivate = ArrayConverter
        .hexStringToByteArray("21d99d341c9797b3ae72dfd289971f1b74ce9de68ad4b9abf54888d8f6c5043c");

    @XmlJavaTypeAdapter(UnformattedByteArrayAdapter.class)
    private byte[] defaultServerPWDMask = ArrayConverter
        .hexStringToByteArray("0d96ab624d082c71255be3648dcd303f6ab0ca61a95034a553e3308d1d3744e5");

    @XmlJavaTypeAdapter(UnformattedByteArrayAdapter.class)
    private byte[] defaultClientPWDPrivate = ArrayConverter
        .hexStringToByteArray("171de8caa5352d36ee96a39979b5b72fa189ae7a6a09c77f7b438af16df4a88b");

    @XmlJavaTypeAdapter(UnformattedByteArrayAdapter.class)
    private byte[] defaultClientPWDMask = ArrayConverter
        .hexStringToByteArray("4f745bdfc295d3b38429f7eb3025a48883728b07d88605c0ee202316a072d1bd");

    /**
     * Use salt from the example of RFC8492, should be 32 octets
     */
    @XmlJavaTypeAdapter(UnformattedByteArrayAdapter.class)
    private byte[] defaultServerPWDSalt = ArrayConverter
        .hexStringToByteArray("963c77cdc13a2a8d75cdddd1e0449929843711c21d47ce6e6383cdda37e47da3");

    /**
     * TLS-Attacker will parse encrypted messages with invalid MAC or padding as unencrypted messages if this option is
     * set.
     */
    private Boolean parseInvalidRecordsUnencrypted = false;

    private ECPointFormat defaultSelectedPointFormat = ECPointFormat.UNCOMPRESSED;

    /**
     * Private Key of the Client for the EncryptedServerNameIndication extension.
     */
    private BigInteger defaultEsniClientPrivateKey =
        new BigInteger(
            "191991257030464195512760799659436374116556484140110877679395918219072292938297573720808302564562486757422301181089761");

    /**
     * Supported Cipher suites for EncryptedServerNameIndication extension.
     */
    @XmlElement(name = "clientSupportedEsniCipherSuite")
    @XmlElementWrapper
    private List<CipherSuite> clientSupportedEsniCipherSuites = new LinkedList();

    /**
     * Supported Groups for EncryptedServerNameIndication extension.
     */
    @XmlElement(name = "clientSupportedEsniNamedGroup")
    @XmlElementWrapper
    private List<NamedGroup> clientSupportedEsniNamedGroups = new LinkedList();

    /**
     * KeyPairs for Server with EncryptedServerNameIndication extension.
     */
    @XmlElement(name = "esniServerKeyPair")
    @XmlElementWrapper
    private List<KeyShareEntry> esniServerKeyPairs = new LinkedList();

    /**
     * Default values for EncryptedServerNameIndication extension.
     */
    @XmlJavaTypeAdapter(UnformattedByteArrayAdapter.class)
    private byte[] defaultEsniClientNonce = ArrayConverter.hexStringToByteArray("a7284c9a52f15c13644b947261774657");

    @XmlJavaTypeAdapter(UnformattedByteArrayAdapter.class)
    private byte[] defaultEsniServerNonce = ArrayConverter.hexStringToByteArray("00000000000000000000000000000000");

    @XmlJavaTypeAdapter(UnformattedByteArrayAdapter.class)
    private byte[] defaultEsniRecordBytes =
        ArrayConverter
            .hexStringToByteArray("ff0100124b2a0024001d0020fa572d03e21e15f9ca1aa7fb85f61b9fc78458a78050ac581811863325944412000213010104000000005dcc3a45000000005dda12050000");

    private EsniDnsKeyRecordVersion defaultEsniRecordVersion = EsniVersion.DRAFT_2.getDnsKeyRecordVersion();

    @XmlJavaTypeAdapter(UnformattedByteArrayAdapter.class)
    private byte[] defaultEsniRecordChecksum = ArrayConverter.hexStringToByteArray("00124b2a");

    @XmlElement(name = "defaultEsniServerKeyShareEntry")
    @XmlElementWrapper
    private List<KeyShareStoreEntry> defaultEsniServerKeyShareEntries = new LinkedList<>();

    @XmlElement(name = "defaultEsniServerCipherSuite")
    @XmlElementWrapper
    private List<CipherSuite> defaultEsniServerCipherSuites = new LinkedList();

    private Integer defaultEsniPaddedLength = 260;

    private Long defaultEsniNotBefore = 1582655135231L;

    private Long defaultEsniNotAfter = 1582655135231L + 2592000000L;

    @XmlElement(name = "defaultEsniExtension")
    @XmlElementWrapper
    private List<ExtensionType> defaultEsniExtensions = new LinkedList();

    private Boolean acceptOnlyFittingDtlsFragments = false;

    private Boolean acceptContentRewritingDtlsFragments = true;

    private Boolean writeKeylogFile = false;

    private String keylogFilePath = null;

    Config() {
        defaultClientConnection = new OutboundConnection("client", 443, "localhost");
        defaultServerConnection = new InboundConnection("server", 443, "localhost");
        workflowTraceType = WorkflowTraceType.HANDSHAKE;

        defaultEsniServerKeyShareEntries.add(new KeyShareStoreEntry(NamedGroup.ECDH_X25519, ArrayConverter
            .hexStringToByteArray("fa572d03e21e15f9ca1aa7fb85f61b9fc78458a78050ac581811863325944412")));
        defaultEsniServerCipherSuites.add(CipherSuite.TLS_AES_128_GCM_SHA256);
        defaultClientSupportedSignatureAndHashAlgorithms = new LinkedList<>();
        defaultClientSupportedSignatureAndHashAlgorithms.addAll(SignatureAndHashAlgorithm.getImplemented());
        defaultClientSupportedCompressionMethods = new LinkedList<>();
        defaultClientSupportedCompressionMethods.add(CompressionMethod.NULL);
        defaultServerSupportedCompressionMethods = new LinkedList<>();
        defaultServerSupportedCompressionMethods.add(CompressionMethod.NULL);
        defaultClientSupportedCipherSuites = new LinkedList<>();
        defaultClientSupportedCipherSuites.addAll(CipherSuite.getImplemented());
        defaultServerSupportedCipherSuites = new LinkedList<>();
        defaultServerSupportedCipherSuites.addAll(CipherSuite.getImplemented());
        defaultClientNamedGroups = NamedGroup.getImplemented();
        defaultServerNamedGroups = NamedGroup.getImplemented();
        clientCertificateTypes = new LinkedList<>();
        clientCertificateTypes.add(ClientCertificateType.RSA_SIGN);
        supportedVersions = new LinkedList<>();
        supportedVersions.add(ProtocolVersion.TLS13);
        defaultTokenBindingKeyParameters = new LinkedList<>();
        defaultTokenBindingKeyParameters.add(TokenBindingKeyParameters.ECDSAP256);
        defaultTokenBindingKeyParameters.add(TokenBindingKeyParameters.RSA2048_PKCS1_5);
        defaultTokenBindingKeyParameters.add(TokenBindingKeyParameters.RSA2048_PSS);
        defaultServerSupportedSignatureAndHashAlgorithms = new LinkedList<>();
        defaultServerSupportedSignatureAndHashAlgorithms.addAll(SignatureAndHashAlgorithm.getImplemented());
        defaultServerSupportedPointFormats = new LinkedList<>();
        defaultClientSupportedPointFormats = new LinkedList<>();
        defaultServerSupportedPointFormats.add(ECPointFormat.UNCOMPRESSED);
        defaultClientSupportedPointFormats.add(ECPointFormat.UNCOMPRESSED);
        EllipticCurve curve = CurveFactory.getCurve(defaultSelectedNamedGroup);
        defaultClientEcPublicKey = curve.mult(defaultClientEcPrivateKey, curve.getBasePoint());
        defaultServerEcPublicKey = curve.mult(defaultServerEcPrivateKey, curve.getBasePoint());
        EllipticCurve secp256R1Curve = CurveFactory.getCurve(NamedGroup.SECP256R1);
        defaultTokenBindingECPublicKey =
            secp256R1Curve.mult(defaultTokenBindingEcPrivateKey, secp256R1Curve.getBasePoint());
        this.defaultServerPWDProtectPublicKey = curve.mult(defaultServerPWDProtectPrivateKey, curve.getBasePoint());
        secureRealTimeTransportProtocolProtectionProfiles = new LinkedList<>();
        secureRealTimeTransportProtocolProtectionProfiles.add(SrtpProtectionProfiles.SRTP_AES128_CM_HMAC_SHA1_80);
        secureRealTimeTransportProtocolProtectionProfiles.add(SrtpProtectionProfiles.SRTP_AES128_CM_HMAC_SHA1_32);
        secureRealTimeTransportProtocolProtectionProfiles.add(SrtpProtectionProfiles.SRTP_NULL_HMAC_SHA1_80);
        secureRealTimeTransportProtocolProtectionProfiles.add(SrtpProtectionProfiles.SRTP_NULL_HMAC_SHA1_32);
        certificateTypeDesiredTypes = new LinkedList<>();
        certificateTypeDesiredTypes.add(CertificateType.OPEN_PGP);
        certificateTypeDesiredTypes.add(CertificateType.X509);
        clientAuthzExtensionDataFormat = new LinkedList<>();
        clientAuthzExtensionDataFormat.add(AuthzDataFormat.X509_ATTR_CERT);
        clientAuthzExtensionDataFormat.add(AuthzDataFormat.SAML_ASSERTION);
        clientAuthzExtensionDataFormat.add(AuthzDataFormat.X509_ATTR_CERT_URL);
        clientAuthzExtensionDataFormat.add(AuthzDataFormat.SAML_ASSERTION_URL);
        serverAuthzExtensionDataFormat = new LinkedList<>();
        serverAuthzExtensionDataFormat.add(AuthzDataFormat.X509_ATTR_CERT);
        serverAuthzExtensionDataFormat.add(AuthzDataFormat.SAML_ASSERTION);
        serverAuthzExtensionDataFormat.add(AuthzDataFormat.X509_ATTR_CERT_URL);
        serverAuthzExtensionDataFormat.add(AuthzDataFormat.SAML_ASSERTION_URL);
        clientCertificateTypeDesiredTypes = new LinkedList<>();
        clientCertificateTypeDesiredTypes.add(CertificateType.OPEN_PGP);
        clientCertificateTypeDesiredTypes.add(CertificateType.X509);
        clientCertificateTypeDesiredTypes.add(CertificateType.RAW_PUBLIC_KEY);
        serverCertificateTypeDesiredTypes = new LinkedList<>();
        serverCertificateTypeDesiredTypes.add(CertificateType.OPEN_PGP);
        serverCertificateTypeDesiredTypes.add(CertificateType.X509);
        serverCertificateTypeDesiredTypes.add(CertificateType.RAW_PUBLIC_KEY);
        cachedObjectList = new LinkedList<>();
        trustedCaIndicationExtensionAuthorities = new LinkedList<>();
        statusRequestV2RequestList = new LinkedList<>();
        outputFilters = new ArrayList<>();
        outputFilters.add(FilterType.DEFAULT);
        applyFiltersInPlace = false;
        filtersKeepUserSettings = true;
        defaultClientKeyStoreEntries = new LinkedList<>();
        defaultClientKeyStoreEntries.add(new KeyShareStoreEntry(NamedGroup.ECDH_X25519, ArrayConverter
            .hexStringToByteArray("2A981DB6CDD02A06C1763102C9E741365AC4E6F72B3176A6BD6A3523D3EC0F4C")));
        defaultClientKeyShareNamedGroups = new LinkedList<>();
        defaultClientKeyShareNamedGroups.add(NamedGroup.ECDH_X25519);
        defaultServerKeyShareEntry =
            new KeyShareStoreEntry(NamedGroup.ECDH_X25519,
                ArrayConverter.hexStringToByteArray("2A981DB6CDD02A06C1763102C9E741365AC4E6F72B3176A6BD6A3523D3EC0F4C"));
        pskKeyExchangeModes = new LinkedList<>();
        pskKeyExchangeModes.add(PskKeyExchangeMode.PSK_KE);
        pskKeyExchangeModes.add(PskKeyExchangeMode.PSK_DHE_KE);
        defaultPskSets = new LinkedList<>();
        Certificate cert;
        try {
            cert =
                Certificate
                    .parse(new ByteArrayInputStream(
                        ArrayConverter
                            .hexStringToByteArray("0003970003943082039030820278A003020102020900A650C00794049FCD300D06092A864886F70D01010B0500305C310B30090603550406130241553113301106035504080C0A536F6D652D53746174653121301F060355040A0C18496E7465726E6574205769646769747320507479204C74643115301306035504030C0C544C532D41747461636B65723020170D3137303731333132353331385A180F32313137303631393132353331385A305C310B30090603550406130241553113301106035504080C0A536F6D652D53746174653121301F060355040A0C18496E7465726E6574205769646769747320507479204C74643115301306035504030C0C544C532D41747461636B657230820122300D06092A864886F70D01010105000382010F003082010A0282010100C8820D6C3CE84C8430F6835ABFC7D7A912E1664F44578751F376501A8C68476C3072D919C5D39BD0DBE080E71DB83BD4AB2F2F9BDE3DFFB0080F510A5F6929C196551F2B3C369BE051054C877573195558FD282035934DC86EDAB8D4B1B7F555E5B2FEE7275384A756EF86CB86793B5D1333F0973203CB96966766E655CD2CCCAE1940E4494B8E9FB5279593B75AFD0B378243E51A88F6EB88DEF522A8CD5C6C082286A04269A2879760FCBA45005D7F2672DD228809D47274F0FE0EA5531C2BD95366C05BF69EDC0F3C3189866EDCA0C57ADCCA93250AE78D9EACA0393A95FF9952FC47FB7679DD3803E6A7A6FA771861E3D99E4B551A4084668B111B7EEF7D0203010001A3533051301D0603551D0E04160414E7A92FE5543AEE2FF7592F800AC6E66541E3268B301F0603551D23041830168014E7A92FE5543AEE2FF7592F800AC6E66541E3268B300F0603551D130101FF040530030101FF300D06092A864886F70D01010B050003820101000D5C11E28CF19D1BC17E4FF543695168570AA7DB85B3ECB85405392A0EDAFE4F097EE4685B7285E3D9B869D23257161CA65E20B5E6A585D33DA5CD653AF81243318132C9F64A476EC08BA80486B3E439F765635A7EA8A969B3ABD8650036D74C5FC4A04589E9AC8DC3BE2708743A6CFE3B451E3740F735F156D6DC7FFC8A2C852CD4E397B942461C2FCA884C7AFB7EBEF7918D6AAEF1F0D257E959754C4665779FA0E3253EF2BEDBBD5BE5DA600A0A68E51D2D1C125C4E198669A6BC715E8F3884E9C3EFF39D40838ADA4B1F38313F6286AA395DC6DEA9DAF49396CF12EC47EFA7A0D3882F8B84D9AEEFFB252C6B81A566609605FBFD3F0D17E5B12401492A1A")));
        } catch (IOException ex) {
            throw new ConfigurationException("Could not create default config");
        }
        PrivateKey key =
            new CustomRSAPrivateKey(
                new BigInteger(
                    "25311792238044219946174684693224603884785773358330971609415825404567987089738069857630011723336937795827963868604847118759739071441983186580158833210553280838765514351236797316564714837320618887805126341832834827826790060810763662161735652692660340953325435378344445537136408926502767545150207605087601783216982476527090447255508303291994973748877217756699811604529317375418362425978959405980207726316912995165050065189202729278788324244413992973017231054259638764128689366135764356716715140925548909967670376902528818677308871053953559814432449223427664069339511214707847837366043835739060653160903099571514118172541"),
                new BigInteger(
                    "15874858421354831201422373086128612745111153124913833804748747602178280564406425154617488927847142136837462790351481317765255581632968169400556456985418488827925888221598273953686611745401672309465708043217648197631331184971921491765473252248751361737713587292004390571935209364268173007740802648762007661253254661694353602685239350183219876383969245059520622897526828073822681994419744648185400986499062312630392385618231497966730037670361639244062483305891646041343885072158127929403028249239589737831073084456798375448844113695963693837622356344855176327289719518978665114515326513514352049909912072269175924872321"));
        try {
            defaultExplicitCertificateKeyPair = new CertificateKeyPair(cert, key);
        } catch (IOException ex) {
            throw new ConfigurationException("Could not create default config", ex);
        }

        defaultProposedAlpnProtocols = new LinkedList<>();
        defaultProposedAlpnProtocols.add(AlpnProtocol.HTTP_2.getConstant());
    }

    public String getDefaultSelectedAlpnProtocol() {
        return defaultSelectedAlpnProtocol;
    }

    public void setDefaultSelectedAlpnProtocol(String defaultSelectedAlpnProtocol) {
        this.defaultSelectedAlpnProtocol = defaultSelectedAlpnProtocol;
    }

    public Boolean isThrowExceptionOnParserContextViolation() {
        return throwExceptionOnParserContextViolation;
    }

    public void setThrowExceptionOnParserContextViolation(Boolean throwExceptionOnParserContextViolation) {
        this.throwExceptionOnParserContextViolation = throwExceptionOnParserContextViolation;
    }

    public Boolean getStopReceivingAfterWarning() {
        return stopReceivingAfterWarning;
    }

    public void setStopReceivingAfterWarning(Boolean stopReceivingAfterWarning) {
        this.stopReceivingAfterWarning = stopReceivingAfterWarning;
    }

    public Boolean getStopActionsAfterWarning() {
        return stopActionsAfterWarning;
    }

    public void setStopActionsAfterWarning(Boolean stopActionsAfterWarning) {
        this.stopActionsAfterWarning = stopActionsAfterWarning;
    }

    public Boolean isAcceptOnlyFittingDtlsFragments() {
        return acceptOnlyFittingDtlsFragments;
    }

    public void setAcceptOnlyFittingDtlsFragments(Boolean acceptOnlyFittingDtlsFragments) {
        this.acceptOnlyFittingDtlsFragments = acceptOnlyFittingDtlsFragments;
    }

    public Boolean isAcceptContentRewritingDtlsFragments() {
        return acceptContentRewritingDtlsFragments;
    }

    public void setAcceptContentRewritingDtlsFragments(Boolean acceptContentRewritingDtlsFragments) {
        this.acceptContentRewritingDtlsFragments = acceptContentRewritingDtlsFragments;
    }

    public Boolean getReorderReceivedDtlsRecords() {
        return reorderReceivedDtlsRecords;
    }

    public void setReorderReceivedDtlsRecords(Boolean reorderReceivedDtlsRecords) {
        this.reorderReceivedDtlsRecords = reorderReceivedDtlsRecords;
    }

    public Config createCopy() {
        ByteArrayOutputStream stream = new ByteArrayOutputStream();
        ConfigIO.write(this, stream);
        return ConfigIO.read(new ByteArrayInputStream(stream.toByteArray()));
    }

    public CertificateType getDefaultSelectedServerCertificateType() {
        return defaultSelectedServerCertificateType;
    }

    public void setDefaultSelectedServerCertificateType(CertificateType defaultSelectedServerCertificateType) {
        this.defaultSelectedServerCertificateType = defaultSelectedServerCertificateType;
    }

    public CertificateType getDefaultSelectedClientCertificateType() {
        return defaultSelectedClientCertificateType;
    }

    public void setDefaultSelectedClientCertificateType(CertificateType defaultSelectedClientCertificateType) {
        this.defaultSelectedClientCertificateType = defaultSelectedClientCertificateType;
    }

    public ECPointFormat getDefaultSelectedPointFormat() {
        return defaultSelectedPointFormat;
    }

    public void setDefaultSelectedPointFormat(ECPointFormat defaultSelectedPointFormat) {
        this.defaultSelectedPointFormat = defaultSelectedPointFormat;
    }

    public Boolean getStopActionsAfterIOException() {
        return stopActionsAfterIOException;
    }

    public void setStopActionsAfterIOException(Boolean stopActionsAfterIOException) {
        this.stopActionsAfterIOException = stopActionsAfterIOException;
    }

    public Boolean getTls13BackwardsCompatibilityMode() {
        return tls13BackwardsCompatibilityMode;
    }

    public void setTls13BackwardsCompatibilityMode(Boolean tls13BackwardsCompatibilityMode) {
        this.tls13BackwardsCompatibilityMode = tls13BackwardsCompatibilityMode;
    }

    public long getSessionTicketLifetimeHint() {
        return sessionTicketLifetimeHint;
    }

    public void setSessionTicketLifetimeHint(long sessionTicketLifetimeHint) {
        this.sessionTicketLifetimeHint = sessionTicketLifetimeHint;
    }

    public byte[] getSessionTicketKeyAES() {
        return Arrays.copyOf(sessionTicketKeyAES, sessionTicketKeyAES.length);
    }

    public void setSessionTicketKeyAES(byte[] sessionTicketKeyAES) {
        this.sessionTicketKeyAES = sessionTicketKeyAES;
    }

    public byte[] getSessionTicketKeyHMAC() {
        return Arrays.copyOf(sessionTicketKeyHMAC, sessionTicketKeyHMAC.length);
    }

    public void setSessionTicketKeyHMAC(byte[] sessionTicketKeyHMAC) {
        this.sessionTicketKeyHMAC = sessionTicketKeyHMAC;
    }

    public byte[] getSessionTicketKeyName() {
        return Arrays.copyOf(sessionTicketKeyName, sessionTicketKeyName.length);
    }

    public void setSessionTicketKeyName(byte[] sessionTicketKeyName) {
        this.sessionTicketKeyName = sessionTicketKeyName;
    }

    public ClientAuthenticationType getClientAuthenticationType() {
        return clientAuthenticationType;
    }

    public void setClientAuthenticationType(ClientAuthenticationType clientAuthenticationType) {
        this.clientAuthenticationType = clientAuthenticationType;
    }

    public Boolean isHttpsParsingEnabled() {
        return httpsParsingEnabled;
    }

    public void setHttpsParsingEnabled(Boolean httpsParsingEnabled) {
        this.httpsParsingEnabled = httpsParsingEnabled;
    }

    public String getDefaultHttpsRequestPath() {
        return defaultHttpsRequestPath;
    }

    public void setDefaultHttpsRequestPath(String defaultHttpsRequestPath) {
        this.defaultHttpsRequestPath = defaultHttpsRequestPath;
    }

    public Boolean isUseFreshRandom() {
        return useFreshRandom;
    }

    public void setUseFreshRandom(Boolean useFreshRandom) {
        this.useFreshRandom = useFreshRandom;
    }

    public Boolean isUseAllProvidedRecords() {
        return useAllProvidedRecords;
    }

    public void setUseAllProvidedRecords(Boolean useAllProvidedRecords) {
        this.useAllProvidedRecords = useAllProvidedRecords;
    }

    public byte[] getDefaultServerRenegotiationInfo() {
        return Arrays.copyOf(defaultServerRenegotiationInfo, defaultServerRenegotiationInfo.length);
    }

    public void setDefaultServerRenegotiationInfo(byte[] defaultServerRenegotiationInfo) {
        this.defaultServerRenegotiationInfo = defaultServerRenegotiationInfo;
    }

    public ChooserType getChooserType() {
        return chooserType;
    }

    public void setChooserType(ChooserType chooserType) {
        this.chooserType = chooserType;
    }

    public Boolean isEarlyStop() {
        return earlyStop;
    }

    public void setEarlyStop(Boolean earlyStop) {
        this.earlyStop = earlyStop;
    }

    public Boolean isStealthMode() {
        return stealthMode;
    }

    public void setStealthMode(Boolean stealthMode) {
        this.stealthMode = stealthMode;
    }

    public Point getDefaultTokenBindingECPublicKey() {
        return defaultTokenBindingECPublicKey;
    }

    public void setDefaultTokenBindingECPublicKey(Point defaultTokenBindingECPublicKey) {
        this.defaultTokenBindingECPublicKey = defaultTokenBindingECPublicKey;
    }

    public BigInteger getDefaultTokenBindingRsaPublicKey() {
        return defaultTokenBindingRsaPublicKey;
    }

    public void setDefaultTokenBindingRsaPublicKey(BigInteger defaultTokenBindingRsaPublicKey) {
        this.defaultTokenBindingRsaPublicKey = defaultTokenBindingRsaPublicKey;
    }

    public BigInteger getDefaultTokenBindingRsaPrivateKey() {
        return defaultTokenBindingRsaPrivateKey;
    }

    public void setDefaultTokenBindingRsaPrivateKey(BigInteger defaultTokenBindingRsaPrivateKey) {
        this.defaultTokenBindingRsaPrivateKey = defaultTokenBindingRsaPrivateKey;
    }

    public BigInteger getDefaultTokenBindingEcPrivateKey() {
        return defaultTokenBindingEcPrivateKey;
    }

    public void setDefaultTokenBindingEcPrivateKey(BigInteger defaultTokenBindingEcPrivateKey) {
        this.defaultTokenBindingEcPrivateKey = defaultTokenBindingEcPrivateKey;
    }

    public BigInteger getDefaultTokenBindingRsaModulus() {
        return defaultTokenBindingRsaModulus;
    }

    public void setDefaultTokenBindingRsaModulus(BigInteger defaultTokenBindingRsaModulus) {
        this.defaultTokenBindingRsaModulus = defaultTokenBindingRsaModulus;
    }

    public TokenBindingType getDefaultTokenBindingType() {
        return defaultTokenBindingType;
    }

    public void setDefaultTokenBindingType(TokenBindingType defaultTokenBindingType) {
        this.defaultTokenBindingType = defaultTokenBindingType;
    }

    public byte[] getDefaultClientHandshakeTrafficSecret() {
        return Arrays.copyOf(defaultClientHandshakeTrafficSecret, defaultClientHandshakeTrafficSecret.length);
    }

    public void setDefaultClientHandshakeTrafficSecret(byte[] defaultClientHandshakeTrafficSecret) {
        this.defaultClientHandshakeTrafficSecret = defaultClientHandshakeTrafficSecret;
    }

    public byte[] getDefaultServerHandshakeTrafficSecret() {
        return Arrays.copyOf(defaultServerHandshakeTrafficSecret, defaultServerHandshakeTrafficSecret.length);
    }

    public void setDefaultServerHandshakeTrafficSecret(byte[] defaultServerHandshakeTrafficSecret) {
        this.defaultServerHandshakeTrafficSecret = defaultServerHandshakeTrafficSecret;
    }

    public byte[] getDefaultCertificateRequestContext() {
        return Arrays.copyOf(defaultCertificateRequestContext, defaultCertificateRequestContext.length);
    }

    public void setDefaultCertificateRequestContext(byte[] defaultCertificateRequestContext) {
        this.defaultCertificateRequestContext = defaultCertificateRequestContext;
    }

    public Boolean isWorkflowExecutorShouldOpen() {
        return workflowExecutorShouldOpen;
    }

    public void setWorkflowExecutorShouldOpen(Boolean workflowExecutorShouldOpen) {
        this.workflowExecutorShouldOpen = workflowExecutorShouldOpen;
    }

    public Boolean isWorkflowExecutorShouldClose() {
        return workflowExecutorShouldClose;
    }

    public void setWorkflowExecutorShouldClose(Boolean workflowExecutorShouldClose) {
        this.workflowExecutorShouldClose = workflowExecutorShouldClose;
    }

    public Boolean isStopReceivingAfterFatal() {
        return stopReceivingAfterFatal;
    }

    public void setStopReceivingAfterFatal(Boolean stopReceivingAfterFatal) {
        this.stopReceivingAfterFatal = stopReceivingAfterFatal;
    }

    public byte[] getDefaultPSKKey() {
        return Arrays.copyOf(defaultPSKKey, defaultPSKKey.length);
    }

    public void setDefaultPSKKey(byte[] defaultPSKKey) {
        this.defaultPSKKey = defaultPSKKey;
    }

    public byte[] getDefaultPSKIdentity() {
        return Arrays.copyOf(defaultPSKIdentity, defaultPSKIdentity.length);
    }

    public void setDefaultPSKIdentity(byte[] defaultPSKIdentity) {
        this.defaultPSKIdentity = defaultPSKIdentity;
    }

    public byte[] getDefaultPSKIdentityHint() {
        return Arrays.copyOf(defaultPSKIdentityHint, defaultPSKIdentityHint.length);
    }

    public void setDefaultPSKIdentityHint(byte[] defaultPSKIdentityHint) {
        this.defaultPSKIdentityHint = defaultPSKIdentityHint;
    }

    public BigInteger getDefaultSRPModulus() {
        return defaultSRPModulus;
    }

    public void setDefaultSRPModulus(BigInteger defaultSRPModulus) {
        this.defaultSRPModulus = defaultSRPModulus;
    }

    public BigInteger getDefaultPSKModulus() {
        return defaultPSKModulus;
    }

    public void setDefaultPSKModulus(BigInteger defaultPSKModulus) {
        this.defaultPSKModulus = defaultPSKModulus;
    }

    public BigInteger getDefaultPSKServerPrivateKey() {
        return defaultPskDhServerPrivateKey;
    }

    public void setDefaultPSKServerPrivateKey(BigInteger defaultPskDhServerPrivateKey) {
        this.defaultPskDhServerPrivateKey = defaultPskDhServerPrivateKey;
    }

    public BigInteger getDefaultPSKServerPublicKey() {
        return defaultPskDhServerPublicKey;
    }

    public void setDefaultPSKServerPublicKey(BigInteger defaultPskDhServerPublicKey) {
        this.defaultPskDhServerPublicKey = defaultPskDhServerPublicKey;
    }

    public BigInteger getDefaultPSKGenerator() {
        return defaultPSKGenerator;
    }

    public void setDefaultPSKGenerator(BigInteger defaultPSKGenerator) {
        this.defaultPSKGenerator = defaultPSKGenerator;
    }

    public BigInteger getDefaultSRPServerPrivateKey() {
        return defaultSRPServerPrivateKey;
    }

    public void setDefaultSRPServerPrivateKey(BigInteger defaultSRPServerPrivateKey) {
        this.defaultSRPServerPrivateKey = defaultSRPServerPrivateKey;
    }

    public BigInteger getDefaultSRPServerPublicKey() {
        return defaultSRPServerPublicKey;
    }

    public void setDefaultSRPServerPublicKey(BigInteger defaultSRPServerPublicKey) {
        this.defaultSRPServerPublicKey = defaultSRPServerPublicKey;
    }

    public BigInteger getDefaultSRPClientPrivateKey() {
        return defaultSRPClientPrivateKey;
    }

    public void setDefaultSRPClientPrivateKey(BigInteger defaultSRPClientPrivateKey) {
        this.defaultSRPClientPrivateKey = defaultSRPClientPrivateKey;
    }

    public BigInteger getDefaultSRPClientPublicKey() {
        return defaultSRPClientPublicKey;
    }

    public void setDefaultSRPClientPublicKey(BigInteger defaultSRPClientPublicKey) {
        this.defaultSRPClientPublicKey = defaultSRPClientPublicKey;
    }

    public BigInteger getDefaultSRPGenerator() {
        return defaultSRPGenerator;
    }

    public void setDefaultSRPGenerator(BigInteger defaultSRPGenerator) {
        this.defaultSRPGenerator = defaultSRPGenerator;
    }

    public byte[] getDefaultSRPServerSalt() {
        return Arrays.copyOf(defaultSRPServerSalt, defaultSRPServerSalt.length);
    }

    public void setDefaultSRPServerSalt(byte[] defaultSRPServerSalt) {
        this.defaultSRPServerSalt = defaultSRPServerSalt;
    }

    public byte[] getDefaultSRPIdentity() {
        return Arrays.copyOf(defaultSRPIdentity, defaultSRPIdentity.length);
    }

    public void setDefaultSRPIdentity(byte[] defaultSRPIdentity) {
        this.defaultSRPIdentity = defaultSRPIdentity;
    }

    public byte[] getDefaultSRPPassword() {
        return Arrays.copyOf(defaultSRPPassword, defaultSRPPassword.length);
    }

    public void setDefaultSRPPassword(byte[] defaultSRPPassword) {
        this.defaultSRPPassword = defaultSRPPassword;
    }

    public BigInteger getDefaultClientRSAPrivateKey() {
        return defaultClientRSAPrivateKey;
    }

    public void setDefaultClientRSAPrivateKey(BigInteger defaultClientRSAPrivateKey) {
        this.defaultClientRSAPrivateKey = defaultClientRSAPrivateKey;
    }

    public BigInteger getDefaultServerRSAPrivateKey() {
        return defaultServerRSAPrivateKey;
    }

    public void setDefaultServerRSAPrivateKey(BigInteger defaultServerRSAPrivateKey) {
        this.defaultServerRSAPrivateKey = defaultServerRSAPrivateKey;
    }

    public BigInteger getDefaultServerRSAModulus() {
        return defaultServerRSAModulus;
    }

    public void setDefaultServerRSAModulus(BigInteger defaultServerRSAModulus) {
        if (defaultServerRSAModulus.signum() == 1) {
            this.defaultServerRSAModulus = defaultServerRSAModulus;
        } else {
            throw new IllegalArgumentException("Modulus cannot be negative or zero"
                + defaultServerRSAModulus.toString());
        }
    }

    public BigInteger getDefaultServerRSAPublicKey() {
        return defaultServerRSAPublicKey;
    }

    public void setDefaultServerRSAPublicKey(BigInteger defaultServerRSAPublicKey) {
        this.defaultServerRSAPublicKey = defaultServerRSAPublicKey;
    }

    public BigInteger getDefaultClientRSAPublicKey() {
        return defaultClientRSAPublicKey;
    }

    public void setDefaultClientRSAPublicKey(BigInteger defaultClientRSAPublicKey) {
        this.defaultClientRSAPublicKey = defaultClientRSAPublicKey;
    }

    public BigInteger getDefaultServerEcPrivateKey() {
        return defaultServerEcPrivateKey;
    }

    public void setDefaultServerEcPrivateKey(BigInteger defaultServerEcPrivateKey) {
        this.defaultServerEcPrivateKey = defaultServerEcPrivateKey;
    }

    public BigInteger getDefaultClientEcPrivateKey() {
        return defaultClientEcPrivateKey;
    }

    public void setDefaultClientEcPrivateKey(BigInteger defaultClientEcPrivateKey) {
        this.defaultClientEcPrivateKey = defaultClientEcPrivateKey;
    }

    public Point getDefaultClientEcPublicKey() {
        return defaultClientEcPublicKey;
    }

    public void setDefaultClientEcPublicKey(Point defaultClientEcPublicKey) {
        this.defaultClientEcPublicKey = defaultClientEcPublicKey;
    }

    public Point getDefaultServerEcPublicKey() {
        return defaultServerEcPublicKey;
    }

    public void setDefaultServerEcPublicKey(Point defaultServerEcPublicKey) {
        this.defaultServerEcPublicKey = defaultServerEcPublicKey;
    }

    public AlertDescription getDefaultAlertDescription() {
        return defaultAlertDescription;
    }

    public void setDefaultAlertDescription(AlertDescription defaultAlertDescription) {
        this.defaultAlertDescription = defaultAlertDescription;
    }

    public AlertLevel getDefaultAlertLevel() {
        return defaultAlertLevel;
    }

    public void setDefaultAlertLevel(AlertLevel defaultAlertLevel) {
        this.defaultAlertLevel = defaultAlertLevel;
    }

    public BigInteger getDefaultServerDhPublicKey() {
        return defaultServerDhPublicKey;
    }

    public void setDefaultServerDhPublicKey(BigInteger defaultServerDhPublicKey) {
        this.defaultServerDhPublicKey = defaultServerDhPublicKey;
    }

    public BigInteger getDefaultClientDhPublicKey() {
        return defaultClientDhPublicKey;
    }

    public void setDefaultClientDhPublicKey(BigInteger defaultClientDhPublicKey) {
        this.defaultClientDhPublicKey = defaultClientDhPublicKey;
    }

    public BigInteger getDefaultServerDhPrivateKey() {
        return defaultServerDhPrivateKey;
    }

    public void setDefaultServerDhPrivateKey(BigInteger defaultServerDhPrivateKey) {
        this.defaultServerDhPrivateKey = defaultServerDhPrivateKey;
    }

    public GOSTCurve getDefaultSelectedGostCurve() {
        return defaultSelectedGostCurve;
    }

    public void setDefaultSelectedGostCurve(GOSTCurve defaultSelectedGostCurve) {
        this.defaultSelectedGostCurve = defaultSelectedGostCurve;
    }

    public BigInteger getDefaultServerDsaPrivateKey() {
        return defaultServerDsaPrivateKey;
    }

    public void setDefaultServerDsaPrivateKey(BigInteger defaultServerDsaPrivateKey) {
        this.defaultServerDsaPrivateKey = defaultServerDsaPrivateKey;
    }

    public PRFAlgorithm getDefaultPRFAlgorithm() {
        return defaultPRFAlgorithm;
    }

    public void setDefaultPRFAlgorithm(PRFAlgorithm defaultPRFAlgorithm) {
        this.defaultPRFAlgorithm = defaultPRFAlgorithm;
    }

    public byte[] getDtlsDefaultCookie() {
        return Arrays.copyOf(dtlsDefaultCookie, dtlsDefaultCookie.length);
    }

    public void setDtlsDefaultCookie(byte[] defaultDtlsCookie) {
        this.dtlsDefaultCookie = defaultDtlsCookie;
    }

    public Integer getDtlsDefaultCookieLength() {
        return dtlsDefaultCookieLength;
    }

    public void setDtlsDefaultCookieLength(Integer dtlsDefaultCookieLength) {
        this.dtlsDefaultCookieLength = dtlsDefaultCookieLength;
    }

    public Integer getDtlsMaximumFragmentLength() {
        return dtlsMaximumFragmentLength;
    }

    public void setDtlsMaximumFragmentLength(Integer dtlsMaximumFragmentLength) {
        this.dtlsMaximumFragmentLength = dtlsMaximumFragmentLength;
    }

    public byte[] getDefaultClientSessionId() {
        return Arrays.copyOf(defaultClientSessionId, defaultClientSessionId.length);
    }

    public void setDefaultClientSessionId(byte[] defaultClientSessionId) {
        this.defaultClientSessionId = defaultClientSessionId;
    }

    public byte[] getDefaultServerSessionId() {
        return Arrays.copyOf(defaultServerSessionId, defaultServerSessionId.length);
    }

    public void setDefaultServerSessionId(byte[] defaultServerSessionId) {
        this.defaultServerSessionId = defaultServerSessionId;
    }

    public CompressionMethod getDefaultSelectedCompressionMethod() {
        return defaultSelectedCompressionMethod;
    }

    public void setDefaultSelectedCompressionMethod(CompressionMethod defaultSelectedCompressionMethod) {
        this.defaultSelectedCompressionMethod = defaultSelectedCompressionMethod;
    }

    public Boolean isAddExtendedRandomExtension() {
        return this.addExtendedRandomExtension;
    }

    public void setAddExtendedRandomExtension(Boolean addExtendedRandomExtension) {
        this.addExtendedRandomExtension = addExtendedRandomExtension;
    }

    public byte[] getDefaultClientExtendedRandom() {
        return Arrays.copyOf(defaultClientExtendedRandom, defaultClientExtendedRandom.length);
    }

    public byte[] getDefaultServerExtendedRandom() {
        return Arrays.copyOf(defaultServerExtendedRandom, defaultServerExtendedRandom.length);
    }

    public void setDefaultClientExtendedRandom(byte[] defaultClientExtendedRandom) {
        this.defaultClientExtendedRandom = defaultClientExtendedRandom;
    }

    public void setDefaultServerExtendedRandom(byte[] defaultServerExtendedRandom) {
        this.defaultServerExtendedRandom = defaultServerExtendedRandom;
    }

    public byte[] getDefaultServerRandom() {
        return Arrays.copyOf(defaultServerRandom, defaultServerRandom.length);
    }

    public void setDefaultServerRandom(byte[] defaultServerRandom) {
        this.defaultServerRandom = defaultServerRandom;
    }

    public byte[] getDefaultClientRandom() {
        return Arrays.copyOf(defaultClientRandom, defaultClientRandom.length);
    }

    public void setDefaultClientRandom(byte[] defaultClientRandom) {
        this.defaultClientRandom = defaultClientRandom;
    }

    public byte[] getDefaultPreMasterSecret() {
        return Arrays.copyOf(defaultPreMasterSecret, defaultPreMasterSecret.length);
    }

    public void setDefaultPreMasterSecret(byte[] defaultPreMasterSecret) {
        this.defaultPreMasterSecret = defaultPreMasterSecret;
    }

    public byte[] getDefaultMasterSecret() {
        return Arrays.copyOf(defaultMasterSecret, defaultMasterSecret.length);
    }

    public void setDefaultMasterSecret(byte[] defaultMasterSecret) {
        this.defaultMasterSecret = defaultMasterSecret;
    }

    public ProtocolVersion getDefaultHighestClientProtocolVersion() {
        return defaultHighestClientProtocolVersion;
    }

    public void setDefaultHighestClientProtocolVersion(ProtocolVersion defaultHighestClientProtocolVersion) {
        this.defaultHighestClientProtocolVersion = defaultHighestClientProtocolVersion;
    }

    public ProtocolVersion getDefaultSelectedProtocolVersion() {
        return defaultSelectedProtocolVersion;
    }

    public void setDefaultSelectedProtocolVersion(ProtocolVersion defaultSelectedProtocolVersion) {
        this.defaultSelectedProtocolVersion = defaultSelectedProtocolVersion;
    }

    public List<SignatureAndHashAlgorithm> getDefaultServerSupportedSignatureAndHashAlgorithms() {
        return defaultServerSupportedSignatureAndHashAlgorithms;
    }

    public void setDefaultServerSupportedSignatureAndHashAlgorithms(
        List<SignatureAndHashAlgorithm> defaultServerSupportedSignatureAndHashAlgorithms) {
        this.defaultServerSupportedSignatureAndHashAlgorithms = defaultServerSupportedSignatureAndHashAlgorithms;
    }

    public void setDefaultServerSupportedSignatureAndHashAlgorithms(
        SignatureAndHashAlgorithm... defaultServerSupportedSignatureAndHashAlgorithms) {
        this.defaultServerSupportedSignatureAndHashAlgorithms =
            new ArrayList(Arrays.asList(defaultServerSupportedSignatureAndHashAlgorithms));
    }

    public List<CipherSuite> getDefaultServerSupportedCipherSuites() {
        return defaultServerSupportedCipherSuites;
    }

    public void setDefaultServerSupportedCipherSuites(List<CipherSuite> defaultServerSupportedCipherSuites) {
        this.defaultServerSupportedCipherSuites = defaultServerSupportedCipherSuites;
    }

    public final void setDefaultServerSupportedCipherSuites(CipherSuite... defaultServerSupportedCipherSuites) {
        this.defaultServerSupportedCipherSuites = new ArrayList(Arrays.asList(defaultServerSupportedCipherSuites));
    }

    public List<CompressionMethod> getDefaultClientSupportedCompressionMethods() {
        return defaultClientSupportedCompressionMethods;
    }

    public void setDefaultClientSupportedCompressionMethods(
        List<CompressionMethod> defaultClientSupportedCompressionMethods) {
        this.defaultClientSupportedCompressionMethods = defaultClientSupportedCompressionMethods;
    }

    public final void setDefaultClientSupportedCompressionMethods(
        CompressionMethod... defaultClientSupportedCompressionMethods) {
        this.defaultClientSupportedCompressionMethods =
            new ArrayList(Arrays.asList(defaultClientSupportedCompressionMethods));
    }

    public HeartbeatMode getDefaultHeartbeatMode() {
        return defaultHeartbeatMode;
    }

    public void setDefaultHeartbeatMode(HeartbeatMode defaultHeartbeatMode) {
        this.defaultHeartbeatMode = defaultHeartbeatMode;
    }

    public MaxFragmentLength getDefaultMaxFragmentLength() {
        return defaultMaxFragmentLength;
    }

    public void setDefaultMaxFragmentLength(MaxFragmentLength defaultMaxFragmentLength) {
        this.defaultMaxFragmentLength = defaultMaxFragmentLength;
    }

    public SignatureAndHashAlgorithm getDefaultSelectedSignatureAndHashAlgorithm() {
        return defaultSelectedSignatureAndHashAlgorithm;
    }

    public void setDefaultSelectedSignatureAndHashAlgorithm(
        SignatureAndHashAlgorithm defaultSelectedSignatureAndHashAlgorithm) {
        this.defaultSelectedSignatureAndHashAlgorithm = defaultSelectedSignatureAndHashAlgorithm;
    }

    public List<ECPointFormat> getDefaultClientSupportedPointFormats() {
        return defaultClientSupportedPointFormats;
    }

    public void setDefaultClientSupportedPointFormats(List<ECPointFormat> defaultClientSupportedPointFormats) {
        this.defaultClientSupportedPointFormats = defaultClientSupportedPointFormats;
    }

    public final void setDefaultClientSupportedPointFormats(ECPointFormat... defaultClientSupportedPointFormats) {
        this.defaultClientSupportedPointFormats = new ArrayList(Arrays.asList(defaultClientSupportedPointFormats));
    }

    public ProtocolVersion getDefaultLastRecordProtocolVersion() {
        return defaultLastRecordProtocolVersion;
    }

    public void setDefaultLastRecordProtocolVersion(ProtocolVersion defaultLastRecordProtocolVersion) {
        this.defaultLastRecordProtocolVersion = defaultLastRecordProtocolVersion;
    }

    public List<ECPointFormat> getDefaultServerSupportedPointFormats() {
        return defaultServerSupportedPointFormats;
    }

    public void setDefaultServerSupportedPointFormats(List<ECPointFormat> defaultServerSupportedPointFormats) {
        this.defaultServerSupportedPointFormats = defaultServerSupportedPointFormats;
    }

    public final void setDefaultServerSupportedPointFormats(ECPointFormat... defaultServerSupportedPointFormats) {
        this.defaultServerSupportedPointFormats = new ArrayList(Arrays.asList(defaultServerSupportedPointFormats));
    }

    public List<NamedGroup> getDefaultClientNamedGroups() {
        return defaultClientNamedGroups;
    }

    public void setDefaultClientNamedGroups(List<NamedGroup> defaultClientNamedGroups) {
        this.defaultClientNamedGroups = defaultClientNamedGroups;
    }

    public final void setDefaultClientNamedGroups(NamedGroup... defaultClientNamedGroups) {
        this.defaultClientNamedGroups = new ArrayList(Arrays.asList(defaultClientNamedGroups));
    }

    public List<NamedGroup> getDefaultServerNamedGroups() {
        return defaultServerNamedGroups;
    }

    public void setDefaultServerNamedGroups(List<NamedGroup> defaultServerNamedGroups) {
        this.defaultServerNamedGroups = defaultServerNamedGroups;
    }

    public final void setDefaultServerNamedGroups(NamedGroup... defaultServerNamedGroups) {
        this.defaultServerNamedGroups = new ArrayList(Arrays.asList(defaultServerNamedGroups));
    }

    public CipherSuite getDefaultSelectedCipherSuite() {
        return defaultSelectedCipherSuite;
    }

    public void setDefaultSelectedCipherSuite(CipherSuite defaultSelectedCipherSuite) {
        this.defaultSelectedCipherSuite = defaultSelectedCipherSuite;
    }

    public SSL2CipherSuite getDefaultSSL2CipherSuite() {
        return defaultSSL2CipherSuite;
    }

    public void setDefaultSSL2CipherSuite(SSL2CipherSuite defaultSSL2CipherSuite) {
        this.defaultSSL2CipherSuite = defaultSSL2CipherSuite;
    }

    public Boolean isQuickReceive() {
        return quickReceive;
    }

    public void setQuickReceive(Boolean quickReceive) {
        this.quickReceive = quickReceive;
    }

    public Boolean isResetWorkflowTracesBeforeSaving() {
        return resetWorkflowTracesBeforeSaving;
    }

    public void setResetWorkflowTracesBeforeSaving(Boolean resetWorkflowTracesBeforeSaving) {
        this.resetWorkflowTracesBeforeSaving = resetWorkflowTracesBeforeSaving;
    }

    public RecordLayerType getRecordLayerType() {
        return recordLayerType;
    }

    public void setRecordLayerType(RecordLayerType recordLayerType) {
        this.recordLayerType = recordLayerType;
    }

    public Boolean isFlushOnMessageTypeChange() {
        return flushOnMessageTypeChange;
    }

    public void setFlushOnMessageTypeChange(Boolean flushOnMessageTypeChange) {
        this.flushOnMessageTypeChange = flushOnMessageTypeChange;
    }

    public Boolean isCreateRecordsDynamically() {
        return createRecordsDynamically;
    }

    public void setCreateRecordsDynamically(Boolean createRecordsDynamically) {
        this.createRecordsDynamically = createRecordsDynamically;
    }

    public Boolean isCreateIndividualRecords() {
        return createIndividualRecords;
    }

    public void setCreateIndividualRecords(Boolean createIndividualRecords) {
        this.createIndividualRecords = createIndividualRecords;
    }

    public int getDefaultMaxRecordData() {
        return defaultMaxRecordData;
    }

    public void setDefaultMaxRecordData(int defaultMaxRecordData) {
        if (defaultMaxRecordData == 0) {
            LOGGER.warn("defaultMaxRecordData is being set to 0");
        }
        this.defaultMaxRecordData = defaultMaxRecordData;
    }

    public WorkflowExecutorType getWorkflowExecutorType() {
        return workflowExecutorType;
    }

    public void setWorkflowExecutorType(WorkflowExecutorType workflowExecutorType) {
        this.workflowExecutorType = workflowExecutorType;
    }

    public NameType getSniType() {
        return sniType;
    }

    public void setSniType(NameType sniType) {
        this.sniType = sniType;
    }

    public int getHeartbeatPayloadLength() {
        return heartbeatPayloadLength;
    }

    public void setHeartbeatPayloadLength(int heartbeatPayloadLength) {
        this.heartbeatPayloadLength = heartbeatPayloadLength;
    }

    public int getHeartbeatPaddingLength() {
        return heartbeatPaddingLength;
    }

    public void setHeartbeatPaddingLength(int heartbeatPaddingLength) {
        this.heartbeatPaddingLength = heartbeatPaddingLength;
    }

    public Boolean isAddPaddingExtension() {
        return addPaddingExtension;
    }

    public void setAddPaddingExtension(Boolean addPaddingExtension) {
        this.addPaddingExtension = addPaddingExtension;
    }

    public Boolean isAddExtendedMasterSecretExtension() {
        return addExtendedMasterSecretExtension;
    }

    public void setAddExtendedMasterSecretExtension(Boolean addExtendedMasterSecretExtension) {
        this.addExtendedMasterSecretExtension = addExtendedMasterSecretExtension;
    }

    public Boolean isAddSessionTicketTLSExtension() {
        return addSessionTicketTLSExtension;
    }

    public void setAddSessionTicketTLSExtension(Boolean addSessionTicketTLSExtension) {
        this.addSessionTicketTLSExtension = addSessionTicketTLSExtension;
    }

    public byte[] getDefaultPaddingExtensionBytes() {
        return Arrays.copyOf(defaultPaddingExtensionBytes, defaultPaddingExtensionBytes.length);
    }

    public void setDefaultPaddingExtensionBytes(byte[] defaultPaddingExtensionBytes) {
        this.defaultPaddingExtensionBytes = defaultPaddingExtensionBytes;
    }

    public List<ClientCertificateType> getClientCertificateTypes() {
        return clientCertificateTypes;
    }

    public void setClientCertificateTypes(List<ClientCertificateType> clientCertificateTypes) {
        this.clientCertificateTypes = clientCertificateTypes;
    }

    public final void setClientCertificateTypes(ClientCertificateType... clientCertificateTypes) {
        this.clientCertificateTypes = new ArrayList(Arrays.asList(clientCertificateTypes));
    }

    public String getDefaultApplicationMessageData() {
        return defaultApplicationMessageData;
    }

    public void setDefaultApplicationMessageData(String defaultApplicationMessageData) {
        this.defaultApplicationMessageData = defaultApplicationMessageData;
    }

    public Boolean isEnforceSettings() {
        return enforceSettings;
    }

    public void setEnforceSettings(Boolean enforceSettings) {
        this.enforceSettings = enforceSettings;
    }

    public BigInteger getDefaultServerDhGenerator() {
        return defaultServerDhGenerator;
    }

    public void setDefaultServerDhGenerator(BigInteger defaultServerDhGenerator) {
        this.defaultServerDhGenerator = defaultServerDhGenerator;
    }

    public BigInteger getDefaultServerDhModulus() {
        return defaultServerDhModulus;
    }

    public void setDefaultServerDhModulus(BigInteger defaultServerDhModulus) {
        if (defaultServerDhModulus.signum() == 1) {
            this.defaultServerDhModulus = defaultServerDhModulus;
        } else {
            throw new IllegalArgumentException("Modulus cannot be negative or zero:"
                + defaultServerDhModulus.toString());
        }
    }

    public BigInteger getDefaultClientDhPrivateKey() {
        return defaultClientDhPrivateKey;
    }

    public void setDefaultClientDhPrivateKey(BigInteger defaultClientDhPrivateKey) {
        this.defaultClientDhPrivateKey = defaultClientDhPrivateKey;
    }

    public byte[] getDistinguishedNames() {
        return Arrays.copyOf(distinguishedNames, distinguishedNames.length);
    }

    public void setDistinguishedNames(byte[] distinguishedNames) {
        this.distinguishedNames = distinguishedNames;
    }

    public ProtocolVersion getHighestProtocolVersion() {
        return highestProtocolVersion;
    }

    public void setHighestProtocolVersion(ProtocolVersion highestProtocolVersion) {
        this.highestProtocolVersion = highestProtocolVersion;
    }

    public Boolean isUpdateTimestamps() {
        return updateTimestamps;
    }

    public void setUpdateTimestamps(Boolean updateTimestamps) {
        this.updateTimestamps = updateTimestamps;
    }

    public Boolean isServerSendsApplicationData() {
        return serverSendsApplicationData;
    }

    public void setServerSendsApplicationData(Boolean serverSendsApplicationData) {
        this.serverSendsApplicationData = serverSendsApplicationData;
    }

    public WorkflowTraceType getWorkflowTraceType() {
        return workflowTraceType;
    }

    public void setWorkflowTraceType(WorkflowTraceType workflowTraceType) {
        this.workflowTraceType = workflowTraceType;
    }

    public String getWorkflowOutput() {
        return workflowOutput;
    }

    public void setWorkflowOutput(String workflowOutput) {
        this.workflowOutput = workflowOutput;
    }

    public String getConfigOutput() {
        return configOutput;
    }

    public void setConfigOutput(String configOutput) {
        this.configOutput = configOutput;
    }

    public String getWorkflowInput() {
        return workflowInput;
    }

    public void setWorkflowInput(String workflowInput) {
        this.workflowInput = workflowInput;
    }

    public MaxFragmentLength getMaxFragmentLength() {
        return maxFragmentLength;
    }

    public void setMaxFragmentLength(MaxFragmentLength maxFragmentLengthConfig) {
        this.maxFragmentLength = maxFragmentLengthConfig;
    }

    public NamedGroup getDefaultSelectedNamedGroup() {
        return defaultSelectedNamedGroup;
    }

    public void setDefaultSelectedNamedGroup(NamedGroup defaultSelectedNamedGroup) {
        this.defaultSelectedNamedGroup = defaultSelectedNamedGroup;
    }

    public Boolean isDynamicWorkflow() {
        throw new UnsupportedOperationException("DynamicWorkflow is currently not supported.");
    }

    public void setDynamicWorkflow(Boolean dynamicWorkflow) {
        throw new UnsupportedOperationException("DynamicWorkflow is currently not supported.");
    }

    public List<CipherSuite> getDefaultClientSupportedCipherSuites() {
        return defaultClientSupportedCipherSuites;
    }

    public void setDefaultClientSupportedCipherSuites(List<CipherSuite> defaultClientSupportedCipherSuites) {
        this.defaultClientSupportedCipherSuites = defaultClientSupportedCipherSuites;
    }

    public final void setDefaultClientSupportedCipherSuites(CipherSuite... defaultClientSupportedCipherSuites) {
        this.defaultClientSupportedCipherSuites = new ArrayList(Arrays.asList(defaultClientSupportedCipherSuites));
    }

    public Boolean isClientAuthentication() {
        return clientAuthentication;
    }

    public void setClientAuthentication(Boolean clientAuthentication) {
        this.clientAuthentication = clientAuthentication;
    }

    public List<SignatureAndHashAlgorithm> getDefaultClientSupportedSignatureAndHashAlgorithms() {
        return defaultClientSupportedSignatureAndHashAlgorithms;
    }

    public void setDefaultClientSupportedSignatureAndHashAlgorithms(
        List<SignatureAndHashAlgorithm> defaultClientSupportedSignatureAndHashAlgorithms) {
        this.defaultClientSupportedSignatureAndHashAlgorithms = defaultClientSupportedSignatureAndHashAlgorithms;
    }

    public final void setDefaultClientSupportedSignatureAndHashAlgorithms(
        SignatureAndHashAlgorithm... supportedSignatureAndHashAlgorithms) {
        this.defaultClientSupportedSignatureAndHashAlgorithms =
            new ArrayList(Arrays.asList(supportedSignatureAndHashAlgorithms));
    }

    public List<ProtocolVersion> getSupportedVersions() {
        return supportedVersions;
    }

    public void setSupportedVersions(List<ProtocolVersion> supportedVersions) {
        this.supportedVersions = supportedVersions;
    }

    public final void setSupportedVersions(ProtocolVersion... supportedVersions) {
        this.supportedVersions = new ArrayList(Arrays.asList(supportedVersions));
    }

    public HeartbeatMode getHeartbeatMode() {
        return heartbeatMode;
    }

    public void setHeartbeatMode(HeartbeatMode heartbeatMode) {
        this.heartbeatMode = heartbeatMode;
    }

    public Boolean isAddECPointFormatExtension() {
        return addECPointFormatExtension;
    }

    public void setAddECPointFormatExtension(Boolean addECPointFormatExtension) {
        this.addECPointFormatExtension = addECPointFormatExtension;
    }

    public Boolean isAddExtensionsInSSL() {
        return addExtensionsInSSL;
    }

    public void setAddExtensionsInSSL(Boolean addExtensionsInSSL) {
        this.addExtensionsInSSL = addExtensionsInSSL;
    }

    public Boolean isAddEllipticCurveExtension() {
        return addEllipticCurveExtension;
    }

    public void setAddEllipticCurveExtension(Boolean addEllipticCurveExtension) {
        this.addEllipticCurveExtension = addEllipticCurveExtension;
    }

    public Boolean isAddHeartbeatExtension() {
        return addHeartbeatExtension;
    }

    public void setAddHeartbeatExtension(Boolean addHeartbeatExtension) {
        this.addHeartbeatExtension = addHeartbeatExtension;
    }

    public Boolean isAddMaxFragmentLengthExtension() {
        return addMaxFragmentLengthExtension;
    }

    public void setAddMaxFragmentLengthExtension(Boolean addMaxFragmentLengthExtension) {
        this.addMaxFragmentLengthExtension = addMaxFragmentLengthExtension;
    }

    public Boolean isAddServerNameIndicationExtension() {
        return addServerNameIndicationExtension;
    }

    public void setAddServerNameIndicationExtension(Boolean addServerNameIndicationExtension) {
        this.addServerNameIndicationExtension = addServerNameIndicationExtension;
    }

    public Boolean isAddSignatureAndHashAlgorithmsExtension() {
        return addSignatureAndHashAlgorithmsExtension;
    }

    public void setAddSignatureAndHashAlgorithmsExtension(Boolean addSignatureAndHashAlgorithmsExtension) {
        this.addSignatureAndHashAlgorithmsExtension = addSignatureAndHashAlgorithmsExtension;
    }

    public Boolean isAddSupportedVersionsExtension() {
        return addSupportedVersionsExtension;
    }

    public void setAddSupportedVersionsExtension(Boolean addSupportedVersionsExtension) {
        this.addSupportedVersionsExtension = addSupportedVersionsExtension;
    }

    public Boolean isAddKeyShareExtension() {
        return addKeyShareExtension;
    }

    public void setAddKeyShareExtension(Boolean addKeyShareExtension) {
        this.addKeyShareExtension = addKeyShareExtension;
    }

    public Boolean isAddEarlyDataExtension() {
        return addEarlyDataExtension;
    }

    public void setAddEarlyDataExtension(Boolean addEarlyDataExtension) {
        this.addEarlyDataExtension = addEarlyDataExtension;
    }

    public Boolean isAddEncryptedServerNameIndicationExtension() {
        return addEncryptedServerNameIndicationExtension;
    }

    public void setAddEncryptedServerNameIndicationExtension(Boolean addEncryptedServerNameIndicationExtension) {
        this.addEncryptedServerNameIndicationExtension = addEncryptedServerNameIndicationExtension;
    }

    public void setAddPWDClearExtension(Boolean addPWDClearExtension) {
        this.addPWDClearExtension = addPWDClearExtension;
    }

    public Boolean isAddPSKKeyExchangeModesExtension() {
        return addPSKKeyExchangeModesExtension;
    }

    public void setAddPSKKeyExchangeModesExtension(Boolean addPSKKeyExchangeModesExtension) {
        this.addPSKKeyExchangeModesExtension = addPSKKeyExchangeModesExtension;
    }

    public Boolean isAddPreSharedKeyExtension() {
        return addPreSharedKeyExtension;
    }

    public Boolean isAddPWDClearExtension() {
        return addPWDClearExtension;
    }

    public void setAddPreSharedKeyExtension(Boolean addPreSharedKeyExtension) {
        this.addPreSharedKeyExtension = addPreSharedKeyExtension;
    }

    public void setPSKKeyExchangeModes(List<PskKeyExchangeMode> pskKeyExchangeModes) {
        this.pskKeyExchangeModes = pskKeyExchangeModes;
    }

    public List<PskKeyExchangeMode> getPSKKeyExchangeModes() {
        return pskKeyExchangeModes;
    }

    public Integer getDefaultAdditionalPadding() {
        return defaultAdditionalPadding;
    }

    public void setDefaultAdditionalPadding(Integer defaultAdditionalPadding) {
        this.defaultAdditionalPadding = defaultAdditionalPadding;
    }

    public BigInteger getKeySharePrivate() {
        return defaultKeySharePrivateKey;
    }

    public void setKeySharePrivate(BigInteger defaultKeySharePrivateKey) {
        this.defaultKeySharePrivateKey = defaultKeySharePrivateKey;
    }

    public byte[] getTlsSessionTicket() {
        return Arrays.copyOf(tlsSessionTicket, tlsSessionTicket.length);
    }

    public void setTlsSessionTicket(byte[] tlsSessionTicket) {
        this.tlsSessionTicket = tlsSessionTicket;
    }

    public byte[] getDefaultSignedCertificateTimestamp() {
        return Arrays.copyOf(defaultSignedCertificateTimestamp, defaultSignedCertificateTimestamp.length);
    }

    public void setDefaultSignedCertificateTimestamp(byte[] defaultSignedCertificateTimestamp) {
        this.defaultSignedCertificateTimestamp = defaultSignedCertificateTimestamp;
    }

    public Boolean isAddSignedCertificateTimestampExtension() {
        return addSignedCertificateTimestampExtension;
    }

    public void setAddSignedCertificateTimestampExtension(Boolean addSignedCertificateTimestampExtension) {
        this.addSignedCertificateTimestampExtension = addSignedCertificateTimestampExtension;
    }

    public byte[] getDefaultClientRenegotiationInfo() {
        return Arrays.copyOf(defaultClientRenegotiationInfo, defaultClientRenegotiationInfo.length);
    }

    public void setDefaultClientRenegotiationInfo(byte[] defaultClientRenegotiationInfo) {
        this.defaultClientRenegotiationInfo = defaultClientRenegotiationInfo;
    }

    public Boolean isAddRenegotiationInfoExtension() {
        return addRenegotiationInfoExtension;
    }

    public void setAddRenegotiationInfoExtension(Boolean addRenegotiationInfoExtension) {
        this.addRenegotiationInfoExtension = addRenegotiationInfoExtension;
    }

    public TokenBindingVersion getDefaultTokenBindingVersion() {
        return defaultTokenBindingVersion;
    }

    public void setDefaultTokenBindingVersion(TokenBindingVersion defaultTokenBindingVersion) {
        this.defaultTokenBindingVersion = defaultTokenBindingVersion;
    }

    public List<TokenBindingKeyParameters> getDefaultTokenBindingKeyParameters() {
        return defaultTokenBindingKeyParameters;
    }

    public void setDefaultTokenBindingKeyParameters(List<TokenBindingKeyParameters> defaultTokenBindingKeyParameters) {
        this.defaultTokenBindingKeyParameters = defaultTokenBindingKeyParameters;
    }

    public final void
        setDefaultTokenBindingKeyParameters(TokenBindingKeyParameters... defaultTokenBindingKeyParameters) {
        this.defaultTokenBindingKeyParameters = new ArrayList(Arrays.asList(defaultTokenBindingKeyParameters));
    }

    public Boolean isAddTokenBindingExtension() {
        return addTokenBindingExtension;
    }

    public void setAddTokenBindingExtension(Boolean addTokenBindingExtension) {
        this.addTokenBindingExtension = addTokenBindingExtension;
    }

    public Boolean isAddHttpsCookie() {
        return addHttpsCookie;
    }

    public void setAddHttpsCookie(Boolean addHttpsCookie) {
        this.addHttpsCookie = addHttpsCookie;
    }

    public String getDefaultHttpsCookieName() {
        return defaultHttpsCookieName;
    }

    public void setDefaultHttpsCookieName(String defaultHttpsCookieName) {
        this.defaultHttpsCookieName = defaultHttpsCookieName;
    }

    public String getDefaultHttpsCookieValue() {
        return defaultHttpsCookieValue;
    }

    public void setDefaultHttpsCookieValue(String defaultHttpsCookieValue) {
        this.defaultHttpsCookieValue = defaultHttpsCookieValue;
    }

    public CertificateStatusRequestType getCertificateStatusRequestExtensionRequestType() {
        return certificateStatusRequestExtensionRequestType;
    }

    public void setCertificateStatusRequestExtensionRequestType(
        CertificateStatusRequestType certificateStatusRequestExtensionRequestType) {
        this.certificateStatusRequestExtensionRequestType = certificateStatusRequestExtensionRequestType;
    }

    public byte[] getCertificateStatusRequestExtensionResponderIDList() {
        return Arrays.copyOf(certificateStatusRequestExtensionResponderIDList,
            certificateStatusRequestExtensionResponderIDList.length);
    }

    public void setCertificateStatusRequestExtensionResponderIDList(
        byte[] certificateStatusRequestExtensionResponderIDList) {
        this.certificateStatusRequestExtensionResponderIDList = certificateStatusRequestExtensionResponderIDList;
    }

    public byte[] getCertificateStatusRequestExtensionRequestExtension() {
        return Arrays.copyOf(certificateStatusRequestExtensionRequestExtension,
            certificateStatusRequestExtensionRequestExtension.length);
    }

    public void setCertificateStatusRequestExtensionRequestExtension(
        byte[] certificateStatusRequestExtensionRequestExtension) {
        this.certificateStatusRequestExtensionRequestExtension = certificateStatusRequestExtensionRequestExtension;
    }

    public byte[] getSecureRemotePasswordExtensionIdentifier() {
        return Arrays.copyOf(secureRemotePasswordExtensionIdentifier, secureRemotePasswordExtensionIdentifier.length);
    }

    public void setSecureRemotePasswordExtensionIdentifier(byte[] secureRemotePasswordExtensionIdentifier) {
        this.secureRemotePasswordExtensionIdentifier = secureRemotePasswordExtensionIdentifier;
    }

    public List<SrtpProtectionProfiles> getSecureRealTimeTransportProtocolProtectionProfiles() {
        return secureRealTimeTransportProtocolProtectionProfiles;
    }

    public void setSecureRealTimeTransportProtocolProtectionProfiles(
        List<SrtpProtectionProfiles> secureRealTimeTransportProtocolProtectionProfiles) {
        this.secureRealTimeTransportProtocolProtectionProfiles = secureRealTimeTransportProtocolProtectionProfiles;
    }

    public byte[] getSecureRealTimeTransportProtocolMasterKeyIdentifier() {
        return Arrays.copyOf(secureRealTimeTransportProtocolMasterKeyIdentifier,
            secureRealTimeTransportProtocolMasterKeyIdentifier.length);
    }

    public void setSecureRealTimeTransportProtocolMasterKeyIdentifier(
        byte[] secureRealTimeTransportProtocolMasterKeyIdentifier) {
        this.secureRealTimeTransportProtocolMasterKeyIdentifier = secureRealTimeTransportProtocolMasterKeyIdentifier;
    }

    public UserMappingExtensionHintType getUserMappingExtensionHintType() {
        return userMappingExtensionHintType;
    }

    public void setUserMappingExtensionHintType(UserMappingExtensionHintType userMappingExtensionHintType) {
        this.userMappingExtensionHintType = userMappingExtensionHintType;
    }

    public List<CertificateType> getCertificateTypeDesiredTypes() {
        return certificateTypeDesiredTypes;
    }

    public void setCertificateTypeDesiredTypes(List<CertificateType> certificateTypeDesiredTypes) {
        this.certificateTypeDesiredTypes = certificateTypeDesiredTypes;
    }

    public List<CertificateType> getClientCertificateTypeDesiredTypes() {
        return clientCertificateTypeDesiredTypes;
    }

    public void setClientCertificateTypeDesiredTypes(List<CertificateType> clientCertificateTypeDesiredTypes) {
        this.clientCertificateTypeDesiredTypes = clientCertificateTypeDesiredTypes;
    }

    public List<CertificateType> getServerCertificateTypeDesiredTypes() {
        return serverCertificateTypeDesiredTypes;
    }

    public void setServerCertificateTypeDesiredTypes(List<CertificateType> serverCertificateTypeDesiredTypes) {
        this.serverCertificateTypeDesiredTypes = serverCertificateTypeDesiredTypes;
    }

    public List<AuthzDataFormat> getClientAuthzExtensionDataFormat() {
        return clientAuthzExtensionDataFormat;
    }

    public void setClientAuthzExtensionDataFormat(List<AuthzDataFormat> clientAuthzExtensionDataFormat) {
        this.clientAuthzExtensionDataFormat = clientAuthzExtensionDataFormat;
    }

    public Boolean isCertificateTypeExtensionMessageState() {
        return certificateTypeExtensionMessageState;
    }

    public void setCertificateTypeExtensionMessageState(Boolean certificateTypeExtensionMessageState) {
        this.certificateTypeExtensionMessageState = certificateTypeExtensionMessageState;
    }

    public List<AuthzDataFormat> getServerAuthzExtensionDataFormat() {
        return serverAuthzExtensionDataFormat;
    }

    public void setServerAuthzExtensionDataFormat(List<AuthzDataFormat> serverAuthzExtensionDataFormat) {
        this.serverAuthzExtensionDataFormat = serverAuthzExtensionDataFormat;
    }

    public List<TrustedAuthority> getTrustedCaIndicationExtensionAuthorities() {
        return trustedCaIndicationExtensionAuthorities;
    }

    public void setTrustedCaIndicationExtensionAuthorities(
        List<TrustedAuthority> trustedCaIndicationExtensionAuthorities) {
        this.trustedCaIndicationExtensionAuthorities = trustedCaIndicationExtensionAuthorities;
    }

    public Boolean isClientCertificateTypeExtensionMessageState() {
        return clientCertificateTypeExtensionMessageState;
    }

    public void setClientCertificateTypeExtensionMessageState(Boolean clientCertificateTypeExtensionMessageState) {
        this.clientCertificateTypeExtensionMessageState = clientCertificateTypeExtensionMessageState;
    }

    public Boolean isCachedInfoExtensionIsClientState() {
        return cachedInfoExtensionIsClientState;
    }

    public void setCachedInfoExtensionIsClientState(Boolean cachedInfoExtensionIsClientState) {
        this.cachedInfoExtensionIsClientState = cachedInfoExtensionIsClientState;
    }

    public List<CachedObject> getCachedObjectList() {
        return cachedObjectList;
    }

    public void setCachedObjectList(List<CachedObject> cachedObjectList) {
        this.cachedObjectList = cachedObjectList;
    }

    public List<RequestItemV2> getStatusRequestV2RequestList() {
        return statusRequestV2RequestList;
    }

    public void setStatusRequestV2RequestList(List<RequestItemV2> statusRequestV2RequestList) {
        this.statusRequestV2RequestList = statusRequestV2RequestList;
    }

    public Boolean isAddCertificateStatusRequestExtension() {
        return addCertificateStatusRequestExtension;
    }

    public void setAddCertificateStatusRequestExtension(Boolean addCertificateStatusRequestExtension) {
        this.addCertificateStatusRequestExtension = addCertificateStatusRequestExtension;
    }

    public Boolean isAddAlpnExtension() {
        return addAlpnExtension;
    }

    public void setAddAlpnExtension(Boolean addAlpnExtension) {
        this.addAlpnExtension = addAlpnExtension;
    }

    public Boolean isAddSRPExtension() {
        return addSRPExtension;
    }

    public void setAddSRPExtension(Boolean addSRPExtension) {
        this.addSRPExtension = addSRPExtension;
    }

    public Boolean isAddSRTPExtension() {
        return addSRTPExtension;
    }

    public void setAddSRTPExtension(Boolean addSRTPExtension) {
        this.addSRTPExtension = addSRTPExtension;
    }

    public Boolean isAddTruncatedHmacExtension() {
        return addTruncatedHmacExtension;
    }

    public void setAddTruncatedHmacExtension(Boolean addTruncatedHmacExtension) {
        this.addTruncatedHmacExtension = addTruncatedHmacExtension;
    }

    public Boolean isAddUserMappingExtension() {
        return addUserMappingExtension;
    }

    public void setAddUserMappingExtension(Boolean addUserMappingExtension) {
        this.addUserMappingExtension = addUserMappingExtension;
    }

    public Boolean isAddCertificateTypeExtension() {
        return addCertificateTypeExtension;
    }

    public void setAddCertificateTypeExtension(Boolean addCertificateTypeExtension) {
        this.addCertificateTypeExtension = addCertificateTypeExtension;
    }

    public Boolean isAddClientAuthzExtension() {
        return addClientAuthzExtension;
    }

    public void setAddClientAuthzExtension(Boolean addClientAuthzExtension) {
        this.addClientAuthzExtension = addClientAuthzExtension;
    }

    public Boolean isAddServerAuthzExtension() {
        return addServerAuthzExtension;
    }

    public void setAddServerAuthzExtension(Boolean addServerAuthzExtension) {
        this.addServerAuthzExtension = addServerAuthzExtension;
    }

    public Boolean isAddClientCertificateTypeExtension() {
        return addClientCertificateTypeExtension;
    }

    public void setAddClientCertificateTypeExtension(Boolean addClientCertificateTypeExtension) {
        this.addClientCertificateTypeExtension = addClientCertificateTypeExtension;
    }

    public Boolean isAddServerCertificateTypeExtension() {
        return addServerCertificateTypeExtension;
    }

    public void setAddServerCertificateTypeExtension(Boolean addServerCertificateTypeExtension) {
        this.addServerCertificateTypeExtension = addServerCertificateTypeExtension;
    }

    public Boolean isAddEncryptThenMacExtension() {
        return addEncryptThenMacExtension;
    }

    public void setAddEncryptThenMacExtension(Boolean addEncryptThenMacExtension) {
        this.addEncryptThenMacExtension = addEncryptThenMacExtension;
    }

    public Boolean isAddCachedInfoExtension() {
        return addCachedInfoExtension;
    }

    public void setAddCachedInfoExtension(Boolean addCachedInfoExtension) {
        this.addCachedInfoExtension = addCachedInfoExtension;
    }

    public Boolean isAddClientCertificateUrlExtension() {
        return addClientCertificateUrlExtension;
    }

    public void setAddClientCertificateUrlExtension(Boolean addClientCertificateUrlExtension) {
        this.addClientCertificateUrlExtension = addClientCertificateUrlExtension;
    }

    public Boolean isAddTrustedCaIndicationExtension() {
        return addTrustedCaIndicationExtension;
    }

    public void setAddTrustedCaIndicationExtension(Boolean addTrustedCaIndicationExtension) {
        this.addTrustedCaIndicationExtension = addTrustedCaIndicationExtension;
    }

    public Boolean isAddCertificateStatusRequestV2Extension() {
        return addCertificateStatusRequestV2Extension;
    }

    public void setAddCertificateStatusRequestV2Extension(Boolean addCertificateStatusRequestV2Extension) {
        this.addCertificateStatusRequestV2Extension = addCertificateStatusRequestV2Extension;
    }

    public List<CompressionMethod> getDefaultServerSupportedCompressionMethods() {
        return defaultServerSupportedCompressionMethods;
    }

    public void setDefaultServerSupportedCompressionMethods(
        List<CompressionMethod> defaultServerSupportedCompressionMethods) {
        this.defaultServerSupportedCompressionMethods = defaultServerSupportedCompressionMethods;
    }

    public void setDefaultServerSupportedCompressionMethods(
        CompressionMethod... defaultServerSupportedCompressionMethods) {
        this.defaultServerSupportedCompressionMethods =
            new ArrayList(Arrays.asList(defaultServerSupportedCompressionMethods));
    }

    public OutboundConnection getDefaultClientConnection() {
        return defaultClientConnection;
    }

    public void setDefaultClientConnection(OutboundConnection defaultClientConnection) {
        this.defaultClientConnection = defaultClientConnection;
    }

    public InboundConnection getDefaultServerConnection() {
        return defaultServerConnection;
    }

    public void setDefaultServerConnection(InboundConnection defaultServerConnection) {
        this.defaultServerConnection = defaultServerConnection;
    }

    public Boolean isReceiveFinalTcpSocketStateWithTimeout() {
        return receiveFinalTcpSocketStateWithTimeout;
    }

    public void setReceiveFinalTcpSocketStateWithTimeout(Boolean receiveFinalTcpSocketStateWithTimeout) {
        this.receiveFinalTcpSocketStateWithTimeout = receiveFinalTcpSocketStateWithTimeout;
    }

    public RunningModeType getDefaultRunningMode() {
        return defaultRunningMode;
    }

    public void setDefaultRunningMode(RunningModeType defaultRunningMode) {
        this.defaultRunningMode = defaultRunningMode;
    }

    public Boolean isStopActionsAfterFatal() {
        return stopActionsAfterFatal;
    }

    public void setStopActionsAfterFatal(Boolean stopActionsAfterFatal) {
        this.stopActionsAfterFatal = stopActionsAfterFatal;
    }

    public List<FilterType> getOutputFilters() {
        return outputFilters;
    }

    public void setOutputFilters(List<FilterType> outputFilters) {
        this.outputFilters = outputFilters;
    }

    public Boolean isApplyFiltersInPlace() {
        return applyFiltersInPlace;
    }

    public void setApplyFiltersInPlace(Boolean applyFiltersInPlace) {
        this.applyFiltersInPlace = applyFiltersInPlace;
    }

    public Boolean isFiltersKeepUserSettings() {
        return filtersKeepUserSettings;
    }

    public void setFiltersKeepUserSettings(Boolean filtersKeepUserSettings) {
        this.filtersKeepUserSettings = filtersKeepUserSettings;
    }

    public byte[] getDefaultClientApplicationTrafficSecret() {
        return Arrays.copyOf(defaultClientApplicationTrafficSecret, defaultClientApplicationTrafficSecret.length);
    }

    public void setDefaultClientApplicationTrafficSecret(byte[] defaultClientApplicationTrafficSecret) {
        this.defaultClientApplicationTrafficSecret = defaultClientApplicationTrafficSecret;
    }

    public byte[] getDefaultServerApplicationTrafficSecret() {
        return Arrays.copyOf(defaultServerApplicationTrafficSecret, defaultServerApplicationTrafficSecret.length);
    }

    public void setDefaultServerApplicationTrafficSecret(byte[] defaultServerApplicationTrafficSecret) {
        this.defaultServerApplicationTrafficSecret = defaultServerApplicationTrafficSecret;
    }

    /**
     * @return the earlyData
     */
    public byte[] getEarlyData() {
        return Arrays.copyOf(earlyData, earlyData.length);
    }

    /**
     * @param earlyData
     * the earlyData to set
     */
    public void setEarlyData(byte[] earlyData) {
        this.earlyData = earlyData;
    }

    /**
     * @return the defaultPskSets
     */
    public List<PskSet> getDefaultPskSets() {
        return defaultPskSets;
    }

    /**
     * @param defaultPskSets
     * the defaultPskSets to set
     */
    public void setDefaultPskSets(List<PskSet> defaultPskSets) {
        this.defaultPskSets = defaultPskSets;
    }

    /**
     * @return the psk
     */
    public byte[] getPsk() {
        return Arrays.copyOf(psk, psk.length);
    }

    /**
     * @param psk
     * the psk to set
     */
    public void setPsk(byte[] psk) {
        this.psk = psk;
    }

    /**
     * @return the defaultSessionTicketAgeAdd
     */
    public byte[] getDefaultSessionTicketAgeAdd() {
        return Arrays.copyOf(defaultSessionTicketAgeAdd, defaultSessionTicketAgeAdd.length);
    }

    /**
     * @param defaultSessionTicketAgeAdd
     * the defaultSessionTicketAgeAdd to set
     */
    public void setDefaultSessionTicketAgeAdd(byte[] defaultSessionTicketAgeAdd) {
        this.defaultSessionTicketAgeAdd = defaultSessionTicketAgeAdd;
    }

    /**
     * @return the defaultSessionTicketNonce
     */
    public byte[] getDefaultSessionTicketNonce() {
        return Arrays.copyOf(defaultSessionTicketNonce, defaultSessionTicketNonce.length);
    }

    /**
     * @param defaultSessionTicketNonce
     * the defaultSessionTicketNonce to set
     */
    public void setDefaultSessionTicketNonce(byte[] defaultSessionTicketNonce) {
        this.defaultSessionTicketNonce = defaultSessionTicketNonce;
    }

    /**
     * @return the defaultSessionTicketIdentity
     */
    public byte[] getDefaultSessionTicketIdentity() {
        return Arrays.copyOf(defaultSessionTicketIdentity, defaultSessionTicketIdentity.length);
    }

    /**
     * @param defaultSessionTicketIdentity
     * the defaultSessionTicketIdentity to set
     */
    public void setDefaultSessionTicketIdentity(byte[] defaultSessionTicketIdentity) {
        this.defaultSessionTicketIdentity = defaultSessionTicketIdentity;
    }

    /**
     * @return the clientEarlyTrafficSecret
     */
    public byte[] getClientEarlyTrafficSecret() {
        return Arrays.copyOf(clientEarlyTrafficSecret, clientEarlyTrafficSecret.length);
    }

    /**
     * @param clientEarlyTrafficSecret
     * the clientEarlyTrafficSecret to set
     */
    public void setClientEarlyTrafficSecret(byte[] clientEarlyTrafficSecret) {
        this.clientEarlyTrafficSecret = clientEarlyTrafficSecret;
    }

    /**
     * @return the earlySecret
     */
    public byte[] getEarlySecret() {
        return Arrays.copyOf(earlySecret, earlySecret.length);
    }

    /**
     * @param earlySecret
     * the earlySecret to set
     */
    public void setEarlySecret(byte[] earlySecret) {
        this.earlySecret = earlySecret;
    }

    /**
     * @return the earlyDataCipherSuite
     */
    public CipherSuite getEarlyDataCipherSuite() {
        return earlyDataCipherSuite;
    }

    /**
     * @param earlyDataCipherSuite
     * the earlyDataCipherSuite to set
     */
    public void setEarlyDataCipherSuite(CipherSuite earlyDataCipherSuite) {
        this.earlyDataCipherSuite = earlyDataCipherSuite;
    }

    /**
     * @return the earlyDataPsk
     */
    public byte[] getEarlyDataPsk() {
        return Arrays.copyOf(earlyDataPsk, earlyDataPsk.length);
    }

    /**
     * @param earlyDataPsk
     * the earlyDataPsk to set
     */
    public void setEarlyDataPsk(byte[] earlyDataPsk) {
        this.earlyDataPsk = earlyDataPsk;
    }

    /**
     * @return the usePsk
     */
    public Boolean isUsePsk() {
        return usePsk;
    }

    /**
     * @param usePsk
     * the usePsk to set
     */
    public void setUsePsk(Boolean usePsk) {
        this.usePsk = usePsk;
    }

    public List<String> getDefaultProposedAlpnProtocols() {
        return defaultProposedAlpnProtocols;
    }

    public void setDefaultProposedAlpnProtocols(List<String> defaultProposedAlpnProtocols) {
        this.defaultProposedAlpnProtocols = defaultProposedAlpnProtocols;
    }

    public void setDefaultProposedAlpnProtocols(String... alpnAnnouncedProtocols) {
        this.defaultProposedAlpnProtocols = new ArrayList(Arrays.asList(alpnAnnouncedProtocols));
    }

    public NamedGroup getDefaultEcCertificateCurve() {
        return defaultEcCertificateCurve;
    }

    public void setDefaultEcCertificateCurve(NamedGroup defaultEcCertificateCurve) {
        this.defaultEcCertificateCurve = defaultEcCertificateCurve;
    }

    public BigInteger getDefaultClientRSAModulus() {
        return defaultClientRSAModulus;
    }

    public void setDefaultClientRSAModulus(BigInteger defaultClientRSAModulus) {
        this.defaultClientRSAModulus = defaultClientRSAModulus;
    }

    public BigInteger getDefaultClientDhGenerator() {
        return defaultClientDhGenerator;
    }

    public void setDefaultClientDhGenerator(BigInteger defaultClientDhGenerator) {
        this.defaultClientDhGenerator = defaultClientDhGenerator;
    }

    public BigInteger getDefaultClientDhModulus() {
        return defaultClientDhModulus;
    }

    public void setDefaultClientDhModulus(BigInteger defaultClientDhModulus) {
        this.defaultClientDhModulus = defaultClientDhModulus;
    }

    public StarttlsType getStarttlsType() {
        return starttlsType;
    }

    public void setStarttlsType(StarttlsType starttlsType) {
        this.starttlsType = starttlsType;
    }

    public BigInteger getDefaultKeySharePrivateKey() {
        return defaultKeySharePrivateKey;
    }

    public void setDefaultKeySharePrivateKey(BigInteger defaultKeySharePrivateKey) {
        this.defaultKeySharePrivateKey = defaultKeySharePrivateKey;
    }

    public KeyShareStoreEntry getDefaultServerKeyShareEntry() {
        return defaultServerKeyShareEntry;
    }

    public void setDefaultServerKeyShareEntry(KeyShareStoreEntry defaultServerKeyShareEntry) {
        this.defaultServerKeyShareEntry = defaultServerKeyShareEntry;
    }

    public BigInteger getDefaultServerDsaPublicKey() {
        return defaultServerDsaPublicKey;
    }

    public void setDefaultServerDsaPublicKey(BigInteger defaultServerDsaPublicKey) {
        this.defaultServerDsaPublicKey = defaultServerDsaPublicKey;
    }

    public BigInteger getDefaultServerDsaPrimeP() {
        return defaultServerDsaPrimeP;
    }

    public void setDefaultServerDsaPrimeP(BigInteger defaultServerDsaPrimeP) {
        this.defaultServerDsaPrimeP = defaultServerDsaPrimeP;
    }

    public BigInteger getDefaultServerDsaPrimeQ() {
        return defaultServerDsaPrimeQ;
    }

    public void setDefaultServerDsaPrimeQ(BigInteger defaultServerDsaPrimeQ) {
        this.defaultServerDsaPrimeQ = defaultServerDsaPrimeQ;
    }

    public BigInteger getDefaultServerDsaGenerator() {
        return defaultServerDsaGenerator;
    }

    public void setDefaultServerDsaGenerator(BigInteger defaultServerDsaGenerator) {
        this.defaultServerDsaGenerator = defaultServerDsaGenerator;
    }

    public Boolean isAutoSelectCertificate() {
        return autoSelectCertificate;
    }

    public void setAutoSelectCertificate(Boolean autoSelectCertificate) {
        this.autoSelectCertificate = autoSelectCertificate;
    }

    public NamedGroup getPreferredCertificateSignatureGroup() {
        return preferredCertificateSignatureGroup;
    }

    public void setPreferredCertificateSignatureGroup(NamedGroup preferredCertificateSignatureGroup) {
        this.preferredCertificateSignatureGroup = preferredCertificateSignatureGroup;
    }

    public CertificateKeyType getPreferredCertificateSignatureType() {
        return preferredCertificateSignatureType;
    }

    public void setPreferredCertificateSignatureType(CertificateKeyType preferredCertificateSignatureType) {
        this.preferredCertificateSignatureType = preferredCertificateSignatureType;
    }

    public CertificateKeyPair getDefaultExplicitCertificateKeyPair() {
        return defaultExplicitCertificateKeyPair;
    }

    public void setDefaultExplicitCertificateKeyPair(CertificateKeyPair defaultExplicitCertificateKeyPair) {
        this.defaultExplicitCertificateKeyPair = defaultExplicitCertificateKeyPair;
    }

    public BigInteger getDefaultClientDsaPrivateKey() {
        return defaultClientDsaPrivateKey;
    }

    public void setDefaultClientDsaPrivateKey(BigInteger defaultClientDsaPrivateKey) {
        this.defaultClientDsaPrivateKey = defaultClientDsaPrivateKey;
    }

    public BigInteger getDefaultClientDsaPublicKey() {
        return defaultClientDsaPublicKey;
    }

    public void setDefaultClientDsaPublicKey(BigInteger defaultClientDsaPublicKey) {
        this.defaultClientDsaPublicKey = defaultClientDsaPublicKey;
    }

    public BigInteger getDefaultClientDsaPrimeP() {
        return defaultClientDsaPrimeP;
    }

    public void setDefaultClientDsaPrimeP(BigInteger defaultClientDsaPrimeP) {
        this.defaultClientDsaPrimeP = defaultClientDsaPrimeP;
    }

    public BigInteger getDefaultClientDsaPrimeQ() {
        return defaultClientDsaPrimeQ;
    }

    public void setDefaultClientDsaPrimeQ(BigInteger defaultClientDsaPrimeQ) {
        this.defaultClientDsaPrimeQ = defaultClientDsaPrimeQ;
    }

    public BigInteger getDefaultClientDsaGenerator() {
        return defaultClientDsaGenerator;
    }

    public void setDefaultClientDsaGenerator(BigInteger defaultClientDsaGenerator) {
        this.defaultClientDsaGenerator = defaultClientDsaGenerator;
    }

    public Boolean getAutoAdjustSignatureAndHashAlgorithm() {
        return autoAdjustSignatureAndHashAlgorithm;
    }

    public void setAutoAdjustSignatureAndHashAlgorithm(Boolean autoAdjustSignatureAndHashAlgorithm) {
        this.autoAdjustSignatureAndHashAlgorithm = autoAdjustSignatureAndHashAlgorithm;
    }

    public HashAlgorithm getPreferredHashAlgorithm() {
        return preferredHashAlgorithm;
    }

    public void setPreferredHashAlgorithm(HashAlgorithm preferredHashAlgorithm) {
        this.preferredHashAlgorithm = preferredHashAlgorithm;
    }

    public byte[] getDefaultHandshakeSecret() {
        return Arrays.copyOf(defaultHandshakeSecret, defaultHandshakeSecret.length);
    }

    public void setDefaultHandshakeSecret(byte[] defaultHandshakeSecret) {
        this.defaultHandshakeSecret = defaultHandshakeSecret;
    }

    public Boolean getParseInvalidRecordNormally() {
        return parseInvalidRecordsUnencrypted;
    }

    public void setParseInvalidRecordNormally(Boolean parseInvalidRecordNormally) {
        this.parseInvalidRecordsUnencrypted = parseInvalidRecordNormally;
    }

    public String getDefaultClientPWDUsername() {
        return defaultClientPWDUsername;
    }

    public void setDefaultClientPWDUsername(String username) {
        this.defaultClientPWDUsername = username;
    }

    public byte[] getDefaultServerPWDSalt() {
        return Arrays.copyOf(defaultServerPWDSalt, defaultServerPWDSalt.length);
    }

    public void setDefaultServerPWDSalt(byte[] salt) {
        this.defaultServerPWDSalt = salt;
    }

    public String getDefaultPWDPassword() {
        return defaultPWDPassword;
    }

    public void setDefaultPWDPassword(String password) {
        this.defaultPWDPassword = password;
    }

    public Integer getDefaultPWDIterations() {
        return defaultPWDIterations;
    }

    public void setDefaultPWDIterations(Integer defaultPWDIterations) {
        this.defaultPWDIterations = defaultPWDIterations;
    }

    public byte[] getDefaultServerPWDPrivate() {
        return Arrays.copyOf(defaultServerPWDPrivate, defaultServerPWDPrivate.length);
    }

    public void setDefaultServerPWDPrivate(byte[] defaultServerPWDPrivate) {
        this.defaultServerPWDPrivate = defaultServerPWDPrivate;
    }

    public byte[] getDefaultServerPWDMask() {
        return Arrays.copyOf(defaultServerPWDMask, defaultServerPWDMask.length);
    }

    public void setDefaultServerPWDMask(byte[] defaultServerPWDMask) {
        this.defaultServerPWDMask = defaultServerPWDMask;
    }

    public byte[] getDefaultClientPWDPrivate() {
        return Arrays.copyOf(defaultClientPWDPrivate, defaultClientPWDPrivate.length);
    }

    public void setDefaultClientPWDPrivate(byte[] defaultClientPWDPrivate) {
        this.defaultClientPWDPrivate = defaultClientPWDPrivate;
    }

    public byte[] getDefaultClientPWDMask() {
        return Arrays.copyOf(defaultClientPWDMask, defaultClientPWDMask.length);
    }

    public void setDefaultClientPWDMask(byte[] defaultClientPWDMask) {
        this.defaultClientPWDMask = defaultClientPWDMask;
    }

    public NamedGroup getDefaultPWDProtectGroup() {
        return defaultPWDProtectGroup;
    }

    public void setDefaultPWDProtectGroup(NamedGroup defaultPWDProtectGroup) {
        this.defaultPWDProtectGroup = defaultPWDProtectGroup;
    }

    public Point getDefaultServerPWDProtectPublicKey() {
        return defaultServerPWDProtectPublicKey;
    }

    public void setDefaultServerPWDProtectPublicKey(Point defaultServerPWDProtectPublicKey) {
        this.defaultServerPWDProtectPublicKey = defaultServerPWDProtectPublicKey;
    }

    public BigInteger getDefaultServerPWDProtectPrivateKey() {
        return defaultServerPWDProtectPrivateKey;
    }

    public void setDefaultServerPWDProtectPrivateKey(BigInteger defaultServerPWDProtectPrivateKey) {
        this.defaultServerPWDProtectPrivateKey = defaultServerPWDProtectPrivateKey;
    }

    public BigInteger getDefaultServerPWDProtectRandomSecret() {
        return defaultServerPWDProtectRandomSecret;
    }

    public void setDefaultServerPWDProtectRandomSecret(BigInteger defaultServerPWDProtectRandomSecret) {
        this.defaultServerPWDProtectRandomSecret = defaultServerPWDProtectRandomSecret;
    }

    public Boolean isAddPWDProtectExtension() {
        return addPWDProtectExtension;
    }

    public void setAddPWDProtectExtension(Boolean addPWDProtectExtension) {
        this.addPWDProtectExtension = addPWDProtectExtension;
    }

    public Boolean isStopTraceAfterUnexpected() {
        return stopTraceAfterUnexpected;
    }

    public void setStopTraceAfterUnexpected(Boolean stopTraceAfterUnexpected) {
        this.stopTraceAfterUnexpected = stopTraceAfterUnexpected;
    }

    public List<CipherSuite> getClientSupportedEsniCipherSuites() {
        return this.clientSupportedEsniCipherSuites;
    }

    public void setClientSupportedEsniCipherSuites(List<CipherSuite> clientSupportedEsniCipherSuites) {
        this.clientSupportedEsniCipherSuites = clientSupportedEsniCipherSuites;
    }

    public void setClientSupportedEsniCipherSuites(CipherSuite... clientSupportedEsniCipherSuites) {
        this.clientSupportedEsniCipherSuites = new ArrayList(Arrays.asList(clientSupportedEsniCipherSuites));
    }

    public List<NamedGroup> getClientSupportedEsniNamedGroups() {
        return this.clientSupportedEsniNamedGroups;
    }

    public void setClientSupportedEsniNamedGroups(List<NamedGroup> clientSupportedEsniNamedGroups) {
        this.clientSupportedEsniNamedGroups = clientSupportedEsniNamedGroups;
    }

    public final void setClientSupportedEsniNamedGroups(NamedGroup... clientSupportedEsniNamedGroups) {
        this.clientSupportedEsniNamedGroups = new ArrayList(Arrays.asList(clientSupportedEsniNamedGroups));
    }

    public List<KeyShareEntry> getEsniServerKeyPairs() {
        return this.esniServerKeyPairs;
    }

    public void setEsniServerKeyPairs(List<KeyShareEntry> esniServerKeyPairs) {
        this.esniServerKeyPairs = esniServerKeyPairs;
    }

    public final void setEsniServerKeyPairs(KeyShareEntry... esniServerKeyPairs) {
        this.esniServerKeyPairs = new ArrayList(Arrays.asList(esniServerKeyPairs));
    }

    public byte[] getDefaultEsniClientNonce() {
        return Arrays.copyOf(defaultEsniClientNonce, defaultEsniClientNonce.length);
    }

    public void setDefaultEsniClientNonce(byte[] defaultEsniClientNonce) {
        this.defaultEsniClientNonce = defaultEsniClientNonce;
    }

    public byte[] getDefaultEsniServerNonce() {
        return Arrays.copyOf(defaultEsniServerNonce, defaultEsniServerNonce.length);
    }

    public void setDefaultEsniServerNonce(byte[] defaultEsniServerNonce) {
        this.defaultEsniServerNonce = defaultEsniServerNonce;
    }

    public byte[] getDefaultEsniRecordBytes() {
        return Arrays.copyOf(defaultEsniRecordBytes, defaultEsniRecordBytes.length);
    }

    public void setDefaultEsniRecordBytes(byte[] defaultEsniRecordBytes) {
        this.defaultEsniRecordBytes = defaultEsniRecordBytes;
    }

    public EsniDnsKeyRecordVersion getDefaultEsniRecordVersion() {
        return defaultEsniRecordVersion;
    }

    public void setDefaultEsniRecordVersion(EsniDnsKeyRecordVersion defaultEsniRecordVersion) {
        this.defaultEsniRecordVersion = defaultEsniRecordVersion;
    }

    public byte[] getDefaultEsniRecordChecksum() {
        return Arrays.copyOf(defaultEsniRecordChecksum, defaultEsniRecordChecksum.length);
    }

    public void setDefaultEsniRecordChecksum(byte[] defaultEsniRecordChecksum) {
        this.defaultEsniRecordChecksum = defaultEsniRecordChecksum;
    }

    public List<KeyShareStoreEntry> getDefaultEsniServerKeyShareEntries() {
        return defaultEsniServerKeyShareEntries;
    }

    public void setDefaultEsniServerKeyShareEntries(List<KeyShareStoreEntry> defaultEsniServerKeyShareEntries) {
        this.defaultEsniServerKeyShareEntries = defaultEsniServerKeyShareEntries;
    }

    public List<CipherSuite> getDefaultEsniServerCipherSuites() {
        return defaultEsniServerCipherSuites;
    }

    public void setDefaultEsniServerCipherSuites(List<CipherSuite> defaultEsniServerCipherSuites) {
        this.defaultEsniServerCipherSuites = defaultEsniServerCipherSuites;
    }

    public Integer getDefaultEsniPaddedLength() {
        return defaultEsniPaddedLength;
    }

    public void setDefaultEsniPaddedLength(Integer defaultEsniPaddedLength) {
        this.defaultEsniPaddedLength = defaultEsniPaddedLength;
    }

    public Long getDefaultEsniNotBefore() {
        return defaultEsniNotBefore;
    }

    public void setDefaultEsniNotBefore(Long defaultEsniNotBefore) {
        this.defaultEsniNotBefore = defaultEsniNotBefore;
    }

    public Long getDefaultEsniNotAfter() {
        return defaultEsniNotAfter;
    }

    public void setDefaultEsniNotAfter(Long defaultEsniNotAfter) {
        this.defaultEsniNotAfter = defaultEsniNotAfter;
    }

    public List<ExtensionType> getDefaultEsniExtensions() {
        return defaultEsniExtensions;
    }

    public void setDefaultEsniExtensions(List<ExtensionType> defaultEsniExtensions) {
        this.defaultEsniExtensions = defaultEsniExtensions;
    }

    public Boolean isWriteKeylogFile() {
        return writeKeylogFile;
    }

    public void setWriteKeylogFile(Boolean writeKeylogFile) {
        this.writeKeylogFile = writeKeylogFile;
    }

    public String getKeylogFilePath() {
        return keylogFilePath;
    }

    public void setKeylogFilePath(String keylogFilePath) {
        this.keylogFilePath = keylogFilePath;
    }

    public BigInteger getDefaultEsniClientPrivateKey() {
        return defaultEsniClientPrivateKey;
    }

    public void setDefaultEsniClientPrivateKey(BigInteger defaultEsniClientPrivateKey) {
        this.defaultEsniClientPrivateKey = defaultEsniClientPrivateKey;
    }

    public List<NamedGroup> getDefaultClientKeyShareNamedGroups() {
        return defaultClientKeyShareNamedGroups;
    }

    public void setDefaultClientKeyShareNamedGroups(List<NamedGroup> defaultClientKeyShareNamedGroups) {
        this.defaultClientKeyShareNamedGroups = defaultClientKeyShareNamedGroups;
    }

    public void setDefaultClientKeyShareNamedGroups(NamedGroup... defaultClientKeyShareNamedGroups) {
        this.defaultClientKeyShareNamedGroups = new ArrayList<>(Arrays.asList(defaultClientKeyShareNamedGroups));
    }

    public List<KeyShareStoreEntry> getDefaultClientKeyStoreEntries() {
        return defaultClientKeyStoreEntries;
    }

    public void setDefaultClientKeyStoreEntries(List<KeyShareStoreEntry> defaultClientKeyStoreEntries) {
        this.defaultClientKeyStoreEntries = defaultClientKeyStoreEntries;
    }

    public List<ActionOption> getMessageFactoryActionOptions() {
        return messageFactoryActionOptions;
    }

    public void setMessageFactoryActionOptions(List<ActionOption> messageFactoryActionOptions) {
        this.messageFactoryActionOptions = messageFactoryActionOptions;
    }

    public Boolean isRetryFailedClientTcpSocketInitialization() {
        return retryFailedClientTcpSocketInitialization;
    }

    public void setRetryFailedClientTcpSocketInitialization(Boolean retryFailedClientTcpSocketInitialization) {
        this.retryFailedClientTcpSocketInitialization = retryFailedClientTcpSocketInitialization;
    }

    public Boolean isLimitPsksToOne() {
        return limitPsksToOne;
    }

    public void setLimitPsksToOne(Boolean limitPsksToOne) {
        this.limitPsksToOne = limitPsksToOne;
    }

    public Boolean isPreserveMessageRecordRelation() {
        return preserveMessageRecordRelation;
    }

    public void setPreserveMessageRecordRelation(Boolean preserveMessageRecordRelation) {
        this.preserveMessageRecordRelation = preserveMessageRecordRelation;
    }

    public Integer getDefaultMaxEarlyDataSize() {
        return defaultMaxEarlyDataSize;
    }

    public void setDefaultMaxEarlyDataSize(Integer defaultMaxEarlyDataSize) {
        this.defaultMaxEarlyDataSize = defaultMaxEarlyDataSize;
    }

    public byte[] getDefaultLastClientHello() {
        return Arrays.copyOf(defaultLastClientHello, defaultLastClientHello.length);
    }

    public void setDefaultLastClientHello(byte[] defaultLastClientHello) {
        this.defaultLastClientHello = defaultLastClientHello;
    }

    public int getPrefferedCertRsaKeySize() {
        return prefferedCertRsaKeySize;
    }

    public void setPrefferedCertRsaKeySize(int prefferedCertRsaKeySize) {
        this.prefferedCertRsaKeySize = prefferedCertRsaKeySize;
    }

    public int getPrefferedCertDssKeySize() {
        return prefferedCertDssKeySize;
    }

    public void setPrefferedCertDssKeySize(int prefferedCertDssKeySize) {
        this.prefferedCertDssKeySize = prefferedCertDssKeySize;
    }

    public byte[] getDefaultExtensionCookie() {
        return defaultExtensionCookie;
    }

    public void setDefaultExtensionCookie(byte[] defaultExtensionCookie) {
        this.defaultExtensionCookie = defaultExtensionCookie;
    }

    public Boolean isAddCookieExtension() {
        return addCookieExtension;
    }

    public void setAddCookieExtension(Boolean addCookieExtension) {
        this.addCookieExtension = addCookieExtension;
    }

    public Boolean isEncryptChangeCipherSpec() {
        return encryptChangeCipherSpecTls13;
    }

    public void setEncryptChangeCipherSpec(Boolean encryptChangeCipherSpec) {
        this.encryptChangeCipherSpecTls13 = encryptChangeCipherSpec;
    }
}<|MERGE_RESOLUTION|>--- conflicted
+++ resolved
@@ -80,15 +80,11 @@
 import java.util.Arrays;
 import java.util.LinkedList;
 import java.util.List;
-import java.util.Objects;
 import javax.xml.bind.annotation.XmlAccessType;
 import javax.xml.bind.annotation.XmlAccessorType;
 import javax.xml.bind.annotation.XmlElement;
-import javax.xml.bind.annotation.XmlElementDecl;
 import javax.xml.bind.annotation.XmlElementWrapper;
-import javax.xml.bind.annotation.XmlList;
 import javax.xml.bind.annotation.XmlRootElement;
-import javax.xml.bind.annotation.XmlSchema;
 import javax.xml.bind.annotation.XmlType;
 import javax.xml.bind.annotation.adapters.XmlJavaTypeAdapter;
 import org.apache.logging.log4j.LogManager;
@@ -376,12 +372,9 @@
     /**
      * Default ALPN announced protocols
      */
-<<<<<<< HEAD
-    @XmlJavaTypeAdapter(IllegalStringAdapter.class)
-=======
     @XmlElement(name = "defaultProposedAlpnProtocol")
     @XmlElementWrapper
->>>>>>> 28d66524
+    @XmlJavaTypeAdapter(IllegalStringAdapter.class)
     private List<String> defaultProposedAlpnProtocols;
 
     @XmlJavaTypeAdapter(IllegalStringAdapter.class)
@@ -1199,11 +1192,7 @@
      * requestPath to use in LocationHeader if none is saved during the connection, e.g. no received HttpsRequestMessage
      * or httpsParsing is disabled
      */
-<<<<<<< HEAD
-    @XmlElement(name = "defaultHttpsRequestPath")
     @XmlJavaTypeAdapter(IllegalStringAdapter.class)
-=======
->>>>>>> 28d66524
     private String defaultHttpsRequestPath = "/";
 
     private StarttlsType starttlsType = StarttlsType.NONE;
