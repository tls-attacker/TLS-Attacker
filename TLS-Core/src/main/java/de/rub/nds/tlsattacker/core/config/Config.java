/*
 * TLS-Attacker - A Modular Penetration Testing Framework for TLS
 *
 * Copyright 2014-2023 Ruhr University Bochum, Paderborn University, Technology Innovation Institute, and Hackmanit GmbH
 *
 * Licensed under Apache License, Version 2.0
 * http://www.apache.org/licenses/LICENSE-2.0.txt
 */
package de.rub.nds.tlsattacker.core.config;

import static java.nio.charset.StandardCharsets.US_ASCII;

import de.rub.nds.modifiablevariable.util.ArrayConverter;
import de.rub.nds.modifiablevariable.util.IllegalStringAdapter;
import de.rub.nds.modifiablevariable.util.UnformattedByteArrayAdapter;
import de.rub.nds.tlsattacker.core.certificate.CertificateKeyPair;
import de.rub.nds.tlsattacker.core.connection.InboundConnection;
import de.rub.nds.tlsattacker.core.connection.OutboundConnection;
import de.rub.nds.tlsattacker.core.constants.*;
import de.rub.nds.tlsattacker.core.crypto.ec.CurveFactory;
import de.rub.nds.tlsattacker.core.crypto.ec.EllipticCurve;
import de.rub.nds.tlsattacker.core.crypto.ec.Point;
import de.rub.nds.tlsattacker.core.crypto.keys.CustomRSAPrivateKey;
import de.rub.nds.tlsattacker.core.exceptions.ConfigurationException;
import de.rub.nds.tlsattacker.core.layer.constant.LayerConfiguration;
import de.rub.nds.tlsattacker.core.protocol.message.extension.EchConfig;
import de.rub.nds.tlsattacker.core.protocol.message.extension.cachedinfo.CachedObject;
import de.rub.nds.tlsattacker.core.protocol.message.extension.keyshare.KeyShareEntry;
import de.rub.nds.tlsattacker.core.protocol.message.extension.keyshare.KeyShareStoreEntry;
import de.rub.nds.tlsattacker.core.protocol.message.extension.psk.PskSet;
import de.rub.nds.tlsattacker.core.protocol.message.extension.quic.QuicTransportParameters;
import de.rub.nds.tlsattacker.core.protocol.message.extension.sni.ServerNamePair;
import de.rub.nds.tlsattacker.core.protocol.message.extension.statusrequestv2.RequestItemV2;
import de.rub.nds.tlsattacker.core.protocol.message.extension.trustedauthority.TrustedAuthority;
import de.rub.nds.tlsattacker.core.quic.constants.QuicVersion;
import de.rub.nds.tlsattacker.core.workflow.action.executor.ActionOption;
import de.rub.nds.tlsattacker.core.workflow.action.executor.WorkflowExecutorType;
import de.rub.nds.tlsattacker.core.workflow.factory.WorkflowTraceType;
import de.rub.nds.tlsattacker.core.workflow.filter.FilterType;
import jakarta.xml.bind.annotation.XmlAccessType;
import jakarta.xml.bind.annotation.XmlAccessorType;
import jakarta.xml.bind.annotation.XmlElement;
import jakarta.xml.bind.annotation.XmlElementWrapper;
import jakarta.xml.bind.annotation.XmlRootElement;
import jakarta.xml.bind.annotation.XmlType;
import jakarta.xml.bind.annotation.adapters.XmlJavaTypeAdapter;
import java.io.*;
import java.lang.reflect.Field;
import java.math.BigInteger;
import java.nio.charset.Charset;
import java.security.PrivateKey;
import java.util.ArrayList;
import java.util.Arrays;
import java.util.LinkedList;
import java.util.List;
import org.apache.logging.log4j.LogManager;
import org.apache.logging.log4j.Logger;
import org.bouncycastle.crypto.tls.Certificate;

@SuppressWarnings("SpellCheckingInspection")
@XmlRootElement(name = "config")
@XmlAccessorType(XmlAccessType.FIELD)
@XmlType(propOrder = {})
public class Config implements Serializable {

    private static final Logger LOGGER = LogManager.getLogger();

    @Deprecated
    public static Config createConfig() {
        return new Config();
    }

    public static Config createConfig(File f) {
        return ConfigIO.read(f);
    }

    public static Config createConfig(InputStream stream) {
        return ConfigIO.read(stream);
    }

    public static Config createEmptyConfig() {
        Config c = new Config();
        for (Field field : c.getClass().getDeclaredFields()) {
            if (!field.getName().equals("LOGGER")
                    && !field.getType().isPrimitive()
                    && !field.getName().contains("Extension")) {
                field.setAccessible(true);
                try {
                    field.set(c, null);
                } catch (IllegalAccessException e) {
                    LOGGER.warn("Could not set field in Config!", e);
                }
            }
        }
        return c;
    }

    private LayerConfiguration defaultLayerConfiguration;

    @XmlJavaTypeAdapter(UnformattedByteArrayAdapter.class)
    private byte[] defaultHandshakeSecret = new byte[32];

    private CertificateKeyType preferredCertificateSignatureType = CertificateKeyType.RSA;

    private NamedGroup preferredCertificateSignatureGroup = NamedGroup.SECP256R1;

    private Boolean autoSelectCertificate = true;

    private CertificateKeyPair defaultExplicitCertificateKeyPair;

    private Boolean autoAdjustSignatureAndHashAlgorithm = true;

    private HashAlgorithm preferredHashAlgorithm = HashAlgorithm.SHA256;

    /** List of filters to apply on workflow traces before serialization. */
    @XmlElement(name = "outputFilter")
    @XmlElementWrapper
    private List<FilterType> outputFilters;

    /**
     * Whether filters return a copy of the input workflow trace or overwrite it in place. While
     * copying would be preferred in general, overwriting might be desired in some scenarios for
     * better performance.
     */
    private Boolean applyFiltersInPlace = true;

    /**
     * Whether to keep explicit user settings in the workflow trace when applying filters or not.
     * Filters might override explicit user definitions in the filtered workflow trace. For example,
     * the DefaultFilter removes explicitly overwritten default connections. If this flag is true,
     * the user defined connections would be restored afterwards.
     */
    private Boolean filtersKeepUserSettings = true;

    /** If we receive records in the wrong order we will reorder them */
    private Boolean reorderReceivedDtlsRecords = true;

    /** Default value for ProtocolVersionFields */
    private ProtocolVersion highestProtocolVersion = ProtocolVersion.TLS12;

    /** The default connection parameters to use when running TLS-Client. */
    private OutboundConnection defaultClientConnection;

    /**
     * After executing a workflow trace, the final state of the TCP socket is stored inside the
     * context. By default the socket timeout for determining this state is set to 1ms. If execution
     * speed is not important, this can be set to true, so that the regular connection timeout
     * settings are used.
     */
    private Boolean receiveFinalTcpSocketStateWithTimeout = false;

    /**
     * Setting this to true results in multiple attempts to initialize a connection to the server
     * when a ClientTcpTransportHandler is used.
     */
    private Boolean retryFailedClientTcpSocketInitialization = false;

    /**
     * Setting this to true results in the Client transporthandlers trying to acquire a new port on
     * each connection attempt. Default behavior true so that reused ports are not an issue.
     */
    private Boolean resetClientSourcePort = true;

    /** The default connection parameters to use when running TLS-Server. */
    private InboundConnection defaultServerConnection;

    private RunningModeType defaultRunningMode = RunningModeType.CLIENT;

    /** If default generated WorkflowTraces should contain cookie exchange */
    private Boolean dtlsCookieExchange = true;

    /** If default generated WorkflowTraces should contain client Authentication */
    private Boolean clientAuthentication = false;

    /** If the ServerHello should contain all enabled extensions or only proposed ones */
    private Boolean respectClientProposedExtensions = false;

    /** Which Signature and Hash algorithms we support */
    @XmlElement(name = "defaultClientSupportedSignatureAndHashAlgorithm")
    @XmlElementWrapper
    private List<SignatureAndHashAlgorithm> defaultClientSupportedSignatureAndHashAlgorithms;

    /** Which Signature and Hash algorithms we support for Certificates */
    @XmlElement(name = "defaultClientSupportedCertificateSignAlgorithms")
    @XmlElementWrapper
    private List<SignatureAndHashAlgorithm> defaultClientSupportedCertificateSignAlgorithms;

    /** Which Cipher suites we support by default */
    @XmlElement(name = "defaultClientSupportedCipherSuite")
    @XmlElementWrapper
    private List<CipherSuite> defaultClientSupportedCipherSuites;

    /** Which Cipher suites we support by default */
    @XmlElement(name = "defaultServerSupportedCipherSuite")
    @XmlElementWrapper
    private List<CipherSuite> defaultServerSupportedCipherSuites;

    /** Which CSSL 2 Cipher suites we support by default */
    @XmlElement(name = "defaultServerSupportedSSL2CipherSuite")
    @XmlElementWrapper
    private List<SSL2CipherSuite> defaultServerSupportedSSL2CipherSuites;

    /** Default clientSupportedNamed groups */
    @XmlElement(name = "defaultClientNamedGroup")
    @XmlElementWrapper
    private List<NamedGroup> defaultClientNamedGroups;

    /** Default clientSupportedNamed groups */
    @XmlElement(name = "defaultServerNamedGroup")
    @XmlElementWrapper
    private List<NamedGroup> defaultServerNamedGroups;

    /** Supported ProtocolVersions by default */
    @XmlElement(name = "supportedVersion")
    @XmlElementWrapper
    private List<ProtocolVersion> supportedVersions;

    /** Which heartBeat mode we are in */
    private HeartbeatMode heartbeatMode = HeartbeatMode.PEER_ALLOWED_TO_SEND;

    /** Padding length for TLS 1.3 messages */
    private Integer defaultAdditionalPadding = 0;

    @XmlElement(name = "defaultSniHostname")
    @XmlElementWrapper
    private List<ServerNamePair> defaultSniHostnames =
            new LinkedList<>(
                    List.of(
                            new ServerNamePair(
                                    NameType.HOST_NAME.getValue(),
                                    "example.com".getBytes(US_ASCII))));

    /** Key type for KeyShareExtension */
    private NamedGroup defaultSelectedNamedGroup = NamedGroup.SECP256R1;

    private BigInteger defaultKeySharePrivateKey = new BigInteger("FFFF", 16);

    @XmlElement(name = "defaultClientKeyShareNamedGroup")
    @XmlElementWrapper
    private List<NamedGroup> defaultClientKeyShareNamedGroups;

    @XmlElement(name = "defaultClientKeyStoreEntry")
    @XmlElementWrapper
    private List<KeyShareStoreEntry> defaultClientKeyStoreEntries;

    private KeyShareStoreEntry defaultServerKeyShareEntry;

    private NameType sniType = NameType.HOST_NAME;

    private Integer preferredCertRsaKeySize = 2048;

    private Integer preferredCertDssKeySize = 2048;

    /** Determine if a KeyUpdate should be requested from peer */
    private KeyUpdateRequest defaultKeyUpdateRequestMode = KeyUpdateRequest.UPDATE_NOT_REQUESTED;

    /** Determine if CCS should be encrypted in TLS 1.3 if encryption is set up for record layer */
    private Boolean encryptChangeCipherSpecTls13 = false;

    /**
     * SessionTLSTicket for the SessionTLSTicketExtension. It's an empty session ticket since we
     * initiate a new connection.
     */
    @XmlJavaTypeAdapter(UnformattedByteArrayAdapter.class)
    private byte[] tlsSessionTicket = new byte[0];

    /**
     * Renegotiation info for the RenegotiationInfo extension for the Client. It's an empty info
     * since we initiate a new connection.
     */
    @XmlJavaTypeAdapter(UnformattedByteArrayAdapter.class)
    private byte[] defaultClientRenegotiationInfo = new byte[0];

    /**
     * Renegotiation info for the RenegotiationInfo extension for the Client. It's an empty info
     * since we initiate a new connection.
     */
    @XmlJavaTypeAdapter(UnformattedByteArrayAdapter.class)
    private byte[] defaultServerRenegotiationInfo = new byte[0];

    /**
     * SignedCertificateTimestamp for the SignedCertificateTimestampExtension. It's an empty
     * timestamp, since the server sends it.
     */
    @XmlJavaTypeAdapter(UnformattedByteArrayAdapter.class)
    private byte[] defaultSignedCertificateTimestamp = new byte[0];

    /** TokenBinding default version. To be defined later. */
    private TokenBindingVersion defaultTokenBindingVersion = TokenBindingVersion.DRAFT_13;

    /** Default TokenBinding Key Parameters. */
    @XmlElement(name = "defaultTokenBindingKeyParameter")
    @XmlElementWrapper
    private List<TokenBindingKeyParameters> defaultTokenBindingKeyParameters;

    /** This is the request type of the CertificateStatusRequest extension */
    private CertificateStatusRequestType certificateStatusRequestExtensionRequestType =
            CertificateStatusRequestType.OCSP;

    /** This is the responder ID list of the CertificateStatusRequest extension */
    @XmlJavaTypeAdapter(UnformattedByteArrayAdapter.class)
    private byte[] certificateStatusRequestExtensionResponderIDList = new byte[0];

    /** This is the request extension of the CertificateStatusRequest extension */
    @XmlJavaTypeAdapter(UnformattedByteArrayAdapter.class)
    private byte[] certificateStatusRequestExtensionRequestExtension = new byte[0];

    /** Default ALPN announced protocols */
    @XmlElement(name = "defaultProposedAlpnProtocol")
    @XmlElementWrapper
    @XmlJavaTypeAdapter(IllegalStringAdapter.class)
    private List<String> defaultProposedAlpnProtocols;

    /** Default QuicTransportParameters */
    @XmlElement(name = "defaultQuicTransportParameters")
    private QuicTransportParameters defaultQuicTransportParameters;

    /** If true tries to decrypt the initial QUIC packets with own keys */
    private Boolean echoQuic = false;

    @XmlJavaTypeAdapter(IllegalStringAdapter.class)
    private String defaultSelectedAlpnProtocol = AlpnProtocol.HTTP_2.getConstant();

    /** Default SRP Identifier */
    @XmlJavaTypeAdapter(UnformattedByteArrayAdapter.class)
    private byte[] secureRemotePasswordExtensionIdentifier =
            "UserName".getBytes(Charset.forName("UTF-8"));

    /**
     * Default SRTP extension protection profiles The list contains every protection profile as in
     * RFC 5764
     */
    @XmlElement(name = "secureRealTimeTransportProtocolProtectionProfile")
    @XmlElementWrapper
    private List<SrtpProtectionProfiles> secureRealTimeTransportProtocolProtectionProfiles;

    /** Default SRTP extension master key identifier */
    @XmlJavaTypeAdapter(UnformattedByteArrayAdapter.class)
    private byte[] secureRealTimeTransportProtocolMasterKeyIdentifier = new byte[0];

    /** Default user mapping extension hint type */
    private UserMappingExtensionHintType userMappingExtensionHintType =
            UserMappingExtensionHintType.UPN_DOMAIN_HINT;

    /** Default certificate type extension desired types */
    @XmlElement(name = "certificateTypeDesiredType")
    @XmlElementWrapper
    private List<CertificateType> certificateTypeDesiredTypes;

    /** Default client certificate type extension desired types */
    @XmlElement(name = "clientCertificateTypeDesiredType")
    @XmlElementWrapper
    private List<CertificateType> clientCertificateTypeDesiredTypes;

    /** Default server certificate type extension desired types */
    @XmlElement(name = "serverCertificateTypeDesiredType")
    @XmlElementWrapper
    private List<CertificateType> serverCertificateTypeDesiredTypes;

    /** Default client authz extension data format list */
    @XmlElement(name = "clientAuthzExtensionDataFormat")
    @XmlElementWrapper
    private List<AuthzDataFormat> clientAuthzExtensionDataFormat;

    /** Default state for the certificate type extension message. State "client" */
    private Boolean certificateTypeExtensionMessageState = true;

    /** Default sever authz extension data format list. */
    @XmlElement(name = "serverAuthzExtensionDataFormat")
    @XmlElementWrapper
    private List<AuthzDataFormat> serverAuthzExtensionDataFormat;

    /** Default trusted ca indication extension trusted CAs. */
    @XmlElement(name = "trustedCaIndicationExtensionAuthority")
    @XmlElementWrapper
    private List<TrustedAuthority> trustedCaIndicationExtensionAuthorities;

    /** Default state for the client certificate type extension message (state "client"). */
    private Boolean clientCertificateTypeExtensionMessageState = true;

    /** Default state for the cached info extension message (state "client"). */
    private Boolean cachedInfoExtensionIsClientState = true;

    /** Default cached objects for the cached info extension. */
    @XmlElement(name = "cachedObject")
    @XmlElementWrapper
    private List<CachedObject> cachedObjectList;

    /** Default certificate status request v2 extension request list. */
    @XmlElement(name = "statusRequestV2Request")
    @XmlElementWrapper
    private List<RequestItemV2> statusRequestV2RequestList;

    /** The Type of workflow trace that should be generated */
    private WorkflowTraceType workflowTraceType = null;

    /** If the Default generated workflowtrace should contain Application data send by servers */
    private Boolean serverSendsApplicationData = false;

    /** If we generate ClientHello with extensions in SSL */
    private Boolean addExtensionsInSSL = false;

    /** If we generate ClientHello with the ECPointFormat extension */
    private Boolean addECPointFormatExtension = true;

    /** If we generate ClientHello with the EllipticCurve extension */
    private Boolean addEllipticCurveExtension = true;

    /** If we generate ClientHello with the Heartbeat extension */
    private Boolean addHeartbeatExtension = false;

    /** If we generate ClientHello with the MaxFragmentLength extension */
    private Boolean addMaxFragmentLengthExtension = false;

    /** If we generate ClientHello with the RecordSizeLimit extension */
    private Boolean addRecordSizeLimitExtension = false;

    /** If we generate ClientHello with the ServerNameIndication extension */
    private Boolean addServerNameIndicationExtension = false;

    /** If we generate ClientHello with the SignatureAndHashAlgorithm extension */
    private Boolean addSignatureAndHashAlgorithmsExtension = true;

    /** If we generate ClientHello with the SignatureAlgorithmCert extension */
    private Boolean addSignatureAlgorithmsCertExtension = false;

    /** If we generate ClientHello with the SupportedVersion extension */
    private Boolean addSupportedVersionsExtension = false;

    /** If we generate ClientHello with the KeyShare extension */
    private Boolean addKeyShareExtension = false;

    /** If we generate ClientHello with the EarlyData extension */
    private Boolean addEarlyDataExtension = false;

    /** The maximum amount of early data included in the EarlyDataExtension */
    private Integer defaultMaxEarlyDataSize = 16384;

    /** If we generate ClientHello with the EncryptedServerNameIndication extension */
    private Boolean addEncryptedServerNameIndicationExtension = false;

    /** If we generate ClientHello with the PWDClear extension */
    private Boolean addPWDClearExtension = false;

    /** If we generate ClientHello with the PWDProtect extension */
    private Boolean addPWDProtectExtension = false;

    /** If we generate ClientHello with the PSKKeyExchangeModes extension */
    private Boolean addPSKKeyExchangeModesExtension = false;

    /** If we generate ClientHello with the PreSharedKey extension */
    private Boolean addPreSharedKeyExtension = false;
    /** If we generate ClientHello with the Padding extension */
    private Boolean addPaddingExtension = false;

    /** If we generate ClientHello with the ExtendedMasterSecret extension */
    private Boolean addExtendedMasterSecretExtension = false;

    /** If we generate ClientHello with the SessionTicketTLS extension */
    private Boolean addSessionTicketTLSExtension = false;

    /** If we generate ClientHello with extended Random Extension */
    private Boolean addExtendedRandomExtension = false;

    /** If we generate ClientHello with QuicTransportParameters Extension */
    private Boolean addQuicTransportParametersExtension = false;

    /** If we generate ClientHello with SignedCertificateTimestamp extension */
    private Boolean addSignedCertificateTimestampExtension = false;

    /** If we generate ClientHello with RenegotiationInfo extension */
    private Boolean addRenegotiationInfoExtension = true;

    /** If we generate ClientHello with TokenBinding extension. */
    private Boolean addTokenBindingExtension = false;

    /** Whether HTTP request should contain a cookie header field or not. */
    private Boolean addHttpCookie = false;

    /** Default cookie value to use if addHttpCookie is true. */
    @XmlJavaTypeAdapter(IllegalStringAdapter.class)
    private String defaultHttpCookieName = "tls-attacker";

    /** Default cookie value to use if addHttpCookie is true. */
    @XmlJavaTypeAdapter(IllegalStringAdapter.class)
    private String defaultHttpCookieValue = "42130912812";

    /** If we generate ClientHello with CertificateStatusRequest extension */
    private Boolean addCertificateStatusRequestExtension = false;

    /** If we generate ClientHello with ALPN extension */
    private Boolean addAlpnExtension = false;

    /** If we generate ClientHello with SRP extension */
    private Boolean addSRPExtension = false;

    /** If we generate ClientHello with SRTP extension */
    private Boolean addSRTPExtension = false;

    /** If we generate ClientHello with truncated hmac extension */
    private Boolean addTruncatedHmacExtension = false;

    /** If we generate ClientHello with user mapping extension */
    private Boolean addUserMappingExtension = false;

    /** If we generate ClientHello with certificate type extension */
    private Boolean addCertificateTypeExtension = false;

    /** If we generate ClientHello with client authz extension */
    private Boolean addClientAuthzExtension = false;

    /** If we generate ClientHello with server authz extension */
    private Boolean addServerAuthzExtension = false;

    /** If we generate ClientHello with client certificate type extension */
    private Boolean addClientCertificateTypeExtension = false;

    /** If we generate ClientHello with server certificate type extension */
    private Boolean addServerCertificateTypeExtension = false;

    /** If we generate ClientHello with encrypt then mac extension */
    private Boolean addEncryptThenMacExtension = false;

    /** If we generate ClientHello with cached info extension */
    private Boolean addCachedInfoExtension = false;

    /** If we generate ClientHello with client certificate url extension */
    private Boolean addClientCertificateUrlExtension = false;

    /** If we generate ClientHello with trusted ca indication extension */
    private Boolean addTrustedCaIndicationExtension = false;

    /** If we generate ClientHello with status request v2 extension */
    private Boolean addCertificateStatusRequestV2Extension = false;

    /** If we generate ClientHello with TLS 1.3 cookie extension */
    private Boolean addCookieExtension = false;

    /** Collect handshake messages and send in as few records as possible * */
    private Boolean sendHandshakeMessagesWithinSingleRecord = false;

    /** Default ConnectionID to use, if addConnectionIdExtension is true */
    @XmlJavaTypeAdapter(UnformattedByteArrayAdapter.class)
    @XmlElement(name = "defaultConnectionId")
    private byte[] defaultConnectionId = {0x01, 0x02, 0x03};

    private Integer defaultNumberOfRequestedConnectionIds = 3;

    /** If we generate a ClientHello / ServerHello with DTLS 1.2 ConnectionID extension */
    private Boolean addConnectionIdExtension = false;

    /** PSKKeyExchangeModes to be used in 0-RTT (or TLS 1.3 resumption) */
    @XmlElement(name = "pskKeyExchangeMode")
    @XmlElementWrapper
    List<PskKeyExchangeMode> pskKeyExchangeModes;

    /** The PSK to use. */
    @XmlJavaTypeAdapter(UnformattedByteArrayAdapter.class)
    private byte[] psk = new byte[0];

    /** The client's early traffic secret. */
    @XmlJavaTypeAdapter(UnformattedByteArrayAdapter.class)
    private byte[] clientEarlyTrafficSecret = new byte[128];

    /** The early secret of the session. */
    @XmlJavaTypeAdapter(UnformattedByteArrayAdapter.class)
    private byte[] earlySecret = new byte[256];

    /** The cipher suite used for early data. */
    private CipherSuite earlyDataCipherSuite = CipherSuite.TLS_AES_128_GCM_SHA256;

    /** The psk used for early data (!= earlySecret or earlyTrafficSecret). */
    @XmlJavaTypeAdapter(UnformattedByteArrayAdapter.class)
    private byte[] earlyDataPsk = new byte[256];

    /** Contains all values related to TLS 1.3 PSKs. */
    @XmlElement(name = "defaultPskSet")
    @XmlElementWrapper
    private List<PskSet> defaultPskSets = new LinkedList<>();

    /** Always includes at most 1 PSK in the PreShareKey Extension. */
    private Boolean limitPsksToOne = false;

    /**
     * If records are predefined for a SendAction, assign each message a predefined record and place
     * automatically generated ones in between.
     */
    private Boolean preserveMessageRecordRelation = false;

    /** Do we use a psk for our secrets? */
    private Boolean usePsk = false;

    /** Early data to be sent. */
    @XmlJavaTypeAdapter(UnformattedByteArrayAdapter.class)
    private byte[] earlyData = ArrayConverter.hexStringToByteArray("544c532d41747461636b65720a");

    @XmlJavaTypeAdapter(UnformattedByteArrayAdapter.class)
    private byte[] distinguishedNames = new byte[0];

    private Boolean enforceSettings = false;

    /** The maximum number of bytes that can be received during a receive process. Default: 2^24. */
    private Integer receiveMaximumBytes = 16777216;

    /**
     * If true, Random of the context is not seeded with an explicit value, thus client/server
     * randoms are not deterministic.
     */
    private Boolean stealthMode = false;

    private Boolean stopActionsAfterIOException = false;

    private Boolean stopTraceAfterUnexpected = false;

    /** ActionOptions that are automatically applied to Actions of the MessageFactory */
    @XmlElement(name = "messageFactoryActionOption")
    @XmlElementWrapper
    private List<ActionOption> messageFactoryActionOptions = new LinkedList<>();

    private BigInteger defaultServerDhGenerator = new BigInteger("2");

    private BigInteger defaultServerDhModulus =
            new BigInteger(
                    "5809605995369958062791915965639201402176612226902900533702900882779736177890990861472094774477339581147373410185646378328043729800750470098210924487866935059164371588168047540943981644516632755067501626434556398193186628990071248660819361205119793693985433297036118232914410171876807536457391277857011849897410207519105333355801121109356897459426271845471397952675959440793493071628394122780510124618488232602464649876850458861245784240929258426287699705312584509625419513463605155428017165714465363094021609290561084025893662561222573202082865797821865270991145082200656978177192827024538990239969175546190770645685893438011714430426409338676314743571154537142031573004276428701433036381801705308659830751190352946025482059931306571004727362479688415574702596946457770284148435989129632853918392117997472632693078113129886487399347796982772784615865232621289656944284216824611318709764535152507354116344703769998514148343807");

    private BigInteger defaultClientDhGenerator = new BigInteger("2");

    private BigInteger defaultClientDhModulus =
            new BigInteger(
                    "5809605995369958062791915965639201402176612226902900533702900882779736177890990861472094774477339581147373410185646378328043729800750470098210924487866935059164371588168047540943981644516632755067501626434556398193186628990071248660819361205119793693985433297036118232914410171876807536457391277857011849897410207519105333355801121109356897459426271845471397952675959440793493071628394122780510124618488232602464649876850458861245784240929258426287699705312584509625419513463605155428017165714465363094021609290561084025893662561222573202082865797821865270991145082200656978177192827024538990239969175546190770645685893438011714430426409338676314743571154537142031573004276428701433036381801705308659830751190352946025482059931306571004727362479688415574702596946457770284148435989129632853918392117997472632693078113129886487399347796982772784615865232621289656944284216824611318709764535152507354116344703769998514148343807");

    private BigInteger defaultServerDhPrivateKey = new BigInteger("FFFF", 16);

    private BigInteger defaultClientDhPrivateKey = new BigInteger("FFFF", 16);

    private BigInteger defaultServerDhPublicKey =
            new BigInteger(
                    "2043613254509771843465057207078304133427100053346630496863115304729422431506842297554370188431622336168084226893060531474609378481237396107127063278624858982135545329954888129900714249447398611399069380214077491792199889131147659097337451088584054931352640316306698530468089459265836208766829761530786550035554546801263324790398605318443686766315312672983302101280548433287949333943437948214799189911192606949101858307621640886413682299273130735853556255008467704876737231663242842259426239401780891543201358635180397430055997246351872086043137262555233050955216238105392009330462604912891943865361186717249962097299588875409587651544594728203293910128024102640696503192096755401014128136916889018704050784334709496695214785225237421325503031115105974843553040027247097092511319153606298406218024502785451855415341620633845851737579504653807158340552365430158715166515645118698024341396560621615465703434564793715203380646117");

    private BigInteger defaultClientDhPublicKey =
            new BigInteger(
                    "2043613254509771843465057207078304133427100053346630496863115304729422431506842297554370188431622336168084226893060531474609378481237396107127063278624858982135545329954888129900714249447398611399069380214077491792199889131147659097337451088584054931352640316306698530468089459265836208766829761530786550035554546801263324790398605318443686766315312672983302101280548433287949333943437948214799189911192606949101858307621640886413682299273130735853556255008467704876737231663242842259426239401780891543201358635180397430055997246351872086043137262555233050955216238105392009330462604912891943865361186717249962097299588875409587651544594728203293910128024102640696503192096755401014128136916889018704050784334709496695214785225237421325503031115105974843553040027247097092511319153606298406218024502785451855415341620633845851737579504653807158340552365430158715166515645118698024341396560621615465703434564793715203380646117");

    private BigInteger defaultServerDsaPrivateKey = new BigInteger("FFFF", 16);

    private BigInteger defaultServerDsaPublicKey =
            new BigInteger(
                    1,
                    ArrayConverter.hexStringToByteArray(
                            "3c991ffbb26fce963dae6540ce45904079c50398b0c32fa8485ada51dd9614e150bc8983ab6996ce4d7f8237aeeef9ec97a10e6c0949417b8412cc5711a8482f540d6b030da4e1ed591c152062775e61e6fef897c3b12a38185c12d8feddbe85298dc41324b2450d83e3b90a419373380b60ee1ca9094437c0be19fb73184726"));

    private BigInteger defaultServerDsaPrimeP =
            new BigInteger(
                    1,
                    ArrayConverter.hexStringToByteArray(
                            "0093c33a88f3af1bacb3b20500fef26e70d08d1591874e9e77f1cc98ba004ae8c04d2022edce758e0ee8ceee9520381a9d4b2dda1c8f7b249aa2c452e8cada51ab57709053184316eb691f3dace9f4b60f8e70c95314b473782f8d6401181945ae83c3befcb9478e0b050ad4e146eedbdd42afb136eef59ec751af958f35466529"));

    private BigInteger defaultServerDsaPrimeQ =
            new BigInteger(
                    1,
                    ArrayConverter.hexStringToByteArray(
                            "00ac2ef188503342ec5ccb04541dfa5d5eade8b019"));

    private BigInteger defaultServerDsaGenerator =
            new BigInteger(
                    1,
                    ArrayConverter.hexStringToByteArray(
                            "1e813bdd058e57f807aef75c3626dfae3918be6dd87efe5739201b37581d33865b9626aff787aa847e9dbdbf20f57f7d2fce39a5f53c6869254d12fa6b95cfeebc2c1151e69b3d52073d6c23d7cb7c830e2cbb286a624cebbab5648b6d0276dfede31c4717ec03035f13ed81d183a07076a53d79f746f6f67237dbfc6211dc5a"));

    private BigInteger defaultClientDsaPrivateKey = new BigInteger("FFFF", 16);

    private BigInteger defaultClientDsaPublicKey =
            new BigInteger(
                    1,
                    ArrayConverter.hexStringToByteArray(
                            "3c991ffbb26fce963dae6540ce45904079c50398b0c32fa8485ada51dd9614e150bc8983ab6996ce4d7f8237aeeef9ec97a10e6c0949417b8412cc5711a8482f540d6b030da4e1ed591c152062775e61e6fef897c3b12a38185c12d8feddbe85298dc41324b2450d83e3b90a419373380b60ee1ca9094437c0be19fb73184726"));

    private BigInteger defaultClientDsaPrimeP =
            new BigInteger(
                    1,
                    ArrayConverter.hexStringToByteArray(
                            "0093c33a88f3af1bacb3b20500fef26e70d08d1591874e9e77f1cc98ba004ae8c04d2022edce758e0ee8ceee9520381a9d4b2dda1c8f7b249aa2c452e8cada51ab57709053184316eb691f3dace9f4b60f8e70c95314b473782f8d6401181945ae83c3befcb9478e0b050ad4e146eedbdd42afb136eef59ec751af958f35466529"));

    private BigInteger defaultClientDsaPrimeQ =
            new BigInteger(
                    1,
                    ArrayConverter.hexStringToByteArray(
                            "00ac2ef188503342ec5ccb04541dfa5d5eade8b019"));

    private BigInteger defaultClientDsaGenerator =
            new BigInteger(
                    1,
                    ArrayConverter.hexStringToByteArray(
                            "1e813bdd058e57f807aef75c3626dfae3918be6dd87efe5739201b37581d33865b9626aff787aa847e9dbdbf20f57f7d2fce39a5f53c6869254d12fa6b95cfeebc2c1151e69b3d52073d6c23d7cb7c830e2cbb286a624cebbab5648b6d0276dfede31c4717ec03035f13ed81d183a07076a53d79f746f6f67237dbfc6211dc5a"));

    private GOSTCurve defaultSelectedGostCurve = GOSTCurve.GostR3410_2001_CryptoPro_XchB;

    @XmlJavaTypeAdapter(IllegalStringAdapter.class)
    private String defaultApplicationMessageData = "Test";

    @XmlElement(name = "clientCertificateType")
    @XmlElementWrapper
    private List<ClientCertificateType> clientCertificateTypes;

    /** max payload length used in our application (not set by the spec) */
    private Integer heartbeatPayloadLength = 256;

    private Integer heartbeatPaddingLength = 256;

    /** How much padding bytes should be send by default */
    @XmlJavaTypeAdapter(UnformattedByteArrayAdapter.class)
    @XmlElement(name = "defaultPaddingExtensionBytes")
    private byte[] defaultPaddingExtensionBytes = new byte[] {0, 0, 0, 0, 0, 0};

    /** How long should our DTLSCookies be by default */
    private Integer dtlsDefaultCookieLength = 20;

    /**
     * Configures the maximum fragment length. This should not be confused with MTU (which includes
     * the IP, UDP, record and DTLS headers).
     */
    private Integer dtlsMaximumFragmentLength = 1400;

    private WorkflowExecutorType workflowExecutorType = WorkflowExecutorType.DEFAULT;

    /** Does not mix messages with different message types in a single record */
    private Boolean flushOnMessageTypeChange = true;

    /**
     * If there is not enough space in the defined fragments, new fragments are dynamically added if
     * not set, protocolmessage bytes that wont fit are discarded
     */
    private Boolean createFragmentsDynamically = true;

    /**
     * If there is not enough space in the defined records, new records are dynamically added if not
     * set, protocol message bytes that wont fit are discarded
     */
    private Boolean createRecordsDynamically = true;

    /** Every fragment will be sent in one individual transport packet */
    private Boolean individualTransportPacketsForFragments = false;

    /** If we should wait after sending one transport packet [ADD FOR LAYER!] */
    private Integer individualTransportPacketCooldown = 0;

    /**
     * If this value is set the default workflowExecutor will remove all runtime values from the
     * workflow trace and will only keep the relevant information
     */
    private Boolean resetWorkflowTracesBeforeSaving = false;

    /** If the WorkflowExecutor should take care of the connection opening */
    private Boolean workflowExecutorShouldOpen = true;

    private Boolean stopReceivingAfterFatal = false;

    /** If the WorkflowExecutor should take care of the connection closing */
    private Boolean workflowExecutorShouldClose = true;

    private Boolean stopActionsAfterFatal = false;

    /**
     * If the WorkflowExecutor should take care of terminating the connection with a Alert(fatal,
     * close_notify) message
     */
    private Boolean finishWithCloseNotify = false;

    /**
     * In DTLS, TLS-Attacker will not process further ChangeCipherSpec messages except the first
     * received per epoch value
     */
    private Boolean ignoreRetransmittedCcsInDtls = false;

    /** If retransmissions are received in DTLS should they included to the workflow trace */
    private Boolean addRetransmissionsToWorkflowTraceInDtls = false;

    /**
     * How many retransmissions should be executed during the handshake for UDP based protocols e.g.
     * DTLS or QUIC
     */
    private Integer maxUDPRetransmissions = 3;

    private Boolean expectHandshakeDoneQuicFrame = false;

    private Boolean isQuic = false;

    private Boolean quicRetryFlowRequired = false;

    @XmlJavaTypeAdapter(UnformattedByteArrayAdapter.class)
    private byte[] quicVersion = QuicVersion.VERSION_1.getByteValue();

    private Boolean stopActionsAfterWarning = false;

    /** This CipherSuite will be used if no cipherSuite has been negotiated yet */
    private CipherSuite defaultSelectedCipherSuite = CipherSuite.TLS_RSA_WITH_AES_128_CBC_SHA;

    private CertificateType defaultSelectedServerCertificateType = CertificateType.X509;

    private CertificateType defaultSelectedClientCertificateType = CertificateType.X509;

    private SSL2CipherSuite defaultSSL2CipherSuite = SSL2CipherSuite.SSL_CK_RC4_128_WITH_MD5;

    @XmlElement(name = "defaultServerSupportedPointFormat")
    @XmlElementWrapper
    private List<ECPointFormat> defaultServerSupportedPointFormats;

    @XmlElement(name = "defaultClientSupportedPointFormat")
    @XmlElementWrapper
    private List<ECPointFormat> defaultClientSupportedPointFormats;

    @XmlElement(name = "defaultServerSupportedSignatureAndHashAlgorithm")
    @XmlElementWrapper
    private List<SignatureAndHashAlgorithm> defaultServerSupportedSignatureAndHashAlgorithms;

    @XmlElement(name = "defaultServerSupportedCertificateSignAlgorithms")
    @XmlElementWrapper
    private List<SignatureAndHashAlgorithm> defaultServerSupportedCertificateSignAlgorithms;

    private SignatureAndHashAlgorithm defaultSelectedSignatureAndHashAlgorithm =
            SignatureAndHashAlgorithm.RSA_SHA1;

    private SignatureAndHashAlgorithm defaultSelectedSignatureAlgorithmCert =
            SignatureAndHashAlgorithm.RSA_SHA1;

    private ProtocolVersion defaultLastRecordProtocolVersion = ProtocolVersion.TLS10;

    private ProtocolVersion defaultSelectedProtocolVersion = ProtocolVersion.TLS12;

    private ProtocolVersion defaultHighestClientProtocolVersion = ProtocolVersion.TLS12;

    /**
     * Both methods of limiting record size as defined in RFC 3546 (MaximumFragmentLength extension)
     * and RFC 8449 (RecordSizeLimit extension)
     */
    private MaxFragmentLength defaultMaxFragmentLength = MaxFragmentLength.TWO_12;

    private Integer defaultMaxRecordData = RecordSizeLimit.DEFAULT_MAX_RECORD_DATA_SIZE;

    // Overrides any limit negotiated if set
    private Integer enforcedMaxRecordData;

    private Integer inboundRecordSizeLimit = RecordSizeLimit.DEFAULT_MAX_RECORD_DATA_SIZE;

    private HeartbeatMode defaultHeartbeatMode = HeartbeatMode.PEER_ALLOWED_TO_SEND;

    @XmlElement(name = "defaultClientSupportedCompressionMethod")
    @XmlElementWrapper
    private List<CompressionMethod> defaultClientSupportedCompressionMethods;

    @XmlElement(name = "defaultServerSupportedCompressionMethod")
    @XmlElementWrapper
    private List<CompressionMethod> defaultServerSupportedCompressionMethods;

    @XmlJavaTypeAdapter(UnformattedByteArrayAdapter.class)
    private byte[] defaultMasterSecret = new byte[48];

    @XmlJavaTypeAdapter(UnformattedByteArrayAdapter.class)
    private byte[] defaultPreMasterSecret = new byte[0];

    @XmlJavaTypeAdapter(UnformattedByteArrayAdapter.class)
    private byte[] defaultClientExtendedRandom =
            ArrayConverter.hexStringToByteArray(
                    "AABBCCDDEEFFAABBCCDDEEFFAABBCCDDEEFFAABBCCDDEEFFAABBCCDDEEFFAABB");

    @XmlJavaTypeAdapter(UnformattedByteArrayAdapter.class)
    private byte[] defaultServerExtendedRandom =
            ArrayConverter.hexStringToByteArray(
                    "AABBCCDDEEFFAABBCCDDEEFFAABBCCDDEEFFAABBCCDDEEFFAABBCCDDEEFFAABB");

    @XmlJavaTypeAdapter(UnformattedByteArrayAdapter.class)
    private byte[] defaultClientRandom =
            ArrayConverter.hexStringToByteArray(
                    "00112233445566778899AABBCCDDEEFFFFEEDDCCBBAA99887766554433221100");

    @XmlJavaTypeAdapter(UnformattedByteArrayAdapter.class)
    private byte[] defaultServerRandom =
            ArrayConverter.hexStringToByteArray(
                    "00112233445566778899AABBCCDDEEFFFFEEDDCCBBAA99887766554433221100");

    @XmlJavaTypeAdapter(UnformattedByteArrayAdapter.class)
    private byte[] defaultClientSessionId = new byte[0];

    @XmlJavaTypeAdapter(UnformattedByteArrayAdapter.class)
    private byte[] defaultClientTicketResumptionSessionId =
            ArrayConverter.hexStringToByteArray(
                    "332CAC09A5C56974E3D49C0741F396C5F1C90B41529DD643485E65B1C0619D2B");

    @XmlJavaTypeAdapter(UnformattedByteArrayAdapter.class)
    private byte[] defaultServerSessionId = new byte[0];

    private CompressionMethod defaultSelectedCompressionMethod = CompressionMethod.NULL;

    @XmlJavaTypeAdapter(UnformattedByteArrayAdapter.class)
    private byte[] dtlsDefaultCookie = new byte[0];

    @XmlJavaTypeAdapter(UnformattedByteArrayAdapter.class)
    private byte[] defaultExtensionCookie = new byte[0];

    @XmlJavaTypeAdapter(UnformattedByteArrayAdapter.class)
    private byte[] defaultCertificateRequestContext = new byte[0];

    private PRFAlgorithm defaultPRFAlgorithm = PRFAlgorithm.TLS_PRF_LEGACY;

    private AlertDescription defaultAlertDescription = AlertDescription.CLOSE_NOTIFY;

    private AlertLevel defaultAlertLevel = AlertLevel.WARNING;

    private NamedGroup defaultEcCertificateCurve = NamedGroup.SECP256R1;

    private Point defaultClientEcPublicKey;

    private Point defaultServerEcPublicKey;

    private BigInteger defaultServerEcPrivateKey = new BigInteger("3");

    private BigInteger defaultClientEcPrivateKey = new BigInteger("3");

    private BigInteger defaultServerRSAModulus =
            new BigInteger(
                    1,
                    ArrayConverter.hexStringToByteArray(
                            "00c8820d6c3ce84c8430f6835abfc7d7a912e1664f44578751f376501a8c68476c3072d919c5d39bd0dbe080e71db83bd4ab2f2f9bde3dffb0080f510a5f6929c196551f2b3c369be051054c877573195558fd282035934dc86edab8d4b1b7f555e5b2fee7275384a756ef86cb86793b5d1333f0973203cb96966766e655cd2cccae1940e4494b8e9fb5279593b75afd0b378243e51a88f6eb88def522a8cd5c6c082286a04269a2879760fcba45005d7f2672dd228809d47274f0fe0ea5531c2bd95366c05bf69edc0f3c3189866edca0c57adcca93250ae78d9eaca0393a95ff9952fc47fb7679dd3803e6a7a6fa771861e3d99e4b551a4084668b111b7eef7d")); // TODO

    private BigInteger defaultClientRSAModulus =
            new BigInteger(
                    1,
                    ArrayConverter.hexStringToByteArray(
                            "00c8820d6c3ce84c8430f6835abfc7d7a912e1664f44578751f376501a8c68476c3072d919c5d39bd0dbe080e71db83bd4ab2f2f9bde3dffb0080f510a5f6929c196551f2b3c369be051054c877573195558fd282035934dc86edab8d4b1b7f555e5b2fee7275384a756ef86cb86793b5d1333f0973203cb96966766e655cd2cccae1940e4494b8e9fb5279593b75afd0b378243e51a88f6eb88def522a8cd5c6c082286a04269a2879760fcba45005d7f2672dd228809d47274f0fe0ea5531c2bd95366c05bf69edc0f3c3189866edca0c57adcca93250ae78d9eaca0393a95ff9952fc47fb7679dd3803e6a7a6fa771861e3d99e4b551a4084668b111b7eef7d")); // TODO

    private BigInteger defaultServerRSAPublicKey = new BigInteger("65537");

    private BigInteger defaultClientRSAPublicKey = new BigInteger("65537");

    private BigInteger defaultServerRSAPrivateKey =
            new BigInteger(
                    "7dc0cb485a3edb56811aeab12cdcda8e48b023298dd453a37b4d75d9e0bbba27c98f0e4852c16fd52341ffb673f64b580b7111abf14bf323e53a2dfa92727364ddb34f541f74a478a077f15277c013606aea839307e6f5fec23fdd72506feea7cbe362697949b145fe8945823a39a898ac6583fc5fbaefa1e77cbc95b3b475e66106e92b906bdbb214b87bcc94020f317fc1c056c834e9cee0ad21951fbdca088274c4ef9d8c2004c6294f49b370fb249c1e2431fb80ce5d3dc9e342914501ef4c162e54e1ee4fed9369b82afc00821a29f4979a647e60935420d44184d98f9cb75122fb604642c6d1ff2b3a51dc32eefdc57d9a9407ad6a06d10e83e2965481",
                    16); // TODO

    private BigInteger defaultClientRSAPrivateKey =
            new BigInteger(
                    "7dc0cb485a3edb56811aeab12cdcda8e48b023298dd453a37b4d75d9e0bbba27c98f0e4852c16fd52341ffb673f64b580b7111abf14bf323e53a2dfa92727364ddb34f541f74a478a077f15277c013606aea839307e6f5fec23fdd72506feea7cbe362697949b145fe8945823a39a898ac6583fc5fbaefa1e77cbc95b3b475e66106e92b906bdbb214b87bcc94020f317fc1c056c834e9cee0ad21951fbdca088274c4ef9d8c2004c6294f49b370fb249c1e2431fb80ce5d3dc9e342914501ef4c162e54e1ee4fed9369b82afc00821a29f4979a647e60935420d44184d98f9cb75122fb604642c6d1ff2b3a51dc32eefdc57d9a9407ad6a06d10e83e2965481",
                    16);

    @XmlJavaTypeAdapter(UnformattedByteArrayAdapter.class)
    private byte[] defaultPSKKey = ArrayConverter.hexStringToByteArray("1a2b3c4d");

    @XmlJavaTypeAdapter(UnformattedByteArrayAdapter.class)
    private byte[] defaultPSKIdentity = "Client_Identity".getBytes(Charset.forName("UTF-8"));

    @XmlJavaTypeAdapter(UnformattedByteArrayAdapter.class)
    private byte[] defaultPSKIdentityHint = new byte[0];

    private BigInteger defaultSRPModulus =
            new BigInteger(
                    1,
                    ArrayConverter.hexStringToByteArray(
                            "EEAF0AB9ADB38DD69C33F80AFA8FC5E86072618775FF3C0B9EA2314C9C256576D674DF7496EA81D3383B4813D692C6E0E0D5D8E250B98BE48E495C1D6089DAD15DC7D7B46154D6B6CE8EF4AD69B15D4982559B297BCF1885C529F566660E57EC68EDBC3C05726CC02FD4CBF4976EAA9AFD5138FE8376435B9FC61D2FC0EB06E3"));

    private BigInteger defaultPSKModulus =
            new BigInteger(
                    1,
                    ArrayConverter.hexStringToByteArray(
                            "FFFFFFFFFFFFFFFFC90FDAA22168C234C4C6628B80DC1CD129024E088A67CC74020BBEA63B139B22514A08798E3404DDEF9519B3CD3A431B302B0A6DF25F14374FE1356D6D51C245E485B576625E7EC6F44C42E9A637ED6B0BFF5CB6F406B7EDEE386BFB5A899FA5AE9F24117C4B1FE649286651ECE45B3DC2007CB8A163BF0598DA48361C55D39A69163FA8FD24CF5F83655D23DCA3AD961C62F356208552BB9ED529077096966D670C354E4ABC9804F1746C08CA18217C32905E462E36CE3BE39E772C180E86039B2783A2EC07A28FB5C55DF06F4C52C9DE2BCBF6955817183995497CEA956AE515D2261898FA051015728E5A8AAAC42DAD33170D04507A33A85521ABDF1CBA64ECFB850458DBEF0A8AEA71575D060C7DB3970F85A6E1E4C7ABF5AE8CDB0933D71E8C94E04A25619DCEE3D2261AD2EE6BF12FFA06D98A0864D87602733EC86A64521F2B18177B200CBBE117577A615D6C770988C0BAD946E208E24FA074E5AB3143DB5BFCE0FD108E4B82D120A93AD2CAFFFFFFFFFFFFFFFF"));

    private BigInteger defaultPSKGenerator = new BigInteger("2");

    private BigInteger defaultPskDhServerPrivateKey = new BigInteger("FFFF", 16);

    private BigInteger defaultPskDhServerPublicKey =
            new BigInteger(
                    1,
                    ArrayConverter.hexStringToByteArray(
                            "5a0d3d4e049faa939ffa6a375b9c3c16a4c39753d19ff7da36bc391ea72fc0f68c929bdb400552ed84e0900c7a44c3222fd54d7148256862886bfb4016bd2d03c4c4cf476567c291770e47bd59d0aa5323cfddfc5596e0d6558c480ee8b0c62599834d4581a796a01981468789164504afbd29ce9936e86a290c5f00f8ba986b48010f3e5c079c7f351ddca2ee1fd50846b37bf7463c2b0f3d001b1317ac3069cd89e2e4927ed3d40875a6049af649d2dc349db5995a7525d70a3a1c9b673f5482f83343bd90d45e9c3962dc4a4bf2b4adb37e9166b2ddb31ccf11c5b9e6c98e0a9a3377abba56b0f4283b2eaa69f5368bc107e1c22599f88dd1924d0899c5f153462c911a8293078aefee9fb2389a7854833fcea61cfecbb49f828c361a981a5fedecf13796ae36e36c15a16670af96996c3c45a30e900e18c858f6232b5f7072bdd9e47d7fc61246ef5d19765739f38509284379bc319d9409e8fe236bd29b0335a5bc5bb0424ee44de8a19f864a159fda907d6f5a30ebc0a17e3628e490e5"));

    private BigInteger defaultSRPGenerator = new BigInteger("2");

    private BigInteger defaultSRPServerPrivateKey = new BigInteger("3");

    private BigInteger defaultSRPClientPrivateKey = new BigInteger("5");

    private BigInteger defaultSRPServerPublicKey =
            new BigInteger(
                    1,
                    ArrayConverter.hexStringToByteArray(
                            "AC47983DEB1698D9A9029E8F7B39092F441DDD72C56D3A63F236E1CF6CEE839937AB5FD69F8CEBBA64C210170A59B2526ED34B9DD83EF86DF7899DF68297844B15E6F2D1BD2448640D32A48220E6343875976A268F28D25174C37D8DC19F2BA5A35301CEED689206FA91CE7A172D908B821DF8C760918E6A5D1C0CFA76AF503B"));

    private BigInteger defaultSRPClientPublicKey =
            new BigInteger(1, ArrayConverter.hexStringToByteArray("25C843"));

    @XmlJavaTypeAdapter(UnformattedByteArrayAdapter.class)
    private byte[] defaultSRPServerSalt = ArrayConverter.hexStringToByteArray("AABBCCDD");

    @XmlJavaTypeAdapter(UnformattedByteArrayAdapter.class)
    private byte[] defaultSRPIdentity = "UserName".getBytes(Charset.forName("UTF-8"));

    @XmlJavaTypeAdapter(UnformattedByteArrayAdapter.class)
    private byte[] defaultSRPPassword = "Password".getBytes(Charset.forName("UTF-8"));

    @XmlJavaTypeAdapter(UnformattedByteArrayAdapter.class)
    private byte[] defaultClientHandshakeTrafficSecret = new byte[32];

    @XmlJavaTypeAdapter(UnformattedByteArrayAdapter.class)
    private byte[] defaultServerHandshakeTrafficSecret = new byte[32];

    @XmlJavaTypeAdapter(UnformattedByteArrayAdapter.class)
    private byte[] defaultClientApplicationTrafficSecret = new byte[32];

    @XmlJavaTypeAdapter(UnformattedByteArrayAdapter.class)
    private byte[] defaultServerApplicationTrafficSecret = new byte[32];

    private BigInteger defaultServerRSAExportModulus =
            new BigInteger(
                    "00e208ff3431b8d1f6c48d9bb93c76a9c7f5693ada3eb45fa12581d2203a97246a5ceed7cf8d8fc1d6136225545855dd41581543cecba0b4a5776f90d05a0059ff",
                    16);

    private BigInteger defaultServerRSAExportPublicKey = new BigInteger("65537");

    private BigInteger defaultServerRSAExportPrivateKey =
            new BigInteger(
                    "30e1db37116db3d2970d3cd9216f54264f3773a7d119b6f8a5a0dead639e5e1c4e6cf0a4006a0e26ea2b8e8461f7e937bd51c9ba3f8c0b4cb20b03dc9054f401",
                    16);

    private BigInteger defaultServerDhExportGenerator = new BigInteger("2");

    private BigInteger defaultServerDhExportModulus =
            new BigInteger(
                    "0090e6a3f16f2c9325a8a036d9bd96d69ae2b6caa59fd7d4cce729b225f8849a14d0fb5939102ba44ed54f26c186e1ad243d58a1a4542ce1adffd482e8f85ef663",
                    16);

    private BigInteger defaultServerDhExportPublicKey =
            new BigInteger(
                    "2530802253db34a8106584c96a066050310bd3b2eb11c71dd7095638eef4b7961892b13b2c983cc31635c49982b485fe837be0ba9d7f75ff72e2cae0f4c1b090",
                    16);

    private BigInteger defaultServerDhExportPrivateKey =
            new BigInteger(
                    "4ba017c0142c0df8fe5f8da8f4046c0933486730b155f1b09bd611c09863b72ad9aec3782d9379883c4a291c748c530f433207f740e0db5f67748c2c2dde2866",
                    16);

    private TokenBindingType defaultTokenBindingType = TokenBindingType.PROVIDED_TOKEN_BINDING;

    private Point defaultTokenBindingECPublicKey = null;

    private BigInteger defaultTokenBindingRsaPublicKey = new BigInteger("65537");

    private BigInteger defaultTokenBindingRsaPrivateKey =
            new BigInteger(
                    "89489425009274444368228545921773093919669586065884257445497854456487674839629818390934941973262879616797970608917283679875499331574161113854088813275488110588247193077582527278437906504015680623423550067240042466665654232383502922215493623289472138866445818789127946123407807725702626644091036502372545139713");

    private BigInteger defaultTokenBindingEcPrivateKey = new BigInteger("3");

    private BigInteger defaultTokenBindingRsaModulus =
            new BigInteger(
                    "145906768007583323230186939349070635292401872375357164399581871019873438799005358938369571402670149802121818086292467422828157022922076746906543401224889672472407926969987100581290103199317858753663710862357656510507883714297115637342788911463535102712032765166518411726859837988672111837205085526346618740053");

    private Boolean useFreshRandom = true;

    private ChooserType chooserType = ChooserType.DEFAULT;

    private Boolean useAllProvidedDtlsFragments = false;

    private Boolean useAllProvidedRecords = false;

    /**
     * requestPath to use in LocationHeader if none is saved during the connection, e.g. no received
     * HttpRequestMessage or httpParsing is disabled
     */
    @XmlJavaTypeAdapter(IllegalStringAdapter.class)
    private String defaultHttpsLocationPath = "/";

    /** requestPath to use in https requests */
    @XmlJavaTypeAdapter(IllegalStringAdapter.class)
    private String defaultHttpsRequestPath = "/robots.txt";

    private StarttlsType starttlsType = StarttlsType.NONE;

    /**
     * By default, the Session ID is overwritten, if (1) the server receives an empty Session Ticket
     * (it answers with an empty Server SID) (2) the client presents a sessionTicket
     * (defaultClientTicketResumptionSessionId is used). Unset this flag if you want to modify the
     * SessionID.
     */
    private Boolean overrideSessionIdForTickets = true;

    /**
     * The Ticket Lifetime Hint, Ticket Key and Ticket Key Name used in the Extension defined in
     * RFC5077, followed by additional TLS 1.3 draft 21 NewSessionTicket parameters.
     */
    private Long sessionTicketLifetimeHint = 7200L;

    @XmlJavaTypeAdapter(UnformattedByteArrayAdapter.class)
    private byte[] sessionTicketEncryptionKey =
            ArrayConverter.hexStringToByteArray(
                    "536563757265535469636b65744b6579"); // SecureSTicketKey

    @XmlJavaTypeAdapter(UnformattedByteArrayAdapter.class)
    private byte[] sessionTicketKeyHMAC =
            ArrayConverter.hexStringToByteArray(
                    "536563757265535469636b65744b6579536563757265535469636b65744b6579"); // SecureSTicketKeySecureSTicketKey

    @XmlJavaTypeAdapter(UnformattedByteArrayAdapter.class)
    private byte[] sessionTicketKeyName =
            ArrayConverter.hexStringToByteArray("544c532d41747461636b6572204b6579"); // TLS-Attacker

    private CipherAlgorithm sessionTicketCipherAlgorithm = CipherAlgorithm.AES_128_CBC;

    private MacAlgorithm sessionTicketMacAlgorithm = MacAlgorithm.HMAC_SHA256;

    @XmlJavaTypeAdapter(UnformattedByteArrayAdapter.class)
    private byte[] defaultSessionTicketAgeAdd = ArrayConverter.hexStringToByteArray("cb8dbe8e");

    @XmlJavaTypeAdapter(UnformattedByteArrayAdapter.class)
    private byte[] defaultSessionTicketNonce = ArrayConverter.hexStringToByteArray("00");

    @XmlJavaTypeAdapter(UnformattedByteArrayAdapter.class)
    private byte[] defaultSessionTicketIdentity =
            ArrayConverter.hexStringToByteArray(
                    "5266d21abe0f5156106eb1f0ec54a48a90fbc136de990a8881192211cc83aa7992ceb67d7a40b3f304fdea87e4ca61042c19641fd7493975ec69a3ec3f5fb6404aa4ac5acd5efbea15d454d89888a46fc4e6c6b9a3e0ee08ea21538372ced8d0aca453ceae44ce372a5388ab4cef67c5eae8cc1c72735d2646c19b2c50a4ee9bc97e70c6b57cab276a11a59fc5cbe0f5d2519e164fbf9f07a9dd053bcfc08939b475c7a2e76f04ef2a06cc9672bd4034");

    @XmlJavaTypeAdapter(UnformattedByteArrayAdapter.class)
    private byte[] defaultLastClientHello = new byte[32];

    /** ClientAuthentication Type, not fully implemented yet */
    private ClientAuthenticationType clientAuthenticationType = ClientAuthenticationType.ANONYMOUS;

    /** If we should add ccs message to automatically generated handshakes (tls 1.3 only) */
    private Boolean tls13BackwardsCompatibilityMode = true;

    /** Use username from the example of RFC8492 */
    @XmlJavaTypeAdapter(IllegalStringAdapter.class)
    private String defaultClientPWDUsername = "fred";

    /** Group used to encrypt the username in TLS_ECCPWD */
    private NamedGroup defaultPWDProtectGroup = NamedGroup.SECP256R1;

    private Point defaultServerPWDProtectPublicKey;

    private BigInteger defaultServerPWDProtectPrivateKey =
            new BigInteger(
                    "191991257030464195512760799659436374116556484140110877679395918219072292938297573720808302564562486757422301181089761");

    private BigInteger defaultServerPWDProtectRandomSecret =
            new BigInteger(
                    "1111111111111111111111111111111111111111111111111111111111111111111111111111111111111111111111111111111111111111111");

    /** Use password from the example of RFC8492 */
    @XmlJavaTypeAdapter(IllegalStringAdapter.class)
    private String defaultPWDPassword = "barney";

    /** Min iterations for finding the PWD password element */
    private Integer defaultPWDIterations = 40;

    @XmlJavaTypeAdapter(UnformattedByteArrayAdapter.class)
    private byte[] defaultServerPWDPrivate =
            ArrayConverter.hexStringToByteArray(
                    "21d99d341c9797b3ae72dfd289971f1b74ce9de68ad4b9abf54888d8f6c5043c");

    @XmlJavaTypeAdapter(UnformattedByteArrayAdapter.class)
    private byte[] defaultServerPWDMask =
            ArrayConverter.hexStringToByteArray(
                    "0d96ab624d082c71255be3648dcd303f6ab0ca61a95034a553e3308d1d3744e5");

    @XmlJavaTypeAdapter(UnformattedByteArrayAdapter.class)
    private byte[] defaultClientPWDPrivate =
            ArrayConverter.hexStringToByteArray(
                    "171de8caa5352d36ee96a39979b5b72fa189ae7a6a09c77f7b438af16df4a88b");

    @XmlJavaTypeAdapter(UnformattedByteArrayAdapter.class)
    private byte[] defaultClientPWDMask =
            ArrayConverter.hexStringToByteArray(
                    "4f745bdfc295d3b38429f7eb3025a48883728b07d88605c0ee202316a072d1bd");

    /** Use salt from the example of RFC8492, should be 32 octets */
    @XmlJavaTypeAdapter(UnformattedByteArrayAdapter.class)
    private byte[] defaultServerPWDSalt =
            ArrayConverter.hexStringToByteArray(
                    "963c77cdc13a2a8d75cdddd1e0449929843711c21d47ce6e6383cdda37e47da3");

    private ECPointFormat defaultSelectedPointFormat = ECPointFormat.UNCOMPRESSED;

    /** The DNS server to use for DNS queries (e.g. ech keys) */
    private String defaultDnsServer = "8.8.8.8";

    /** Private Key of the Client for the EncryptedServerNameIndication extension. */
    private BigInteger defaultEsniClientPrivateKey =
            new BigInteger(
                    "191991257030464195512760799659436374116556484140110877679395918219072292938297573720808302564562486757422301181089761");

    /** Supported Cipher suites for EncryptedServerNameIndication extension. */
    @XmlElement(name = "clientSupportedEsniCipherSuite")
    @XmlElementWrapper
    private List<CipherSuite> clientSupportedEsniCipherSuites = new LinkedList();

    /** Supported Groups for EncryptedServerNameIndication extension. */
    @XmlElement(name = "clientSupportedEsniNamedGroup")
    @XmlElementWrapper
    private List<NamedGroup> clientSupportedEsniNamedGroups = new LinkedList();

    /** KeyPairs for Server with EncryptedServerNameIndication extension. */
    @XmlElement(name = "esniServerKeyPair")
    @XmlElementWrapper
    private List<KeyShareEntry> esniServerKeyPairs = new LinkedList();

    /** Default values for EncryptedServerNameIndication extension. */
    @XmlJavaTypeAdapter(UnformattedByteArrayAdapter.class)
    private byte[] defaultEsniClientNonce =
            ArrayConverter.hexStringToByteArray("a7284c9a52f15c13644b947261774657");

    @XmlJavaTypeAdapter(UnformattedByteArrayAdapter.class)
    private byte[] defaultEsniServerNonce =
            ArrayConverter.hexStringToByteArray("00000000000000000000000000000000");

    @XmlJavaTypeAdapter(UnformattedByteArrayAdapter.class)
    private byte[] defaultEsniRecordBytes =
            ArrayConverter.hexStringToByteArray(
                    "ff0100124b2a0024001d0020fa572d03e21e15f9ca1aa7fb85f61b9fc78458a78050ac581811863325944412000213010104000000005dcc3a45000000005dda12050000");

    private EsniDnsKeyRecordVersion defaultEsniRecordVersion =
            EsniVersion.DRAFT_2.getDnsKeyRecordVersion();

    @XmlJavaTypeAdapter(UnformattedByteArrayAdapter.class)
    private byte[] defaultEsniRecordChecksum = ArrayConverter.hexStringToByteArray("00124b2a");

    @XmlElement(name = "defaultEsniServerKeyShareEntry")
    @XmlElementWrapper
    private List<KeyShareStoreEntry> defaultEsniServerKeyShareEntries = new LinkedList<>();

    @XmlElement(name = "defaultEsniServerCipherSuite")
    @XmlElementWrapper
    private List<CipherSuite> defaultEsniServerCipherSuites = new LinkedList();

    private Integer defaultEsniPaddedLength = 260;

    private Long defaultEsniNotBefore = 1582655135231L;

    private Long defaultEsniNotAfter = 1582655135231L + 2592000000L;

    @XmlElement(name = "defaultEsniExtension")
    @XmlElementWrapper
    private List<ExtensionType> defaultEsniExtensions = new LinkedList();

    /** Private Key of the Client for the EncryptedClientHello extension. */
    private BigInteger defaultEchClientPrivateKey =
            new BigInteger(
                    "191991257030464195512760799659436374116556484140110877679395918219072292938297573720808302564562486757422301181089761");

    /** Default value of a server's public key */
    private BigInteger defaultEchServerPrivateKey =
            new BigInteger(
                    "-1673869334575128978734767576405071540980308529037586990006706167463937836529");

    /** Default algorithm values for ECH */
    private EchConfig defaultEchConfig;

    /** If we generate ClientHello with the EncryptedClientHello extension */
    private Boolean addEncryptedClientHelloExtension = false;

    /** Padding for the list of alpn values */
    private Integer defaultMaxEchAlpnPadding = 25;

    private Boolean acceptOnlyFittingDtlsFragments = false;

    private Boolean canSkipMessageSequenceNumber = false;

    private Boolean acceptContentRewritingDtlsFragments = true;

    private Boolean writeKeylogFile = false;

    private String keylogFilePath = null;

    private Boolean dtls13HeaderSeqNumSizeLong = true;

    private Boolean retransmitAcknowledgedRecords = false;

    public Config() {
        defaultLayerConfiguration = LayerConfiguration.TLS;
        defaultClientConnection = new OutboundConnection("client", 443, "localhost");
        defaultServerConnection = new InboundConnection("server", 443, "localhost");
        workflowTraceType = WorkflowTraceType.DYNAMIC_HANDSHAKE;

        defaultEsniServerKeyShareEntries.add(
                new KeyShareStoreEntry(
                        NamedGroup.ECDH_X25519,
                        ArrayConverter.hexStringToByteArray(
                                "fa572d03e21e15f9ca1aa7fb85f61b9fc78458a78050ac581811863325944412")));
        defaultEsniServerCipherSuites.add(CipherSuite.TLS_AES_128_GCM_SHA256);
        defaultClientSupportedSignatureAndHashAlgorithms = new LinkedList<>();
        defaultClientSupportedSignatureAndHashAlgorithms.addAll(
                SignatureAndHashAlgorithm.getImplemented());
        defaultClientSupportedCertificateSignAlgorithms = new LinkedList<>();
        defaultClientSupportedCertificateSignAlgorithms.addAll(
                SignatureAndHashAlgorithm.getImplementedTls13SignatureAndHashAlgorithms());
        defaultClientSupportedCompressionMethods = new LinkedList<>();
        defaultClientSupportedCompressionMethods.add(CompressionMethod.NULL);
        defaultServerSupportedCompressionMethods = new LinkedList<>();
        defaultServerSupportedCompressionMethods.add(CompressionMethod.NULL);
        defaultClientSupportedCipherSuites = new LinkedList<>();
        defaultClientSupportedCipherSuites.addAll(CipherSuite.getImplemented());
        defaultServerSupportedCipherSuites = new LinkedList<>();
        defaultServerSupportedCipherSuites.addAll(CipherSuite.getImplemented());
        defaultServerSupportedSSL2CipherSuites = new LinkedList<>();
        defaultServerSupportedSSL2CipherSuites.addAll(Arrays.asList(SSL2CipherSuite.values()));
        defaultClientNamedGroups = NamedGroup.getImplemented();
        defaultServerNamedGroups = NamedGroup.getImplemented();
        clientCertificateTypes = new LinkedList<>();
        clientCertificateTypes.add(ClientCertificateType.RSA_SIGN);
        supportedVersions = new LinkedList<>();
        supportedVersions.add(ProtocolVersion.TLS13);
        defaultTokenBindingKeyParameters = new LinkedList<>();
        defaultTokenBindingKeyParameters.add(TokenBindingKeyParameters.ECDSAP256);
        defaultTokenBindingKeyParameters.add(TokenBindingKeyParameters.RSA2048_PKCS1_5);
        defaultTokenBindingKeyParameters.add(TokenBindingKeyParameters.RSA2048_PSS);
        defaultServerSupportedSignatureAndHashAlgorithms = new LinkedList<>();
        defaultServerSupportedSignatureAndHashAlgorithms.addAll(
                SignatureAndHashAlgorithm.getImplemented());
        defaultServerSupportedCertificateSignAlgorithms = new LinkedList<>();
        defaultServerSupportedCertificateSignAlgorithms.addAll(
                SignatureAndHashAlgorithm.getImplementedTls13SignatureAndHashAlgorithms());
        defaultServerSupportedPointFormats = new LinkedList<>();
        defaultClientSupportedPointFormats = new LinkedList<>();
        defaultServerSupportedPointFormats.add(ECPointFormat.UNCOMPRESSED);
        defaultClientSupportedPointFormats.add(ECPointFormat.UNCOMPRESSED);
        EllipticCurve curve = CurveFactory.getCurve(defaultSelectedNamedGroup);
        defaultClientEcPublicKey = curve.mult(defaultClientEcPrivateKey, curve.getBasePoint());
        defaultServerEcPublicKey = curve.mult(defaultServerEcPrivateKey, curve.getBasePoint());
        EllipticCurve secp256R1Curve = CurveFactory.getCurve(NamedGroup.SECP256R1);
        defaultTokenBindingECPublicKey =
                secp256R1Curve.mult(defaultTokenBindingEcPrivateKey, secp256R1Curve.getBasePoint());
        this.defaultServerPWDProtectPublicKey =
                curve.mult(defaultServerPWDProtectPrivateKey, curve.getBasePoint());
        secureRealTimeTransportProtocolProtectionProfiles = new LinkedList<>();
        secureRealTimeTransportProtocolProtectionProfiles.add(
                SrtpProtectionProfiles.SRTP_AES128_CM_HMAC_SHA1_80);
        secureRealTimeTransportProtocolProtectionProfiles.add(
                SrtpProtectionProfiles.SRTP_AES128_CM_HMAC_SHA1_32);
        secureRealTimeTransportProtocolProtectionProfiles.add(
                SrtpProtectionProfiles.SRTP_NULL_HMAC_SHA1_80);
        secureRealTimeTransportProtocolProtectionProfiles.add(
                SrtpProtectionProfiles.SRTP_NULL_HMAC_SHA1_32);
        certificateTypeDesiredTypes = new LinkedList<>();
        certificateTypeDesiredTypes.add(CertificateType.OPEN_PGP);
        certificateTypeDesiredTypes.add(CertificateType.X509);
        clientAuthzExtensionDataFormat = new LinkedList<>();
        clientAuthzExtensionDataFormat.add(AuthzDataFormat.X509_ATTR_CERT);
        clientAuthzExtensionDataFormat.add(AuthzDataFormat.SAML_ASSERTION);
        clientAuthzExtensionDataFormat.add(AuthzDataFormat.X509_ATTR_CERT_URL);
        clientAuthzExtensionDataFormat.add(AuthzDataFormat.SAML_ASSERTION_URL);
        serverAuthzExtensionDataFormat = new LinkedList<>();
        serverAuthzExtensionDataFormat.add(AuthzDataFormat.X509_ATTR_CERT);
        serverAuthzExtensionDataFormat.add(AuthzDataFormat.SAML_ASSERTION);
        serverAuthzExtensionDataFormat.add(AuthzDataFormat.X509_ATTR_CERT_URL);
        serverAuthzExtensionDataFormat.add(AuthzDataFormat.SAML_ASSERTION_URL);
        clientCertificateTypeDesiredTypes = new LinkedList<>();
        clientCertificateTypeDesiredTypes.add(CertificateType.OPEN_PGP);
        clientCertificateTypeDesiredTypes.add(CertificateType.X509);
        clientCertificateTypeDesiredTypes.add(CertificateType.RAW_PUBLIC_KEY);
        serverCertificateTypeDesiredTypes = new LinkedList<>();
        serverCertificateTypeDesiredTypes.add(CertificateType.OPEN_PGP);
        serverCertificateTypeDesiredTypes.add(CertificateType.X509);
        serverCertificateTypeDesiredTypes.add(CertificateType.RAW_PUBLIC_KEY);
        cachedObjectList = new LinkedList<>();
        trustedCaIndicationExtensionAuthorities = new LinkedList<>();
        statusRequestV2RequestList = new LinkedList<>();
        outputFilters = new ArrayList<>();
        outputFilters.add(FilterType.DEFAULT);
        applyFiltersInPlace = false;
        filtersKeepUserSettings = true;
        defaultClientKeyStoreEntries = new LinkedList<>();
        defaultClientKeyStoreEntries.add(
                new KeyShareStoreEntry(
                        NamedGroup.ECDH_X25519,
                        ArrayConverter.hexStringToByteArray(
                                "2A981DB6CDD02A06C1763102C9E741365AC4E6F72B3176A6BD6A3523D3EC0F4C")));
        defaultClientKeyShareNamedGroups = new LinkedList<>();
        defaultClientKeyShareNamedGroups.add(NamedGroup.ECDH_X25519);
        defaultServerKeyShareEntry =
                new KeyShareStoreEntry(
                        NamedGroup.ECDH_X25519,
                        ArrayConverter.hexStringToByteArray(
                                "2A981DB6CDD02A06C1763102C9E741365AC4E6F72B3176A6BD6A3523D3EC0F4C"));
        defaultEchConfig = EchConfig.createDefaultEchConfig();
        pskKeyExchangeModes = new LinkedList<>();
        pskKeyExchangeModes.add(PskKeyExchangeMode.PSK_KE);
        pskKeyExchangeModes.add(PskKeyExchangeMode.PSK_DHE_KE);
        defaultPskSets = new LinkedList<>();
        Certificate cert;
        try {
            cert =
                    Certificate.parse(
                            new ByteArrayInputStream(
                                    ArrayConverter.hexStringToByteArray(
                                            "0003970003943082039030820278A003020102020900A650C00794049FCD300D06092A864886F70D01010B0500305C310B30090603550406130241553113301106035504080C0A536F6D652D53746174653121301F060355040A0C18496E7465726E6574205769646769747320507479204C74643115301306035504030C0C544C532D41747461636B65723020170D3137303731333132353331385A180F32313137303631393132353331385A305C310B30090603550406130241553113301106035504080C0A536F6D652D53746174653121301F060355040A0C18496E7465726E6574205769646769747320507479204C74643115301306035504030C0C544C532D41747461636B657230820122300D06092A864886F70D01010105000382010F003082010A0282010100C8820D6C3CE84C8430F6835ABFC7D7A912E1664F44578751F376501A8C68476C3072D919C5D39BD0DBE080E71DB83BD4AB2F2F9BDE3DFFB0080F510A5F6929C196551F2B3C369BE051054C877573195558FD282035934DC86EDAB8D4B1B7F555E5B2FEE7275384A756EF86CB86793B5D1333F0973203CB96966766E655CD2CCCAE1940E4494B8E9FB5279593B75AFD0B378243E51A88F6EB88DEF522A8CD5C6C082286A04269A2879760FCBA45005D7F2672DD228809D47274F0FE0EA5531C2BD95366C05BF69EDC0F3C3189866EDCA0C57ADCCA93250AE78D9EACA0393A95FF9952FC47FB7679DD3803E6A7A6FA771861E3D99E4B551A4084668B111B7EEF7D0203010001A3533051301D0603551D0E04160414E7A92FE5543AEE2FF7592F800AC6E66541E3268B301F0603551D23041830168014E7A92FE5543AEE2FF7592F800AC6E66541E3268B300F0603551D130101FF040530030101FF300D06092A864886F70D01010B050003820101000D5C11E28CF19D1BC17E4FF543695168570AA7DB85B3ECB85405392A0EDAFE4F097EE4685B7285E3D9B869D23257161CA65E20B5E6A585D33DA5CD653AF81243318132C9F64A476EC08BA80486B3E439F765635A7EA8A969B3ABD8650036D74C5FC4A04589E9AC8DC3BE2708743A6CFE3B451E3740F735F156D6DC7FFC8A2C852CD4E397B942461C2FCA884C7AFB7EBEF7918D6AAEF1F0D257E959754C4665779FA0E3253EF2BEDBBD5BE5DA600A0A68E51D2D1C125C4E198669A6BC715E8F3884E9C3EFF39D40838ADA4B1F38313F6286AA395DC6DEA9DAF49396CF12EC47EFA7A0D3882F8B84D9AEEFFB252C6B81A566609605FBFD3F0D17E5B12401492A1A")));
        } catch (IOException ex) {
            throw new ConfigurationException("Could not create default config");
        }
        PrivateKey key =
                new CustomRSAPrivateKey(
                        new BigInteger(
                                "25311792238044219946174684693224603884785773358330971609415825404567987089738069857630011723336937795827963868604847118759739071441983186580158833210553280838765514351236797316564714837320618887805126341832834827826790060810763662161735652692660340953325435378344445537136408926502767545150207605087601783216982476527090447255508303291994973748877217756699811604529317375418362425978959405980207726316912995165050065189202729278788324244413992973017231054259638764128689366135764356716715140925548909967670376902528818677308871053953559814432449223427664069339511214707847837366043835739060653160903099571514118172541"),
                        new BigInteger(
                                "15874858421354831201422373086128612745111153124913833804748747602178280564406425154617488927847142136837462790351481317765255581632968169400556456985418488827925888221598273953686611745401672309465708043217648197631331184971921491765473252248751361737713587292004390571935209364268173007740802648762007661253254661694353602685239350183219876383969245059520622897526828073822681994419744648185400986499062312630392385618231497966730037670361639244062483305891646041343885072158127929403028249239589737831073084456798375448844113695963693837622356344855176327289719518978665114515326513514352049909912072269175924872321"));
        try {
            defaultExplicitCertificateKeyPair = new CertificateKeyPair(cert, key);
        } catch (IOException ex) {
            throw new ConfigurationException("Could not create default config", ex);
        }

        defaultProposedAlpnProtocols = new LinkedList<>();
        defaultProposedAlpnProtocols.add(AlpnProtocol.HTTP_2.getConstant());

        defaultQuicTransportParameters = QuicTransportParameters.getDefaultParameters();
    }

    public String getDefaultSelectedAlpnProtocol() {
        return defaultSelectedAlpnProtocol;
    }

    public void setDefaultSelectedAlpnProtocol(String defaultSelectedAlpnProtocol) {
        this.defaultSelectedAlpnProtocol = defaultSelectedAlpnProtocol;
    }

    public Boolean getStopReceivingAfterFatal() {
        return stopReceivingAfterFatal;
    }

    public void setStopReceivingAfterFatal(Boolean stopReceivingAfterFatal) {
        this.stopReceivingAfterFatal = stopReceivingAfterFatal;
    }

    public Boolean getStopActionsAfterWarning() {
        return stopActionsAfterWarning;
    }

    public void setStopActionsAfterWarning(Boolean stopActionsAfterWarning) {
        this.stopActionsAfterWarning = stopActionsAfterWarning;
    }

    public Boolean getExpectHandshakeDoneQuicFrame() {
        return expectHandshakeDoneQuicFrame;
    }

    public void setExpectHandshakeDoneQuicFrame(Boolean expectHandshakeDoneQuicFrame) {
        this.expectHandshakeDoneQuicFrame = expectHandshakeDoneQuicFrame;
    }

    public byte[] getQuicVersion() {
        return quicVersion;
    }

    public void setQuicVersion(byte[] quicVersion) {
        this.quicVersion = quicVersion;
    }

    public Boolean isAcceptOnlyFittingDtlsFragments() {
        return acceptOnlyFittingDtlsFragments;
    }

    public void setAcceptOnlyFittingDtlsFragments(Boolean acceptOnlyFittingDtlsFragments) {
        this.acceptOnlyFittingDtlsFragments = acceptOnlyFittingDtlsFragments;
    }

    public Boolean isCanSkipMessageSequenceNumber() {
        return canSkipMessageSequenceNumber;
    }

    public void setCanSkipMessageSequenceNumber(Boolean canSkipMessageSequenceNumber) {
        this.canSkipMessageSequenceNumber = canSkipMessageSequenceNumber;
    }

    public Boolean isAcceptContentRewritingDtlsFragments() {
        return acceptContentRewritingDtlsFragments;
    }

    public void setAcceptContentRewritingDtlsFragments(
            Boolean acceptContentRewritingDtlsFragments) {
        this.acceptContentRewritingDtlsFragments = acceptContentRewritingDtlsFragments;
    }

    public Boolean getReorderReceivedDtlsRecords() {
        return reorderReceivedDtlsRecords;
    }

    public void setReorderReceivedDtlsRecords(Boolean reorderReceivedDtlsRecords) {
        this.reorderReceivedDtlsRecords = reorderReceivedDtlsRecords;
    }

    public Config createCopy() {
        ByteArrayOutputStream stream = new ByteArrayOutputStream();
        ConfigIO.write(this, stream);
        return ConfigIO.read(new ByteArrayInputStream(stream.toByteArray()));
    }

    public CertificateType getDefaultSelectedServerCertificateType() {
        return defaultSelectedServerCertificateType;
    }

    public void setDefaultSelectedServerCertificateType(
            CertificateType defaultSelectedServerCertificateType) {
        this.defaultSelectedServerCertificateType = defaultSelectedServerCertificateType;
    }

    public CertificateType getDefaultSelectedClientCertificateType() {
        return defaultSelectedClientCertificateType;
    }

    public void setDefaultSelectedClientCertificateType(
            CertificateType defaultSelectedClientCertificateType) {
        this.defaultSelectedClientCertificateType = defaultSelectedClientCertificateType;
    }

    public ECPointFormat getDefaultSelectedPointFormat() {
        return defaultSelectedPointFormat;
    }

    public void setDefaultSelectedPointFormat(ECPointFormat defaultSelectedPointFormat) {
        this.defaultSelectedPointFormat = defaultSelectedPointFormat;
    }

    public Boolean getStopActionsAfterIOException() {
        return stopActionsAfterIOException;
    }

    public void setStopActionsAfterIOException(Boolean stopActionsAfterIOException) {
        this.stopActionsAfterIOException = stopActionsAfterIOException;
    }

    public Boolean getTls13BackwardsCompatibilityMode() {
        return tls13BackwardsCompatibilityMode;
    }

    public void setTls13BackwardsCompatibilityMode(Boolean tls13BackwardsCompatibilityMode) {
        this.tls13BackwardsCompatibilityMode = tls13BackwardsCompatibilityMode;
    }

    public Boolean isOverrideSessionIdForTickets() {
        return overrideSessionIdForTickets;
    }

    public void setOverrideSessionIdForTickets(Boolean overrideSessionIdForTickets) {
        this.overrideSessionIdForTickets = overrideSessionIdForTickets;
    }

    public long getSessionTicketLifetimeHint() {
        return sessionTicketLifetimeHint;
    }

    public void setSessionTicketLifetimeHint(long sessionTicketLifetimeHint) {
        this.sessionTicketLifetimeHint = sessionTicketLifetimeHint;
    }

    public byte[] getSessionTicketEncryptionKey() {
        return Arrays.copyOf(sessionTicketEncryptionKey, sessionTicketEncryptionKey.length);
    }

    public void setSessionTicketEncryptionKey(byte[] sessionTicketEncryptionKey) {
        this.sessionTicketEncryptionKey = sessionTicketEncryptionKey;
    }

    public byte[] getSessionTicketKeyHMAC() {
        return Arrays.copyOf(sessionTicketKeyHMAC, sessionTicketKeyHMAC.length);
    }

    public void setSessionTicketKeyHMAC(byte[] sessionTicketKeyHMAC) {
        this.sessionTicketKeyHMAC = sessionTicketKeyHMAC;
    }

    public byte[] getSessionTicketKeyName() {
        return Arrays.copyOf(sessionTicketKeyName, sessionTicketKeyName.length);
    }

    public void setSessionTicketKeyName(byte[] sessionTicketKeyName) {
        this.sessionTicketKeyName = sessionTicketKeyName;
    }

    public ClientAuthenticationType getClientAuthenticationType() {
        return clientAuthenticationType;
    }

    public void setClientAuthenticationType(ClientAuthenticationType clientAuthenticationType) {
        this.clientAuthenticationType = clientAuthenticationType;
    }

    public String getDefaultHttpsLocationPath() {
        return defaultHttpsLocationPath;
    }

    public void setDefaultHttpsLocationPath(String defaultHttpsLocationPath) {
        this.defaultHttpsLocationPath = defaultHttpsLocationPath;
    }

    public String getDefaultHttpsRequestPath() {
        return defaultHttpsRequestPath;
    }

    public void setDefaultHttpsRequestPath(String defaultHttpsRequestPath) {
        this.defaultHttpsRequestPath = defaultHttpsRequestPath;
    }

    public Boolean isUseFreshRandom() {
        return useFreshRandom;
    }

    public void setUseFreshRandom(Boolean useFreshRandom) {
        this.useFreshRandom = useFreshRandom;
    }

    public Boolean isUseAllProvidedDtlsFragments() {
        return useAllProvidedDtlsFragments;
    }

    public void setUseAllProvidedDtlsFragments(Boolean useAllProvidedDtlsFragments) {
        this.useAllProvidedDtlsFragments = useAllProvidedDtlsFragments;
    }

    public Boolean isUseAllProvidedRecords() {
        return useAllProvidedRecords;
    }

    public void setUseAllProvidedRecords(Boolean useAllProvidedRecords) {
        this.useAllProvidedRecords = useAllProvidedRecords;
    }

    public byte[] getDefaultServerRenegotiationInfo() {
        return Arrays.copyOf(defaultServerRenegotiationInfo, defaultServerRenegotiationInfo.length);
    }

    public void setDefaultServerRenegotiationInfo(byte[] defaultServerRenegotiationInfo) {
        this.defaultServerRenegotiationInfo = defaultServerRenegotiationInfo;
    }

    public ChooserType getChooserType() {
        return chooserType;
    }

    public void setChooserType(ChooserType chooserType) {
        this.chooserType = chooserType;
    }

    public Boolean isStealthMode() {
        return stealthMode;
    }

    public void setStealthMode(Boolean stealthMode) {
        this.stealthMode = stealthMode;
    }

    public BigInteger getDefaultServerRSAExportModulus() {
        return defaultServerRSAExportModulus;
    }

    public void setDefaultServerRSAExportModulus(BigInteger defaultServerRSAExportModulus) {
        this.defaultServerRSAExportModulus = defaultServerRSAExportModulus;
    }

    public BigInteger getDefaultServerRSAExportPublicKey() {
        return defaultServerRSAExportPublicKey;
    }

    public void setDefaultServerRSAExportPublicKey(BigInteger defaultServerRSAExportPublicKey) {
        this.defaultServerRSAExportPublicKey = defaultServerRSAExportPublicKey;
    }

    public BigInteger getDefaultServerRSAExportPrivateKey() {
        return defaultServerRSAExportPrivateKey;
    }

    public void setDefaultServerRSAExportPrivateKey(BigInteger defaultServerRSAExportPrivateKey) {
        this.defaultServerRSAExportPrivateKey = defaultServerRSAExportPrivateKey;
    }

    public BigInteger getDefaultServerDhExportGenerator() {
        return defaultServerDhExportGenerator;
    }

    public void setDefaultServerDhExportGenerator(BigInteger defaultServerDhExportGenerator) {
        this.defaultServerDhExportGenerator = defaultServerDhExportGenerator;
    }

    public BigInteger getDefaultServerDhExportModulus() {
        return defaultServerDhExportModulus;
    }

    public void setDefaultServerDhExportModulus(BigInteger defaultServerDhExportModulus) {
        if (defaultServerDhExportModulus.signum() == 1) {
            this.defaultServerDhExportModulus = defaultServerDhExportModulus;
        } else {
            throw new IllegalArgumentException(
                    "Modulus cannot be negative or zero:"
                            + defaultServerDhExportModulus.toString());
        }
    }

    public BigInteger getDefaultServerDhExportPublicKey() {
        return defaultServerDhExportPublicKey;
    }

    public void setDefaultServerDhExportPublicKey(BigInteger defaultServerDhExportPublicKey) {
        this.defaultServerDhExportPublicKey = defaultServerDhExportPublicKey;
    }

    public BigInteger getDefaultServerDhExportPrivateKey() {
        return defaultServerDhExportPrivateKey;
    }

    public void setDefaultServerDhExportPrivateKey(BigInteger defaultServerDhExportPrivateKey) {
        this.defaultServerDhExportPrivateKey = defaultServerDhExportPrivateKey;
    }

    public Point getDefaultTokenBindingECPublicKey() {
        return defaultTokenBindingECPublicKey;
    }

    public void setDefaultTokenBindingECPublicKey(Point defaultTokenBindingECPublicKey) {
        this.defaultTokenBindingECPublicKey = defaultTokenBindingECPublicKey;
    }

    public BigInteger getDefaultTokenBindingRsaPublicKey() {
        return defaultTokenBindingRsaPublicKey;
    }

    public void setDefaultTokenBindingRsaPublicKey(BigInteger defaultTokenBindingRsaPublicKey) {
        this.defaultTokenBindingRsaPublicKey = defaultTokenBindingRsaPublicKey;
    }

    public BigInteger getDefaultTokenBindingRsaPrivateKey() {
        return defaultTokenBindingRsaPrivateKey;
    }

    public void setDefaultTokenBindingRsaPrivateKey(BigInteger defaultTokenBindingRsaPrivateKey) {
        this.defaultTokenBindingRsaPrivateKey = defaultTokenBindingRsaPrivateKey;
    }

    public BigInteger getDefaultTokenBindingEcPrivateKey() {
        return defaultTokenBindingEcPrivateKey;
    }

    public void setDefaultTokenBindingEcPrivateKey(BigInteger defaultTokenBindingEcPrivateKey) {
        this.defaultTokenBindingEcPrivateKey = defaultTokenBindingEcPrivateKey;
    }

    public BigInteger getDefaultTokenBindingRsaModulus() {
        return defaultTokenBindingRsaModulus;
    }

    public void setDefaultTokenBindingRsaModulus(BigInteger defaultTokenBindingRsaModulus) {
        this.defaultTokenBindingRsaModulus = defaultTokenBindingRsaModulus;
    }

    public TokenBindingType getDefaultTokenBindingType() {
        return defaultTokenBindingType;
    }

    public void setDefaultTokenBindingType(TokenBindingType defaultTokenBindingType) {
        this.defaultTokenBindingType = defaultTokenBindingType;
    }

    public byte[] getDefaultClientHandshakeTrafficSecret() {
        return Arrays.copyOf(
                defaultClientHandshakeTrafficSecret, defaultClientHandshakeTrafficSecret.length);
    }

    public void setDefaultClientHandshakeTrafficSecret(byte[] defaultClientHandshakeTrafficSecret) {
        this.defaultClientHandshakeTrafficSecret = defaultClientHandshakeTrafficSecret;
    }

    public byte[] getDefaultServerHandshakeTrafficSecret() {
        return Arrays.copyOf(
                defaultServerHandshakeTrafficSecret, defaultServerHandshakeTrafficSecret.length);
    }

    public void setDefaultServerHandshakeTrafficSecret(byte[] defaultServerHandshakeTrafficSecret) {
        this.defaultServerHandshakeTrafficSecret = defaultServerHandshakeTrafficSecret;
    }

    public byte[] getDefaultCertificateRequestContext() {
        return Arrays.copyOf(
                defaultCertificateRequestContext, defaultCertificateRequestContext.length);
    }

    public void setDefaultCertificateRequestContext(byte[] defaultCertificateRequestContext) {
        this.defaultCertificateRequestContext = defaultCertificateRequestContext;
    }

    public Boolean isWorkflowExecutorShouldOpen() {
        return workflowExecutorShouldOpen;
    }

    public void setWorkflowExecutorShouldOpen(Boolean workflowExecutorShouldOpen) {
        this.workflowExecutorShouldOpen = workflowExecutorShouldOpen;
    }

    public Boolean isWorkflowExecutorShouldClose() {
        return workflowExecutorShouldClose;
    }

    public void setWorkflowExecutorShouldClose(Boolean workflowExecutorShouldClose) {
        this.workflowExecutorShouldClose = workflowExecutorShouldClose;
    }

    public byte[] getDefaultPSKKey() {
        return Arrays.copyOf(defaultPSKKey, defaultPSKKey.length);
    }

    public void setDefaultPSKKey(byte[] defaultPSKKey) {
        this.defaultPSKKey = defaultPSKKey;
    }

    public byte[] getDefaultPSKIdentity() {
        return Arrays.copyOf(defaultPSKIdentity, defaultPSKIdentity.length);
    }

    public void setDefaultPSKIdentity(byte[] defaultPSKIdentity) {
        this.defaultPSKIdentity = defaultPSKIdentity;
    }

    public byte[] getDefaultPSKIdentityHint() {
        return Arrays.copyOf(defaultPSKIdentityHint, defaultPSKIdentityHint.length);
    }

    public void setDefaultPSKIdentityHint(byte[] defaultPSKIdentityHint) {
        this.defaultPSKIdentityHint = defaultPSKIdentityHint;
    }

    public BigInteger getDefaultSRPModulus() {
        return defaultSRPModulus;
    }

    public void setDefaultSRPModulus(BigInteger defaultSRPModulus) {
        this.defaultSRPModulus = defaultSRPModulus;
    }

    public BigInteger getDefaultPSKModulus() {
        return defaultPSKModulus;
    }

    public void setDefaultPSKModulus(BigInteger defaultPSKModulus) {
        this.defaultPSKModulus = defaultPSKModulus;
    }

    public BigInteger getDefaultPSKServerPrivateKey() {
        return defaultPskDhServerPrivateKey;
    }

    public void setDefaultPSKServerPrivateKey(BigInteger defaultPskDhServerPrivateKey) {
        this.defaultPskDhServerPrivateKey = defaultPskDhServerPrivateKey;
    }

    public BigInteger getDefaultPSKServerPublicKey() {
        return defaultPskDhServerPublicKey;
    }

    public void setDefaultPSKServerPublicKey(BigInteger defaultPskDhServerPublicKey) {
        this.defaultPskDhServerPublicKey = defaultPskDhServerPublicKey;
    }

    public BigInteger getDefaultPSKGenerator() {
        return defaultPSKGenerator;
    }

    public void setDefaultPSKGenerator(BigInteger defaultPSKGenerator) {
        this.defaultPSKGenerator = defaultPSKGenerator;
    }

    public BigInteger getDefaultSRPServerPrivateKey() {
        return defaultSRPServerPrivateKey;
    }

    public void setDefaultSRPServerPrivateKey(BigInteger defaultSRPServerPrivateKey) {
        this.defaultSRPServerPrivateKey = defaultSRPServerPrivateKey;
    }

    public BigInteger getDefaultSRPServerPublicKey() {
        return defaultSRPServerPublicKey;
    }

    public void setDefaultSRPServerPublicKey(BigInteger defaultSRPServerPublicKey) {
        this.defaultSRPServerPublicKey = defaultSRPServerPublicKey;
    }

    public BigInteger getDefaultSRPClientPrivateKey() {
        return defaultSRPClientPrivateKey;
    }

    public void setDefaultSRPClientPrivateKey(BigInteger defaultSRPClientPrivateKey) {
        this.defaultSRPClientPrivateKey = defaultSRPClientPrivateKey;
    }

    public BigInteger getDefaultSRPClientPublicKey() {
        return defaultSRPClientPublicKey;
    }

    public void setDefaultSRPClientPublicKey(BigInteger defaultSRPClientPublicKey) {
        this.defaultSRPClientPublicKey = defaultSRPClientPublicKey;
    }

    public BigInteger getDefaultSRPGenerator() {
        return defaultSRPGenerator;
    }

    public void setDefaultSRPGenerator(BigInteger defaultSRPGenerator) {
        this.defaultSRPGenerator = defaultSRPGenerator;
    }

    public byte[] getDefaultSRPServerSalt() {
        return Arrays.copyOf(defaultSRPServerSalt, defaultSRPServerSalt.length);
    }

    public void setDefaultSRPServerSalt(byte[] defaultSRPServerSalt) {
        this.defaultSRPServerSalt = defaultSRPServerSalt;
    }

    public byte[] getDefaultSRPIdentity() {
        return Arrays.copyOf(defaultSRPIdentity, defaultSRPIdentity.length);
    }

    public void setDefaultSRPIdentity(byte[] defaultSRPIdentity) {
        this.defaultSRPIdentity = defaultSRPIdentity;
    }

    public byte[] getDefaultSRPPassword() {
        return Arrays.copyOf(defaultSRPPassword, defaultSRPPassword.length);
    }

    public void setDefaultSRPPassword(byte[] defaultSRPPassword) {
        this.defaultSRPPassword = defaultSRPPassword;
    }

    public BigInteger getDefaultClientRSAPrivateKey() {
        return defaultClientRSAPrivateKey;
    }

    public void setDefaultClientRSAPrivateKey(BigInteger defaultClientRSAPrivateKey) {
        this.defaultClientRSAPrivateKey = defaultClientRSAPrivateKey;
    }

    public BigInteger getDefaultServerRSAPrivateKey() {
        return defaultServerRSAPrivateKey;
    }

    public void setDefaultServerRSAPrivateKey(BigInteger defaultServerRSAPrivateKey) {
        this.defaultServerRSAPrivateKey = defaultServerRSAPrivateKey;
    }

    public BigInteger getDefaultServerRSAModulus() {
        return defaultServerRSAModulus;
    }

    public void setDefaultServerRSAModulus(BigInteger defaultServerRSAModulus) {
        if (defaultServerRSAModulus.signum() == 1) {
            this.defaultServerRSAModulus = defaultServerRSAModulus;
        } else {
            throw new IllegalArgumentException(
                    "Modulus cannot be negative or zero" + defaultServerRSAModulus.toString());
        }
    }

    public BigInteger getDefaultServerRSAPublicKey() {
        return defaultServerRSAPublicKey;
    }

    public void setDefaultServerRSAPublicKey(BigInteger defaultServerRSAPublicKey) {
        this.defaultServerRSAPublicKey = defaultServerRSAPublicKey;
    }

    public BigInteger getDefaultClientRSAPublicKey() {
        return defaultClientRSAPublicKey;
    }

    public void setDefaultClientRSAPublicKey(BigInteger defaultClientRSAPublicKey) {
        this.defaultClientRSAPublicKey = defaultClientRSAPublicKey;
    }

    public BigInteger getDefaultServerEcPrivateKey() {
        return defaultServerEcPrivateKey;
    }

    public void setDefaultServerEcPrivateKey(BigInteger defaultServerEcPrivateKey) {
        this.defaultServerEcPrivateKey = defaultServerEcPrivateKey;
    }

    public BigInteger getDefaultClientEcPrivateKey() {
        return defaultClientEcPrivateKey;
    }

    public void setDefaultClientEcPrivateKey(BigInteger defaultClientEcPrivateKey) {
        this.defaultClientEcPrivateKey = defaultClientEcPrivateKey;
    }

    public Point getDefaultClientEcPublicKey() {
        return defaultClientEcPublicKey;
    }

    public void setDefaultClientEcPublicKey(Point defaultClientEcPublicKey) {
        this.defaultClientEcPublicKey = defaultClientEcPublicKey;
    }

    public Point getDefaultServerEcPublicKey() {
        return defaultServerEcPublicKey;
    }

    public void setDefaultServerEcPublicKey(Point defaultServerEcPublicKey) {
        this.defaultServerEcPublicKey = defaultServerEcPublicKey;
    }

    public AlertDescription getDefaultAlertDescription() {
        return defaultAlertDescription;
    }

    public void setDefaultAlertDescription(AlertDescription defaultAlertDescription) {
        this.defaultAlertDescription = defaultAlertDescription;
    }

    public AlertLevel getDefaultAlertLevel() {
        return defaultAlertLevel;
    }

    public void setDefaultAlertLevel(AlertLevel defaultAlertLevel) {
        this.defaultAlertLevel = defaultAlertLevel;
    }

    public BigInteger getDefaultServerDhPublicKey() {
        return defaultServerDhPublicKey;
    }

    public void setDefaultServerDhPublicKey(BigInteger defaultServerDhPublicKey) {
        this.defaultServerDhPublicKey = defaultServerDhPublicKey;
    }

    public BigInteger getDefaultClientDhPublicKey() {
        return defaultClientDhPublicKey;
    }

    public void setDefaultClientDhPublicKey(BigInteger defaultClientDhPublicKey) {
        this.defaultClientDhPublicKey = defaultClientDhPublicKey;
    }

    public BigInteger getDefaultServerDhPrivateKey() {
        return defaultServerDhPrivateKey;
    }

    public void setDefaultServerDhPrivateKey(BigInteger defaultServerDhPrivateKey) {
        this.defaultServerDhPrivateKey = defaultServerDhPrivateKey;
    }

    public GOSTCurve getDefaultSelectedGostCurve() {
        return defaultSelectedGostCurve;
    }

    public void setDefaultSelectedGostCurve(GOSTCurve defaultSelectedGostCurve) {
        this.defaultSelectedGostCurve = defaultSelectedGostCurve;
    }

    public BigInteger getDefaultServerDsaPrivateKey() {
        return defaultServerDsaPrivateKey;
    }

    public void setDefaultServerDsaPrivateKey(BigInteger defaultServerDsaPrivateKey) {
        this.defaultServerDsaPrivateKey = defaultServerDsaPrivateKey;
    }

    public PRFAlgorithm getDefaultPRFAlgorithm() {
        return defaultPRFAlgorithm;
    }

    public void setDefaultPRFAlgorithm(PRFAlgorithm defaultPRFAlgorithm) {
        this.defaultPRFAlgorithm = defaultPRFAlgorithm;
    }

    public byte[] getDtlsDefaultCookie() {
        return Arrays.copyOf(dtlsDefaultCookie, dtlsDefaultCookie.length);
    }

    public void setDtlsDefaultCookie(byte[] defaultDtlsCookie) {
        this.dtlsDefaultCookie = defaultDtlsCookie;
    }

    public Integer getDtlsDefaultCookieLength() {
        return dtlsDefaultCookieLength;
    }

    public void setDtlsDefaultCookieLength(Integer dtlsDefaultCookieLength) {
        this.dtlsDefaultCookieLength = dtlsDefaultCookieLength;
    }

    public Integer getDtlsMaximumFragmentLength() {
        return dtlsMaximumFragmentLength;
    }

    public void setDtlsMaximumFragmentLength(Integer dtlsMaximumFragmentLength) {
        this.dtlsMaximumFragmentLength = dtlsMaximumFragmentLength;
    }

    public byte[] getDefaultClientSessionId() {
        return Arrays.copyOf(defaultClientSessionId, defaultClientSessionId.length);
    }

    public void setDefaultClientSessionId(byte[] defaultClientSessionId) {
        this.defaultClientSessionId = defaultClientSessionId;
    }

    public byte[] getDefaultServerSessionId() {
        return Arrays.copyOf(defaultServerSessionId, defaultServerSessionId.length);
    }

    public void setDefaultServerSessionId(byte[] defaultServerSessionId) {
        this.defaultServerSessionId = defaultServerSessionId;
    }

    public CompressionMethod getDefaultSelectedCompressionMethod() {
        return defaultSelectedCompressionMethod;
    }

    public void setDefaultSelectedCompressionMethod(
            CompressionMethod defaultSelectedCompressionMethod) {
        this.defaultSelectedCompressionMethod = defaultSelectedCompressionMethod;
    }

    public Boolean isAddQuicTransportParametersExtension() {
        return this.addQuicTransportParametersExtension;
    }

    public void setQuicTransportParametersExtension(Boolean addQuicTransportParameterExtension) {
        this.addQuicTransportParametersExtension = addQuicTransportParameterExtension;
    }

    public Boolean isAddExtendedRandomExtension() {
        return this.addExtendedRandomExtension;
    }

    public void setAddExtendedRandomExtension(Boolean addExtendedRandomExtension) {
        this.addExtendedRandomExtension = addExtendedRandomExtension;
    }

    public byte[] getDefaultClientExtendedRandom() {
        return Arrays.copyOf(defaultClientExtendedRandom, defaultClientExtendedRandom.length);
    }

    public byte[] getDefaultServerExtendedRandom() {
        return Arrays.copyOf(defaultServerExtendedRandom, defaultServerExtendedRandom.length);
    }

    public void setDefaultClientExtendedRandom(byte[] defaultClientExtendedRandom) {
        this.defaultClientExtendedRandom = defaultClientExtendedRandom;
    }

    public void setDefaultServerExtendedRandom(byte[] defaultServerExtendedRandom) {
        this.defaultServerExtendedRandom = defaultServerExtendedRandom;
    }

    public byte[] getDefaultServerRandom() {
        return Arrays.copyOf(defaultServerRandom, defaultServerRandom.length);
    }

    public void setDefaultServerRandom(byte[] defaultServerRandom) {
        this.defaultServerRandom = defaultServerRandom;
    }

    public byte[] getDefaultClientRandom() {
        return Arrays.copyOf(defaultClientRandom, defaultClientRandom.length);
    }

    public void setDefaultClientRandom(byte[] defaultClientRandom) {
        this.defaultClientRandom = defaultClientRandom;
    }

    public byte[] getDefaultPreMasterSecret() {
        return Arrays.copyOf(defaultPreMasterSecret, defaultPreMasterSecret.length);
    }

    public void setDefaultPreMasterSecret(byte[] defaultPreMasterSecret) {
        this.defaultPreMasterSecret = defaultPreMasterSecret;
    }

    public byte[] getDefaultMasterSecret() {
        return Arrays.copyOf(defaultMasterSecret, defaultMasterSecret.length);
    }

    public void setDefaultMasterSecret(byte[] defaultMasterSecret) {
        this.defaultMasterSecret = defaultMasterSecret;
    }

    public ProtocolVersion getDefaultHighestClientProtocolVersion() {
        return defaultHighestClientProtocolVersion;
    }

    public void setDefaultHighestClientProtocolVersion(
            ProtocolVersion defaultHighestClientProtocolVersion) {
        this.defaultHighestClientProtocolVersion = defaultHighestClientProtocolVersion;
    }

    public ProtocolVersion getDefaultSelectedProtocolVersion() {
        return defaultSelectedProtocolVersion;
    }

    public void setDefaultSelectedProtocolVersion(ProtocolVersion defaultSelectedProtocolVersion) {
        this.defaultSelectedProtocolVersion = defaultSelectedProtocolVersion;
    }

    public List<SignatureAndHashAlgorithm> getDefaultServerSupportedSignatureAndHashAlgorithms() {
        return defaultServerSupportedSignatureAndHashAlgorithms;
    }

    public void setDefaultServerSupportedSignatureAndHashAlgorithms(
            List<SignatureAndHashAlgorithm> defaultServerSupportedSignatureAndHashAlgorithms) {
        this.defaultServerSupportedSignatureAndHashAlgorithms =
                defaultServerSupportedSignatureAndHashAlgorithms;
    }

    public void setDefaultServerSupportedSignatureAndHashAlgorithms(
            SignatureAndHashAlgorithm... defaultServerSupportedSignatureAndHashAlgorithms) {
        this.defaultServerSupportedSignatureAndHashAlgorithms =
                new ArrayList(Arrays.asList(defaultServerSupportedSignatureAndHashAlgorithms));
    }

    public List<SignatureAndHashAlgorithm> getDefaultServerSupportedCertificateSignAlgorithms() {
        return defaultServerSupportedCertificateSignAlgorithms;
    }

    public void setDefaultServerSupportedCertificateSignAlgorithms(
            List<SignatureAndHashAlgorithm> defaultServerSupportedCertificateSignAlgorithms) {
        this.defaultServerSupportedCertificateSignAlgorithms =
                defaultServerSupportedCertificateSignAlgorithms;
    }

    public void setDefaultServerSupportedCertificateSignAlgorithms(
            SignatureAndHashAlgorithm... defaultServerSupportedCertificateSignAlgorithms) {
        this.defaultServerSupportedCertificateSignAlgorithms =
                new ArrayList(Arrays.asList(defaultServerSupportedCertificateSignAlgorithms));
    }

    public List<CipherSuite> getDefaultServerSupportedCipherSuites() {
        return defaultServerSupportedCipherSuites;
    }

    public void setDefaultServerSupportedCipherSuites(
            List<CipherSuite> defaultServerSupportedCipherSuites) {
        this.defaultServerSupportedCipherSuites = defaultServerSupportedCipherSuites;
    }

    public final void setDefaultServerSupportedCipherSuites(
            CipherSuite... defaultServerSupportedCipherSuites) {
        this.defaultServerSupportedCipherSuites =
                new ArrayList(Arrays.asList(defaultServerSupportedCipherSuites));
    }

    public List<CompressionMethod> getDefaultClientSupportedCompressionMethods() {
        return defaultClientSupportedCompressionMethods;
    }

    public void setDefaultClientSupportedCompressionMethods(
            List<CompressionMethod> defaultClientSupportedCompressionMethods) {
        this.defaultClientSupportedCompressionMethods = defaultClientSupportedCompressionMethods;
    }

    public final void setDefaultClientSupportedCompressionMethods(
            CompressionMethod... defaultClientSupportedCompressionMethods) {
        this.defaultClientSupportedCompressionMethods =
                new ArrayList(Arrays.asList(defaultClientSupportedCompressionMethods));
    }

    public HeartbeatMode getDefaultHeartbeatMode() {
        return defaultHeartbeatMode;
    }

    public void setDefaultHeartbeatMode(HeartbeatMode defaultHeartbeatMode) {
        this.defaultHeartbeatMode = defaultHeartbeatMode;
    }

    public MaxFragmentLength getDefaultMaxFragmentLength() {
        return defaultMaxFragmentLength;
    }

    public void setDefaultMaxFragmentLength(MaxFragmentLength defaultMaxFragmentLength) {
        this.defaultMaxFragmentLength = defaultMaxFragmentLength;
    }

    public Integer getInboundRecordSizeLimit() {
        return inboundRecordSizeLimit;
    }

    public void setInboundRecordSizeLimit(Integer inboundRecordSizeLimit) {
        this.inboundRecordSizeLimit = inboundRecordSizeLimit;
    }

    public SignatureAndHashAlgorithm getDefaultSelectedSignatureAndHashAlgorithm() {
        return defaultSelectedSignatureAndHashAlgorithm;
    }

    public void setDefaultSelectedSignatureAndHashAlgorithm(
            SignatureAndHashAlgorithm defaultSelectedSignatureAndHashAlgorithm) {
        this.defaultSelectedSignatureAndHashAlgorithm = defaultSelectedSignatureAndHashAlgorithm;
    }

    public SignatureAndHashAlgorithm getDefaultSelectedSignatureAlgorithmCert() {
        return defaultSelectedSignatureAlgorithmCert;
    }

    public void setDefaultSelectedSignatureAlgorithmCert(
            SignatureAndHashAlgorithm defaultSelectedSignatureAlgorithmCert) {
        this.defaultSelectedSignatureAlgorithmCert = defaultSelectedSignatureAlgorithmCert;
    }

    public List<ECPointFormat> getDefaultClientSupportedPointFormats() {
        return defaultClientSupportedPointFormats;
    }

    public void setDefaultClientSupportedPointFormats(
            List<ECPointFormat> defaultClientSupportedPointFormats) {
        this.defaultClientSupportedPointFormats = defaultClientSupportedPointFormats;
    }

    public final void setDefaultClientSupportedPointFormats(
            ECPointFormat... defaultClientSupportedPointFormats) {
        this.defaultClientSupportedPointFormats =
                new ArrayList(Arrays.asList(defaultClientSupportedPointFormats));
    }

    public ProtocolVersion getDefaultLastRecordProtocolVersion() {
        return defaultLastRecordProtocolVersion;
    }

    public void setDefaultLastRecordProtocolVersion(
            ProtocolVersion defaultLastRecordProtocolVersion) {
        this.defaultLastRecordProtocolVersion = defaultLastRecordProtocolVersion;
    }

    public List<ECPointFormat> getDefaultServerSupportedPointFormats() {
        return defaultServerSupportedPointFormats;
    }

    public void setDefaultServerSupportedPointFormats(
            List<ECPointFormat> defaultServerSupportedPointFormats) {
        this.defaultServerSupportedPointFormats = defaultServerSupportedPointFormats;
    }

    public final void setDefaultServerSupportedPointFormats(
            ECPointFormat... defaultServerSupportedPointFormats) {
        this.defaultServerSupportedPointFormats =
                new ArrayList(Arrays.asList(defaultServerSupportedPointFormats));
    }

    public List<NamedGroup> getDefaultClientNamedGroups() {
        return defaultClientNamedGroups;
    }

    public void setDefaultClientNamedGroups(List<NamedGroup> defaultClientNamedGroups) {
        this.defaultClientNamedGroups = defaultClientNamedGroups;
    }

    public final void setDefaultClientNamedGroups(NamedGroup... defaultClientNamedGroups) {
        this.defaultClientNamedGroups = new ArrayList(Arrays.asList(defaultClientNamedGroups));
    }

    public List<NamedGroup> getDefaultServerNamedGroups() {
        return defaultServerNamedGroups;
    }

    public void setDefaultServerNamedGroups(List<NamedGroup> defaultServerNamedGroups) {
        this.defaultServerNamedGroups = defaultServerNamedGroups;
    }

    public final void setDefaultServerNamedGroups(NamedGroup... defaultServerNamedGroups) {
        this.defaultServerNamedGroups = new ArrayList(Arrays.asList(defaultServerNamedGroups));
    }

    public CipherSuite getDefaultSelectedCipherSuite() {
        return defaultSelectedCipherSuite;
    }

    public void setDefaultSelectedCipherSuite(CipherSuite defaultSelectedCipherSuite) {
        this.defaultSelectedCipherSuite = defaultSelectedCipherSuite;
    }

    public SSL2CipherSuite getDefaultSSL2CipherSuite() {
        return defaultSSL2CipherSuite;
    }

    public void setDefaultSSL2CipherSuite(SSL2CipherSuite defaultSSL2CipherSuite) {
        this.defaultSSL2CipherSuite = defaultSSL2CipherSuite;
    }

    public Integer getReceiveMaximumBytes() {
        return receiveMaximumBytes;
    }

    public void setReceiveMaximumBytes(int receiveMaximumBytes) {
        this.receiveMaximumBytes = receiveMaximumBytes;
    }

    public Boolean isResetWorkflowTracesBeforeSaving() {
        return resetWorkflowTracesBeforeSaving;
    }

    public void setResetWorkflowTracesBeforeSaving(Boolean resetWorkflowTracesBeforeSaving) {
        this.resetWorkflowTracesBeforeSaving = resetWorkflowTracesBeforeSaving;
    }

    public Boolean isFlushOnMessageTypeChange() {
        return flushOnMessageTypeChange;
    }

    public void setFlushOnMessageTypeChange(Boolean flushOnMessageTypeChange) {
        this.flushOnMessageTypeChange = flushOnMessageTypeChange;
    }

    public Boolean isCreateFragmentsDynamically() {
        return createFragmentsDynamically;
    }

    public void setCreateFragmentsDynamically(Boolean createFragmentsDynamically) {
        this.createFragmentsDynamically = createFragmentsDynamically;
    }

    public Boolean isCreateRecordsDynamically() {
        return createRecordsDynamically;
    }

    public void setCreateRecordsDynamically(Boolean createRecordsDynamically) {
        this.createRecordsDynamically = createRecordsDynamically;
    }

    public Boolean isIndividualTransportPacketsForFragments() {
        return individualTransportPacketsForFragments;
    }

    public void setIndividualTransportPacketsForFragments(
            Boolean individualTransportPacketsForFragments) {
        this.individualTransportPacketsForFragments = individualTransportPacketsForFragments;
    }

    public Integer getIndividualTransportPacketCooldown() {
        return individualTransportPacketCooldown;
    }

    public void setIndividualTransportPacketCooldown(Integer individualTransportPacketCooldown) {
        this.individualTransportPacketCooldown = individualTransportPacketCooldown;
    }

    public int getDefaultMaxRecordData() {
        return defaultMaxRecordData;
    }

    public void setDefaultMaxRecordData(int defaultMaxRecordData) {
        if (defaultMaxRecordData == 0) {
            LOGGER.warn("defaultMaxRecordData is being set to 0");
        }
        this.defaultMaxRecordData = defaultMaxRecordData;
    }

    public WorkflowExecutorType getWorkflowExecutorType() {
        return workflowExecutorType;
    }

    public void setWorkflowExecutorType(WorkflowExecutorType workflowExecutorType) {
        this.workflowExecutorType = workflowExecutorType;
    }

    public NameType getSniType() {
        return sniType;
    }

    public void setSniType(NameType sniType) {
        this.sniType = sniType;
    }

    public int getHeartbeatPayloadLength() {
        return heartbeatPayloadLength;
    }

    public void setHeartbeatPayloadLength(int heartbeatPayloadLength) {
        this.heartbeatPayloadLength = heartbeatPayloadLength;
    }

    public int getHeartbeatPaddingLength() {
        return heartbeatPaddingLength;
    }

    public void setHeartbeatPaddingLength(int heartbeatPaddingLength) {
        this.heartbeatPaddingLength = heartbeatPaddingLength;
    }

    public Boolean isAddPaddingExtension() {
        return addPaddingExtension;
    }

    public void setAddPaddingExtension(Boolean addPaddingExtension) {
        this.addPaddingExtension = addPaddingExtension;
    }

    public Boolean isAddExtendedMasterSecretExtension() {
        return addExtendedMasterSecretExtension;
    }

    public void setAddExtendedMasterSecretExtension(Boolean addExtendedMasterSecretExtension) {
        this.addExtendedMasterSecretExtension = addExtendedMasterSecretExtension;
    }

    public Boolean isAddSessionTicketTLSExtension() {
        return addSessionTicketTLSExtension;
    }

    public void setAddSessionTicketTLSExtension(Boolean addSessionTicketTLSExtension) {
        this.addSessionTicketTLSExtension = addSessionTicketTLSExtension;
    }

    public byte[] getDefaultPaddingExtensionBytes() {
        return Arrays.copyOf(defaultPaddingExtensionBytes, defaultPaddingExtensionBytes.length);
    }

    public void setDefaultPaddingExtensionBytes(byte[] defaultPaddingExtensionBytes) {
        this.defaultPaddingExtensionBytes = defaultPaddingExtensionBytes;
    }

    public List<ClientCertificateType> getClientCertificateTypes() {
        return clientCertificateTypes;
    }

    public void setClientCertificateTypes(List<ClientCertificateType> clientCertificateTypes) {
        this.clientCertificateTypes = clientCertificateTypes;
    }

    public final void setClientCertificateTypes(ClientCertificateType... clientCertificateTypes) {
        this.clientCertificateTypes = new ArrayList(Arrays.asList(clientCertificateTypes));
    }

    public String getDefaultApplicationMessageData() {
        return defaultApplicationMessageData;
    }

    public void setDefaultApplicationMessageData(String defaultApplicationMessageData) {
        this.defaultApplicationMessageData = defaultApplicationMessageData;
    }

    public Boolean isEnforceSettings() {
        return enforceSettings;
    }

    public void setEnforceSettings(Boolean enforceSettings) {
        this.enforceSettings = enforceSettings;
    }

    public BigInteger getDefaultServerDhGenerator() {
        return defaultServerDhGenerator;
    }

    public void setDefaultServerDhGenerator(BigInteger defaultServerDhGenerator) {
        this.defaultServerDhGenerator = defaultServerDhGenerator;
    }

    public BigInteger getDefaultServerDhModulus() {
        return defaultServerDhModulus;
    }

    public void setDefaultServerDhModulus(BigInteger defaultServerDhModulus) {
        if (defaultServerDhModulus.signum() == 1) {
            this.defaultServerDhModulus = defaultServerDhModulus;
        } else {
            throw new IllegalArgumentException(
                    "Modulus cannot be negative or zero:" + defaultServerDhModulus.toString());
        }
    }

    public BigInteger getDefaultClientDhPrivateKey() {
        return defaultClientDhPrivateKey;
    }

    public void setDefaultClientDhPrivateKey(BigInteger defaultClientDhPrivateKey) {
        this.defaultClientDhPrivateKey = defaultClientDhPrivateKey;
    }

    public byte[] getDistinguishedNames() {
        return Arrays.copyOf(distinguishedNames, distinguishedNames.length);
    }

    public void setDistinguishedNames(byte[] distinguishedNames) {
        this.distinguishedNames = distinguishedNames;
    }

    public ProtocolVersion getHighestProtocolVersion() {
        return highestProtocolVersion;
    }

    public void setHighestProtocolVersion(ProtocolVersion highestProtocolVersion) {
        this.highestProtocolVersion = highestProtocolVersion;
    }

    public Boolean isServerSendsApplicationData() {
        return serverSendsApplicationData;
    }

    public void setServerSendsApplicationData(Boolean serverSendsApplicationData) {
        this.serverSendsApplicationData = serverSendsApplicationData;
    }

    public WorkflowTraceType getWorkflowTraceType() {
        return workflowTraceType;
    }

    public void setWorkflowTraceType(WorkflowTraceType workflowTraceType) {
        this.workflowTraceType = workflowTraceType;
    }

    public NamedGroup getDefaultSelectedNamedGroup() {
        return defaultSelectedNamedGroup;
    }

    public void setDefaultSelectedNamedGroup(NamedGroup defaultSelectedNamedGroup) {
        this.defaultSelectedNamedGroup = defaultSelectedNamedGroup;
    }

    public Boolean isDynamicWorkflow() {
        throw new UnsupportedOperationException("DynamicWorkflow is currently not supported.");
    }

    public void setDynamicWorkflow(Boolean dynamicWorkflow) {
        throw new UnsupportedOperationException("DynamicWorkflow is currently not supported.");
    }

    public List<CipherSuite> getDefaultClientSupportedCipherSuites() {
        return defaultClientSupportedCipherSuites;
    }

    public void setDefaultClientSupportedCipherSuites(
            List<CipherSuite> defaultClientSupportedCipherSuites) {
        this.defaultClientSupportedCipherSuites = defaultClientSupportedCipherSuites;
    }

    public final void setDefaultClientSupportedCipherSuites(
            CipherSuite... defaultClientSupportedCipherSuites) {
        this.defaultClientSupportedCipherSuites =
                new ArrayList(Arrays.asList(defaultClientSupportedCipherSuites));
    }

    public Boolean isDtlsCookieExchange() {
        return dtlsCookieExchange;
    }

    public void setDtlsCookieExchange(Boolean dtlsCookieExchange) {
        this.dtlsCookieExchange = dtlsCookieExchange;
    }

    public Boolean isClientAuthentication() {
        return clientAuthentication;
    }

    public void setClientAuthentication(Boolean clientAuthentication) {
        this.clientAuthentication = clientAuthentication;
    }

    public List<SignatureAndHashAlgorithm> getDefaultClientSupportedSignatureAndHashAlgorithms() {
        return defaultClientSupportedSignatureAndHashAlgorithms;
    }

    public void setDefaultClientSupportedSignatureAndHashAlgorithms(
            List<SignatureAndHashAlgorithm> defaultClientSupportedSignatureAndHashAlgorithms) {
        this.defaultClientSupportedSignatureAndHashAlgorithms =
                defaultClientSupportedSignatureAndHashAlgorithms;
    }

    public final void setDefaultClientSupportedSignatureAndHashAlgorithms(
            SignatureAndHashAlgorithm... supportedSignatureAndHashAlgorithms) {
        this.defaultClientSupportedSignatureAndHashAlgorithms =
                new ArrayList(Arrays.asList(supportedSignatureAndHashAlgorithms));
    }

    public List<SignatureAndHashAlgorithm> getDefaultClientSupportedCertificateSignAlgorithms() {
        return defaultClientSupportedCertificateSignAlgorithms;
    }

    public void setDefaultClientSupportedCertificateSignAlgorithms(
            List<SignatureAndHashAlgorithm> defaultClientSupportedCertificateSignAlgorithms) {
        this.defaultClientSupportedCertificateSignAlgorithms =
                defaultClientSupportedCertificateSignAlgorithms;
    }

    public final void setDefaultClientSupportedCertificateSignAlgorithms(
            SignatureAndHashAlgorithm... supportedSignatureAndHashAlgorithms) {
        this.defaultClientSupportedCertificateSignAlgorithms =
                new ArrayList(Arrays.asList(supportedSignatureAndHashAlgorithms));
    }

    public List<ProtocolVersion> getSupportedVersions() {
        return supportedVersions;
    }

    public void setSupportedVersions(List<ProtocolVersion> supportedVersions) {
        this.supportedVersions = supportedVersions;
    }

    public final void setSupportedVersions(ProtocolVersion... supportedVersions) {
        this.supportedVersions = new ArrayList(Arrays.asList(supportedVersions));
    }

    public HeartbeatMode getHeartbeatMode() {
        return heartbeatMode;
    }

    public void setHeartbeatMode(HeartbeatMode heartbeatMode) {
        this.heartbeatMode = heartbeatMode;
    }

    public Boolean isAddECPointFormatExtension() {
        return addECPointFormatExtension;
    }

    public void setAddECPointFormatExtension(Boolean addECPointFormatExtension) {
        this.addECPointFormatExtension = addECPointFormatExtension;
    }

    public Boolean isAddExtensionsInSSL() {
        return addExtensionsInSSL;
    }

    public void setAddExtensionsInSSL(Boolean addExtensionsInSSL) {
        this.addExtensionsInSSL = addExtensionsInSSL;
    }

    public Boolean isAddEllipticCurveExtension() {
        return addEllipticCurveExtension;
    }

    public void setAddEllipticCurveExtension(Boolean addEllipticCurveExtension) {
        this.addEllipticCurveExtension = addEllipticCurveExtension;
    }

    public Boolean isAddHeartbeatExtension() {
        return addHeartbeatExtension;
    }

    public void setAddHeartbeatExtension(Boolean addHeartbeatExtension) {
        this.addHeartbeatExtension = addHeartbeatExtension;
    }

    public Boolean isAddMaxFragmentLengthExtension() {
        return addMaxFragmentLengthExtension;
    }

    public void setAddMaxFragmentLengthExtension(Boolean addMaxFragmentLengthExtension) {
        this.addMaxFragmentLengthExtension = addMaxFragmentLengthExtension;
    }

    public Boolean isAddRecordSizeLimitExtension() {
        return addRecordSizeLimitExtension;
    }

    public void setAddRecordSizeLimitExtension(Boolean addRecordSizeLimitExtension) {
        this.addRecordSizeLimitExtension = addRecordSizeLimitExtension;
    }

    public Boolean isAddServerNameIndicationExtension() {
        return addServerNameIndicationExtension;
    }

    public void setAddServerNameIndicationExtension(Boolean addServerNameIndicationExtension) {
        this.addServerNameIndicationExtension = addServerNameIndicationExtension;
    }

    public Boolean isAddSignatureAndHashAlgorithmsExtension() {
        return addSignatureAndHashAlgorithmsExtension;
    }

    public void setAddSignatureAndHashAlgorithmsExtension(
            Boolean addSignatureAndHashAlgorithmsExtension) {
        this.addSignatureAndHashAlgorithmsExtension = addSignatureAndHashAlgorithmsExtension;
    }

    public Boolean isAddSignatureAlgorithmsCertExtension() {
        return addSignatureAlgorithmsCertExtension;
    }

    public void setAddSignatureAlgorithmsCertExtension(
            Boolean addSignatureAlgorithmsCertExtension) {
        this.addSignatureAlgorithmsCertExtension = addSignatureAlgorithmsCertExtension;
    }

    public Boolean isAddSupportedVersionsExtension() {
        return addSupportedVersionsExtension;
    }

    public void setAddSupportedVersionsExtension(Boolean addSupportedVersionsExtension) {
        this.addSupportedVersionsExtension = addSupportedVersionsExtension;
    }

    public Boolean isAddKeyShareExtension() {
        return addKeyShareExtension;
    }

    public void setAddKeyShareExtension(Boolean addKeyShareExtension) {
        this.addKeyShareExtension = addKeyShareExtension;
    }

    public Boolean isAddEarlyDataExtension() {
        return addEarlyDataExtension;
    }

    public void setAddEarlyDataExtension(Boolean addEarlyDataExtension) {
        this.addEarlyDataExtension = addEarlyDataExtension;
    }

    public Boolean isAddEncryptedServerNameIndicationExtension() {
        return addEncryptedServerNameIndicationExtension;
    }

    public void setAddEncryptedServerNameIndicationExtension(
            Boolean addEncryptedServerNameIndicationExtension) {
        this.addEncryptedServerNameIndicationExtension = addEncryptedServerNameIndicationExtension;
    }

    public Boolean isAddEncryptedClientHelloExtension() {
        return addEncryptedClientHelloExtension;
    }

    public void setAddEncryptedClientHelloExtension(Boolean addEncryptedClientHelloExtension) {
        this.addEncryptedClientHelloExtension = addEncryptedClientHelloExtension;
    }

    public void setAddPWDClearExtension(Boolean addPWDClearExtension) {
        this.addPWDClearExtension = addPWDClearExtension;
    }

    public Boolean isAddPSKKeyExchangeModesExtension() {
        return addPSKKeyExchangeModesExtension;
    }

    public void setAddPSKKeyExchangeModesExtension(Boolean addPSKKeyExchangeModesExtension) {
        this.addPSKKeyExchangeModesExtension = addPSKKeyExchangeModesExtension;
    }

    public Boolean isAddPreSharedKeyExtension() {
        return addPreSharedKeyExtension;
    }

    public Boolean isAddPWDClearExtension() {
        return addPWDClearExtension;
    }

    public void setAddPreSharedKeyExtension(Boolean addPreSharedKeyExtension) {
        this.addPreSharedKeyExtension = addPreSharedKeyExtension;
    }

    public void setPSKKeyExchangeModes(List<PskKeyExchangeMode> pskKeyExchangeModes) {
        this.pskKeyExchangeModes = pskKeyExchangeModes;
    }

    public List<PskKeyExchangeMode> getPSKKeyExchangeModes() {
        return pskKeyExchangeModes;
    }

    public Integer getDefaultAdditionalPadding() {
        return defaultAdditionalPadding;
    }

    public void setDefaultAdditionalPadding(Integer defaultAdditionalPadding) {
        this.defaultAdditionalPadding = defaultAdditionalPadding;
    }

    public BigInteger getKeySharePrivate() {
        return defaultKeySharePrivateKey;
    }

    public void setKeySharePrivate(BigInteger defaultKeySharePrivateKey) {
        this.defaultKeySharePrivateKey = defaultKeySharePrivateKey;
    }

    public byte[] getTlsSessionTicket() {
        return Arrays.copyOf(tlsSessionTicket, tlsSessionTicket.length);
    }

    public void setTlsSessionTicket(byte[] tlsSessionTicket) {
        this.tlsSessionTicket = tlsSessionTicket;
    }

    public byte[] getDefaultSignedCertificateTimestamp() {
        return Arrays.copyOf(
                defaultSignedCertificateTimestamp, defaultSignedCertificateTimestamp.length);
    }

    public void setDefaultSignedCertificateTimestamp(byte[] defaultSignedCertificateTimestamp) {
        this.defaultSignedCertificateTimestamp = defaultSignedCertificateTimestamp;
    }

    public Boolean isAddSignedCertificateTimestampExtension() {
        return addSignedCertificateTimestampExtension;
    }

    public void setAddSignedCertificateTimestampExtension(
            Boolean addSignedCertificateTimestampExtension) {
        this.addSignedCertificateTimestampExtension = addSignedCertificateTimestampExtension;
    }

    public byte[] getDefaultClientRenegotiationInfo() {
        return Arrays.copyOf(defaultClientRenegotiationInfo, defaultClientRenegotiationInfo.length);
    }

    public void setDefaultClientRenegotiationInfo(byte[] defaultClientRenegotiationInfo) {
        this.defaultClientRenegotiationInfo = defaultClientRenegotiationInfo;
    }

    public Boolean isAddRenegotiationInfoExtension() {
        return addRenegotiationInfoExtension;
    }

    public void setAddRenegotiationInfoExtension(Boolean addRenegotiationInfoExtension) {
        this.addRenegotiationInfoExtension = addRenegotiationInfoExtension;
    }

    public TokenBindingVersion getDefaultTokenBindingVersion() {
        return defaultTokenBindingVersion;
    }

    public void setDefaultTokenBindingVersion(TokenBindingVersion defaultTokenBindingVersion) {
        this.defaultTokenBindingVersion = defaultTokenBindingVersion;
    }

    public List<TokenBindingKeyParameters> getDefaultTokenBindingKeyParameters() {
        return defaultTokenBindingKeyParameters;
    }

    public void setDefaultTokenBindingKeyParameters(
            List<TokenBindingKeyParameters> defaultTokenBindingKeyParameters) {
        this.defaultTokenBindingKeyParameters = defaultTokenBindingKeyParameters;
    }

    public final void setDefaultTokenBindingKeyParameters(
            TokenBindingKeyParameters... defaultTokenBindingKeyParameters) {
        this.defaultTokenBindingKeyParameters =
                new ArrayList(Arrays.asList(defaultTokenBindingKeyParameters));
    }

    public Boolean isAddTokenBindingExtension() {
        return addTokenBindingExtension;
    }

    public void setAddTokenBindingExtension(Boolean addTokenBindingExtension) {
        this.addTokenBindingExtension = addTokenBindingExtension;
    }

    public Boolean isAddHttpCookie() {
        return addHttpCookie;
    }

    public void setAddHttpCookie(Boolean addHttpCookie) {
        this.addHttpCookie = addHttpCookie;
    }

    public String getDefaultHttpCookieName() {
        return defaultHttpCookieName;
    }

    public void setDefaultHttpCookieName(String defaultHttpCookieName) {
        this.defaultHttpCookieName = defaultHttpCookieName;
    }

    public String getDefaultHttpCookieValue() {
        return defaultHttpCookieValue;
    }

    public void setDefaultHttpCookieValue(String defaultHttpCookieValue) {
        this.defaultHttpCookieValue = defaultHttpCookieValue;
    }

    public CertificateStatusRequestType getCertificateStatusRequestExtensionRequestType() {
        return certificateStatusRequestExtensionRequestType;
    }

    public void setCertificateStatusRequestExtensionRequestType(
            CertificateStatusRequestType certificateStatusRequestExtensionRequestType) {
        this.certificateStatusRequestExtensionRequestType =
                certificateStatusRequestExtensionRequestType;
    }

    public byte[] getCertificateStatusRequestExtensionResponderIDList() {
        return Arrays.copyOf(
                certificateStatusRequestExtensionResponderIDList,
                certificateStatusRequestExtensionResponderIDList.length);
    }

    public void setCertificateStatusRequestExtensionResponderIDList(
            byte[] certificateStatusRequestExtensionResponderIDList) {
        this.certificateStatusRequestExtensionResponderIDList =
                certificateStatusRequestExtensionResponderIDList;
    }

    public byte[] getCertificateStatusRequestExtensionRequestExtension() {
        return Arrays.copyOf(
                certificateStatusRequestExtensionRequestExtension,
                certificateStatusRequestExtensionRequestExtension.length);
    }

    public void setCertificateStatusRequestExtensionRequestExtension(
            byte[] certificateStatusRequestExtensionRequestExtension) {
        this.certificateStatusRequestExtensionRequestExtension =
                certificateStatusRequestExtensionRequestExtension;
    }

    public byte[] getSecureRemotePasswordExtensionIdentifier() {
        return Arrays.copyOf(
                secureRemotePasswordExtensionIdentifier,
                secureRemotePasswordExtensionIdentifier.length);
    }

    public void setSecureRemotePasswordExtensionIdentifier(
            byte[] secureRemotePasswordExtensionIdentifier) {
        this.secureRemotePasswordExtensionIdentifier = secureRemotePasswordExtensionIdentifier;
    }

    public List<SrtpProtectionProfiles> getSecureRealTimeTransportProtocolProtectionProfiles() {
        return secureRealTimeTransportProtocolProtectionProfiles;
    }

    public void setSecureRealTimeTransportProtocolProtectionProfiles(
            List<SrtpProtectionProfiles> secureRealTimeTransportProtocolProtectionProfiles) {
        this.secureRealTimeTransportProtocolProtectionProfiles =
                secureRealTimeTransportProtocolProtectionProfiles;
    }

    public byte[] getSecureRealTimeTransportProtocolMasterKeyIdentifier() {
        return Arrays.copyOf(
                secureRealTimeTransportProtocolMasterKeyIdentifier,
                secureRealTimeTransportProtocolMasterKeyIdentifier.length);
    }

    public void setSecureRealTimeTransportProtocolMasterKeyIdentifier(
            byte[] secureRealTimeTransportProtocolMasterKeyIdentifier) {
        this.secureRealTimeTransportProtocolMasterKeyIdentifier =
                secureRealTimeTransportProtocolMasterKeyIdentifier;
    }

    public UserMappingExtensionHintType getUserMappingExtensionHintType() {
        return userMappingExtensionHintType;
    }

    public void setUserMappingExtensionHintType(
            UserMappingExtensionHintType userMappingExtensionHintType) {
        this.userMappingExtensionHintType = userMappingExtensionHintType;
    }

    public List<CertificateType> getCertificateTypeDesiredTypes() {
        return certificateTypeDesiredTypes;
    }

    public void setCertificateTypeDesiredTypes(List<CertificateType> certificateTypeDesiredTypes) {
        this.certificateTypeDesiredTypes = certificateTypeDesiredTypes;
    }

    public List<CertificateType> getClientCertificateTypeDesiredTypes() {
        return clientCertificateTypeDesiredTypes;
    }

    public void setClientCertificateTypeDesiredTypes(
            List<CertificateType> clientCertificateTypeDesiredTypes) {
        this.clientCertificateTypeDesiredTypes = clientCertificateTypeDesiredTypes;
    }

    public List<CertificateType> getServerCertificateTypeDesiredTypes() {
        return serverCertificateTypeDesiredTypes;
    }

    public void setServerCertificateTypeDesiredTypes(
            List<CertificateType> serverCertificateTypeDesiredTypes) {
        this.serverCertificateTypeDesiredTypes = serverCertificateTypeDesiredTypes;
    }

    public List<AuthzDataFormat> getClientAuthzExtensionDataFormat() {
        return clientAuthzExtensionDataFormat;
    }

    public void setClientAuthzExtensionDataFormat(
            List<AuthzDataFormat> clientAuthzExtensionDataFormat) {
        this.clientAuthzExtensionDataFormat = clientAuthzExtensionDataFormat;
    }

    public Boolean isCertificateTypeExtensionMessageState() {
        return certificateTypeExtensionMessageState;
    }

    public void setCertificateTypeExtensionMessageState(
            Boolean certificateTypeExtensionMessageState) {
        this.certificateTypeExtensionMessageState = certificateTypeExtensionMessageState;
    }

    public List<AuthzDataFormat> getServerAuthzExtensionDataFormat() {
        return serverAuthzExtensionDataFormat;
    }

    public void setServerAuthzExtensionDataFormat(
            List<AuthzDataFormat> serverAuthzExtensionDataFormat) {
        this.serverAuthzExtensionDataFormat = serverAuthzExtensionDataFormat;
    }

    public List<TrustedAuthority> getTrustedCaIndicationExtensionAuthorities() {
        return trustedCaIndicationExtensionAuthorities;
    }

    public void setTrustedCaIndicationExtensionAuthorities(
            List<TrustedAuthority> trustedCaIndicationExtensionAuthorities) {
        this.trustedCaIndicationExtensionAuthorities = trustedCaIndicationExtensionAuthorities;
    }

    public Boolean isClientCertificateTypeExtensionMessageState() {
        return clientCertificateTypeExtensionMessageState;
    }

    public void setClientCertificateTypeExtensionMessageState(
            Boolean clientCertificateTypeExtensionMessageState) {
        this.clientCertificateTypeExtensionMessageState =
                clientCertificateTypeExtensionMessageState;
    }

    public Boolean isCachedInfoExtensionIsClientState() {
        return cachedInfoExtensionIsClientState;
    }

    public void setCachedInfoExtensionIsClientState(Boolean cachedInfoExtensionIsClientState) {
        this.cachedInfoExtensionIsClientState = cachedInfoExtensionIsClientState;
    }

    public List<CachedObject> getCachedObjectList() {
        return cachedObjectList;
    }

    public void setCachedObjectList(List<CachedObject> cachedObjectList) {
        this.cachedObjectList = cachedObjectList;
    }

    public List<RequestItemV2> getStatusRequestV2RequestList() {
        return statusRequestV2RequestList;
    }

    public void setStatusRequestV2RequestList(List<RequestItemV2> statusRequestV2RequestList) {
        this.statusRequestV2RequestList = statusRequestV2RequestList;
    }

    public Boolean isAddCertificateStatusRequestExtension() {
        return addCertificateStatusRequestExtension;
    }

    public void setAddCertificateStatusRequestExtension(
            Boolean addCertificateStatusRequestExtension) {
        this.addCertificateStatusRequestExtension = addCertificateStatusRequestExtension;
    }

    public Boolean isAddAlpnExtension() {
        return addAlpnExtension;
    }

    public void setAddAlpnExtension(Boolean addAlpnExtension) {
        this.addAlpnExtension = addAlpnExtension;
    }

    public Boolean isAddSRPExtension() {
        return addSRPExtension;
    }

    public void setAddSRPExtension(Boolean addSRPExtension) {
        this.addSRPExtension = addSRPExtension;
    }

    public Boolean isAddSRTPExtension() {
        return addSRTPExtension;
    }

    public void setAddSRTPExtension(Boolean addSRTPExtension) {
        this.addSRTPExtension = addSRTPExtension;
    }

    public Boolean isAddTruncatedHmacExtension() {
        return addTruncatedHmacExtension;
    }

    public void setAddTruncatedHmacExtension(Boolean addTruncatedHmacExtension) {
        this.addTruncatedHmacExtension = addTruncatedHmacExtension;
    }

    public Boolean isAddUserMappingExtension() {
        return addUserMappingExtension;
    }

    public void setAddUserMappingExtension(Boolean addUserMappingExtension) {
        this.addUserMappingExtension = addUserMappingExtension;
    }

    public Boolean isAddCertificateTypeExtension() {
        return addCertificateTypeExtension;
    }

    public void setAddCertificateTypeExtension(Boolean addCertificateTypeExtension) {
        this.addCertificateTypeExtension = addCertificateTypeExtension;
    }

    public Boolean isAddClientAuthzExtension() {
        return addClientAuthzExtension;
    }

    public void setAddClientAuthzExtension(Boolean addClientAuthzExtension) {
        this.addClientAuthzExtension = addClientAuthzExtension;
    }

    public Boolean isAddServerAuthzExtension() {
        return addServerAuthzExtension;
    }

    public void setAddServerAuthzExtension(Boolean addServerAuthzExtension) {
        this.addServerAuthzExtension = addServerAuthzExtension;
    }

    public Boolean isAddClientCertificateTypeExtension() {
        return addClientCertificateTypeExtension;
    }

    public void setAddClientCertificateTypeExtension(Boolean addClientCertificateTypeExtension) {
        this.addClientCertificateTypeExtension = addClientCertificateTypeExtension;
    }

    public Boolean isAddServerCertificateTypeExtension() {
        return addServerCertificateTypeExtension;
    }

    public void setAddServerCertificateTypeExtension(Boolean addServerCertificateTypeExtension) {
        this.addServerCertificateTypeExtension = addServerCertificateTypeExtension;
    }

    public Boolean isAddEncryptThenMacExtension() {
        return addEncryptThenMacExtension;
    }

    public void setAddEncryptThenMacExtension(Boolean addEncryptThenMacExtension) {
        this.addEncryptThenMacExtension = addEncryptThenMacExtension;
    }

    public Boolean isAddCachedInfoExtension() {
        return addCachedInfoExtension;
    }

    public void setAddCachedInfoExtension(Boolean addCachedInfoExtension) {
        this.addCachedInfoExtension = addCachedInfoExtension;
    }

    public Boolean isAddClientCertificateUrlExtension() {
        return addClientCertificateUrlExtension;
    }

    public void setAddClientCertificateUrlExtension(Boolean addClientCertificateUrlExtension) {
        this.addClientCertificateUrlExtension = addClientCertificateUrlExtension;
    }

    public Boolean isAddTrustedCaIndicationExtension() {
        return addTrustedCaIndicationExtension;
    }

    public void setAddTrustedCaIndicationExtension(Boolean addTrustedCaIndicationExtension) {
        this.addTrustedCaIndicationExtension = addTrustedCaIndicationExtension;
    }

    public Boolean isAddCertificateStatusRequestV2Extension() {
        return addCertificateStatusRequestV2Extension;
    }

    public void setAddCertificateStatusRequestV2Extension(
            Boolean addCertificateStatusRequestV2Extension) {
        this.addCertificateStatusRequestV2Extension = addCertificateStatusRequestV2Extension;
    }

    public List<CompressionMethod> getDefaultServerSupportedCompressionMethods() {
        return defaultServerSupportedCompressionMethods;
    }

    public void setDefaultServerSupportedCompressionMethods(
            List<CompressionMethod> defaultServerSupportedCompressionMethods) {
        this.defaultServerSupportedCompressionMethods = defaultServerSupportedCompressionMethods;
    }

    public void setDefaultServerSupportedCompressionMethods(
            CompressionMethod... defaultServerSupportedCompressionMethods) {
        this.defaultServerSupportedCompressionMethods =
                new ArrayList(Arrays.asList(defaultServerSupportedCompressionMethods));
    }

    public OutboundConnection getDefaultClientConnection() {
        return defaultClientConnection;
    }

    public void setDefaultClientConnection(OutboundConnection defaultClientConnection) {
        this.defaultClientConnection = defaultClientConnection;
    }

    public InboundConnection getDefaultServerConnection() {
        return defaultServerConnection;
    }

    public void setDefaultServerConnection(InboundConnection defaultServerConnection) {
        this.defaultServerConnection = defaultServerConnection;
    }

    public Boolean isReceiveFinalTcpSocketStateWithTimeout() {
        return receiveFinalTcpSocketStateWithTimeout;
    }

    public void setReceiveFinalTcpSocketStateWithTimeout(
            Boolean receiveFinalTcpSocketStateWithTimeout) {
        this.receiveFinalTcpSocketStateWithTimeout = receiveFinalTcpSocketStateWithTimeout;
    }

    public RunningModeType getDefaultRunningMode() {
        return defaultRunningMode;
    }

    public void setDefaultRunningMode(RunningModeType defaultRunningMode) {
        this.defaultRunningMode = defaultRunningMode;
    }

    public Boolean isStopActionsAfterFatal() {
        return stopActionsAfterFatal;
    }

    public void setStopActionsAfterFatal(Boolean stopActionsAfterFatal) {
        this.stopActionsAfterFatal = stopActionsAfterFatal;
    }

    public Boolean isFinishWithCloseNotify() {
        return finishWithCloseNotify;
    }

    public void setFinishWithCloseNotify(Boolean finishWithCloseNotify) {
        this.finishWithCloseNotify = finishWithCloseNotify;
    }

    public Boolean isIgnoreRetransmittedCcsInDtls() {
        return ignoreRetransmittedCcsInDtls;
    }

    public void setIgnoreRetransmittedCssInDtls(Boolean ignoreRetransmittedCcs) {
        this.ignoreRetransmittedCcsInDtls = ignoreRetransmittedCcs;
    }

    public Boolean isAddRetransmissionsToWorkflowTraceInDtls() {
        return addRetransmissionsToWorkflowTraceInDtls;
    }

    public void setAddRetransmissionsToWorkflowTraceInDtls(
            Boolean addRetransmissionsToWorkflowTrace) {
        this.addRetransmissionsToWorkflowTraceInDtls = addRetransmissionsToWorkflowTrace;
    }

    public int getMaxUDPRetransmissions() {
        return maxUDPRetransmissions;
    }

    public void setMaxUDPRetransmissions(int maxRetransmissions) {
        this.maxUDPRetransmissions = maxRetransmissions;
    }

    public List<FilterType> getOutputFilters() {
        return outputFilters;
    }

    public void setOutputFilters(List<FilterType> outputFilters) {
        this.outputFilters = outputFilters;
    }

    public Boolean isApplyFiltersInPlace() {
        return applyFiltersInPlace;
    }

    public void setApplyFiltersInPlace(Boolean applyFiltersInPlace) {
        this.applyFiltersInPlace = applyFiltersInPlace;
    }

    public Boolean isFiltersKeepUserSettings() {
        return filtersKeepUserSettings;
    }

    public void setFiltersKeepUserSettings(Boolean filtersKeepUserSettings) {
        this.filtersKeepUserSettings = filtersKeepUserSettings;
    }

    public byte[] getDefaultClientApplicationTrafficSecret() {
        return Arrays.copyOf(
                defaultClientApplicationTrafficSecret,
                defaultClientApplicationTrafficSecret.length);
    }

    public void setDefaultClientApplicationTrafficSecret(
            byte[] defaultClientApplicationTrafficSecret) {
        this.defaultClientApplicationTrafficSecret = defaultClientApplicationTrafficSecret;
    }

    public byte[] getDefaultServerApplicationTrafficSecret() {
        return Arrays.copyOf(
                defaultServerApplicationTrafficSecret,
                defaultServerApplicationTrafficSecret.length);
    }

    public void setDefaultServerApplicationTrafficSecret(
            byte[] defaultServerApplicationTrafficSecret) {
        this.defaultServerApplicationTrafficSecret = defaultServerApplicationTrafficSecret;
    }

    /**
     * @return the earlyData
     */
    public byte[] getEarlyData() {
        return Arrays.copyOf(earlyData, earlyData.length);
    }

    /**
     * @param earlyData the earlyData to set
     */
    public void setEarlyData(byte[] earlyData) {
        this.earlyData = earlyData;
    }

    /**
     * @return the defaultPskSets
     */
    public List<PskSet> getDefaultPskSets() {
        return defaultPskSets;
    }

    /**
     * @param defaultPskSets the defaultPskSets to set
     */
    public void setDefaultPskSets(List<PskSet> defaultPskSets) {
        this.defaultPskSets = defaultPskSets;
    }

    /**
     * @return the psk
     */
    public byte[] getPsk() {
        return Arrays.copyOf(psk, psk.length);
    }

    /**
     * @param psk the psk to set
     */
    public void setPsk(byte[] psk) {
        this.psk = psk;
    }

    /**
     * @return the defaultSessionTicketAgeAdd
     */
    public byte[] getDefaultSessionTicketAgeAdd() {
        return Arrays.copyOf(defaultSessionTicketAgeAdd, defaultSessionTicketAgeAdd.length);
    }

    /**
     * @param defaultSessionTicketAgeAdd the defaultSessionTicketAgeAdd to set
     */
    public void setDefaultSessionTicketAgeAdd(byte[] defaultSessionTicketAgeAdd) {
        this.defaultSessionTicketAgeAdd = defaultSessionTicketAgeAdd;
    }

    /**
     * @return the defaultSessionTicketNonce
     */
    public byte[] getDefaultSessionTicketNonce() {
        return Arrays.copyOf(defaultSessionTicketNonce, defaultSessionTicketNonce.length);
    }

    /**
     * @param defaultSessionTicketNonce the defaultSessionTicketNonce to set
     */
    public void setDefaultSessionTicketNonce(byte[] defaultSessionTicketNonce) {
        this.defaultSessionTicketNonce = defaultSessionTicketNonce;
    }

    /**
     * @return the defaultSessionTicketIdentity
     */
    public byte[] getDefaultSessionTicketIdentity() {
        return Arrays.copyOf(defaultSessionTicketIdentity, defaultSessionTicketIdentity.length);
    }

    /**
     * @param defaultSessionTicketIdentity the defaultSessionTicketIdentity to set
     */
    public void setDefaultSessionTicketIdentity(byte[] defaultSessionTicketIdentity) {
        this.defaultSessionTicketIdentity = defaultSessionTicketIdentity;
    }

    /**
     * @return the clientEarlyTrafficSecret
     */
    public byte[] getClientEarlyTrafficSecret() {
        return Arrays.copyOf(clientEarlyTrafficSecret, clientEarlyTrafficSecret.length);
    }

    /**
     * @param clientEarlyTrafficSecret the clientEarlyTrafficSecret to set
     */
    public void setClientEarlyTrafficSecret(byte[] clientEarlyTrafficSecret) {
        this.clientEarlyTrafficSecret = clientEarlyTrafficSecret;
    }

    /**
     * @return the earlySecret
     */
    public byte[] getEarlySecret() {
        return Arrays.copyOf(earlySecret, earlySecret.length);
    }

    /**
     * @param earlySecret the earlySecret to set
     */
    public void setEarlySecret(byte[] earlySecret) {
        this.earlySecret = earlySecret;
    }

    /**
     * @return the earlyDataCipherSuite
     */
    public CipherSuite getEarlyDataCipherSuite() {
        return earlyDataCipherSuite;
    }

    /**
     * @param earlyDataCipherSuite the earlyDataCipherSuite to set
     */
    public void setEarlyDataCipherSuite(CipherSuite earlyDataCipherSuite) {
        this.earlyDataCipherSuite = earlyDataCipherSuite;
    }

    /**
     * @return the earlyDataPsk
     */
    public byte[] getEarlyDataPsk() {
        return Arrays.copyOf(earlyDataPsk, earlyDataPsk.length);
    }

    /**
     * @param earlyDataPsk the earlyDataPsk to set
     */
    public void setEarlyDataPsk(byte[] earlyDataPsk) {
        this.earlyDataPsk = earlyDataPsk;
    }

    /**
     * @return the usePsk
     */
    public Boolean isUsePsk() {
        return usePsk;
    }

    /**
     * @param usePsk the usePsk to set
     */
    public void setUsePsk(Boolean usePsk) {
        this.usePsk = usePsk;
    }

    public List<String> getDefaultProposedAlpnProtocols() {
        return defaultProposedAlpnProtocols;
    }

    public void setDefaultProposedAlpnProtocols(List<String> defaultProposedAlpnProtocols) {
        this.defaultProposedAlpnProtocols = defaultProposedAlpnProtocols;
    }

    public void setDefaultProposedAlpnProtocols(String... alpnAnnouncedProtocols) {
        this.defaultProposedAlpnProtocols = new ArrayList(Arrays.asList(alpnAnnouncedProtocols));
    }

    public QuicTransportParameters getDefaultQuicTransportParameters() {
        return defaultQuicTransportParameters;
    }

    public void setDefaultQuicTransportParameters(
            QuicTransportParameters defaultQuicTransportParameters) {
        this.defaultQuicTransportParameters = defaultQuicTransportParameters;
    }

    public Boolean isEchoQuic() {
        return echoQuic;
    }

    public void setEchoQuic(Boolean echoQuic) {
        this.echoQuic = echoQuic;
    }

    public NamedGroup getDefaultEcCertificateCurve() {
        return defaultEcCertificateCurve;
    }

    public void setDefaultEcCertificateCurve(NamedGroup defaultEcCertificateCurve) {
        this.defaultEcCertificateCurve = defaultEcCertificateCurve;
    }

    public BigInteger getDefaultClientRSAModulus() {
        return defaultClientRSAModulus;
    }

    public void setDefaultClientRSAModulus(BigInteger defaultClientRSAModulus) {
        this.defaultClientRSAModulus = defaultClientRSAModulus;
    }

    public BigInteger getDefaultClientDhGenerator() {
        return defaultClientDhGenerator;
    }

    public void setDefaultClientDhGenerator(BigInteger defaultClientDhGenerator) {
        this.defaultClientDhGenerator = defaultClientDhGenerator;
    }

    public BigInteger getDefaultClientDhModulus() {
        return defaultClientDhModulus;
    }

    public void setDefaultClientDhModulus(BigInteger defaultClientDhModulus) {
        this.defaultClientDhModulus = defaultClientDhModulus;
    }

    public StarttlsType getStarttlsType() {
        return starttlsType;
    }

    public void setStarttlsType(StarttlsType starttlsType) {
        this.starttlsType = starttlsType;
    }

    public BigInteger getDefaultKeySharePrivateKey() {
        return defaultKeySharePrivateKey;
    }

    public void setDefaultKeySharePrivateKey(BigInteger defaultKeySharePrivateKey) {
        this.defaultKeySharePrivateKey = defaultKeySharePrivateKey;
    }

    public KeyShareStoreEntry getDefaultServerKeyShareEntry() {
        return defaultServerKeyShareEntry;
    }

    public void setDefaultServerKeyShareEntry(KeyShareStoreEntry defaultServerKeyShareEntry) {
        this.defaultServerKeyShareEntry = defaultServerKeyShareEntry;
    }

    public BigInteger getDefaultServerDsaPublicKey() {
        return defaultServerDsaPublicKey;
    }

    public void setDefaultServerDsaPublicKey(BigInteger defaultServerDsaPublicKey) {
        this.defaultServerDsaPublicKey = defaultServerDsaPublicKey;
    }

    public BigInteger getDefaultServerDsaPrimeP() {
        return defaultServerDsaPrimeP;
    }

    public void setDefaultServerDsaPrimeP(BigInteger defaultServerDsaPrimeP) {
        this.defaultServerDsaPrimeP = defaultServerDsaPrimeP;
    }

    public BigInteger getDefaultServerDsaPrimeQ() {
        return defaultServerDsaPrimeQ;
    }

    public void setDefaultServerDsaPrimeQ(BigInteger defaultServerDsaPrimeQ) {
        this.defaultServerDsaPrimeQ = defaultServerDsaPrimeQ;
    }

    public BigInteger getDefaultServerDsaGenerator() {
        return defaultServerDsaGenerator;
    }

    public void setDefaultServerDsaGenerator(BigInteger defaultServerDsaGenerator) {
        this.defaultServerDsaGenerator = defaultServerDsaGenerator;
    }

    public Boolean isAutoSelectCertificate() {
        return autoSelectCertificate;
    }

    public void setAutoSelectCertificate(Boolean autoSelectCertificate) {
        this.autoSelectCertificate = autoSelectCertificate;
    }

    public NamedGroup getPreferredCertificateSignatureGroup() {
        return preferredCertificateSignatureGroup;
    }

    public void setPreferredCertificateSignatureGroup(
            NamedGroup preferredCertificateSignatureGroup) {
        this.preferredCertificateSignatureGroup = preferredCertificateSignatureGroup;
    }

    public CertificateKeyType getPreferredCertificateSignatureType() {
        return preferredCertificateSignatureType;
    }

    public void setPreferredCertificateSignatureType(
            CertificateKeyType preferredCertificateSignatureType) {
        this.preferredCertificateSignatureType = preferredCertificateSignatureType;
    }

    public CertificateKeyPair getDefaultExplicitCertificateKeyPair() {
        return defaultExplicitCertificateKeyPair;
    }

    public void setDefaultExplicitCertificateKeyPair(
            CertificateKeyPair defaultExplicitCertificateKeyPair) {
        this.defaultExplicitCertificateKeyPair = defaultExplicitCertificateKeyPair;
    }

    public BigInteger getDefaultClientDsaPrivateKey() {
        return defaultClientDsaPrivateKey;
    }

    public void setDefaultClientDsaPrivateKey(BigInteger defaultClientDsaPrivateKey) {
        this.defaultClientDsaPrivateKey = defaultClientDsaPrivateKey;
    }

    public BigInteger getDefaultClientDsaPublicKey() {
        return defaultClientDsaPublicKey;
    }

    public void setDefaultClientDsaPublicKey(BigInteger defaultClientDsaPublicKey) {
        this.defaultClientDsaPublicKey = defaultClientDsaPublicKey;
    }

    public BigInteger getDefaultClientDsaPrimeP() {
        return defaultClientDsaPrimeP;
    }

    public void setDefaultClientDsaPrimeP(BigInteger defaultClientDsaPrimeP) {
        this.defaultClientDsaPrimeP = defaultClientDsaPrimeP;
    }

    public BigInteger getDefaultClientDsaPrimeQ() {
        return defaultClientDsaPrimeQ;
    }

    public void setDefaultClientDsaPrimeQ(BigInteger defaultClientDsaPrimeQ) {
        this.defaultClientDsaPrimeQ = defaultClientDsaPrimeQ;
    }

    public BigInteger getDefaultClientDsaGenerator() {
        return defaultClientDsaGenerator;
    }

    public void setDefaultClientDsaGenerator(BigInteger defaultClientDsaGenerator) {
        this.defaultClientDsaGenerator = defaultClientDsaGenerator;
    }

    public Boolean getAutoAdjustSignatureAndHashAlgorithm() {
        return autoAdjustSignatureAndHashAlgorithm;
    }

    public void setAutoAdjustSignatureAndHashAlgorithm(
            Boolean autoAdjustSignatureAndHashAlgorithm) {
        this.autoAdjustSignatureAndHashAlgorithm = autoAdjustSignatureAndHashAlgorithm;
    }

    public HashAlgorithm getPreferredHashAlgorithm() {
        return preferredHashAlgorithm;
    }

    public void setPreferredHashAlgorithm(HashAlgorithm preferredHashAlgorithm) {
        this.preferredHashAlgorithm = preferredHashAlgorithm;
    }

    public byte[] getDefaultHandshakeSecret() {
        return Arrays.copyOf(defaultHandshakeSecret, defaultHandshakeSecret.length);
    }

    public void setDefaultHandshakeSecret(byte[] defaultHandshakeSecret) {
        this.defaultHandshakeSecret = defaultHandshakeSecret;
    }

    public String getDefaultClientPWDUsername() {
        return defaultClientPWDUsername;
    }

    public void setDefaultClientPWDUsername(String username) {
        this.defaultClientPWDUsername = username;
    }

    public byte[] getDefaultServerPWDSalt() {
        return Arrays.copyOf(defaultServerPWDSalt, defaultServerPWDSalt.length);
    }

    public void setDefaultServerPWDSalt(byte[] salt) {
        this.defaultServerPWDSalt = salt;
    }

    public String getDefaultPWDPassword() {
        return defaultPWDPassword;
    }

    public void setDefaultPWDPassword(String password) {
        this.defaultPWDPassword = password;
    }

    public Integer getDefaultPWDIterations() {
        return defaultPWDIterations;
    }

    public void setDefaultPWDIterations(Integer defaultPWDIterations) {
        this.defaultPWDIterations = defaultPWDIterations;
    }

    public byte[] getDefaultServerPWDPrivate() {
        return Arrays.copyOf(defaultServerPWDPrivate, defaultServerPWDPrivate.length);
    }

    public void setDefaultServerPWDPrivate(byte[] defaultServerPWDPrivate) {
        this.defaultServerPWDPrivate = defaultServerPWDPrivate;
    }

    public byte[] getDefaultServerPWDMask() {
        return Arrays.copyOf(defaultServerPWDMask, defaultServerPWDMask.length);
    }

    public void setDefaultServerPWDMask(byte[] defaultServerPWDMask) {
        this.defaultServerPWDMask = defaultServerPWDMask;
    }

    public byte[] getDefaultClientPWDPrivate() {
        return Arrays.copyOf(defaultClientPWDPrivate, defaultClientPWDPrivate.length);
    }

    public void setDefaultClientPWDPrivate(byte[] defaultClientPWDPrivate) {
        this.defaultClientPWDPrivate = defaultClientPWDPrivate;
    }

    public byte[] getDefaultClientPWDMask() {
        return Arrays.copyOf(defaultClientPWDMask, defaultClientPWDMask.length);
    }

    public void setDefaultClientPWDMask(byte[] defaultClientPWDMask) {
        this.defaultClientPWDMask = defaultClientPWDMask;
    }

    public NamedGroup getDefaultPWDProtectGroup() {
        return defaultPWDProtectGroup;
    }

    public void setDefaultPWDProtectGroup(NamedGroup defaultPWDProtectGroup) {
        this.defaultPWDProtectGroup = defaultPWDProtectGroup;
    }

    public Point getDefaultServerPWDProtectPublicKey() {
        return defaultServerPWDProtectPublicKey;
    }

    public void setDefaultServerPWDProtectPublicKey(Point defaultServerPWDProtectPublicKey) {
        this.defaultServerPWDProtectPublicKey = defaultServerPWDProtectPublicKey;
    }

    public BigInteger getDefaultServerPWDProtectPrivateKey() {
        return defaultServerPWDProtectPrivateKey;
    }

    public void setDefaultServerPWDProtectPrivateKey(BigInteger defaultServerPWDProtectPrivateKey) {
        this.defaultServerPWDProtectPrivateKey = defaultServerPWDProtectPrivateKey;
    }

    public BigInteger getDefaultServerPWDProtectRandomSecret() {
        return defaultServerPWDProtectRandomSecret;
    }

    public void setDefaultServerPWDProtectRandomSecret(
            BigInteger defaultServerPWDProtectRandomSecret) {
        this.defaultServerPWDProtectRandomSecret = defaultServerPWDProtectRandomSecret;
    }

    public Boolean isAddPWDProtectExtension() {
        return addPWDProtectExtension;
    }

    public void setAddPWDProtectExtension(Boolean addPWDProtectExtension) {
        this.addPWDProtectExtension = addPWDProtectExtension;
    }

    public Boolean isStopTraceAfterUnexpected() {
        return stopTraceAfterUnexpected;
    }

    public void setStopTraceAfterUnexpected(Boolean stopTraceAfterUnexpected) {
        this.stopTraceAfterUnexpected = stopTraceAfterUnexpected;
    }

    public List<CipherSuite> getClientSupportedEsniCipherSuites() {
        return this.clientSupportedEsniCipherSuites;
    }

    public void setClientSupportedEsniCipherSuites(
            List<CipherSuite> clientSupportedEsniCipherSuites) {
        this.clientSupportedEsniCipherSuites = clientSupportedEsniCipherSuites;
    }

    public void setClientSupportedEsniCipherSuites(CipherSuite... clientSupportedEsniCipherSuites) {
        this.clientSupportedEsniCipherSuites =
                new ArrayList(Arrays.asList(clientSupportedEsniCipherSuites));
    }

    public List<NamedGroup> getClientSupportedEsniNamedGroups() {
        return this.clientSupportedEsniNamedGroups;
    }

    public void setClientSupportedEsniNamedGroups(List<NamedGroup> clientSupportedEsniNamedGroups) {
        this.clientSupportedEsniNamedGroups = clientSupportedEsniNamedGroups;
    }

    public final void setClientSupportedEsniNamedGroups(
            NamedGroup... clientSupportedEsniNamedGroups) {
        this.clientSupportedEsniNamedGroups =
                new ArrayList(Arrays.asList(clientSupportedEsniNamedGroups));
    }

    public List<KeyShareEntry> getEsniServerKeyPairs() {
        return this.esniServerKeyPairs;
    }

    public void setEsniServerKeyPairs(List<KeyShareEntry> esniServerKeyPairs) {
        this.esniServerKeyPairs = esniServerKeyPairs;
    }

    public final void setEsniServerKeyPairs(KeyShareEntry... esniServerKeyPairs) {
        this.esniServerKeyPairs = new ArrayList(Arrays.asList(esniServerKeyPairs));
    }

    public byte[] getDefaultEsniClientNonce() {
        return Arrays.copyOf(defaultEsniClientNonce, defaultEsniClientNonce.length);
    }

    public void setDefaultEsniClientNonce(byte[] defaultEsniClientNonce) {
        this.defaultEsniClientNonce = defaultEsniClientNonce;
    }

    public BigInteger getDefaultEchClientPrivateKey() {
        return defaultEchClientPrivateKey;
    }

    public void setDefaultEchClientPrivateKey(BigInteger defaultEchClientPrivateKey) {
        this.defaultEchClientPrivateKey = defaultEchClientPrivateKey;
    }

    public BigInteger getDefaultEchServerPrivateKey() {
        return defaultEchServerPrivateKey;
    }

    public void setDefaultEchServerPrivateKey(BigInteger defaultEchServerPrivateKey) {
        this.defaultEchServerPrivateKey = defaultEchServerPrivateKey;
    }

    public byte[] getDefaultEsniServerNonce() {
        return Arrays.copyOf(defaultEsniServerNonce, defaultEsniServerNonce.length);
    }

    public void setDefaultEsniServerNonce(byte[] defaultEsniServerNonce) {
        this.defaultEsniServerNonce = defaultEsniServerNonce;
    }

    public byte[] getDefaultEsniRecordBytes() {
        return Arrays.copyOf(defaultEsniRecordBytes, defaultEsniRecordBytes.length);
    }

    public void setDefaultEsniRecordBytes(byte[] defaultEsniRecordBytes) {
        this.defaultEsniRecordBytes = defaultEsniRecordBytes;
    }

    public EsniDnsKeyRecordVersion getDefaultEsniRecordVersion() {
        return defaultEsniRecordVersion;
    }

    public void setDefaultEsniRecordVersion(EsniDnsKeyRecordVersion defaultEsniRecordVersion) {
        this.defaultEsniRecordVersion = defaultEsniRecordVersion;
    }

    public byte[] getDefaultEsniRecordChecksum() {
        return Arrays.copyOf(defaultEsniRecordChecksum, defaultEsniRecordChecksum.length);
    }

    public void setDefaultEsniRecordChecksum(byte[] defaultEsniRecordChecksum) {
        this.defaultEsniRecordChecksum = defaultEsniRecordChecksum;
    }

    public List<KeyShareStoreEntry> getDefaultEsniServerKeyShareEntries() {
        return defaultEsniServerKeyShareEntries;
    }

    public void setDefaultEsniServerKeyShareEntries(
            List<KeyShareStoreEntry> defaultEsniServerKeyShareEntries) {
        this.defaultEsniServerKeyShareEntries = defaultEsniServerKeyShareEntries;
    }

    public List<CipherSuite> getDefaultEsniServerCipherSuites() {
        return defaultEsniServerCipherSuites;
    }

    public void setDefaultEsniServerCipherSuites(List<CipherSuite> defaultEsniServerCipherSuites) {
        this.defaultEsniServerCipherSuites = defaultEsniServerCipherSuites;
    }

    public Integer getDefaultEsniPaddedLength() {
        return defaultEsniPaddedLength;
    }

    public void setDefaultEsniPaddedLength(Integer defaultEsniPaddedLength) {
        this.defaultEsniPaddedLength = defaultEsniPaddedLength;
    }

    public Long getDefaultEsniNotBefore() {
        return defaultEsniNotBefore;
    }

    public void setDefaultEsniNotBefore(Long defaultEsniNotBefore) {
        this.defaultEsniNotBefore = defaultEsniNotBefore;
    }

    public Long getDefaultEsniNotAfter() {
        return defaultEsniNotAfter;
    }

    public void setDefaultEsniNotAfter(Long defaultEsniNotAfter) {
        this.defaultEsniNotAfter = defaultEsniNotAfter;
    }

    public List<ExtensionType> getDefaultEsniExtensions() {
        return defaultEsniExtensions;
    }

    public void setDefaultEsniExtensions(List<ExtensionType> defaultEsniExtensions) {
        this.defaultEsniExtensions = defaultEsniExtensions;
    }

    public Boolean isWriteKeylogFile() {
        return writeKeylogFile;
    }

    public void setWriteKeylogFile(Boolean writeKeylogFile) {
        this.writeKeylogFile = writeKeylogFile;
    }

    public String getKeylogFilePath() {
        return keylogFilePath;
    }

    public void setKeylogFilePath(String keylogFilePath) {
        this.keylogFilePath = keylogFilePath;
    }

    public BigInteger getDefaultEsniClientPrivateKey() {
        return defaultEsniClientPrivateKey;
    }

    public void setDefaultEsniClientPrivateKey(BigInteger defaultEsniClientPrivateKey) {
        this.defaultEsniClientPrivateKey = defaultEsniClientPrivateKey;
    }

    public List<NamedGroup> getDefaultClientKeyShareNamedGroups() {
        return defaultClientKeyShareNamedGroups;
    }

    public void setDefaultClientKeyShareNamedGroups(
            List<NamedGroup> defaultClientKeyShareNamedGroups) {
        this.defaultClientKeyShareNamedGroups = defaultClientKeyShareNamedGroups;
    }

    public void setDefaultClientKeyShareNamedGroups(
            NamedGroup... defaultClientKeyShareNamedGroups) {
        this.defaultClientKeyShareNamedGroups =
                new ArrayList<>(Arrays.asList(defaultClientKeyShareNamedGroups));
    }

    public List<KeyShareStoreEntry> getDefaultClientKeyStoreEntries() {
        return defaultClientKeyStoreEntries;
    }

    public void setDefaultClientKeyStoreEntries(
            List<KeyShareStoreEntry> defaultClientKeyStoreEntries) {
        this.defaultClientKeyStoreEntries = defaultClientKeyStoreEntries;
    }

    public List<ActionOption> getMessageFactoryActionOptions() {
        return messageFactoryActionOptions;
    }

    public void setMessageFactoryActionOptions(List<ActionOption> messageFactoryActionOptions) {
        this.messageFactoryActionOptions = messageFactoryActionOptions;
    }

    public Boolean isRetryFailedClientTcpSocketInitialization() {
        return retryFailedClientTcpSocketInitialization;
    }

    public void setRetryFailedClientTcpSocketInitialization(
            Boolean retryFailedClientTcpSocketInitialization) {
        this.retryFailedClientTcpSocketInitialization = retryFailedClientTcpSocketInitialization;
    }

    public Boolean isResetClientSourcePort() {
        return resetClientSourcePort;
    }

    public void setResetClientSourcePort(Boolean resetClientSourcePort) {
        this.resetClientSourcePort = resetClientSourcePort;
    }

    public Boolean isLimitPsksToOne() {
        return limitPsksToOne;
    }

    public void setLimitPsksToOne(Boolean limitPsksToOne) {
        this.limitPsksToOne = limitPsksToOne;
    }

    public Boolean getPreserveMessageRecordRelation() {
        return preserveMessageRecordRelation;
    }

    public void setPreserveMessageRecordRelation(Boolean preserveMessageRecordRelation) {
        this.preserveMessageRecordRelation = preserveMessageRecordRelation;
    }

    public Integer getDefaultMaxEarlyDataSize() {
        return defaultMaxEarlyDataSize;
    }

    public void setDefaultMaxEarlyDataSize(Integer defaultMaxEarlyDataSize) {
        this.defaultMaxEarlyDataSize = defaultMaxEarlyDataSize;
    }

    public byte[] getDefaultLastClientHello() {
        return Arrays.copyOf(defaultLastClientHello, defaultLastClientHello.length);
    }

    public void setDefaultLastClientHello(byte[] defaultLastClientHello) {
        this.defaultLastClientHello = defaultLastClientHello;
    }

    public int getPreferredCertRsaKeySize() {
        return preferredCertRsaKeySize;
    }

    public void setPreferredCertRsaKeySize(int preferredCertRsaKeySize) {
        this.preferredCertRsaKeySize = preferredCertRsaKeySize;
    }

    public int getPreferredCertDssKeySize() {
        return preferredCertDssKeySize;
    }

    public void setPreferredCertDssKeySize(int preferredCertDssKeySize) {
        this.preferredCertDssKeySize = preferredCertDssKeySize;
    }

    public byte[] getDefaultExtensionCookie() {
        return defaultExtensionCookie;
    }

    public void setDefaultExtensionCookie(byte[] defaultExtensionCookie) {
        this.defaultExtensionCookie = defaultExtensionCookie;
    }

    public Boolean isAddCookieExtension() {
        return addCookieExtension;
    }

    public void setAddCookieExtension(Boolean addCookieExtension) {
        this.addCookieExtension = addCookieExtension;
    }

    public Boolean isEncryptChangeCipherSpec() {
        return encryptChangeCipherSpecTls13;
    }

    public void setEncryptChangeCipherSpec(Boolean encryptChangeCipherSpec) {
        this.encryptChangeCipherSpecTls13 = encryptChangeCipherSpec;
    }

    public KeyUpdateRequest getDefaultKeyUpdateRequestMode() {
        return defaultKeyUpdateRequestMode;
    }

    public void setDefaultKeyUpdateRequestMode(KeyUpdateRequest defaultKeyUpdateRequestMode) {
        this.defaultKeyUpdateRequestMode = defaultKeyUpdateRequestMode;
    }

    public CipherAlgorithm getSessionTicketCipherAlgorithm() {
        return sessionTicketCipherAlgorithm;
    }

    public void setSessionTicketCipherAlgorithm(CipherAlgorithm sessionTicketCipherAlgorithm) {
        this.sessionTicketCipherAlgorithm = sessionTicketCipherAlgorithm;
    }

    public MacAlgorithm getSessionTicketMacAlgorithm() {
        return sessionTicketMacAlgorithm;
    }

    public void setSessionTicketMacAlgorithm(MacAlgorithm sessionTicketMacAlgorithm) {
        this.sessionTicketMacAlgorithm = sessionTicketMacAlgorithm;
    }

    public byte[] getDefaultClientTicketResumptionSessionId() {
        return defaultClientTicketResumptionSessionId;
    }

    public void setDefaultClientTicketResumptionSessionId(
            byte[] defaultClientTicketResumptionSessionId) {
        this.defaultClientTicketResumptionSessionId = defaultClientTicketResumptionSessionId;
    }

    public List<ServerNamePair> getDefaultSniHostnames() {
        return defaultSniHostnames;
    }

    public void setDefaultSniHostnames(List<ServerNamePair> defaultSniHostnames) {
        this.defaultSniHostnames = defaultSniHostnames;
    }

    public String getDefaultDnsServer() {
        return defaultDnsServer;
    }

    public void setDefaultDnsServer(String defaultDnsServer) {
        this.defaultDnsServer = defaultDnsServer;
    }

    public EchConfig getDefaultEchConfig() {
        return defaultEchConfig;
    }

    public void setDefaultEchConfig(EchConfig defaultEchConfig) {
        this.defaultEchConfig = defaultEchConfig;
    }

    public Integer getDefaultMaxEchAlpnPadding() {
        return defaultMaxEchAlpnPadding;
    }

    public void setDefaultMaxEchAlpnPadding(Integer defaultMaxEchAlpnPadding) {
        this.defaultMaxEchAlpnPadding = defaultMaxEchAlpnPadding;
    }

    public LayerConfiguration getDefaultLayerConfiguration() {
        return defaultLayerConfiguration;
    }

    public void setDefaultLayerConfiguration(LayerConfiguration defaultLayerConfiguration) {
        this.defaultLayerConfiguration = defaultLayerConfiguration;
    }

    public byte[] getDefaultConnectionId() {
        return Arrays.copyOf(defaultConnectionId, defaultConnectionId.length);
    }

    public void setDefaultConnectionId(byte[] defaultConnectionId) {
        this.defaultConnectionId = defaultConnectionId;
    }

    public Integer getDefaultNumberOfRequestedConnectionIds() {
        return defaultNumberOfRequestedConnectionIds;
    }

    public void setDefaultNumberOfRequestedConnectionIds(
            Integer defaultNumberOfRequestedConnectionIds) {
        this.defaultNumberOfRequestedConnectionIds = defaultNumberOfRequestedConnectionIds;
    }

    public Boolean isAddConnectionIdExtension() {
        return addConnectionIdExtension;
    }

    public void setAddConnectionIdExtension(Boolean addConnectionIdExtension) {
        this.addConnectionIdExtension = addConnectionIdExtension;
    }

    public Integer getEnforcedMaxRecordData() {
        return enforcedMaxRecordData;
    }

    public void setEnforcedMaxRecordData(Integer enforcedMaxRecordData) {
        this.enforcedMaxRecordData = enforcedMaxRecordData;
    }

    public List<SSL2CipherSuite> getDefaultServerSupportedSSL2CipherSuites() {
        return defaultServerSupportedSSL2CipherSuites;
    }

    public void setDefaultServerSupportedSSL2CipherSuites(
            List<SSL2CipherSuite> defaultServerSupportedSSL2CipherSuites) {
        this.defaultServerSupportedSSL2CipherSuites = defaultServerSupportedSSL2CipherSuites;
    }

    public Boolean getSendHandshakeMessagesWithinSingleRecord() {
        return sendHandshakeMessagesWithinSingleRecord;
    }

    public void setSendHandshakeMessagesWithinSingleRecord(
            Boolean sendHandshakeMessagesWithinSingleRecord) {
        this.sendHandshakeMessagesWithinSingleRecord = sendHandshakeMessagesWithinSingleRecord;
    }

<<<<<<< HEAD
    public Boolean getDtls13HeaderSeqNumSizeLong() {
        return dtls13HeaderSeqNumSizeLong;
    }

    public void setDtls13HeaderSeqNumSizeLong(Boolean dtls13HeaderSeqNumSizeLong) {
        this.dtls13HeaderSeqNumSizeLong = dtls13HeaderSeqNumSizeLong;
    }

    public Boolean getRetransmitAcknowledgedRecords() {
        return retransmitAcknowledgedRecords;
    }

    public void setRetransmitAcknowledgedRecords(Boolean retransmitAcknowledgedRecords) {
        this.retransmitAcknowledgedRecords = retransmitAcknowledgedRecords;
=======
    public Boolean isRespectClientProposedExtensions() {
        return respectClientProposedExtensions;
    }

    public void setRespectClientProposedExtensions(Boolean respectClientProposedExtensions) {
        this.respectClientProposedExtensions = respectClientProposedExtensions;
    }

    public Boolean getQuic() {
        return isQuic;
    }

    public void setQuic(Boolean quic) {
        isQuic = quic;
    }

    public Boolean getQuicRetryFlowRequired() {
        return quicRetryFlowRequired;
    }

    public void setQuicRetryFlowRequired(Boolean quicRetryFlowRequired) {
        this.quicRetryFlowRequired = quicRetryFlowRequired;
>>>>>>> eb3048a7
    }
}<|MERGE_RESOLUTION|>--- conflicted
+++ resolved
@@ -4295,7 +4295,6 @@
         this.sendHandshakeMessagesWithinSingleRecord = sendHandshakeMessagesWithinSingleRecord;
     }
 
-<<<<<<< HEAD
     public Boolean getDtls13HeaderSeqNumSizeLong() {
         return dtls13HeaderSeqNumSizeLong;
     }
@@ -4310,7 +4309,8 @@
 
     public void setRetransmitAcknowledgedRecords(Boolean retransmitAcknowledgedRecords) {
         this.retransmitAcknowledgedRecords = retransmitAcknowledgedRecords;
-=======
+    }
+
     public Boolean isRespectClientProposedExtensions() {
         return respectClientProposedExtensions;
     }
@@ -4333,6 +4333,5 @@
 
     public void setQuicRetryFlowRequired(Boolean quicRetryFlowRequired) {
         this.quicRetryFlowRequired = quicRetryFlowRequired;
->>>>>>> eb3048a7
     }
 }