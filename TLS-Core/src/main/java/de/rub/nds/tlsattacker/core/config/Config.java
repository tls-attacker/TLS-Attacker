/**
 * TLS-Attacker - A Modular Penetration Testing Framework for TLS
 *
 * Copyright 2014-2017 Ruhr University Bochum / Hackmanit GmbH
 *
 * Licensed under Apache License 2.0
 * http://www.apache.org/licenses/LICENSE-2.0
 */
package de.rub.nds.tlsattacker.core.config;

import de.rub.nds.modifiablevariable.util.ArrayConverter;
import de.rub.nds.modifiablevariable.util.ByteArrayAdapter;
import de.rub.nds.tlsattacker.core.connection.AliasedConnection;
import de.rub.nds.tlsattacker.core.connection.InboundConnection;
import de.rub.nds.tlsattacker.core.connection.OutboundConnection;
import de.rub.nds.tlsattacker.core.constants.AuthzDataFormat;
import de.rub.nds.tlsattacker.core.constants.CertificateStatusRequestType;
import de.rub.nds.tlsattacker.core.constants.CertificateType;
import de.rub.nds.tlsattacker.core.constants.ChooserType;
import de.rub.nds.tlsattacker.core.constants.CipherSuite;
import de.rub.nds.tlsattacker.core.constants.ClientCertificateType;
import de.rub.nds.tlsattacker.core.constants.CompressionMethod;
import de.rub.nds.tlsattacker.core.constants.ECPointFormat;
import de.rub.nds.tlsattacker.core.constants.HashAlgorithm;
import de.rub.nds.tlsattacker.core.constants.HeartbeatMode;
import de.rub.nds.tlsattacker.core.constants.MaxFragmentLength;
import de.rub.nds.tlsattacker.core.constants.NameType;
import de.rub.nds.tlsattacker.core.constants.NamedCurve;
import de.rub.nds.tlsattacker.core.constants.PRFAlgorithm;
import de.rub.nds.tlsattacker.core.constants.ProtocolVersion;
import de.rub.nds.tlsattacker.core.constants.RunningModeType;
import de.rub.nds.tlsattacker.core.constants.SignatureAlgorithm;
import de.rub.nds.tlsattacker.core.constants.SignatureAndHashAlgorithm;
import de.rub.nds.tlsattacker.core.constants.SrtpProtectionProfiles;
import de.rub.nds.tlsattacker.core.constants.TokenBindingKeyParameters;
import de.rub.nds.tlsattacker.core.constants.TokenBindingType;
import de.rub.nds.tlsattacker.core.constants.TokenBindingVersion;
import de.rub.nds.tlsattacker.core.constants.UserMappingExtensionHintType;
import de.rub.nds.tlsattacker.core.crypto.ec.CustomECPoint;
import de.rub.nds.tlsattacker.core.protocol.message.extension.KS.KSEntry;
import de.rub.nds.tlsattacker.core.protocol.message.extension.SNI.SNIEntry;
import de.rub.nds.tlsattacker.core.protocol.message.extension.cachedinfo.CachedObject;
import de.rub.nds.tlsattacker.core.protocol.message.extension.certificatestatusrequestitemv2.RequestItemV2;
import de.rub.nds.tlsattacker.core.protocol.message.extension.trustedauthority.TrustedAuthority;
import de.rub.nds.tlsattacker.core.record.layer.RecordLayerType;
import de.rub.nds.tlsattacker.core.workflow.action.executor.WorkflowExecutorType;
import de.rub.nds.tlsattacker.core.workflow.factory.WorkflowTraceType;
import de.rub.nds.tlsattacker.core.workflow.filter.FilterType;
import java.io.*;
import java.lang.reflect.Field;
import java.math.BigInteger;
import java.util.ArrayList;
import java.util.Arrays;
import java.util.LinkedList;
import java.util.List;
import javax.xml.bind.annotation.XmlAccessType;
import javax.xml.bind.annotation.XmlAccessorType;
import javax.xml.bind.annotation.XmlRootElement;
import javax.xml.bind.annotation.adapters.XmlJavaTypeAdapter;
import org.apache.logging.log4j.LogManager;
import org.apache.logging.log4j.Logger;

/**
 *
 * @author Robert Merget - robert.merget@rub.de
 * @author Matthias Terlinde <matthias.terlinde@rub.de>
 * @author Nurullah Erinola <nurullah.erinola@rub.de>
 */
@XmlRootElement
@XmlAccessorType(XmlAccessType.FIELD)
public class Config implements Serializable {

    protected static final Logger LOGGER = LogManager.getLogger(Config.class);

    /**
     * The default Config file to load.
     */
    private static final String DEFAULT_CONFIG_FILE = "/default_config.xml";

    public static Config createConfig() {
        InputStream stream = Config.class.getResourceAsStream(DEFAULT_CONFIG_FILE);
        return ConfigIO.read(stream);

    }

    public static Config createConfig(File f) {
        return ConfigIO.read(f);
    }

    public static Config createConfig(InputStream stream) {
        return ConfigIO.read(stream);
    }

    public static Config createEmptyConfig() {
        Config c = new Config();
        for (Field field : c.getClass().getDeclaredFields()) {
            if (!field.getName().equals("LOGGER") && !field.getType().isPrimitive()) {
                field.setAccessible(true);
                try {
                    field.set(c, null);
                } catch (IllegalAccessException e) {
                    LOGGER.warn("Could not set field in Config!", e);
                }
            }
        }
        return c;
    }

    public static Config mergeWithDefaultValues(Config c) {
        ByteArrayOutputStream byteArrayOutputStream = new ByteArrayOutputStream();
        ConfigIO.write(c, byteArrayOutputStream);
        c = ConfigIO.read(new ByteArrayInputStream(byteArrayOutputStream.toByteArray()));
        return c;
    }

    /**
     * List of filters to apply on workflow traces before serialization.
     */
    private List<FilterType> outputFilters;

    /**
     * Whether filters return a copy of the input workflow trace or overwrite it
     * in place. While copying would be preferred in general, overwriting might
     * be needed for
     */
    private Boolean applyFiltersInPlace;

    /**
     * Whether to keep explicit user settings in the workflow trace when
     * applying filters or not. Filters might override explicit user definitions
     * in the filtered workflow trace. For example, the DefaultFilter removes
     * explicitly overwritten default connections. If this flag is true, the
     * user defined connections would be restored afterwards.
     */
    private Boolean filtersKeepUserSettings;

    /**
     * Default value for ProtocolVerionFields
     */
    private ProtocolVersion highestProtocolVersion = ProtocolVersion.TLS12;

    /**
     * The default connection parameters to use when running TLS-Client.
     * 
     * @return
     */
    private OutboundConnection defaultClientConnection;

    /**
     * The default connection parameters to use when running TLS-Server.
     * 
     * @return
     */
    private InboundConnection defaultServerConnection;

    private RunningModeType defaultRunningMode = RunningModeType.CLIENT;

    /**
     * If default generated WorkflowTraces should contain client Authentication
     */
    private Boolean clientAuthentication = false;

    /**
     * Which Signature and Hash algorithms we support
     */
    private List<SignatureAndHashAlgorithm> supportedSignatureAndHashAlgorithms;

    /**
     * Which Ciphersuites we support by default
     */
    private List<CipherSuite> defaultClientSupportedCiphersuites;

    /**
     * Which Ciphersuites we support by default
     */
    private List<CipherSuite> defaultServerSupportedCiphersuites;

    /**
     * If we are a dynamic workflow //TODO implement
     */
    private Boolean dynamicWorkflow = false;

    /**
     * Supported namedCurves by default
     */
    private List<NamedCurve> namedCurves;

    /**
     * Default clientSupportedNamed Curves
     */
    private List<NamedCurve> defaultClientNamedCurves;

    /**
     * Supported ProtocolVersions by default
     */
    private List<ProtocolVersion> supportedVersions;

    /**
     * Which heartBeat mode we are in
     */
    private HeartbeatMode heartbeatMode = HeartbeatMode.PEER_ALLOWED_TO_SEND;

    /**
     * Padding length for TLS 1.3 messages
     */
    private Integer paddingLength = 0;

    /**
     * Public key for KeyShareExtension
     */
    @XmlJavaTypeAdapter(ByteArrayAdapter.class)
    private byte[] keySharePublic = ArrayConverter
            .hexStringToByteArray("2a981db6cdd02a06c1763102c9e741365ac4e6f72b3176a6bd6a3523d3ec0f4c");

    /**
     * Key type for KeyShareExtension
     */
    private NamedCurve keyShareType = NamedCurve.ECDH_X25519;

    /**
     * Private key for KeyShareExtension
     */
    @XmlJavaTypeAdapter(ByteArrayAdapter.class)
    private byte[] keySharePrivate = ArrayConverter
            .hexStringToByteArray("03bd8bca70c19f657e897e366dbe21a466e4924af6082dbdf573827bcdde5def");

    /**
     * Hostname in SNI Extension
     */
    private String sniHostname = "localhost";

    /**
     * SNI HostnameType
     */
    private NameType sniType = NameType.HOST_NAME;

    /**
     * Should we terminate the connection on a wrong SNI ?
     */
    private Boolean sniHostnameFatal = false;

    /**
     * MaxFragmentLength in MaxFragmentLengthExtension
     */
    private MaxFragmentLength maxFragmentLength = MaxFragmentLength.TWO_9;

    /**
     * SessionTLSTicket for the SessionTLSTicketExtension. It's an empty session
     * ticket since we initiate a new connection.
     */
    @XmlJavaTypeAdapter(ByteArrayAdapter.class)
    private byte[] TLSSessionTicket = new byte[0];

    /**
     * Renegotiation info for the RenegotiationInfo extension for the Client.
     * It's an empty info since we initiate a new connection.
     */
    @XmlJavaTypeAdapter(ByteArrayAdapter.class)
    private byte[] defaultClientRenegotiationInfo = new byte[0];

    /**
     * Renegotiation info for the RenegotiationInfo extension for the Client.
     * It's an empty info since we initiate a new connection.
     */
    @XmlJavaTypeAdapter(ByteArrayAdapter.class)
    private byte[] defaultServerRenegotiationInfo = new byte[0];

    /**
     * SignedCertificateTimestamp for the SignedCertificateTimestampExtension.
     * It's an emty timestamp, since the server sends it.
     */
    @XmlJavaTypeAdapter(ByteArrayAdapter.class)
    private byte[] defaultSignedCertificateTimestamp = new byte[0];

    /**
     * TokenBinding default version. To be defined later.
     */
    private TokenBindingVersion defaultTokenBindingVersion = TokenBindingVersion.DRAFT_13;

    /**
     * Default TokenBinding Key Parameters.
     */
    private List<TokenBindingKeyParameters> defaultTokenBindingKeyParameters;

    /**
     * This is the request type of the CertificateStatusRequest extension
     */
    private CertificateStatusRequestType certificateStatusRequestExtensionRequestType = CertificateStatusRequestType.OCSP;

    /**
     * This is the responder ID list of the CertificateStatusRequest extension
     */
    @XmlJavaTypeAdapter(ByteArrayAdapter.class)
    private byte[] certificateStatusRequestExtensionResponderIDList = new byte[0];

    /**
     * This is the request extension of the CertificateStatusRequest extension
     */
    @XmlJavaTypeAdapter(ByteArrayAdapter.class)
    private byte[] certificateStatusRequestExtensionRequestExtension = new byte[0];

    /**
     * Default ALPN announced protocols It's HTTP/2 0x68 0x32 as of RFC7540
     */
    private String applicationLayerProtocolNegotiationAnnouncedProtocols = "h2";

    @XmlJavaTypeAdapter(ByteArrayAdapter.class)
    private byte[] sessionId = new byte[0];

    /**
     * Default SRP Identifier
     */
    @XmlJavaTypeAdapter(ByteArrayAdapter.class)
    private byte[] secureRemotePasswordExtensionIdentifier = new byte[0];

    /**
     * Default SRTP extension protection profiles The list contains every
     * protection profile as in RFC 5764
     */
    private List<SrtpProtectionProfiles> secureRealTimeTransportProtocolProtectionProfiles;

    /**
     * Default SRTP extension master key identifier
     */
    @XmlJavaTypeAdapter(ByteArrayAdapter.class)
    private byte[] secureRealTimeTransportProtocolMasterKeyIdentifier = new byte[] {};

    /**
     * Default user mapping extension hint type
     */
    private UserMappingExtensionHintType userMappingExtensionHintType = UserMappingExtensionHintType.UPN_DOMAIN_HINT;

    /**
     * Default certificate type extension desired types
     */
    private List<CertificateType> certificateTypeDesiredTypes;

    /**
     * Default client certificate type extension desired types
     */
    private List<CertificateType> clientCertificateTypeDesiredTypes;

    /**
     * Default server certificate type extension desired types
     */
    private List<CertificateType> serverCertificateTypeDesiredTypes;

    /**
     * Default client authz extension data format list
     */
    private List<AuthzDataFormat> clientAuthzExtensionDataFormat;

    /**
     * Default state for the certificate type extension message. State "client"
     */
    private Boolean certificateTypeExtensionMessageState = true;

    /**
     * Default sever authz extension data format list.
     */
    private List<AuthzDataFormat> serverAuthzExtensionDataFormat;

    /**
     * Default trusted ca indication extension trusted CAs.
     */
    private List<TrustedAuthority> trustedCaIndicationExtensionAuthorties;

    /**
     * Default state for the client certificate type extension message (state
     * "client").
     */
    private Boolean clientCertificateTypeExtensionMessageState = true;

    /**
     * Default state for the cached info extension message (state "client").
     */
    private Boolean cachedInfoExtensionIsClientState = true;

    /**
     * Default cached objects for the cached info extension.
     */
    private List<CachedObject> cachedObjectList;

    /**
     * Default certificate status request v2 extension request list.
     */
    private List<RequestItemV2> statusRequestV2RequestList;

    /**
     * If we should use a workflow trace specified in File
     */
    private String workflowInput = null;

    /**
     * If set, save the workflow trace to this file after trace execution.
     */
    private String workflowOutput = null;

    /**
     * If set, save the actually used config to this file after trace execution.
     */
    private String configOutput = null;

    /**
     * The Type of workflow trace that should be generated
     */
    private WorkflowTraceType workflowTraceType = null;

    /**
     * If the Default generated workflowtrace should contain Application data
     * send by servers
     */
    private Boolean serverSendsApplicationData = false;

    /**
     * If we generate ClientHello with the ECPointFormat extension
     */
    private Boolean addECPointFormatExtension = true;

    /**
     * If we generate ClientHello with the EllipticCurve extension
     */
    private Boolean addEllipticCurveExtension = true;

    /**
     * If we generate ClientHello with the Heartbeat extension
     */
    private Boolean addHeartbeatExtension = false;

    /**
     * If we generate ClientHello with the MaxFragmentLength extension
     */
    private Boolean addMaxFragmentLengthExtenstion = false;

    /**
     * If we generate ClientHello with the ServerNameIndication extension
     */
    private Boolean addServerNameIndicationExtension = false;

    /**
     * If we generate ClientHello with the SignatureAndHashAlgorithm extension
     */
    private Boolean addSignatureAndHashAlgrorithmsExtension = false;

    /**
     * If we generate ClientHello with the SupportedVersion extension
     */
    private Boolean addSupportedVersionsExtension = false;

    /**
     * If we generate ClientHello with the KeyShare extension
     */
    private Boolean addKeyShareExtension = false;

    /**
     * If we generate ClientHello with the Padding extension
     */
    private Boolean addPaddingExtension = false;

    /**
     * If we generate ClientHello with the ExtendedMasterSecret extension
     */
    private Boolean addExtendedMasterSecretExtension = false;

    /**
     * If we generate ClientHello with the SessionTicketTLS extension
     */
    private Boolean addSessionTicketTLSExtension = false;

    /**
     * If we generate ClientHello with SignedCertificateTimestamp extension
     */
    private Boolean addSignedCertificateTimestampExtension = false;

    /**
     * If we generate ClientHello with RenegotiationInfo extension
     */
    private Boolean addRenegotiationInfoExtension = false;

    /**
     * If we generate ClientHello with TokenBinding extension.
     */
    private Boolean addTokenBindingExtension = false;

    /**
     * If we generate ClientHello with CertificateStatusRequest extension
     */
    private Boolean addCertificateStatusRequestExtension = false;

    /**
     * If we generate ClientHello with ALPN extension
     */
    private Boolean addAlpnExtension = false;

    /**
     * If we generate ClientHello with SRP extension
     */
    private Boolean addSRPExtension = false;

    /**
     * If we generate ClientHello with SRTP extension
     */
    private Boolean addSRTPExtension = false;

    /**
     * If we generate ClientHello with truncated hmac extension
     */
    private Boolean addTruncatedHmacExtension = false;

    /**
     * If we generate ClientHello with user mapping extension
     */
    private Boolean addUserMappingExtension = false;

    /**
     * If we generate ClientHello with certificate type extension
     */
    private Boolean addCertificateTypeExtension = false;

    /**
     * If we generate ClientHello with client authz extension
     */
    private Boolean addClientAuthzExtension = false;

    /**
     * If we generate ClientHello with server authz extension
     */
    private Boolean addServerAuthzExtension = false;

    /**
     * If we generate ClientHello with client certificate type extension
     */
    private Boolean addClientCertificateTypeExtension = false;

    /**
     * If we generate ClientHello with server certificate type extension
     */
    private Boolean addServerCertificateTypeExtension = false;

    /**
     * If we generate ClientHello with encrypt then mac extension
     */
    private Boolean addEncryptThenMacExtension = false;

    /**
     * If we generate ClientHello with cached info extension
     */
    private Boolean addCachedInfoExtension = false;

    /**
     * If we generate ClientHello with client certificate url extension
     */
    private Boolean addClientCertificateUrlExtension = false;

    /**
     * If we generate ClientHello with trusted ca indication extension
     */
    private Boolean addTrustedCaIndicationExtension = false;

    /**
     * If we generate ClientHello with status request v2 extension
     */
    private Boolean addCertificateStatusRequestV2Extension = false;

    /**
     * If set to true, timestamps will be updated upon execution of a
     * workflowTrace
     */
    private Boolean updateTimestamps = true;

    /**
     * The Certificate we initialize CertificateMessages with
     */
    @XmlJavaTypeAdapter(ByteArrayAdapter.class)
    private byte[] defaultRsaCertificate = ArrayConverter
            .hexStringToByteArray("0003970003943082039030820278A003020102020900A650C00794049FCD300D06092A864886F70D01010B0500305C310B30090603550406130241553113301106035504080C0A536F6D652D53746174653121301F060355040A0C18496E7465726E6574205769646769747320507479204C74643115301306035504030C0C544C532D41747461636B65723020170D3137303731333132353331385A180F32313137303631393132353331385A305C310B30090603550406130241553113301106035504080C0A536F6D652D53746174653121301F060355040A0C18496E7465726E6574205769646769747320507479204C74643115301306035504030C0C544C532D41747461636B657230820122300D06092A864886F70D01010105000382010F003082010A0282010100C8820D6C3CE84C8430F6835ABFC7D7A912E1664F44578751F376501A8C68476C3072D919C5D39BD0DBE080E71DB83BD4AB2F2F9BDE3DFFB0080F510A5F6929C196551F2B3C369BE051054C877573195558FD282035934DC86EDAB8D4B1B7F555E5B2FEE7275384A756EF86CB86793B5D1333F0973203CB96966766E655CD2CCCAE1940E4494B8E9FB5279593B75AFD0B378243E51A88F6EB88DEF522A8CD5C6C082286A04269A2879760FCBA45005D7F2672DD228809D47274F0FE0EA5531C2BD95366C05BF69EDC0F3C3189866EDCA0C57ADCCA93250AE78D9EACA0393A95FF9952FC47FB7679DD3803E6A7A6FA771861E3D99E4B551A4084668B111B7EEF7D0203010001A3533051301D0603551D0E04160414E7A92FE5543AEE2FF7592F800AC6E66541E3268B301F0603551D23041830168014E7A92FE5543AEE2FF7592F800AC6E66541E3268B300F0603551D130101FF040530030101FF300D06092A864886F70D01010B050003820101000D5C11E28CF19D1BC17E4FF543695168570AA7DB85B3ECB85405392A0EDAFE4F097EE4685B7285E3D9B869D23257161CA65E20B5E6A585D33DA5CD653AF81243318132C9F64A476EC08BA80486B3E439F765635A7EA8A969B3ABD8650036D74C5FC4A04589E9AC8DC3BE2708743A6CFE3B451E3740F735F156D6DC7FFC8A2C852CD4E397B942461C2FCA884C7AFB7EBEF7918D6AAEF1F0D257E959754C4665779FA0E3253EF2BEDBBD5BE5DA600A0A68E51D2D1C125C4E198669A6BC715E8F3884E9C3EFF39D40838ADA4B1F38313F6286AA395DC6DEA9DAF49396CF12EC47EFA7A0D3882F8B84D9AEEFFB252C6B81A566609605FBFD3F0D17E5B12401492A1A");

    @XmlJavaTypeAdapter(ByteArrayAdapter.class)
    private byte[] defaultDsaCertificate = ArrayConverter
            .hexStringToByteArray("0003540003513082034D3082030AA0030201020209008371F01046D40E48300B0609608648016503040302305C310B30090603550406130244453113301106035504080C0A536F6D652D53746174653121301F060355040A0C18496E7465726E6574205769646769747320507479204C74643115301306035504030C0C544C532D41747461636B65723020170D3137303731333132303831375A180F32313137303631393132303831375A305C310B30090603550406130244453113301106035504080C0A536F6D652D53746174653121301F060355040A0C18496E7465726E6574205769646769747320507479204C74643115301306035504030C0C544C532D41747461636B6572308201B63082012B06072A8648CE3804013082011E02818100A6B0EAF2CCE3B4370D66CD94AA68E425DF90B68936924D7A2B19173D5FDDC3A9E569E914CB5C028E6DD31DE7127CE1452708E78A8883FA86659F0E4773DDCB6D529206CAB19C1F66FB9D3A11E336A8AA28A24B2D64B0E5096E5860C2D5F889958133A149A8256ADC7A2EF7F61F545B04352834C0EE455D256AA6FB888CB87FD5021500FF03353AB857DDA61F2823EE734253E8D4D35C3D028180170B66A05C3644899197FE9E3FF26116B907B3E8E90FA3CFE64D2E7EB43D219CEE46EF342E0C03461176FAF144D609B95201FEEF462027B932815375B511ABF8E0048886D9E20FADC5D8EF9AB5CAEFCB3FF667CA953A53F82E0FF301D923CAC922EE3735B231D40177EC9AD827998018C9039BE63B067E9AF06C9B7D5011CA82038184000281804A3726DCC3299945FCF932C12701101C948926560F3E33B8C6708908B5A88C0BDDDBA2F24EC672BA61F6F49680FB900F99F01C3A08E00D48F85FC239CF14F6EEE3FDB0DB6C88BC89B98FC122793AF8F1D9265870C00EEF42D1EE1ACB5FB3874A6CAFF4E44F822E2EB365461C0AF384B9925FFB561453C5BE5554C86F20CEC0DCA3533051301D0603551D0E041604149B1C1B884AE8690571A0FABC67B445E77779EC0D301F0603551D230418301680149B1C1B884AE8690571A0FABC67B445E77779EC0D300F0603551D130101FF040530030101FF300B0609608648016503040302033000302D021412B619CE0DCCAEF09F8BB0ACBFD146300C0C1B00021500BDE6CB6CF90058B533D050542E24BA1F64860226");

    @XmlJavaTypeAdapter(ByteArrayAdapter.class)
    private byte[] defaultEcCertificate = ArrayConverter
            .hexStringToByteArray("0001BD0001BA308201B63082016CA003020102020900B9FB5B9B7B19C211300A06082A8648CE3D0403023045310B30090603550406130244453113301106035504080C0A536F6D652D53746174653121301F060355040A0C18496E7465726E6574205769646769747320507479204C74643020170D3137303731333132353530375A180F32313137303631393132353530375A3045310B30090603550406130244453113301106035504080C0A536F6D652D53746174653121301F060355040A0C18496E7465726E6574205769646769747320507479204C74643049301306072A8648CE3D020106082A8648CE3D03010103320004DF647234F375CB38137C6775B04A40950C932E180620717F802B21FE868479987D990383D908E19B683F412ECDF397E1A3533051301D0603551D0E04160414ACF90511E691018C1B69177AF743321486EE09D5301F0603551D23041830168014ACF90511E691018C1B69177AF743321486EE09D5300F0603551D130101FF040530030101FF300A06082A8648CE3D04030203380030350219009E8F2E5C4D6C4179B60E12B46B7AD19F7AF39F11731A359702180CDC387E4A12F6BBEE702A05B548C5F5FC2DE3842B6366A0");

    @XmlJavaTypeAdapter(ByteArrayAdapter.class)
    private byte[] distinguishedNames = new byte[0];

    private Boolean enforceSettings = false;

    /**
     * Stop as soon as all expected messages are received and dont wait for more
     */
    private Boolean earlyStop = false;

    private Boolean doDTLSRetransmits = false;

    private BigInteger defaultDhGenerator = new BigInteger("2");

    private BigInteger defaultDhModulus = new BigInteger(
            "15458150092069033378601573800816703249401189342134115050806105600042321586262936062413786779796157671421516779431947968642017250021834283152850968840396649272235097918348324");

    private BigInteger defaultServerDhPrivateKey = new BigInteger(
            "1234567891234567889123546712839632542648746452354265471");

    private BigInteger defaultClientDhPrivateKey = new BigInteger(
            "1234567891234567889123546712839632542648746452354265471");

    private BigInteger defaultServerDhPublicKey = new BigInteger(
            "14480301636124364131011109953533209419584138262785800536726427889263750026424833537662211230987987661789535497502943331312908532241011314347509704298395798883527739408059572");

    private BigInteger defaultClientDhPublicKey = new BigInteger(
            "14480301636124364131011109953533209419584138262785800536726427889263750026424833537662211230987987661789535497502943331312908532241011314347509704298395798883527739408059572");

    private BigInteger defaultServerDsaPrivateKey;

    private String defaultApplicationMessageData = "Test";

    /**
     * If this is set TLS-Attacker only waits for the expected messages in the
     * ReceiveActions This is interesting for DTLS since this prevents the
     * server from retransmitting
     */
    private Boolean waitOnlyForExpectedDTLS = true;

    private List<ClientCertificateType> clientCertificateTypes;

    /**
     * max payload length used in our application (not set by the spec)
     */
    private Integer heartbeatPayloadLength = 256;

    private Integer heartbeatPaddingLength = 256;

    /**
     * How long should our DTLSCookies be by default
     */
    private Integer defaultDTLSCookieLength = 6;

    /**
     * How much data we should put into a record by default
     */
    private Integer defaultMaxRecordData = 1048576;

    /**
     * How much padding bytes should be send by default
     */
    @XmlJavaTypeAdapter(ByteArrayAdapter.class)
    private byte[] defaultPaddingExtensionBytes = new byte[] { 0, 0, 0, 0, 0, 0 };

    private WorkflowExecutorType workflowExecutorType = WorkflowExecutorType.DEFAULT;

    /**
     * Does not mix messages with different message types in a single record
     */
    private Boolean flushOnMessageTypeChange = true;

    /**
     * If there is not enough space in the defined records, new records are
     * dynamically added if not set, protocolmessage bytes that wont fit are
     * discarded
     */
    private Boolean createRecordsDynamically = true;
    /**
     * When "Null" records are defined to be send, every message will be sent in
     * atleast one individual record
     */
    private Boolean createIndividualRecords = true;

    /**
     * Which recordLayer should be used
     */
    private RecordLayerType recordLayerType = RecordLayerType.RECORD;

    /**
     * If this value is set the default workflowExecutor will remove all runtime
     * values from the workflow trace and will only keep the relevant
     * information
     */
    private Boolean resetWorkflowtracesBeforeSaving = false;

    /**
     * TLS-Attacker will not try to receive additional messages after the
     * configured number of messages has been received
     */
    private Boolean quickReceive = true;

    /**
     * If the WorkflowExecutor should take care of the connection opening
     */
    private Boolean workflowExecutorShouldOpen = true;

    /**
     * If the WorkflowExecutor should take care of the connection closing
     */
    private Boolean workflowExecutorShouldClose = true;

    private Boolean stopRecievingAfterFatal = false;

    private Boolean stopActionsAfterFatal = false;
    /**
     * This CipherSuite will be used if no cipherSuite has been negotiated yet
     */
    private CipherSuite defaultSelectedCipherSuite = CipherSuite.TLS_RSA_WITH_AES_128_CBC_SHA;

    private List<ECPointFormat> defaultServerSupportedPointFormats;

    private List<ECPointFormat> defaultClientSupportedPointFormats;

    private List<SignatureAndHashAlgorithm> defaultClientSupportedSignatureAndHashAlgorithms;

    private List<SignatureAndHashAlgorithm> defaultServerSupportedSignatureAndHashAlgorithms;

    private SignatureAndHashAlgorithm defaultSelectedSignatureAndHashAlgorithm = new SignatureAndHashAlgorithm(
            SignatureAlgorithm.RSA, HashAlgorithm.SHA1);

    private List<SNIEntry> defaultClientSNIEntryList;

    private ProtocolVersion defaultLastRecordProtocolVersion = ProtocolVersion.TLS10;

    private ProtocolVersion defaultSelectedProtocolVersion = ProtocolVersion.TLS12;

    private ProtocolVersion defaultHighestClientProtocolVersion = ProtocolVersion.TLS12;

    private MaxFragmentLength defaultMaxFragmentLength = MaxFragmentLength.TWO_12;

    private HeartbeatMode defaultHeartbeatMode = HeartbeatMode.PEER_ALLOWED_TO_SEND;

    private List<CompressionMethod> defaultClientSupportedCompressionMethods;

    private List<CompressionMethod> defaultServerSupportedCompressionMethods;

    @XmlJavaTypeAdapter(ByteArrayAdapter.class)
    private byte[] defaultMasterSecret = new byte[0];

    @XmlJavaTypeAdapter(ByteArrayAdapter.class)
    private byte[] defaultPreMasterSecret = new byte[0];

    @XmlJavaTypeAdapter(ByteArrayAdapter.class)
    private byte[] defaultClientRandom = new byte[0];

    @XmlJavaTypeAdapter(ByteArrayAdapter.class)
    private byte[] defaultServerRandom = new byte[0];

    @XmlJavaTypeAdapter(ByteArrayAdapter.class)
    private byte[] defaultClientSessionId = new byte[0];

    @XmlJavaTypeAdapter(ByteArrayAdapter.class)
    private byte[] defaultServerSessionId = new byte[0];

    private CompressionMethod defaultSelectedCompressionMethod = CompressionMethod.NULL;

    @XmlJavaTypeAdapter(ByteArrayAdapter.class)
    private byte[] defaultDtlsCookie = new byte[0];

    @XmlJavaTypeAdapter(ByteArrayAdapter.class)
    private byte[] defaultCertificateRequestContext = new byte[0];

    private PRFAlgorithm defaultPRFAlgorithm = PRFAlgorithm.TLS_PRF_LEGACY;

    private Byte defaultAlertDescription = 0;

    private Byte defaultAlertLevel = 0;

    private NamedCurve defaultSelectedCurve = NamedCurve.SECP192R1;

    private CustomECPoint defaultClientEcPublicKey;

    private CustomECPoint defaultServerEcPublicKey;

    private BigInteger defaultServerEcPrivateKey = new BigInteger(
            "191991257030464195512760799659436374116556484140110877679395918219072292938297573720808302564562486757422301181089761");

    private BigInteger defaultClientEcPrivateKey = new BigInteger(
            "191991257030464195512760799659436374116556484140110877679395918219072292938297573720808302564562486757422301181089761");

    private BigInteger defaultRSAModulus = new BigInteger(
            1,
            ArrayConverter
                    .hexStringToByteArray("00c8820d6c3ce84c8430f6835abfc7d7a912e1664f44578751f376501a8c68476c3072d919c5d39bd0dbe080e71db83bd4ab2f2f9bde3dffb0080f510a5f6929c196551f2b3c369be051054c877573195558fd282035934dc86edab8d4b1b7f555e5b2fee7275384a756ef86cb86793b5d1333f0973203cb96966766e655cd2cccae1940e4494b8e9fb5279593b75afd0b378243e51a88f6eb88def522a8cd5c6c082286a04269a2879760fcba45005d7f2672dd228809d47274f0fe0ea5531c2bd95366c05bf69edc0f3c3189866edca0c57adcca93250ae78d9eaca0393a95ff9952fc47fb7679dd3803e6a7a6fa771861e3d99e4b551a4084668b111b7eef7d"));// TODO

    private BigInteger defaultServerRSAPublicKey = new BigInteger("65537");

    private BigInteger defaultClientRSAPublicKey = new BigInteger("65537");

    private BigInteger defaultServerRSAPrivateKey = new BigInteger(
            1,
            ArrayConverter
                    .hexStringToByteArray("7dc0cb485a3edb56811aeab12cdcda8e48b023298dd453a37b4d75d9e0bbba27c98f0e4852c16fd52341ffb673f64b580b7111abf14bf323e53a2dfa92727364ddb34f541f74a478a077f15277c013606aea839307e6f5fec23fdd72506feea7cbe362697949b145fe8945823a39a898ac6583fc5fbaefa1e77cbc95b3b475e66106e92b906bdbb214b87bcc94020f317fc1c056c834e9cee0ad21951fbdca088274c4ef9d8c2004c6294f49b370fb249c1e2431fb80ce5d3dc9e342914501ef4c162e54e1ee4fed9369b82afc00821a29f4979a647e60935420d44184d98f9cb75122fb604642c6d1ff2b3a51dc32eefdc57d9a9407ad6a06d10e83e2965481"));// TODO

    private BigInteger defaultClientRSAPrivateKey = new BigInteger(
            1,
            ArrayConverter
                    .hexStringToByteArray("7dc0cb485a3edb56811aeab12cdcda8e48b023298dd453a37b4d75d9e0bbba27c98f0e4852c16fd52341ffb673f64b580b7111abf14bf323e53a2dfa92727364ddb34f541f74a478a077f15277c013606aea839307e6f5fec23fdd72506feea7cbe362697949b145fe8945823a39a898ac6583fc5fbaefa1e77cbc95b3b475e66106e92b906bdbb214b87bcc94020f317fc1c056c834e9cee0ad21951fbdca088274c4ef9d8c2004c6294f49b370fb249c1e2431fb80ce5d3dc9e342914501ef4c162e54e1ee4fed9369b82afc00821a29f4979a647e60935420d44184d98f9cb75122fb604642c6d1ff2b3a51dc32eefdc57d9a9407ad6a06d10e83e2965481"));// TODO

    @XmlJavaTypeAdapter(ByteArrayAdapter.class)
    private byte[] defaultPSKKey = ArrayConverter.hexStringToByteArray("1a2b3c4d");

    @XmlJavaTypeAdapter(ByteArrayAdapter.class)
    private byte[] defaultPSKIdentity = ArrayConverter.hexStringToByteArray("436c69656e745f6964656e74697479");

    private byte[] defaultClientHandshakeTrafficSecret = new byte[0];

    private byte[] defaultServerHandshakeTrafficSecret = new byte[0];

    private byte[] defaultClientApplicationTrafficSecret = new byte[0];

    private byte[] defaultServerApplicationTrafficSecret = new byte[0];

    private TokenBindingType defaultTokenBindingType = TokenBindingType.PROVIDED_TOKEN_BINDING;

    private CustomECPoint defaultTokenBindingECPublicKey = null;

    private BigInteger defaultTokenBindingRsaPublicKey = new BigInteger("65537");

    private BigInteger defaultTokenBindingRsaPrivateKey = new BigInteger(
            "89489425009274444368228545921773093919669586065884257445497854456487674839629818390934941973262879616797970608917283679875499331574161113854088813275488110588247193077582527278437906504015680623423550067240042466665654232383502922215493623289472138866445818789127946123407807725702626644091036502372545139713");

    private BigInteger defaultTokenBindingEcPrivateKey = new BigInteger("3");

    private BigInteger defaultTokenBindingRsaModulus = new BigInteger(
            "145906768007583323230186939349070635292401872375357164399581871019873438799005358938369571402670149802121818086292467422828157022922076746906543401224889672472407926969987100581290103199317858753663710862357656510507883714297115637342788911463535102712032765166518411726859837988672111837205085526346618740053");

    private boolean useRandomUnixTime = true;

    private ChooserType chooserType = ChooserType.DEFAULT;

    private boolean useAllProvidedRecords = false;

    private boolean httpsParsingEnabled = false;

    private Config() {
        defaultClientConnection = new OutboundConnection(AliasedConnection.DEFAULT_CONNECTION_ALIAS, 443, "localhost");
        defaultServerConnection = new InboundConnection(AliasedConnection.DEFAULT_CONNECTION_ALIAS, 443, "localhost");
        workflowTraceType = WorkflowTraceType.HANDSHAKE;

        supportedSignatureAndHashAlgorithms = new LinkedList<>();
        supportedSignatureAndHashAlgorithms.add(new SignatureAndHashAlgorithm(SignatureAlgorithm.RSA,
                HashAlgorithm.SHA512));
        supportedSignatureAndHashAlgorithms.add(new SignatureAndHashAlgorithm(SignatureAlgorithm.RSA,
                HashAlgorithm.SHA384));
        supportedSignatureAndHashAlgorithms.add(new SignatureAndHashAlgorithm(SignatureAlgorithm.RSA,
                HashAlgorithm.SHA256));
        supportedSignatureAndHashAlgorithms.add(new SignatureAndHashAlgorithm(SignatureAlgorithm.RSA,
                HashAlgorithm.SHA224));
        supportedSignatureAndHashAlgorithms.add(new SignatureAndHashAlgorithm(SignatureAlgorithm.RSA,
                HashAlgorithm.SHA1));
        supportedSignatureAndHashAlgorithms
                .add(new SignatureAndHashAlgorithm(SignatureAlgorithm.RSA, HashAlgorithm.MD5));
        defaultClientSupportedCompressionMethods = new LinkedList<>();
        defaultClientSupportedCompressionMethods.add(CompressionMethod.NULL);
        defaultServerSupportedCompressionMethods = new LinkedList<>();
        defaultServerSupportedCompressionMethods.add(CompressionMethod.NULL);
        defaultClientSupportedCiphersuites = new LinkedList<>();
        defaultClientSupportedCiphersuites.addAll(CipherSuite.getImplemented());
        defaultServerSupportedCiphersuites = new LinkedList<>();
        defaultServerSupportedCiphersuites.addAll(CipherSuite.getImplemented());
        namedCurves = new LinkedList<>();
        namedCurves.add(NamedCurve.SECP192R1);
        namedCurves.add(NamedCurve.SECP256R1);
        namedCurves.add(NamedCurve.SECP384R1);
        namedCurves.add(NamedCurve.SECP521R1);
        defaultClientNamedCurves = new LinkedList<>();
        defaultClientNamedCurves.add(NamedCurve.SECP192R1);
        defaultClientNamedCurves.add(NamedCurve.SECP256R1);
        defaultClientNamedCurves.add(NamedCurve.SECP384R1);
        defaultClientNamedCurves.add(NamedCurve.SECP521R1);
        clientCertificateTypes = new LinkedList<>();
        clientCertificateTypes.add(ClientCertificateType.RSA_SIGN);
        supportedVersions = new LinkedList<>();
        supportedVersions.add(ProtocolVersion.TLS13);
        defaultTokenBindingKeyParameters = new LinkedList<>();
        defaultTokenBindingKeyParameters.add(TokenBindingKeyParameters.ECDSAP256);
        defaultTokenBindingKeyParameters.add(TokenBindingKeyParameters.RSA2048_PKCS1_5);
        defaultTokenBindingKeyParameters.add(TokenBindingKeyParameters.RSA2048_PSS);
        defaultServerSupportedSignatureAndHashAlgorithms = new LinkedList<>();
        defaultServerSupportedSignatureAndHashAlgorithms.add(new SignatureAndHashAlgorithm(SignatureAlgorithm.RSA,
                HashAlgorithm.SHA1));
        defaultServerSupportedPointFormats = new LinkedList<>();
        defaultClientSupportedPointFormats = new LinkedList<>();
        defaultServerSupportedPointFormats.add(ECPointFormat.UNCOMPRESSED);
        defaultClientSupportedPointFormats.add(ECPointFormat.UNCOMPRESSED);
        defaultClientEcPublicKey = new CustomECPoint(new BigInteger(
                "5477564916791683905639217522063413790465252514105158300031"), new BigInteger(
                "3142682168214624565874993023364886040439474355932713162721"));
        defaultServerEcPublicKey = new CustomECPoint(new BigInteger(
                "5477564916791683905639217522063413790465252514105158300031"), new BigInteger(
                "3142682168214624565874993023364886040439474355932713162721"));
        secureRealTimeTransportProtocolProtectionProfiles = new LinkedList<>();
        secureRealTimeTransportProtocolProtectionProfiles.add(SrtpProtectionProfiles.SRTP_AES128_CM_HMAC_SHA1_80);
        secureRealTimeTransportProtocolProtectionProfiles.add(SrtpProtectionProfiles.SRTP_AES128_CM_HMAC_SHA1_32);
        secureRealTimeTransportProtocolProtectionProfiles.add(SrtpProtectionProfiles.SRTP_NULL_HMAC_SHA1_80);
        secureRealTimeTransportProtocolProtectionProfiles.add(SrtpProtectionProfiles.SRTP_NULL_HMAC_SHA1_32);
        certificateTypeDesiredTypes = new LinkedList<>();
        certificateTypeDesiredTypes.add(CertificateType.OPEN_PGP);
        certificateTypeDesiredTypes.add(CertificateType.X509);
        clientAuthzExtensionDataFormat = new LinkedList<>();
        clientAuthzExtensionDataFormat.add(AuthzDataFormat.X509_ATTR_CERT);
        clientAuthzExtensionDataFormat.add(AuthzDataFormat.SAML_ASSERTION);
        clientAuthzExtensionDataFormat.add(AuthzDataFormat.X509_ATTR_CERT_URL);
        clientAuthzExtensionDataFormat.add(AuthzDataFormat.SAML_ASSERTION_URL);
        serverAuthzExtensionDataFormat = new LinkedList<>();
        serverAuthzExtensionDataFormat.add(AuthzDataFormat.X509_ATTR_CERT);
        serverAuthzExtensionDataFormat.add(AuthzDataFormat.SAML_ASSERTION);
        serverAuthzExtensionDataFormat.add(AuthzDataFormat.X509_ATTR_CERT_URL);
        serverAuthzExtensionDataFormat.add(AuthzDataFormat.SAML_ASSERTION_URL);
        clientCertificateTypeDesiredTypes = new LinkedList<>();
        clientCertificateTypeDesiredTypes.add(CertificateType.OPEN_PGP);
        clientCertificateTypeDesiredTypes.add(CertificateType.X509);
        clientCertificateTypeDesiredTypes.add(CertificateType.RAW_PUBLIC_KEY);
        serverCertificateTypeDesiredTypes = new LinkedList<>();
        serverCertificateTypeDesiredTypes.add(CertificateType.OPEN_PGP);
        serverCertificateTypeDesiredTypes.add(CertificateType.X509);
        serverCertificateTypeDesiredTypes.add(CertificateType.RAW_PUBLIC_KEY);
        cachedObjectList = new LinkedList<>();
        trustedCaIndicationExtensionAuthorties = new LinkedList<>();
        statusRequestV2RequestList = new LinkedList<>();
        outputFilters = new ArrayList<>();
        outputFilters.add(FilterType.DEFAULT);
        applyFiltersInPlace = false;
        filtersKeepUserSettings = true;
    }

    public boolean isHttpsParsingEnabled() {
        return httpsParsingEnabled;
    }

    public void setHttpsParsingEnabled(boolean httpsParsingEnabled) {
        this.httpsParsingEnabled = httpsParsingEnabled;
    }

    public boolean isUseRandomUnixTime() {
        return useRandomUnixTime;
    }

    public void setUseRandomUnixTime(boolean useRandomUnixTime) {
        this.useRandomUnixTime = useRandomUnixTime;
    }

    public boolean isUseAllProvidedRecords() {
        return useAllProvidedRecords;
    }

    public void setUseAllProvidedRecords(boolean useAllProvidedRecords) {
        this.useAllProvidedRecords = useAllProvidedRecords;
    }

    public byte[] getDefaultServerRenegotiationInfo() {
        return defaultServerRenegotiationInfo;
    }

    public void setDefaultServerRenegotiationInfo(byte[] defaultServerRenegotiationInfo) {
        this.defaultServerRenegotiationInfo = defaultServerRenegotiationInfo;
    }

    public ChooserType getChooserType() {
        return chooserType;
    }

    public void setChooserType(ChooserType chooserType) {
        this.chooserType = chooserType;
    }

    public boolean isEarlyStop() {
        return earlyStop;
    }

    public void setEarlyStop(boolean earlyStop) {
        this.earlyStop = earlyStop;
    }

    public CustomECPoint getDefaultTokenBindingECPublicKey() {
        return defaultTokenBindingECPublicKey;
    }

    public void setDefaultTokenBindingECPublicKey(CustomECPoint defaultTokenBindingECPublicKey) {
        this.defaultTokenBindingECPublicKey = defaultTokenBindingECPublicKey;
    }

    public BigInteger getDefaultTokenBindingRsaPublicKey() {
        return defaultTokenBindingRsaPublicKey;
    }

    public void setDefaultTokenBindingRsaPublicKey(BigInteger defaultTokenBindingRsaPublicKey) {
        this.defaultTokenBindingRsaPublicKey = defaultTokenBindingRsaPublicKey;
    }

    public BigInteger getDefaultTokenBindingRsaPrivateKey() {
        return defaultTokenBindingRsaPrivateKey;
    }

    public void setDefaultTokenBindingRsaPrivateKey(BigInteger defaultTokenBindingRsaPrivateKey) {
        this.defaultTokenBindingRsaPrivateKey = defaultTokenBindingRsaPrivateKey;
    }

    public BigInteger getDefaultTokenBindingEcPrivateKey() {
        return defaultTokenBindingEcPrivateKey;
    }

    public void setDefaultTokenBindingEcPrivateKey(BigInteger defaultTokenBindingEcPrivateKey) {
        this.defaultTokenBindingEcPrivateKey = defaultTokenBindingEcPrivateKey;
    }

    public BigInteger getDefaultTokenBindingRsaModulus() {
        return defaultTokenBindingRsaModulus;
    }

    public void setDefaultTokenBindingRsaModulus(BigInteger defaultTokenBindingRsaModulus) {
        this.defaultTokenBindingRsaModulus = defaultTokenBindingRsaModulus;
    }

    public TokenBindingType getDefaultTokenBindingType() {
        return defaultTokenBindingType;
    }

    public void setDefaultTokenBindingType(TokenBindingType defaultTokenBindingType) {
        this.defaultTokenBindingType = defaultTokenBindingType;
    }

    public byte[] getDefaultRsaCertificate() {
        return defaultRsaCertificate;
    }

    public void setDefaultRsaCertificate(byte[] defaultRsaCertificate) {
        this.defaultRsaCertificate = defaultRsaCertificate;
    }

    public byte[] getDefaultDsaCertificate() {
        return defaultDsaCertificate;
    }

    public void setDefaultDsaCertificate(byte[] defaultDsaCertificate) {
        this.defaultDsaCertificate = defaultDsaCertificate;
    }

    public byte[] getDefaultEcCertificate() {
        return defaultEcCertificate;
    }

    public void setDefaultEcCertificate(byte[] defaultEcCertificate) {
        this.defaultEcCertificate = defaultEcCertificate;
    }

    public byte[] getDefaultClientHandshakeTrafficSecret() {
        return defaultClientHandshakeTrafficSecret;
    }

    public void setDefaultClientHandshakeTrafficSecret(byte[] defaultClientHandshakeTrafficSecret) {
        this.defaultClientHandshakeTrafficSecret = defaultClientHandshakeTrafficSecret;
    }

    public byte[] getDefaultServerHandshakeTrafficSecret() {
        return defaultServerHandshakeTrafficSecret;
    }

    public void setDefaultServerHandshakeTrafficSecret(byte[] defaultServerHandshakeTrafficSecret) {
        this.defaultServerHandshakeTrafficSecret = defaultServerHandshakeTrafficSecret;
    }

    public byte[] getKeySharePublic() {
        return keySharePublic;
    }

    public void setKeySharePublic(byte[] keySharePublic) {
        this.keySharePublic = keySharePublic;
    }

    public byte[] getDefaultCertificateRequestContext() {
        return defaultCertificateRequestContext;
    }

    public void setDefaultCertificateRequestContext(byte[] defaultCertificateRequestContext) {
        this.defaultCertificateRequestContext = defaultCertificateRequestContext;
    }

    public boolean isWorkflowExecutorShouldOpen() {
        return workflowExecutorShouldOpen;
    }

    public void setWorkflowExecutorShouldOpen(boolean workflowExecutorShouldOpen) {
        this.workflowExecutorShouldOpen = workflowExecutorShouldOpen;
    }

    public boolean isWorkflowExecutorShouldClose() {
        return workflowExecutorShouldClose;
    }

    public void setWorkflowExecutorShouldClose(boolean workflowExecutorShouldClose) {
        this.workflowExecutorShouldClose = workflowExecutorShouldClose;
    }

    public boolean isStopRecievingAfterFatal() {
        return stopRecievingAfterFatal;
    }

    public void setStopRecievingAfterFatal(boolean stopRecievingAfterFatal) {
        this.stopRecievingAfterFatal = stopRecievingAfterFatal;
    }

    public byte[] getDefaultPSKKey() {
        return defaultPSKKey;
    }

    public void setDefaultPSKKey(byte[] defaultPSKKey) {
        this.defaultPSKKey = defaultPSKKey;
    }

    public byte[] getDefaultPSKIdentity() {
        return defaultPSKIdentity;
    }

    public void setDefaultPSKIdentity(byte[] defaultPSKIdentity) {
        this.defaultPSKIdentity = defaultPSKIdentity;
    }

    public BigInteger getDefaultClientRSAPrivateKey() {
        return defaultClientRSAPrivateKey;
    }

    public void setDefaultClientRSAPrivateKey(BigInteger defaultClientRSAPrivateKey) {
        this.defaultClientRSAPrivateKey = defaultClientRSAPrivateKey;
    }

    public BigInteger getDefaultServerRSAPrivateKey() {
        return defaultServerRSAPrivateKey;
    }

    public void setDefaultServerRSAPrivateKey(BigInteger defaultServerRSAPrivateKey) {
        this.defaultServerRSAPrivateKey = defaultServerRSAPrivateKey;
    }

    public BigInteger getDefaultRSAModulus() {
        return defaultRSAModulus;
    }

    public void setDefaultRSAModulus(BigInteger defaultRSAModulus) {
        if (defaultRSAModulus.signum() == 1) {
            this.defaultRSAModulus = defaultRSAModulus;
        } else {
            throw new IllegalArgumentException("Modulus cannot be negative or zero" + defaultRSAModulus.toString());
        }
    }

    public BigInteger getDefaultServerRSAPublicKey() {
        return defaultServerRSAPublicKey;
    }

    public void setDefaultServerRSAPublicKey(BigInteger defaultServerRSAPublicKey) {
        this.defaultServerRSAPublicKey = defaultServerRSAPublicKey;
    }

    public BigInteger getDefaultClientRSAPublicKey() {
        return defaultClientRSAPublicKey;
    }

    public void setDefaultClientRSAPublicKey(BigInteger defaultClientRSAPublicKey) {
        this.defaultClientRSAPublicKey = defaultClientRSAPublicKey;
    }

    public BigInteger getDefaultServerEcPrivateKey() {
        return defaultServerEcPrivateKey;
    }

    public void setDefaultServerEcPrivateKey(BigInteger defaultServerEcPrivateKey) {
        this.defaultServerEcPrivateKey = defaultServerEcPrivateKey;
    }

    public BigInteger getDefaultClientEcPrivateKey() {
        return defaultClientEcPrivateKey;
    }

    public void setDefaultClientEcPrivateKey(BigInteger defaultClientEcPrivateKey) {
        this.defaultClientEcPrivateKey = defaultClientEcPrivateKey;
    }

    public NamedCurve getDefaultSelectedCurve() {
        return defaultSelectedCurve;
    }

    public void setDefaultSelectedCurve(NamedCurve defaultSelectedCurve) {
        this.defaultSelectedCurve = defaultSelectedCurve;
    }

    public CustomECPoint getDefaultClientEcPublicKey() {
        return defaultClientEcPublicKey;
    }

    public void setDefaultClientEcPublicKey(CustomECPoint defaultClientEcPublicKey) {
        this.defaultClientEcPublicKey = defaultClientEcPublicKey;
    }

    public CustomECPoint getDefaultServerEcPublicKey() {
        return defaultServerEcPublicKey;
    }

    public void setDefaultServerEcPublicKey(CustomECPoint defaultServerEcPublicKey) {
        this.defaultServerEcPublicKey = defaultServerEcPublicKey;
    }

    public byte getDefaultAlertDescription() {
        return defaultAlertDescription;
    }

    public void setDefaultAlertDescription(byte defaultAlertDescription) {
        this.defaultAlertDescription = defaultAlertDescription;
    }

    public byte getDefaultAlertLevel() {
        return defaultAlertLevel;
    }

    public void setDefaultAlertLevel(byte defaultAlertLevel) {
        this.defaultAlertLevel = defaultAlertLevel;
    }

    public BigInteger getDefaultServerDhPublicKey() {
        return defaultServerDhPublicKey;
    }

    public void setDefaultServerDhPublicKey(BigInteger defaultServerDhPublicKey) {
        this.defaultServerDhPublicKey = defaultServerDhPublicKey;
    }

    public BigInteger getDefaultClientDhPublicKey() {
        return defaultClientDhPublicKey;
    }

    public void setDefaultClientDhPublicKey(BigInteger defaultClientDhPublicKey) {
        this.defaultClientDhPublicKey = defaultClientDhPublicKey;
    }

    public BigInteger getDefaultServerDhPrivateKey() {
        return defaultServerDhPrivateKey;
    }

    public void setDefaultServerDhPrivateKey(BigInteger defaultServerDhPrivateKey) {
        this.defaultServerDhPrivateKey = defaultServerDhPrivateKey;
    }

    public BigInteger getDefaultServerDsaPrivateKey() {
        return defaultServerDsaPrivateKey;
    }

    public void setDefaultServerDsaPrivateKey(BigInteger defaultServerDsaPrivateKey) {
        this.defaultServerDsaPrivateKey = defaultServerDsaPrivateKey;
    }

    public PRFAlgorithm getDefaultPRFAlgorithm() {
        return defaultPRFAlgorithm;
    }

    public void setDefaultPRFAlgorithm(PRFAlgorithm defaultPRFAlgorithm) {
        this.defaultPRFAlgorithm = defaultPRFAlgorithm;
    }

    public byte[] getDefaultDtlsCookie() {
        return defaultDtlsCookie;
    }

    public void setDefaultDtlsCookie(byte[] defaultDtlsCookie) {
        this.defaultDtlsCookie = defaultDtlsCookie;
    }

    public byte[] getDefaultClientSessionId() {
        return defaultClientSessionId;
    }

    public void setDefaultClientSessionId(byte[] defaultClientSessionId) {
        this.defaultClientSessionId = defaultClientSessionId;
    }

    public byte[] getDefaultServerSessionId() {
        return defaultServerSessionId;
    }

    public void setDefaultServerSessionId(byte[] defaultServerSessionId) {
        this.defaultServerSessionId = defaultServerSessionId;
    }

    public CompressionMethod getDefaultSelectedCompressionMethod() {
        return defaultSelectedCompressionMethod;
    }

    public void setDefaultSelectedCompressionMethod(CompressionMethod defaultSelectedCompressionMethod) {
        this.defaultSelectedCompressionMethod = defaultSelectedCompressionMethod;
    }

    public byte[] getDefaultServerRandom() {
        return defaultServerRandom;
    }

    public void setDefaultServerRandom(byte[] defaultServerRandom) {
        this.defaultServerRandom = defaultServerRandom;
    }

    public byte[] getDefaultClientRandom() {
        return defaultClientRandom;
    }

    public void setDefaultClientRandom(byte[] defaultClientRandom) {
        this.defaultClientRandom = defaultClientRandom;
    }

    public byte[] getDefaultPreMasterSecret() {
        return defaultPreMasterSecret;
    }

    public void setDefaultPreMasterSecret(byte[] defaultPreMasterSecret) {
        this.defaultPreMasterSecret = defaultPreMasterSecret;
    }

    public byte[] getDefaultMasterSecret() {
        return defaultMasterSecret;
    }

    public void setDefaultMasterSecret(byte[] defaultMasterSecret) {
        this.defaultMasterSecret = defaultMasterSecret;
    }

    public ProtocolVersion getDefaultHighestClientProtocolVersion() {
        return defaultHighestClientProtocolVersion;
    }

    public void setDefaultHighestClientProtocolVersion(ProtocolVersion defaultHighestClientProtocolVersion) {
        this.defaultHighestClientProtocolVersion = defaultHighestClientProtocolVersion;
    }

    public ProtocolVersion getDefaultSelectedProtocolVersion() {
        return defaultSelectedProtocolVersion;
    }

    public void setDefaultSelectedProtocolVersion(ProtocolVersion defaultSelectedProtocolVersion) {
        this.defaultSelectedProtocolVersion = defaultSelectedProtocolVersion;
    }

    public List<SignatureAndHashAlgorithm> getDefaultServerSupportedSignatureAndHashAlgorithms() {
        return defaultServerSupportedSignatureAndHashAlgorithms;
    }

    public void setDefaultServerSupportedSignatureAndHashAlgorithms(
            List<SignatureAndHashAlgorithm> defaultServerSupportedSignatureAndHashAlgorithms) {
        this.defaultServerSupportedSignatureAndHashAlgorithms = defaultServerSupportedSignatureAndHashAlgorithms;
    }

    public void setDefaultServerSupportedSignatureAndHashAlgorithms(
            SignatureAndHashAlgorithm... defaultServerSupportedSignatureAndHashAlgorithms) {
        this.defaultServerSupportedSignatureAndHashAlgorithms = Arrays
                .asList(defaultServerSupportedSignatureAndHashAlgorithms);
    }

    public List<CipherSuite> getDefaultServerSupportedCiphersuites() {
        return defaultServerSupportedCiphersuites;
    }

    public void setDefaultServerSupportedCiphersuites(List<CipherSuite> defaultServerSupportedCiphersuites) {
        this.defaultServerSupportedCiphersuites = defaultServerSupportedCiphersuites;
    }

    public final void setDefaultServerSupportedCiphersuites(CipherSuite... defaultServerSupportedCiphersuites) {
        this.defaultServerSupportedCiphersuites = Arrays.asList(defaultServerSupportedCiphersuites);
    }

    public List<CompressionMethod> getDefaultClientSupportedCompressionMethods() {
        return defaultClientSupportedCompressionMethods;
    }

    public void setDefaultClientSupportedCompressionMethods(
            List<CompressionMethod> defaultClientSupportedCompressionMethods) {
        this.defaultClientSupportedCompressionMethods = defaultClientSupportedCompressionMethods;
    }

    public final void setDefaultClientSupportedCompressionMethods(
            CompressionMethod... defaultClientSupportedCompressionMethods) {
        this.defaultClientSupportedCompressionMethods = Arrays.asList(defaultClientSupportedCompressionMethods);
    }

    public HeartbeatMode getDefaultHeartbeatMode() {
        return defaultHeartbeatMode;
    }

    public void setDefaultHeartbeatMode(HeartbeatMode defaultHeartbeatMode) {
        this.defaultHeartbeatMode = defaultHeartbeatMode;
    }

    public MaxFragmentLength getDefaultMaxFragmentLength() {
        return defaultMaxFragmentLength;
    }

    public void setDefaultMaxFragmentLength(MaxFragmentLength defaultMaxFragmentLength) {
        this.defaultMaxFragmentLength = defaultMaxFragmentLength;
    }

    public SignatureAndHashAlgorithm getDefaultSelectedSignatureAndHashAlgorithm() {
        return defaultSelectedSignatureAndHashAlgorithm;
    }

    public void setDefaultSelectedSignatureAndHashAlgorithm(
            SignatureAndHashAlgorithm defaultSelectedSignatureAndHashAlgorithm) {
        this.defaultSelectedSignatureAndHashAlgorithm = defaultSelectedSignatureAndHashAlgorithm;
    }

    public List<ECPointFormat> getDefaultClientSupportedPointFormats() {
        return defaultClientSupportedPointFormats;
    }

    public void setDefaultClientSupportedPointFormats(List<ECPointFormat> defaultClientSupportedPointFormats) {
        this.defaultClientSupportedPointFormats = defaultClientSupportedPointFormats;
    }

    public final void setDefaultClientSupportedPointFormats(ECPointFormat... defaultClientSupportedPointFormats) {
        this.defaultClientSupportedPointFormats = Arrays.asList(defaultClientSupportedPointFormats);
    }

    public ProtocolVersion getDefaultLastRecordProtocolVersion() {
        return defaultLastRecordProtocolVersion;
    }

    public void setDefaultLastRecordProtocolVersion(ProtocolVersion defaultLastRecordProtocolVersion) {
        this.defaultLastRecordProtocolVersion = defaultLastRecordProtocolVersion;
    }

    public List<SNIEntry> getDefaultClientSNIEntryList() {
        return defaultClientSNIEntryList;
    }

    public void setDefaultClientSNIEntryList(List<SNIEntry> defaultClientSNIEntryList) {
        this.defaultClientSNIEntryList = defaultClientSNIEntryList;
    }

    public final void setDefaultClientSNIEntries(SNIEntry... defaultClientSNIEntryList) {
        this.defaultClientSNIEntryList = Arrays.asList(defaultClientSNIEntryList);
    }

    public List<SignatureAndHashAlgorithm> getDefaultClientSupportedSignatureAndHashAlgorithms() {
        return defaultClientSupportedSignatureAndHashAlgorithms;
    }

    public void setDefaultClientSupportedSignatureAndHashAlgorithms(
            List<SignatureAndHashAlgorithm> defaultClientSupportedSignatureAndHashAlgorithms) {
        this.defaultClientSupportedSignatureAndHashAlgorithms = defaultClientSupportedSignatureAndHashAlgorithms;
    }

    public final void setDefaultClientSupportedSignatureAndHashAlgorithms(
            SignatureAndHashAlgorithm... defaultClientSupportedSignatureAndHashAlgorithms) {
        this.defaultClientSupportedSignatureAndHashAlgorithms = Arrays
                .asList(defaultClientSupportedSignatureAndHashAlgorithms);
    }

    public List<ECPointFormat> getDefaultServerSupportedPointFormats() {
        return defaultServerSupportedPointFormats;
    }

    public void setDefaultServerSupportedPointFormats(List<ECPointFormat> defaultServerSupportedPointFormats) {
        this.defaultServerSupportedPointFormats = defaultServerSupportedPointFormats;
    }

    public final void setDefaultServerSupportedPointFormats(ECPointFormat... defaultServerSupportedPointFormats) {
        this.defaultServerSupportedPointFormats = Arrays.asList(defaultServerSupportedPointFormats);
    }

    public List<NamedCurve> getDefaultClientNamedCurves() {
        return defaultClientNamedCurves;
    }

    public void setDefaultClientNamedCurves(List<NamedCurve> defaultClientNamedCurves) {
        this.defaultClientNamedCurves = defaultClientNamedCurves;
    }

    public final void setDefaultClientNamedCurves(NamedCurve... defaultClientNamedCurves) {
        this.defaultClientNamedCurves = Arrays.asList(defaultClientNamedCurves);
    }

    public CipherSuite getDefaultSelectedCipherSuite() {
        return defaultSelectedCipherSuite;
    }

    public void setDefaultSelectedCipherSuite(CipherSuite defaultSelectedCipherSuite) {
        this.defaultSelectedCipherSuite = defaultSelectedCipherSuite;
    }

    public boolean isQuickReceive() {
        return quickReceive;
    }

    public void setQuickReceive(boolean quickReceive) {
        this.quickReceive = quickReceive;
    }

    public boolean isResetWorkflowtracesBeforeSaving() {
        return resetWorkflowtracesBeforeSaving;
    }

    public void setResetWorkflowtracesBeforeSaving(boolean resetWorkflowtracesBeforeSaving) {
        this.resetWorkflowtracesBeforeSaving = resetWorkflowtracesBeforeSaving;
    }

    public RecordLayerType getRecordLayerType() {
        return recordLayerType;
    }

    public void setRecordLayerType(RecordLayerType recordLayerType) {
        this.recordLayerType = recordLayerType;
    }

    public boolean isFlushOnMessageTypeChange() {
        return flushOnMessageTypeChange;
    }

    public void setFlushOnMessageTypeChange(boolean flushOnMessageTypeChange) {
        this.flushOnMessageTypeChange = flushOnMessageTypeChange;
    }

    public boolean isCreateRecordsDynamically() {
        return createRecordsDynamically;
    }

    public void setCreateRecordsDynamically(boolean createRecordsDynamically) {
        this.createRecordsDynamically = createRecordsDynamically;
    }

    public boolean isCreateIndividualRecords() {
        return createIndividualRecords;
    }

    public void setCreateIndividualRecords(boolean createIndividualRecords) {
        this.createIndividualRecords = createIndividualRecords;
    }

    public int getDefaultMaxRecordData() {
        return defaultMaxRecordData;
    }

    public void setDefaultMaxRecordData(int defaultMaxRecordData) {
        if (defaultMaxRecordData == 0) {
            LOGGER.warn("defaultMaxRecordData is being set to 0");
        }
        this.defaultMaxRecordData = defaultMaxRecordData;
    }

    public WorkflowExecutorType getWorkflowExecutorType() {
        return workflowExecutorType;
    }

    public void setWorkflowExecutorType(WorkflowExecutorType workflowExecutorType) {
        this.workflowExecutorType = workflowExecutorType;
    }

    public NameType getSniType() {
        return sniType;
    }

    public void setSniType(NameType sniType) {
        this.sniType = sniType;
    }

    public int getHeartbeatPayloadLength() {
        return heartbeatPayloadLength;
    }

    public void setHeartbeatPayloadLength(int heartbeatPayloadLength) {
        this.heartbeatPayloadLength = heartbeatPayloadLength;
    }

    public int getHeartbeatPaddingLength() {
        return heartbeatPaddingLength;
    }

    public void setHeartbeatPaddingLength(int heartbeatPaddingLength) {
        this.heartbeatPaddingLength = heartbeatPaddingLength;
    }

    public boolean isAddPaddingExtension() {
        return addPaddingExtension;
    }

    public void setAddPaddingExtension(boolean addPaddingExtension) {
        this.addPaddingExtension = addPaddingExtension;
    }

    public boolean isAddExtendedMasterSecretExtension() {
        return addExtendedMasterSecretExtension;
    }

    public void setAddExtendedMasterSecretExtension(boolean addExtendedMasterSecretExtension) {
        this.addExtendedMasterSecretExtension = addExtendedMasterSecretExtension;
    }

    public boolean isAddSessionTicketTLSExtension() {
        return addSessionTicketTLSExtension;
    }

    public void setAddSessionTicketTLSExtension(boolean addSessionTicketTLSExtension) {
        this.addSessionTicketTLSExtension = addSessionTicketTLSExtension;
    }

    public byte[] getDefaultPaddingExtensionBytes() {
        return defaultPaddingExtensionBytes;
    }

    public void setDefaultPaddingExtensionBytes(byte[] defaultPaddingExtensionBytes) {
        this.defaultPaddingExtensionBytes = defaultPaddingExtensionBytes;
    }

    public List<ClientCertificateType> getClientCertificateTypes() {
        return clientCertificateTypes;
    }

    public void setClientCertificateTypes(List<ClientCertificateType> clientCertificateTypes) {
        this.clientCertificateTypes = clientCertificateTypes;
    }

    public final void setClientCertificateTypes(ClientCertificateType... clientCertificateTypes) {
        this.clientCertificateTypes = Arrays.asList(clientCertificateTypes);
    }

    public boolean isWaitOnlyForExpectedDTLS() {
        return waitOnlyForExpectedDTLS;
    }

    public void setWaitOnlyForExpectedDTLS(boolean waitOnlyForExpectedDTLS) {
        this.waitOnlyForExpectedDTLS = waitOnlyForExpectedDTLS;
    }

    public String getDefaultApplicationMessageData() {
        return defaultApplicationMessageData;
    }

    public boolean isDoDTLSRetransmits() {
        return doDTLSRetransmits;
    }

    public void setDoDTLSRetransmits(boolean doDTLSRetransmits) {
        this.doDTLSRetransmits = doDTLSRetransmits;
    }

    public void setDefaultApplicationMessageData(String defaultApplicationMessageData) {
        this.defaultApplicationMessageData = defaultApplicationMessageData;
    }

    public boolean isEnforceSettings() {
        return enforceSettings;
    }

    public void setEnforceSettings(boolean enforceSettings) {
        this.enforceSettings = enforceSettings;
    }

    public BigInteger getDefaultDhGenerator() {
        return defaultDhGenerator;
    }

    public void setDefaultDhGenerator(BigInteger defaultDhGenerator) {
        this.defaultDhGenerator = defaultDhGenerator;
    }

    public BigInteger getDefaultDhModulus() {
        return defaultDhModulus;
    }

    public void setDefaultDhModulus(BigInteger defaultDhModulus) {
        if (defaultDhModulus.signum() == 1) {
            this.defaultDhModulus = defaultDhModulus;
        } else {
            throw new IllegalArgumentException("Modulus cannot be negative or zero:" + defaultDhModulus.toString());
        }
    }

    public BigInteger getDefaultClientDhPrivateKey() {
        return defaultClientDhPrivateKey;
    }

    public void setDefaultClientDhPrivateKey(BigInteger defaultClientDhPrivateKey) {
        this.defaultClientDhPrivateKey = defaultClientDhPrivateKey;
    }

    public byte[] getDistinguishedNames() {
        return distinguishedNames;
    }

    public void setDistinguishedNames(byte[] distinguishedNames) {
        this.distinguishedNames = distinguishedNames;
    }

    public ProtocolVersion getHighestProtocolVersion() {
        return highestProtocolVersion;
    }

    public void setHighestProtocolVersion(ProtocolVersion highestProtocolVersion) {
        this.highestProtocolVersion = highestProtocolVersion;
    }

    public boolean isUpdateTimestamps() {
        return updateTimestamps;
    }

    public void setUpdateTimestamps(boolean updateTimestamps) {
        this.updateTimestamps = updateTimestamps;
    }

    public boolean isServerSendsApplicationData() {
        return serverSendsApplicationData;
    }

    public void setServerSendsApplicationData(boolean serverSendsApplicationData) {
        this.serverSendsApplicationData = serverSendsApplicationData;
    }

    public WorkflowTraceType getWorkflowTraceType() {
        return workflowTraceType;
    }

    public void setWorkflowTraceType(WorkflowTraceType workflowTraceType) {
        this.workflowTraceType = workflowTraceType;
    }

    public String getWorkflowOutput() {
        return workflowOutput;
    }

    public void setWorkflowOutput(String workflowOutput) {
        this.workflowOutput = workflowOutput;
    }

    public String getConfigOutput() {
        return configOutput;
    }

    public void setConfigOutput(String configOutput) {
        this.configOutput = configOutput;
    }

    public String getWorkflowInput() {
        return workflowInput;
    }

<<<<<<< HEAD
    public void setWorkflowInput(String workflowInput) {
        this.workflowInput = workflowInput;
=======
    /**
     * Sets the Default timeout and sets the default Timeout in every
     * ConnectionEnd
     * 
     * @param timeout
     *            Timeout to be set
     */
    public void setDefaultTimeout(Integer timeout) {
        defaultTimeout = timeout;

        if (connectionEnds != null) {
            for (ConnectionEnd conEnd : connectionEnds) {
                conEnd.setDefaultTimeout(defaultTimeout);
            }
        }
>>>>>>> 2112d1f2
    }

    public boolean isSniHostnameFatal() {
        return sniHostnameFatal;
    }

    public void setSniHostnameFatal(boolean sniHostnameFatal) {
        this.sniHostnameFatal = sniHostnameFatal;
    }

    public MaxFragmentLength getMaxFragmentLength() {
        return maxFragmentLength;
    }

    public void setMaxFragmentLength(MaxFragmentLength maxFragmentLengthConfig) {
        this.maxFragmentLength = maxFragmentLengthConfig;
    }

    public String getSniHostname() {
        return sniHostname;
    }

    public void setSniHostname(String SniHostname) {
        this.sniHostname = SniHostname;
    }

    public NamedCurve getKeyShareType() {
        return keyShareType;
    }

    public void setKeyShareType(NamedCurve keyShareType) {
        this.keyShareType = keyShareType;
    }

    public boolean isDynamicWorkflow() {
        throw new UnsupportedOperationException("DynamicWorkflow is currently not supported.");
    }

    public void setDynamicWorkflow(boolean dynamicWorkflow) {
        throw new UnsupportedOperationException("DynamicWorkflow is currently not supported.");
    }

    public List<CipherSuite> getDefaultClientSupportedCiphersuites() {
        return defaultClientSupportedCiphersuites;
    }

    public void setDefaultClientSupportedCiphersuites(List<CipherSuite> defaultClientSupportedCiphersuites) {
        this.defaultClientSupportedCiphersuites = defaultClientSupportedCiphersuites;
    }

    public final void setDefaultClientSupportedCiphersuites(CipherSuite... defaultClientSupportedCiphersuites) {
        this.defaultClientSupportedCiphersuites = Arrays.asList(defaultClientSupportedCiphersuites);
    }

    public Boolean isClientAuthentication() {
        return clientAuthentication;
    }

    public void setClientAuthentication(boolean clientAuthentication) {
        this.clientAuthentication = clientAuthentication;
    }

    public List<SignatureAndHashAlgorithm> getSupportedSignatureAndHashAlgorithms() {
        return supportedSignatureAndHashAlgorithms;
    }

    public void setSupportedSignatureAndHashAlgorithms(
            List<SignatureAndHashAlgorithm> supportedSignatureAndHashAlgorithms) {
        this.supportedSignatureAndHashAlgorithms = supportedSignatureAndHashAlgorithms;
    }

    public final void setSupportedSignatureAndHashAlgorithms(
            SignatureAndHashAlgorithm... supportedSignatureAndHashAlgorithms) {
        this.supportedSignatureAndHashAlgorithms = Arrays.asList(supportedSignatureAndHashAlgorithms);
    }

    public List<NamedCurve> getNamedCurves() {
        return namedCurves;
    }

    public void setNamedCurves(List<NamedCurve> namedCurves) {
        this.namedCurves = namedCurves;
    }

    public final void setNamedCurves(NamedCurve... namedCurves) {
        this.namedCurves = Arrays.asList(namedCurves);
    }

    public List<ProtocolVersion> getSupportedVersions() {
        return supportedVersions;
    }

    public void setSupportedVersions(List<ProtocolVersion> supportedVersions) {
        this.supportedVersions = supportedVersions;
    }

    public final void setSupportedVersions(ProtocolVersion... supportedVersions) {
        this.supportedVersions = Arrays.asList(supportedVersions);
    }

    public HeartbeatMode getHeartbeatMode() {
        return heartbeatMode;
    }

    public void setHeartbeatMode(HeartbeatMode heartbeatMode) {
        this.heartbeatMode = heartbeatMode;
    }

    public boolean isAddECPointFormatExtension() {
        return addECPointFormatExtension;
    }

    public void setAddECPointFormatExtension(boolean addECPointFormatExtension) {
        this.addECPointFormatExtension = addECPointFormatExtension;
    }

    public boolean isAddEllipticCurveExtension() {
        return addEllipticCurveExtension;
    }

    public void setAddEllipticCurveExtension(boolean addEllipticCurveExtension) {
        this.addEllipticCurveExtension = addEllipticCurveExtension;
    }

    public boolean isAddHeartbeatExtension() {
        return addHeartbeatExtension;
    }

    public void setAddHeartbeatExtension(boolean addHeartbeatExtension) {
        this.addHeartbeatExtension = addHeartbeatExtension;
    }

    public boolean isAddMaxFragmentLengthExtenstion() {
        return addMaxFragmentLengthExtenstion;
    }

    public void setAddMaxFragmentLengthExtenstion(boolean addMaxFragmentLengthExtenstion) {
        this.addMaxFragmentLengthExtenstion = addMaxFragmentLengthExtenstion;
    }

    public boolean isAddServerNameIndicationExtension() {
        return addServerNameIndicationExtension;
    }

    public void setAddServerNameIndicationExtension(boolean addServerNameIndicationExtension) {
        this.addServerNameIndicationExtension = addServerNameIndicationExtension;
    }

    public boolean isAddSignatureAndHashAlgrorithmsExtension() {
        return addSignatureAndHashAlgrorithmsExtension;
    }

    public void setAddSignatureAndHashAlgrorithmsExtension(boolean addSignatureAndHashAlgrorithmsExtension) {
        this.addSignatureAndHashAlgrorithmsExtension = addSignatureAndHashAlgrorithmsExtension;
    }

    public boolean isAddSupportedVersionsExtension() {
        return addSupportedVersionsExtension;
    }

    public void setAddSupportedVersionsExtension(boolean addSupportedVersionsExtension) {
        this.addSupportedVersionsExtension = addSupportedVersionsExtension;
    }

    public boolean isAddKeyShareExtension() {
        return addKeyShareExtension;
    }

    public void setAddKeyShareExtension(boolean addKeyShareExtension) {
        this.addKeyShareExtension = addKeyShareExtension;
    }

    public int getDefaultDTLSCookieLength() {
        return defaultDTLSCookieLength;
    }

    public void setDefaultDTLSCookieLength(int defaultDTLSCookieLength) {
        this.defaultDTLSCookieLength = defaultDTLSCookieLength;
    }

    public int getPaddingLength() {
        return paddingLength;
    }

    public void setPaddingLength(int paddingLength) {
        this.paddingLength = paddingLength;
    }

    public byte[] getKeySharePrivate() {
        return keySharePrivate;
    }

    public void setKeySharePrivate(byte[] keySharePrivate) {
        this.keySharePrivate = keySharePrivate;
    }

    public byte[] getTLSSessionTicket() {
        return TLSSessionTicket;
    }

    public void setTLSSessionTicket(byte[] TLSSessionTicket) {
        this.TLSSessionTicket = TLSSessionTicket;
    }

    public byte[] getDefaultSignedCertificateTimestamp() {
        return defaultSignedCertificateTimestamp;
    }

    public void setDefaultSignedCertificateTimestamp(byte[] defaultSignedCertificateTimestamp) {
        this.defaultSignedCertificateTimestamp = defaultSignedCertificateTimestamp;
    }

    public boolean isAddSignedCertificateTimestampExtension() {
        return addSignedCertificateTimestampExtension;
    }

    public void setAddSignedCertificateTimestampExtension(boolean addSignedCertificateTimestampExtension) {
        this.addSignedCertificateTimestampExtension = addSignedCertificateTimestampExtension;
    }

    public byte[] getDefaultClientRenegotiationInfo() {
        return defaultClientRenegotiationInfo;
    }

    public void setDefaultClientRenegotiationInfo(byte[] defaultClientRenegotiationInfo) {
        this.defaultClientRenegotiationInfo = defaultClientRenegotiationInfo;
    }

    public boolean isAddRenegotiationInfoExtension() {
        return addRenegotiationInfoExtension;
    }

    public void setAddRenegotiationInfoExtension(boolean addRenegotiationInfoExtension) {
        this.addRenegotiationInfoExtension = addRenegotiationInfoExtension;
    }

    public TokenBindingVersion getDefaultTokenBindingVersion() {
        return defaultTokenBindingVersion;
    }

    public void setDefaultTokenBindingVersion(TokenBindingVersion defaultTokenBindingVersion) {
        this.defaultTokenBindingVersion = defaultTokenBindingVersion;
    }

    public List<TokenBindingKeyParameters> getDefaultTokenBindingKeyParameters() {
        return defaultTokenBindingKeyParameters;
    }

    public void setDefaultTokenBindingKeyParameters(List<TokenBindingKeyParameters> defaultTokenBindingKeyParameters) {
        this.defaultTokenBindingKeyParameters = defaultTokenBindingKeyParameters;
    }

    public final void setDefaultTokenBindingKeyParameters(TokenBindingKeyParameters... defaultTokenBindingKeyParameters) {
        this.defaultTokenBindingKeyParameters = Arrays.asList(defaultTokenBindingKeyParameters);
    }

    public boolean isAddTokenBindingExtension() {
        return addTokenBindingExtension;
    }

    public void setAddTokenBindingExtension(boolean addTokenBindingExtension) {
        this.addTokenBindingExtension = addTokenBindingExtension;
    }

    public KSEntry getDefaultServerKSEntry() {
        return new KSEntry(keyShareType, keySharePublic);
    }

    public CertificateStatusRequestType getCertificateStatusRequestExtensionRequestType() {
        return certificateStatusRequestExtensionRequestType;
    }

    public void setCertificateStatusRequestExtensionRequestType(
            CertificateStatusRequestType certificateStatusRequestExtensionRequestType) {
        this.certificateStatusRequestExtensionRequestType = certificateStatusRequestExtensionRequestType;
    }

    public byte[] getCertificateStatusRequestExtensionResponderIDList() {
        return certificateStatusRequestExtensionResponderIDList;
    }

    public void setCertificateStatusRequestExtensionResponderIDList(
            byte[] certificateStatusRequestExtensionResponderIDList) {
        this.certificateStatusRequestExtensionResponderIDList = certificateStatusRequestExtensionResponderIDList;
    }

    public byte[] getCertificateStatusRequestExtensionRequestExtension() {
        return certificateStatusRequestExtensionRequestExtension;
    }

    public void setCertificateStatusRequestExtensionRequestExtension(
            byte[] certificateStatusRequestExtensionRequestExtension) {
        this.certificateStatusRequestExtensionRequestExtension = certificateStatusRequestExtensionRequestExtension;
    }

    public String getApplicationLayerProtocolNegotiationAnnouncedProtocols() {
        return applicationLayerProtocolNegotiationAnnouncedProtocols;
    }

    public void setApplicationLayerProtocolNegotiationAnnouncedProtocols(
            String applicationLayerProtocolNegotiationAnnouncedProtocols) {
        this.applicationLayerProtocolNegotiationAnnouncedProtocols = applicationLayerProtocolNegotiationAnnouncedProtocols;
    }

    public byte[] getSessionId() {
        return sessionId;
    }

    public void setSessionId(byte[] sessionId) {
        this.sessionId = sessionId;
    }

    public byte[] getSecureRemotePasswordExtensionIdentifier() {
        return secureRemotePasswordExtensionIdentifier;
    }

    public void setSecureRemotePasswordExtensionIdentifier(byte[] secureRemotePasswordExtensionIdentifier) {
        this.secureRemotePasswordExtensionIdentifier = secureRemotePasswordExtensionIdentifier;
    }

    public List<SrtpProtectionProfiles> getSecureRealTimeTransportProtocolProtectionProfiles() {
        return secureRealTimeTransportProtocolProtectionProfiles;
    }

    public void setSecureRealTimeTransportProtocolProtectionProfiles(
            List<SrtpProtectionProfiles> secureRealTimeTransportProtocolProtectionProfiles) {
        this.secureRealTimeTransportProtocolProtectionProfiles = secureRealTimeTransportProtocolProtectionProfiles;
    }

    public byte[] getSecureRealTimeTransportProtocolMasterKeyIdentifier() {
        return secureRealTimeTransportProtocolMasterKeyIdentifier;
    }

    public void setSecureRealTimeTransportProtocolMasterKeyIdentifier(
            byte[] secureRealTimeTransportProtocolMasterKeyIdentifier) {
        this.secureRealTimeTransportProtocolMasterKeyIdentifier = secureRealTimeTransportProtocolMasterKeyIdentifier;
    }

    public UserMappingExtensionHintType getUserMappingExtensionHintType() {
        return userMappingExtensionHintType;
    }

    public void setUserMappingExtensionHintType(UserMappingExtensionHintType userMappingExtensionHintType) {
        this.userMappingExtensionHintType = userMappingExtensionHintType;
    }

    public List<CertificateType> getCertificateTypeDesiredTypes() {
        return certificateTypeDesiredTypes;
    }

    public void setCertificateTypeDesiredTypes(List<CertificateType> certificateTypeDesiredTypes) {
        this.certificateTypeDesiredTypes = certificateTypeDesiredTypes;
    }

    public List<CertificateType> getClientCertificateTypeDesiredTypes() {
        return clientCertificateTypeDesiredTypes;
    }

    public void setClientCertificateTypeDesiredTypes(List<CertificateType> clientCertificateTypeDesiredTypes) {
        this.clientCertificateTypeDesiredTypes = clientCertificateTypeDesiredTypes;
    }

    public List<CertificateType> getServerCertificateTypeDesiredTypes() {
        return serverCertificateTypeDesiredTypes;
    }

    public void setServerCertificateTypeDesiredTypes(List<CertificateType> serverCertificateTypeDesiredTypes) {
        this.serverCertificateTypeDesiredTypes = serverCertificateTypeDesiredTypes;
    }

    public List<AuthzDataFormat> getClientAuthzExtensionDataFormat() {
        return clientAuthzExtensionDataFormat;
    }

    public void setClientAuthzExtensionDataFormat(List<AuthzDataFormat> clientAuthzExtensionDataFormat) {
        this.clientAuthzExtensionDataFormat = clientAuthzExtensionDataFormat;
    }

    public boolean isCertificateTypeExtensionMessageState() {
        return certificateTypeExtensionMessageState;
    }

    public void setCertificateTypeExtensionMessageState(boolean certificateTypeExtensionMessageState) {
        this.certificateTypeExtensionMessageState = certificateTypeExtensionMessageState;
    }

    public List<AuthzDataFormat> getServerAuthzExtensionDataFormat() {
        return serverAuthzExtensionDataFormat;
    }

    public void setServerAuthzExtensionDataFormat(List<AuthzDataFormat> serverAuthzExtensionDataFormat) {
        this.serverAuthzExtensionDataFormat = serverAuthzExtensionDataFormat;
    }

    public List<TrustedAuthority> getTrustedCaIndicationExtensionAuthorties() {
        return trustedCaIndicationExtensionAuthorties;
    }

    public void setTrustedCaIndicationExtensionAuthorties(List<TrustedAuthority> trustedCaIndicationExtensionAuthorties) {
        this.trustedCaIndicationExtensionAuthorties = trustedCaIndicationExtensionAuthorties;
    }

    public boolean isClientCertificateTypeExtensionMessageState() {
        return clientCertificateTypeExtensionMessageState;
    }

    public void setClientCertificateTypeExtensionMessageState(boolean clientCertificateTypeExtensionMessageState) {
        this.clientCertificateTypeExtensionMessageState = clientCertificateTypeExtensionMessageState;
    }

    public boolean isCachedInfoExtensionIsClientState() {
        return cachedInfoExtensionIsClientState;
    }

    public void setCachedInfoExtensionIsClientState(boolean cachedInfoExtensionIsClientState) {
        this.cachedInfoExtensionIsClientState = cachedInfoExtensionIsClientState;
    }

    public List<CachedObject> getCachedObjectList() {
        return cachedObjectList;
    }

    public void setCachedObjectList(List<CachedObject> cachedObjectList) {
        this.cachedObjectList = cachedObjectList;
    }

    public List<RequestItemV2> getStatusRequestV2RequestList() {
        return statusRequestV2RequestList;
    }

    public void setStatusRequestV2RequestList(List<RequestItemV2> statusRequestV2RequestList) {
        this.statusRequestV2RequestList = statusRequestV2RequestList;
    }

    public boolean isAddCertificateStatusRequestExtension() {
        return addCertificateStatusRequestExtension;
    }

    public void setAddCertificateStatusRequestExtension(boolean addCertificateStatusRequestExtension) {
        this.addCertificateStatusRequestExtension = addCertificateStatusRequestExtension;
    }

    public boolean isAddAlpnExtension() {
        return addAlpnExtension;
    }

    public void setAddAlpnExtension(boolean addAlpnExtension) {
        this.addAlpnExtension = addAlpnExtension;
    }

    public boolean isAddSRPExtension() {
        return addSRPExtension;
    }

    public void setAddSRPExtension(boolean addSRPExtension) {
        this.addSRPExtension = addSRPExtension;
    }

    public boolean isAddSRTPExtension() {
        return addSRTPExtension;
    }

    public void setAddSRTPExtension(boolean addSRTPExtension) {
        this.addSRTPExtension = addSRTPExtension;
    }

    public boolean isAddTruncatedHmacExtension() {
        return addTruncatedHmacExtension;
    }

    public void setAddTruncatedHmacExtension(boolean addTruncatedHmacExtension) {
        this.addTruncatedHmacExtension = addTruncatedHmacExtension;
    }

    public boolean isAddUserMappingExtension() {
        return addUserMappingExtension;
    }

    public void setAddUserMappingExtension(boolean addUserMappingExtension) {
        this.addUserMappingExtension = addUserMappingExtension;
    }

    public boolean isAddCertificateTypeExtension() {
        return addCertificateTypeExtension;
    }

    public void setAddCertificateTypeExtension(boolean addCertificateTypeExtension) {
        this.addCertificateTypeExtension = addCertificateTypeExtension;
    }

    public boolean isAddClientAuthzExtension() {
        return addClientAuthzExtension;
    }

    public void setAddClientAuthzExtension(boolean addClientAuthzExtension) {
        this.addClientAuthzExtension = addClientAuthzExtension;
    }

    public boolean isAddServerAuthzExtension() {
        return addServerAuthzExtension;
    }

    public void setAddServerAuthzExtension(boolean addServerAuthzExtension) {
        this.addServerAuthzExtension = addServerAuthzExtension;
    }

    public boolean isAddClientCertificateTypeExtension() {
        return addClientCertificateTypeExtension;
    }

    public void setAddClientCertificateTypeExtension(boolean addClientCertificateTypeExtension) {
        this.addClientCertificateTypeExtension = addClientCertificateTypeExtension;
    }

    public boolean isAddServerCertificateTypeExtension() {
        return addServerCertificateTypeExtension;
    }

    public void setAddServerCertificateTypeExtension(boolean addServerCertificateTypeExtension) {
        this.addServerCertificateTypeExtension = addServerCertificateTypeExtension;
    }

    public boolean isAddEncryptThenMacExtension() {
        return addEncryptThenMacExtension;
    }

    public void setAddEncryptThenMacExtension(boolean addEncryptThenMacExtension) {
        this.addEncryptThenMacExtension = addEncryptThenMacExtension;
    }

    public boolean isAddCachedInfoExtension() {
        return addCachedInfoExtension;
    }

    public void setAddCachedInfoExtension(boolean addCachedInfoExtension) {
        this.addCachedInfoExtension = addCachedInfoExtension;
    }

    public boolean isAddClientCertificateUrlExtension() {
        return addClientCertificateUrlExtension;
    }

    public void setAddClientCertificateUrlExtension(boolean addClientCertificateUrlExtension) {
        this.addClientCertificateUrlExtension = addClientCertificateUrlExtension;
    }

    public boolean isAddTrustedCaIndicationExtension() {
        return addTrustedCaIndicationExtension;
    }

    public void setAddTrustedCaIndicationExtension(boolean addTrustedCaIndicationExtension) {
        this.addTrustedCaIndicationExtension = addTrustedCaIndicationExtension;
    }

    public boolean isAddCertificateStatusRequestV2Extension() {
        return addCertificateStatusRequestV2Extension;
    }

    public void setAddCertificateStatusRequestV2Extension(boolean addCertificateStatusRequestV2Extension) {
        this.addCertificateStatusRequestV2Extension = addCertificateStatusRequestV2Extension;
    }

    public List<CompressionMethod> getDefaultServerSupportedCompressionMethods() {
        return defaultServerSupportedCompressionMethods;
    }

    public void setDefaultServerSupportedCompressionMethods(
            List<CompressionMethod> defaultServerSupportedCompressionMethods) {
        this.defaultServerSupportedCompressionMethods = defaultServerSupportedCompressionMethods;
    }

    public void setDefaultServerSupportedCompressionMethods(
            CompressionMethod... defaultServerSupportedCompressionMethods) {
        this.defaultServerSupportedCompressionMethods = Arrays.asList(defaultServerSupportedCompressionMethods);
    }

    public OutboundConnection getDefaultClientConnection() {
        return defaultClientConnection;
    }

    public void setDefaultClientConnection(OutboundConnection defaultClientConnection) {
        this.defaultClientConnection = defaultClientConnection;
    }

    public InboundConnection getDefaultServerConnection() {
        return defaultServerConnection;
    }

    public void setDefaultServerConnection(InboundConnection defaultServerConnection) {
        this.defaultServerConnection = defaultServerConnection;
    }

    public RunningModeType getDefaulRunningMode() {
        return defaultRunningMode;
    }

    public void setDefaulRunningMode(RunningModeType defaulRunningMode) {
        this.defaultRunningMode = defaulRunningMode;
    }

    public boolean isStopActionsAfterFatal() {
        return stopActionsAfterFatal;
    }

    public void setStopActionsAfterFatal(boolean stopActionsAfterFatal) {
        this.stopActionsAfterFatal = stopActionsAfterFatal;
    }

<<<<<<< HEAD
    public List<FilterType> getOutputFilters() {
        return outputFilters;
    }

    public void setOutputFilters(List<FilterType> outputFilters) {
        this.outputFilters = outputFilters;
    }

    public Boolean isApplyFiltersInPlace() {
        return applyFiltersInPlace;
    }

    public void setApplyFiltersInPlace(Boolean applyFiltersInPlace) {
        this.applyFiltersInPlace = applyFiltersInPlace;
    }

    public Boolean isFiltersKeepUserSettings() {
        return filtersKeepUserSettings;
    }

    public void setFiltersKeepUserSettings(Boolean filtersKeepUserSettings) {
        this.filtersKeepUserSettings = filtersKeepUserSettings;
    }

=======
    public byte[] getDefaultClientApplicationTrafficSecret() {
        return defaultClientApplicationTrafficSecret;
    }

    public void setDefaultClientApplicationTrafficSecret(byte[] defaultClientApplicationTrafficSecret) {
        this.defaultClientApplicationTrafficSecret = defaultClientApplicationTrafficSecret;
    }

    public byte[] getDefaultServerApplicationTrafficSecret() {
        return defaultServerApplicationTrafficSecret;
    }

    public void setDefaultServerApplicationTrafficSecret(byte[] defaultServerApplicationTrafficSecret) {
        this.defaultServerApplicationTrafficSecret = defaultServerApplicationTrafficSecret;
    }
>>>>>>> 2112d1f2
}<|MERGE_RESOLUTION|>--- conflicted
+++ resolved
@@ -1733,26 +1733,8 @@
         return workflowInput;
     }
 
-<<<<<<< HEAD
     public void setWorkflowInput(String workflowInput) {
         this.workflowInput = workflowInput;
-=======
-    /**
-     * Sets the Default timeout and sets the default Timeout in every
-     * ConnectionEnd
-     * 
-     * @param timeout
-     *            Timeout to be set
-     */
-    public void setDefaultTimeout(Integer timeout) {
-        defaultTimeout = timeout;
-
-        if (connectionEnds != null) {
-            for (ConnectionEnd conEnd : connectionEnds) {
-                conEnd.setDefaultTimeout(defaultTimeout);
-            }
-        }
->>>>>>> 2112d1f2
     }
 
     public boolean isSniHostnameFatal() {
@@ -2361,7 +2343,6 @@
         this.stopActionsAfterFatal = stopActionsAfterFatal;
     }
 
-<<<<<<< HEAD
     public List<FilterType> getOutputFilters() {
         return outputFilters;
     }
@@ -2386,7 +2367,6 @@
         this.filtersKeepUserSettings = filtersKeepUserSettings;
     }
 
-=======
     public byte[] getDefaultClientApplicationTrafficSecret() {
         return defaultClientApplicationTrafficSecret;
     }
@@ -2402,5 +2382,4 @@
     public void setDefaultServerApplicationTrafficSecret(byte[] defaultServerApplicationTrafficSecret) {
         this.defaultServerApplicationTrafficSecret = defaultServerApplicationTrafficSecret;
     }
->>>>>>> 2112d1f2
 }