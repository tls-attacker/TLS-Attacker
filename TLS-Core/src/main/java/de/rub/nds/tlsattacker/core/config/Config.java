--- conflicted
+++ resolved
@@ -962,7 +962,7 @@
      */
     private ClientAuthenticationType clientAuthenticationType = ClientAuthenticationType.ANONYMOUS;
 
-    private Config() {
+    Config() {
         defaultClientConnection = new OutboundConnection("client", 443, "localhost");
         defaultServerConnection = new InboundConnection("server", 443);
         workflowTraceType = WorkflowTraceType.HANDSHAKE;
@@ -1052,7 +1052,6 @@
         outputFilters.add(FilterType.DEFAULT);
         applyFiltersInPlace = false;
         filtersKeepUserSettings = true;
-<<<<<<< HEAD
         defaultClientKeyShareEntries = new LinkedList<>();
         defaultClientKeyShareEntries.add(new KeyShareStoreEntry(NamedGroup.ECDH_X25519, ArrayConverter
                 .hexStringToByteArray("2A981DB6CDD02A06C1763102C9E741365AC4E6F72B3176A6BD6A3523D3EC0F4C")));
@@ -1062,11 +1061,6 @@
         pskKeyExchangeModes.add(PskKeyExchangeMode.PSK_KE);
         pskKeyExchangeModes.add(PskKeyExchangeMode.PSK_DHE_KE);
         defaultPskSets = new LinkedList<>();
-=======
-        pskKeyExchangeModes = new LinkedList<>();
-        pskKeyExchangeModes.add(PskKeyExchangeMode.PSK_KE);
-        pskKeyExchangeModes.add(PskKeyExchangeMode.PSK_DHE_KE);
->>>>>>> 711d994c
     }
 
     public long getSessionTicketLifetimeHint() {
