--- conflicted
+++ resolved
@@ -1796,7 +1796,6 @@
         return new KSEntry(keyShareType, keySharePublic);
     }
 
-<<<<<<< HEAD
     public CertificateStatusRequestType getCertificateStatusRequestExtensionRequestType() {
         return certificateStatusRequestExtensionRequestType;
     }
@@ -2091,7 +2090,6 @@
         this.addCertificateStatusRequestV2Extension = addCertificateStatusRequestV2Extension;
     }
 
-=======
     public List<CompressionMethod> getDefaultServerSupportedCompressionMethods() {
         return defaultServerSupportedCompressionMethods;
     }
@@ -2100,5 +2098,4 @@
             List<CompressionMethod> defaultServerSupportedCompressionMethods) {
         this.defaultServerSupportedCompressionMethods = defaultServerSupportedCompressionMethods;
     }
->>>>>>> 606308bc
 }