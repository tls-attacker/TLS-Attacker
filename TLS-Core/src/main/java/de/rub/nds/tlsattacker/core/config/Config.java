--- conflicted
+++ resolved
@@ -303,8 +303,6 @@
     private Integer prefferedCertDssKeySize = 2048;
 
     /**
-<<<<<<< HEAD
-=======
      * MaxFragmentLength in MaxFragmentLengthExtension
      */
     private MaxFragmentLength maxFragmentLength = MaxFragmentLength.TWO_9;
@@ -315,7 +313,6 @@
     private KeyUpdateRequest defaultKeyUpdateRequestMode = KeyUpdateRequest.UPDATE_NOT_REQUESTED;
 
     /**
->>>>>>> 634da707
      * Determine if CCS should be encrypted in TLS 1.3 if encryption is set up for record layer
      */
     private Boolean encryptChangeCipherSpecTls13 = false;
