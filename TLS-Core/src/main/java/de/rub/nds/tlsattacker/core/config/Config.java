/**
 * TLS-Attacker - A Modular Penetration Testing Framework for TLS
 *
 * Copyright 2014-2017 Ruhr University Bochum / Hackmanit GmbH
 *
 * Licensed under Apache License 2.0
 * http://www.apache.org/licenses/LICENSE-2.0
 */
package de.rub.nds.tlsattacker.core.config;

import de.rub.nds.modifiablevariable.util.ArrayConverter;
import de.rub.nds.modifiablevariable.util.ByteArrayAdapter;
import de.rub.nds.tlsattacker.core.constants.AuthzDataFormat;
import de.rub.nds.tlsattacker.core.constants.CertificateStatusRequestType;
import de.rub.nds.tlsattacker.core.constants.CertificateType;
import de.rub.nds.tlsattacker.core.constants.ChooserType;
import de.rub.nds.tlsattacker.core.constants.CipherSuite;
import de.rub.nds.tlsattacker.core.constants.ClientCertificateType;
import de.rub.nds.tlsattacker.core.constants.CompressionMethod;
import de.rub.nds.tlsattacker.core.constants.ECPointFormat;
import de.rub.nds.tlsattacker.core.constants.HashAlgorithm;
import de.rub.nds.tlsattacker.core.constants.HeartbeatMode;
import de.rub.nds.tlsattacker.core.constants.MaxFragmentLength;
import de.rub.nds.tlsattacker.core.constants.NameType;
import de.rub.nds.tlsattacker.core.constants.NamedCurve;
import de.rub.nds.tlsattacker.core.constants.PRFAlgorithm;
import de.rub.nds.tlsattacker.core.constants.ProtocolVersion;
import de.rub.nds.tlsattacker.core.constants.SignatureAlgorithm;
import de.rub.nds.tlsattacker.core.constants.SignatureAndHashAlgorithm;
import de.rub.nds.tlsattacker.core.constants.SrtpProtectionProfiles;
import de.rub.nds.tlsattacker.core.constants.TokenBindingKeyParameters;
import de.rub.nds.tlsattacker.core.constants.TokenBindingType;
import de.rub.nds.tlsattacker.core.constants.TokenBindingVersion;
import de.rub.nds.tlsattacker.core.constants.UserMappingExtensionHintType;
import de.rub.nds.tlsattacker.core.crypto.ec.CustomECPoint;
import de.rub.nds.tlsattacker.core.protocol.message.extension.KS.KSEntry;
import de.rub.nds.tlsattacker.core.protocol.message.extension.SNI.SNIEntry;
import de.rub.nds.tlsattacker.core.protocol.message.extension.cachedinfo.CachedObject;
import de.rub.nds.tlsattacker.core.protocol.message.extension.certificatestatusrequestitemv2.RequestItemV2;
import de.rub.nds.tlsattacker.core.protocol.message.extension.trustedauthority.TrustedAuthority;
import de.rub.nds.tlsattacker.core.record.layer.RecordLayerType;
import de.rub.nds.tlsattacker.core.workflow.WorkflowTrace;
import de.rub.nds.tlsattacker.core.workflow.action.executor.WorkflowExecutorType;
import de.rub.nds.tlsattacker.core.workflow.factory.WorkflowTraceType;
import de.rub.nds.tlsattacker.transport.ConnectionEndType;
import de.rub.nds.tlsattacker.transport.TransportHandlerType;
import java.io.File;
import java.io.InputStream;
import java.io.Serializable;
import java.math.BigInteger;
import java.util.Arrays;
import java.util.LinkedList;
import java.util.List;
import javax.xml.bind.annotation.XmlAccessType;
import javax.xml.bind.annotation.XmlAccessorType;
import javax.xml.bind.annotation.XmlRootElement;
import javax.xml.bind.annotation.XmlTransient;
import javax.xml.bind.annotation.adapters.XmlJavaTypeAdapter;
import org.apache.logging.log4j.LogManager;
import org.apache.logging.log4j.Logger;

/**
 *
 * @author Robert Merget - robert.merget@rub.de
 * @author Matthias Terlinde <matthias.terlinde@rub.de>
 * @author Nurullah Erinola <nurullah.erinola@rub.de>
 */
@XmlRootElement
@XmlAccessorType(XmlAccessType.FIELD)
public class Config implements Serializable {

    protected static final Logger LOGGER = LogManager.getLogger(Config.class);

    public static Config createConfig() {
        InputStream stream = Config.class.getResourceAsStream("/default_config.xml");
        return ConfigIO.read(stream);
    }

    public static Config createConfig(File f) {
        return ConfigIO.read(f);
    }

    public static Config createConfig(InputStream stream) {
        return ConfigIO.read(stream);
    }

    /**
     * Default value for ProtocolVerionFields
     */
    private ProtocolVersion highestProtocolVersion = ProtocolVersion.TLS12;

    /**
     * Indicates which ConnectionEndType we are
     */
    private ConnectionEndType connectionEndType = ConnectionEndType.CLIENT;

    /**
     * The Workflow Trace that should be executed
     */
    private WorkflowTrace workflowTrace = null;
    /**
     * host to connect
     */
    @XmlTransient
    private String host = "127.0.0.1";
    /**
     * If default generated WorkflowTraces should contain client Authentication
     */
    private boolean clientAuthentication = false;

    /**
     * Which Signature and Hash algorithms we support
     */
    private List<SignatureAndHashAlgorithm> supportedSignatureAndHashAlgorithms;
    /**
     * Which Ciphersuites we support by default
     */
    private List<CipherSuite> defaultClientSupportedCiphersuites;
    /**
     * Which Ciphersuites we support by default
     */
    private List<CipherSuite> defaultServerSupportedCiphersuites;

    /**
     * If we are a dynamic workflow //TODO implement
     */
    private boolean dynamicWorkflow = false;
    /**
     * Supported namedCurves by default
     */
    private List<NamedCurve> namedCurves;

    /**
     * Default clientSupportedNamed Curves
     */
    private List<NamedCurve> defaultClientNamedCurves;
    /**
     * Supported ProtocolVersions by default
     */
    private List<ProtocolVersion> supportedVersions;
    /**
     * Which heartBeat mode we are in
     */
    private HeartbeatMode heartbeatMode = HeartbeatMode.PEER_ALLOWED_TO_SEND;
    /**
     * Padding length for TLS 1.3 messages
     */
    private int paddingLength = 0;
    /**
     * Public key for KeyShareExtension
     */
    @XmlJavaTypeAdapter(ByteArrayAdapter.class)
    private byte[] keySharePublic = ArrayConverter
            .hexStringToByteArray("2a981db6cdd02a06c1763102c9e741365ac4e6f72b3176a6bd6a3523d3ec0f4c");
    /**
     * Key type for KeyShareExtension
     */
    private NamedCurve keyShareType = NamedCurve.ECDH_X25519;
    /**
     * Private key for KeyShareExtension
     */
    @XmlJavaTypeAdapter(ByteArrayAdapter.class)
    private byte[] keySharePrivate = ArrayConverter
            .hexStringToByteArray("03bd8bca70c19f657e897e366dbe21a466e4924af6082dbdf573827bcdde5def");
    /**
     * Hostname in SNI Extension
     */
    private String sniHostname = "localhost";
    /**
     * SNI HostnameType
     */
    private NameType sniType = NameType.HOST_NAME;
    /**
     * Should we terminate the connection on a wrong SNI ?
     */
    private boolean sniHostnameFatal = false;
    /**
     * Server port used
     */
    private int port = 443;
    /**
     * MaxFragmentLength in MaxFragmentLengthExtension
     */
    private MaxFragmentLength maxFragmentLength = MaxFragmentLength.TWO_9;
    /**
     * SessionTLSTicket for the SessionTLSTicketExtension. It's an empty session
     * ticket since we initiate a new connection.
     */
    @XmlJavaTypeAdapter(ByteArrayAdapter.class)
    private byte[] TLSSessionTicket = new byte[0];
    /**
     * Renegotiation info for the RenegotiationInfo extension for the Client.
     * It's an empty info since we initiate a new connection.
     */
    @XmlJavaTypeAdapter(ByteArrayAdapter.class)
    private byte[] defaultClientRenegotiationInfo = new byte[0];
    /**
     * Renegotiation info for the RenegotiationInfo extension for the Client.
     * It's an empty info since we initiate a new connection.
     */
    @XmlJavaTypeAdapter(ByteArrayAdapter.class)
    private byte[] defaultServerRenegotiationInfo = new byte[] { 0 };
    /**
     * SignedCertificateTimestamp for the SignedCertificateTimestampExtension.
     * It's an emty timestamp, since the server sends it.
     */
    @XmlJavaTypeAdapter(ByteArrayAdapter.class)
    private byte[] defaultSignedCertificateTimestamp = new byte[0];
    /**
     * TokenBinding default version. To be defined later.
     */
    private TokenBindingVersion defaultTokenBindingVersion = TokenBindingVersion.DRAFT_13;
    /**
     * Default TokenBinding Key Parameters.
     */
    private List<TokenBindingKeyParameters> defaultTokenBindingKeyParameters;
    /**
     * This is the request type of the CertificateStatusRequest extension
     */
    private CertificateStatusRequestType certificateStatusRequestExtensionRequestType = CertificateStatusRequestType.OCSP;

    /**
     * This is the responder ID list of the CertificateStatusRequest extension
     */
    @XmlJavaTypeAdapter(ByteArrayAdapter.class)
    private byte[] certificateStatusRequestExtensionResponderIDList = new byte[0];

    /**
     * This is the request extension of the CertificateStatusRequest extension
     */
    @XmlJavaTypeAdapter(ByteArrayAdapter.class)
    private byte[] certificateStatusRequestExtensionRequestExtension = new byte[0];

    /**
     * Default ALPN announced protocols It's HTTP/2 0x68 0x32 as of RFC7540
     */
    private String applicationLayerProtocolNegotiationAnnouncedProtocols = "h2";

    @XmlJavaTypeAdapter(ByteArrayAdapter.class)
    private byte[] sessionId = new byte[0];
    /**
     * Default SRP Identifier
     */
    @XmlJavaTypeAdapter(ByteArrayAdapter.class)
    private byte[] secureRemotePasswordExtensionIdentifier = new byte[0];
    /**
     * Default SRTP extension protection profiles The list contains every
     * protection profile as in RFC 5764
     */
    private List<SrtpProtectionProfiles> secureRealTimeTransportProtocolProtectionProfiles;
    /**
     * Default SRTP extension master key identifier
     */
    @XmlJavaTypeAdapter(ByteArrayAdapter.class)
    private byte[] secureRealTimeTransportProtocolMasterKeyIdentifier = new byte[] {};
    /**
     * Default user mapping extension hint type
     */
    private UserMappingExtensionHintType userMappingExtensionHintType = UserMappingExtensionHintType.UPN_DOMAIN_HINT;
    /**
     * Default certificate type extension desired types
     */
    private List<CertificateType> certificateTypeDesiredTypes;
    /**
     * Default client certificate type extension desired types
     */
    private List<CertificateType> clientCertificateTypeDesiredTypes;
    /**
     * Default server certificate type extension desired types
     */
    private List<CertificateType> serverCertificateTypeDesiredTypes;
    /**
     * Default client authz extension data format list
     */
    private List<AuthzDataFormat> clientAuthzExtensionDataFormat;
    /**
     * Default state for the certificate type extension message. State "client"
     */
    private boolean certificateTypeExtensionMessageState = true;
    /**
     * Default sever authz extension data format list
     */
    private List<AuthzDataFormat> serverAuthzExtensionDataFormat;
    /**
     * Default trusted ca indication extension trusted cas
     */
    private List<TrustedAuthority> trustedCaIndicationExtensionAuthorties;
    /**
     * Default state for the client certificate type extension message. State
     * "client"
     */
    private boolean clientCertificateTypeExtensionMessageState = true;
    /**
     * Default state for the cached info extension message. State "client"
     */
    private boolean cachedInfoExtensionIsClientState = true;
    /**
     * Default cached objects for the cached info extension
     */
    private List<CachedObject> cachedObjectList;
    /**
     * Default certificate status request v2 extension request list
     */
    private List<RequestItemV2> statusRequestV2RequestList;
    /**
     * Default Timeout for the Connection
     */
    private int timeout = 1000;
    /**
     * Transporthandler Type that shall be used
     */
    private TransportHandlerType transportHandlerType = TransportHandlerType.TCP;
    /**
     * If we should use a workflow trace specified in File
     */
    private String workflowInput = null;
    /**
     * If we should output an executed workflowtrace to a specified file
     */
    private String workflowOutput = null;
    /**
     * The Type of workflow trace that should be generated
     */
    private WorkflowTraceType workflowTraceType = null;
    /**
     * If the Default generated workflowtrace should contain Application data
     * send by servers
     */
    private boolean serverSendsApplicationData = false;
    /**
     * If we generate ClientHello with the ECPointFormat extension
     */
    private boolean addECPointFormatExtension = true;
    /**
     * If we generate ClientHello with the EllipticCurve extension
     */
    private boolean addEllipticCurveExtension = true;
    /**
     * If we generate ClientHello with the Heartbeat extension
     */
    private boolean addHeartbeatExtension = false;
    /**
     * If we generate ClientHello with the MaxFragmentLength extension
     */
    private boolean addMaxFragmentLengthExtenstion = false;
    /**
     * If we generate ClientHello with the ServerNameIndication extension
     */
    private boolean addServerNameIndicationExtension = false;
    /**
     * If we generate ClientHello with the SignatureAndHashAlgorithm extension
     */
    private boolean addSignatureAndHashAlgrorithmsExtension = false;
    /**
     * If we generate ClientHello with the SupportedVersion extension
     */
    private boolean addSupportedVersionsExtension = false;
    /**
     * If we generate ClientHello with the KeyShare extension
     */
    private boolean addKeyShareExtension = false;
    /**
     * If we generate ClientHello with the Padding extension
     */
    private boolean addPaddingExtension = false;
    /**
     * If we generate ClientHello with the ExtendedMasterSecret extension
     */
    private boolean addExtendedMasterSecretExtension = false;
    /**
     * If we generate ClientHello with the SessionTicketTLS extension
     */
    private boolean addSessionTicketTLSExtension = false;
    /**
     * If we generate ClientHello with SignedCertificateTimestamp extension
     */
    private boolean addSignedCertificateTimestampExtension = false;
    /**
     * If we generate ClientHello with RenegotiationInfo extension
     */
    private boolean addRenegotiationInfoExtension = false;
    /**
     * If we generate ClientHello with TokenBinding extension.
     */
    private boolean addTokenBindingExtension = false;
    /**
     * If we generate ClientHello with CertificateStatusRequest extension
     */
    private boolean addCertificateStatusRequestExtension = false;
    /**
     * If we generate ClientHello with ALPN extension
     */
    private boolean addAlpnExtension = false;
    /**
     * If we generate ClientHello with SRP extension
     */
    private boolean addSRPExtension = false;
    /**
     * If we generate ClientHello with SRTP extension
     */
    private boolean addSRTPExtension = false;
    /**
     * If we generate ClientHello with truncated hmac extension
     */
    private boolean addTruncatedHmacExtension = false;
    /**
     * If we generate ClientHello with user mapping extension
     */
    private boolean addUserMappingExtension = false;
    /**
     * If we generate ClientHello with certificate type extension
     */
    private boolean addCertificateTypeExtension = false;
    /**
     * If we generate ClientHello with client authz extension
     */
    private boolean addClientAuthzExtension = false;
    /**
     * If we generate ClientHello with server authz extension
     */
    private boolean addServerAuthzExtension = false;
    /**
     * If we generate ClientHello with client certificate type extension
     */
    private boolean addClientCertificateTypeExtension = false;
    /**
     * If we generate ClientHello with server certificate type extension
     */
    private boolean addServerCertificateTypeExtension = false;
    /**
     * If we generate ClientHello with encrypt then mac extension
     */
    private boolean addEncryptThenMacExtension = false;
    /**
     * If we generate ClientHello with cached info extension
     */
    private boolean addCachedInfoExtension = false;
    /**
     * If we generate ClientHello with client certificate url extension
     */
    private boolean addClientCertificateUrlExtension = false;
    /**
     * If we generate ClientHello with trusted ca indication extension
     */
    private boolean addTrustedCaIndicationExtension = false;
    /**
     * If we generate ClientHello with status request v2 extension
     */
    private boolean addCertificateStatusRequestV2Extension = false;
    /**
     * If set to true, timestamps will be updated upon execution of a
     * workflowTrace
     */
    private boolean updateTimestamps = true;
    /**
     * The Certificate we initialize CertificateMessages with
     */
    @XmlJavaTypeAdapter(ByteArrayAdapter.class)
    private byte[] defaultRsaCertificate = ArrayConverter
            .hexStringToByteArray("0003970003943082039030820278A003020102020900A650C00794049FCD300D06092A864886F70D01010B0500305C310B30090603550406130241553113301106035504080C0A536F6D652D53746174653121301F060355040A0C18496E7465726E6574205769646769747320507479204C74643115301306035504030C0C544C532D41747461636B65723020170D3137303731333132353331385A180F32313137303631393132353331385A305C310B30090603550406130241553113301106035504080C0A536F6D652D53746174653121301F060355040A0C18496E7465726E6574205769646769747320507479204C74643115301306035504030C0C544C532D41747461636B657230820122300D06092A864886F70D01010105000382010F003082010A0282010100C8820D6C3CE84C8430F6835ABFC7D7A912E1664F44578751F376501A8C68476C3072D919C5D39BD0DBE080E71DB83BD4AB2F2F9BDE3DFFB0080F510A5F6929C196551F2B3C369BE051054C877573195558FD282035934DC86EDAB8D4B1B7F555E5B2FEE7275384A756EF86CB86793B5D1333F0973203CB96966766E655CD2CCCAE1940E4494B8E9FB5279593B75AFD0B378243E51A88F6EB88DEF522A8CD5C6C082286A04269A2879760FCBA45005D7F2672DD228809D47274F0FE0EA5531C2BD95366C05BF69EDC0F3C3189866EDCA0C57ADCCA93250AE78D9EACA0393A95FF9952FC47FB7679DD3803E6A7A6FA771861E3D99E4B551A4084668B111B7EEF7D0203010001A3533051301D0603551D0E04160414E7A92FE5543AEE2FF7592F800AC6E66541E3268B301F0603551D23041830168014E7A92FE5543AEE2FF7592F800AC6E66541E3268B300F0603551D130101FF040530030101FF300D06092A864886F70D01010B050003820101000D5C11E28CF19D1BC17E4FF543695168570AA7DB85B3ECB85405392A0EDAFE4F097EE4685B7285E3D9B869D23257161CA65E20B5E6A585D33DA5CD653AF81243318132C9F64A476EC08BA80486B3E439F765635A7EA8A969B3ABD8650036D74C5FC4A04589E9AC8DC3BE2708743A6CFE3B451E3740F735F156D6DC7FFC8A2C852CD4E397B942461C2FCA884C7AFB7EBEF7918D6AAEF1F0D257E959754C4665779FA0E3253EF2BEDBBD5BE5DA600A0A68E51D2D1C125C4E198669A6BC715E8F3884E9C3EFF39D40838ADA4B1F38313F6286AA395DC6DEA9DAF49396CF12EC47EFA7A0D3882F8B84D9AEEFFB252C6B81A566609605FBFD3F0D17E5B12401492A1A");

    @XmlJavaTypeAdapter(ByteArrayAdapter.class)
    private byte[] defaultDsaCertificate = ArrayConverter
            .hexStringToByteArray("0003540003513082034D3082030AA0030201020209008371F01046D40E48300B0609608648016503040302305C310B30090603550406130244453113301106035504080C0A536F6D652D53746174653121301F060355040A0C18496E7465726E6574205769646769747320507479204C74643115301306035504030C0C544C532D41747461636B65723020170D3137303731333132303831375A180F32313137303631393132303831375A305C310B30090603550406130244453113301106035504080C0A536F6D652D53746174653121301F060355040A0C18496E7465726E6574205769646769747320507479204C74643115301306035504030C0C544C532D41747461636B6572308201B63082012B06072A8648CE3804013082011E02818100A6B0EAF2CCE3B4370D66CD94AA68E425DF90B68936924D7A2B19173D5FDDC3A9E569E914CB5C028E6DD31DE7127CE1452708E78A8883FA86659F0E4773DDCB6D529206CAB19C1F66FB9D3A11E336A8AA28A24B2D64B0E5096E5860C2D5F889958133A149A8256ADC7A2EF7F61F545B04352834C0EE455D256AA6FB888CB87FD5021500FF03353AB857DDA61F2823EE734253E8D4D35C3D028180170B66A05C3644899197FE9E3FF26116B907B3E8E90FA3CFE64D2E7EB43D219CEE46EF342E0C03461176FAF144D609B95201FEEF462027B932815375B511ABF8E0048886D9E20FADC5D8EF9AB5CAEFCB3FF667CA953A53F82E0FF301D923CAC922EE3735B231D40177EC9AD827998018C9039BE63B067E9AF06C9B7D5011CA82038184000281804A3726DCC3299945FCF932C12701101C948926560F3E33B8C6708908B5A88C0BDDDBA2F24EC672BA61F6F49680FB900F99F01C3A08E00D48F85FC239CF14F6EEE3FDB0DB6C88BC89B98FC122793AF8F1D9265870C00EEF42D1EE1ACB5FB3874A6CAFF4E44F822E2EB365461C0AF384B9925FFB561453C5BE5554C86F20CEC0DCA3533051301D0603551D0E041604149B1C1B884AE8690571A0FABC67B445E77779EC0D301F0603551D230418301680149B1C1B884AE8690571A0FABC67B445E77779EC0D300F0603551D130101FF040530030101FF300B0609608648016503040302033000302D021412B619CE0DCCAEF09F8BB0ACBFD146300C0C1B00021500BDE6CB6CF90058B533D050542E24BA1F64860226");

    @XmlJavaTypeAdapter(ByteArrayAdapter.class)
    private byte[] defaultEcCertificate = ArrayConverter
            .hexStringToByteArray("0001BD0001BA308201B63082016CA003020102020900B9FB5B9B7B19C211300A06082A8648CE3D0403023045310B30090603550406130244453113301106035504080C0A536F6D652D53746174653121301F060355040A0C18496E7465726E6574205769646769747320507479204C74643020170D3137303731333132353530375A180F32313137303631393132353530375A3045310B30090603550406130244453113301106035504080C0A536F6D652D53746174653121301F060355040A0C18496E7465726E6574205769646769747320507479204C74643049301306072A8648CE3D020106082A8648CE3D03010103320004DF647234F375CB38137C6775B04A40950C932E180620717F802B21FE868479987D990383D908E19B683F412ECDF397E1A3533051301D0603551D0E04160414ACF90511E691018C1B69177AF743321486EE09D5301F0603551D23041830168014ACF90511E691018C1B69177AF743321486EE09D5300F0603551D130101FF040530030101FF300A06082A8648CE3D04030203380030350219009E8F2E5C4D6C4179B60E12B46B7AD19F7AF39F11731A359702180CDC387E4A12F6BBEE702A05B548C5F5FC2DE3842B6366A0");

    @XmlJavaTypeAdapter(ByteArrayAdapter.class)
    private byte[] distinguishedNames = new byte[0];

    private boolean enforceSettings = false;

    /**
     * Stop as soon as all expected messages are received and dont wait for more
     */
    private boolean earlyStop = false;

    private boolean doDTLSRetransmits = false;

    private BigInteger defaultDhGenerator = new BigInteger("2");

    private BigInteger defaultDhModulus = new BigInteger(
            "15458150092069033378601573800816703249401189342134115050806105600042321586262936062413786779796157671421516779431947968642017250021834283152850968840396649272235097918348324");

    private BigInteger defaultServerDhPrivateKey = new BigInteger(
            "1234567891234567889123546712839632542648746452354265471");

    private BigInteger defaultClientDhPrivateKey = new BigInteger(
            "1234567891234567889123546712839632542648746452354265471");

    private BigInteger defaultServerDhPublicKey = new BigInteger(
            "14480301636124364131011109953533209419584138262785800536726427889263750026424833537662211230987987661789535497502943331312908532241011314347509704298395798883527739408059572");

    private BigInteger defaultClientDhPublicKey = new BigInteger(
            "14480301636124364131011109953533209419584138262785800536726427889263750026424833537662211230987987661789535497502943331312908532241011314347509704298395798883527739408059572");

    private String defaultApplicationMessageData = "Test";

    /**
     * If this is set TLS-Attacker only waits for the expected messages in the
     * ReceiveActions This is interesting for DTLS since this prevents the
     * server from retransmitting
     */
    private boolean waitOnlyForExpectedDTLS = true;

    private List<ClientCertificateType> clientCertificateTypes;

    /**
     * max payload length used in our application (not set by the spec)
     */
    private int heartbeatPayloadLength = 256;

    private int heartbeatPaddingLength = 256;

    /**
     * How long should our DTLSCookies be by default
     */
    private int defaultDTLSCookieLength = 6;

    /**
     * How much data we should put into a record by default
     */
    private int defaultMaxRecordData = 1048576;

    /**
     * How much padding bytes should be send by default
     */
    @XmlJavaTypeAdapter(ByteArrayAdapter.class)
    private byte[] defaultPaddingExtensionBytes = new byte[] { 0, 0, 0, 0, 0, 0 };

    private WorkflowExecutorType workflowExecutorType = WorkflowExecutorType.DEFAULT;

    /**
     * Does not mix messages with different message types in a single record
     */
    private boolean flushOnMessageTypeChange = true;

    /**
     * If there is not enough space in the defined records, new records are
     * dynamically added if not set, protocolmessage bytes that wont fit are
     * discarded
     */
    private boolean createRecordsDynamically = true;
    /**
     * When "Null" records are defined to be send, every message will be sent in
     * atleast one individual record
     */
    private boolean createIndividualRecords = true;

    /**
     * Which recordLayer should be used
     */
    private RecordLayerType recordLayerType = RecordLayerType.RECORD;

    /**
     * If this value is set the default workflowExecutor will remove all runtime
     * values from the workflow trace and will only keep the relevant
     * information
     */
    private boolean resetWorkflowtracesBeforeSaving = false;

    /**
     * TLS-Attacker will not try to receive additional messages after the
     * configured number of messages has been received
     */
    private boolean quickReceive = true;

    /**
     * If the WorkflowExecutor should take care of the connection opening
     */
    private boolean workflowExecutorShouldOpen = true;

    /**
     * If the WorkflowExecutor should take care of the connection closing
     */
    private boolean workflowExecutorShouldClose = true;

    private boolean stopRecievingAfterFatal = false;

    private boolean stopActionsAfterFatal = false;
    /**
     * This CipherSuite will be used if no cipherSuite has been negotiated yet
     */
    private CipherSuite defaultSelectedCipherSuite = CipherSuite.TLS_RSA_WITH_AES_128_CBC_SHA;

    private List<ECPointFormat> defaultServerSupportedPointFormats;

    private List<ECPointFormat> defaultClientSupportedPointFormats;

    private List<SignatureAndHashAlgorithm> defaultClientSupportedSignatureAndHashAlgorithms;

    private List<SignatureAndHashAlgorithm> defaultServerSupportedSignatureAndHashAlgorithms;

    private SignatureAndHashAlgorithm defaultSelectedSignatureAndHashAlgorithm = new SignatureAndHashAlgorithm(
            SignatureAlgorithm.RSA, HashAlgorithm.SHA1);

    private List<SNIEntry> defaultClientSNIEntryList;

    private ProtocolVersion defaultLastRecordProtocolVersion = ProtocolVersion.TLS10;

    private ProtocolVersion defaultSelectedProtocolVersion = ProtocolVersion.TLS12;

    private ProtocolVersion defaultHighestClientProtocolVersion = ProtocolVersion.TLS12;

    private MaxFragmentLength defaultMaxFragmentLength = MaxFragmentLength.TWO_12;

    private HeartbeatMode defaultHeartbeatMode = HeartbeatMode.PEER_ALLOWED_TO_SEND;

    private List<CompressionMethod> defaultClientSupportedCompressionMethods;

    private List<CompressionMethod> defaultServerSupportedCompressionMethods;

    @XmlJavaTypeAdapter(ByteArrayAdapter.class)
    private byte[] defaultMasterSecret = new byte[0];

    @XmlJavaTypeAdapter(ByteArrayAdapter.class)
    private byte[] defaultPreMasterSecret = new byte[0];

    @XmlJavaTypeAdapter(ByteArrayAdapter.class)
    private byte[] defaultClientRandom = new byte[0];

    @XmlJavaTypeAdapter(ByteArrayAdapter.class)
    private byte[] defaultServerRandom = new byte[0];

    @XmlJavaTypeAdapter(ByteArrayAdapter.class)
    private byte[] defaultClientSessionId = new byte[0];

    @XmlJavaTypeAdapter(ByteArrayAdapter.class)
    private byte[] defaultServerSessionId = new byte[0];

    private CompressionMethod defaultSelectedCompressionMethod = CompressionMethod.NULL;

    @XmlJavaTypeAdapter(ByteArrayAdapter.class)
    private byte[] defaultDtlsCookie = new byte[0];

    @XmlJavaTypeAdapter(ByteArrayAdapter.class)
    private byte[] defaultCertificateRequestContext = new byte[0];

    private PRFAlgorithm defaultPRFAlgorithm = PRFAlgorithm.TLS_PRF_LEGACY;

    private byte defaultAlertDescription = 0;

    private byte defaultAlertLevel = 0;

    private NamedCurve defaultSelectedCurve = NamedCurve.SECP192R1;

    private CustomECPoint defaultClientEcPublicKey;

    private CustomECPoint defaultServerEcPublicKey;

    private BigInteger defaultServerEcPrivateKey = new BigInteger(
            "191991257030464195512760799659436374116556484140110877679395918219072292938297573720808302564562486757422301181089761");

    private BigInteger defaultClientEcPrivateKey = new BigInteger(
            "191991257030464195512760799659436374116556484140110877679395918219072292938297573720808302564562486757422301181089761");

    private BigInteger defaultRSAModulus = new BigInteger(
            1,
            ArrayConverter
                    .hexStringToByteArray("00c8820d6c3ce84c8430f6835abfc7d7a912e1664f44578751f376501a8c68476c3072d919c5d39bd0dbe080e71db83bd4ab2f2f9bde3dffb0080f510a5f6929c196551f2b3c369be051054c877573195558fd282035934dc86edab8d4b1b7f555e5b2fee7275384a756ef86cb86793b5d1333f0973203cb96966766e655cd2cccae1940e4494b8e9fb5279593b75afd0b378243e51a88f6eb88def522a8cd5c6c082286a04269a2879760fcba45005d7f2672dd228809d47274f0fe0ea5531c2bd95366c05bf69edc0f3c3189866edca0c57adcca93250ae78d9eaca0393a95ff9952fc47fb7679dd3803e6a7a6fa771861e3d99e4b551a4084668b111b7eef7d"));// TODO

    private BigInteger defaultServerRSAPublicKey = new BigInteger("65537");

    private BigInteger defaultClientRSAPublicKey = new BigInteger("65537");

    private BigInteger defaultServerRSAPrivateKey = new BigInteger(
            1,
            ArrayConverter
                    .hexStringToByteArray("7dc0cb485a3edb56811aeab12cdcda8e48b023298dd453a37b4d75d9e0bbba27c98f0e4852c16fd52341ffb673f64b580b7111abf14bf323e53a2dfa92727364ddb34f541f74a478a077f15277c013606aea839307e6f5fec23fdd72506feea7cbe362697949b145fe8945823a39a898ac6583fc5fbaefa1e77cbc95b3b475e66106e92b906bdbb214b87bcc94020f317fc1c056c834e9cee0ad21951fbdca088274c4ef9d8c2004c6294f49b370fb249c1e2431fb80ce5d3dc9e342914501ef4c162e54e1ee4fed9369b82afc00821a29f4979a647e60935420d44184d98f9cb75122fb604642c6d1ff2b3a51dc32eefdc57d9a9407ad6a06d10e83e2965481"));// TODO

    private BigInteger defaultClientRSAPrivateKey = new BigInteger(
            1,
            ArrayConverter
                    .hexStringToByteArray("7dc0cb485a3edb56811aeab12cdcda8e48b023298dd453a37b4d75d9e0bbba27c98f0e4852c16fd52341ffb673f64b580b7111abf14bf323e53a2dfa92727364ddb34f541f74a478a077f15277c013606aea839307e6f5fec23fdd72506feea7cbe362697949b145fe8945823a39a898ac6583fc5fbaefa1e77cbc95b3b475e66106e92b906bdbb214b87bcc94020f317fc1c056c834e9cee0ad21951fbdca088274c4ef9d8c2004c6294f49b370fb249c1e2431fb80ce5d3dc9e342914501ef4c162e54e1ee4fed9369b82afc00821a29f4979a647e60935420d44184d98f9cb75122fb604642c6d1ff2b3a51dc32eefdc57d9a9407ad6a06d10e83e2965481"));// TODO

    private byte[] defaultClientHandshakeTrafficSecret = new byte[0];

    private byte[] defaultServerHandshakeTrafficSecret = new byte[0];

    private TokenBindingType defaultTokenBindingType = TokenBindingType.PROVIDED_TOKEN_BINDING;

    private CustomECPoint defaultTokenBindingECPublicKey = null;

    private BigInteger defaultTokenBindingRsaPublicKey = new BigInteger("65537");

    private BigInteger defaultTokenBindingRsaPrivateKey = new BigInteger(
            "89489425009274444368228545921773093919669586065884257445497854456487674839629818390934941973262879616797970608917283679875499331574161113854088813275488110588247193077582527278437906504015680623423550067240042466665654232383502922215493623289472138866445818789127946123407807725702626644091036502372545139713");

    private BigInteger defaultTokenBindingEcPrivateKey = new BigInteger("3");

    private BigInteger defaultTokenBindingRsaModulus = new BigInteger(
            "145906768007583323230186939349070635292401872375357164399581871019873438799005358938369571402670149802121818086292467422828157022922076746906543401224889672472407926969987100581290103199317858753663710862357656510507883714297115637342788911463535102712032765166518411726859837988672111837205085526346618740053");

    private boolean useRandomUnixTime = true;

    private ChooserType chooserType = ChooserType.DEFAULT;

    private boolean useAllProvidedRecords = false;

    private Config() {
        supportedSignatureAndHashAlgorithms = new LinkedList<>();
        supportedSignatureAndHashAlgorithms.add(new SignatureAndHashAlgorithm(SignatureAlgorithm.RSA,
                HashAlgorithm.SHA512));
        supportedSignatureAndHashAlgorithms.add(new SignatureAndHashAlgorithm(SignatureAlgorithm.RSA,
                HashAlgorithm.SHA384));
        supportedSignatureAndHashAlgorithms.add(new SignatureAndHashAlgorithm(SignatureAlgorithm.RSA,
                HashAlgorithm.SHA256));
        supportedSignatureAndHashAlgorithms.add(new SignatureAndHashAlgorithm(SignatureAlgorithm.RSA,
                HashAlgorithm.SHA224));
        supportedSignatureAndHashAlgorithms.add(new SignatureAndHashAlgorithm(SignatureAlgorithm.RSA,
                HashAlgorithm.SHA1));
        supportedSignatureAndHashAlgorithms
                .add(new SignatureAndHashAlgorithm(SignatureAlgorithm.RSA, HashAlgorithm.MD5));
        defaultClientSupportedCompressionMethods = new LinkedList<>();
        defaultClientSupportedCompressionMethods.add(CompressionMethod.NULL);
        defaultServerSupportedCompressionMethods = new LinkedList<>();
        defaultServerSupportedCompressionMethods.add(CompressionMethod.NULL);
        defaultClientSupportedCiphersuites = new LinkedList<>();
        defaultClientSupportedCiphersuites.addAll(CipherSuite.getImplemented());
        defaultServerSupportedCiphersuites = new LinkedList<>();
        defaultServerSupportedCiphersuites.addAll(CipherSuite.getImplemented());
        namedCurves = new LinkedList<>();
        namedCurves.add(NamedCurve.SECP192R1);
        namedCurves.add(NamedCurve.SECP256R1);
        namedCurves.add(NamedCurve.SECP384R1);
        namedCurves.add(NamedCurve.SECP521R1);
        defaultClientNamedCurves = new LinkedList<>();
        defaultClientNamedCurves.add(NamedCurve.SECP192R1);
        defaultClientNamedCurves.add(NamedCurve.SECP256R1);
        defaultClientNamedCurves.add(NamedCurve.SECP384R1);
        defaultClientNamedCurves.add(NamedCurve.SECP521R1);
        clientCertificateTypes = new LinkedList<>();
        clientCertificateTypes.add(ClientCertificateType.RSA_SIGN);
        supportedVersions = new LinkedList<>();
        supportedVersions.add(ProtocolVersion.TLS13);
        defaultTokenBindingKeyParameters = new LinkedList<>();
        defaultTokenBindingKeyParameters.add(TokenBindingKeyParameters.ECDSAP256);
        defaultTokenBindingKeyParameters.add(TokenBindingKeyParameters.RSA2048_PKCS1_5);
        defaultTokenBindingKeyParameters.add(TokenBindingKeyParameters.RSA2048_PSS);
        defaultServerSupportedSignatureAndHashAlgorithms = new LinkedList<>();
        defaultServerSupportedSignatureAndHashAlgorithms.add(new SignatureAndHashAlgorithm(SignatureAlgorithm.RSA,
                HashAlgorithm.SHA1));
        defaultServerSupportedPointFormats = new LinkedList<>();
        defaultClientSupportedPointFormats = new LinkedList<>();
        defaultServerSupportedPointFormats.add(ECPointFormat.UNCOMPRESSED);
        defaultClientSupportedPointFormats.add(ECPointFormat.UNCOMPRESSED);
        defaultClientEcPublicKey = new CustomECPoint(new BigInteger(
                "5477564916791683905639217522063413790465252514105158300031"), new BigInteger(
                "3142682168214624565874993023364886040439474355932713162721"));
        defaultServerEcPublicKey = new CustomECPoint(new BigInteger(
                "5477564916791683905639217522063413790465252514105158300031"), new BigInteger(
                "3142682168214624565874993023364886040439474355932713162721"));
        secureRealTimeTransportProtocolProtectionProfiles = new LinkedList<>();
        secureRealTimeTransportProtocolProtectionProfiles.add(SrtpProtectionProfiles.SRTP_AES128_CM_HMAC_SHA1_80);
        secureRealTimeTransportProtocolProtectionProfiles.add(SrtpProtectionProfiles.SRTP_AES128_CM_HMAC_SHA1_32);
        secureRealTimeTransportProtocolProtectionProfiles.add(SrtpProtectionProfiles.SRTP_NULL_HMAC_SHA1_80);
        secureRealTimeTransportProtocolProtectionProfiles.add(SrtpProtectionProfiles.SRTP_NULL_HMAC_SHA1_32);
        certificateTypeDesiredTypes = new LinkedList<>();
        certificateTypeDesiredTypes.add(CertificateType.OPEN_PGP);
        certificateTypeDesiredTypes.add(CertificateType.X509);
        clientAuthzExtensionDataFormat = new LinkedList<>();
        clientAuthzExtensionDataFormat.add(AuthzDataFormat.X509_ATTR_CERT);
        clientAuthzExtensionDataFormat.add(AuthzDataFormat.SAML_ASSERTION);
        clientAuthzExtensionDataFormat.add(AuthzDataFormat.X509_ATTR_CERT_URL);
        clientAuthzExtensionDataFormat.add(AuthzDataFormat.SAML_ASSERTION_URL);
        serverAuthzExtensionDataFormat = new LinkedList<>();
        serverAuthzExtensionDataFormat.add(AuthzDataFormat.X509_ATTR_CERT);
        serverAuthzExtensionDataFormat.add(AuthzDataFormat.SAML_ASSERTION);
        serverAuthzExtensionDataFormat.add(AuthzDataFormat.X509_ATTR_CERT_URL);
        serverAuthzExtensionDataFormat.add(AuthzDataFormat.SAML_ASSERTION_URL);
        clientCertificateTypeDesiredTypes = new LinkedList<>();
        clientCertificateTypeDesiredTypes.add(CertificateType.OPEN_PGP);
        clientCertificateTypeDesiredTypes.add(CertificateType.X509);
        clientCertificateTypeDesiredTypes.add(CertificateType.RAW_PUBLIC_KEY);

        serverCertificateTypeDesiredTypes = new LinkedList<>();
        serverCertificateTypeDesiredTypes.add(CertificateType.OPEN_PGP);
        serverCertificateTypeDesiredTypes.add(CertificateType.X509);
        serverCertificateTypeDesiredTypes.add(CertificateType.RAW_PUBLIC_KEY);

        cachedObjectList = new LinkedList<>();
        trustedCaIndicationExtensionAuthorties = new LinkedList<>();

        statusRequestV2RequestList = new LinkedList<>();
    }

<<<<<<< HEAD
    public boolean isUseAllProvidedRecords() {
        return useAllProvidedRecords;
    }

    public void setUseAllProvidedRecords(boolean useAllProvidedRecords) {
        this.useAllProvidedRecords = useAllProvidedRecords;
=======
    public boolean isUseRandomUnixTime() {
        return useRandomUnixTime;
    }

    public void setUseRandomUnixTime(boolean useRandomUnixTime) {
        this.useRandomUnixTime = useRandomUnixTime;
>>>>>>> a9df409e
    }

    public byte[] getDefaultServerRenegotiationInfo() {
        return defaultServerRenegotiationInfo;
    }

    public void setDefaultServerRenegotiationInfo(byte[] defaultServerRenegotiationInfo) {
        this.defaultServerRenegotiationInfo = defaultServerRenegotiationInfo;
    }

    public ChooserType getChooserType() {
        return chooserType;
    }

    public void setChooserType(ChooserType chooserType) {
        this.chooserType = chooserType;
    }

    public boolean isEarlyStop() {
        return earlyStop;
    }

    public void setEarlyStop(boolean earlyStop) {
        this.earlyStop = earlyStop;
    }

    public CustomECPoint getDefaultTokenBindingECPublicKey() {
        return defaultTokenBindingECPublicKey;
    }

    public void setDefaultTokenBindingECPublicKey(CustomECPoint defaultTokenBindingECPublicKey) {
        this.defaultTokenBindingECPublicKey = defaultTokenBindingECPublicKey;
    }

    public BigInteger getDefaultTokenBindingRsaPublicKey() {
        return defaultTokenBindingRsaPublicKey;
    }

    public void setDefaultTokenBindingRsaPublicKey(BigInteger defaultTokenBindingRsaPublicKey) {
        this.defaultTokenBindingRsaPublicKey = defaultTokenBindingRsaPublicKey;
    }

    public BigInteger getDefaultTokenBindingRsaPrivateKey() {
        return defaultTokenBindingRsaPrivateKey;
    }

    public void setDefaultTokenBindingRsaPrivateKey(BigInteger defaultTokenBindingRsaPrivateKey) {
        this.defaultTokenBindingRsaPrivateKey = defaultTokenBindingRsaPrivateKey;
    }

    public BigInteger getDefaultTokenBindingEcPrivateKey() {
        return defaultTokenBindingEcPrivateKey;
    }

    public void setDefaultTokenBindingEcPrivateKey(BigInteger defaultTokenBindingEcPrivateKey) {
        this.defaultTokenBindingEcPrivateKey = defaultTokenBindingEcPrivateKey;
    }

    public BigInteger getDefaultTokenBindingRsaModulus() {
        return defaultTokenBindingRsaModulus;
    }

    public void setDefaultTokenBindingRsaModulus(BigInteger defaultTokenBindingRsaModulus) {
        this.defaultTokenBindingRsaModulus = defaultTokenBindingRsaModulus;
    }

    public TokenBindingType getDefaultTokenBindingType() {
        return defaultTokenBindingType;
    }

    public void setDefaultTokenBindingType(TokenBindingType defaultTokenBindingType) {
        this.defaultTokenBindingType = defaultTokenBindingType;
    }

    public byte[] getDefaultRsaCertificate() {
        return defaultRsaCertificate;
    }

    public void setDefaultRsaCertificate(byte[] defaultRsaCertificate) {
        this.defaultRsaCertificate = defaultRsaCertificate;
    }

    public byte[] getDefaultDsaCertificate() {
        return defaultDsaCertificate;
    }

    public void setDefaultDsaCertificate(byte[] defaultDsaCertificate) {
        this.defaultDsaCertificate = defaultDsaCertificate;
    }

    public byte[] getDefaultEcCertificate() {
        return defaultEcCertificate;
    }

    public void setDefaultEcCertificate(byte[] defaultEcCertificate) {
        this.defaultEcCertificate = defaultEcCertificate;
    }

    public byte[] getDefaultClientHandshakeTrafficSecret() {
        return defaultClientHandshakeTrafficSecret;
    }

    public void setDefaultClientHandshakeTrafficSecret(byte[] defaultClientHandshakeTrafficSecret) {
        this.defaultClientHandshakeTrafficSecret = defaultClientHandshakeTrafficSecret;
    }

    public byte[] getDefaultServerHandshakeTrafficSecret() {
        return defaultServerHandshakeTrafficSecret;
    }

    public void setDefaultServerHandshakeTrafficSecret(byte[] defaultServerHandshakeTrafficSecret) {
        this.defaultServerHandshakeTrafficSecret = defaultServerHandshakeTrafficSecret;
    }

    public byte[] getKeySharePublic() {
        return keySharePublic;
    }

    public void setKeySharePublic(byte[] keySharePublic) {
        this.keySharePublic = keySharePublic;
    }

    public byte[] getDefaultCertificateRequestContext() {
        return defaultCertificateRequestContext;
    }

    public void setDefaultCertificateRequestContext(byte[] defaultCertificateRequestContext) {
        this.defaultCertificateRequestContext = defaultCertificateRequestContext;
    }

    public boolean isWorkflowExecutorShouldOpen() {
        return workflowExecutorShouldOpen;
    }

    public void setWorkflowExecutorShouldOpen(boolean workflowExecutorShouldOpen) {
        this.workflowExecutorShouldOpen = workflowExecutorShouldOpen;
    }

    public boolean isWorkflowExecutorShouldClose() {
        return workflowExecutorShouldClose;
    }

    public void setWorkflowExecutorShouldClose(boolean workflowExecutorShouldClose) {
        this.workflowExecutorShouldClose = workflowExecutorShouldClose;
    }

    public boolean isStopRecievingAfterFatal() {
        return stopRecievingAfterFatal;
    }

    public void setStopRecievingAfterFatal(boolean stopRecievingAfterFatal) {
        this.stopRecievingAfterFatal = stopRecievingAfterFatal;
    }

    public BigInteger getDefaultClientRSAPrivateKey() {
        return defaultClientRSAPrivateKey;
    }

    public void setDefaultClientRSAPrivateKey(BigInteger defaultClientRSAPrivateKey) {
        this.defaultClientRSAPrivateKey = defaultClientRSAPrivateKey;
    }

    public BigInteger getDefaultServerRSAPrivateKey() {
        return defaultServerRSAPrivateKey;
    }

    public void setDefaultServerRSAPrivateKey(BigInteger defaultServerRSAPrivateKey) {
        this.defaultServerRSAPrivateKey = defaultServerRSAPrivateKey;
    }

    public BigInteger getDefaultRSAModulus() {
        return defaultRSAModulus;
    }

    public void setDefaultRSAModulus(BigInteger defaultRSAModulus) {
        if (defaultRSAModulus.signum() == 1) {
            this.defaultRSAModulus = defaultRSAModulus;
        } else {
            throw new IllegalArgumentException("Modulus cannot be negative or zero" + defaultRSAModulus.toString());
        }
    }

    public BigInteger getDefaultServerRSAPublicKey() {
        return defaultServerRSAPublicKey;
    }

    public void setDefaultServerRSAPublicKey(BigInteger defaultServerRSAPublicKey) {
        this.defaultServerRSAPublicKey = defaultServerRSAPublicKey;
    }

    public BigInteger getDefaultClientRSAPublicKey() {
        return defaultClientRSAPublicKey;
    }

    public void setDefaultClientRSAPublicKey(BigInteger defaultClientRSAPublicKey) {
        this.defaultClientRSAPublicKey = defaultClientRSAPublicKey;
    }

    public BigInteger getDefaultServerEcPrivateKey() {
        return defaultServerEcPrivateKey;
    }

    public void setDefaultServerEcPrivateKey(BigInteger defaultServerEcPrivateKey) {
        this.defaultServerEcPrivateKey = defaultServerEcPrivateKey;
    }

    public BigInteger getDefaultClientEcPrivateKey() {
        return defaultClientEcPrivateKey;
    }

    public void setDefaultClientEcPrivateKey(BigInteger defaultClientEcPrivateKey) {
        this.defaultClientEcPrivateKey = defaultClientEcPrivateKey;
    }

    public NamedCurve getDefaultSelectedCurve() {
        return defaultSelectedCurve;
    }

    public void setDefaultSelectedCurve(NamedCurve defaultSelectedCurve) {
        this.defaultSelectedCurve = defaultSelectedCurve;
    }

    public CustomECPoint getDefaultClientEcPublicKey() {
        return defaultClientEcPublicKey;
    }

    public void setDefaultClientEcPublicKey(CustomECPoint defaultClientEcPublicKey) {
        this.defaultClientEcPublicKey = defaultClientEcPublicKey;
    }

    public CustomECPoint getDefaultServerEcPublicKey() {
        return defaultServerEcPublicKey;
    }

    public void setDefaultServerEcPublicKey(CustomECPoint defaultServerEcPublicKey) {
        this.defaultServerEcPublicKey = defaultServerEcPublicKey;
    }

    public byte getDefaultAlertDescription() {
        return defaultAlertDescription;
    }

    public void setDefaultAlertDescription(byte defaultAlertDescription) {
        this.defaultAlertDescription = defaultAlertDescription;
    }

    public byte getDefaultAlertLevel() {
        return defaultAlertLevel;
    }

    public void setDefaultAlertLevel(byte defaultAlertLevel) {
        this.defaultAlertLevel = defaultAlertLevel;
    }

    public BigInteger getDefaultServerDhPublicKey() {
        return defaultServerDhPublicKey;
    }

    public void setDefaultServerDhPublicKey(BigInteger defaultServerDhPublicKey) {
        this.defaultServerDhPublicKey = defaultServerDhPublicKey;
    }

    public BigInteger getDefaultClientDhPublicKey() {
        return defaultClientDhPublicKey;
    }

    public void setDefaultClientDhPublicKey(BigInteger defaultClientDhPublicKey) {
        this.defaultClientDhPublicKey = defaultClientDhPublicKey;
    }

    public BigInteger getDefaultServerDhPrivateKey() {
        return defaultServerDhPrivateKey;
    }

    public void setDefaultServerDhPrivateKey(BigInteger defaultServerDhPrivateKey) {
        this.defaultServerDhPrivateKey = defaultServerDhPrivateKey;
    }

    public PRFAlgorithm getDefaultPRFAlgorithm() {
        return defaultPRFAlgorithm;
    }

    public void setDefaultPRFAlgorithm(PRFAlgorithm defaultPRFAlgorithm) {
        this.defaultPRFAlgorithm = defaultPRFAlgorithm;
    }

    public byte[] getDefaultDtlsCookie() {
        return defaultDtlsCookie;
    }

    public void setDefaultDtlsCookie(byte[] defaultDtlsCookie) {
        this.defaultDtlsCookie = defaultDtlsCookie;
    }

    public byte[] getDefaultClientSessionId() {
        return defaultClientSessionId;
    }

    public void setDefaultClientSessionId(byte[] defaultClientSessionId) {
        this.defaultClientSessionId = defaultClientSessionId;
    }

    public byte[] getDefaultServerSessionId() {
        return defaultServerSessionId;
    }

    public void setDefaultServerSessionId(byte[] defaultServerSessionId) {
        this.defaultServerSessionId = defaultServerSessionId;
    }

    public CompressionMethod getDefaultSelectedCompressionMethod() {
        return defaultSelectedCompressionMethod;
    }

    public void setDefaultSelectedCompressionMethod(CompressionMethod defaultSelectedCompressionMethod) {
        this.defaultSelectedCompressionMethod = defaultSelectedCompressionMethod;
    }

    public byte[] getDefaultServerRandom() {
        return defaultServerRandom;
    }

    public void setDefaultServerRandom(byte[] defaultServerRandom) {
        this.defaultServerRandom = defaultServerRandom;
    }

    public byte[] getDefaultClientRandom() {
        return defaultClientRandom;
    }

    public void setDefaultClientRandom(byte[] defaultClientRandom) {
        this.defaultClientRandom = defaultClientRandom;
    }

    public byte[] getDefaultPreMasterSecret() {
        return defaultPreMasterSecret;
    }

    public void setDefaultPreMasterSecret(byte[] defaultPreMasterSecret) {
        this.defaultPreMasterSecret = defaultPreMasterSecret;
    }

    public byte[] getDefaultMasterSecret() {
        return defaultMasterSecret;
    }

    public void setDefaultMasterSecret(byte[] defaultMasterSecret) {
        this.defaultMasterSecret = defaultMasterSecret;
    }

    public ProtocolVersion getDefaultHighestClientProtocolVersion() {
        return defaultHighestClientProtocolVersion;
    }

    public void setDefaultHighestClientProtocolVersion(ProtocolVersion defaultHighestClientProtocolVersion) {
        this.defaultHighestClientProtocolVersion = defaultHighestClientProtocolVersion;
    }

    public ProtocolVersion getDefaultSelectedProtocolVersion() {
        return defaultSelectedProtocolVersion;
    }

    public void setDefaultSelectedProtocolVersion(ProtocolVersion defaultSelectedProtocolVersion) {
        this.defaultSelectedProtocolVersion = defaultSelectedProtocolVersion;
    }

    public List<SignatureAndHashAlgorithm> getDefaultServerSupportedSignatureAndHashAlgorithms() {
        return defaultServerSupportedSignatureAndHashAlgorithms;
    }

    public void setDefaultServerSupportedSignatureAndHashAlgorithms(
            List<SignatureAndHashAlgorithm> defaultServerSupportedSignatureAndHashAlgorithms) {
        this.defaultServerSupportedSignatureAndHashAlgorithms = defaultServerSupportedSignatureAndHashAlgorithms;
    }

    public void setDefaultServerSupportedSignatureAndHashAlgorithms(
            SignatureAndHashAlgorithm... defaultServerSupportedSignatureAndHashAlgorithms) {
        this.defaultServerSupportedSignatureAndHashAlgorithms = Arrays
                .asList(defaultServerSupportedSignatureAndHashAlgorithms);
    }

    public List<CipherSuite> getDefaultServerSupportedCiphersuites() {
        return defaultServerSupportedCiphersuites;
    }

    public void setDefaultServerSupportedCiphersuites(List<CipherSuite> defaultServerSupportedCiphersuites) {
        this.defaultServerSupportedCiphersuites = defaultServerSupportedCiphersuites;
    }

    public final void setDefaultServerSupportedCiphersuites(CipherSuite... defaultServerSupportedCiphersuites) {
        this.defaultServerSupportedCiphersuites = Arrays.asList(defaultServerSupportedCiphersuites);
    }

    public List<CompressionMethod> getDefaultClientSupportedCompressionMethods() {
        return defaultClientSupportedCompressionMethods;
    }

    public void setDefaultClientSupportedCompressionMethods(
            List<CompressionMethod> defaultClientSupportedCompressionMethods) {
        this.defaultClientSupportedCompressionMethods = defaultClientSupportedCompressionMethods;
    }

    public final void setDefaultClientSupportedCompressionMethods(
            CompressionMethod... defaultClientSupportedCompressionMethods) {
        this.defaultClientSupportedCompressionMethods = Arrays.asList(defaultClientSupportedCompressionMethods);
    }

    public HeartbeatMode getDefaultHeartbeatMode() {
        return defaultHeartbeatMode;
    }

    public void setDefaultHeartbeatMode(HeartbeatMode defaultHeartbeatMode) {
        this.defaultHeartbeatMode = defaultHeartbeatMode;
    }

    public MaxFragmentLength getDefaultMaxFragmentLength() {
        return defaultMaxFragmentLength;
    }

    public void setDefaultMaxFragmentLength(MaxFragmentLength defaultMaxFragmentLength) {
        this.defaultMaxFragmentLength = defaultMaxFragmentLength;
    }

    public SignatureAndHashAlgorithm getDefaultSelectedSignatureAndHashAlgorithm() {
        return defaultSelectedSignatureAndHashAlgorithm;
    }

    public void setDefaultSelectedSignatureAndHashAlgorithm(
            SignatureAndHashAlgorithm defaultSelectedSignatureAndHashAlgorithm) {
        this.defaultSelectedSignatureAndHashAlgorithm = defaultSelectedSignatureAndHashAlgorithm;
    }

    public List<ECPointFormat> getDefaultClientSupportedPointFormats() {
        return defaultClientSupportedPointFormats;
    }

    public void setDefaultClientSupportedPointFormats(List<ECPointFormat> defaultClientSupportedPointFormats) {
        this.defaultClientSupportedPointFormats = defaultClientSupportedPointFormats;
    }

    public final void setDefaultClientSupportedPointFormats(ECPointFormat... defaultClientSupportedPointFormats) {
        this.defaultClientSupportedPointFormats = Arrays.asList(defaultClientSupportedPointFormats);
    }

    public ProtocolVersion getDefaultLastRecordProtocolVersion() {
        return defaultLastRecordProtocolVersion;
    }

    public void setDefaultLastRecordProtocolVersion(ProtocolVersion defaultLastRecordProtocolVersion) {
        this.defaultLastRecordProtocolVersion = defaultLastRecordProtocolVersion;
    }

    public List<SNIEntry> getDefaultClientSNIEntryList() {
        return defaultClientSNIEntryList;
    }

    public void setDefaultClientSNIEntryList(List<SNIEntry> defaultClientSNIEntryList) {
        this.defaultClientSNIEntryList = defaultClientSNIEntryList;
    }

    public final void setDefaultClientSNIEntries(SNIEntry... defaultClientSNIEntryList) {
        this.defaultClientSNIEntryList = Arrays.asList(defaultClientSNIEntryList);
    }

    public List<SignatureAndHashAlgorithm> getDefaultClientSupportedSignatureAndHashAlgorithms() {
        return defaultClientSupportedSignatureAndHashAlgorithms;
    }

    public void setDefaultClientSupportedSignatureAndHashAlgorithms(
            List<SignatureAndHashAlgorithm> defaultClientSupportedSignatureAndHashAlgorithms) {
        this.defaultClientSupportedSignatureAndHashAlgorithms = defaultClientSupportedSignatureAndHashAlgorithms;
    }

    public final void setDefaultClientSupportedSignatureAndHashAlgorithms(
            SignatureAndHashAlgorithm... defaultClientSupportedSignatureAndHashAlgorithms) {
        this.defaultClientSupportedSignatureAndHashAlgorithms = Arrays
                .asList(defaultClientSupportedSignatureAndHashAlgorithms);
    }

    public List<ECPointFormat> getDefaultServerSupportedPointFormats() {
        return defaultServerSupportedPointFormats;
    }

    public void setDefaultServerSupportedPointFormats(List<ECPointFormat> defaultServerSupportedPointFormats) {
        this.defaultServerSupportedPointFormats = defaultServerSupportedPointFormats;
    }

    public final void setDefaultServerSupportedPointFormats(ECPointFormat... defaultServerSupportedPointFormats) {
        this.defaultServerSupportedPointFormats = Arrays.asList(defaultServerSupportedPointFormats);
    }

    public List<NamedCurve> getDefaultClientNamedCurves() {
        return defaultClientNamedCurves;
    }

    public void setDefaultClientNamedCurves(List<NamedCurve> defaultClientNamedCurves) {
        this.defaultClientNamedCurves = defaultClientNamedCurves;
    }

    public final void setDefaultClientNamedCurves(NamedCurve... defaultClientNamedCurves) {
        this.defaultClientNamedCurves = Arrays.asList(defaultClientNamedCurves);
    }

    public CipherSuite getDefaultSelectedCipherSuite() {
        return defaultSelectedCipherSuite;
    }

    public void setDefaultSelectedCipherSuite(CipherSuite defaultSelectedCipherSuite) {
        this.defaultSelectedCipherSuite = defaultSelectedCipherSuite;
    }

    public boolean isQuickReceive() {
        return quickReceive;
    }

    public void setQuickReceive(boolean quickReceive) {
        this.quickReceive = quickReceive;
    }

    public boolean isResetWorkflowtracesBeforeSaving() {
        return resetWorkflowtracesBeforeSaving;
    }

    public void setResetWorkflowtracesBeforeSaving(boolean resetWorkflowtracesBeforeSaving) {
        this.resetWorkflowtracesBeforeSaving = resetWorkflowtracesBeforeSaving;
    }

    public RecordLayerType getRecordLayerType() {
        return recordLayerType;
    }

    public void setRecordLayerType(RecordLayerType recordLayerType) {
        this.recordLayerType = recordLayerType;
    }

    public boolean isFlushOnMessageTypeChange() {
        return flushOnMessageTypeChange;
    }

    public void setFlushOnMessageTypeChange(boolean flushOnMessageTypeChange) {
        this.flushOnMessageTypeChange = flushOnMessageTypeChange;
    }

    public boolean isCreateRecordsDynamically() {
        return createRecordsDynamically;
    }

    public void setCreateRecordsDynamically(boolean createRecordsDynamically) {
        this.createRecordsDynamically = createRecordsDynamically;
    }

    public boolean isCreateIndividualRecords() {
        return createIndividualRecords;
    }

    public void setCreateIndividualRecords(boolean createIndividualRecords) {
        this.createIndividualRecords = createIndividualRecords;
    }

    public int getDefaultMaxRecordData() {
        return defaultMaxRecordData;
    }

    public void setDefaultMaxRecordData(int defaultMaxRecordData) {
        if (defaultMaxRecordData == 0) {
            LOGGER.warn("defaultMaxRecordData is being set to 0");
        }
        this.defaultMaxRecordData = defaultMaxRecordData;
    }

    public WorkflowExecutorType getWorkflowExecutorType() {
        return workflowExecutorType;
    }

    public void setWorkflowExecutorType(WorkflowExecutorType workflowExecutorType) {
        this.workflowExecutorType = workflowExecutorType;
    }

    public NameType getSniType() {
        return sniType;
    }

    public void setSniType(NameType sniType) {
        this.sniType = sniType;
    }

    public int getHeartbeatPayloadLength() {
        return heartbeatPayloadLength;
    }

    public void setHeartbeatPayloadLength(int heartbeatPayloadLength) {
        this.heartbeatPayloadLength = heartbeatPayloadLength;
    }

    public int getHeartbeatPaddingLength() {
        return heartbeatPaddingLength;
    }

    public void setHeartbeatPaddingLength(int heartbeatPaddingLength) {
        this.heartbeatPaddingLength = heartbeatPaddingLength;
    }

    public boolean isAddPaddingExtension() {
        return addPaddingExtension;
    }

    public void setAddPaddingExtension(boolean addPaddingExtension) {
        this.addPaddingExtension = addPaddingExtension;
    }

    public boolean isAddExtendedMasterSecretExtension() {
        return addExtendedMasterSecretExtension;
    }

    public void setAddExtendedMasterSecretExtension(boolean addExtendedMasterSecretExtension) {
        this.addExtendedMasterSecretExtension = addExtendedMasterSecretExtension;
    }

    public boolean isAddSessionTicketTLSExtension() {
        return addSessionTicketTLSExtension;
    }

    public void setAddSessionTicketTLSExtension(boolean addSessionTicketTLSExtension) {
        this.addSessionTicketTLSExtension = addSessionTicketTLSExtension;
    }

    public byte[] getDefaultPaddingExtensionBytes() {
        return defaultPaddingExtensionBytes;
    }

    public void setDefaultPaddingExtensionBytes(byte[] defaultPaddingExtensionBytes) {
        this.defaultPaddingExtensionBytes = defaultPaddingExtensionBytes;
    }

    public List<ClientCertificateType> getClientCertificateTypes() {
        return clientCertificateTypes;
    }

    public void setClientCertificateTypes(List<ClientCertificateType> clientCertificateTypes) {
        this.clientCertificateTypes = clientCertificateTypes;
    }

    public final void setClientCertificateTypes(ClientCertificateType... clientCertificateTypes) {
        this.clientCertificateTypes = Arrays.asList(clientCertificateTypes);
    }

    public boolean isWaitOnlyForExpectedDTLS() {
        return waitOnlyForExpectedDTLS;
    }

    public void setWaitOnlyForExpectedDTLS(boolean waitOnlyForExpectedDTLS) {
        this.waitOnlyForExpectedDTLS = waitOnlyForExpectedDTLS;
    }

    public String getDefaultApplicationMessageData() {
        return defaultApplicationMessageData;
    }

    public boolean isDoDTLSRetransmits() {
        return doDTLSRetransmits;
    }

    public void setDoDTLSRetransmits(boolean doDTLSRetransmits) {
        this.doDTLSRetransmits = doDTLSRetransmits;
    }

    public void setDefaultApplicationMessageData(String defaultApplicationMessageData) {
        this.defaultApplicationMessageData = defaultApplicationMessageData;
    }

    public boolean isEnforceSettings() {
        return enforceSettings;
    }

    public void setEnforceSettings(boolean enforceSettings) {
        this.enforceSettings = enforceSettings;
    }

    public BigInteger getDefaultDhGenerator() {
        return defaultDhGenerator;
    }

    public void setDefaultDhGenerator(BigInteger defaultDhGenerator) {
        this.defaultDhGenerator = defaultDhGenerator;
    }

    public BigInteger getDefaultDhModulus() {
        return defaultDhModulus;
    }

    public void setDefaultDhModulus(BigInteger defaultDhModulus) {
        if (defaultDhModulus.signum() == 1) {
            this.defaultDhModulus = defaultDhModulus;
        } else {
            throw new IllegalArgumentException("Modulus cannot be negative or zero:" + defaultDhModulus.toString());
        }
    }

    public BigInteger getDefaultClientDhPrivateKey() {
        return defaultClientDhPrivateKey;
    }

    public void setDefaultClientDhPrivateKey(BigInteger defaultClientDhPrivateKey) {
        this.defaultClientDhPrivateKey = defaultClientDhPrivateKey;
    }

    public byte[] getDistinguishedNames() {
        return distinguishedNames;
    }

    public void setDistinguishedNames(byte[] distinguishedNames) {
        this.distinguishedNames = distinguishedNames;
    }

    public ProtocolVersion getHighestProtocolVersion() {
        return highestProtocolVersion;
    }

    public void setHighestProtocolVersion(ProtocolVersion highestProtocolVersion) {
        this.highestProtocolVersion = highestProtocolVersion;
    }

    public boolean isUpdateTimestamps() {
        return updateTimestamps;
    }

    public void setUpdateTimestamps(boolean updateTimestamps) {
        this.updateTimestamps = updateTimestamps;
    }

    public boolean isServerSendsApplicationData() {
        return serverSendsApplicationData;
    }

    public void setServerSendsApplicationData(boolean serverSendsApplicationData) {
        this.serverSendsApplicationData = serverSendsApplicationData;
    }

    public WorkflowTraceType getWorkflowTraceType() {
        return workflowTraceType;
    }

    public void setWorkflowTraceType(WorkflowTraceType workflowTraceType) {
        this.workflowTraceType = workflowTraceType;
    }

    public String getWorkflowOutput() {
        return workflowOutput;
    }

    public void setWorkflowOutput(String workflowOutput) {
        this.workflowOutput = workflowOutput;
    }

    public String getWorkflowInput() {
        return workflowInput;
    }

    public void setWorkflowInput(String workflowInput) {
        this.workflowInput = workflowInput;
    }

    public TransportHandlerType getTransportHandlerType() {
        return transportHandlerType;
    }

    public void setTransportHandlerType(TransportHandlerType transportHandlerType) {
        this.transportHandlerType = transportHandlerType;
    }

    public int getTimeout() {
        return timeout;
    }

    public void setTimeout(int timeout) {
        this.timeout = timeout;
    }

    public int getPort() {
        return port;
    }

    public void setPort(int port) {
        this.port = port;
    }

    public boolean isSniHostnameFatal() {
        return sniHostnameFatal;
    }

    public void setSniHostnameFatal(boolean sniHostnameFatal) {
        this.sniHostnameFatal = sniHostnameFatal;
    }

    public MaxFragmentLength getMaxFragmentLength() {
        return maxFragmentLength;
    }

    public void setMaxFragmentLength(MaxFragmentLength maxFragmentLengthConfig) {
        this.maxFragmentLength = maxFragmentLengthConfig;
    }

    public String getSniHostname() {
        return sniHostname;
    }

    public void setSniHostname(String SniHostname) {
        this.sniHostname = SniHostname;
    }

    public NamedCurve getKeyShareType() {
        return keyShareType;
    }

    public void setKeyShareType(NamedCurve keyShareType) {
        this.keyShareType = keyShareType;
    }

    public boolean isDynamicWorkflow() {
        return dynamicWorkflow;
    }

    public void setDynamicWorkflow(boolean dynamicWorkflow) {
        this.dynamicWorkflow = dynamicWorkflow;
    }

    public List<CipherSuite> getDefaultClientSupportedCiphersuites() {
        return defaultClientSupportedCiphersuites;
    }

    public void setDefaultClientSupportedCiphersuites(List<CipherSuite> defaultClientSupportedCiphersuites) {
        this.defaultClientSupportedCiphersuites = defaultClientSupportedCiphersuites;
    }

    public final void setDefaultClientSupportedCiphersuites(CipherSuite... defaultClientSupportedCiphersuites) {
        this.defaultClientSupportedCiphersuites = Arrays.asList(defaultClientSupportedCiphersuites);
    }

    public ConnectionEndType getConnectionEndType() {
        return connectionEndType;
    }

    public void setConnectionEndType(ConnectionEndType connectionEndType) {
        this.connectionEndType = connectionEndType;
    }

    public ConnectionEndType getMyConnectionPeer() {
        return connectionEndType == ConnectionEndType.CLIENT ? ConnectionEndType.SERVER : ConnectionEndType.CLIENT;
    }

    public WorkflowTrace getWorkflowTrace() {
        return workflowTrace;
    }

    public void setWorkflowTrace(WorkflowTrace workflowTrace) {
        this.workflowTrace = workflowTrace;
    }

    public String getHost() {
        return host;
    }

    public void setHost(String host) {
        this.host = host;
    }

    public boolean isClientAuthentication() {
        return clientAuthentication;
    }

    public void setClientAuthentication(boolean clientAuthentication) {
        this.clientAuthentication = clientAuthentication;
    }

    public List<SignatureAndHashAlgorithm> getSupportedSignatureAndHashAlgorithms() {
        return supportedSignatureAndHashAlgorithms;
    }

    public void setSupportedSignatureAndHashAlgorithms(
            List<SignatureAndHashAlgorithm> supportedSignatureAndHashAlgorithms) {
        this.supportedSignatureAndHashAlgorithms = supportedSignatureAndHashAlgorithms;
    }

    public final void setSupportedSignatureAndHashAlgorithms(
            SignatureAndHashAlgorithm... supportedSignatureAndHashAlgorithms) {
        this.supportedSignatureAndHashAlgorithms = Arrays.asList(supportedSignatureAndHashAlgorithms);
    }

    public List<NamedCurve> getNamedCurves() {
        return namedCurves;
    }

    public void setNamedCurves(List<NamedCurve> namedCurves) {
        this.namedCurves = namedCurves;
    }

    public final void setNamedCurves(NamedCurve... namedCurves) {
        this.namedCurves = Arrays.asList(namedCurves);
    }

    public List<ProtocolVersion> getSupportedVersions() {
        return supportedVersions;
    }

    public void setSupportedVersions(List<ProtocolVersion> supportedVersions) {
        this.supportedVersions = supportedVersions;
    }

    public final void setSupportedVersions(ProtocolVersion... supportedVersions) {
        this.supportedVersions = Arrays.asList(supportedVersions);
    }

    public HeartbeatMode getHeartbeatMode() {
        return heartbeatMode;
    }

    public void setHeartbeatMode(HeartbeatMode heartbeatMode) {
        this.heartbeatMode = heartbeatMode;
    }

    public boolean isAddECPointFormatExtension() {
        return addECPointFormatExtension;
    }

    public void setAddECPointFormatExtension(boolean addECPointFormatExtension) {
        this.addECPointFormatExtension = addECPointFormatExtension;
    }

    public boolean isAddEllipticCurveExtension() {
        return addEllipticCurveExtension;
    }

    public void setAddEllipticCurveExtension(boolean addEllipticCurveExtension) {
        this.addEllipticCurveExtension = addEllipticCurveExtension;
    }

    public boolean isAddHeartbeatExtension() {
        return addHeartbeatExtension;
    }

    public void setAddHeartbeatExtension(boolean addHeartbeatExtension) {
        this.addHeartbeatExtension = addHeartbeatExtension;
    }

    public boolean isAddMaxFragmentLengthExtenstion() {
        return addMaxFragmentLengthExtenstion;
    }

    public void setAddMaxFragmentLengthExtenstion(boolean addMaxFragmentLengthExtenstion) {
        this.addMaxFragmentLengthExtenstion = addMaxFragmentLengthExtenstion;
    }

    public boolean isAddServerNameIndicationExtension() {
        return addServerNameIndicationExtension;
    }

    public void setAddServerNameIndicationExtension(boolean addServerNameIndicationExtension) {
        this.addServerNameIndicationExtension = addServerNameIndicationExtension;
    }

    public boolean isAddSignatureAndHashAlgrorithmsExtension() {
        return addSignatureAndHashAlgrorithmsExtension;
    }

    public void setAddSignatureAndHashAlgrorithmsExtension(boolean addSignatureAndHashAlgrorithmsExtension) {
        this.addSignatureAndHashAlgrorithmsExtension = addSignatureAndHashAlgrorithmsExtension;
    }

    public boolean isAddSupportedVersionsExtension() {
        return addSupportedVersionsExtension;
    }

    public void setAddSupportedVersionsExtension(boolean addSupportedVersionsExtension) {
        this.addSupportedVersionsExtension = addSupportedVersionsExtension;
    }

    public boolean isAddKeyShareExtension() {
        return addKeyShareExtension;
    }

    public void setAddKeyShareExtension(boolean addKeyShareExtension) {
        this.addKeyShareExtension = addKeyShareExtension;
    }

    public int getDefaultDTLSCookieLength() {
        return defaultDTLSCookieLength;
    }

    public void setDefaultDTLSCookieLength(int defaultDTLSCookieLength) {
        this.defaultDTLSCookieLength = defaultDTLSCookieLength;
    }

    public int getPaddingLength() {
        return paddingLength;
    }

    public void setPaddingLength(int paddingLength) {
        this.paddingLength = paddingLength;
    }

    public byte[] getKeySharePrivate() {
        return keySharePrivate;
    }

    public void setKeySharePrivate(byte[] keySharePrivate) {
        this.keySharePrivate = keySharePrivate;
    }

    public byte[] getTLSSessionTicket() {
        return TLSSessionTicket;
    }

    public void setTLSSessionTicket(byte[] TLSSessionTicket) {
        this.TLSSessionTicket = TLSSessionTicket;
    }

    public byte[] getDefaultSignedCertificateTimestamp() {
        return defaultSignedCertificateTimestamp;
    }

    public void setDefaultSignedCertificateTimestamp(byte[] defaultSignedCertificateTimestamp) {
        this.defaultSignedCertificateTimestamp = defaultSignedCertificateTimestamp;
    }

    public boolean isAddSignedCertificateTimestampExtension() {
        return addSignedCertificateTimestampExtension;
    }

    public void setAddSignedCertificateTimestampExtension(boolean addSignedCertificateTimestampExtension) {
        this.addSignedCertificateTimestampExtension = addSignedCertificateTimestampExtension;
    }

    public byte[] getDefaultClientRenegotiationInfo() {
        return defaultClientRenegotiationInfo;
    }

    public void setDefaultClientRenegotiationInfo(byte[] defaultClientRenegotiationInfo) {
        this.defaultClientRenegotiationInfo = defaultClientRenegotiationInfo;
    }

    public boolean isAddRenegotiationInfoExtension() {
        return addRenegotiationInfoExtension;
    }

    public void setAddRenegotiationInfoExtension(boolean addRenegotiationInfoExtension) {
        this.addRenegotiationInfoExtension = addRenegotiationInfoExtension;
    }

    public TokenBindingVersion getDefaultTokenBindingVersion() {
        return defaultTokenBindingVersion;
    }

    public void setDefaultTokenBindingVersion(TokenBindingVersion defaultTokenBindingVersion) {
        this.defaultTokenBindingVersion = defaultTokenBindingVersion;
    }

    public List<TokenBindingKeyParameters> getDefaultTokenBindingKeyParameters() {
        return defaultTokenBindingKeyParameters;
    }

    public void setDefaultTokenBindingKeyParameters(List<TokenBindingKeyParameters> defaultTokenBindingKeyParameters) {
        this.defaultTokenBindingKeyParameters = defaultTokenBindingKeyParameters;
    }

    public final void setDefaultTokenBindingKeyParameters(TokenBindingKeyParameters... defaultTokenBindingKeyParameters) {
        this.defaultTokenBindingKeyParameters = Arrays.asList(defaultTokenBindingKeyParameters);
    }

    public boolean isAddTokenBindingExtension() {
        return addTokenBindingExtension;
    }

    public void setAddTokenBindingExtension(boolean addTokenBindingExtension) {
        this.addTokenBindingExtension = addTokenBindingExtension;
    }

    public KSEntry getDefaultServerKSEntry() {
        return new KSEntry(keyShareType, keySharePublic);
    }

    public CertificateStatusRequestType getCertificateStatusRequestExtensionRequestType() {
        return certificateStatusRequestExtensionRequestType;
    }

    public void setCertificateStatusRequestExtensionRequestType(
            CertificateStatusRequestType certificateStatusRequestExtensionRequestType) {
        this.certificateStatusRequestExtensionRequestType = certificateStatusRequestExtensionRequestType;
    }

    public byte[] getCertificateStatusRequestExtensionResponderIDList() {
        return certificateStatusRequestExtensionResponderIDList;
    }

    public void setCertificateStatusRequestExtensionResponderIDList(
            byte[] certificateStatusRequestExtensionResponderIDList) {
        this.certificateStatusRequestExtensionResponderIDList = certificateStatusRequestExtensionResponderIDList;
    }

    public byte[] getCertificateStatusRequestExtensionRequestExtension() {
        return certificateStatusRequestExtensionRequestExtension;
    }

    public void setCertificateStatusRequestExtensionRequestExtension(
            byte[] certificateStatusRequestExtensionRequestExtension) {
        this.certificateStatusRequestExtensionRequestExtension = certificateStatusRequestExtensionRequestExtension;
    }

    public String getApplicationLayerProtocolNegotiationAnnouncedProtocols() {
        return applicationLayerProtocolNegotiationAnnouncedProtocols;
    }

    public void setApplicationLayerProtocolNegotiationAnnouncedProtocols(
            String applicationLayerProtocolNegotiationAnnouncedProtocols) {
        this.applicationLayerProtocolNegotiationAnnouncedProtocols = applicationLayerProtocolNegotiationAnnouncedProtocols;
    }

    public byte[] getSessionId() {
        return sessionId;
    }

    public void setSessionId(byte[] sessionId) {
        this.sessionId = sessionId;
    }

    public byte[] getSecureRemotePasswordExtensionIdentifier() {
        return secureRemotePasswordExtensionIdentifier;
    }

    public void setSecureRemotePasswordExtensionIdentifier(byte[] secureRemotePasswordExtensionIdentifier) {
        this.secureRemotePasswordExtensionIdentifier = secureRemotePasswordExtensionIdentifier;
    }

    public List<SrtpProtectionProfiles> getSecureRealTimeTransportProtocolProtectionProfiles() {
        return secureRealTimeTransportProtocolProtectionProfiles;
    }

    public void setSecureRealTimeTransportProtocolProtectionProfiles(
            List<SrtpProtectionProfiles> secureRealTimeTransportProtocolProtectionProfiles) {
        this.secureRealTimeTransportProtocolProtectionProfiles = secureRealTimeTransportProtocolProtectionProfiles;
    }

    public byte[] getSecureRealTimeTransportProtocolMasterKeyIdentifier() {
        return secureRealTimeTransportProtocolMasterKeyIdentifier;
    }

    public void setSecureRealTimeTransportProtocolMasterKeyIdentifier(
            byte[] secureRealTimeTransportProtocolMasterKeyIdentifier) {
        this.secureRealTimeTransportProtocolMasterKeyIdentifier = secureRealTimeTransportProtocolMasterKeyIdentifier;
    }

    public UserMappingExtensionHintType getUserMappingExtensionHintType() {
        return userMappingExtensionHintType;
    }

    public void setUserMappingExtensionHintType(UserMappingExtensionHintType userMappingExtensionHintType) {
        this.userMappingExtensionHintType = userMappingExtensionHintType;
    }

    public List<CertificateType> getCertificateTypeDesiredTypes() {
        return certificateTypeDesiredTypes;
    }

    public void setCertificateTypeDesiredTypes(List<CertificateType> certificateTypeDesiredTypes) {
        this.certificateTypeDesiredTypes = certificateTypeDesiredTypes;
    }

    public List<CertificateType> getClientCertificateTypeDesiredTypes() {
        return clientCertificateTypeDesiredTypes;
    }

    public void setClientCertificateTypeDesiredTypes(List<CertificateType> clientCertificateTypeDesiredTypes) {
        this.clientCertificateTypeDesiredTypes = clientCertificateTypeDesiredTypes;
    }

    public List<CertificateType> getServerCertificateTypeDesiredTypes() {
        return serverCertificateTypeDesiredTypes;
    }

    public void setServerCertificateTypeDesiredTypes(List<CertificateType> serverCertificateTypeDesiredTypes) {
        this.serverCertificateTypeDesiredTypes = serverCertificateTypeDesiredTypes;
    }

    public List<AuthzDataFormat> getClientAuthzExtensionDataFormat() {
        return clientAuthzExtensionDataFormat;
    }

    public void setClientAuthzExtensionDataFormat(List<AuthzDataFormat> clientAuthzExtensionDataFormat) {
        this.clientAuthzExtensionDataFormat = clientAuthzExtensionDataFormat;
    }

    public boolean isCertificateTypeExtensionMessageState() {
        return certificateTypeExtensionMessageState;
    }

    public void setCertificateTypeExtensionMessageState(boolean certificateTypeExtensionMessageState) {
        this.certificateTypeExtensionMessageState = certificateTypeExtensionMessageState;
    }

    public List<AuthzDataFormat> getServerAuthzExtensionDataFormat() {
        return serverAuthzExtensionDataFormat;
    }

    public void setServerAuthzExtensionDataFormat(List<AuthzDataFormat> serverAuthzExtensionDataFormat) {
        this.serverAuthzExtensionDataFormat = serverAuthzExtensionDataFormat;
    }

    public List<TrustedAuthority> getTrustedCaIndicationExtensionAuthorties() {
        return trustedCaIndicationExtensionAuthorties;
    }

    public void setTrustedCaIndicationExtensionAuthorties(List<TrustedAuthority> trustedCaIndicationExtensionAuthorties) {
        this.trustedCaIndicationExtensionAuthorties = trustedCaIndicationExtensionAuthorties;
    }

    public boolean isClientCertificateTypeExtensionMessageState() {
        return clientCertificateTypeExtensionMessageState;
    }

    public void setClientCertificateTypeExtensionMessageState(boolean clientCertificateTypeExtensionMessageState) {
        this.clientCertificateTypeExtensionMessageState = clientCertificateTypeExtensionMessageState;
    }

    public boolean isCachedInfoExtensionIsClientState() {
        return cachedInfoExtensionIsClientState;
    }

    public void setCachedInfoExtensionIsClientState(boolean cachedInfoExtensionIsClientState) {
        this.cachedInfoExtensionIsClientState = cachedInfoExtensionIsClientState;
    }

    public List<CachedObject> getCachedObjectList() {
        return cachedObjectList;
    }

    public void setCachedObjectList(List<CachedObject> cachedObjectList) {
        this.cachedObjectList = cachedObjectList;
    }

    public List<RequestItemV2> getStatusRequestV2RequestList() {
        return statusRequestV2RequestList;
    }

    public void setStatusRequestV2RequestList(List<RequestItemV2> statusRequestV2RequestList) {
        this.statusRequestV2RequestList = statusRequestV2RequestList;
    }

    public boolean isAddCertificateStatusRequestExtension() {
        return addCertificateStatusRequestExtension;
    }

    public void setAddCertificateStatusRequestExtension(boolean addCertificateStatusRequestExtension) {
        this.addCertificateStatusRequestExtension = addCertificateStatusRequestExtension;
    }

    public boolean isAddAlpnExtension() {
        return addAlpnExtension;
    }

    public void setAddAlpnExtension(boolean addAlpnExtension) {
        this.addAlpnExtension = addAlpnExtension;
    }

    public boolean isAddSRPExtension() {
        return addSRPExtension;
    }

    public void setAddSRPExtension(boolean addSRPExtension) {
        this.addSRPExtension = addSRPExtension;
    }

    public boolean isAddSRTPExtension() {
        return addSRTPExtension;
    }

    public void setAddSRTPExtension(boolean addSRTPExtension) {
        this.addSRTPExtension = addSRTPExtension;
    }

    public boolean isAddTruncatedHmacExtension() {
        return addTruncatedHmacExtension;
    }

    public void setAddTruncatedHmacExtension(boolean addTruncatedHmacExtension) {
        this.addTruncatedHmacExtension = addTruncatedHmacExtension;
    }

    public boolean isAddUserMappingExtension() {
        return addUserMappingExtension;
    }

    public void setAddUserMappingExtension(boolean addUserMappingExtension) {
        this.addUserMappingExtension = addUserMappingExtension;
    }

    public boolean isAddCertificateTypeExtension() {
        return addCertificateTypeExtension;
    }

    public void setAddCertificateTypeExtension(boolean addCertificateTypeExtension) {
        this.addCertificateTypeExtension = addCertificateTypeExtension;
    }

    public boolean isAddClientAuthzExtension() {
        return addClientAuthzExtension;
    }

    public void setAddClientAuthzExtension(boolean addClientAuthzExtension) {
        this.addClientAuthzExtension = addClientAuthzExtension;
    }

    public boolean isAddServerAuthzExtension() {
        return addServerAuthzExtension;
    }

    public void setAddServerAuthzExtension(boolean addServerAuthzExtension) {
        this.addServerAuthzExtension = addServerAuthzExtension;
    }

    public boolean isAddClientCertificateTypeExtension() {
        return addClientCertificateTypeExtension;
    }

    public void setAddClientCertificateTypeExtension(boolean addClientCertificateTypeExtension) {
        this.addClientCertificateTypeExtension = addClientCertificateTypeExtension;
    }

    public boolean isAddServerCertificateTypeExtension() {
        return addServerCertificateTypeExtension;
    }

    public void setAddServerCertificateTypeExtension(boolean addServerCertificateTypeExtension) {
        this.addServerCertificateTypeExtension = addServerCertificateTypeExtension;
    }

    public boolean isAddEncryptThenMacExtension() {
        return addEncryptThenMacExtension;
    }

    public void setAddEncryptThenMacExtension(boolean addEncryptThenMacExtension) {
        this.addEncryptThenMacExtension = addEncryptThenMacExtension;
    }

    public boolean isAddCachedInfoExtension() {
        return addCachedInfoExtension;
    }

    public void setAddCachedInfoExtension(boolean addCachedInfoExtension) {
        this.addCachedInfoExtension = addCachedInfoExtension;
    }

    public boolean isAddClientCertificateUrlExtension() {
        return addClientCertificateUrlExtension;
    }

    public void setAddClientCertificateUrlExtension(boolean addClientCertificateUrlExtension) {
        this.addClientCertificateUrlExtension = addClientCertificateUrlExtension;
    }

    public boolean isAddTrustedCaIndicationExtension() {
        return addTrustedCaIndicationExtension;
    }

    public void setAddTrustedCaIndicationExtension(boolean addTrustedCaIndicationExtension) {
        this.addTrustedCaIndicationExtension = addTrustedCaIndicationExtension;
    }

    public boolean isAddCertificateStatusRequestV2Extension() {
        return addCertificateStatusRequestV2Extension;
    }

    public void setAddCertificateStatusRequestV2Extension(boolean addCertificateStatusRequestV2Extension) {
        this.addCertificateStatusRequestV2Extension = addCertificateStatusRequestV2Extension;
    }

    public List<CompressionMethod> getDefaultServerSupportedCompressionMethods() {
        return defaultServerSupportedCompressionMethods;
    }

    public void setDefaultServerSupportedCompressionMethods(
            List<CompressionMethod> defaultServerSupportedCompressionMethods) {
        this.defaultServerSupportedCompressionMethods = defaultServerSupportedCompressionMethods;
    }

    public void setDefaultServerSupportedCompressionMethods(
            CompressionMethod... defaultServerSupportedCompressionMethods) {
        this.defaultServerSupportedCompressionMethods = Arrays.asList(defaultServerSupportedCompressionMethods);
    }

    public boolean isStopActionsAfterFatal() {
        return stopActionsAfterFatal;
    }

    public void setStopActionsAfterFatal(boolean stopActionsAfterFatal) {
        this.stopActionsAfterFatal = stopActionsAfterFatal;
    }
}<|MERGE_RESOLUTION|>--- conflicted
+++ resolved
@@ -786,21 +786,20 @@
         statusRequestV2RequestList = new LinkedList<>();
     }
 
-<<<<<<< HEAD
+    public boolean isUseRandomUnixTime() {
+        return useRandomUnixTime;
+    }
+
+    public void setUseRandomUnixTime(boolean useRandomUnixTime) {
+        this.useRandomUnixTime = useRandomUnixTime;
+    }
+
     public boolean isUseAllProvidedRecords() {
         return useAllProvidedRecords;
     }
 
     public void setUseAllProvidedRecords(boolean useAllProvidedRecords) {
         this.useAllProvidedRecords = useAllProvidedRecords;
-=======
-    public boolean isUseRandomUnixTime() {
-        return useRandomUnixTime;
-    }
-
-    public void setUseRandomUnixTime(boolean useRandomUnixTime) {
-        this.useRandomUnixTime = useRandomUnixTime;
->>>>>>> a9df409e
     }
 
     public byte[] getDefaultServerRenegotiationInfo() {
