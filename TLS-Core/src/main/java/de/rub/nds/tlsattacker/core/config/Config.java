/**
 * TLS-Attacker - A Modular Penetration Testing Framework for TLS
 *
 * Copyright 2014-2017 Ruhr University Bochum / Hackmanit GmbH
 *
 * Licensed under Apache License 2.0
 * http://www.apache.org/licenses/LICENSE-2.0
 */
package de.rub.nds.tlsattacker.core.config;

import de.rub.nds.modifiablevariable.util.ArrayConverter;
import de.rub.nds.modifiablevariable.util.ByteArrayAdapter;
import de.rub.nds.tlsattacker.core.certificate.CertificateKeyPair;
import de.rub.nds.tlsattacker.core.connection.InboundConnection;
import de.rub.nds.tlsattacker.core.connection.OutboundConnection;
import de.rub.nds.tlsattacker.core.constants.AuthzDataFormat;
import de.rub.nds.tlsattacker.core.constants.CertificateKeyType;
import de.rub.nds.tlsattacker.core.constants.CertificateStatusRequestType;
import de.rub.nds.tlsattacker.core.constants.CertificateType;
import de.rub.nds.tlsattacker.core.constants.ChooserType;
import de.rub.nds.tlsattacker.core.constants.CipherSuite;
import de.rub.nds.tlsattacker.core.constants.ClientAuthenticationType;
import de.rub.nds.tlsattacker.core.constants.ClientCertificateType;
import de.rub.nds.tlsattacker.core.constants.CompressionMethod;
import de.rub.nds.tlsattacker.core.constants.ECPointFormat;
import de.rub.nds.tlsattacker.core.constants.GOSTCurve;
import de.rub.nds.tlsattacker.core.constants.HashAlgorithm;
import de.rub.nds.tlsattacker.core.constants.HeartbeatMode;
import de.rub.nds.tlsattacker.core.constants.MaxFragmentLength;
import de.rub.nds.tlsattacker.core.constants.NameType;
import de.rub.nds.tlsattacker.core.constants.NamedGroup;
import de.rub.nds.tlsattacker.core.constants.PRFAlgorithm;
import de.rub.nds.tlsattacker.core.constants.ProtocolVersion;
import de.rub.nds.tlsattacker.core.constants.PskKeyExchangeMode;
import de.rub.nds.tlsattacker.core.constants.RunningModeType;
import de.rub.nds.tlsattacker.core.constants.SignatureAndHashAlgorithm;
import de.rub.nds.tlsattacker.core.constants.SrtpProtectionProfiles;
import de.rub.nds.tlsattacker.core.constants.StarttlsType;
import de.rub.nds.tlsattacker.core.constants.TokenBindingKeyParameters;
import de.rub.nds.tlsattacker.core.constants.TokenBindingType;
import de.rub.nds.tlsattacker.core.constants.TokenBindingVersion;
import de.rub.nds.tlsattacker.core.constants.UserMappingExtensionHintType;
import de.rub.nds.tlsattacker.core.crypto.ec.CustomECPoint;
import de.rub.nds.tlsattacker.core.crypto.keys.CustomRSAPrivateKey;
import de.rub.nds.tlsattacker.core.exceptions.ConfigurationException;
import de.rub.nds.tlsattacker.core.protocol.message.extension.KS.KeyShareStoreEntry;
import de.rub.nds.tlsattacker.core.protocol.message.extension.PSK.PskSet;
import de.rub.nds.tlsattacker.core.protocol.message.extension.SNI.SNIEntry;
import de.rub.nds.tlsattacker.core.protocol.message.extension.cachedinfo.CachedObject;
import de.rub.nds.tlsattacker.core.protocol.message.extension.certificatestatusrequestitemv2.RequestItemV2;
import de.rub.nds.tlsattacker.core.protocol.message.extension.trustedauthority.TrustedAuthority;
import de.rub.nds.tlsattacker.core.record.layer.RecordLayerType;
import de.rub.nds.tlsattacker.core.workflow.action.executor.WorkflowExecutorType;
import de.rub.nds.tlsattacker.core.workflow.factory.WorkflowTraceType;
import de.rub.nds.tlsattacker.core.workflow.filter.FilterType;
import java.io.ByteArrayInputStream;
import java.io.ByteArrayOutputStream;
import java.io.File;
import java.io.IOException;
import java.io.InputStream;
import java.io.Serializable;
import java.lang.reflect.Field;
import java.math.BigInteger;
import java.nio.charset.Charset;
import java.security.PrivateKey;
import java.util.ArrayList;
import java.util.Arrays;
import java.util.LinkedList;
import java.util.List;
import javax.xml.bind.annotation.XmlAccessType;
import javax.xml.bind.annotation.XmlAccessorType;
import javax.xml.bind.annotation.XmlRootElement;
import javax.xml.bind.annotation.adapters.XmlJavaTypeAdapter;
import org.apache.logging.log4j.LogManager;
import org.apache.logging.log4j.Logger;
import org.bouncycastle.crypto.tls.Certificate;

@XmlRootElement
@XmlAccessorType(XmlAccessType.FIELD)
public class Config implements Serializable {

    private static final Logger LOGGER = LogManager.getLogger();

    /**
     * The default Config file to load.
     */
    private static final String DEFAULT_CONFIG_FILE = "/default_config.xml";

    private static final ConfigCache DEFAULT_CONFIG_CACHE;

    static {
        DEFAULT_CONFIG_CACHE = new ConfigCache(createConfig());
    }

    public static Config createConfig() {
        if (DEFAULT_CONFIG_CACHE != null) {
            return DEFAULT_CONFIG_CACHE.getCachedCopy();
        }
        InputStream stream = Config.class.getResourceAsStream(DEFAULT_CONFIG_FILE);
        return ConfigIO.read(stream);

    }

    public static Config createConfig(File f) {
        return ConfigIO.read(f);
    }

    public static Config createConfig(InputStream stream) {
        Config config = ConfigIO.read(stream);
        try {
            stream.close();
        } catch (IOException ex) {
            LOGGER.warn("Could not close resource Stream!", ex);
            return ConfigIO.read(stream);
        }
        return config;
    }

    public static Config createEmptyConfig() {
        Config c = new Config();
        for (Field field : c.getClass().getDeclaredFields()) {
            if (!field.getName().equals("LOGGER") && !field.getType().isPrimitive()
                    && !field.getName().contains("Extension")) {
                field.setAccessible(true);
                try {
                    field.set(c, null);
                } catch (IllegalAccessException e) {
                    LOGGER.warn("Could not set field in Config!", e);
                }
            }
        }
        return c;
    }

    @XmlJavaTypeAdapter(ByteArrayAdapter.class)
    private byte[] defaultHandshakeSecret = new byte[32];

    private CertificateKeyType preferedCertificateSignatureType = CertificateKeyType.RSA;

    private NamedGroup preferedCertificateSignatureGroup = NamedGroup.SECP256R1;

    private Boolean autoSelectCertificate = true;

    private CertificateKeyPair defaultExplicitCertificateKeyPair;

    private Boolean autoAdjustSignatureAndHashAlgorithm = true;

    private HashAlgorithm preferredHashAlgorithm = HashAlgorithm.SHA1;

    /**
     * List of filters to apply on workflow traces before serialization.
     */
    private List<FilterType> outputFilters;

    /**
     * Whether filters return a copy of the input workflow trace or overwrite it
     * in place. While copying would be preferred in general, overwriting might
     * be desired in some scenarios for better performance.
     */
    private Boolean applyFiltersInPlace = true;

    /**
     * Whether to keep explicit user settings in the workflow trace when
     * applying filters or not. Filters might override explicit user definitions
     * in the filtered workflow trace. For example, the DefaultFilter removes
     * explicitly overwritten default connections. If this flag is true, the
     * user defined connections would be restored afterwards.
     */
    private Boolean filtersKeepUserSettings = true;

    /**
     * Default value for ProtocolVerionFields
     */
    private ProtocolVersion highestProtocolVersion = ProtocolVersion.TLS12;

    /**
     * The default connection parameters to use when running TLS-Client.
     */
    private OutboundConnection defaultClientConnection;

    /**
     * The default connection parameters to use when running TLS-Server.
     */
    private InboundConnection defaultServerConnection;

    private RunningModeType defaultRunningMode = RunningModeType.CLIENT;

    /**
     * If default generated WorkflowTraces should contain client Authentication
     */
    private Boolean clientAuthentication = false;

    /**
     * Which Signature and Hash algorithms we support
     */
    private List<SignatureAndHashAlgorithm> supportedSignatureAndHashAlgorithms;

    /**
     * Which Ciphersuites we support by default
     */
    private List<CipherSuite> defaultClientSupportedCiphersuites;

    /**
     * Which Ciphersuites we support by default
     */
    private List<CipherSuite> defaultServerSupportedCiphersuites;

    /**
     * Default clientSupportedNamed groups
     */
    private List<NamedGroup> defaultClientNamedGroups;

    /**
     * Default clientSupportedNamed groups
     */
    private List<NamedGroup> defaultServerNamedGroups;

    /**
     * Supported ProtocolVersions by default
     */
    private List<ProtocolVersion> supportedVersions;

    /**
     * Which heartBeat mode we are in
     */
    private HeartbeatMode heartbeatMode = HeartbeatMode.PEER_ALLOWED_TO_SEND;

    /**
     * Padding length for TLS 1.3 messages
     */
    private Integer paddingLength = 0;

    /**
     * Key type for KeyShareExtension
     */
    private NamedGroup defaultSelectedNamedGroup = NamedGroup.SECP256R1;

    private BigInteger defaultKeySharePrivateKey = new BigInteger(
            "03BD8BCA70C19F657E897E366DBE21A466E4924AF6082DBDF573827BCDDE5DEF", 16);

    private List<KeyShareStoreEntry> defaultClientKeyShareEntries;

    private KeyShareStoreEntry defaultServerKeyShareEntry;

    /**
     * Hostname in SNI Extension
     */
    private String sniHostname = "localhost";

    /**
     * SNI HostnameType
     */
    private NameType sniType = NameType.HOST_NAME;

    /**
     * Should we terminate the connection on a wrong SNI ?
     */
    private Boolean sniHostnameFatal = false;
    
    /**
     * If set to true retransmits wont appear in the workflowtrace
     */
    private Boolean ignoreDtlsRetransmits = true;

    /**
     * MaxFragmentLength in MaxFragmentLengthExtension
     */
    private MaxFragmentLength maxFragmentLength = MaxFragmentLength.TWO_9;

    /**
     * SessionTLSTicket for the SessionTLSTicketExtension. It's an empty session
     * ticket since we initiate a new connection.
     */
    @XmlJavaTypeAdapter(ByteArrayAdapter.class)
    private byte[] tlsSessionTicket = new byte[0];

    /**
     * Renegotiation info for the RenegotiationInfo extension for the Client.
     * It's an empty info since we initiate a new connection.
     */
    @XmlJavaTypeAdapter(ByteArrayAdapter.class)
    private byte[] defaultClientRenegotiationInfo = new byte[0];

    /**
     * Renegotiation info for the RenegotiationInfo extension for the Client.
     * It's an empty info since we initiate a new connection.
     */
    @XmlJavaTypeAdapter(ByteArrayAdapter.class)
    private byte[] defaultServerRenegotiationInfo = new byte[0];

    /**
     * SignedCertificateTimestamp for the SignedCertificateTimestampExtension.
     * It's an emty timestamp, since the server sends it.
     */
    @XmlJavaTypeAdapter(ByteArrayAdapter.class)
    private byte[] defaultSignedCertificateTimestamp = new byte[0];

    /**
     * TokenBinding default version. To be defined later.
     */
    private TokenBindingVersion defaultTokenBindingVersion = TokenBindingVersion.DRAFT_13;

    /**
     * Default TokenBinding Key Parameters.
     */
    private List<TokenBindingKeyParameters> defaultTokenBindingKeyParameters;

    /**
     * This is the request type of the CertificateStatusRequest extension
     */
    private CertificateStatusRequestType certificateStatusRequestExtensionRequestType = CertificateStatusRequestType.OCSP;

    /**
     * This is the responder ID list of the CertificateStatusRequest extension
     */
    @XmlJavaTypeAdapter(ByteArrayAdapter.class)
    private byte[] certificateStatusRequestExtensionResponderIDList = new byte[0];

    /**
     * This is the request extension of the CertificateStatusRequest extension
     */
    @XmlJavaTypeAdapter(ByteArrayAdapter.class)
    private byte[] certificateStatusRequestExtensionRequestExtension = new byte[0];

    /**
     * Default ALPN announced protocols
     */
    private String[] alpnAnnouncedProtocols = new String[] { "h2" };

    /**
     * Default SRP Identifier
     */
    @XmlJavaTypeAdapter(ByteArrayAdapter.class)
    private byte[] secureRemotePasswordExtensionIdentifier = "UserName".getBytes(Charset.forName("UTF-8"));

    /**
     * Default SRTP extension protection profiles The list contains every
     * protection profile as in RFC 5764
     */
    private List<SrtpProtectionProfiles> secureRealTimeTransportProtocolProtectionProfiles;

    /**
     * Default SRTP extension master key identifier
     */
    @XmlJavaTypeAdapter(ByteArrayAdapter.class)
    private byte[] secureRealTimeTransportProtocolMasterKeyIdentifier = new byte[0];

    /**
     * Default user mapping extension hint type
     */
    private UserMappingExtensionHintType userMappingExtensionHintType = UserMappingExtensionHintType.UPN_DOMAIN_HINT;

    /**
     * Default certificate type extension desired types
     */
    private List<CertificateType> certificateTypeDesiredTypes;

    /**
     * Default client certificate type extension desired types
     */
    private List<CertificateType> clientCertificateTypeDesiredTypes;

    /**
     * Default server certificate type extension desired types
     */
    private List<CertificateType> serverCertificateTypeDesiredTypes;

    /**
     * Default client authz extension data format list
     */
    private List<AuthzDataFormat> clientAuthzExtensionDataFormat;

    /**
     * Default state for the certificate type extension message. State "client"
     */
    private Boolean certificateTypeExtensionMessageState = true;

    /**
     * Default sever authz extension data format list.
     */
    private List<AuthzDataFormat> serverAuthzExtensionDataFormat;

    /**
     * Default trusted ca indication extension trusted CAs.
     */
    private List<TrustedAuthority> trustedCaIndicationExtensionAuthorties;

    /**
     * Default state for the client certificate type extension message (state
     * "client").
     */
    private Boolean clientCertificateTypeExtensionMessageState = true;

    /**
     * Default state for the cached info extension message (state "client").
     */
    private Boolean cachedInfoExtensionIsClientState = true;

    /**
     * Default cached objects for the cached info extension.
     */
    private List<CachedObject> cachedObjectList;

    /**
     * Default certificate status request v2 extension request list.
     */
    private List<RequestItemV2> statusRequestV2RequestList;

    /**
     * If we should use a workflow trace specified in File
     */
    private String workflowInput = null;

    /**
     * If set, save the workflow trace to this file after trace execution.
     */
    private String workflowOutput = null;

    /**
     * If set, save the actually used config to this file after trace execution.
     */
    private String configOutput = null;

    /**
     * The Type of workflow trace that should be generated
     */
    private WorkflowTraceType workflowTraceType = null;

    /**
     * If the Default generated workflowtrace should contain Application data
     * send by servers
     */
    private Boolean serverSendsApplicationData = false;

    /**
     * If we generate ClientHello with the ECPointFormat extension
     */
    private Boolean addECPointFormatExtension = true;

    /**
     * If we generate ClientHello with the EllipticCurve extension
     */
    private Boolean addEllipticCurveExtension = true;

    /**
     * If we generate ClientHello with the Heartbeat extension
     */
    private Boolean addHeartbeatExtension = false;

    /**
     * If we generate ClientHello with the MaxFragmentLength extension
     */
    private Boolean addMaxFragmentLengthExtension = false;

    /**
     * If we generate ClientHello with the ServerNameIndication extension
     */
    private Boolean addServerNameIndicationExtension = false;

    /**
     * If we generate ClientHello with the SignatureAndHashAlgorithm extension
     */
    private Boolean addSignatureAndHashAlgorithmsExtension = true;

    /**
     * If we generate ClientHello with the SupportedVersion extension
     */
    private Boolean addSupportedVersionsExtension = false;

    /**
     * If we generate ClientHello with the KeyShare extension
     */
    private Boolean addKeyShareExtension = false;
    /**
     * If we generate ClientHello with the EarlyData extension
     */
    private Boolean addEarlyDataExtension = false;

    /**
     * If we generate ClientHello with the PSKKeyExchangeModes extension
     */
    private Boolean addPSKKeyExchangeModesExtension = false;

    /**
     * If we generate ClientHello with the PreSharedKey extension
     */
    private Boolean addPreSharedKeyExtension = false;
    /**
     * If we generate ClientHello with the Padding extension
     */
    private Boolean addPaddingExtension = false;

    /**
     * If we generate ClientHello with the ExtendedMasterSecret extension
     */
    private Boolean addExtendedMasterSecretExtension = false;

    /**
     * If we generate ClientHello with the SessionTicketTLS extension
     */
    private Boolean addSessionTicketTLSExtension = false;

    /**
     * If we generate ClientHello with SignedCertificateTimestamp extension
     */
    private Boolean addSignedCertificateTimestampExtension = false;

    /**
     * If we generate ClientHello with RenegotiationInfo extension
     */
    private Boolean addRenegotiationInfoExtension = true;

    /**
     * If we generate ClientHello with TokenBinding extension.
     */
    private Boolean addTokenBindingExtension = false;

    /**
     * Whether HTTPS request should contain a cookie header field or not.
     */
    private Boolean addHttpsCookie = false;

    /**
     * Default cookie value to use if addHttpsCookie is true.
     */
    private String defaultHttpsCookieName = "tls-attacker";

    /**
     * Default cookie value to use if addHttpsCookie is true.
     */
    private String defaultHttpsCookieValue = "42130912812";

    /**
     * If we generate ClientHello with CertificateStatusRequest extension
     */
    private Boolean addCertificateStatusRequestExtension = false;

    /**
     * If we generate ClientHello with ALPN extension
     */
    private Boolean addAlpnExtension = false;

    /**
     * If we generate ClientHello with SRP extension
     */
    private Boolean addSRPExtension = false;

    /**
     * If we generate ClientHello with SRTP extension
     */
    private Boolean addSRTPExtension = false;

    /**
     * If we generate ClientHello with truncated hmac extension
     */
    private Boolean addTruncatedHmacExtension = false;

    /**
     * If we generate ClientHello with user mapping extension
     */
    private Boolean addUserMappingExtension = false;

    /**
     * If we generate ClientHello with certificate type extension
     */
    private Boolean addCertificateTypeExtension = false;

    /**
     * If we generate ClientHello with client authz extension
     */
    private Boolean addClientAuthzExtension = false;

    /**
     * If we generate ClientHello with server authz extension
     */
    private Boolean addServerAuthzExtension = false;

    /**
     * If we generate ClientHello with client certificate type extension
     */
    private Boolean addClientCertificateTypeExtension = false;

    /**
     * If we generate ClientHello with server certificate type extension
     */
    private Boolean addServerCertificateTypeExtension = false;

    /**
     * If we generate ClientHello with encrypt then mac extension
     */
    private Boolean addEncryptThenMacExtension = false;

    /**
     * If we generate ClientHello with cached info extension
     */
    private Boolean addCachedInfoExtension = false;

    /**
     * If we generate ClientHello with client certificate url extension
     */
    private Boolean addClientCertificateUrlExtension = false;

    /**
     * If we generate ClientHello with trusted ca indication extension
     */
    private Boolean addTrustedCaIndicationExtension = false;

    /**
     * If we generate ClientHello with status request v2 extension
     */
    private Boolean addCertificateStatusRequestV2Extension = false;

    /**
     * If set to true, timestamps will be updated upon execution of a
     * workflowTrace
     */
    private Boolean updateTimestamps = true;

    /**
     * PSKKeyExchangeModes to be used in 0-RTT (or TLS 1.3 resumption)
     */
    List<PskKeyExchangeMode> pskKeyExchangeModes;

    /**
     * The PSK to use.
     */
    @XmlJavaTypeAdapter(ByteArrayAdapter.class)
    private byte[] psk = new byte[0];

    /**
     * The client's early traffic secret.
     */
    @XmlJavaTypeAdapter(ByteArrayAdapter.class)
    private byte[] clientEarlyTrafficSecret = new byte[128];

    /**
     * The early secret of the session.
     */
    @XmlJavaTypeAdapter(ByteArrayAdapter.class)
    private byte[] earlySecret = new byte[256];

    /**
     * The cipher suite used for early data.
     */
    private CipherSuite earlyDataCipherSuite = CipherSuite.TLS_AES_128_GCM_SHA256;

    /**
     * The psk used for early data (!= earlySecret or earlyTrafficSecret).
     */
    @XmlJavaTypeAdapter(ByteArrayAdapter.class)
    private byte[] earlyDataPsk = new byte[256];

    /**
     * Contains all values related to TLS 1.3 PSKs.
     */
    private List<PskSet> defaultPskSets = new LinkedList<>();

    /**
     * Do we use a psk for our secrets?
     */
    private Boolean usePsk = false;

    /**
     * Early data to be sent.
     */
    @XmlJavaTypeAdapter(ByteArrayAdapter.class)
    private byte[] earlyData = ArrayConverter.hexStringToByteArray("544c532d41747461636b65720a");

    @XmlJavaTypeAdapter(ByteArrayAdapter.class)
    private byte[] distinguishedNames = new byte[0];

    private Boolean enforceSettings = false;

    /**
     * Stop as soon as all expected messages are received and dont wait for more
     */
    private Boolean earlyStop = false;

    private Boolean stopActionsAfterIOException = false;

    private Boolean doDTLSRetransmits = false;

    private BigInteger defaultServerDhGenerator = new BigInteger("2");

    private BigInteger defaultServerDhModulus = new BigInteger(
            "5809605995369958062791915965639201402176612226902900533702900882779736177890990861472094774477339581147373410185646378328043729800750470098210924487866935059164371588168047540943981644516632755067501626434556398193186628990071248660819361205119793693985433297036118232914410171876807536457391277857011849897410207519105333355801121109356897459426271845471397952675959440793493071628394122780510124618488232602464649876850458861245784240929258426287699705312584509625419513463605155428017165714465363094021609290561084025893662561222573202082865797821865270991145082200656978177192827024538990239969175546190770645685893438011714430426409338676314743571154537142031573004276428701433036381801705308659830751190352946025482059931306571004727362479688415574702596946457770284148435989129632853918392117997472632693078113129886487399347796982772784615865232621289656944284216824611318709764535152507354116344703769998514148343807");

    private BigInteger defaultClientDhGenerator = new BigInteger("2");

    private BigInteger defaultClientDhModulus = new BigInteger(
            "5809605995369958062791915965639201402176612226902900533702900882779736177890990861472094774477339581147373410185646378328043729800750470098210924487866935059164371588168047540943981644516632755067501626434556398193186628990071248660819361205119793693985433297036118232914410171876807536457391277857011849897410207519105333355801121109356897459426271845471397952675959440793493071628394122780510124618488232602464649876850458861245784240929258426287699705312584509625419513463605155428017165714465363094021609290561084025893662561222573202082865797821865270991145082200656978177192827024538990239969175546190770645685893438011714430426409338676314743571154537142031573004276428701433036381801705308659830751190352946025482059931306571004727362479688415574702596946457770284148435989129632853918392117997472632693078113129886487399347796982772784615865232621289656944284216824611318709764535152507354116344703769998514148343807");

    private BigInteger defaultServerDhPrivateKey = new BigInteger(
            "30757838539894352412510553993926388250692636687493810307136098911018166940950");

    private BigInteger defaultClientDhPrivateKey = new BigInteger(
            "30757838539894352412510553993926388250692636687493810307136098911018166940950");

    private BigInteger defaultServerDhPublicKey = new BigInteger(
            "2043613254509771843465057207078304133427100053346630496863115304729422431506842297554370188431622336168084226893060531474609378481237396107127063278624858982135545329954888129900714249447398611399069380214077491792199889131147659097337451088584054931352640316306698530468089459265836208766829761530786550035554546801263324790398605318443686766315312672983302101280548433287949333943437948214799189911192606949101858307621640886413682299273130735853556255008467704876737231663242842259426239401780891543201358635180397430055997246351872086043137262555233050955216238105392009330462604912891943865361186717249962097299588875409587651544594728203293910128024102640696503192096755401014128136916889018704050784334709496695214785225237421325503031115105974843553040027247097092511319153606298406218024502785451855415341620633845851737579504653807158340552365430158715166515645118698024341396560621615465703434564793715203380646117");

    private BigInteger defaultClientDhPublicKey = new BigInteger(
            "2043613254509771843465057207078304133427100053346630496863115304729422431506842297554370188431622336168084226893060531474609378481237396107127063278624858982135545329954888129900714249447398611399069380214077491792199889131147659097337451088584054931352640316306698530468089459265836208766829761530786550035554546801263324790398605318443686766315312672983302101280548433287949333943437948214799189911192606949101858307621640886413682299273130735853556255008467704876737231663242842259426239401780891543201358635180397430055997246351872086043137262555233050955216238105392009330462604912891943865361186717249962097299588875409587651544594728203293910128024102640696503192096755401014128136916889018704050784334709496695214785225237421325503031115105974843553040027247097092511319153606298406218024502785451855415341620633845851737579504653807158340552365430158715166515645118698024341396560621615465703434564793715203380646117");

    private BigInteger defaultServerDsaPrivateKey = new BigInteger(1,
            ArrayConverter.hexStringToByteArray("0096b3295e0f7412b07600aaa92b26bfe1db7e4849"));

    private BigInteger defaultServerDsaPublicKey = new BigInteger(
            1,
            ArrayConverter
                    .hexStringToByteArray("3c991ffbb26fce963dae6540ce45904079c50398b0c32fa8485ada51dd9614e150bc8983ab6996ce4d7f8237aeeef9ec97a10e6c0949417b8412cc5711a8482f540d6b030da4e1ed591c152062775e61e6fef897c3b12a38185c12d8feddbe85298dc41324b2450d83e3b90a419373380b60ee1ca9094437c0be19fb73184726"));

    private BigInteger defaultServerDsaPrimeP = new BigInteger(
            1,
            ArrayConverter
                    .hexStringToByteArray("0093c33a88f3af1bacb3b20500fef26e70d08d1591874e9e77f1cc98ba004ae8c04d2022edce758e0ee8ceee9520381a9d4b2dda1c8f7b249aa2c452e8cada51ab57709053184316eb691f3dace9f4b60f8e70c95314b473782f8d6401181945ae83c3befcb9478e0b050ad4e146eedbdd42afb136eef59ec751af958f35466529"));

    private BigInteger defaultServerDsaPrimeQ = new BigInteger(1,
            ArrayConverter.hexStringToByteArray("00ac2ef188503342ec5ccb04541dfa5d5eade8b019"));

    private BigInteger defaultServerDsaGenerator = new BigInteger(
            1,
            ArrayConverter
                    .hexStringToByteArray("1e813bdd058e57f807aef75c3626dfae3918be6dd87efe5739201b37581d33865b9626aff787aa847e9dbdbf20f57f7d2fce39a5f53c6869254d12fa6b95cfeebc2c1151e69b3d52073d6c23d7cb7c830e2cbb286a624cebbab5648b6d0276dfede31c4717ec03035f13ed81d183a07076a53d79f746f6f67237dbfc6211dc5a"));

    private BigInteger defaultClientDsaPrivateKey = new BigInteger(1,
            ArrayConverter.hexStringToByteArray("0096b3295e0f7412b07600aaa92b26bfe1db7e4849"));

    private BigInteger defaultClientDsaPublicKey = new BigInteger(
            1,
            ArrayConverter
                    .hexStringToByteArray("3c991ffbb26fce963dae6540ce45904079c50398b0c32fa8485ada51dd9614e150bc8983ab6996ce4d7f8237aeeef9ec97a10e6c0949417b8412cc5711a8482f540d6b030da4e1ed591c152062775e61e6fef897c3b12a38185c12d8feddbe85298dc41324b2450d83e3b90a419373380b60ee1ca9094437c0be19fb73184726"));

    private BigInteger defaultClientDsaPrimeP = new BigInteger(
            1,
            ArrayConverter
                    .hexStringToByteArray("0093c33a88f3af1bacb3b20500fef26e70d08d1591874e9e77f1cc98ba004ae8c04d2022edce758e0ee8ceee9520381a9d4b2dda1c8f7b249aa2c452e8cada51ab57709053184316eb691f3dace9f4b60f8e70c95314b473782f8d6401181945ae83c3befcb9478e0b050ad4e146eedbdd42afb136eef59ec751af958f35466529"));

    private BigInteger defaultClientDsaPrimeQ = new BigInteger(1,
            ArrayConverter.hexStringToByteArray("00ac2ef188503342ec5ccb04541dfa5d5eade8b019"));

    private BigInteger defaultClientDsaGenerator = new BigInteger(
            1,
            ArrayConverter
                    .hexStringToByteArray("1e813bdd058e57f807aef75c3626dfae3918be6dd87efe5739201b37581d33865b9626aff787aa847e9dbdbf20f57f7d2fce39a5f53c6869254d12fa6b95cfeebc2c1151e69b3d52073d6c23d7cb7c830e2cbb286a624cebbab5648b6d0276dfede31c4717ec03035f13ed81d183a07076a53d79f746f6f67237dbfc6211dc5a"));

    private BigInteger defaultClientGost01PrivateKey = new BigInteger(
            "26785099399492638393392560259033438651994544664321975859026404506460241468938");

    private BigInteger defaultServerGost01PrivateKey = defaultClientGost01PrivateKey;

    private CustomECPoint defaultClientGost01PublicKey = new CustomECPoint(new BigInteger(
            "22747378382093562937677152450590993403550984164767919046558575083163178129198"), new BigInteger(
            "45951448325373922676609101796150321769091242179379405625463804456279006527922"));

    private CustomECPoint defaultServerGost01PublicKey = defaultClientGost01PublicKey;

    private GOSTCurve defaultGost01Curve = GOSTCurve.GostR3410_2001_CryptoPro_XchB;

    private BigInteger defaultClientGost12PrivateKey = new BigInteger(
            "12134115625695198935150401541480355747891954578909056544846131851468969358302804399536713377333589264480599426822387081634848568131735685886734287377253324");

    private BigInteger defaultServerGost12PrivateKey = defaultClientGost12PrivateKey;

    private CustomECPoint defaultClientGost12PublicKey = new CustomECPoint(
            new BigInteger(
                    "10069287008658366627190983283629950164812876811521243982114767082045824150473125516608530551778844996599072529376320668260150663514143959293374556657645673"),
            new BigInteger(
                    "4228377264366878847378418012458228511431314506811669878991142841071421303960493802009018251089924600277704518780058414193146250040620726620722848816814410"));

    private CustomECPoint defaultServerGost12PublicKey = defaultClientGost12PublicKey;

    private GOSTCurve defaultGost12Curve = GOSTCurve.Tc26_Gost_3410_12_512_paramSetA;

    private String defaultApplicationMessageData = "Test";

    /**
     * If this is set TLS-Attacker only waits for the expected messages in the
     * ReceiveActions This is interesting for DTLS since this prevents the
     * server from retransmitting
     */
    private Boolean waitOnlyForExpectedDTLS = true;

    private List<ClientCertificateType> clientCertificateTypes;

    /**
     * max payload length used in our application (not set by the spec)
     */
    private Integer heartbeatPayloadLength = 256;

    private Integer heartbeatPaddingLength = 256;

    /**
     * How long should our DTLSCookies be by default
     */
    private Integer defaultDTLSCookieLength = 6;

    /**
     * How much data we should put into a record by default
     */
    private Integer defaultMaxRecordData = 1048576;

    /**
     * How much padding bytes should be send by default
     */
    @XmlJavaTypeAdapter(ByteArrayAdapter.class)
    private byte[] defaultPaddingExtensionBytes = new byte[] { 0, 0, 0, 0, 0, 0 };

    private WorkflowExecutorType workflowExecutorType = WorkflowExecutorType.DEFAULT;

    /**
     * Does not mix messages with different message types in a single record
     */
    private Boolean flushOnMessageTypeChange = true;

    /**
     * If there is not enough space in the defined records, new records are
     * dynamically added if not set, protocolmessage bytes that wont fit are
     * discarded
     */
    private Boolean createRecordsDynamically = true;
    /**
     * When "Null" records are defined to be send, every message will be sent in
     * atleast one individual record
     */
    private Boolean createIndividualRecords = true;

    /**
     * Which recordLayer should be used
     */
    private RecordLayerType recordLayerType = RecordLayerType.RECORD;

    /**
     * If this value is set the default workflowExecutor will remove all runtime
     * values from the workflow trace and will only keep the relevant
     * information
     */
    private Boolean resetWorkflowtracesBeforeSaving = false;

    /**
     * TLS-Attacker will not try to receive additional messages after the
     * configured number of messages has been received
     */
    private Boolean quickReceive = true;

    /**
     * If the WorkflowExecutor should take care of the connection opening
     */
    private Boolean workflowExecutorShouldOpen = true;

    /**
     * If the WorkflowExecutor should take care of the connection closing
     */
    private Boolean workflowExecutorShouldClose = true;

    private Boolean stopRecievingAfterFatal = false;

    private Boolean stopActionsAfterFatal = false;
    /**
     * This CipherSuite will be used if no cipherSuite has been negotiated yet
     */
    private CipherSuite defaultSelectedCipherSuite = CipherSuite.TLS_RSA_WITH_AES_128_CBC_SHA;

    private List<ECPointFormat> defaultServerSupportedPointFormats;

    private List<ECPointFormat> defaultClientSupportedPointFormats;

    private List<SignatureAndHashAlgorithm> defaultClientSupportedSignatureAndHashAlgorithms;

    private List<SignatureAndHashAlgorithm> defaultServerSupportedSignatureAndHashAlgorithms;

    private SignatureAndHashAlgorithm defaultSelectedSignatureAndHashAlgorithm = SignatureAndHashAlgorithm.RSA_SHA1;

    private List<SNIEntry> defaultClientSNIEntryList;

    private ProtocolVersion defaultLastRecordProtocolVersion = ProtocolVersion.TLS10;

    private ProtocolVersion defaultSelectedProtocolVersion = ProtocolVersion.TLS12;

    private ProtocolVersion defaultHighestClientProtocolVersion = ProtocolVersion.TLS12;

    private MaxFragmentLength defaultMaxFragmentLength = MaxFragmentLength.TWO_12;

    private HeartbeatMode defaultHeartbeatMode = HeartbeatMode.PEER_ALLOWED_TO_SEND;

    private List<CompressionMethod> defaultClientSupportedCompressionMethods;

    private List<CompressionMethod> defaultServerSupportedCompressionMethods;

    @XmlJavaTypeAdapter(ByteArrayAdapter.class)
    private byte[] defaultMasterSecret = new byte[0];

    @XmlJavaTypeAdapter(ByteArrayAdapter.class)
    private byte[] defaultPreMasterSecret = new byte[0];

    @XmlJavaTypeAdapter(ByteArrayAdapter.class)
    private byte[] defaultClientRandom = ArrayConverter
            .hexStringToByteArray("00112233445566778899AABBCCDDEEFFFFEEDDCCBBAA99887766554433221100");

    @XmlJavaTypeAdapter(ByteArrayAdapter.class)
    private byte[] defaultServerRandom = ArrayConverter
            .hexStringToByteArray("00112233445566778899AABBCCDDEEFFFFEEDDCCBBAA99887766554433221100");

    @XmlJavaTypeAdapter(ByteArrayAdapter.class)
    private byte[] defaultClientSessionId = new byte[0];

    @XmlJavaTypeAdapter(ByteArrayAdapter.class)
    private byte[] defaultServerSessionId = new byte[0];

    private CompressionMethod defaultSelectedCompressionMethod = CompressionMethod.NULL;

    @XmlJavaTypeAdapter(ByteArrayAdapter.class)
    private byte[] defaultDtlsCookie = new byte[0];

    @XmlJavaTypeAdapter(ByteArrayAdapter.class)
    private byte[] defaultCertificateRequestContext = new byte[0];

    private PRFAlgorithm defaultPRFAlgorithm = PRFAlgorithm.TLS_PRF_LEGACY;

    private Byte defaultAlertDescription = 0;

    private Byte defaultAlertLevel = 0;

    private NamedGroup defaultEcCertificateCurve = NamedGroup.SECP256R1;

    private CustomECPoint defaultClientEcPublicKey;

    private CustomECPoint defaultServerEcPublicKey;

    private BigInteger defaultServerEcPrivateKey = new BigInteger(
            "191991257030464195512760799659436374116556484140110877679395918219072292938297573720808302564562486757422301181089761");

    private BigInteger defaultClientEcPrivateKey = new BigInteger(
            "191991257030464195512760799659436374116556484140110877679395918219072292938297573720808302564562486757422301181089761");

    private BigInteger defaultServerRSAModulus = new BigInteger(
            1,
            ArrayConverter
                    .hexStringToByteArray("00c8820d6c3ce84c8430f6835abfc7d7a912e1664f44578751f376501a8c68476c3072d919c5d39bd0dbe080e71db83bd4ab2f2f9bde3dffb0080f510a5f6929c196551f2b3c369be051054c877573195558fd282035934dc86edab8d4b1b7f555e5b2fee7275384a756ef86cb86793b5d1333f0973203cb96966766e655cd2cccae1940e4494b8e9fb5279593b75afd0b378243e51a88f6eb88def522a8cd5c6c082286a04269a2879760fcba45005d7f2672dd228809d47274f0fe0ea5531c2bd95366c05bf69edc0f3c3189866edca0c57adcca93250ae78d9eaca0393a95ff9952fc47fb7679dd3803e6a7a6fa771861e3d99e4b551a4084668b111b7eef7d"));// TODO

    private BigInteger defaultClientRSAModulus = new BigInteger(
            1,
            ArrayConverter
                    .hexStringToByteArray("00c8820d6c3ce84c8430f6835abfc7d7a912e1664f44578751f376501a8c68476c3072d919c5d39bd0dbe080e71db83bd4ab2f2f9bde3dffb0080f510a5f6929c196551f2b3c369be051054c877573195558fd282035934dc86edab8d4b1b7f555e5b2fee7275384a756ef86cb86793b5d1333f0973203cb96966766e655cd2cccae1940e4494b8e9fb5279593b75afd0b378243e51a88f6eb88def522a8cd5c6c082286a04269a2879760fcba45005d7f2672dd228809d47274f0fe0ea5531c2bd95366c05bf69edc0f3c3189866edca0c57adcca93250ae78d9eaca0393a95ff9952fc47fb7679dd3803e6a7a6fa771861e3d99e4b551a4084668b111b7eef7d"));// TODO

    private BigInteger defaultServerRSAPublicKey = new BigInteger("65537");

    private BigInteger defaultClientRSAPublicKey = new BigInteger("65537");

    private BigInteger defaultServerRSAPrivateKey = new BigInteger(
            1,
            ArrayConverter
                    .hexStringToByteArray("7dc0cb485a3edb56811aeab12cdcda8e48b023298dd453a37b4d75d9e0bbba27c98f0e4852c16fd52341ffb673f64b580b7111abf14bf323e53a2dfa92727364ddb34f541f74a478a077f15277c013606aea839307e6f5fec23fdd72506feea7cbe362697949b145fe8945823a39a898ac6583fc5fbaefa1e77cbc95b3b475e66106e92b906bdbb214b87bcc94020f317fc1c056c834e9cee0ad21951fbdca088274c4ef9d8c2004c6294f49b370fb249c1e2431fb80ce5d3dc9e342914501ef4c162e54e1ee4fed9369b82afc00821a29f4979a647e60935420d44184d98f9cb75122fb604642c6d1ff2b3a51dc32eefdc57d9a9407ad6a06d10e83e2965481"));// TODO

    private BigInteger defaultClientRSAPrivateKey = new BigInteger(
            1,
            ArrayConverter
                    .hexStringToByteArray("7dc0cb485a3edb56811aeab12cdcda8e48b023298dd453a37b4d75d9e0bbba27c98f0e4852c16fd52341ffb673f64b580b7111abf14bf323e53a2dfa92727364ddb34f541f74a478a077f15277c013606aea839307e6f5fec23fdd72506feea7cbe362697949b145fe8945823a39a898ac6583fc5fbaefa1e77cbc95b3b475e66106e92b906bdbb214b87bcc94020f317fc1c056c834e9cee0ad21951fbdca088274c4ef9d8c2004c6294f49b370fb249c1e2431fb80ce5d3dc9e342914501ef4c162e54e1ee4fed9369b82afc00821a29f4979a647e60935420d44184d98f9cb75122fb604642c6d1ff2b3a51dc32eefdc57d9a9407ad6a06d10e83e2965481"));// TODO

    @XmlJavaTypeAdapter(ByteArrayAdapter.class)
    private byte[] defaultPSKKey = ArrayConverter.hexStringToByteArray("1a2b3c4d");

    @XmlJavaTypeAdapter(ByteArrayAdapter.class)
    private byte[] defaultPSKIdentity = "Client_Identity".getBytes(Charset.forName("UTF-8"));

    @XmlJavaTypeAdapter(ByteArrayAdapter.class)
    private byte[] defaultPSKIdentityHint = new byte[0];

    private BigInteger defaultSRPModulus = new BigInteger(
            1,
            ArrayConverter
                    .hexStringToByteArray("EEAF0AB9ADB38DD69C33F80AFA8FC5E86072618775FF3C0B9EA2314C9C256576D674DF7496EA81D3383B4813D692C6E0E0D5D8E250B98BE48E495C1D6089DAD15DC7D7B46154D6B6CE8EF4AD69B15D4982559B297BCF1885C529F566660E57EC68EDBC3C05726CC02FD4CBF4976EAA9AFD5138FE8376435B9FC61D2FC0EB06E3"));

    private BigInteger defaultPSKModulus = new BigInteger(
            1,
            ArrayConverter
                    .hexStringToByteArray("FFFFFFFFFFFFFFFFC90FDAA22168C234C4C6628B80DC1CD129024E088A67CC74020BBEA63B139B22514A08798E3404DDEF9519B3CD3A431B302B0A6DF25F14374FE1356D6D51C245E485B576625E7EC6F44C42E9A637ED6B0BFF5CB6F406B7EDEE386BFB5A899FA5AE9F24117C4B1FE649286651ECE45B3DC2007CB8A163BF0598DA48361C55D39A69163FA8FD24CF5F83655D23DCA3AD961C62F356208552BB9ED529077096966D670C354E4ABC9804F1746C08CA18217C32905E462E36CE3BE39E772C180E86039B2783A2EC07A28FB5C55DF06F4C52C9DE2BCBF6955817183995497CEA956AE515D2261898FA051015728E5A8AAAC42DAD33170D04507A33A85521ABDF1CBA64ECFB850458DBEF0A8AEA71575D060C7DB3970F85A6E1E4C7ABF5AE8CDB0933D71E8C94E04A25619DCEE3D2261AD2EE6BF12FFA06D98A0864D87602733EC86A64521F2B18177B200CBBE117577A615D6C770988C0BAD946E208E24FA074E5AB3143DB5BFCE0FD108E4B82D120A93AD2CAFFFFFFFFFFFFFFFF"));

    private BigInteger defaultPSKGenerator = new BigInteger("2");

    private BigInteger defaultPskDhServerPrivateKey = new BigInteger(1,
            ArrayConverter.hexStringToByteArray("440051d6f0b55ea967ab31c68a8b5e37d910dae0e2d459a486459caadf367516"));

    private BigInteger defaultPskDhServerPublicKey = new BigInteger(
            1,
            ArrayConverter
                    .hexStringToByteArray("5a0d3d4e049faa939ffa6a375b9c3c16a4c39753d19ff7da36bc391ea72fc0f68c929bdb400552ed84e0900c7a44c3222fd54d7148256862886bfb4016bd2d03c4c4cf476567c291770e47bd59d0aa5323cfddfc5596e0d6558c480ee8b0c62599834d4581a796a01981468789164504afbd29ce9936e86a290c5f00f8ba986b48010f3e5c079c7f351ddca2ee1fd50846b37bf7463c2b0f3d001b1317ac3069cd89e2e4927ed3d40875a6049af649d2dc349db5995a7525d70a3a1c9b673f5482f83343bd90d45e9c3962dc4a4bf2b4adb37e9166b2ddb31ccf11c5b9e6c98e0a9a3377abba56b0f4283b2eaa69f5368bc107e1c22599f88dd1924d0899c5f153462c911a8293078aefee9fb2389a7854833fcea61cfecbb49f828c361a981a5fedecf13796ae36e36c15a16670af96996c3c45a30e900e18c858f6232b5f7072bdd9e47d7fc61246ef5d19765739f38509284379bc319d9409e8fe236bd29b0335a5bc5bb0424ee44de8a19f864a159fda907d6f5a30ebc0a17e3628e490e5"));

    private BigInteger defaultSRPGenerator = new BigInteger("2");

    private BigInteger defaultSRPServerPrivateKey = new BigInteger("3");

    private BigInteger defaultSRPClientPrivateKey = new BigInteger("5");

    private BigInteger defaultSRPServerPublicKey = new BigInteger(
            1,
            ArrayConverter
                    .hexStringToByteArray("AC47983DEB1698D9A9029E8F7B39092F441DDD72C56D3A63F236E1CF6CEE839937AB5FD69F8CEBBA64C210170A59B2526ED34B9DD83EF86DF7899DF68297844B15E6F2D1BD2448640D32A48220E6343875976A268F28D25174C37D8DC19F2BA5A35301CEED689206FA91CE7A172D908B821DF8C760918E6A5D1C0CFA76AF503B"));

    private BigInteger defaultSRPClientPublicKey = new BigInteger(1, ArrayConverter.hexStringToByteArray("25C843"));

    @XmlJavaTypeAdapter(ByteArrayAdapter.class)
    private byte[] defaultSRPServerSalt = ArrayConverter.hexStringToByteArray("AABBCCDD");

    @XmlJavaTypeAdapter(ByteArrayAdapter.class)
    private byte[] defaultSRPIdentity = "UserName".getBytes(Charset.forName("UTF-8"));

    @XmlJavaTypeAdapter(ByteArrayAdapter.class)
    private byte[] defaultSRPPassword = "Password".getBytes(Charset.forName("UTF-8"));

    @XmlJavaTypeAdapter(ByteArrayAdapter.class)
    private byte[] defaultClientHandshakeTrafficSecret = new byte[32];

    @XmlJavaTypeAdapter(ByteArrayAdapter.class)
    private byte[] defaultServerHandshakeTrafficSecret = new byte[32];

    @XmlJavaTypeAdapter(ByteArrayAdapter.class)
    private byte[] defaultClientApplicationTrafficSecret = new byte[32];

    @XmlJavaTypeAdapter(ByteArrayAdapter.class)
    private byte[] defaultServerApplicationTrafficSecret = new byte[32];

    private TokenBindingType defaultTokenBindingType = TokenBindingType.PROVIDED_TOKEN_BINDING;

    private CustomECPoint defaultTokenBindingECPublicKey = null;

    private BigInteger defaultTokenBindingRsaPublicKey = new BigInteger("65537");

    private BigInteger defaultTokenBindingRsaPrivateKey = new BigInteger(
            "89489425009274444368228545921773093919669586065884257445497854456487674839629818390934941973262879616797970608917283679875499331574161113854088813275488110588247193077582527278437906504015680623423550067240042466665654232383502922215493623289472138866445818789127946123407807725702626644091036502372545139713");

    private BigInteger defaultTokenBindingEcPrivateKey = new BigInteger("3");

    private BigInteger defaultTokenBindingRsaModulus = new BigInteger(
            "145906768007583323230186939349070635292401872375357164399581871019873438799005358938369571402670149802121818086292467422828157022922076746906543401224889672472407926969987100581290103199317858753663710862357656510507883714297115637342788911463535102712032765166518411726859837988672111837205085526346618740053");

    private Boolean useFreshRandom = true;

    private ChooserType chooserType = ChooserType.DEFAULT;

    private Boolean useAllProvidedRecords = false;

    private Boolean httpsParsingEnabled = false;

    private StarttlsType starttlsType = StarttlsType.NONE;

    /**
     * The Ticket Lifetime Hint, Ticket Key and Ticket Key Name used in the
     * Extension defined in RFC5077, followed by additional TLS 1.3 draft 21
     * NewSessionTicket parameters.
     */
    private Long sessionTicketLifetimeHint = 0l;

    @XmlJavaTypeAdapter(ByteArrayAdapter.class)
    private byte[] sessionTicketKeyAES = ArrayConverter.hexStringToByteArray("536563757265535469636b65744b6579"); // SecureSTicketKey

    @XmlJavaTypeAdapter(ByteArrayAdapter.class)
    private byte[] sessionTicketKeyHMAC = ArrayConverter
            .hexStringToByteArray("536563757265535469636b65744b6579536563757265535469636b65744b6579"); // SecureSTicketKeySecureSTicketKey

    @XmlJavaTypeAdapter(ByteArrayAdapter.class)
    private byte[] sessionTicketKeyName = ArrayConverter.hexStringToByteArray("544c532d41747461636b6572204b6579"); // TLS-Attacker

    @XmlJavaTypeAdapter(ByteArrayAdapter.class)
    private byte[] defaultSessionTicketAgeAdd = ArrayConverter.hexStringToByteArray("cb8dbe8e");

    @XmlJavaTypeAdapter(ByteArrayAdapter.class)
    private byte[] defaultSessionTicketNonce = ArrayConverter.hexStringToByteArray("00");

    @XmlJavaTypeAdapter(ByteArrayAdapter.class)
    private byte[] defaultSessionTicketIdentity = ArrayConverter
            .hexStringToByteArray("5266d21abe0f5156106eb1f0ec54a48a90fbc136de990a8881192211cc83aa7992ceb67d7a40b3f304fdea87e4ca61042c19641fd7493975ec69a3ec3f5fb6404aa4ac5acd5efbea15d454d89888a46fc4e6c6b9a3e0ee08ea21538372ced8d0aca453ceae44ce372a5388ab4cef67c5eae8cc1c72735d2646c19b2c50a4ee9bc97e70c6b57cab276a11a59fc5cbe0f5d2519e164fbf9f07a9dd053bcfc08939b475c7a2e76f04ef2a06cc9672bd4034");

    /**
     * ClientAuthtication Type, not fully implemented yet
     */
    private ClientAuthenticationType clientAuthenticationType = ClientAuthenticationType.ANONYMOUS;

    /**
     * If we should add ccs message to automatically generated handshakes (tls
     * 1.3 only)
     */
    private Boolean tls13BackwardsCompatibilityMode = true;

    Config() {
        defaultClientConnection = new OutboundConnection("client", 443, "localhost");
        defaultServerConnection = new InboundConnection("server", 443);
        workflowTraceType = WorkflowTraceType.HANDSHAKE;

        supportedSignatureAndHashAlgorithms = new LinkedList<>();
        supportedSignatureAndHashAlgorithms.addAll(SignatureAndHashAlgorithm.getImplemented());
        defaultClientSupportedCompressionMethods = new LinkedList<>();
        defaultClientSupportedCompressionMethods.add(CompressionMethod.NULL);
        defaultServerSupportedCompressionMethods = new LinkedList<>();
        defaultServerSupportedCompressionMethods.add(CompressionMethod.NULL);
        defaultClientSupportedCiphersuites = new LinkedList<>();
        defaultClientSupportedCiphersuites.addAll(CipherSuite.getImplemented());
        defaultServerSupportedCiphersuites = new LinkedList<>();
        defaultServerSupportedCiphersuites.addAll(CipherSuite.getImplemented());
        defaultClientNamedGroups = new LinkedList<>();
        defaultClientNamedGroups.add(NamedGroup.SECP192R1);
        defaultClientNamedGroups.add(NamedGroup.SECP256R1);
        defaultClientNamedGroups.add(NamedGroup.SECP384R1);
        defaultClientNamedGroups.add(NamedGroup.SECP521R1);
        defaultServerNamedGroups = new LinkedList<>();
        defaultServerNamedGroups.add(NamedGroup.SECP192R1);
        defaultServerNamedGroups.add(NamedGroup.SECP256R1);
        defaultServerNamedGroups.add(NamedGroup.SECP384R1);
        defaultServerNamedGroups.add(NamedGroup.SECP521R1);
        clientCertificateTypes = new LinkedList<>();
        clientCertificateTypes.add(ClientCertificateType.RSA_SIGN);
        supportedVersions = new LinkedList<>();
        supportedVersions.add(ProtocolVersion.TLS13);
        defaultTokenBindingKeyParameters = new LinkedList<>();
        defaultTokenBindingKeyParameters.add(TokenBindingKeyParameters.ECDSAP256);
        defaultTokenBindingKeyParameters.add(TokenBindingKeyParameters.RSA2048_PKCS1_5);
        defaultTokenBindingKeyParameters.add(TokenBindingKeyParameters.RSA2048_PSS);
        defaultServerSupportedSignatureAndHashAlgorithms = new LinkedList<>();
        defaultServerSupportedSignatureAndHashAlgorithms.addAll(SignatureAndHashAlgorithm.getImplemented());
        defaultServerSupportedPointFormats = new LinkedList<>();
        defaultClientSupportedPointFormats = new LinkedList<>();
        defaultServerSupportedPointFormats.add(ECPointFormat.UNCOMPRESSED);
        defaultClientSupportedPointFormats.add(ECPointFormat.UNCOMPRESSED);
        defaultClientEcPublicKey = new CustomECPoint(new BigInteger(
                "18331185786522319349444255540874590232255475110717040504630785378857839293510"), new BigInteger(
                "77016287303447444409379355974404854219241223376914775755121063765271326101171"));
        defaultServerEcPublicKey = new CustomECPoint(new BigInteger(
                "18331185786522319349444255540874590232255475110717040504630785378857839293510"), new BigInteger(
                "77016287303447444409379355974404854219241223376914775755121063765271326101171"));
        secureRealTimeTransportProtocolProtectionProfiles = new LinkedList<>();
        secureRealTimeTransportProtocolProtectionProfiles.add(SrtpProtectionProfiles.SRTP_AES128_CM_HMAC_SHA1_80);
        secureRealTimeTransportProtocolProtectionProfiles.add(SrtpProtectionProfiles.SRTP_AES128_CM_HMAC_SHA1_32);
        secureRealTimeTransportProtocolProtectionProfiles.add(SrtpProtectionProfiles.SRTP_NULL_HMAC_SHA1_80);
        secureRealTimeTransportProtocolProtectionProfiles.add(SrtpProtectionProfiles.SRTP_NULL_HMAC_SHA1_32);
        certificateTypeDesiredTypes = new LinkedList<>();
        certificateTypeDesiredTypes.add(CertificateType.OPEN_PGP);
        certificateTypeDesiredTypes.add(CertificateType.X509);
        clientAuthzExtensionDataFormat = new LinkedList<>();
        clientAuthzExtensionDataFormat.add(AuthzDataFormat.X509_ATTR_CERT);
        clientAuthzExtensionDataFormat.add(AuthzDataFormat.SAML_ASSERTION);
        clientAuthzExtensionDataFormat.add(AuthzDataFormat.X509_ATTR_CERT_URL);
        clientAuthzExtensionDataFormat.add(AuthzDataFormat.SAML_ASSERTION_URL);
        serverAuthzExtensionDataFormat = new LinkedList<>();
        serverAuthzExtensionDataFormat.add(AuthzDataFormat.X509_ATTR_CERT);
        serverAuthzExtensionDataFormat.add(AuthzDataFormat.SAML_ASSERTION);
        serverAuthzExtensionDataFormat.add(AuthzDataFormat.X509_ATTR_CERT_URL);
        serverAuthzExtensionDataFormat.add(AuthzDataFormat.SAML_ASSERTION_URL);
        clientCertificateTypeDesiredTypes = new LinkedList<>();
        clientCertificateTypeDesiredTypes.add(CertificateType.OPEN_PGP);
        clientCertificateTypeDesiredTypes.add(CertificateType.X509);
        clientCertificateTypeDesiredTypes.add(CertificateType.RAW_PUBLIC_KEY);
        serverCertificateTypeDesiredTypes = new LinkedList<>();
        serverCertificateTypeDesiredTypes.add(CertificateType.OPEN_PGP);
        serverCertificateTypeDesiredTypes.add(CertificateType.X509);
        serverCertificateTypeDesiredTypes.add(CertificateType.RAW_PUBLIC_KEY);
        cachedObjectList = new LinkedList<>();
        trustedCaIndicationExtensionAuthorties = new LinkedList<>();
        statusRequestV2RequestList = new LinkedList<>();
        outputFilters = new ArrayList<>();
        outputFilters.add(FilterType.DEFAULT);
        applyFiltersInPlace = false;
        filtersKeepUserSettings = true;
        defaultClientKeyShareEntries = new LinkedList<>();
        defaultClientKeyShareEntries.add(new KeyShareStoreEntry(NamedGroup.ECDH_X25519, ArrayConverter
                .hexStringToByteArray("2A981DB6CDD02A06C1763102C9E741365AC4E6F72B3176A6BD6A3523D3EC0F4C")));
        defaultServerKeyShareEntry = new KeyShareStoreEntry(NamedGroup.ECDH_X25519,
                ArrayConverter.hexStringToByteArray("2A981DB6CDD02A06C1763102C9E741365AC4E6F72B3176A6BD6A3523D3EC0F4C"));
        pskKeyExchangeModes = new LinkedList<>();
        pskKeyExchangeModes.add(PskKeyExchangeMode.PSK_KE);
        pskKeyExchangeModes.add(PskKeyExchangeMode.PSK_DHE_KE);
        defaultPskSets = new LinkedList<>();
        Certificate cert;
        try {
            cert = Certificate
                    .parse(new ByteArrayInputStream(
                            ArrayConverter
                                    .hexStringToByteArray("0003970003943082039030820278A003020102020900A650C00794049FCD300D06092A864886F70D01010B0500305C310B30090603550406130241553113301106035504080C0A536F6D652D53746174653121301F060355040A0C18496E7465726E6574205769646769747320507479204C74643115301306035504030C0C544C532D41747461636B65723020170D3137303731333132353331385A180F32313137303631393132353331385A305C310B30090603550406130241553113301106035504080C0A536F6D652D53746174653121301F060355040A0C18496E7465726E6574205769646769747320507479204C74643115301306035504030C0C544C532D41747461636B657230820122300D06092A864886F70D01010105000382010F003082010A0282010100C8820D6C3CE84C8430F6835ABFC7D7A912E1664F44578751F376501A8C68476C3072D919C5D39BD0DBE080E71DB83BD4AB2F2F9BDE3DFFB0080F510A5F6929C196551F2B3C369BE051054C877573195558FD282035934DC86EDAB8D4B1B7F555E5B2FEE7275384A756EF86CB86793B5D1333F0973203CB96966766E655CD2CCCAE1940E4494B8E9FB5279593B75AFD0B378243E51A88F6EB88DEF522A8CD5C6C082286A04269A2879760FCBA45005D7F2672DD228809D47274F0FE0EA5531C2BD95366C05BF69EDC0F3C3189866EDCA0C57ADCCA93250AE78D9EACA0393A95FF9952FC47FB7679DD3803E6A7A6FA771861E3D99E4B551A4084668B111B7EEF7D0203010001A3533051301D0603551D0E04160414E7A92FE5543AEE2FF7592F800AC6E66541E3268B301F0603551D23041830168014E7A92FE5543AEE2FF7592F800AC6E66541E3268B300F0603551D130101FF040530030101FF300D06092A864886F70D01010B050003820101000D5C11E28CF19D1BC17E4FF543695168570AA7DB85B3ECB85405392A0EDAFE4F097EE4685B7285E3D9B869D23257161CA65E20B5E6A585D33DA5CD653AF81243318132C9F64A476EC08BA80486B3E439F765635A7EA8A969B3ABD8650036D74C5FC4A04589E9AC8DC3BE2708743A6CFE3B451E3740F735F156D6DC7FFC8A2C852CD4E397B942461C2FCA884C7AFB7EBEF7918D6AAEF1F0D257E959754C4665779FA0E3253EF2BEDBBD5BE5DA600A0A68E51D2D1C125C4E198669A6BC715E8F3884E9C3EFF39D40838ADA4B1F38313F6286AA395DC6DEA9DAF49396CF12EC47EFA7A0D3882F8B84D9AEEFFB252C6B81A566609605FBFD3F0D17E5B12401492A1A")));
        } catch (IOException ex) {
            throw new ConfigurationException("Could not create default config");
        }
        PrivateKey key = new CustomRSAPrivateKey(
                new BigInteger(
                        "25311792238044219946174684693224603884785773358330971609415825404567987089738069857630011723336937795827963868604847118759739071441983186580158833210553280838765514351236797316564714837320618887805126341832834827826790060810763662161735652692660340953325435378344445537136408926502767545150207605087601783216982476527090447255508303291994973748877217756699811604529317375418362425978959405980207726316912995165050065189202729278788324244413992973017231054259638764128689366135764356716715140925548909967670376902528818677308871053953559814432449223427664069339511214707847837366043835739060653160903099571514118172541"),
                new BigInteger(
                        "15874858421354831201422373086128612745111153124913833804748747602178280564406425154617488927847142136837462790351481317765255581632968169400556456985418488827925888221598273953686611745401672309465708043217648197631331184971921491765473252248751361737713587292004390571935209364268173007740802648762007661253254661694353602685239350183219876383969245059520622897526828073822681994419744648185400986499062312630392385618231497966730037670361639244062483305891646041343885072158127929403028249239589737831073084456798375448844113695963693837622356344855176327289719518978665114515326513514352049909912072269175924872321"));
        try {
            defaultExplicitCertificateKeyPair = new CertificateKeyPair(cert, key);
        } catch (IOException ex) {
            throw new ConfigurationException("Could not create default config", ex);
        }
    }

    public Config createCopy() {
        ByteArrayOutputStream stream = new ByteArrayOutputStream();
        ConfigIO.write(this, stream);
        return ConfigIO.read(new ByteArrayInputStream(stream.toByteArray()));
    }

    public Boolean getStopActionsAfterIOException() {
        return stopActionsAfterIOException;
    }

    public void setStopActionsAfterIOException(Boolean stopActionsAfterIOException) {
        this.stopActionsAfterIOException = stopActionsAfterIOException;
    }

    public Boolean getTls13BackwardsCompatibilityMode() {
        return tls13BackwardsCompatibilityMode;
    }

    public void setTls13BackwardsCompatibilityMode(Boolean tls13BackwardsCompatibilityMode) {
        this.tls13BackwardsCompatibilityMode = tls13BackwardsCompatibilityMode;
    }

    public long getSessionTicketLifetimeHint() {
        return sessionTicketLifetimeHint;
    }

    public void setSessionTicketLifetimeHint(long sessionTicketLifetimeHint) {
        this.sessionTicketLifetimeHint = sessionTicketLifetimeHint;
    }

    public byte[] getSessionTicketKeyAES() {
        return Arrays.copyOf(sessionTicketKeyAES, sessionTicketKeyAES.length);
    }

    public void setSessionTicketKeyAES(byte[] sessionTicketKeyAES) {
        this.sessionTicketKeyAES = sessionTicketKeyAES;
    }

    public byte[] getSessionTicketKeyHMAC() {
        return Arrays.copyOf(sessionTicketKeyHMAC, sessionTicketKeyHMAC.length);
    }

    public void setSessionTicketKeyHMAC(byte[] sessionTicketKeyHMAC) {
        this.sessionTicketKeyHMAC = sessionTicketKeyHMAC;
    }

    public byte[] getSessionTicketKeyName() {
        return Arrays.copyOf(sessionTicketKeyName, sessionTicketKeyName.length);
    }

    public void setSessionTicketKeyName(byte[] sessionTicketKeyName) {
        this.sessionTicketKeyName = sessionTicketKeyName;
    }

    public ClientAuthenticationType getClientAuthenticationType() {
        return clientAuthenticationType;
    }

    public void setClientAuthenticationType(ClientAuthenticationType clientAuthenticationType) {
        this.clientAuthenticationType = clientAuthenticationType;
    }

    public Boolean isHttpsParsingEnabled() {
        return httpsParsingEnabled;
    }

    public void setHttpsParsingEnabled(Boolean httpsParsingEnabled) {
        this.httpsParsingEnabled = httpsParsingEnabled;
    }

    public Boolean isUseFreshRandom() {
        return useFreshRandom;
    }

    public void setUseFreshRandom(Boolean useFreshRandom) {
        this.useFreshRandom = useFreshRandom;
    }

    public Boolean isUseAllProvidedRecords() {
        return useAllProvidedRecords;
    }

    public void setUseAllProvidedRecords(Boolean useAllProvidedRecords) {
        this.useAllProvidedRecords = useAllProvidedRecords;
    }

    public byte[] getDefaultServerRenegotiationInfo() {
        return Arrays.copyOf(defaultServerRenegotiationInfo, defaultServerRenegotiationInfo.length);
    }

    public void setDefaultServerRenegotiationInfo(byte[] defaultServerRenegotiationInfo) {
        this.defaultServerRenegotiationInfo = defaultServerRenegotiationInfo;
    }

    public ChooserType getChooserType() {
        return chooserType;
    }

    public void setChooserType(ChooserType chooserType) {
        this.chooserType = chooserType;
    }

    public Boolean isEarlyStop() {
        return earlyStop;
    }

    public void setEarlyStop(Boolean earlyStop) {
        this.earlyStop = earlyStop;
    }

    public CustomECPoint getDefaultTokenBindingECPublicKey() {
        return defaultTokenBindingECPublicKey;
    }

    public void setDefaultTokenBindingECPublicKey(CustomECPoint defaultTokenBindingECPublicKey) {
        this.defaultTokenBindingECPublicKey = defaultTokenBindingECPublicKey;
    }

    public BigInteger getDefaultTokenBindingRsaPublicKey() {
        return defaultTokenBindingRsaPublicKey;
    }

    public void setDefaultTokenBindingRsaPublicKey(BigInteger defaultTokenBindingRsaPublicKey) {
        this.defaultTokenBindingRsaPublicKey = defaultTokenBindingRsaPublicKey;
    }

    public BigInteger getDefaultTokenBindingRsaPrivateKey() {
        return defaultTokenBindingRsaPrivateKey;
    }

    public void setDefaultTokenBindingRsaPrivateKey(BigInteger defaultTokenBindingRsaPrivateKey) {
        this.defaultTokenBindingRsaPrivateKey = defaultTokenBindingRsaPrivateKey;
    }

    public BigInteger getDefaultTokenBindingEcPrivateKey() {
        return defaultTokenBindingEcPrivateKey;
    }

    public void setDefaultTokenBindingEcPrivateKey(BigInteger defaultTokenBindingEcPrivateKey) {
        this.defaultTokenBindingEcPrivateKey = defaultTokenBindingEcPrivateKey;
    }

    public BigInteger getDefaultTokenBindingRsaModulus() {
        return defaultTokenBindingRsaModulus;
    }

    public void setDefaultTokenBindingRsaModulus(BigInteger defaultTokenBindingRsaModulus) {
        this.defaultTokenBindingRsaModulus = defaultTokenBindingRsaModulus;
    }

    public TokenBindingType getDefaultTokenBindingType() {
        return defaultTokenBindingType;
    }

    public void setDefaultTokenBindingType(TokenBindingType defaultTokenBindingType) {
        this.defaultTokenBindingType = defaultTokenBindingType;
    }

    public void setDefaultServerGost01PrivateKey(BigInteger defaultServerGost01PrivateKey) {
        this.defaultServerGost01PrivateKey = defaultServerGost01PrivateKey;
    }

    public void setDefaultServerGost01PublicKey(CustomECPoint defaultServerGost01PublicKey) {
        this.defaultServerGost01PublicKey = defaultServerGost01PublicKey;
    }

    public void setDefaultServerGost12PrivateKey(BigInteger defaultServerGost12PrivateKey) {
        this.defaultServerGost12PrivateKey = defaultServerGost12PrivateKey;
    }

    public void setDefaultServerGost12PublicKey(CustomECPoint defaultServerGost12PublicKey) {
        this.defaultServerGost12PublicKey = defaultServerGost12PublicKey;
    }

    public byte[] getDefaultClientHandshakeTrafficSecret() {
        return Arrays.copyOf(defaultClientHandshakeTrafficSecret, defaultClientHandshakeTrafficSecret.length);
    }

    public void setDefaultClientHandshakeTrafficSecret(byte[] defaultClientHandshakeTrafficSecret) {
        this.defaultClientHandshakeTrafficSecret = defaultClientHandshakeTrafficSecret;
    }

    public byte[] getDefaultServerHandshakeTrafficSecret() {
        return Arrays.copyOf(defaultServerHandshakeTrafficSecret, defaultServerHandshakeTrafficSecret.length);
    }

    public void setDefaultServerHandshakeTrafficSecret(byte[] defaultServerHandshakeTrafficSecret) {
        this.defaultServerHandshakeTrafficSecret = defaultServerHandshakeTrafficSecret;
    }

    public byte[] getDefaultCertificateRequestContext() {
        return Arrays.copyOf(defaultCertificateRequestContext, defaultCertificateRequestContext.length);
    }

    public void setDefaultCertificateRequestContext(byte[] defaultCertificateRequestContext) {
        this.defaultCertificateRequestContext = defaultCertificateRequestContext;
    }

    public Boolean isWorkflowExecutorShouldOpen() {
        return workflowExecutorShouldOpen;
    }

    public void setWorkflowExecutorShouldOpen(Boolean workflowExecutorShouldOpen) {
        this.workflowExecutorShouldOpen = workflowExecutorShouldOpen;
    }

    public Boolean isWorkflowExecutorShouldClose() {
        return workflowExecutorShouldClose;
    }

    public void setWorkflowExecutorShouldClose(Boolean workflowExecutorShouldClose) {
        this.workflowExecutorShouldClose = workflowExecutorShouldClose;
    }

    public Boolean isStopRecievingAfterFatal() {
        return stopRecievingAfterFatal;
    }

    public void setStopRecievingAfterFatal(Boolean stopRecievingAfterFatal) {
        this.stopRecievingAfterFatal = stopRecievingAfterFatal;
    }

    public byte[] getDefaultPSKKey() {
        return Arrays.copyOf(defaultPSKKey, defaultPSKKey.length);
    }

    public void setDefaultPSKKey(byte[] defaultPSKKey) {
        this.defaultPSKKey = defaultPSKKey;
    }

    public byte[] getDefaultPSKIdentity() {
        return Arrays.copyOf(defaultPSKIdentity, defaultPSKIdentity.length);
    }

    public void setDefaultPSKIdentity(byte[] defaultPSKIdentity) {
        this.defaultPSKIdentity = defaultPSKIdentity;
    }

    public byte[] getDefaultPSKIdentityHint() {
        return Arrays.copyOf(defaultPSKIdentityHint, defaultPSKIdentityHint.length);
    }

    public void setDefaultPSKIdentityHint(byte[] defaultPSKIdentityHint) {
        this.defaultPSKIdentityHint = defaultPSKIdentityHint;
    }

    public BigInteger getDefaultSRPModulus() {
        return defaultSRPModulus;
    }

    public void setDefaultSRPModulus(BigInteger defaultSRPModulus) {
        this.defaultSRPModulus = defaultSRPModulus;
    }

    public BigInteger getDefaultPSKModulus() {
        return defaultPSKModulus;
    }

    public void setDefaultPSKModulus(BigInteger defaultPSKModulus) {
        this.defaultPSKModulus = defaultPSKModulus;
    }

    public BigInteger getDefaultPSKServerPrivateKey() {
        return defaultPskDhServerPrivateKey;
    }

    public void setDefaultPSKServerPrivateKey(BigInteger defaultPskDhServerPrivateKey) {
        this.defaultPskDhServerPrivateKey = defaultPskDhServerPrivateKey;
    }

    public BigInteger getDefaultPSKServerPublicKey() {
        return defaultPskDhServerPublicKey;
    }

    public void setDefaultPSKServerPublicKey(BigInteger defaultPskDhServerPublicKey) {
        this.defaultPskDhServerPublicKey = defaultPskDhServerPublicKey;
    }

    public BigInteger getDefaultPSKGenerator() {
        return defaultPSKGenerator;
    }

    public void setDefaultPSKGenerator(BigInteger defaultPSKGenerator) {
        this.defaultPSKGenerator = defaultPSKGenerator;
    }

    public BigInteger getDefaultSRPServerPrivateKey() {
        return defaultSRPServerPrivateKey;
    }

    public void setDefaultSRPServerPrivateKey(BigInteger defaultSRPServerPrivateKey) {
        this.defaultSRPServerPrivateKey = defaultSRPServerPrivateKey;
    }

    public BigInteger getDefaultSRPServerPublicKey() {
        return defaultSRPServerPublicKey;
    }

    public void setDefaultSRPServerPublicKey(BigInteger defaultSRPServerPublicKey) {
        this.defaultSRPServerPublicKey = defaultSRPServerPublicKey;
    }

    public BigInteger getDefaultSRPClientPrivateKey() {
        return defaultSRPClientPrivateKey;
    }

    public void setDefaultSRPClientPrivateKey(BigInteger defaultSRPClientPrivateKey) {
        this.defaultSRPClientPrivateKey = defaultSRPClientPrivateKey;
    }

    public BigInteger getDefaultSRPClientPublicKey() {
        return defaultSRPClientPublicKey;
    }

    public void setDefaultSRPClientPublicKey(BigInteger defaultSRPClientPublicKey) {
        this.defaultSRPClientPublicKey = defaultSRPClientPublicKey;
    }

    public BigInteger getDefaultSRPGenerator() {
        return defaultSRPGenerator;
    }

    public void setDefaultSRPGenerator(BigInteger defaultSRPGenerator) {
        this.defaultSRPGenerator = defaultSRPGenerator;
    }

    public byte[] getDefaultSRPServerSalt() {
        return Arrays.copyOf(defaultSRPServerSalt, defaultSRPServerSalt.length);
    }

    public void setDefaultSRPServerSalt(byte[] defaultSRPServerSalt) {
        this.defaultSRPServerSalt = defaultSRPServerSalt;
    }

    public byte[] getDefaultSRPIdentity() {
        return Arrays.copyOf(defaultSRPIdentity, defaultSRPIdentity.length);
    }

    public void setDefaultSRPIdentity(byte[] defaultSRPIdentity) {
        this.defaultSRPIdentity = defaultSRPIdentity;
    }

    public byte[] getDefaultSRPPassword() {
        return Arrays.copyOf(defaultSRPPassword, defaultSRPPassword.length);
    }

    public void setDefaultSRPPassword(byte[] defaultSRPPassword) {
        this.defaultSRPPassword = defaultSRPPassword;
    }

    public BigInteger getDefaultClientRSAPrivateKey() {
        return defaultClientRSAPrivateKey;
    }

    public void setDefaultClientRSAPrivateKey(BigInteger defaultClientRSAPrivateKey) {
        this.defaultClientRSAPrivateKey = defaultClientRSAPrivateKey;
    }

    public BigInteger getDefaultServerRSAPrivateKey() {
        return defaultServerRSAPrivateKey;
    }

    public void setDefaultServerRSAPrivateKey(BigInteger defaultServerRSAPrivateKey) {
        this.defaultServerRSAPrivateKey = defaultServerRSAPrivateKey;
    }

    public BigInteger getDefaultServerRSAModulus() {
        return defaultServerRSAModulus;
    }

    public void setDefaultServerRSAModulus(BigInteger defaultServerRSAModulus) {
        if (defaultServerRSAModulus.signum() == 1) {
            this.defaultServerRSAModulus = defaultServerRSAModulus;
        } else {
            throw new IllegalArgumentException("Modulus cannot be negative or zero"
                    + defaultServerRSAModulus.toString());
        }
    }

    public BigInteger getDefaultServerRSAPublicKey() {
        return defaultServerRSAPublicKey;
    }

    public void setDefaultServerRSAPublicKey(BigInteger defaultServerRSAPublicKey) {
        this.defaultServerRSAPublicKey = defaultServerRSAPublicKey;
    }

    public BigInteger getDefaultClientRSAPublicKey() {
        return defaultClientRSAPublicKey;
    }

    public void setDefaultClientRSAPublicKey(BigInteger defaultClientRSAPublicKey) {
        this.defaultClientRSAPublicKey = defaultClientRSAPublicKey;
    }

    public BigInteger getDefaultServerEcPrivateKey() {
        return defaultServerEcPrivateKey;
    }

    public void setDefaultServerEcPrivateKey(BigInteger defaultServerEcPrivateKey) {
        this.defaultServerEcPrivateKey = defaultServerEcPrivateKey;
    }

    public BigInteger getDefaultClientEcPrivateKey() {
        return defaultClientEcPrivateKey;
    }

    public void setDefaultClientEcPrivateKey(BigInteger defaultClientEcPrivateKey) {
        this.defaultClientEcPrivateKey = defaultClientEcPrivateKey;
    }

    public CustomECPoint getDefaultClientEcPublicKey() {
        return defaultClientEcPublicKey;
    }

    public void setDefaultClientEcPublicKey(CustomECPoint defaultClientEcPublicKey) {
        this.defaultClientEcPublicKey = defaultClientEcPublicKey;
    }

    public CustomECPoint getDefaultServerEcPublicKey() {
        return defaultServerEcPublicKey;
    }

    public void setDefaultServerEcPublicKey(CustomECPoint defaultServerEcPublicKey) {
        this.defaultServerEcPublicKey = defaultServerEcPublicKey;
    }

    public byte getDefaultAlertDescription() {
        return defaultAlertDescription;
    }

    public void setDefaultAlertDescription(byte defaultAlertDescription) {
        this.defaultAlertDescription = defaultAlertDescription;
    }

    public byte getDefaultAlertLevel() {
        return defaultAlertLevel;
    }

    public void setDefaultAlertLevel(byte defaultAlertLevel) {
        this.defaultAlertLevel = defaultAlertLevel;
    }

    public BigInteger getDefaultServerDhPublicKey() {
        return defaultServerDhPublicKey;
    }

    public void setDefaultServerDhPublicKey(BigInteger defaultServerDhPublicKey) {
        this.defaultServerDhPublicKey = defaultServerDhPublicKey;
    }

    public BigInteger getDefaultClientDhPublicKey() {
        return defaultClientDhPublicKey;
    }

    public void setDefaultClientDhPublicKey(BigInteger defaultClientDhPublicKey) {
        this.defaultClientDhPublicKey = defaultClientDhPublicKey;
    }

    public BigInteger getDefaultServerDhPrivateKey() {
        return defaultServerDhPrivateKey;
    }

    public void setDefaultServerDhPrivateKey(BigInteger defaultServerDhPrivateKey) {
        this.defaultServerDhPrivateKey = defaultServerDhPrivateKey;
    }

    public BigInteger getDefaultClientGost01PrivateKey() {
        return defaultClientGost01PrivateKey;
    }

    public CustomECPoint getDefaultClientGost01PublicKey() {
        return defaultClientGost01PublicKey;
    }

    public BigInteger getDefaultServerGost01PrivateKey() {
        return defaultServerGost01PrivateKey;
    }

    public CustomECPoint getDefaultServerGost01PublicKey() {
        return defaultServerGost01PublicKey;
    }

    public GOSTCurve getDefaultGost01Curve() {
        return defaultGost01Curve;
    }

    public void setDefaultClientGost01PrivateKey(BigInteger defaultClientGost01PrivateKey) {
        this.defaultClientGost01PrivateKey = defaultClientGost01PrivateKey;
    }

    public void setDefaultClientGost01PublicKey(CustomECPoint defaultClientGost01PublicKey) {
        this.defaultClientGost01PublicKey = defaultClientGost01PublicKey;
    }

    public void setDefaultGost01Curve(GOSTCurve defaultGost01Curve) {
        this.defaultGost01Curve = defaultGost01Curve;
    }

    public void setDefaultClientGost12PrivateKey(BigInteger defaultClientGost12PrivateKey) {
        this.defaultClientGost12PrivateKey = defaultClientGost12PrivateKey;
    }

    public void setDefaultClientGost12PublicKey(CustomECPoint defaultClientGost12PublicKey) {
        this.defaultClientGost12PublicKey = defaultClientGost12PublicKey;
    }

    public void setDefaultGost12Curve(GOSTCurve defaultGost12Curve) {
        this.defaultGost12Curve = defaultGost12Curve;
    }

    public BigInteger getDefaultClientGostEc12PrivateKey() {
        return defaultClientGost12PrivateKey;
    }

    public CustomECPoint getDefaultClientGostEc12PublicKey() {
        return defaultClientGost12PublicKey;
    }

    public BigInteger getDefaultServerGostEc12PrivateKey() {
        return defaultServerGost12PrivateKey;
    }

    public CustomECPoint getDefaultServerGost12EcPublicKey() {
        return defaultServerGost12PublicKey;
    }

    public GOSTCurve getDefaultGost12Curve() {
        return defaultGost12Curve;
    }

    public BigInteger getDefaultServerDsaPrivateKey() {
        return defaultServerDsaPrivateKey;
    }

    public void setDefaultServerDsaPrivateKey(BigInteger defaultServerDsaPrivateKey) {
        this.defaultServerDsaPrivateKey = defaultServerDsaPrivateKey;
    }

    public PRFAlgorithm getDefaultPRFAlgorithm() {
        return defaultPRFAlgorithm;
    }

    public void setDefaultPRFAlgorithm(PRFAlgorithm defaultPRFAlgorithm) {
        this.defaultPRFAlgorithm = defaultPRFAlgorithm;
    }

    public byte[] getDefaultDtlsCookie() {
        return Arrays.copyOf(defaultDtlsCookie, defaultDtlsCookie.length);
    }

    public void setDefaultDtlsCookie(byte[] defaultDtlsCookie) {
        this.defaultDtlsCookie = defaultDtlsCookie;
    }

    public byte[] getDefaultClientSessionId() {
        return Arrays.copyOf(defaultClientSessionId, defaultClientSessionId.length);
    }

    public void setDefaultClientSessionId(byte[] defaultClientSessionId) {
        this.defaultClientSessionId = defaultClientSessionId;
    }

    public byte[] getDefaultServerSessionId() {
        return Arrays.copyOf(defaultServerSessionId, defaultServerSessionId.length);
    }

    public void setDefaultServerSessionId(byte[] defaultServerSessionId) {
        this.defaultServerSessionId = defaultServerSessionId;
    }

    public CompressionMethod getDefaultSelectedCompressionMethod() {
        return defaultSelectedCompressionMethod;
    }

    public void setDefaultSelectedCompressionMethod(CompressionMethod defaultSelectedCompressionMethod) {
        this.defaultSelectedCompressionMethod = defaultSelectedCompressionMethod;
    }

    public byte[] getDefaultServerRandom() {
        return Arrays.copyOf(defaultServerRandom, defaultServerRandom.length);
    }

    public void setDefaultServerRandom(byte[] defaultServerRandom) {
        this.defaultServerRandom = defaultServerRandom;
    }

    public byte[] getDefaultClientRandom() {
        return Arrays.copyOf(defaultClientRandom, defaultClientRandom.length);
    }

    public void setDefaultClientRandom(byte[] defaultClientRandom) {
        this.defaultClientRandom = defaultClientRandom;
    }

    public byte[] getDefaultPreMasterSecret() {
        return Arrays.copyOf(defaultPreMasterSecret, defaultPreMasterSecret.length);
    }

    public void setDefaultPreMasterSecret(byte[] defaultPreMasterSecret) {
        this.defaultPreMasterSecret = defaultPreMasterSecret;
    }

    public byte[] getDefaultMasterSecret() {
        return Arrays.copyOf(defaultMasterSecret, defaultMasterSecret.length);
    }

    public void setDefaultMasterSecret(byte[] defaultMasterSecret) {
        this.defaultMasterSecret = defaultMasterSecret;
    }

    public ProtocolVersion getDefaultHighestClientProtocolVersion() {
        return defaultHighestClientProtocolVersion;
    }

    public void setDefaultHighestClientProtocolVersion(ProtocolVersion defaultHighestClientProtocolVersion) {
        this.defaultHighestClientProtocolVersion = defaultHighestClientProtocolVersion;
    }

    public ProtocolVersion getDefaultSelectedProtocolVersion() {
        return defaultSelectedProtocolVersion;
    }

    public void setDefaultSelectedProtocolVersion(ProtocolVersion defaultSelectedProtocolVersion) {
        this.defaultSelectedProtocolVersion = defaultSelectedProtocolVersion;
    }

    public List<SignatureAndHashAlgorithm> getDefaultServerSupportedSignatureAndHashAlgorithms() {
        return defaultServerSupportedSignatureAndHashAlgorithms;
    }

    public void setDefaultServerSupportedSignatureAndHashAlgorithms(
            List<SignatureAndHashAlgorithm> defaultServerSupportedSignatureAndHashAlgorithms) {
        this.defaultServerSupportedSignatureAndHashAlgorithms = defaultServerSupportedSignatureAndHashAlgorithms;
    }

    public void setDefaultServerSupportedSignatureAndHashAlgorithms(
            SignatureAndHashAlgorithm... defaultServerSupportedSignatureAndHashAlgorithms) {
        this.defaultServerSupportedSignatureAndHashAlgorithms = new ArrayList(
                Arrays.asList(defaultServerSupportedSignatureAndHashAlgorithms));
    }

    public List<CipherSuite> getDefaultServerSupportedCiphersuites() {
        return defaultServerSupportedCiphersuites;
    }

    public void setDefaultServerSupportedCiphersuites(List<CipherSuite> defaultServerSupportedCiphersuites) {
        this.defaultServerSupportedCiphersuites = defaultServerSupportedCiphersuites;
    }

    public final void setDefaultServerSupportedCiphersuites(CipherSuite... defaultServerSupportedCiphersuites) {
        this.defaultServerSupportedCiphersuites = new ArrayList(Arrays.asList(defaultServerSupportedCiphersuites));
    }

    public List<CompressionMethod> getDefaultClientSupportedCompressionMethods() {
        return defaultClientSupportedCompressionMethods;
    }

    public void setDefaultClientSupportedCompressionMethods(
            List<CompressionMethod> defaultClientSupportedCompressionMethods) {
        this.defaultClientSupportedCompressionMethods = defaultClientSupportedCompressionMethods;
    }

    public final void setDefaultClientSupportedCompressionMethods(
            CompressionMethod... defaultClientSupportedCompressionMethods) {
        this.defaultClientSupportedCompressionMethods = new ArrayList(
                Arrays.asList(defaultClientSupportedCompressionMethods));
    }

    public HeartbeatMode getDefaultHeartbeatMode() {
        return defaultHeartbeatMode;
    }

    public void setDefaultHeartbeatMode(HeartbeatMode defaultHeartbeatMode) {
        this.defaultHeartbeatMode = defaultHeartbeatMode;
    }

    public MaxFragmentLength getDefaultMaxFragmentLength() {
        return defaultMaxFragmentLength;
    }

    public void setDefaultMaxFragmentLength(MaxFragmentLength defaultMaxFragmentLength) {
        this.defaultMaxFragmentLength = defaultMaxFragmentLength;
    }

    public SignatureAndHashAlgorithm getDefaultSelectedSignatureAndHashAlgorithm() {
        return defaultSelectedSignatureAndHashAlgorithm;
    }

    public void setDefaultSelectedSignatureAndHashAlgorithm(
            SignatureAndHashAlgorithm defaultSelectedSignatureAndHashAlgorithm) {
        this.defaultSelectedSignatureAndHashAlgorithm = defaultSelectedSignatureAndHashAlgorithm;
    }

    public List<ECPointFormat> getDefaultClientSupportedPointFormats() {
        return defaultClientSupportedPointFormats;
    }

    public void setDefaultClientSupportedPointFormats(List<ECPointFormat> defaultClientSupportedPointFormats) {
        this.defaultClientSupportedPointFormats = defaultClientSupportedPointFormats;
    }

    public final void setDefaultClientSupportedPointFormats(ECPointFormat... defaultClientSupportedPointFormats) {
        this.defaultClientSupportedPointFormats = new ArrayList(Arrays.asList(defaultClientSupportedPointFormats));
    }

    public ProtocolVersion getDefaultLastRecordProtocolVersion() {
        return defaultLastRecordProtocolVersion;
    }

    public void setDefaultLastRecordProtocolVersion(ProtocolVersion defaultLastRecordProtocolVersion) {
        this.defaultLastRecordProtocolVersion = defaultLastRecordProtocolVersion;
    }

    public List<SNIEntry> getDefaultClientSNIEntryList() {
        return defaultClientSNIEntryList;
    }

    public void setDefaultClientSNIEntryList(List<SNIEntry> defaultClientSNIEntryList) {
        this.defaultClientSNIEntryList = defaultClientSNIEntryList;
    }

    public final void setDefaultClientSNIEntries(SNIEntry... defaultClientSNIEntryList) {
        this.defaultClientSNIEntryList = new ArrayList(Arrays.asList(defaultClientSNIEntryList));
    }

    public List<SignatureAndHashAlgorithm> getDefaultClientSupportedSignatureAndHashAlgorithms() {
        return defaultClientSupportedSignatureAndHashAlgorithms;
    }

    public void setDefaultClientSupportedSignatureAndHashAlgorithms(
            List<SignatureAndHashAlgorithm> defaultClientSupportedSignatureAndHashAlgorithms) {
        this.defaultClientSupportedSignatureAndHashAlgorithms = defaultClientSupportedSignatureAndHashAlgorithms;
    }

    public final void setDefaultClientSupportedSignatureAndHashAlgorithms(
            SignatureAndHashAlgorithm... defaultClientSupportedSignatureAndHashAlgorithms) {
        this.defaultClientSupportedSignatureAndHashAlgorithms = Arrays
                .asList(defaultClientSupportedSignatureAndHashAlgorithms);
    }

    public List<ECPointFormat> getDefaultServerSupportedPointFormats() {
        return defaultServerSupportedPointFormats;
    }

    public void setDefaultServerSupportedPointFormats(List<ECPointFormat> defaultServerSupportedPointFormats) {
        this.defaultServerSupportedPointFormats = defaultServerSupportedPointFormats;
    }

    public final void setDefaultServerSupportedPointFormats(ECPointFormat... defaultServerSupportedPointFormats) {
        this.defaultServerSupportedPointFormats = new ArrayList(Arrays.asList(defaultServerSupportedPointFormats));
    }

    public List<NamedGroup> getDefaultClientNamedGroups() {
        return defaultClientNamedGroups;
    }

    public void setDefaultClientNamedGroups(List<NamedGroup> defaultClientNamedGroups) {
        this.defaultClientNamedGroups = defaultClientNamedGroups;
    }

    public final void setDefaultClientNamedGroups(NamedGroup... defaultClientNamedGroups) {
        this.defaultClientNamedGroups = new ArrayList(Arrays.asList(defaultClientNamedGroups));
    }

    public List<NamedGroup> getDefaultServerNamedGroups() {
        return defaultServerNamedGroups;
    }

    public void setDefaultServerNamedGroups(List<NamedGroup> defaultServerNamedGroups) {
        this.defaultServerNamedGroups = defaultServerNamedGroups;
    }

    public final void setDefaultServerNamedGroups(NamedGroup... defaultServerNamedGroups) {
        this.defaultServerNamedGroups = new ArrayList(Arrays.asList(defaultServerNamedGroups));
    }

    public CipherSuite getDefaultSelectedCipherSuite() {
        return defaultSelectedCipherSuite;
    }

    public void setDefaultSelectedCipherSuite(CipherSuite defaultSelectedCipherSuite) {
        this.defaultSelectedCipherSuite = defaultSelectedCipherSuite;
    }

    public Boolean isQuickReceive() {
        return quickReceive;
    }

    public void setQuickReceive(Boolean quickReceive) {
        this.quickReceive = quickReceive;
    }

    public Boolean isResetWorkflowtracesBeforeSaving() {
        return resetWorkflowtracesBeforeSaving;
    }

    public void setResetWorkflowtracesBeforeSaving(Boolean resetWorkflowtracesBeforeSaving) {
        this.resetWorkflowtracesBeforeSaving = resetWorkflowtracesBeforeSaving;
    }

    public RecordLayerType getRecordLayerType() {
        return recordLayerType;
    }

    public void setRecordLayerType(RecordLayerType recordLayerType) {
        this.recordLayerType = recordLayerType;
    }

    public Boolean isFlushOnMessageTypeChange() {
        return flushOnMessageTypeChange;
    }

    public void setFlushOnMessageTypeChange(Boolean flushOnMessageTypeChange) {
        this.flushOnMessageTypeChange = flushOnMessageTypeChange;
    }

    public Boolean isCreateRecordsDynamically() {
        return createRecordsDynamically;
    }

    public void setCreateRecordsDynamically(Boolean createRecordsDynamically) {
        this.createRecordsDynamically = createRecordsDynamically;
    }

    public Boolean isCreateIndividualRecords() {
        return createIndividualRecords;
    }

    public void setCreateIndividualRecords(Boolean createIndividualRecords) {
        this.createIndividualRecords = createIndividualRecords;
    }

    public int getDefaultMaxRecordData() {
        return defaultMaxRecordData;
    }

    public void setDefaultMaxRecordData(int defaultMaxRecordData) {
        if (defaultMaxRecordData == 0) {
            LOGGER.warn("defaultMaxRecordData is being set to 0");
        }
        this.defaultMaxRecordData = defaultMaxRecordData;
    }

    public WorkflowExecutorType getWorkflowExecutorType() {
        return workflowExecutorType;
    }

    public void setWorkflowExecutorType(WorkflowExecutorType workflowExecutorType) {
        this.workflowExecutorType = workflowExecutorType;
    }

    public NameType getSniType() {
        return sniType;
    }

    public void setSniType(NameType sniType) {
        this.sniType = sniType;
    }

    public int getHeartbeatPayloadLength() {
        return heartbeatPayloadLength;
    }

    public void setHeartbeatPayloadLength(int heartbeatPayloadLength) {
        this.heartbeatPayloadLength = heartbeatPayloadLength;
    }

    public int getHeartbeatPaddingLength() {
        return heartbeatPaddingLength;
    }

    public void setHeartbeatPaddingLength(int heartbeatPaddingLength) {
        this.heartbeatPaddingLength = heartbeatPaddingLength;
    }

    public Boolean isAddPaddingExtension() {
        return addPaddingExtension;
    }

    public void setAddPaddingExtension(Boolean addPaddingExtension) {
        this.addPaddingExtension = addPaddingExtension;
    }

    public Boolean isAddExtendedMasterSecretExtension() {
        return addExtendedMasterSecretExtension;
    }

    public void setAddExtendedMasterSecretExtension(Boolean addExtendedMasterSecretExtension) {
        this.addExtendedMasterSecretExtension = addExtendedMasterSecretExtension;
    }

    public Boolean isAddSessionTicketTLSExtension() {
        return addSessionTicketTLSExtension;
    }

    public void setAddSessionTicketTLSExtension(Boolean addSessionTicketTLSExtension) {
        this.addSessionTicketTLSExtension = addSessionTicketTLSExtension;
    }

    public byte[] getDefaultPaddingExtensionBytes() {
        return Arrays.copyOf(defaultPaddingExtensionBytes, defaultPaddingExtensionBytes.length);
    }

    public void setDefaultPaddingExtensionBytes(byte[] defaultPaddingExtensionBytes) {
        this.defaultPaddingExtensionBytes = defaultPaddingExtensionBytes;
    }

    public List<ClientCertificateType> getClientCertificateTypes() {
        return clientCertificateTypes;
    }

    public void setClientCertificateTypes(List<ClientCertificateType> clientCertificateTypes) {
        this.clientCertificateTypes = clientCertificateTypes;
    }

    public final void setClientCertificateTypes(ClientCertificateType... clientCertificateTypes) {
        this.clientCertificateTypes = new ArrayList(Arrays.asList(clientCertificateTypes));
    }

    public Boolean isWaitOnlyForExpectedDTLS() {
        return waitOnlyForExpectedDTLS;
    }

    public void setWaitOnlyForExpectedDTLS(Boolean waitOnlyForExpectedDTLS) {
        this.waitOnlyForExpectedDTLS = waitOnlyForExpectedDTLS;
    }

    public String getDefaultApplicationMessageData() {
        return defaultApplicationMessageData;
    }

    public Boolean isDoDTLSRetransmits() {
        return doDTLSRetransmits;
    }

    public void setDoDTLSRetransmits(Boolean doDTLSRetransmits) {
        this.doDTLSRetransmits = doDTLSRetransmits;
    }

    public void setDefaultApplicationMessageData(String defaultApplicationMessageData) {
        this.defaultApplicationMessageData = defaultApplicationMessageData;
    }

    public Boolean isEnforceSettings() {
        return enforceSettings;
    }

    public void setEnforceSettings(Boolean enforceSettings) {
        this.enforceSettings = enforceSettings;
    }

    public BigInteger getDefaultServerDhGenerator() {
        return defaultServerDhGenerator;
    }

    public void setDefaultServerDhGenerator(BigInteger defaultServerDhGenerator) {
        this.defaultServerDhGenerator = defaultServerDhGenerator;
    }

    public BigInteger getDefaultServerDhModulus() {
        return defaultServerDhModulus;
    }

    public void setDefaultServerDhModulus(BigInteger defaultServerDhModulus) {
        if (defaultServerDhModulus.signum() == 1) {
            this.defaultServerDhModulus = defaultServerDhModulus;
        } else {
            throw new IllegalArgumentException("Modulus cannot be negative or zero:"
                    + defaultServerDhModulus.toString());
        }
    }

    public BigInteger getDefaultClientDhPrivateKey() {
        return defaultClientDhPrivateKey;
    }

    public void setDefaultClientDhPrivateKey(BigInteger defaultClientDhPrivateKey) {
        this.defaultClientDhPrivateKey = defaultClientDhPrivateKey;
    }

    public byte[] getDistinguishedNames() {
        return Arrays.copyOf(distinguishedNames, distinguishedNames.length);
    }

    public void setDistinguishedNames(byte[] distinguishedNames) {
        this.distinguishedNames = distinguishedNames;
    }

    public ProtocolVersion getHighestProtocolVersion() {
        return highestProtocolVersion;
    }

    public void setHighestProtocolVersion(ProtocolVersion highestProtocolVersion) {
        this.highestProtocolVersion = highestProtocolVersion;
    }

    public Boolean isUpdateTimestamps() {
        return updateTimestamps;
    }

    public void setUpdateTimestamps(Boolean updateTimestamps) {
        this.updateTimestamps = updateTimestamps;
    }

    public Boolean isServerSendsApplicationData() {
        return serverSendsApplicationData;
    }

    public void setServerSendsApplicationData(Boolean serverSendsApplicationData) {
        this.serverSendsApplicationData = serverSendsApplicationData;
    }

    public WorkflowTraceType getWorkflowTraceType() {
        return workflowTraceType;
    }

    public void setWorkflowTraceType(WorkflowTraceType workflowTraceType) {
        this.workflowTraceType = workflowTraceType;
    }

    public String getWorkflowOutput() {
        return workflowOutput;
    }

    public void setWorkflowOutput(String workflowOutput) {
        this.workflowOutput = workflowOutput;
    }

    public String getConfigOutput() {
        return configOutput;
    }

    public void setConfigOutput(String configOutput) {
        this.configOutput = configOutput;
    }

    public String getWorkflowInput() {
        return workflowInput;
    }

    public void setWorkflowInput(String workflowInput) {
        this.workflowInput = workflowInput;
    }

    public Boolean isSniHostnameFatal() {
        return sniHostnameFatal;
    }

    public void setSniHostnameFatal(Boolean sniHostnameFatal) {
        this.sniHostnameFatal = sniHostnameFatal;
    }

    public MaxFragmentLength getMaxFragmentLength() {
        return maxFragmentLength;
    }

    public void setMaxFragmentLength(MaxFragmentLength maxFragmentLengthConfig) {
        this.maxFragmentLength = maxFragmentLengthConfig;
    }

    public String getSniHostname() {
        return sniHostname;
    }

    public void setSniHostname(String SniHostname) {
        this.sniHostname = SniHostname;
    }

    public NamedGroup getDefaultSelectedNamedGroup() {
        return defaultSelectedNamedGroup;
    }

    public void setDefaultSelectedNamedGroup(NamedGroup defaultSelectedNamedGroup) {
        this.defaultSelectedNamedGroup = defaultSelectedNamedGroup;
    }

    public Boolean isDynamicWorkflow() {
        throw new UnsupportedOperationException("DynamicWorkflow is currently not supported.");
    }

    public void setDynamicWorkflow(Boolean dynamicWorkflow) {
        throw new UnsupportedOperationException("DynamicWorkflow is currently not supported.");
    }

    public List<CipherSuite> getDefaultClientSupportedCiphersuites() {
        return defaultClientSupportedCiphersuites;
    }

    public void setDefaultClientSupportedCiphersuites(List<CipherSuite> defaultClientSupportedCiphersuites) {
        this.defaultClientSupportedCiphersuites = defaultClientSupportedCiphersuites;
    }

    public final void setDefaultClientSupportedCiphersuites(CipherSuite... defaultClientSupportedCiphersuites) {
        this.defaultClientSupportedCiphersuites = new ArrayList(Arrays.asList(defaultClientSupportedCiphersuites));
    }

    public Boolean isClientAuthentication() {
        return clientAuthentication;
    }

    public void setClientAuthentication(Boolean clientAuthentication) {
        this.clientAuthentication = clientAuthentication;
    }

    public List<SignatureAndHashAlgorithm> getSupportedSignatureAndHashAlgorithms() {
        return supportedSignatureAndHashAlgorithms;
    }

    public void setSupportedSignatureAndHashAlgorithms(
            List<SignatureAndHashAlgorithm> supportedSignatureAndHashAlgorithms) {
        this.supportedSignatureAndHashAlgorithms = supportedSignatureAndHashAlgorithms;
    }

    public final void setSupportedSignatureAndHashAlgorithms(
            SignatureAndHashAlgorithm... supportedSignatureAndHashAlgorithms) {
        this.supportedSignatureAndHashAlgorithms = new ArrayList(Arrays.asList(supportedSignatureAndHashAlgorithms));
    }

    public List<ProtocolVersion> getSupportedVersions() {
        return supportedVersions;
    }

    public void setSupportedVersions(List<ProtocolVersion> supportedVersions) {
        this.supportedVersions = supportedVersions;
    }

    public final void setSupportedVersions(ProtocolVersion... supportedVersions) {
        this.supportedVersions = new ArrayList(Arrays.asList(supportedVersions));
    }

    public HeartbeatMode getHeartbeatMode() {
        return heartbeatMode;
    }

    public void setHeartbeatMode(HeartbeatMode heartbeatMode) {
        this.heartbeatMode = heartbeatMode;
    }

    public Boolean isAddECPointFormatExtension() {
        return addECPointFormatExtension;
    }

    public void setAddECPointFormatExtension(Boolean addECPointFormatExtension) {
        this.addECPointFormatExtension = addECPointFormatExtension;
    }

    public Boolean isAddEllipticCurveExtension() {
        return addEllipticCurveExtension;
    }

    public void setAddEllipticCurveExtension(Boolean addEllipticCurveExtension) {
        this.addEllipticCurveExtension = addEllipticCurveExtension;
    }

    public Boolean isAddHeartbeatExtension() {
        return addHeartbeatExtension;
    }

    public void setAddHeartbeatExtension(Boolean addHeartbeatExtension) {
        this.addHeartbeatExtension = addHeartbeatExtension;
    }

    public boolean isAddMaxFragmentLengthExtension() {
        return addMaxFragmentLengthExtension;
    }

    public void setAddMaxFragmentLengthExtension(boolean addMaxFragmentLengthExtenstion) {
        this.addMaxFragmentLengthExtension = addMaxFragmentLengthExtenstion;
    }

    public Boolean isAddServerNameIndicationExtension() {
        return addServerNameIndicationExtension;
    }

    public void setAddServerNameIndicationExtension(Boolean addServerNameIndicationExtension) {
        this.addServerNameIndicationExtension = addServerNameIndicationExtension;
    }

    public Boolean isAddSignatureAndHashAlgrorithmsExtension() {
        return addSignatureAndHashAlgorithmsExtension;
    }

    public void setAddSignatureAndHashAlgorithmsExtension(Boolean addSignatureAndHashAlgorithmsExtension) {
        this.addSignatureAndHashAlgorithmsExtension = addSignatureAndHashAlgorithmsExtension;
    }

    public Boolean isAddSupportedVersionsExtension() {
        return addSupportedVersionsExtension;
    }

    public void setAddSupportedVersionsExtension(Boolean addSupportedVersionsExtension) {
        this.addSupportedVersionsExtension = addSupportedVersionsExtension;
    }

    public Boolean isAddKeyShareExtension() {
        return addKeyShareExtension;
    }

    public void setAddKeyShareExtension(Boolean addKeyShareExtension) {
        this.addKeyShareExtension = addKeyShareExtension;
    }

    public Boolean isAddEarlyDataExtension() {
        return addEarlyDataExtension;
    }

    public void setAddEarlyDataExtension(Boolean addEarlyDataExtension) {
        this.addEarlyDataExtension = addEarlyDataExtension;
    }

    public Boolean isAddPSKKeyExchangeModesExtension() {
        return addPSKKeyExchangeModesExtension;
    }

    public void setAddPSKKeyExchangeModesExtension(Boolean addPSKKeyExchangeModesExtension) {
        this.addPSKKeyExchangeModesExtension = addPSKKeyExchangeModesExtension;
    }

    public Boolean isAddPreSharedKeyExtension() {
        return addPreSharedKeyExtension;
    }

    public void setAddPreSharedKeyExtension(Boolean addPreSharedKeyExtension) {
        this.addPreSharedKeyExtension = addPreSharedKeyExtension;
    }

    public void setPSKKeyExchangeModes(List<PskKeyExchangeMode> pskKeyExchangeModes) {
        this.pskKeyExchangeModes = pskKeyExchangeModes;
    }

    public List<PskKeyExchangeMode> getPSKKeyExchangeModes() {
        return pskKeyExchangeModes;
    }

    public Integer getDefaultDTLSCookieLength() {
        return defaultDTLSCookieLength;
    }

    public void setDefaultDTLSCookieLength(Integer defaultDTLSCookieLength) {
        this.defaultDTLSCookieLength = defaultDTLSCookieLength;
    }

    public Integer getPaddingLength() {
        return paddingLength;
    }

    public void setPaddingLength(Integer paddingLength) {
        this.paddingLength = paddingLength;
    }

    public BigInteger getKeySharePrivate() {
        return defaultKeySharePrivateKey;
    }

    public void setKeySharePrivate(BigInteger defaultKeySharePrivateKey) {
        this.defaultKeySharePrivateKey = defaultKeySharePrivateKey;
    }

    public byte[] getTlsSessionTicket() {
        return Arrays.copyOf(tlsSessionTicket, tlsSessionTicket.length);
    }

    public void setTlsSessionTicket(byte[] tlsSessionTicket) {
        this.tlsSessionTicket = tlsSessionTicket;
    }

    public byte[] getDefaultSignedCertificateTimestamp() {
        return Arrays.copyOf(defaultSignedCertificateTimestamp, defaultSignedCertificateTimestamp.length);
    }

    public void setDefaultSignedCertificateTimestamp(byte[] defaultSignedCertificateTimestamp) {
        this.defaultSignedCertificateTimestamp = defaultSignedCertificateTimestamp;
    }

    public Boolean isAddSignedCertificateTimestampExtension() {
        return addSignedCertificateTimestampExtension;
    }

    public void setAddSignedCertificateTimestampExtension(Boolean addSignedCertificateTimestampExtension) {
        this.addSignedCertificateTimestampExtension = addSignedCertificateTimestampExtension;
    }

    public byte[] getDefaultClientRenegotiationInfo() {
        return Arrays.copyOf(defaultClientRenegotiationInfo, defaultClientRenegotiationInfo.length);
    }

    public void setDefaultClientRenegotiationInfo(byte[] defaultClientRenegotiationInfo) {
        this.defaultClientRenegotiationInfo = defaultClientRenegotiationInfo;
    }

    public Boolean isAddRenegotiationInfoExtension() {
        return addRenegotiationInfoExtension;
    }

    public void setAddRenegotiationInfoExtension(Boolean addRenegotiationInfoExtension) {
        this.addRenegotiationInfoExtension = addRenegotiationInfoExtension;
    }

    public TokenBindingVersion getDefaultTokenBindingVersion() {
        return defaultTokenBindingVersion;
    }

    public void setDefaultTokenBindingVersion(TokenBindingVersion defaultTokenBindingVersion) {
        this.defaultTokenBindingVersion = defaultTokenBindingVersion;
    }

    public List<TokenBindingKeyParameters> getDefaultTokenBindingKeyParameters() {
        return defaultTokenBindingKeyParameters;
    }

    public void setDefaultTokenBindingKeyParameters(List<TokenBindingKeyParameters> defaultTokenBindingKeyParameters) {
        this.defaultTokenBindingKeyParameters = defaultTokenBindingKeyParameters;
    }

    public final void setDefaultTokenBindingKeyParameters(TokenBindingKeyParameters... defaultTokenBindingKeyParameters) {
        this.defaultTokenBindingKeyParameters = new ArrayList(Arrays.asList(defaultTokenBindingKeyParameters));
    }

    public Boolean isAddTokenBindingExtension() {
        return addTokenBindingExtension;
    }

    public void setAddTokenBindingExtension(Boolean addTokenBindingExtension) {
        this.addTokenBindingExtension = addTokenBindingExtension;
    }

    public Boolean isAddHttpsCookie() {
        return addHttpsCookie;
    }

    public void setAddHttpsCookie(Boolean addHttpsCookie) {
        this.addHttpsCookie = addHttpsCookie;
    }

    public String getDefaultHttpsCookieName() {
        return defaultHttpsCookieName;
    }

    public void setDefaultHttpsCookieName(String defaultHttpsCookieName) {
        this.defaultHttpsCookieName = defaultHttpsCookieName;
    }

    public String getDefaultHttpsCookieValue() {
        return defaultHttpsCookieValue;
    }

    public void setDefaultHttpsCookieValue(String defaultHttpsCookieValue) {
        this.defaultHttpsCookieValue = defaultHttpsCookieValue;
    }

    public CertificateStatusRequestType getCertificateStatusRequestExtensionRequestType() {
        return certificateStatusRequestExtensionRequestType;
    }

    public void setCertificateStatusRequestExtensionRequestType(
            CertificateStatusRequestType certificateStatusRequestExtensionRequestType) {
        this.certificateStatusRequestExtensionRequestType = certificateStatusRequestExtensionRequestType;
    }

    public byte[] getCertificateStatusRequestExtensionResponderIDList() {
        return Arrays.copyOf(certificateStatusRequestExtensionResponderIDList,
                certificateStatusRequestExtensionResponderIDList.length);
    }

    public void setCertificateStatusRequestExtensionResponderIDList(
            byte[] certificateStatusRequestExtensionResponderIDList) {
        this.certificateStatusRequestExtensionResponderIDList = certificateStatusRequestExtensionResponderIDList;
    }

    public byte[] getCertificateStatusRequestExtensionRequestExtension() {
        return Arrays.copyOf(certificateStatusRequestExtensionRequestExtension,
                certificateStatusRequestExtensionRequestExtension.length);
    }

    public void setCertificateStatusRequestExtensionRequestExtension(
            byte[] certificateStatusRequestExtensionRequestExtension) {
        this.certificateStatusRequestExtensionRequestExtension = certificateStatusRequestExtensionRequestExtension;
    }

    public byte[] getSecureRemotePasswordExtensionIdentifier() {
        return Arrays.copyOf(secureRemotePasswordExtensionIdentifier, secureRemotePasswordExtensionIdentifier.length);
    }

    public void setSecureRemotePasswordExtensionIdentifier(byte[] secureRemotePasswordExtensionIdentifier) {
        this.secureRemotePasswordExtensionIdentifier = secureRemotePasswordExtensionIdentifier;
    }

    public List<SrtpProtectionProfiles> getSecureRealTimeTransportProtocolProtectionProfiles() {
        return secureRealTimeTransportProtocolProtectionProfiles;
    }

    public void setSecureRealTimeTransportProtocolProtectionProfiles(
            List<SrtpProtectionProfiles> secureRealTimeTransportProtocolProtectionProfiles) {
        this.secureRealTimeTransportProtocolProtectionProfiles = secureRealTimeTransportProtocolProtectionProfiles;
    }

    public byte[] getSecureRealTimeTransportProtocolMasterKeyIdentifier() {
        return Arrays.copyOf(secureRealTimeTransportProtocolMasterKeyIdentifier,
                secureRealTimeTransportProtocolMasterKeyIdentifier.length);
    }

    public void setSecureRealTimeTransportProtocolMasterKeyIdentifier(
            byte[] secureRealTimeTransportProtocolMasterKeyIdentifier) {
        this.secureRealTimeTransportProtocolMasterKeyIdentifier = secureRealTimeTransportProtocolMasterKeyIdentifier;
    }

    public UserMappingExtensionHintType getUserMappingExtensionHintType() {
        return userMappingExtensionHintType;
    }

    public void setUserMappingExtensionHintType(UserMappingExtensionHintType userMappingExtensionHintType) {
        this.userMappingExtensionHintType = userMappingExtensionHintType;
    }

    public List<CertificateType> getCertificateTypeDesiredTypes() {
        return certificateTypeDesiredTypes;
    }

    public void setCertificateTypeDesiredTypes(List<CertificateType> certificateTypeDesiredTypes) {
        this.certificateTypeDesiredTypes = certificateTypeDesiredTypes;
    }

    public List<CertificateType> getClientCertificateTypeDesiredTypes() {
        return clientCertificateTypeDesiredTypes;
    }

    public void setClientCertificateTypeDesiredTypes(List<CertificateType> clientCertificateTypeDesiredTypes) {
        this.clientCertificateTypeDesiredTypes = clientCertificateTypeDesiredTypes;
    }

    public List<CertificateType> getServerCertificateTypeDesiredTypes() {
        return serverCertificateTypeDesiredTypes;
    }

    public void setServerCertificateTypeDesiredTypes(List<CertificateType> serverCertificateTypeDesiredTypes) {
        this.serverCertificateTypeDesiredTypes = serverCertificateTypeDesiredTypes;
    }

    public List<AuthzDataFormat> getClientAuthzExtensionDataFormat() {
        return clientAuthzExtensionDataFormat;
    }

    public void setClientAuthzExtensionDataFormat(List<AuthzDataFormat> clientAuthzExtensionDataFormat) {
        this.clientAuthzExtensionDataFormat = clientAuthzExtensionDataFormat;
    }

    public Boolean isCertificateTypeExtensionMessageState() {
        return certificateTypeExtensionMessageState;
    }

    public void setCertificateTypeExtensionMessageState(Boolean certificateTypeExtensionMessageState) {
        this.certificateTypeExtensionMessageState = certificateTypeExtensionMessageState;
    }

    public List<AuthzDataFormat> getServerAuthzExtensionDataFormat() {
        return serverAuthzExtensionDataFormat;
    }

    public void setServerAuthzExtensionDataFormat(List<AuthzDataFormat> serverAuthzExtensionDataFormat) {
        this.serverAuthzExtensionDataFormat = serverAuthzExtensionDataFormat;
    }

    public List<TrustedAuthority> getTrustedCaIndicationExtensionAuthorties() {
        return trustedCaIndicationExtensionAuthorties;
    }

    public void setTrustedCaIndicationExtensionAuthorties(List<TrustedAuthority> trustedCaIndicationExtensionAuthorties) {
        this.trustedCaIndicationExtensionAuthorties = trustedCaIndicationExtensionAuthorties;
    }

    public Boolean isClientCertificateTypeExtensionMessageState() {
        return clientCertificateTypeExtensionMessageState;
    }

    public void setClientCertificateTypeExtensionMessageState(Boolean clientCertificateTypeExtensionMessageState) {
        this.clientCertificateTypeExtensionMessageState = clientCertificateTypeExtensionMessageState;
    }

    public Boolean isCachedInfoExtensionIsClientState() {
        return cachedInfoExtensionIsClientState;
    }

    public void setCachedInfoExtensionIsClientState(Boolean cachedInfoExtensionIsClientState) {
        this.cachedInfoExtensionIsClientState = cachedInfoExtensionIsClientState;
    }

    public List<CachedObject> getCachedObjectList() {
        return cachedObjectList;
    }

    public void setCachedObjectList(List<CachedObject> cachedObjectList) {
        this.cachedObjectList = cachedObjectList;
    }

    public List<RequestItemV2> getStatusRequestV2RequestList() {
        return statusRequestV2RequestList;
    }

    public void setStatusRequestV2RequestList(List<RequestItemV2> statusRequestV2RequestList) {
        this.statusRequestV2RequestList = statusRequestV2RequestList;
    }

    public Boolean isAddCertificateStatusRequestExtension() {
        return addCertificateStatusRequestExtension;
    }

    public void setAddCertificateStatusRequestExtension(Boolean addCertificateStatusRequestExtension) {
        this.addCertificateStatusRequestExtension = addCertificateStatusRequestExtension;
    }

    public Boolean isAddAlpnExtension() {
        return addAlpnExtension;
    }

    public void setAddAlpnExtension(Boolean addAlpnExtension) {
        this.addAlpnExtension = addAlpnExtension;
    }

    public Boolean isAddSRPExtension() {
        return addSRPExtension;
    }

    public void setAddSRPExtension(Boolean addSRPExtension) {
        this.addSRPExtension = addSRPExtension;
    }

    public Boolean isAddSRTPExtension() {
        return addSRTPExtension;
    }

    public void setAddSRTPExtension(Boolean addSRTPExtension) {
        this.addSRTPExtension = addSRTPExtension;
    }

    public Boolean isAddTruncatedHmacExtension() {
        return addTruncatedHmacExtension;
    }

    public void setAddTruncatedHmacExtension(Boolean addTruncatedHmacExtension) {
        this.addTruncatedHmacExtension = addTruncatedHmacExtension;
    }

    public Boolean isAddUserMappingExtension() {
        return addUserMappingExtension;
    }

    public void setAddUserMappingExtension(Boolean addUserMappingExtension) {
        this.addUserMappingExtension = addUserMappingExtension;
    }

    public Boolean isAddCertificateTypeExtension() {
        return addCertificateTypeExtension;
    }

    public void setAddCertificateTypeExtension(Boolean addCertificateTypeExtension) {
        this.addCertificateTypeExtension = addCertificateTypeExtension;
    }

    public Boolean isAddClientAuthzExtension() {
        return addClientAuthzExtension;
    }

    public void setAddClientAuthzExtension(Boolean addClientAuthzExtension) {
        this.addClientAuthzExtension = addClientAuthzExtension;
    }

    public Boolean isAddServerAuthzExtension() {
        return addServerAuthzExtension;
    }

    public void setAddServerAuthzExtension(Boolean addServerAuthzExtension) {
        this.addServerAuthzExtension = addServerAuthzExtension;
    }

    public Boolean isAddClientCertificateTypeExtension() {
        return addClientCertificateTypeExtension;
    }

    public void setAddClientCertificateTypeExtension(Boolean addClientCertificateTypeExtension) {
        this.addClientCertificateTypeExtension = addClientCertificateTypeExtension;
    }

    public Boolean isAddServerCertificateTypeExtension() {
        return addServerCertificateTypeExtension;
    }

    public void setAddServerCertificateTypeExtension(Boolean addServerCertificateTypeExtension) {
        this.addServerCertificateTypeExtension = addServerCertificateTypeExtension;
    }

    public Boolean isAddEncryptThenMacExtension() {
        return addEncryptThenMacExtension;
    }

    public void setAddEncryptThenMacExtension(Boolean addEncryptThenMacExtension) {
        this.addEncryptThenMacExtension = addEncryptThenMacExtension;
    }

    public Boolean isAddCachedInfoExtension() {
        return addCachedInfoExtension;
    }

    public void setAddCachedInfoExtension(Boolean addCachedInfoExtension) {
        this.addCachedInfoExtension = addCachedInfoExtension;
    }

    public Boolean isAddClientCertificateUrlExtension() {
        return addClientCertificateUrlExtension;
    }

    public void setAddClientCertificateUrlExtension(Boolean addClientCertificateUrlExtension) {
        this.addClientCertificateUrlExtension = addClientCertificateUrlExtension;
    }

    public Boolean isAddTrustedCaIndicationExtension() {
        return addTrustedCaIndicationExtension;
    }

    public void setAddTrustedCaIndicationExtension(Boolean addTrustedCaIndicationExtension) {
        this.addTrustedCaIndicationExtension = addTrustedCaIndicationExtension;
    }

    public Boolean isAddCertificateStatusRequestV2Extension() {
        return addCertificateStatusRequestV2Extension;
    }

    public void setAddCertificateStatusRequestV2Extension(Boolean addCertificateStatusRequestV2Extension) {
        this.addCertificateStatusRequestV2Extension = addCertificateStatusRequestV2Extension;
    }

    public List<CompressionMethod> getDefaultServerSupportedCompressionMethods() {
        return defaultServerSupportedCompressionMethods;
    }

    public void setDefaultServerSupportedCompressionMethods(
            List<CompressionMethod> defaultServerSupportedCompressionMethods) {
        this.defaultServerSupportedCompressionMethods = defaultServerSupportedCompressionMethods;
    }

    public void setDefaultServerSupportedCompressionMethods(
            CompressionMethod... defaultServerSupportedCompressionMethods) {
        this.defaultServerSupportedCompressionMethods = new ArrayList(
                Arrays.asList(defaultServerSupportedCompressionMethods));
    }

    public OutboundConnection getDefaultClientConnection() {
        return defaultClientConnection;
    }

    public void setDefaultClientConnection(OutboundConnection defaultClientConnection) {
        this.defaultClientConnection = defaultClientConnection;
    }

    public InboundConnection getDefaultServerConnection() {
        return defaultServerConnection;
    }

    public void setDefaultServerConnection(InboundConnection defaultServerConnection) {
        this.defaultServerConnection = defaultServerConnection;
    }

    public RunningModeType getDefaultRunningMode() {
        return defaultRunningMode;
    }

    public void setDefaulRunningMode(RunningModeType defaulRunningMode) {
        this.defaultRunningMode = defaulRunningMode;
    }

    public Boolean isStopActionsAfterFatal() {
        return stopActionsAfterFatal;
    }

    public void setStopActionsAfterFatal(Boolean stopActionsAfterFatal) {
        this.stopActionsAfterFatal = stopActionsAfterFatal;
    }

    public List<FilterType> getOutputFilters() {
        return outputFilters;
    }

    public void setOutputFilters(List<FilterType> outputFilters) {
        this.outputFilters = outputFilters;
    }

    public Boolean isApplyFiltersInPlace() {
        return applyFiltersInPlace;
    }

    public void setApplyFiltersInPlace(Boolean applyFiltersInPlace) {
        this.applyFiltersInPlace = applyFiltersInPlace;
    }

    public Boolean isFiltersKeepUserSettings() {
        return filtersKeepUserSettings;
    }

    public void setFiltersKeepUserSettings(Boolean filtersKeepUserSettings) {
        this.filtersKeepUserSettings = filtersKeepUserSettings;
    }

    public byte[] getDefaultClientApplicationTrafficSecret() {
        return Arrays.copyOf(defaultClientApplicationTrafficSecret, defaultClientApplicationTrafficSecret.length);
    }

    public void setDefaultClientApplicationTrafficSecret(byte[] defaultClientApplicationTrafficSecret) {
        this.defaultClientApplicationTrafficSecret = defaultClientApplicationTrafficSecret;
    }

    public byte[] getDefaultServerApplicationTrafficSecret() {
        return Arrays.copyOf(defaultServerApplicationTrafficSecret, defaultServerApplicationTrafficSecret.length);
    }

    public void setDefaultServerApplicationTrafficSecret(byte[] defaultServerApplicationTrafficSecret) {
        this.defaultServerApplicationTrafficSecret = defaultServerApplicationTrafficSecret;
    }

    /**
     * @return the earlyData
     */
    public byte[] getEarlyData() {
        return Arrays.copyOf(earlyData, earlyData.length);
    }

    /**
     * @param earlyData
     *            the earlyData to set
     */
    public void setEarlyData(byte[] earlyData) {
        this.earlyData = earlyData;
    }

    /**
     * @return the defaultPskSets
     */
    public List<PskSet> getDefaultPskSets() {
        return defaultPskSets;
    }

    /**
     * @param defaultPskSets
     *            the defaultPskSets to set
     */
    public void setDefaultPskSets(List<PskSet> defaultPskSets) {
        this.defaultPskSets = defaultPskSets;
    }

    /**
     * @return the psk
     */
    public byte[] getPsk() {
        return Arrays.copyOf(psk, psk.length);
    }

    /**
     * @param psk
     *            the psk to set
     */
    public void setPsk(byte[] psk) {
        this.psk = psk;
    }

    /**
     * @return the defaultSessionTicketAgeAdd
     */
    public byte[] getDefaultSessionTicketAgeAdd() {
        return Arrays.copyOf(defaultSessionTicketAgeAdd, defaultSessionTicketAgeAdd.length);
    }

    /**
     * @param defaultSessionTicketAgeAdd
     *            the defaultSessionTicketAgeAdd to set
     */
    public void setDefaultSessionTicketAgeAdd(byte[] defaultSessionTicketAgeAdd) {
        this.defaultSessionTicketAgeAdd = defaultSessionTicketAgeAdd;
    }

    /**
     * @return the defaultSessionTicketNonce
     */
    public byte[] getDefaultSessionTicketNonce() {
        return Arrays.copyOf(defaultSessionTicketNonce, defaultSessionTicketNonce.length);
    }

    /**
     * @param defaultSessionTicketNonce
     *            the defaultSessionTicketNonce to set
     */
    public void setDefaultSessionTicketNonce(byte[] defaultSessionTicketNonce) {
        this.defaultSessionTicketNonce = defaultSessionTicketNonce;
    }

    /**
     * @return the defaultSessionTicketIdentity
     */
    public byte[] getDefaultSessionTicketIdentity() {
        return Arrays.copyOf(defaultSessionTicketIdentity, defaultSessionTicketIdentity.length);
    }

    /**
     * @param defaultSessionTicketIdentity
     *            the defaultSessionTicketIdentity to set
     */
    public void setDefaultSessionTicketIdentity(byte[] defaultSessionTicketIdentity) {
        this.defaultSessionTicketIdentity = defaultSessionTicketIdentity;
    }

    /**
     * @return the clientEarlyTrafficSecret
     */
    public byte[] getClientEarlyTrafficSecret() {
        return Arrays.copyOf(clientEarlyTrafficSecret, clientEarlyTrafficSecret.length);
    }

    /**
     * @param clientEarlyTrafficSecret
     *            the clientEarlyTrafficSecret to set
     */
    public void setClientEarlyTrafficSecret(byte[] clientEarlyTrafficSecret) {
        this.clientEarlyTrafficSecret = clientEarlyTrafficSecret;
    }

    /**
     * @return the earlySecret
     */
    public byte[] getEarlySecret() {
        return Arrays.copyOf(earlySecret, earlySecret.length);
    }

    /**
     * @param earlySecret
     *            the earlySecret to set
     */
    public void setEarlySecret(byte[] earlySecret) {
        this.earlySecret = earlySecret;
    }

    /**
     * @return the earlyDataCipherSuite
     */
    public CipherSuite getEarlyDataCipherSuite() {
        return earlyDataCipherSuite;
    }

    /**
     * @param earlyDataCipherSuite
     *            the earlyDataCipherSuite to set
     */
    public void setEarlyDataCipherSuite(CipherSuite earlyDataCipherSuite) {
        this.earlyDataCipherSuite = earlyDataCipherSuite;
    }

    /**
     * @return the earlyDataPsk
     */
    public byte[] getEarlyDataPsk() {
        return Arrays.copyOf(earlyDataPsk, earlyDataPsk.length);
    }

    /**
     * @param earlyDataPsk
     *            the earlyDataPsk to set
     */
    public void setEarlyDataPsk(byte[] earlyDataPsk) {
        this.earlyDataPsk = earlyDataPsk;
    }

    /**
     * @return the usePsk
     */
    public Boolean isUsePsk() {
        return usePsk;
    }

    /**
     * @param usePsk
     *            the usePsk to set
     */
    public void setUsePsk(Boolean usePsk) {
        this.usePsk = usePsk;
    }

    public String[] getAlpnAnnouncedProtocols() {
        return alpnAnnouncedProtocols;
    }

    public void setAlpnAnnouncedProtocols(String[] alpnAnnouncedProtocols) {
        this.alpnAnnouncedProtocols = alpnAnnouncedProtocols;
    }

    public NamedGroup getDefaultEcCertificateCurve() {
        return defaultEcCertificateCurve;
    }

    public void setDefaultEcCertificateCurve(NamedGroup defaultEcCertificateCurve) {
        this.defaultEcCertificateCurve = defaultEcCertificateCurve;
    }

    public BigInteger getDefaultClientRSAModulus() {
        return defaultClientRSAModulus;
    }

    public void setDefaultClientRSAModulus(BigInteger defaultClientRSAModulus) {
        this.defaultClientRSAModulus = defaultClientRSAModulus;
    }

    public BigInteger getDefaultClientDhGenerator() {
        return defaultClientDhGenerator;
    }

    public void setDefaultClientDhGenerator(BigInteger defaultClientDhGenerator) {
        this.defaultClientDhGenerator = defaultClientDhGenerator;
    }

    public BigInteger getDefaultClientDhModulus() {
        return defaultClientDhModulus;
    }

    public void setDefaultClientDhModulus(BigInteger defaultClientDhModulus) {
        this.defaultClientDhModulus = defaultClientDhModulus;
    }

<<<<<<< HEAD
    public Boolean getIgnoreDtlsRetransmits() {
        return ignoreDtlsRetransmits;
    }

    public void setIgnoreDtlsRetransmits(Boolean ignoreDtlsRetransmits) {
        this.ignoreDtlsRetransmits = ignoreDtlsRetransmits;
    }
=======
    public StarttlsType getStarttlsType() {
        return starttlsType;
    }

    public void setStarttlsType(StarttlsType starttlsType) {
        this.starttlsType = starttlsType;
    }

    public BigInteger getDefaultKeySharePrivateKey() {
        return defaultKeySharePrivateKey;
    }

    public void setDefaultKeySharePrivateKey(BigInteger defaultKeySharePrivateKey) {
        this.defaultKeySharePrivateKey = defaultKeySharePrivateKey;
    }

    public List<KeyShareStoreEntry> getDefaultClientKeyShareEntries() {
        return defaultClientKeyShareEntries;
    }

    public void setDefaultClientKeyShareEntries(List<KeyShareStoreEntry> defaultClientKeyShareEntries) {
        this.defaultClientKeyShareEntries = defaultClientKeyShareEntries;
    }

    public KeyShareStoreEntry getDefaultServerKeyShareEntry() {
        return defaultServerKeyShareEntry;
    }

    public void setDefaultServerKeyShareEntry(KeyShareStoreEntry defaultServerKeyShareEntry) {
        this.defaultServerKeyShareEntry = defaultServerKeyShareEntry;
    }

    public BigInteger getDefaultServerDsaPublicKey() {
        return defaultServerDsaPublicKey;
    }

    public void setDefaultServerDsaPublicKey(BigInteger defaultServerDsaPublicKey) {
        this.defaultServerDsaPublicKey = defaultServerDsaPublicKey;
    }

    public BigInteger getDefaultServerDsaPrimeP() {
        return defaultServerDsaPrimeP;
    }

    public void setDefaultServerDsaPrimeP(BigInteger defaultServerDsaPrimeP) {
        this.defaultServerDsaPrimeP = defaultServerDsaPrimeP;
    }

    public BigInteger getDefaultServerDsaPrimeQ() {
        return defaultServerDsaPrimeQ;
    }

    public void setDefaultServerDsaPrimeQ(BigInteger defaultServerDsaPrimeQ) {
        this.defaultServerDsaPrimeQ = defaultServerDsaPrimeQ;
    }

    public BigInteger getDefaultServerDsaGenerator() {
        return defaultServerDsaGenerator;
    }

    public void setDefaultServerDsaGenerator(BigInteger defaultServerDsaGenerator) {
        this.defaultServerDsaGenerator = defaultServerDsaGenerator;
    }

    public boolean isAutoSelectCertificate() {
        return autoSelectCertificate;
    }

    public void setAutoSelectCertificate(boolean autoSelectCertificate) {
        this.autoSelectCertificate = autoSelectCertificate;
    }

    public NamedGroup getPreferedCertificateSignatureGroup() {
        return preferedCertificateSignatureGroup;
    }

    public void setPreferedCertificateSignatureGroup(NamedGroup preferedCertificateSignatureGroup) {
        this.preferedCertificateSignatureGroup = preferedCertificateSignatureGroup;
    }

    public CertificateKeyType getPreferedCertificateSignatureType() {
        return preferedCertificateSignatureType;
    }

    public void setPreferedCertificateSignatureType(CertificateKeyType preferedCertificateSignatureType) {
        this.preferedCertificateSignatureType = preferedCertificateSignatureType;
    }

    public CertificateKeyPair getDefaultExplicitCertificateKeyPair() {
        return defaultExplicitCertificateKeyPair;
    }

    public void setDefaultExplicitCertificateKeyPair(CertificateKeyPair defaultExplicitCertificateKeyPair) {
        this.defaultExplicitCertificateKeyPair = defaultExplicitCertificateKeyPair;
    }

    public BigInteger getDefaultClientDsaPrivateKey() {
        return defaultClientDsaPrivateKey;
    }

    public void setDefaultClientDsaPrivateKey(BigInteger defaultClientDsaPrivateKey) {
        this.defaultClientDsaPrivateKey = defaultClientDsaPrivateKey;
    }

    public BigInteger getDefaultClientDsaPublicKey() {
        return defaultClientDsaPublicKey;
    }

    public void setDefaultClientDsaPublicKey(BigInteger defaultClientDsaPublicKey) {
        this.defaultClientDsaPublicKey = defaultClientDsaPublicKey;
    }

    public BigInteger getDefaultClientDsaPrimeP() {
        return defaultClientDsaPrimeP;
    }

    public void setDefaultClientDsaPrimeP(BigInteger defaultClientDsaPrimeP) {
        this.defaultClientDsaPrimeP = defaultClientDsaPrimeP;
    }

    public BigInteger getDefaultClientDsaPrimeQ() {
        return defaultClientDsaPrimeQ;
    }

    public void setDefaultClientDsaPrimeQ(BigInteger defaultClientDsaPrimeQ) {
        this.defaultClientDsaPrimeQ = defaultClientDsaPrimeQ;
    }

    public BigInteger getDefaultClientDsaGenerator() {
        return defaultClientDsaGenerator;
    }

    public void setDefaultClientDsaGenerator(BigInteger defaultClientDsaGenerator) {
        this.defaultClientDsaGenerator = defaultClientDsaGenerator;
    }

    public Boolean getAutoAdjustSignatureAndHashAlgorithm() {
        return autoAdjustSignatureAndHashAlgorithm;
    }

    public void setAutoAdjustSignatureAndHashAlgorithm(Boolean autoAdjustSignatureAndHashAlgorithm) {
        this.autoAdjustSignatureAndHashAlgorithm = autoAdjustSignatureAndHashAlgorithm;
    }

    public HashAlgorithm getPreferredHashAlgorithm() {
        return preferredHashAlgorithm;
    }

    public void setPreferredHashAlgorithm(HashAlgorithm preferredHashAlgorithm) {
        this.preferredHashAlgorithm = preferredHashAlgorithm;
    }

    public byte[] getDefaultHandshakeSecret() {
        return Arrays.copyOf(defaultHandshakeSecret, defaultHandshakeSecret.length);
    }

    public void setDefaultHandshakeSecret(byte[] defaultHandshakeSecret) {
        this.defaultHandshakeSecret = defaultHandshakeSecret;
    }

>>>>>>> 626a7eea
}<|MERGE_RESOLUTION|>--- conflicted
+++ resolved
@@ -256,7 +256,7 @@
      * Should we terminate the connection on a wrong SNI ?
      */
     private Boolean sniHostnameFatal = false;
-    
+
     /**
      * If set to true retransmits wont appear in the workflowtrace
      */
@@ -3113,7 +3113,166 @@
         this.defaultClientDhModulus = defaultClientDhModulus;
     }
 
-<<<<<<< HEAD
+    public StarttlsType getStarttlsType() {
+        return starttlsType;
+    }
+
+    public void setStarttlsType(StarttlsType starttlsType) {
+        this.starttlsType = starttlsType;
+    }
+
+    public BigInteger getDefaultKeySharePrivateKey() {
+        return defaultKeySharePrivateKey;
+    }
+
+    public void setDefaultKeySharePrivateKey(BigInteger defaultKeySharePrivateKey) {
+        this.defaultKeySharePrivateKey = defaultKeySharePrivateKey;
+    }
+
+    public List<KeyShareStoreEntry> getDefaultClientKeyShareEntries() {
+        return defaultClientKeyShareEntries;
+    }
+
+    public void setDefaultClientKeyShareEntries(List<KeyShareStoreEntry> defaultClientKeyShareEntries) {
+        this.defaultClientKeyShareEntries = defaultClientKeyShareEntries;
+    }
+
+    public KeyShareStoreEntry getDefaultServerKeyShareEntry() {
+        return defaultServerKeyShareEntry;
+    }
+
+    public void setDefaultServerKeyShareEntry(KeyShareStoreEntry defaultServerKeyShareEntry) {
+        this.defaultServerKeyShareEntry = defaultServerKeyShareEntry;
+    }
+
+    public BigInteger getDefaultServerDsaPublicKey() {
+        return defaultServerDsaPublicKey;
+    }
+
+    public void setDefaultServerDsaPublicKey(BigInteger defaultServerDsaPublicKey) {
+        this.defaultServerDsaPublicKey = defaultServerDsaPublicKey;
+    }
+
+    public BigInteger getDefaultServerDsaPrimeP() {
+        return defaultServerDsaPrimeP;
+    }
+
+    public void setDefaultServerDsaPrimeP(BigInteger defaultServerDsaPrimeP) {
+        this.defaultServerDsaPrimeP = defaultServerDsaPrimeP;
+    }
+
+    public BigInteger getDefaultServerDsaPrimeQ() {
+        return defaultServerDsaPrimeQ;
+    }
+
+    public void setDefaultServerDsaPrimeQ(BigInteger defaultServerDsaPrimeQ) {
+        this.defaultServerDsaPrimeQ = defaultServerDsaPrimeQ;
+    }
+
+    public BigInteger getDefaultServerDsaGenerator() {
+        return defaultServerDsaGenerator;
+    }
+
+    public void setDefaultServerDsaGenerator(BigInteger defaultServerDsaGenerator) {
+        this.defaultServerDsaGenerator = defaultServerDsaGenerator;
+    }
+
+    public boolean isAutoSelectCertificate() {
+        return autoSelectCertificate;
+    }
+
+    public void setAutoSelectCertificate(boolean autoSelectCertificate) {
+        this.autoSelectCertificate = autoSelectCertificate;
+    }
+
+    public NamedGroup getPreferedCertificateSignatureGroup() {
+        return preferedCertificateSignatureGroup;
+    }
+
+    public void setPreferedCertificateSignatureGroup(NamedGroup preferedCertificateSignatureGroup) {
+        this.preferedCertificateSignatureGroup = preferedCertificateSignatureGroup;
+    }
+
+    public CertificateKeyType getPreferedCertificateSignatureType() {
+        return preferedCertificateSignatureType;
+    }
+
+    public void setPreferedCertificateSignatureType(CertificateKeyType preferedCertificateSignatureType) {
+        this.preferedCertificateSignatureType = preferedCertificateSignatureType;
+    }
+
+    public CertificateKeyPair getDefaultExplicitCertificateKeyPair() {
+        return defaultExplicitCertificateKeyPair;
+    }
+
+    public void setDefaultExplicitCertificateKeyPair(CertificateKeyPair defaultExplicitCertificateKeyPair) {
+        this.defaultExplicitCertificateKeyPair = defaultExplicitCertificateKeyPair;
+    }
+
+    public BigInteger getDefaultClientDsaPrivateKey() {
+        return defaultClientDsaPrivateKey;
+    }
+
+    public void setDefaultClientDsaPrivateKey(BigInteger defaultClientDsaPrivateKey) {
+        this.defaultClientDsaPrivateKey = defaultClientDsaPrivateKey;
+    }
+
+    public BigInteger getDefaultClientDsaPublicKey() {
+        return defaultClientDsaPublicKey;
+    }
+
+    public void setDefaultClientDsaPublicKey(BigInteger defaultClientDsaPublicKey) {
+        this.defaultClientDsaPublicKey = defaultClientDsaPublicKey;
+    }
+
+    public BigInteger getDefaultClientDsaPrimeP() {
+        return defaultClientDsaPrimeP;
+    }
+
+    public void setDefaultClientDsaPrimeP(BigInteger defaultClientDsaPrimeP) {
+        this.defaultClientDsaPrimeP = defaultClientDsaPrimeP;
+    }
+
+    public BigInteger getDefaultClientDsaPrimeQ() {
+        return defaultClientDsaPrimeQ;
+    }
+
+    public void setDefaultClientDsaPrimeQ(BigInteger defaultClientDsaPrimeQ) {
+        this.defaultClientDsaPrimeQ = defaultClientDsaPrimeQ;
+    }
+
+    public BigInteger getDefaultClientDsaGenerator() {
+        return defaultClientDsaGenerator;
+    }
+
+    public void setDefaultClientDsaGenerator(BigInteger defaultClientDsaGenerator) {
+        this.defaultClientDsaGenerator = defaultClientDsaGenerator;
+    }
+
+    public Boolean getAutoAdjustSignatureAndHashAlgorithm() {
+        return autoAdjustSignatureAndHashAlgorithm;
+    }
+
+    public void setAutoAdjustSignatureAndHashAlgorithm(Boolean autoAdjustSignatureAndHashAlgorithm) {
+        this.autoAdjustSignatureAndHashAlgorithm = autoAdjustSignatureAndHashAlgorithm;
+    }
+
+    public HashAlgorithm getPreferredHashAlgorithm() {
+        return preferredHashAlgorithm;
+    }
+
+    public void setPreferredHashAlgorithm(HashAlgorithm preferredHashAlgorithm) {
+        this.preferredHashAlgorithm = preferredHashAlgorithm;
+    }
+
+    public byte[] getDefaultHandshakeSecret() {
+        return Arrays.copyOf(defaultHandshakeSecret, defaultHandshakeSecret.length);
+    }
+
+    public void setDefaultHandshakeSecret(byte[] defaultHandshakeSecret) {
+        this.defaultHandshakeSecret = defaultHandshakeSecret;
+    }
+
     public Boolean getIgnoreDtlsRetransmits() {
         return ignoreDtlsRetransmits;
     }
@@ -3121,166 +3280,4 @@
     public void setIgnoreDtlsRetransmits(Boolean ignoreDtlsRetransmits) {
         this.ignoreDtlsRetransmits = ignoreDtlsRetransmits;
     }
-=======
-    public StarttlsType getStarttlsType() {
-        return starttlsType;
-    }
-
-    public void setStarttlsType(StarttlsType starttlsType) {
-        this.starttlsType = starttlsType;
-    }
-
-    public BigInteger getDefaultKeySharePrivateKey() {
-        return defaultKeySharePrivateKey;
-    }
-
-    public void setDefaultKeySharePrivateKey(BigInteger defaultKeySharePrivateKey) {
-        this.defaultKeySharePrivateKey = defaultKeySharePrivateKey;
-    }
-
-    public List<KeyShareStoreEntry> getDefaultClientKeyShareEntries() {
-        return defaultClientKeyShareEntries;
-    }
-
-    public void setDefaultClientKeyShareEntries(List<KeyShareStoreEntry> defaultClientKeyShareEntries) {
-        this.defaultClientKeyShareEntries = defaultClientKeyShareEntries;
-    }
-
-    public KeyShareStoreEntry getDefaultServerKeyShareEntry() {
-        return defaultServerKeyShareEntry;
-    }
-
-    public void setDefaultServerKeyShareEntry(KeyShareStoreEntry defaultServerKeyShareEntry) {
-        this.defaultServerKeyShareEntry = defaultServerKeyShareEntry;
-    }
-
-    public BigInteger getDefaultServerDsaPublicKey() {
-        return defaultServerDsaPublicKey;
-    }
-
-    public void setDefaultServerDsaPublicKey(BigInteger defaultServerDsaPublicKey) {
-        this.defaultServerDsaPublicKey = defaultServerDsaPublicKey;
-    }
-
-    public BigInteger getDefaultServerDsaPrimeP() {
-        return defaultServerDsaPrimeP;
-    }
-
-    public void setDefaultServerDsaPrimeP(BigInteger defaultServerDsaPrimeP) {
-        this.defaultServerDsaPrimeP = defaultServerDsaPrimeP;
-    }
-
-    public BigInteger getDefaultServerDsaPrimeQ() {
-        return defaultServerDsaPrimeQ;
-    }
-
-    public void setDefaultServerDsaPrimeQ(BigInteger defaultServerDsaPrimeQ) {
-        this.defaultServerDsaPrimeQ = defaultServerDsaPrimeQ;
-    }
-
-    public BigInteger getDefaultServerDsaGenerator() {
-        return defaultServerDsaGenerator;
-    }
-
-    public void setDefaultServerDsaGenerator(BigInteger defaultServerDsaGenerator) {
-        this.defaultServerDsaGenerator = defaultServerDsaGenerator;
-    }
-
-    public boolean isAutoSelectCertificate() {
-        return autoSelectCertificate;
-    }
-
-    public void setAutoSelectCertificate(boolean autoSelectCertificate) {
-        this.autoSelectCertificate = autoSelectCertificate;
-    }
-
-    public NamedGroup getPreferedCertificateSignatureGroup() {
-        return preferedCertificateSignatureGroup;
-    }
-
-    public void setPreferedCertificateSignatureGroup(NamedGroup preferedCertificateSignatureGroup) {
-        this.preferedCertificateSignatureGroup = preferedCertificateSignatureGroup;
-    }
-
-    public CertificateKeyType getPreferedCertificateSignatureType() {
-        return preferedCertificateSignatureType;
-    }
-
-    public void setPreferedCertificateSignatureType(CertificateKeyType preferedCertificateSignatureType) {
-        this.preferedCertificateSignatureType = preferedCertificateSignatureType;
-    }
-
-    public CertificateKeyPair getDefaultExplicitCertificateKeyPair() {
-        return defaultExplicitCertificateKeyPair;
-    }
-
-    public void setDefaultExplicitCertificateKeyPair(CertificateKeyPair defaultExplicitCertificateKeyPair) {
-        this.defaultExplicitCertificateKeyPair = defaultExplicitCertificateKeyPair;
-    }
-
-    public BigInteger getDefaultClientDsaPrivateKey() {
-        return defaultClientDsaPrivateKey;
-    }
-
-    public void setDefaultClientDsaPrivateKey(BigInteger defaultClientDsaPrivateKey) {
-        this.defaultClientDsaPrivateKey = defaultClientDsaPrivateKey;
-    }
-
-    public BigInteger getDefaultClientDsaPublicKey() {
-        return defaultClientDsaPublicKey;
-    }
-
-    public void setDefaultClientDsaPublicKey(BigInteger defaultClientDsaPublicKey) {
-        this.defaultClientDsaPublicKey = defaultClientDsaPublicKey;
-    }
-
-    public BigInteger getDefaultClientDsaPrimeP() {
-        return defaultClientDsaPrimeP;
-    }
-
-    public void setDefaultClientDsaPrimeP(BigInteger defaultClientDsaPrimeP) {
-        this.defaultClientDsaPrimeP = defaultClientDsaPrimeP;
-    }
-
-    public BigInteger getDefaultClientDsaPrimeQ() {
-        return defaultClientDsaPrimeQ;
-    }
-
-    public void setDefaultClientDsaPrimeQ(BigInteger defaultClientDsaPrimeQ) {
-        this.defaultClientDsaPrimeQ = defaultClientDsaPrimeQ;
-    }
-
-    public BigInteger getDefaultClientDsaGenerator() {
-        return defaultClientDsaGenerator;
-    }
-
-    public void setDefaultClientDsaGenerator(BigInteger defaultClientDsaGenerator) {
-        this.defaultClientDsaGenerator = defaultClientDsaGenerator;
-    }
-
-    public Boolean getAutoAdjustSignatureAndHashAlgorithm() {
-        return autoAdjustSignatureAndHashAlgorithm;
-    }
-
-    public void setAutoAdjustSignatureAndHashAlgorithm(Boolean autoAdjustSignatureAndHashAlgorithm) {
-        this.autoAdjustSignatureAndHashAlgorithm = autoAdjustSignatureAndHashAlgorithm;
-    }
-
-    public HashAlgorithm getPreferredHashAlgorithm() {
-        return preferredHashAlgorithm;
-    }
-
-    public void setPreferredHashAlgorithm(HashAlgorithm preferredHashAlgorithm) {
-        this.preferredHashAlgorithm = preferredHashAlgorithm;
-    }
-
-    public byte[] getDefaultHandshakeSecret() {
-        return Arrays.copyOf(defaultHandshakeSecret, defaultHandshakeSecret.length);
-    }
-
-    public void setDefaultHandshakeSecret(byte[] defaultHandshakeSecret) {
-        this.defaultHandshakeSecret = defaultHandshakeSecret;
-    }
-
->>>>>>> 626a7eea
 }