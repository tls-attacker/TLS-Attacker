--- conflicted
+++ resolved
@@ -3728,7 +3728,14 @@
         this.defaultClientKeyStoreEntries = defaultClientKeyStoreEntries;
     }
 
-<<<<<<< HEAD
+    public List<ActionOption> getMessageFactoryActionOptions() {
+        return messageFactoryActionOptions;
+    }
+
+    public void setMessageFactoryActionOptions(List<ActionOption> messageFactoryActionOptions) {
+        this.messageFactoryActionOptions = messageFactoryActionOptions;
+    }
+
     public Boolean isRetryFailedClientTcpSocketInitialization() {
         return retryFailedClientTcpSocketInitialization;
     }
@@ -3759,14 +3766,6 @@
 
     public void setDefaultMaxEarlyDataSize(Integer defaultMaxEarlyDataSize) {
         this.defaultMaxEarlyDataSize = defaultMaxEarlyDataSize;
-=======
-    public List<ActionOption> getMessageFactoryActionOptions() {
-        return messageFactoryActionOptions;
-    }
-
-    public void setMessageFactoryActionOptions(List<ActionOption> messageFactoryActionOptions) {
-        this.messageFactoryActionOptions = messageFactoryActionOptions;
->>>>>>> ffa6d3a4
     }
 
 }