--- conflicted
+++ resolved
@@ -243,7 +243,7 @@
      * Default SRTP extension master key identifier
      */
     @XmlJavaTypeAdapter(ByteArrayAdapter.class)
-    private byte[] secureRealTimeTransportProtocolMasterKeyIdentifier = new byte[] {};
+    private byte[] secureRealTimeTransportProtocolMasterKeyIdentifier = new byte[]{};
     /**
      * Default user mapping extension hint type
      */
@@ -523,7 +523,7 @@
      * How much padding bytes should be send by default
      */
     @XmlJavaTypeAdapter(ByteArrayAdapter.class)
-    private byte[] defaultPaddingExtensionBytes = new byte[] { 0, 0, 0, 0, 0, 0 };
+    private byte[] defaultPaddingExtensionBytes = new byte[]{0, 0, 0, 0, 0, 0};
 
     private WorkflowExecutorType workflowExecutorType = WorkflowExecutorType.DEFAULT;
 
@@ -717,6 +717,11 @@
         namedCurves.add(NamedCurve.SECP256R1);
         namedCurves.add(NamedCurve.SECP384R1);
         namedCurves.add(NamedCurve.SECP521R1);
+        defaultClientNamedCurves = new LinkedList<>();
+        defaultClientNamedCurves.add(NamedCurve.SECP192R1);
+        defaultClientNamedCurves.add(NamedCurve.SECP256R1);
+        defaultClientNamedCurves.add(NamedCurve.SECP384R1);
+        defaultClientNamedCurves.add(NamedCurve.SECP521R1);
         clientCertificateTypes = new LinkedList<>();
         clientCertificateTypes.add(ClientCertificateType.RSA_SIGN);
         supportedVersions = new LinkedList<>();
@@ -738,21 +743,6 @@
         defaultServerEcPublicKey = new CustomECPoint(new BigInteger(
                 "5477564916791683905639217522063413790465252514105158300031"), new BigInteger(
                 "3142682168214624565874993023364886040439474355932713162721"));
-<<<<<<< HEAD
-        defaultClientNamedCurves = new LinkedList<>();
-        defaultClientNamedCurves.add(NamedCurve.SECP192R1);
-        defaultClientNamedCurves.add(NamedCurve.SECP256R1);
-        defaultClientNamedCurves.add(NamedCurve.SECP384R1);
-        defaultClientNamedCurves.add(NamedCurve.SECP521R1);
-    }
-
-    public boolean isStopActionsAfterFatal() {
-        return stopActionsAfterFatal;
-    }
-
-    public void setStopActionsAfterFatal(boolean stopActionsAfterFatal) {
-        this.stopActionsAfterFatal = stopActionsAfterFatal;
-=======
         secureRealTimeTransportProtocolProtectionProfiles = new LinkedList<>();
         secureRealTimeTransportProtocolProtectionProfiles.add(SrtpProtectionProfiles.SRTP_AES128_CM_HMAC_SHA1_80);
         secureRealTimeTransportProtocolProtectionProfiles.add(SrtpProtectionProfiles.SRTP_AES128_CM_HMAC_SHA1_32);
@@ -785,7 +775,6 @@
         trustedCaIndicationExtensionAuthorties = new LinkedList<>();
 
         statusRequestV2RequestList = new LinkedList<>();
->>>>>>> 6f41fb43
     }
 
     public ChooserType getChooserType() {
@@ -2170,4 +2159,12 @@
             CompressionMethod... defaultServerSupportedCompressionMethods) {
         this.defaultServerSupportedCompressionMethods = Arrays.asList(defaultServerSupportedCompressionMethods);
     }
+
+    public boolean isStopActionsAfterFatal() {
+        return stopActionsAfterFatal;
+    }
+
+    public void setStopActionsAfterFatal(boolean stopActionsAfterFatal) {
+        this.stopActionsAfterFatal = stopActionsAfterFatal;
+    }
 }