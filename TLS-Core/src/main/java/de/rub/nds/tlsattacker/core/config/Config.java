/*
 * TLS-Attacker - A Modular Penetration Testing Framework for TLS
 *
 * Copyright 2014-2022 Ruhr University Bochum, Paderborn University, and Hackmanit GmbH
 *
 * Licensed under Apache License, Version 2.0
 * http://www.apache.org/licenses/LICENSE-2.0.txt
 */
package de.rub.nds.tlsattacker.core.config;

import de.rub.nds.modifiablevariable.util.ArrayConverter;
import de.rub.nds.modifiablevariable.util.IllegalStringAdapter;
import de.rub.nds.modifiablevariable.util.UnformattedByteArrayAdapter;
import de.rub.nds.tlsattacker.core.certificate.CertificateKeyPair;
import de.rub.nds.tlsattacker.core.connection.InboundConnection;
import de.rub.nds.tlsattacker.core.connection.OutboundConnection;
import de.rub.nds.tlsattacker.core.constants.*;
import de.rub.nds.tlsattacker.core.crypto.ec.CurveFactory;
import de.rub.nds.tlsattacker.core.crypto.ec.EllipticCurve;
import de.rub.nds.tlsattacker.core.crypto.ec.Point;
import de.rub.nds.tlsattacker.core.crypto.keys.CustomPrivateKey;
import de.rub.nds.tlsattacker.core.crypto.keys.CustomRSAPrivateKey;
import de.rub.nds.tlsattacker.core.exceptions.ConfigurationException;
import de.rub.nds.tlsattacker.core.layer.constant.LayerConfiguration;
import de.rub.nds.tlsattacker.core.protocol.message.extension.cachedinfo.CachedObject;
import de.rub.nds.tlsattacker.core.protocol.message.extension.keyshare.KeyShareEntry;
import de.rub.nds.tlsattacker.core.protocol.message.extension.keyshare.KeyShareStoreEntry;
import de.rub.nds.tlsattacker.core.protocol.message.extension.psk.PskSet;
import de.rub.nds.tlsattacker.core.protocol.message.extension.sni.ServerNamePair;
import de.rub.nds.tlsattacker.core.protocol.message.extension.statusrequestv2.RequestItemV2;
import de.rub.nds.tlsattacker.core.protocol.message.extension.trustedauthority.TrustedAuthority;
import de.rub.nds.tlsattacker.core.workflow.action.executor.ActionOption;
import de.rub.nds.tlsattacker.core.workflow.action.executor.WorkflowExecutorType;
import de.rub.nds.tlsattacker.core.workflow.factory.WorkflowTraceType;
import de.rub.nds.tlsattacker.core.workflow.filter.FilterType;
import de.rub.nds.x509attacker.filesystem.CertificateReader;
import de.rub.nds.x509attacker.x509.base.X509CertificateChain;
import jakarta.xml.bind.annotation.XmlAccessType;
import jakarta.xml.bind.annotation.XmlAccessorType;
import jakarta.xml.bind.annotation.XmlElement;
import jakarta.xml.bind.annotation.XmlElementWrapper;
import jakarta.xml.bind.annotation.XmlRootElement;
import jakarta.xml.bind.annotation.XmlType;
import jakarta.xml.bind.annotation.adapters.XmlJavaTypeAdapter;
import java.io.*;
import java.lang.reflect.Field;
import java.math.BigInteger;
import java.nio.charset.Charset;
import java.security.PrivateKey;
import java.util.ArrayList;
import java.util.Arrays;
import java.util.LinkedList;
import java.util.List;
import org.apache.logging.log4j.LogManager;
import org.apache.logging.log4j.Logger;
import org.bouncycastle.crypto.tls.Certificate;

@SuppressWarnings("SpellCheckingInspection")
@XmlRootElement(name = "config")
@XmlAccessorType(XmlAccessType.FIELD)
@XmlType(propOrder = {})
public class Config implements Serializable {

    private static final Logger LOGGER = LogManager.getLogger();

<<<<<<< HEAD
    /**
     * The default Config file to load.
     */
    private static final String DEFAULT_CONFIG_FILE = "/default_config.xml";

    private static final ConfigCache DEFAULT_CONFIG_CACHE;

    static {
        DEFAULT_CONFIG_CACHE = new ConfigCache(createConfig());
    }

=======
    @Deprecated
>>>>>>> 6e7968dd
    public static Config createConfig() {
        return new Config();
    }

    public static Config createConfig(File f) {
        return ConfigIO.read(f);
    }

    public static Config createConfig(InputStream stream) {
        return ConfigIO.read(stream);
    }

    public static Config createEmptyConfig() {
        Config c = new Config();
        for (Field field : c.getClass().getDeclaredFields()) {
            if (!field.getName().equals("LOGGER")
                    && !field.getType().isPrimitive()
                    && !field.getName().contains("Extension")) {
                field.setAccessible(true);
                try {
                    field.set(c, null);
                } catch (IllegalAccessException e) {
                    LOGGER.warn("Could not set field in Config!", e);
                }
            }
        }
        return c;
    }

    private LayerConfiguration defaultLayerConfiguration;

    @XmlJavaTypeAdapter(UnformattedByteArrayAdapter.class)
    private byte[] defaultHandshakeSecret = new byte[32];

    private CertificateKeyType preferredCertificateSignatureType = CertificateKeyType.RSA;

    private NamedGroup preferredCertificateSignatureGroup = NamedGroup.SECP256R1;

    private Boolean autoSelectCertificate = true;

    private CertificateKeyPair defaultExplicitCertificateKeyPair;

    private Boolean autoAdjustSignatureAndHashAlgorithm = true;

    private HashAlgorithm preferredHashAlgorithm = HashAlgorithm.SHA256;

    /**
     * List of filters to apply on workflow traces before serialization.
     */
    @XmlElement(name = "outputFilter")
    @XmlElementWrapper
    private List<FilterType> outputFilters;

    /**
     * Whether filters return a copy of the input workflow trace or overwrite it
     * in place. While copying would be preferred in general, overwriting might
     * be desired in some scenarios for better performance.
     */
    private Boolean applyFiltersInPlace = true;

    /**
     * Whether to keep explicit user settings in the workflow trace when
     * applying filters or not. Filters might override explicit user definitions
     * in the filtered workflow trace. For example, the DefaultFilter removes
     * explicitly overwritten default connections. If this flag is true, the
     * user defined connections would be restored afterwards.
     */
    private Boolean filtersKeepUserSettings = true;

    /**
     * If we receive records in the wrong order we will reorder them
     */
    private Boolean reorderReceivedDtlsRecords = true;

    /**
     * Default value for ProtocolVersionFields
     */
    private ProtocolVersion highestProtocolVersion = ProtocolVersion.TLS12;

    /**
     * The default connection parameters to use when running TLS-Client.
     */
    private OutboundConnection defaultClientConnection;

    /**
     * After executing a workflow trace, the final state of the TCP socket is
     * stored inside the context. By default the socket timeout for determining
     * this state is set to 1ms. If execution speed is not important, this can
     * be set to true, so that the regular connection timeout settings are used.
     */
    private Boolean receiveFinalTcpSocketStateWithTimeout = false;

    /**
     * Setting this to true results in multiple attempts to initialize a
     * connection to the server when a ClientTcpTransportHandler is used.
     */
    private Boolean retryFailedClientTcpSocketInitialization = false;

    /**
     * The default connection parameters to use when running TLS-Server.
     */
    private InboundConnection defaultServerConnection;

    private RunningModeType defaultRunningMode = RunningModeType.CLIENT;

    /**
     * If default generated WorkflowTraces should contain cookie exchange
     */
    private Boolean dtlsCookieExchange = true;

    /**
     * If default generated WorkflowTraces should contain client Authentication
     */
    private Boolean clientAuthentication = false;

    /**
     * Which Signature and Hash algorithms we support
     */
    @XmlElement(name = "defaultClientSupportedSignatureAndHashAlgorithm")
    @XmlElementWrapper
    private List<SignatureAndHashAlgorithm> defaultClientSupportedSignatureAndHashAlgorithms;

    /**
     * Which Signature and Hash algorithms we support for Certificates
     */
    @XmlElement(name = "defaultClientSupportedCertificateSignAlgorithms")
    @XmlElementWrapper
    private List<SignatureAndHashAlgorithm> defaultClientSupportedCertificateSignAlgorithms;

    /**
     * Which Cipher suites we support by default
     */
    @XmlElement(name = "defaultClientSupportedCipherSuite")
    @XmlElementWrapper
    private List<CipherSuite> defaultClientSupportedCipherSuites;

    /**
     * Which Cipher suites we support by default
     */
    @XmlElement(name = "defaultServerSupportedCipherSuite")
    @XmlElementWrapper
    private List<CipherSuite> defaultServerSupportedCipherSuites;

<<<<<<< HEAD
    /**
     * Default clientSupportedNamed groups
     */
=======
    /** Which CSSL 2 Cipher suites we support by default */
    @XmlElement(name = "defaultServerSupportedSSL2CipherSuite")
    @XmlElementWrapper
    private List<SSL2CipherSuite> defaultServerSupportedSSL2CipherSuites;

    /** Default clientSupportedNamed groups */
>>>>>>> 6e7968dd
    @XmlElement(name = "defaultClientNamedGroup")
    @XmlElementWrapper
    private List<NamedGroup> defaultClientNamedGroups;

    /**
     * Default clientSupportedNamed groups
     */
    @XmlElement(name = "defaultServerNamedGroup")
    @XmlElementWrapper
    private List<NamedGroup> defaultServerNamedGroups;

    /**
     * Supported ProtocolVersions by default
     */
    @XmlElement(name = "supportedVersion")
    @XmlElementWrapper
    private List<ProtocolVersion> supportedVersions;

    /**
     * Which heartBeat mode we are in
     */
    private HeartbeatMode heartbeatMode = HeartbeatMode.PEER_ALLOWED_TO_SEND;

    /**
     * Padding length for TLS 1.3 messages
     */
    private Integer defaultAdditionalPadding = 0;

    @XmlElement(name = "defaultSniHostname")
    @XmlElementWrapper
    private List<ServerNamePair> defaultSniHostnames
            = new LinkedList<>(
                    Arrays.asList(
                            new ServerNamePair(
                                    NameType.HOST_NAME.getValue(),
                                    "example.com".getBytes(Charset.forName("ASCII")))));

    /**
     * Key type for KeyShareExtension
     */
    private NamedGroup defaultSelectedNamedGroup = NamedGroup.SECP256R1;

    private BigInteger defaultKeySharePrivateKey = new BigInteger("FFFF", 16);

    @XmlElement(name = "defaultClientKeyShareNamedGroup")
    @XmlElementWrapper
    private List<NamedGroup> defaultClientKeyShareNamedGroups;

    @XmlElement(name = "defaultClientKeyStoreEntry")
    @XmlElementWrapper
    private List<KeyShareStoreEntry> defaultClientKeyStoreEntries;

    private KeyShareStoreEntry defaultServerKeyShareEntry;

    private NameType sniType = NameType.HOST_NAME;

    private Integer preferredCertRsaKeySize = 2048;

    private Integer prefferedCertDssKeySize = 2048;

    /**
     * Determine if a KeyUpdate should be requested from peer
     */
    private KeyUpdateRequest defaultKeyUpdateRequestMode = KeyUpdateRequest.UPDATE_NOT_REQUESTED;

    /**
     * Determine if CCS should be encrypted in TLS 1.3 if encryption is set up
     * for record layer
     */
    private Boolean encryptChangeCipherSpecTls13 = false;

    /**
     * SessionTLSTicket for the SessionTLSTicketExtension. It's an empty session
     * ticket since we initiate a new connection.
     */
    @XmlJavaTypeAdapter(UnformattedByteArrayAdapter.class)
    private byte[] tlsSessionTicket = new byte[0];

    /**
     * Renegotiation info for the RenegotiationInfo extension for the Client.
     * It's an empty info since we initiate a new connection.
     */
    @XmlJavaTypeAdapter(UnformattedByteArrayAdapter.class)
    private byte[] defaultClientRenegotiationInfo = new byte[0];

    /**
     * Renegotiation info for the RenegotiationInfo extension for the Client.
     * It's an empty info since we initiate a new connection.
     */
    @XmlJavaTypeAdapter(UnformattedByteArrayAdapter.class)
    private byte[] defaultServerRenegotiationInfo = new byte[0];

    /**
     * SignedCertificateTimestamp for the SignedCertificateTimestampExtension.
     * It's an empty timestamp, since the server sends it.
     */
    @XmlJavaTypeAdapter(UnformattedByteArrayAdapter.class)
    private byte[] defaultSignedCertificateTimestamp = new byte[0];

    /**
     * TokenBinding default version. To be defined later.
     */
    private TokenBindingVersion defaultTokenBindingVersion = TokenBindingVersion.DRAFT_13;

    /**
     * Default TokenBinding Key Parameters.
     */
    @XmlElement(name = "defaultTokenBindingKeyParameter")
    @XmlElementWrapper
    private List<TokenBindingKeyParameters> defaultTokenBindingKeyParameters;

    /**
     * This is the request type of the CertificateStatusRequest extension
     */
    private CertificateStatusRequestType certificateStatusRequestExtensionRequestType
            = CertificateStatusRequestType.OCSP;

    /**
     * This is the responder ID list of the CertificateStatusRequest extension
     */
    @XmlJavaTypeAdapter(UnformattedByteArrayAdapter.class)
    private byte[] certificateStatusRequestExtensionResponderIDList = new byte[0];

    /**
     * This is the request extension of the CertificateStatusRequest extension
     */
    @XmlJavaTypeAdapter(UnformattedByteArrayAdapter.class)
    private byte[] certificateStatusRequestExtensionRequestExtension = new byte[0];

    /**
     * Default ALPN announced protocols
     */
    @XmlElement(name = "defaultProposedAlpnProtocol")
    @XmlElementWrapper
    @XmlJavaTypeAdapter(IllegalStringAdapter.class)
    private List<String> defaultProposedAlpnProtocols;

    @XmlJavaTypeAdapter(IllegalStringAdapter.class)
    private String defaultSelectedAlpnProtocol = AlpnProtocol.HTTP_2.getConstant();

    /**
     * Default SRP Identifier
     */
    @XmlJavaTypeAdapter(UnformattedByteArrayAdapter.class)
    private byte[] secureRemotePasswordExtensionIdentifier
            = "UserName".getBytes(Charset.forName("UTF-8"));

    /**
     * Default SRTP extension protection profiles The list contains every
     * protection profile as in RFC 5764
     */
    @XmlElement(name = "secureRealTimeTransportProtocolProtectionProfile")
    @XmlElementWrapper
    private List<SrtpProtectionProfiles> secureRealTimeTransportProtocolProtectionProfiles;

    /**
     * Default SRTP extension master key identifier
     */
    @XmlJavaTypeAdapter(UnformattedByteArrayAdapter.class)
    private byte[] secureRealTimeTransportProtocolMasterKeyIdentifier = new byte[0];

    /**
     * Default user mapping extension hint type
     */
    private UserMappingExtensionHintType userMappingExtensionHintType
            = UserMappingExtensionHintType.UPN_DOMAIN_HINT;

    /**
     * Default certificate type extension desired types
     */
    @XmlElement(name = "certificateTypeDesiredType")
    @XmlElementWrapper
    private List<CertificateType> certificateTypeDesiredTypes;

    /**
     * Default client certificate type extension desired types
     */
    @XmlElement(name = "clientCertificateTypeDesiredType")
    @XmlElementWrapper
    private List<CertificateType> clientCertificateTypeDesiredTypes;

    /**
     * Default server certificate type extension desired types
     */
    @XmlElement(name = "serverCertificateTypeDesiredType")
    @XmlElementWrapper
    private List<CertificateType> serverCertificateTypeDesiredTypes;

    /**
     * Default client authz extension data format list
     */
    @XmlElement(name = "clientAuthzExtensionDataFormat")
    @XmlElementWrapper
    private List<AuthzDataFormat> clientAuthzExtensionDataFormat;

    /**
     * Default state for the certificate type extension message. State "client"
     */
    private Boolean certificateTypeExtensionMessageState = true;

    /**
     * Default sever authz extension data format list.
     */
    @XmlElement(name = "serverAuthzExtensionDataFormat")
    @XmlElementWrapper
    private List<AuthzDataFormat> serverAuthzExtensionDataFormat;

    /**
     * Default trusted ca indication extension trusted CAs.
     */
    @XmlElement(name = "trustedCaIndicationExtensionAuthority")
    @XmlElementWrapper
    private List<TrustedAuthority> trustedCaIndicationExtensionAuthorities;

    /**
     * Default state for the client certificate type extension message (state
     * "client").
     */
    private Boolean clientCertificateTypeExtensionMessageState = true;

    /**
     * Default state for the cached info extension message (state "client").
     */
    private Boolean cachedInfoExtensionIsClientState = true;

    /**
     * Default cached objects for the cached info extension.
     */
    @XmlElement(name = "cachedObject")
    @XmlElementWrapper
    private List<CachedObject> cachedObjectList;

    /**
     * Default certificate status request v2 extension request list.
     */
    @XmlElement(name = "statusRequestV2Request")
    @XmlElementWrapper
    private List<RequestItemV2> statusRequestV2RequestList;

    /**
     * The Type of workflow trace that should be generated
     */
    private WorkflowTraceType workflowTraceType = null;

    /**
     * If the Default generated workflowtrace should contain Application data
     * send by servers
     */
    private Boolean serverSendsApplicationData = false;

    /**
     * If we generate ClientHello with extensions in SSL
     */
    private Boolean addExtensionsInSSL = false;

    /**
     * If we generate ClientHello with the ECPointFormat extension
     */
    private Boolean addECPointFormatExtension = true;

    /**
     * If we generate ClientHello with the EllipticCurve extension
     */
    private Boolean addEllipticCurveExtension = true;

    /**
     * If we generate ClientHello with the Heartbeat extension
     */
    private Boolean addHeartbeatExtension = false;

    /**
     * If we generate ClientHello with the MaxFragmentLength extension
     */
    private Boolean addMaxFragmentLengthExtension = false;

    /**
     * If we generate ClientHello with the RecordSizeLimit extension
     */
    private Boolean addRecordSizeLimitExtension = false;

    /**
     * If we generate ClientHello with the ServerNameIndication extension
     */
    private Boolean addServerNameIndicationExtension = false;

    /**
     * If we generate ClientHello with the SignatureAndHashAlgorithm extension
     */
    private Boolean addSignatureAndHashAlgorithmsExtension = true;

    /**
     * If we generate ClientHello with the SignatureAlgorithmCert extension
     */
    private Boolean addSignatureAlgorithmsCertExtension = false;

    /**
     * If we generate ClientHello with the SupportedVersion extension
     */
    private Boolean addSupportedVersionsExtension = false;

    /**
     * If we generate ClientHello with the KeyShare extension
     */
    private Boolean addKeyShareExtension = false;

    /**
     * If we generate ClientHello with the EarlyData extension
     */
    private Boolean addEarlyDataExtension = false;

    /**
     * The maximum amount of early data included in the EarlyDataExtension
     */
    private Integer defaultMaxEarlyDataSize = 16384;

    /**
     * If we generate ClientHello with the EncryptedServerNameIndication
     * extension
     */
    private Boolean addEncryptedServerNameIndicationExtension = false;

    /**
     * If we generate ClientHello with the PWDClear extension
     */
    private Boolean addPWDClearExtension = false;

    /**
     * If we generate ClientHello with the PWDProtect extension
     */
    private Boolean addPWDProtectExtension = false;

    /**
     * If we generate ClientHello with the PSKKeyExchangeModes extension
     */
    private Boolean addPSKKeyExchangeModesExtension = false;

    /**
     * If we generate ClientHello with the PreSharedKey extension
     */
    private Boolean addPreSharedKeyExtension = false;
    /**
     * If we generate ClientHello with the Padding extension
     */
    private Boolean addPaddingExtension = false;

    /**
     * If we generate ClientHello with the ExtendedMasterSecret extension
     */
    private Boolean addExtendedMasterSecretExtension = false;

    /**
     * If we generate ClientHello with the SessionTicketTLS extension
     */
    private Boolean addSessionTicketTLSExtension = false;

    /**
     * If we generate ClientHello with extended Random Extension
     */
    private Boolean addExtendedRandomExtension = false;

    /**
     * If we generate ClientHello with SignedCertificateTimestamp extension
     */
    private Boolean addSignedCertificateTimestampExtension = false;

    /**
     * If we generate ClientHello with RenegotiationInfo extension
     */
    private Boolean addRenegotiationInfoExtension = true;

    /**
     * If we generate ClientHello with TokenBinding extension.
     */
    private Boolean addTokenBindingExtension = false;

<<<<<<< HEAD
    /**
     * Whether HTTPS request should contain a cookie header field or not.
     */
    private Boolean addHttpsCookie = false;

    /**
     * Default cookie value to use if addHttpsCookie is true.
     */
=======
    /** Whether HTTP request should contain a cookie header field or not. */
    private Boolean addHttpCookie = false;

    /** Default cookie value to use if addHttpCookie is true. */
>>>>>>> 6e7968dd
    @XmlJavaTypeAdapter(IllegalStringAdapter.class)
    private String defaultHttpCookieName = "tls-attacker";

<<<<<<< HEAD
    /**
     * Default cookie value to use if addHttpsCookie is true.
     */
=======
    /** Default cookie value to use if addHttpCookie is true. */
>>>>>>> 6e7968dd
    @XmlJavaTypeAdapter(IllegalStringAdapter.class)
    private String defaultHttpCookieValue = "42130912812";

    /**
     * If we generate ClientHello with CertificateStatusRequest extension
     */
    private Boolean addCertificateStatusRequestExtension = false;

    /**
     * If we generate ClientHello with ALPN extension
     */
    private Boolean addAlpnExtension = false;

    /**
     * If we generate ClientHello with SRP extension
     */
    private Boolean addSRPExtension = false;

    /**
     * If we generate ClientHello with SRTP extension
     */
    private Boolean addSRTPExtension = false;

    /**
     * If we generate ClientHello with truncated hmac extension
     */
    private Boolean addTruncatedHmacExtension = false;

    /**
     * If we generate ClientHello with user mapping extension
     */
    private Boolean addUserMappingExtension = false;

    /**
     * If we generate ClientHello with certificate type extension
     */
    private Boolean addCertificateTypeExtension = false;

    /**
     * If we generate ClientHello with client authz extension
     */
    private Boolean addClientAuthzExtension = false;

    /**
     * If we generate ClientHello with server authz extension
     */
    private Boolean addServerAuthzExtension = false;

    /**
     * If we generate ClientHello with client certificate type extension
     */
    private Boolean addClientCertificateTypeExtension = false;

    /**
     * If we generate ClientHello with server certificate type extension
     */
    private Boolean addServerCertificateTypeExtension = false;

    /**
     * If we generate ClientHello with encrypt then mac extension
     */
    private Boolean addEncryptThenMacExtension = false;

    /**
     * If we generate ClientHello with cached info extension
     */
    private Boolean addCachedInfoExtension = false;

    /**
     * If we generate ClientHello with client certificate url extension
     */
    private Boolean addClientCertificateUrlExtension = false;

    /**
     * If we generate ClientHello with trusted ca indication extension
     */
    private Boolean addTrustedCaIndicationExtension = false;

    /**
     * If we generate ClientHello with status request v2 extension
     */
    private Boolean addCertificateStatusRequestV2Extension = false;

    /**
     * If we generate ClientHello with TLS 1.3 cookie extension
     */
    private Boolean addCookieExtension = false;

<<<<<<< HEAD
    /**
     * If set to true, timestamps will be updated upon execution of a
     * workflowTrace
     */
    private Boolean updateTimestamps = true;
=======
    /** Default ConnectionID to use, if addConnectionIdExtension is true */
    @XmlJavaTypeAdapter(UnformattedByteArrayAdapter.class)
    @XmlElement(name = "defaultConnectionId")
    private byte[] defaultConnectionId = {0x01, 0x02, 0x03};

    /** If we generate a ClientHello / ServerHello with DTLS 1.2 ConnectionID extension */
    private Boolean addConnectionIdExtension = false;
>>>>>>> 6e7968dd

    /**
     * PSKKeyExchangeModes to be used in 0-RTT (or TLS 1.3 resumption)
     */
    @XmlElement(name = "pskKeyExchangeMode")
    @XmlElementWrapper
    List<PskKeyExchangeMode> pskKeyExchangeModes;

    /**
     * The PSK to use.
     */
    @XmlJavaTypeAdapter(UnformattedByteArrayAdapter.class)
    private byte[] psk = new byte[0];

    /**
     * The client's early traffic secret.
     */
    @XmlJavaTypeAdapter(UnformattedByteArrayAdapter.class)
    private byte[] clientEarlyTrafficSecret = new byte[128];

    /**
     * The early secret of the session.
     */
    @XmlJavaTypeAdapter(UnformattedByteArrayAdapter.class)
    private byte[] earlySecret = new byte[256];

    /**
     * The cipher suite used for early data.
     */
    private CipherSuite earlyDataCipherSuite = CipherSuite.TLS_AES_128_GCM_SHA256;

    /**
     * The psk used for early data (!= earlySecret or earlyTrafficSecret).
     */
    @XmlJavaTypeAdapter(UnformattedByteArrayAdapter.class)
    private byte[] earlyDataPsk = new byte[256];

    /**
     * Contains all values related to TLS 1.3 PSKs.
     */
    @XmlElement(name = "defaultPskSet")
    @XmlElementWrapper
    private List<PskSet> defaultPskSets = new LinkedList<>();

    /**
     * Always includes at most 1 PSK in the PreShareKey Extension.
     */
    private Boolean limitPsksToOne = false;

    /**
     * If records are predefined for a SendAction, assign each message a
     * predefined record and place automatically generated ones in between.
     */
    private Boolean preserveMessageRecordRelation = false;

    /**
     * Do we use a psk for our secrets?
     */
    private Boolean usePsk = false;

    /**
     * Early data to be sent.
     */
    @XmlJavaTypeAdapter(UnformattedByteArrayAdapter.class)
    private byte[] earlyData = ArrayConverter.hexStringToByteArray("544c532d41747461636b65720a");

    @XmlJavaTypeAdapter(UnformattedByteArrayAdapter.class)
    private byte[] distinguishedNames = new byte[0];

    private Boolean enforceSettings = false;

<<<<<<< HEAD
    /**
     * Stop as soon as all expected messages are received and don't wait for
     * more
     */
    private Boolean earlyStop = false;

    /**
     * The maximum number of bytes that can be received during a receive
     * process. Default: 2^24.
     */
=======
    /** The maximum number of bytes that can be received during a receive process. Default: 2^24. */
>>>>>>> 6e7968dd
    private Integer receiveMaximumBytes = 16777216;

    /**
     * If true, Random of the context is not seeded with an explicit value, thus
     * client/server randoms are not deterministic.
     */
    private Boolean stealthMode = false;

    private Boolean stopActionsAfterIOException = false;

    private Boolean stopTraceAfterUnexpected = false;

    /**
     * ActionOptions that are automatically applied to Actions of the
     * MessageFactory
     */
    @XmlElement(name = "messageFactoryActionOption")
    @XmlElementWrapper
    private List<ActionOption> messageFactoryActionOptions = new LinkedList<>();

    private BigInteger defaultServerDhGenerator = new BigInteger("2");

    private BigInteger defaultServerDhModulus
            = new BigInteger(
                    "5809605995369958062791915965639201402176612226902900533702900882779736177890990861472094774477339581147373410185646378328043729800750470098210924487866935059164371588168047540943981644516632755067501626434556398193186628990071248660819361205119793693985433297036118232914410171876807536457391277857011849897410207519105333355801121109356897459426271845471397952675959440793493071628394122780510124618488232602464649876850458861245784240929258426287699705312584509625419513463605155428017165714465363094021609290561084025893662561222573202082865797821865270991145082200656978177192827024538990239969175546190770645685893438011714430426409338676314743571154537142031573004276428701433036381801705308659830751190352946025482059931306571004727362479688415574702596946457770284148435989129632853918392117997472632693078113129886487399347796982772784615865232621289656944284216824611318709764535152507354116344703769998514148343807");

    private BigInteger defaultClientDhGenerator = new BigInteger("2");

    private BigInteger defaultClientDhModulus
            = new BigInteger(
                    "5809605995369958062791915965639201402176612226902900533702900882779736177890990861472094774477339581147373410185646378328043729800750470098210924487866935059164371588168047540943981644516632755067501626434556398193186628990071248660819361205119793693985433297036118232914410171876807536457391277857011849897410207519105333355801121109356897459426271845471397952675959440793493071628394122780510124618488232602464649876850458861245784240929258426287699705312584509625419513463605155428017165714465363094021609290561084025893662561222573202082865797821865270991145082200656978177192827024538990239969175546190770645685893438011714430426409338676314743571154537142031573004276428701433036381801705308659830751190352946025482059931306571004727362479688415574702596946457770284148435989129632853918392117997472632693078113129886487399347796982772784615865232621289656944284216824611318709764535152507354116344703769998514148343807");

    private BigInteger defaultServerDhPrivateKey = new BigInteger("FFFF", 16);

    private BigInteger defaultClientDhPrivateKey = new BigInteger("FFFF", 16);

    private BigInteger defaultServerDhPublicKey
            = new BigInteger(
                    "2043613254509771843465057207078304133427100053346630496863115304729422431506842297554370188431622336168084226893060531474609378481237396107127063278624858982135545329954888129900714249447398611399069380214077491792199889131147659097337451088584054931352640316306698530468089459265836208766829761530786550035554546801263324790398605318443686766315312672983302101280548433287949333943437948214799189911192606949101858307621640886413682299273130735853556255008467704876737231663242842259426239401780891543201358635180397430055997246351872086043137262555233050955216238105392009330462604912891943865361186717249962097299588875409587651544594728203293910128024102640696503192096755401014128136916889018704050784334709496695214785225237421325503031115105974843553040027247097092511319153606298406218024502785451855415341620633845851737579504653807158340552365430158715166515645118698024341396560621615465703434564793715203380646117");

    private BigInteger defaultClientDhPublicKey
            = new BigInteger(
                    "2043613254509771843465057207078304133427100053346630496863115304729422431506842297554370188431622336168084226893060531474609378481237396107127063278624858982135545329954888129900714249447398611399069380214077491792199889131147659097337451088584054931352640316306698530468089459265836208766829761530786550035554546801263324790398605318443686766315312672983302101280548433287949333943437948214799189911192606949101858307621640886413682299273130735853556255008467704876737231663242842259426239401780891543201358635180397430055997246351872086043137262555233050955216238105392009330462604912891943865361186717249962097299588875409587651544594728203293910128024102640696503192096755401014128136916889018704050784334709496695214785225237421325503031115105974843553040027247097092511319153606298406218024502785451855415341620633845851737579504653807158340552365430158715166515645118698024341396560621615465703434564793715203380646117");

    private BigInteger defaultServerDsaPrivateKey = new BigInteger("FFFF", 16);

    private BigInteger defaultServerDsaPublicKey
            = new BigInteger(
                    1,
                    ArrayConverter.hexStringToByteArray(
                            "3c991ffbb26fce963dae6540ce45904079c50398b0c32fa8485ada51dd9614e150bc8983ab6996ce4d7f8237aeeef9ec97a10e6c0949417b8412cc5711a8482f540d6b030da4e1ed591c152062775e61e6fef897c3b12a38185c12d8feddbe85298dc41324b2450d83e3b90a419373380b60ee1ca9094437c0be19fb73184726"));

    private BigInteger defaultServerDsaPrimeP
            = new BigInteger(
                    1,
                    ArrayConverter.hexStringToByteArray(
                            "0093c33a88f3af1bacb3b20500fef26e70d08d1591874e9e77f1cc98ba004ae8c04d2022edce758e0ee8ceee9520381a9d4b2dda1c8f7b249aa2c452e8cada51ab57709053184316eb691f3dace9f4b60f8e70c95314b473782f8d6401181945ae83c3befcb9478e0b050ad4e146eedbdd42afb136eef59ec751af958f35466529"));

    private BigInteger defaultServerDsaPrimeQ
            = new BigInteger(
                    1,
                    ArrayConverter.hexStringToByteArray(
                            "00ac2ef188503342ec5ccb04541dfa5d5eade8b019"));

    private BigInteger defaultServerDsaGenerator
            = new BigInteger(
                    1,
                    ArrayConverter.hexStringToByteArray(
                            "1e813bdd058e57f807aef75c3626dfae3918be6dd87efe5739201b37581d33865b9626aff787aa847e9dbdbf20f57f7d2fce39a5f53c6869254d12fa6b95cfeebc2c1151e69b3d52073d6c23d7cb7c830e2cbb286a624cebbab5648b6d0276dfede31c4717ec03035f13ed81d183a07076a53d79f746f6f67237dbfc6211dc5a"));

    private BigInteger defaultClientDsaPrivateKey = new BigInteger("FFFF", 16);

    private BigInteger defaultClientDsaPublicKey
            = new BigInteger(
                    1,
                    ArrayConverter.hexStringToByteArray(
                            "3c991ffbb26fce963dae6540ce45904079c50398b0c32fa8485ada51dd9614e150bc8983ab6996ce4d7f8237aeeef9ec97a10e6c0949417b8412cc5711a8482f540d6b030da4e1ed591c152062775e61e6fef897c3b12a38185c12d8feddbe85298dc41324b2450d83e3b90a419373380b60ee1ca9094437c0be19fb73184726"));

    private BigInteger defaultClientDsaPrimeP
            = new BigInteger(
                    1,
                    ArrayConverter.hexStringToByteArray(
                            "0093c33a88f3af1bacb3b20500fef26e70d08d1591874e9e77f1cc98ba004ae8c04d2022edce758e0ee8ceee9520381a9d4b2dda1c8f7b249aa2c452e8cada51ab57709053184316eb691f3dace9f4b60f8e70c95314b473782f8d6401181945ae83c3befcb9478e0b050ad4e146eedbdd42afb136eef59ec751af958f35466529"));

    private BigInteger defaultClientDsaPrimeQ
            = new BigInteger(
                    1,
                    ArrayConverter.hexStringToByteArray(
                            "00ac2ef188503342ec5ccb04541dfa5d5eade8b019"));

    private BigInteger defaultClientDsaGenerator
            = new BigInteger(
                    1,
                    ArrayConverter.hexStringToByteArray(
                            "1e813bdd058e57f807aef75c3626dfae3918be6dd87efe5739201b37581d33865b9626aff787aa847e9dbdbf20f57f7d2fce39a5f53c6869254d12fa6b95cfeebc2c1151e69b3d52073d6c23d7cb7c830e2cbb286a624cebbab5648b6d0276dfede31c4717ec03035f13ed81d183a07076a53d79f746f6f67237dbfc6211dc5a"));

    private GOSTCurve defaultSelectedGostCurve = GOSTCurve.GostR3410_2001_CryptoPro_XchB;

    @XmlJavaTypeAdapter(IllegalStringAdapter.class)
    private String defaultApplicationMessageData = "Test";

    @XmlElement(name = "clientCertificateType")
    @XmlElementWrapper
    private List<ClientCertificateType> clientCertificateTypes;

    /**
     * max payload length used in our application (not set by the spec)
     */
    private Integer heartbeatPayloadLength = 256;

    private Integer heartbeatPaddingLength = 256;

    /**
     * How much padding bytes should be send by default
     */
    @XmlJavaTypeAdapter(UnformattedByteArrayAdapter.class)
    @XmlElement(name = "defaultPaddingExtensionBytes")
    private byte[] defaultPaddingExtensionBytes = new byte[]{0, 0, 0, 0, 0, 0};

    /**
     * How long should our DTLSCookies be by default
     */
    private Integer dtlsDefaultCookieLength = 20;

    /**
     * Configures the maximum fragment length. This should not be confused with
     * MTU (which includes the IP, UDP, record and DTLS headers).
     */
    private Integer dtlsMaximumFragmentLength = 1400;

    private WorkflowExecutorType workflowExecutorType = WorkflowExecutorType.DEFAULT;

    /**
     * Does not mix messages with different message types in a single record
     */
    private Boolean flushOnMessageTypeChange = true;

    /**
     * If there is not enough space in the defined fragments, new fragments are
     * dynamically added if not set, protocolmessage bytes that wont fit are
     * discarded
     */
    private Boolean createFragmentsDynamically = true;

    /**
     * If there is not enough space in the defined records, new records are
     * dynamically added if not set, protocol message bytes that wont fit are
     * discarded
     */
    private Boolean createRecordsDynamically = true;

<<<<<<< HEAD
    /**
     * When "Null" records are defined to be send, every message will be sent in
     * at least one individual record
     */
    private Boolean createIndividualRecords = true;

    /**
     * Every record will be sent in one individual transport packet
     */
=======
    /** Every record will be sent in one individual transport packet [ADD FOR LAYER!] */
>>>>>>> 6e7968dd
    private Boolean createIndividualTransportPackets = false;

    /**
     * If we should wait after sending one transport packet
     */
    private Integer individualTransportPacketCooldown = 0;

<<<<<<< HEAD
    /**
     * Which recordLayer should be used
     */
    private RecordLayerType recordLayerType = RecordLayerType.RECORD;

=======
>>>>>>> 6e7968dd
    /**
     * If this value is set the default workflowExecutor will remove all runtime
     * values from the workflow trace and will only keep the relevant
     * information
     */
    private Boolean resetWorkflowTracesBeforeSaving = false;

<<<<<<< HEAD
    /**
     * TLS-Attacker will not try to receive additional messages after the
     * configured number of messages has been received
     */
    private Boolean quickReceive = true;

    /**
     * If the WorkflowExecutor should take care of the connection opening
     */
    private Boolean workflowExecutorShouldOpen = true;

    /**
     * If the WorkflowExecutor should take care of the connection closing
     */
=======
    /** If the WorkflowExecutor should take care of the connection opening */
    private Boolean workflowExecutorShouldOpen = true;

    private Boolean stopReceivingAfterFatal = false;

    /** If the WorkflowExecutor should take care of the connection closing */
>>>>>>> 6e7968dd
    private Boolean workflowExecutorShouldClose = true;

    private Boolean stopActionsAfterFatal = false;

    /**
     * If the WorkflowExecutor should take care of terminating the connection
     * with a Alert(fatal, close_notify) message
     */
    private Boolean finishWithCloseNotify = false;

    /**
     * In DTLS, TLS-Attacker will not process further ChangeCipherSpec messages
     * except the first received per epoch value
     */
    private Boolean ignoreRetransmittedCcsInDtls = false;

    /**
     * If retransmissions are received in DTLS should they included to the
     * workflow trace
     */
    private Boolean addRetransmissionsToWorkflowTraceInDtls = false;

    /**
     * How many retransmissions in DTLS should be executed during the handshake
     */
    private Integer maxDtlsRetransmissions = 3;

    private Boolean stopActionsAfterWarning = false;

    /**
     * This CipherSuite will be used if no cipherSuite has been negotiated yet
     */
    private CipherSuite defaultSelectedCipherSuite = CipherSuite.TLS_RSA_WITH_AES_128_CBC_SHA;

    private CertificateType defaultSelectedServerCertificateType = CertificateType.X509;

    private CertificateType defaultSelectedClientCertificateType = CertificateType.X509;

    private SSL2CipherSuite defaultSSL2CipherSuite = SSL2CipherSuite.SSL_CK_RC4_128_WITH_MD5;

    @XmlElement(name = "defaultServerSupportedPointFormat")
    @XmlElementWrapper
    private List<ECPointFormat> defaultServerSupportedPointFormats;

    @XmlElement(name = "defaultClientSupportedPointFormat")
    @XmlElementWrapper
    private List<ECPointFormat> defaultClientSupportedPointFormats;

    @XmlElement(name = "defaultServerSupportedSignatureAndHashAlgorithm")
    @XmlElementWrapper
    private List<SignatureAndHashAlgorithm> defaultServerSupportedSignatureAndHashAlgorithms;

    @XmlElement(name = "defaultServerSupportedCertificateSignAlgorithms")
    @XmlElementWrapper
    private List<SignatureAndHashAlgorithm> defaultServerSupportedCertificateSignAlgorithms;

    private SignatureAndHashAlgorithm defaultSelectedSignatureAndHashAlgorithm
            = SignatureAndHashAlgorithm.RSA_SHA1;

    private SignatureAndHashAlgorithm defaultSelectedSignatureAlgorithmCert
            = SignatureAndHashAlgorithm.RSA_SHA1;

    private ProtocolVersion defaultLastRecordProtocolVersion = ProtocolVersion.TLS10;

    private ProtocolVersion defaultSelectedProtocolVersion = ProtocolVersion.TLS12;

    private ProtocolVersion defaultHighestClientProtocolVersion = ProtocolVersion.TLS12;

    /**
     * Both methods of limiting record size as defined in RFC 3546
     * (MaximumFragmentLength extension) and RFC 8449 (RecordSizeLimit
     * extension)
     */
    private MaxFragmentLength defaultMaxFragmentLength = MaxFragmentLength.TWO_12;

    private Integer defaultMaxRecordData = RecordSizeLimit.DEFAULT_MAX_RECORD_DATA_SIZE;

    // Overrides any limit negotiated if set
    private Integer enforcedMaxRecordData;

    private Integer inboundRecordSizeLimit = RecordSizeLimit.DEFAULT_MAX_RECORD_DATA_SIZE;

    private HeartbeatMode defaultHeartbeatMode = HeartbeatMode.PEER_ALLOWED_TO_SEND;

    @XmlElement(name = "defaultClientSupportedCompressionMethod")
    @XmlElementWrapper
    private List<CompressionMethod> defaultClientSupportedCompressionMethods;

    @XmlElement(name = "defaultServerSupportedCompressionMethod")
    @XmlElementWrapper
    private List<CompressionMethod> defaultServerSupportedCompressionMethods;

    @XmlJavaTypeAdapter(UnformattedByteArrayAdapter.class)
    private byte[] defaultMasterSecret = new byte[48];

    @XmlJavaTypeAdapter(UnformattedByteArrayAdapter.class)
    private byte[] defaultPreMasterSecret = new byte[0];

    @XmlJavaTypeAdapter(UnformattedByteArrayAdapter.class)
    private byte[] defaultClientExtendedRandom
            = ArrayConverter.hexStringToByteArray(
                    "AABBCCDDEEFFAABBCCDDEEFFAABBCCDDEEFFAABBCCDDEEFFAABBCCDDEEFFAABB");

    @XmlJavaTypeAdapter(UnformattedByteArrayAdapter.class)
    private byte[] defaultServerExtendedRandom
            = ArrayConverter.hexStringToByteArray(
                    "AABBCCDDEEFFAABBCCDDEEFFAABBCCDDEEFFAABBCCDDEEFFAABBCCDDEEFFAABB");

    @XmlJavaTypeAdapter(UnformattedByteArrayAdapter.class)
    private byte[] defaultClientRandom
            = ArrayConverter.hexStringToByteArray(
                    "00112233445566778899AABBCCDDEEFFFFEEDDCCBBAA99887766554433221100");

    @XmlJavaTypeAdapter(UnformattedByteArrayAdapter.class)
    private byte[] defaultServerRandom
            = ArrayConverter.hexStringToByteArray(
                    "00112233445566778899AABBCCDDEEFFFFEEDDCCBBAA99887766554433221100");

    @XmlJavaTypeAdapter(UnformattedByteArrayAdapter.class)
    private byte[] defaultClientSessionId = new byte[0];

    @XmlJavaTypeAdapter(UnformattedByteArrayAdapter.class)
    private byte[] defaultClientTicketResumptionSessionId
            = ArrayConverter.hexStringToByteArray(
                    "332CAC09A5C56974E3D49C0741F396C5F1C90B41529DD643485E65B1C0619D2B");

    @XmlJavaTypeAdapter(UnformattedByteArrayAdapter.class)
    private byte[] defaultServerSessionId = new byte[0];

    private CompressionMethod defaultSelectedCompressionMethod = CompressionMethod.NULL;

    @XmlJavaTypeAdapter(UnformattedByteArrayAdapter.class)
    private byte[] dtlsDefaultCookie = new byte[0];

    @XmlJavaTypeAdapter(UnformattedByteArrayAdapter.class)
    private byte[] defaultExtensionCookie = new byte[0];

    @XmlJavaTypeAdapter(UnformattedByteArrayAdapter.class)
    private byte[] defaultCertificateRequestContext = new byte[0];

    private PRFAlgorithm defaultPRFAlgorithm = PRFAlgorithm.TLS_PRF_LEGACY;

    private AlertDescription defaultAlertDescription = AlertDescription.CLOSE_NOTIFY;

    private AlertLevel defaultAlertLevel = AlertLevel.WARNING;

    private NamedGroup defaultEcCertificateCurve = NamedGroup.SECP256R1;

    private Point defaultClientEcPublicKey;

    private Point defaultServerEcPublicKey;

    private BigInteger defaultServerEcPrivateKey = new BigInteger("3");

    private BigInteger defaultClientEcPrivateKey = new BigInteger("3");

    private BigInteger defaultServerRSAModulus
            = new BigInteger(
                    1,
                    ArrayConverter.hexStringToByteArray(
                            "00c8820d6c3ce84c8430f6835abfc7d7a912e1664f44578751f376501a8c68476c3072d919c5d39bd0dbe080e71db83bd4ab2f2f9bde3dffb0080f510a5f6929c196551f2b3c369be051054c877573195558fd282035934dc86edab8d4b1b7f555e5b2fee7275384a756ef86cb86793b5d1333f0973203cb96966766e655cd2cccae1940e4494b8e9fb5279593b75afd0b378243e51a88f6eb88def522a8cd5c6c082286a04269a2879760fcba45005d7f2672dd228809d47274f0fe0ea5531c2bd95366c05bf69edc0f3c3189866edca0c57adcca93250ae78d9eaca0393a95ff9952fc47fb7679dd3803e6a7a6fa771861e3d99e4b551a4084668b111b7eef7d")); // TODO

    private BigInteger defaultClientRSAModulus
            = new BigInteger(
                    1,
                    ArrayConverter.hexStringToByteArray(
                            "00c8820d6c3ce84c8430f6835abfc7d7a912e1664f44578751f376501a8c68476c3072d919c5d39bd0dbe080e71db83bd4ab2f2f9bde3dffb0080f510a5f6929c196551f2b3c369be051054c877573195558fd282035934dc86edab8d4b1b7f555e5b2fee7275384a756ef86cb86793b5d1333f0973203cb96966766e655cd2cccae1940e4494b8e9fb5279593b75afd0b378243e51a88f6eb88def522a8cd5c6c082286a04269a2879760fcba45005d7f2672dd228809d47274f0fe0ea5531c2bd95366c05bf69edc0f3c3189866edca0c57adcca93250ae78d9eaca0393a95ff9952fc47fb7679dd3803e6a7a6fa771861e3d99e4b551a4084668b111b7eef7d")); // TODO

    private BigInteger defaultServerRSAPublicKey = new BigInteger("65537");

    private BigInteger defaultClientRSAPublicKey = new BigInteger("65537");

    private BigInteger defaultServerRSAPrivateKey
            = new BigInteger(
                    "7dc0cb485a3edb56811aeab12cdcda8e48b023298dd453a37b4d75d9e0bbba27c98f0e4852c16fd52341ffb673f64b580b7111abf14bf323e53a2dfa92727364ddb34f541f74a478a077f15277c013606aea839307e6f5fec23fdd72506feea7cbe362697949b145fe8945823a39a898ac6583fc5fbaefa1e77cbc95b3b475e66106e92b906bdbb214b87bcc94020f317fc1c056c834e9cee0ad21951fbdca088274c4ef9d8c2004c6294f49b370fb249c1e2431fb80ce5d3dc9e342914501ef4c162e54e1ee4fed9369b82afc00821a29f4979a647e60935420d44184d98f9cb75122fb604642c6d1ff2b3a51dc32eefdc57d9a9407ad6a06d10e83e2965481",
                    16); // TODO

    private BigInteger defaultClientRSAPrivateKey
            = new BigInteger(
                    "7dc0cb485a3edb56811aeab12cdcda8e48b023298dd453a37b4d75d9e0bbba27c98f0e4852c16fd52341ffb673f64b580b7111abf14bf323e53a2dfa92727364ddb34f541f74a478a077f15277c013606aea839307e6f5fec23fdd72506feea7cbe362697949b145fe8945823a39a898ac6583fc5fbaefa1e77cbc95b3b475e66106e92b906bdbb214b87bcc94020f317fc1c056c834e9cee0ad21951fbdca088274c4ef9d8c2004c6294f49b370fb249c1e2431fb80ce5d3dc9e342914501ef4c162e54e1ee4fed9369b82afc00821a29f4979a647e60935420d44184d98f9cb75122fb604642c6d1ff2b3a51dc32eefdc57d9a9407ad6a06d10e83e2965481",
                    16);

    @XmlJavaTypeAdapter(UnformattedByteArrayAdapter.class)
    private byte[] defaultPSKKey = ArrayConverter.hexStringToByteArray("1a2b3c4d");

    @XmlJavaTypeAdapter(UnformattedByteArrayAdapter.class)
    private byte[] defaultPSKIdentity = "Client_Identity".getBytes(Charset.forName("UTF-8"));

    @XmlJavaTypeAdapter(UnformattedByteArrayAdapter.class)
    private byte[] defaultPSKIdentityHint = new byte[0];

    private BigInteger defaultSRPModulus
            = new BigInteger(
                    1,
                    ArrayConverter.hexStringToByteArray(
                            "EEAF0AB9ADB38DD69C33F80AFA8FC5E86072618775FF3C0B9EA2314C9C256576D674DF7496EA81D3383B4813D692C6E0E0D5D8E250B98BE48E495C1D6089DAD15DC7D7B46154D6B6CE8EF4AD69B15D4982559B297BCF1885C529F566660E57EC68EDBC3C05726CC02FD4CBF4976EAA9AFD5138FE8376435B9FC61D2FC0EB06E3"));

    private BigInteger defaultPSKModulus
            = new BigInteger(
                    1,
                    ArrayConverter.hexStringToByteArray(
                            "FFFFFFFFFFFFFFFFC90FDAA22168C234C4C6628B80DC1CD129024E088A67CC74020BBEA63B139B22514A08798E3404DDEF9519B3CD3A431B302B0A6DF25F14374FE1356D6D51C245E485B576625E7EC6F44C42E9A637ED6B0BFF5CB6F406B7EDEE386BFB5A899FA5AE9F24117C4B1FE649286651ECE45B3DC2007CB8A163BF0598DA48361C55D39A69163FA8FD24CF5F83655D23DCA3AD961C62F356208552BB9ED529077096966D670C354E4ABC9804F1746C08CA18217C32905E462E36CE3BE39E772C180E86039B2783A2EC07A28FB5C55DF06F4C52C9DE2BCBF6955817183995497CEA956AE515D2261898FA051015728E5A8AAAC42DAD33170D04507A33A85521ABDF1CBA64ECFB850458DBEF0A8AEA71575D060C7DB3970F85A6E1E4C7ABF5AE8CDB0933D71E8C94E04A25619DCEE3D2261AD2EE6BF12FFA06D98A0864D87602733EC86A64521F2B18177B200CBBE117577A615D6C770988C0BAD946E208E24FA074E5AB3143DB5BFCE0FD108E4B82D120A93AD2CAFFFFFFFFFFFFFFFF"));

    private BigInteger defaultPSKGenerator = new BigInteger("2");

    private BigInteger defaultPskDhServerPrivateKey = new BigInteger("FFFF", 16);

    private BigInteger defaultPskDhServerPublicKey
            = new BigInteger(
                    1,
                    ArrayConverter.hexStringToByteArray(
                            "5a0d3d4e049faa939ffa6a375b9c3c16a4c39753d19ff7da36bc391ea72fc0f68c929bdb400552ed84e0900c7a44c3222fd54d7148256862886bfb4016bd2d03c4c4cf476567c291770e47bd59d0aa5323cfddfc5596e0d6558c480ee8b0c62599834d4581a796a01981468789164504afbd29ce9936e86a290c5f00f8ba986b48010f3e5c079c7f351ddca2ee1fd50846b37bf7463c2b0f3d001b1317ac3069cd89e2e4927ed3d40875a6049af649d2dc349db5995a7525d70a3a1c9b673f5482f83343bd90d45e9c3962dc4a4bf2b4adb37e9166b2ddb31ccf11c5b9e6c98e0a9a3377abba56b0f4283b2eaa69f5368bc107e1c22599f88dd1924d0899c5f153462c911a8293078aefee9fb2389a7854833fcea61cfecbb49f828c361a981a5fedecf13796ae36e36c15a16670af96996c3c45a30e900e18c858f6232b5f7072bdd9e47d7fc61246ef5d19765739f38509284379bc319d9409e8fe236bd29b0335a5bc5bb0424ee44de8a19f864a159fda907d6f5a30ebc0a17e3628e490e5"));

    private BigInteger defaultSRPGenerator = new BigInteger("2");

    private BigInteger defaultSRPServerPrivateKey = new BigInteger("3");

    private BigInteger defaultSRPClientPrivateKey = new BigInteger("5");

    private BigInteger defaultSRPServerPublicKey
            = new BigInteger(
                    1,
                    ArrayConverter.hexStringToByteArray(
                            "AC47983DEB1698D9A9029E8F7B39092F441DDD72C56D3A63F236E1CF6CEE839937AB5FD69F8CEBBA64C210170A59B2526ED34B9DD83EF86DF7899DF68297844B15E6F2D1BD2448640D32A48220E6343875976A268F28D25174C37D8DC19F2BA5A35301CEED689206FA91CE7A172D908B821DF8C760918E6A5D1C0CFA76AF503B"));

    private BigInteger defaultSRPClientPublicKey
            = new BigInteger(1, ArrayConverter.hexStringToByteArray("25C843"));

    @XmlJavaTypeAdapter(UnformattedByteArrayAdapter.class)
    private byte[] defaultSRPServerSalt = ArrayConverter.hexStringToByteArray("AABBCCDD");

    @XmlJavaTypeAdapter(UnformattedByteArrayAdapter.class)
    private byte[] defaultSRPIdentity = "UserName".getBytes(Charset.forName("UTF-8"));

    @XmlJavaTypeAdapter(UnformattedByteArrayAdapter.class)
    private byte[] defaultSRPPassword = "Password".getBytes(Charset.forName("UTF-8"));

    @XmlJavaTypeAdapter(UnformattedByteArrayAdapter.class)
    private byte[] defaultClientHandshakeTrafficSecret = new byte[32];

    @XmlJavaTypeAdapter(UnformattedByteArrayAdapter.class)
    private byte[] defaultServerHandshakeTrafficSecret = new byte[32];

    @XmlJavaTypeAdapter(UnformattedByteArrayAdapter.class)
    private byte[] defaultClientApplicationTrafficSecret = new byte[32];

    @XmlJavaTypeAdapter(UnformattedByteArrayAdapter.class)
    private byte[] defaultServerApplicationTrafficSecret = new byte[32];

    private BigInteger defaultServerRSAExportModulus
            = new BigInteger(
                    "00e208ff3431b8d1f6c48d9bb93c76a9c7f5693ada3eb45fa12581d2203a97246a5ceed7cf8d8fc1d6136225545855dd41581543cecba0b4a5776f90d05a0059ff",
                    16);

    private BigInteger defaultServerRSAExportPublicKey = new BigInteger("65537");

    private BigInteger defaultServerRSAExportPrivateKey
            = new BigInteger(
                    "30e1db37116db3d2970d3cd9216f54264f3773a7d119b6f8a5a0dead639e5e1c4e6cf0a4006a0e26ea2b8e8461f7e937bd51c9ba3f8c0b4cb20b03dc9054f401",
                    16);

    private BigInteger defaultServerDhExportGenerator = new BigInteger("2");

    private BigInteger defaultServerDhExportModulus
            = new BigInteger(
                    "0090e6a3f16f2c9325a8a036d9bd96d69ae2b6caa59fd7d4cce729b225f8849a14d0fb5939102ba44ed54f26c186e1ad243d58a1a4542ce1adffd482e8f85ef663",
                    16);

    private BigInteger defaultServerDhExportPublicKey
            = new BigInteger(
                    "2530802253db34a8106584c96a066050310bd3b2eb11c71dd7095638eef4b7961892b13b2c983cc31635c49982b485fe837be0ba9d7f75ff72e2cae0f4c1b090",
                    16);

    private BigInteger defaultServerDhExportPrivateKey
            = new BigInteger(
                    "4ba017c0142c0df8fe5f8da8f4046c0933486730b155f1b09bd611c09863b72ad9aec3782d9379883c4a291c748c530f433207f740e0db5f67748c2c2dde2866",
                    16);

    private TokenBindingType defaultTokenBindingType = TokenBindingType.PROVIDED_TOKEN_BINDING;

    private Point defaultTokenBindingECPublicKey = null;

    private BigInteger defaultTokenBindingRsaPublicKey = new BigInteger("65537");

    private BigInteger defaultTokenBindingRsaPrivateKey
            = new BigInteger(
                    "89489425009274444368228545921773093919669586065884257445497854456487674839629818390934941973262879616797970608917283679875499331574161113854088813275488110588247193077582527278437906504015680623423550067240042466665654232383502922215493623289472138866445818789127946123407807725702626644091036502372545139713");

    private BigInteger defaultTokenBindingEcPrivateKey = new BigInteger("3");

    private BigInteger defaultTokenBindingRsaModulus
            = new BigInteger(
                    "145906768007583323230186939349070635292401872375357164399581871019873438799005358938369571402670149802121818086292467422828157022922076746906543401224889672472407926969987100581290103199317858753663710862357656510507883714297115637342788911463535102712032765166518411726859837988672111837205085526346618740053");

    private Boolean useFreshRandom = true;

    private ChooserType chooserType = ChooserType.DEFAULT;

    private Boolean useAllProvidedDtlsFragments = false;

    private Boolean useAllProvidedRecords = false;

    /**
<<<<<<< HEAD
     * requestPath to use in LocationHeader if none is saved during the
     * connection, e.g. no received HttpsRequestMessage or httpsParsing is
     * disabled
=======
     * requestPath to use in LocationHeader if none is saved during the connection, e.g. no received
     * HttpRequestMessage or httpParsing is disabled
>>>>>>> 6e7968dd
     */
    @XmlJavaTypeAdapter(IllegalStringAdapter.class)
    private String defaultHttpsLocationPath = "/";

    /**
     * requestPath to use in https requests
     */
    @XmlJavaTypeAdapter(IllegalStringAdapter.class)
    private String defaultHttpsRequestPath = "/robots.txt";

    private StarttlsType starttlsType = StarttlsType.NONE;

    /**
     * By default, the Session ID is overwritten, if (1) the server receives an
     * empty Session Ticket (it answers with an empty Server SID) (2) the client
     * presents a sessionTicket (defaultClientTicketResumptionSessionId is
     * used). Unset this flag if you want to modify the SessionID.
     */
    private Boolean overrideSessionIdForTickets = true;

    /**
     * The Ticket Lifetime Hint, Ticket Key and Ticket Key Name used in the
     * Extension defined in RFC5077, followed by additional TLS 1.3 draft 21
     * NewSessionTicket parameters.
     */
    private Long sessionTicketLifetimeHint = 7200L;

    @XmlJavaTypeAdapter(UnformattedByteArrayAdapter.class)
    private byte[] sessionTicketEncryptionKey
            = ArrayConverter.hexStringToByteArray(
                    "536563757265535469636b65744b6579"); // SecureSTicketKey

    @XmlJavaTypeAdapter(UnformattedByteArrayAdapter.class)
    private byte[] sessionTicketKeyHMAC
            = ArrayConverter.hexStringToByteArray(
                    "536563757265535469636b65744b6579536563757265535469636b65744b6579"); // SecureSTicketKeySecureSTicketKey

    @XmlJavaTypeAdapter(UnformattedByteArrayAdapter.class)
    private byte[] sessionTicketKeyName
            = ArrayConverter.hexStringToByteArray("544c532d41747461636b6572204b6579"); // TLS-Attacker

    private CipherAlgorithm sessionTicketCipherAlgorithm = CipherAlgorithm.AES_128_CBC;

    private MacAlgorithm sessionTicketMacAlgorithm = MacAlgorithm.HMAC_SHA256;

    @XmlJavaTypeAdapter(UnformattedByteArrayAdapter.class)
    private byte[] defaultSessionTicketAgeAdd = ArrayConverter.hexStringToByteArray("cb8dbe8e");

    @XmlJavaTypeAdapter(UnformattedByteArrayAdapter.class)
    private byte[] defaultSessionTicketNonce = ArrayConverter.hexStringToByteArray("00");

    @XmlJavaTypeAdapter(UnformattedByteArrayAdapter.class)
    private byte[] defaultSessionTicketIdentity
            = ArrayConverter.hexStringToByteArray(
                    "5266d21abe0f5156106eb1f0ec54a48a90fbc136de990a8881192211cc83aa7992ceb67d7a40b3f304fdea87e4ca61042c19641fd7493975ec69a3ec3f5fb6404aa4ac5acd5efbea15d454d89888a46fc4e6c6b9a3e0ee08ea21538372ced8d0aca453ceae44ce372a5388ab4cef67c5eae8cc1c72735d2646c19b2c50a4ee9bc97e70c6b57cab276a11a59fc5cbe0f5d2519e164fbf9f07a9dd053bcfc08939b475c7a2e76f04ef2a06cc9672bd4034");

    @XmlJavaTypeAdapter(UnformattedByteArrayAdapter.class)
    private byte[] defaultLastClientHello = new byte[32];

    /**
     * ClientAuthentication Type, not fully implemented yet
     */
    private ClientAuthenticationType clientAuthenticationType = ClientAuthenticationType.ANONYMOUS;

    /**
     * If we should add ccs message to automatically generated handshakes (tls
     * 1.3 only)
     */
    private Boolean tls13BackwardsCompatibilityMode = true;

    /**
     * Use username from the example of RFC8492
     */
    @XmlJavaTypeAdapter(IllegalStringAdapter.class)
    private String defaultClientPWDUsername = "fred";

    /**
     * Group used to encrypt the username in TLS_ECCPWD
     */
    private NamedGroup defaultPWDProtectGroup = NamedGroup.SECP256R1;

    private Point defaultServerPWDProtectPublicKey;

    private BigInteger defaultServerPWDProtectPrivateKey
            = new BigInteger(
                    "191991257030464195512760799659436374116556484140110877679395918219072292938297573720808302564562486757422301181089761");

    private BigInteger defaultServerPWDProtectRandomSecret
            = new BigInteger(
                    "1111111111111111111111111111111111111111111111111111111111111111111111111111111111111111111111111111111111111111111");

    /**
     * Use password from the example of RFC8492
     */
    @XmlJavaTypeAdapter(IllegalStringAdapter.class)
    private String defaultPWDPassword = "barney";

    /**
     * Min iterations for finding the PWD password element
     */
    private Integer defaultPWDIterations = 40;

    @XmlJavaTypeAdapter(UnformattedByteArrayAdapter.class)
    private byte[] defaultServerPWDPrivate
            = ArrayConverter.hexStringToByteArray(
                    "21d99d341c9797b3ae72dfd289971f1b74ce9de68ad4b9abf54888d8f6c5043c");

    @XmlJavaTypeAdapter(UnformattedByteArrayAdapter.class)
    private byte[] defaultServerPWDMask
            = ArrayConverter.hexStringToByteArray(
                    "0d96ab624d082c71255be3648dcd303f6ab0ca61a95034a553e3308d1d3744e5");

    @XmlJavaTypeAdapter(UnformattedByteArrayAdapter.class)
    private byte[] defaultClientPWDPrivate
            = ArrayConverter.hexStringToByteArray(
                    "171de8caa5352d36ee96a39979b5b72fa189ae7a6a09c77f7b438af16df4a88b");

    @XmlJavaTypeAdapter(UnformattedByteArrayAdapter.class)
    private byte[] defaultClientPWDMask
            = ArrayConverter.hexStringToByteArray(
                    "4f745bdfc295d3b38429f7eb3025a48883728b07d88605c0ee202316a072d1bd");

    /**
     * Use salt from the example of RFC8492, should be 32 octets
     */
    @XmlJavaTypeAdapter(UnformattedByteArrayAdapter.class)
    private byte[] defaultServerPWDSalt
            = ArrayConverter.hexStringToByteArray(
                    "963c77cdc13a2a8d75cdddd1e0449929843711c21d47ce6e6383cdda37e47da3");

<<<<<<< HEAD
    /**
     * TLS-Attacker will parse encrypted messages with invalid MAC or padding as
     * unencrypted messages if this option is set.
     */
    private Boolean parseInvalidRecordsUnencrypted = false;

=======
>>>>>>> 6e7968dd
    private ECPointFormat defaultSelectedPointFormat = ECPointFormat.UNCOMPRESSED;

    /**
     * Private Key of the Client for the EncryptedServerNameIndication
     * extension.
     */
    private BigInteger defaultEsniClientPrivateKey
            = new BigInteger(
                    "191991257030464195512760799659436374116556484140110877679395918219072292938297573720808302564562486757422301181089761");

    /**
     * Supported Cipher suites for EncryptedServerNameIndication extension.
     */
    @XmlElement(name = "clientSupportedEsniCipherSuite")
    @XmlElementWrapper
    private List<CipherSuite> clientSupportedEsniCipherSuites = new LinkedList();

    /**
     * Supported Groups for EncryptedServerNameIndication extension.
     */
    @XmlElement(name = "clientSupportedEsniNamedGroup")
    @XmlElementWrapper
    private List<NamedGroup> clientSupportedEsniNamedGroups = new LinkedList();

    /**
     * KeyPairs for Server with EncryptedServerNameIndication extension.
     */
    @XmlElement(name = "esniServerKeyPair")
    @XmlElementWrapper
    private List<KeyShareEntry> esniServerKeyPairs = new LinkedList();

    /**
     * Default values for EncryptedServerNameIndication extension.
     */
    @XmlJavaTypeAdapter(UnformattedByteArrayAdapter.class)
    private byte[] defaultEsniClientNonce
            = ArrayConverter.hexStringToByteArray("a7284c9a52f15c13644b947261774657");

    @XmlJavaTypeAdapter(UnformattedByteArrayAdapter.class)
    private byte[] defaultEsniServerNonce
            = ArrayConverter.hexStringToByteArray("00000000000000000000000000000000");

    @XmlJavaTypeAdapter(UnformattedByteArrayAdapter.class)
    private byte[] defaultEsniRecordBytes
            = ArrayConverter.hexStringToByteArray(
                    "ff0100124b2a0024001d0020fa572d03e21e15f9ca1aa7fb85f61b9fc78458a78050ac581811863325944412000213010104000000005dcc3a45000000005dda12050000");

    private EsniDnsKeyRecordVersion defaultEsniRecordVersion
            = EsniVersion.DRAFT_2.getDnsKeyRecordVersion();

    @XmlJavaTypeAdapter(UnformattedByteArrayAdapter.class)
    private byte[] defaultEsniRecordChecksum = ArrayConverter.hexStringToByteArray("00124b2a");

    @XmlElement(name = "defaultEsniServerKeyShareEntry")
    @XmlElementWrapper
    private List<KeyShareStoreEntry> defaultEsniServerKeyShareEntries = new LinkedList<>();

    @XmlElement(name = "defaultEsniServerCipherSuite")
    @XmlElementWrapper
    private List<CipherSuite> defaultEsniServerCipherSuites = new LinkedList();

    private Integer defaultEsniPaddedLength = 260;

    private Long defaultEsniNotBefore = 1582655135231L;

    private Long defaultEsniNotAfter = 1582655135231L + 2592000000L;

    @XmlElement(name = "defaultEsniExtension")
    @XmlElementWrapper
    private List<ExtensionType> defaultEsniExtensions = new LinkedList();

    private Boolean acceptOnlyFittingDtlsFragments = false;

    private Boolean acceptContentRewritingDtlsFragments = true;

    private Boolean writeKeylogFile = false;

    private String keylogFilePath = null;

    public Config() {
        defaultLayerConfiguration = LayerConfiguration.TLS;
        defaultClientConnection = new OutboundConnection("client", 443, "localhost");
        defaultServerConnection = new InboundConnection("server", 443, "localhost");
        workflowTraceType = WorkflowTraceType.HANDSHAKE;

        defaultEsniServerKeyShareEntries.add(
                new KeyShareStoreEntry(
                        NamedGroup.ECDH_X25519,
                        ArrayConverter.hexStringToByteArray(
                                "fa572d03e21e15f9ca1aa7fb85f61b9fc78458a78050ac581811863325944412")));
        defaultEsniServerCipherSuites.add(CipherSuite.TLS_AES_128_GCM_SHA256);
        defaultClientSupportedSignatureAndHashAlgorithms = new LinkedList<>();
        defaultClientSupportedSignatureAndHashAlgorithms.addAll(
                SignatureAndHashAlgorithm.getImplemented());
        defaultClientSupportedCertificateSignAlgorithms = new LinkedList<>();
        defaultClientSupportedCertificateSignAlgorithms.addAll(
                SignatureAndHashAlgorithm.getImplementedTls13SignatureAndHashAlgorithms());
        defaultClientSupportedCompressionMethods = new LinkedList<>();
        defaultClientSupportedCompressionMethods.add(CompressionMethod.NULL);
        defaultServerSupportedCompressionMethods = new LinkedList<>();
        defaultServerSupportedCompressionMethods.add(CompressionMethod.NULL);
        defaultClientSupportedCipherSuites = new LinkedList<>();
        defaultClientSupportedCipherSuites.addAll(CipherSuite.getImplemented());
        defaultServerSupportedCipherSuites = new LinkedList<>();
        defaultServerSupportedCipherSuites.addAll(CipherSuite.getImplemented());
        defaultServerSupportedSSL2CipherSuites = new LinkedList<>();
        defaultServerSupportedSSL2CipherSuites.addAll(Arrays.asList(SSL2CipherSuite.values()));
        defaultClientNamedGroups = NamedGroup.getImplemented();
        defaultServerNamedGroups = NamedGroup.getImplemented();
        clientCertificateTypes = new LinkedList<>();
        clientCertificateTypes.add(ClientCertificateType.RSA_SIGN);
        supportedVersions = new LinkedList<>();
        supportedVersions.add(ProtocolVersion.TLS13);
        defaultTokenBindingKeyParameters = new LinkedList<>();
        defaultTokenBindingKeyParameters.add(TokenBindingKeyParameters.ECDSAP256);
        defaultTokenBindingKeyParameters.add(TokenBindingKeyParameters.RSA2048_PKCS1_5);
        defaultTokenBindingKeyParameters.add(TokenBindingKeyParameters.RSA2048_PSS);
        defaultServerSupportedSignatureAndHashAlgorithms = new LinkedList<>();
        defaultServerSupportedSignatureAndHashAlgorithms.addAll(
                SignatureAndHashAlgorithm.getImplemented());
        defaultServerSupportedCertificateSignAlgorithms = new LinkedList<>();
        defaultServerSupportedCertificateSignAlgorithms.addAll(
                SignatureAndHashAlgorithm.getImplementedTls13SignatureAndHashAlgorithms());
        defaultServerSupportedPointFormats = new LinkedList<>();
        defaultClientSupportedPointFormats = new LinkedList<>();
        defaultServerSupportedPointFormats.add(ECPointFormat.UNCOMPRESSED);
        defaultClientSupportedPointFormats.add(ECPointFormat.UNCOMPRESSED);
        EllipticCurve curve = CurveFactory.getCurve(defaultSelectedNamedGroup);
        defaultClientEcPublicKey = curve.mult(defaultClientEcPrivateKey, curve.getBasePoint());
        defaultServerEcPublicKey = curve.mult(defaultServerEcPrivateKey, curve.getBasePoint());
        EllipticCurve secp256R1Curve = CurveFactory.getCurve(NamedGroup.SECP256R1);
        defaultTokenBindingECPublicKey
                = secp256R1Curve.mult(defaultTokenBindingEcPrivateKey, secp256R1Curve.getBasePoint());
        this.defaultServerPWDProtectPublicKey
                = curve.mult(defaultServerPWDProtectPrivateKey, curve.getBasePoint());
        secureRealTimeTransportProtocolProtectionProfiles = new LinkedList<>();
        secureRealTimeTransportProtocolProtectionProfiles.add(
                SrtpProtectionProfiles.SRTP_AES128_CM_HMAC_SHA1_80);
        secureRealTimeTransportProtocolProtectionProfiles.add(
                SrtpProtectionProfiles.SRTP_AES128_CM_HMAC_SHA1_32);
        secureRealTimeTransportProtocolProtectionProfiles.add(
                SrtpProtectionProfiles.SRTP_NULL_HMAC_SHA1_80);
        secureRealTimeTransportProtocolProtectionProfiles.add(
                SrtpProtectionProfiles.SRTP_NULL_HMAC_SHA1_32);
        certificateTypeDesiredTypes = new LinkedList<>();
        certificateTypeDesiredTypes.add(CertificateType.OPEN_PGP);
        certificateTypeDesiredTypes.add(CertificateType.X509);
        clientAuthzExtensionDataFormat = new LinkedList<>();
        clientAuthzExtensionDataFormat.add(AuthzDataFormat.X509_ATTR_CERT);
        clientAuthzExtensionDataFormat.add(AuthzDataFormat.SAML_ASSERTION);
        clientAuthzExtensionDataFormat.add(AuthzDataFormat.X509_ATTR_CERT_URL);
        clientAuthzExtensionDataFormat.add(AuthzDataFormat.SAML_ASSERTION_URL);
        serverAuthzExtensionDataFormat = new LinkedList<>();
        serverAuthzExtensionDataFormat.add(AuthzDataFormat.X509_ATTR_CERT);
        serverAuthzExtensionDataFormat.add(AuthzDataFormat.SAML_ASSERTION);
        serverAuthzExtensionDataFormat.add(AuthzDataFormat.X509_ATTR_CERT_URL);
        serverAuthzExtensionDataFormat.add(AuthzDataFormat.SAML_ASSERTION_URL);
        clientCertificateTypeDesiredTypes = new LinkedList<>();
        clientCertificateTypeDesiredTypes.add(CertificateType.OPEN_PGP);
        clientCertificateTypeDesiredTypes.add(CertificateType.X509);
        clientCertificateTypeDesiredTypes.add(CertificateType.RAW_PUBLIC_KEY);
        serverCertificateTypeDesiredTypes = new LinkedList<>();
        serverCertificateTypeDesiredTypes.add(CertificateType.OPEN_PGP);
        serverCertificateTypeDesiredTypes.add(CertificateType.X509);
        serverCertificateTypeDesiredTypes.add(CertificateType.RAW_PUBLIC_KEY);
        cachedObjectList = new LinkedList<>();
        trustedCaIndicationExtensionAuthorities = new LinkedList<>();
        statusRequestV2RequestList = new LinkedList<>();
        outputFilters = new ArrayList<>();
        outputFilters.add(FilterType.DEFAULT);
        applyFiltersInPlace = false;
        filtersKeepUserSettings = true;
        defaultClientKeyStoreEntries = new LinkedList<>();
        defaultClientKeyStoreEntries.add(
                new KeyShareStoreEntry(
                        NamedGroup.ECDH_X25519,
                        ArrayConverter.hexStringToByteArray(
                                "2A981DB6CDD02A06C1763102C9E741365AC4E6F72B3176A6BD6A3523D3EC0F4C")));
        defaultClientKeyShareNamedGroups = new LinkedList<>();
        defaultClientKeyShareNamedGroups.add(NamedGroup.ECDH_X25519);
        defaultServerKeyShareEntry
                = new KeyShareStoreEntry(
                        NamedGroup.ECDH_X25519,
                        ArrayConverter.hexStringToByteArray(
                                "2A981DB6CDD02A06C1763102C9E741365AC4E6F72B3176A6BD6A3523D3EC0F4C"));
        pskKeyExchangeModes = new LinkedList<>();
        pskKeyExchangeModes.add(PskKeyExchangeMode.PSK_KE);
        pskKeyExchangeModes.add(PskKeyExchangeMode.PSK_DHE_KE);
        defaultPskSets = new LinkedList<>();
        X509CertificateChain chain;
        try {
            chain = CertificateReader.readRawChain(
                    new ByteArrayInputStream(
                            ArrayConverter.hexStringToByteArray(
                                    "0003970003943082039030820278A003020102020900A650C00794049FCD300D06092A864886F70D01010B0500305C310B30090603550406130241553113301106035504080C0A536F6D652D53746174653121301F060355040A0C18496E7465726E6574205769646769747320507479204C74643115301306035504030C0C544C532D41747461636B65723020170D3137303731333132353331385A180F32313137303631393132353331385A305C310B30090603550406130241553113301106035504080C0A536F6D652D53746174653121301F060355040A0C18496E7465726E6574205769646769747320507479204C74643115301306035504030C0C544C532D41747461636B657230820122300D06092A864886F70D01010105000382010F003082010A0282010100C8820D6C3CE84C8430F6835ABFC7D7A912E1664F44578751F376501A8C68476C3072D919C5D39BD0DBE080E71DB83BD4AB2F2F9BDE3DFFB0080F510A5F6929C196551F2B3C369BE051054C877573195558FD282035934DC86EDAB8D4B1B7F555E5B2FEE7275384A756EF86CB86793B5D1333F0973203CB96966766E655CD2CCCAE1940E4494B8E9FB5279593B75AFD0B378243E51A88F6EB88DEF522A8CD5C6C082286A04269A2879760FCBA45005D7F2672DD228809D47274F0FE0EA5531C2BD95366C05BF69EDC0F3C3189866EDCA0C57ADCCA93250AE78D9EACA0393A95FF9952FC47FB7679DD3803E6A7A6FA771861E3D99E4B551A4084668B111B7EEF7D0203010001A3533051301D0603551D0E04160414E7A92FE5543AEE2FF7592F800AC6E66541E3268B301F0603551D23041830168014E7A92FE5543AEE2FF7592F800AC6E66541E3268B300F0603551D130101FF040530030101FF300D06092A864886F70D01010B050003820101000D5C11E28CF19D1BC17E4FF543695168570AA7DB85B3ECB85405392A0EDAFE4F097EE4685B7285E3D9B869D23257161CA65E20B5E6A585D33DA5CD653AF81243318132C9F64A476EC08BA80486B3E439F765635A7EA8A969B3ABD8650036D74C5FC4A04589E9AC8DC3BE2708743A6CFE3B451E3740F735F156D6DC7FFC8A2C852CD4E397B942461C2FCA884C7AFB7EBEF7918D6AAEF1F0D257E959754C4665779FA0E3253EF2BEDBBD5BE5DA600A0A68E51D2D1C125C4E198669A6BC715E8F3884E9C3EFF39D40838ADA4B1F38313F6286AA395DC6DEA9DAF49396CF12EC47EFA7A0D3882F8B84D9AEEFFB252C6B81A566609605FBFD3F0D17E5B12401492A1A")));
        } catch (IOException ex) {
            throw new ConfigurationException("Could not create default config");
        }
        PrivateKey key
                = new CustomRSAPrivateKey(
                        new BigInteger(
                                "25311792238044219946174684693224603884785773358330971609415825404567987089738069857630011723336937795827963868604847118759739071441983186580158833210553280838765514351236797316564714837320618887805126341832834827826790060810763662161735652692660340953325435378344445537136408926502767545150207605087601783216982476527090447255508303291994973748877217756699811604529317375418362425978959405980207726316912995165050065189202729278788324244413992973017231054259638764128689366135764356716715140925548909967670376902528818677308871053953559814432449223427664069339511214707847837366043835739060653160903099571514118172541"),
                        new BigInteger(
                                "15874858421354831201422373086128612745111153124913833804748747602178280564406425154617488927847142136837462790351481317765255581632968169400556456985418488827925888221598273953686611745401672309465708043217648197631331184971921491765473252248751361737713587292004390571935209364268173007740802648762007661253254661694353602685239350183219876383969245059520622897526828073822681994419744648185400986499062312630392385618231497966730037670361639244062483305891646041343885072158127929403028249239589737831073084456798375448844113695963693837622356344855176327289719518978665114515326513514352049909912072269175924872321"));

        defaultExplicitCertificateKeyPair = new CertificateKeyPair(chain, (CustomPrivateKey) key);

        defaultProposedAlpnProtocols = new LinkedList<>();

        defaultProposedAlpnProtocols.add(AlpnProtocol.HTTP_2.getConstant());
    }

    public String getDefaultSelectedAlpnProtocol() {
        return defaultSelectedAlpnProtocol;
    }

    public void setDefaultSelectedAlpnProtocol(String defaultSelectedAlpnProtocol) {
        this.defaultSelectedAlpnProtocol = defaultSelectedAlpnProtocol;
    }

    public Boolean getStopReceivingAfterFatal() {
        return stopReceivingAfterFatal;
    }

    public void setStopReceivingAfterFatal(Boolean stopReceivingAfterFatal) {
        this.stopReceivingAfterFatal = stopReceivingAfterFatal;
    }

    public Boolean getStopActionsAfterWarning() {
        return stopActionsAfterWarning;
    }

    public void setStopActionsAfterWarning(Boolean stopActionsAfterWarning) {
        this.stopActionsAfterWarning = stopActionsAfterWarning;
    }

    public Boolean isAcceptOnlyFittingDtlsFragments() {
        return acceptOnlyFittingDtlsFragments;
    }

    public void setAcceptOnlyFittingDtlsFragments(Boolean acceptOnlyFittingDtlsFragments) {
        this.acceptOnlyFittingDtlsFragments = acceptOnlyFittingDtlsFragments;
    }

    public Boolean isAcceptContentRewritingDtlsFragments() {
        return acceptContentRewritingDtlsFragments;
    }

    public void setAcceptContentRewritingDtlsFragments(
            Boolean acceptContentRewritingDtlsFragments) {
        this.acceptContentRewritingDtlsFragments = acceptContentRewritingDtlsFragments;
    }

    public Boolean getReorderReceivedDtlsRecords() {
        return reorderReceivedDtlsRecords;
    }

    public void setReorderReceivedDtlsRecords(Boolean reorderReceivedDtlsRecords) {
        this.reorderReceivedDtlsRecords = reorderReceivedDtlsRecords;
    }

    public Config createCopy() {
        ByteArrayOutputStream stream = new ByteArrayOutputStream();
        ConfigIO.write(this, stream);
        return ConfigIO.read(new ByteArrayInputStream(stream.toByteArray()));
    }

    public CertificateType getDefaultSelectedServerCertificateType() {
        return defaultSelectedServerCertificateType;
    }

    public void setDefaultSelectedServerCertificateType(
            CertificateType defaultSelectedServerCertificateType) {
        this.defaultSelectedServerCertificateType = defaultSelectedServerCertificateType;
    }

    public CertificateType getDefaultSelectedClientCertificateType() {
        return defaultSelectedClientCertificateType;
    }

    public void setDefaultSelectedClientCertificateType(
            CertificateType defaultSelectedClientCertificateType) {
        this.defaultSelectedClientCertificateType = defaultSelectedClientCertificateType;
    }

    public ECPointFormat getDefaultSelectedPointFormat() {
        return defaultSelectedPointFormat;
    }

    public void setDefaultSelectedPointFormat(ECPointFormat defaultSelectedPointFormat) {
        this.defaultSelectedPointFormat = defaultSelectedPointFormat;
    }

    public Boolean getStopActionsAfterIOException() {
        return stopActionsAfterIOException;
    }

    public void setStopActionsAfterIOException(Boolean stopActionsAfterIOException) {
        this.stopActionsAfterIOException = stopActionsAfterIOException;
    }

    public Boolean getTls13BackwardsCompatibilityMode() {
        return tls13BackwardsCompatibilityMode;
    }

    public void setTls13BackwardsCompatibilityMode(Boolean tls13BackwardsCompatibilityMode) {
        this.tls13BackwardsCompatibilityMode = tls13BackwardsCompatibilityMode;
    }

    public Boolean isOverrideSessionIdForTickets() {
        return overrideSessionIdForTickets;
    }

    public void setOverrideSessionIdForTickets(Boolean overrideSessionIdForTickets) {
        this.overrideSessionIdForTickets = overrideSessionIdForTickets;
    }

    public long getSessionTicketLifetimeHint() {
        return sessionTicketLifetimeHint;
    }

    public void setSessionTicketLifetimeHint(long sessionTicketLifetimeHint) {
        this.sessionTicketLifetimeHint = sessionTicketLifetimeHint;
    }

    public byte[] getSessionTicketEncryptionKey() {
        return Arrays.copyOf(sessionTicketEncryptionKey, sessionTicketEncryptionKey.length);
    }

    public void setSessionTicketEncryptionKey(byte[] sessionTicketEncryptionKey) {
        this.sessionTicketEncryptionKey = sessionTicketEncryptionKey;
    }

    public byte[] getSessionTicketKeyHMAC() {
        return Arrays.copyOf(sessionTicketKeyHMAC, sessionTicketKeyHMAC.length);
    }

    public void setSessionTicketKeyHMAC(byte[] sessionTicketKeyHMAC) {
        this.sessionTicketKeyHMAC = sessionTicketKeyHMAC;
    }

    public byte[] getSessionTicketKeyName() {
        return Arrays.copyOf(sessionTicketKeyName, sessionTicketKeyName.length);
    }

    public void setSessionTicketKeyName(byte[] sessionTicketKeyName) {
        this.sessionTicketKeyName = sessionTicketKeyName;
    }

    public ClientAuthenticationType getClientAuthenticationType() {
        return clientAuthenticationType;
    }

    public void setClientAuthenticationType(ClientAuthenticationType clientAuthenticationType) {
        this.clientAuthenticationType = clientAuthenticationType;
    }

    public String getDefaultHttpsLocationPath() {
        return defaultHttpsLocationPath;
    }

    public void setDefaultHttpsLocationPath(String defaultHttpsLocationPath) {
        this.defaultHttpsLocationPath = defaultHttpsLocationPath;
    }

    public String getDefaultHttpsRequestPath() {
        return defaultHttpsRequestPath;
    }

    public void setDefaultHttpsRequestPath(String defaultHttpsRequestPath) {
        this.defaultHttpsRequestPath = defaultHttpsRequestPath;
    }

    public Boolean isUseFreshRandom() {
        return useFreshRandom;
    }

    public void setUseFreshRandom(Boolean useFreshRandom) {
        this.useFreshRandom = useFreshRandom;
    }

    public Boolean isUseAllProvidedDtlsFragments() {
        return useAllProvidedDtlsFragments;
    }

    public void setUseAllProvidedDtlsFragments(Boolean useAllProvidedDtlsFragments) {
        this.useAllProvidedDtlsFragments = useAllProvidedDtlsFragments;
    }

    public Boolean isUseAllProvidedRecords() {
        return useAllProvidedRecords;
    }

    public void setUseAllProvidedRecords(Boolean useAllProvidedRecords) {
        this.useAllProvidedRecords = useAllProvidedRecords;
    }

    public byte[] getDefaultServerRenegotiationInfo() {
        return Arrays.copyOf(defaultServerRenegotiationInfo, defaultServerRenegotiationInfo.length);
    }

    public void setDefaultServerRenegotiationInfo(byte[] defaultServerRenegotiationInfo) {
        this.defaultServerRenegotiationInfo = defaultServerRenegotiationInfo;
    }

    public ChooserType getChooserType() {
        return chooserType;
    }

    public void setChooserType(ChooserType chooserType) {
        this.chooserType = chooserType;
    }

    public Boolean isStealthMode() {
        return stealthMode;
    }

    public void setStealthMode(Boolean stealthMode) {
        this.stealthMode = stealthMode;
    }

    public BigInteger getDefaultServerRSAExportModulus() {
        return defaultServerRSAExportModulus;
    }

    public void setDefaultServerRSAExportModulus(BigInteger defaultServerRSAExportModulus) {
        this.defaultServerRSAExportModulus = defaultServerRSAExportModulus;
    }

    public BigInteger getDefaultServerRSAExportPublicKey() {
        return defaultServerRSAExportPublicKey;
    }

    public void setDefaultServerRSAExportPublicKey(BigInteger defaultServerRSAExportPublicKey) {
        this.defaultServerRSAExportPublicKey = defaultServerRSAExportPublicKey;
    }

    public BigInteger getDefaultServerRSAExportPrivateKey() {
        return defaultServerRSAExportPrivateKey;
    }

    public void setDefaultServerRSAExportPrivateKey(BigInteger defaultServerRSAExportPrivateKey) {
        this.defaultServerRSAExportPrivateKey = defaultServerRSAExportPrivateKey;
    }

    public BigInteger getDefaultServerDhExportGenerator() {
        return defaultServerDhExportGenerator;
    }

    public void setDefaultServerDhExportGenerator(BigInteger defaultServerDhExportGenerator) {
        this.defaultServerDhExportGenerator = defaultServerDhExportGenerator;
    }

    public BigInteger getDefaultServerDhExportModulus() {
        return defaultServerDhExportModulus;
    }

    public void setDefaultServerDhExportModulus(BigInteger defaultServerDhExportModulus) {
        if (defaultServerDhExportModulus.signum() == 1) {
            this.defaultServerDhExportModulus = defaultServerDhExportModulus;
        } else {
            throw new IllegalArgumentException(
                    "Modulus cannot be negative or zero:"
                    + defaultServerDhExportModulus.toString());
        }
    }

    public BigInteger getDefaultServerDhExportPublicKey() {
        return defaultServerDhExportPublicKey;
    }

    public void setDefaultServerDhExportPublicKey(BigInteger defaultServerDhExportPublicKey) {
        this.defaultServerDhExportPublicKey = defaultServerDhExportPublicKey;
    }

    public BigInteger getDefaultServerDhExportPrivateKey() {
        return defaultServerDhExportPrivateKey;
    }

    public void setDefaultServerDhExportPrivateKey(BigInteger defaultServerDhExportPrivateKey) {
        this.defaultServerDhExportPrivateKey = defaultServerDhExportPrivateKey;
    }

    public Point getDefaultTokenBindingECPublicKey() {
        return defaultTokenBindingECPublicKey;
    }

    public void setDefaultTokenBindingECPublicKey(Point defaultTokenBindingECPublicKey) {
        this.defaultTokenBindingECPublicKey = defaultTokenBindingECPublicKey;
    }

    public BigInteger getDefaultTokenBindingRsaPublicKey() {
        return defaultTokenBindingRsaPublicKey;
    }

    public void setDefaultTokenBindingRsaPublicKey(BigInteger defaultTokenBindingRsaPublicKey) {
        this.defaultTokenBindingRsaPublicKey = defaultTokenBindingRsaPublicKey;
    }

    public BigInteger getDefaultTokenBindingRsaPrivateKey() {
        return defaultTokenBindingRsaPrivateKey;
    }

    public void setDefaultTokenBindingRsaPrivateKey(BigInteger defaultTokenBindingRsaPrivateKey) {
        this.defaultTokenBindingRsaPrivateKey = defaultTokenBindingRsaPrivateKey;
    }

    public BigInteger getDefaultTokenBindingEcPrivateKey() {
        return defaultTokenBindingEcPrivateKey;
    }

    public void setDefaultTokenBindingEcPrivateKey(BigInteger defaultTokenBindingEcPrivateKey) {
        this.defaultTokenBindingEcPrivateKey = defaultTokenBindingEcPrivateKey;
    }

    public BigInteger getDefaultTokenBindingRsaModulus() {
        return defaultTokenBindingRsaModulus;
    }

    public void setDefaultTokenBindingRsaModulus(BigInteger defaultTokenBindingRsaModulus) {
        this.defaultTokenBindingRsaModulus = defaultTokenBindingRsaModulus;
    }

    public TokenBindingType getDefaultTokenBindingType() {
        return defaultTokenBindingType;
    }

    public void setDefaultTokenBindingType(TokenBindingType defaultTokenBindingType) {
        this.defaultTokenBindingType = defaultTokenBindingType;
    }

    public byte[] getDefaultClientHandshakeTrafficSecret() {
        return Arrays.copyOf(
                defaultClientHandshakeTrafficSecret, defaultClientHandshakeTrafficSecret.length);
    }

    public void setDefaultClientHandshakeTrafficSecret(byte[] defaultClientHandshakeTrafficSecret) {
        this.defaultClientHandshakeTrafficSecret = defaultClientHandshakeTrafficSecret;
    }

    public byte[] getDefaultServerHandshakeTrafficSecret() {
        return Arrays.copyOf(
                defaultServerHandshakeTrafficSecret, defaultServerHandshakeTrafficSecret.length);
    }

    public void setDefaultServerHandshakeTrafficSecret(byte[] defaultServerHandshakeTrafficSecret) {
        this.defaultServerHandshakeTrafficSecret = defaultServerHandshakeTrafficSecret;
    }

    public byte[] getDefaultCertificateRequestContext() {
        return Arrays.copyOf(
                defaultCertificateRequestContext, defaultCertificateRequestContext.length);
    }

    public void setDefaultCertificateRequestContext(byte[] defaultCertificateRequestContext) {
        this.defaultCertificateRequestContext = defaultCertificateRequestContext;
    }

    public Boolean isWorkflowExecutorShouldOpen() {
        return workflowExecutorShouldOpen;
    }

    public void setWorkflowExecutorShouldOpen(Boolean workflowExecutorShouldOpen) {
        this.workflowExecutorShouldOpen = workflowExecutorShouldOpen;
    }

    public Boolean isWorkflowExecutorShouldClose() {
        return workflowExecutorShouldClose;
    }

    public void setWorkflowExecutorShouldClose(Boolean workflowExecutorShouldClose) {
        this.workflowExecutorShouldClose = workflowExecutorShouldClose;
    }

    public byte[] getDefaultPSKKey() {
        return Arrays.copyOf(defaultPSKKey, defaultPSKKey.length);
    }

    public void setDefaultPSKKey(byte[] defaultPSKKey) {
        this.defaultPSKKey = defaultPSKKey;
    }

    public byte[] getDefaultPSKIdentity() {
        return Arrays.copyOf(defaultPSKIdentity, defaultPSKIdentity.length);
    }

    public void setDefaultPSKIdentity(byte[] defaultPSKIdentity) {
        this.defaultPSKIdentity = defaultPSKIdentity;
    }

    public byte[] getDefaultPSKIdentityHint() {
        return Arrays.copyOf(defaultPSKIdentityHint, defaultPSKIdentityHint.length);
    }

    public void setDefaultPSKIdentityHint(byte[] defaultPSKIdentityHint) {
        this.defaultPSKIdentityHint = defaultPSKIdentityHint;
    }

    public BigInteger getDefaultSRPModulus() {
        return defaultSRPModulus;
    }

    public void setDefaultSRPModulus(BigInteger defaultSRPModulus) {
        this.defaultSRPModulus = defaultSRPModulus;
    }

    public BigInteger getDefaultPSKModulus() {
        return defaultPSKModulus;
    }

    public void setDefaultPSKModulus(BigInteger defaultPSKModulus) {
        this.defaultPSKModulus = defaultPSKModulus;
    }

    public BigInteger getDefaultPSKServerPrivateKey() {
        return defaultPskDhServerPrivateKey;
    }

    public void setDefaultPSKServerPrivateKey(BigInteger defaultPskDhServerPrivateKey) {
        this.defaultPskDhServerPrivateKey = defaultPskDhServerPrivateKey;
    }

    public BigInteger getDefaultPSKServerPublicKey() {
        return defaultPskDhServerPublicKey;
    }

    public void setDefaultPSKServerPublicKey(BigInteger defaultPskDhServerPublicKey) {
        this.defaultPskDhServerPublicKey = defaultPskDhServerPublicKey;
    }

    public BigInteger getDefaultPSKGenerator() {
        return defaultPSKGenerator;
    }

    public void setDefaultPSKGenerator(BigInteger defaultPSKGenerator) {
        this.defaultPSKGenerator = defaultPSKGenerator;
    }

    public BigInteger getDefaultSRPServerPrivateKey() {
        return defaultSRPServerPrivateKey;
    }

    public void setDefaultSRPServerPrivateKey(BigInteger defaultSRPServerPrivateKey) {
        this.defaultSRPServerPrivateKey = defaultSRPServerPrivateKey;
    }

    public BigInteger getDefaultSRPServerPublicKey() {
        return defaultSRPServerPublicKey;
    }

    public void setDefaultSRPServerPublicKey(BigInteger defaultSRPServerPublicKey) {
        this.defaultSRPServerPublicKey = defaultSRPServerPublicKey;
    }

    public BigInteger getDefaultSRPClientPrivateKey() {
        return defaultSRPClientPrivateKey;
    }

    public void setDefaultSRPClientPrivateKey(BigInteger defaultSRPClientPrivateKey) {
        this.defaultSRPClientPrivateKey = defaultSRPClientPrivateKey;
    }

    public BigInteger getDefaultSRPClientPublicKey() {
        return defaultSRPClientPublicKey;
    }

    public void setDefaultSRPClientPublicKey(BigInteger defaultSRPClientPublicKey) {
        this.defaultSRPClientPublicKey = defaultSRPClientPublicKey;
    }

    public BigInteger getDefaultSRPGenerator() {
        return defaultSRPGenerator;
    }

    public void setDefaultSRPGenerator(BigInteger defaultSRPGenerator) {
        this.defaultSRPGenerator = defaultSRPGenerator;
    }

    public byte[] getDefaultSRPServerSalt() {
        return Arrays.copyOf(defaultSRPServerSalt, defaultSRPServerSalt.length);
    }

    public void setDefaultSRPServerSalt(byte[] defaultSRPServerSalt) {
        this.defaultSRPServerSalt = defaultSRPServerSalt;
    }

    public byte[] getDefaultSRPIdentity() {
        return Arrays.copyOf(defaultSRPIdentity, defaultSRPIdentity.length);
    }

    public void setDefaultSRPIdentity(byte[] defaultSRPIdentity) {
        this.defaultSRPIdentity = defaultSRPIdentity;
    }

    public byte[] getDefaultSRPPassword() {
        return Arrays.copyOf(defaultSRPPassword, defaultSRPPassword.length);
    }

    public void setDefaultSRPPassword(byte[] defaultSRPPassword) {
        this.defaultSRPPassword = defaultSRPPassword;
    }

    public BigInteger getDefaultClientRSAPrivateKey() {
        return defaultClientRSAPrivateKey;
    }

    public void setDefaultClientRSAPrivateKey(BigInteger defaultClientRSAPrivateKey) {
        this.defaultClientRSAPrivateKey = defaultClientRSAPrivateKey;
    }

    public BigInteger getDefaultServerRSAPrivateKey() {
        return defaultServerRSAPrivateKey;
    }

    public void setDefaultServerRSAPrivateKey(BigInteger defaultServerRSAPrivateKey) {
        this.defaultServerRSAPrivateKey = defaultServerRSAPrivateKey;
    }

    public BigInteger getDefaultServerRSAModulus() {
        return defaultServerRSAModulus;
    }

    public void setDefaultServerRSAModulus(BigInteger defaultServerRSAModulus) {
        if (defaultServerRSAModulus.signum() == 1) {
            this.defaultServerRSAModulus = defaultServerRSAModulus;
        } else {
            throw new IllegalArgumentException(
                    "Modulus cannot be negative or zero" + defaultServerRSAModulus.toString());
        }
    }

    public BigInteger getDefaultServerRSAPublicKey() {
        return defaultServerRSAPublicKey;
    }

    public void setDefaultServerRSAPublicKey(BigInteger defaultServerRSAPublicKey) {
        this.defaultServerRSAPublicKey = defaultServerRSAPublicKey;
    }

    public BigInteger getDefaultClientRSAPublicKey() {
        return defaultClientRSAPublicKey;
    }

    public void setDefaultClientRSAPublicKey(BigInteger defaultClientRSAPublicKey) {
        this.defaultClientRSAPublicKey = defaultClientRSAPublicKey;
    }

    public BigInteger getDefaultServerEcPrivateKey() {
        return defaultServerEcPrivateKey;
    }

    public void setDefaultServerEcPrivateKey(BigInteger defaultServerEcPrivateKey) {
        this.defaultServerEcPrivateKey = defaultServerEcPrivateKey;
    }

    public BigInteger getDefaultClientEcPrivateKey() {
        return defaultClientEcPrivateKey;
    }

    public void setDefaultClientEcPrivateKey(BigInteger defaultClientEcPrivateKey) {
        this.defaultClientEcPrivateKey = defaultClientEcPrivateKey;
    }

    public Point getDefaultClientEcPublicKey() {
        return defaultClientEcPublicKey;
    }

    public void setDefaultClientEcPublicKey(Point defaultClientEcPublicKey) {
        this.defaultClientEcPublicKey = defaultClientEcPublicKey;
    }

    public Point getDefaultServerEcPublicKey() {
        return defaultServerEcPublicKey;
    }

    public void setDefaultServerEcPublicKey(Point defaultServerEcPublicKey) {
        this.defaultServerEcPublicKey = defaultServerEcPublicKey;
    }

    public AlertDescription getDefaultAlertDescription() {
        return defaultAlertDescription;
    }

    public void setDefaultAlertDescription(AlertDescription defaultAlertDescription) {
        this.defaultAlertDescription = defaultAlertDescription;
    }

    public AlertLevel getDefaultAlertLevel() {
        return defaultAlertLevel;
    }

    public void setDefaultAlertLevel(AlertLevel defaultAlertLevel) {
        this.defaultAlertLevel = defaultAlertLevel;
    }

    public BigInteger getDefaultServerDhPublicKey() {
        return defaultServerDhPublicKey;
    }

    public void setDefaultServerDhPublicKey(BigInteger defaultServerDhPublicKey) {
        this.defaultServerDhPublicKey = defaultServerDhPublicKey;
    }

    public BigInteger getDefaultClientDhPublicKey() {
        return defaultClientDhPublicKey;
    }

    public void setDefaultClientDhPublicKey(BigInteger defaultClientDhPublicKey) {
        this.defaultClientDhPublicKey = defaultClientDhPublicKey;
    }

    public BigInteger getDefaultServerDhPrivateKey() {
        return defaultServerDhPrivateKey;
    }

    public void setDefaultServerDhPrivateKey(BigInteger defaultServerDhPrivateKey) {
        this.defaultServerDhPrivateKey = defaultServerDhPrivateKey;
    }

    public GOSTCurve getDefaultSelectedGostCurve() {
        return defaultSelectedGostCurve;
    }

    public void setDefaultSelectedGostCurve(GOSTCurve defaultSelectedGostCurve) {
        this.defaultSelectedGostCurve = defaultSelectedGostCurve;
    }

    public BigInteger getDefaultServerDsaPrivateKey() {
        return defaultServerDsaPrivateKey;
    }

    public void setDefaultServerDsaPrivateKey(BigInteger defaultServerDsaPrivateKey) {
        this.defaultServerDsaPrivateKey = defaultServerDsaPrivateKey;
    }

    public PRFAlgorithm getDefaultPRFAlgorithm() {
        return defaultPRFAlgorithm;
    }

    public void setDefaultPRFAlgorithm(PRFAlgorithm defaultPRFAlgorithm) {
        this.defaultPRFAlgorithm = defaultPRFAlgorithm;
    }

    public byte[] getDtlsDefaultCookie() {
        return Arrays.copyOf(dtlsDefaultCookie, dtlsDefaultCookie.length);
    }

    public void setDtlsDefaultCookie(byte[] defaultDtlsCookie) {
        this.dtlsDefaultCookie = defaultDtlsCookie;
    }

    public Integer getDtlsDefaultCookieLength() {
        return dtlsDefaultCookieLength;
    }

    public void setDtlsDefaultCookieLength(Integer dtlsDefaultCookieLength) {
        this.dtlsDefaultCookieLength = dtlsDefaultCookieLength;
    }

    public Integer getDtlsMaximumFragmentLength() {
        return dtlsMaximumFragmentLength;
    }

    public void setDtlsMaximumFragmentLength(Integer dtlsMaximumFragmentLength) {
        this.dtlsMaximumFragmentLength = dtlsMaximumFragmentLength;
    }

    public byte[] getDefaultClientSessionId() {
        return Arrays.copyOf(defaultClientSessionId, defaultClientSessionId.length);
    }

    public void setDefaultClientSessionId(byte[] defaultClientSessionId) {
        this.defaultClientSessionId = defaultClientSessionId;
    }

    public byte[] getDefaultServerSessionId() {
        return Arrays.copyOf(defaultServerSessionId, defaultServerSessionId.length);
    }

    public void setDefaultServerSessionId(byte[] defaultServerSessionId) {
        this.defaultServerSessionId = defaultServerSessionId;
    }

    public CompressionMethod getDefaultSelectedCompressionMethod() {
        return defaultSelectedCompressionMethod;
    }

    public void setDefaultSelectedCompressionMethod(
            CompressionMethod defaultSelectedCompressionMethod) {
        this.defaultSelectedCompressionMethod = defaultSelectedCompressionMethod;
    }

    public Boolean isAddExtendedRandomExtension() {
        return this.addExtendedRandomExtension;
    }

    public void setAddExtendedRandomExtension(Boolean addExtendedRandomExtension) {
        this.addExtendedRandomExtension = addExtendedRandomExtension;
    }

    public byte[] getDefaultClientExtendedRandom() {
        return Arrays.copyOf(defaultClientExtendedRandom, defaultClientExtendedRandom.length);
    }

    public byte[] getDefaultServerExtendedRandom() {
        return Arrays.copyOf(defaultServerExtendedRandom, defaultServerExtendedRandom.length);
    }

    public void setDefaultClientExtendedRandom(byte[] defaultClientExtendedRandom) {
        this.defaultClientExtendedRandom = defaultClientExtendedRandom;
    }

    public void setDefaultServerExtendedRandom(byte[] defaultServerExtendedRandom) {
        this.defaultServerExtendedRandom = defaultServerExtendedRandom;
    }

    public byte[] getDefaultServerRandom() {
        return Arrays.copyOf(defaultServerRandom, defaultServerRandom.length);
    }

    public void setDefaultServerRandom(byte[] defaultServerRandom) {
        this.defaultServerRandom = defaultServerRandom;
    }

    public byte[] getDefaultClientRandom() {
        return Arrays.copyOf(defaultClientRandom, defaultClientRandom.length);
    }

    public void setDefaultClientRandom(byte[] defaultClientRandom) {
        this.defaultClientRandom = defaultClientRandom;
    }

    public byte[] getDefaultPreMasterSecret() {
        return Arrays.copyOf(defaultPreMasterSecret, defaultPreMasterSecret.length);
    }

    public void setDefaultPreMasterSecret(byte[] defaultPreMasterSecret) {
        this.defaultPreMasterSecret = defaultPreMasterSecret;
    }

    public byte[] getDefaultMasterSecret() {
        return Arrays.copyOf(defaultMasterSecret, defaultMasterSecret.length);
    }

    public void setDefaultMasterSecret(byte[] defaultMasterSecret) {
        this.defaultMasterSecret = defaultMasterSecret;
    }

    public ProtocolVersion getDefaultHighestClientProtocolVersion() {
        return defaultHighestClientProtocolVersion;
    }

    public void setDefaultHighestClientProtocolVersion(
            ProtocolVersion defaultHighestClientProtocolVersion) {
        this.defaultHighestClientProtocolVersion = defaultHighestClientProtocolVersion;
    }

    public ProtocolVersion getDefaultSelectedProtocolVersion() {
        return defaultSelectedProtocolVersion;
    }

    public void setDefaultSelectedProtocolVersion(ProtocolVersion defaultSelectedProtocolVersion) {
        this.defaultSelectedProtocolVersion = defaultSelectedProtocolVersion;
    }

    public List<SignatureAndHashAlgorithm> getDefaultServerSupportedSignatureAndHashAlgorithms() {
        return defaultServerSupportedSignatureAndHashAlgorithms;
    }

    public void setDefaultServerSupportedSignatureAndHashAlgorithms(
            List<SignatureAndHashAlgorithm> defaultServerSupportedSignatureAndHashAlgorithms) {
        this.defaultServerSupportedSignatureAndHashAlgorithms
                = defaultServerSupportedSignatureAndHashAlgorithms;
    }

    public void setDefaultServerSupportedSignatureAndHashAlgorithms(
            SignatureAndHashAlgorithm... defaultServerSupportedSignatureAndHashAlgorithms) {
        this.defaultServerSupportedSignatureAndHashAlgorithms
                = new ArrayList(Arrays.asList(defaultServerSupportedSignatureAndHashAlgorithms));
    }

    public List<SignatureAndHashAlgorithm> getDefaultServerSupportedCertificateSignAlgorithms() {
        return defaultServerSupportedCertificateSignAlgorithms;
    }

    public void setDefaultServerSupportedCertificateSignAlgorithms(
            List<SignatureAndHashAlgorithm> defaultServerSupportedCertificateSignAlgorithms) {
        this.defaultServerSupportedCertificateSignAlgorithms
                = defaultServerSupportedCertificateSignAlgorithms;
    }

    public void setDefaultServerSupportedCertificateSignAlgorithms(
            SignatureAndHashAlgorithm... defaultServerSupportedCertificateSignAlgorithms) {
        this.defaultServerSupportedCertificateSignAlgorithms
                = new ArrayList(Arrays.asList(defaultServerSupportedCertificateSignAlgorithms));
    }

    public List<CipherSuite> getDefaultServerSupportedCipherSuites() {
        return defaultServerSupportedCipherSuites;
    }

    public void setDefaultServerSupportedCipherSuites(
            List<CipherSuite> defaultServerSupportedCipherSuites) {
        this.defaultServerSupportedCipherSuites = defaultServerSupportedCipherSuites;
    }

    public final void setDefaultServerSupportedCipherSuites(
            CipherSuite... defaultServerSupportedCipherSuites) {
        this.defaultServerSupportedCipherSuites
                = new ArrayList(Arrays.asList(defaultServerSupportedCipherSuites));
    }

    public List<CompressionMethod> getDefaultClientSupportedCompressionMethods() {
        return defaultClientSupportedCompressionMethods;
    }

    public void setDefaultClientSupportedCompressionMethods(
            List<CompressionMethod> defaultClientSupportedCompressionMethods) {
        this.defaultClientSupportedCompressionMethods = defaultClientSupportedCompressionMethods;
    }

    public final void setDefaultClientSupportedCompressionMethods(
            CompressionMethod... defaultClientSupportedCompressionMethods) {
        this.defaultClientSupportedCompressionMethods
                = new ArrayList(Arrays.asList(defaultClientSupportedCompressionMethods));
    }

    public HeartbeatMode getDefaultHeartbeatMode() {
        return defaultHeartbeatMode;
    }

    public void setDefaultHeartbeatMode(HeartbeatMode defaultHeartbeatMode) {
        this.defaultHeartbeatMode = defaultHeartbeatMode;
    }

    public MaxFragmentLength getDefaultMaxFragmentLength() {
        return defaultMaxFragmentLength;
    }

    public void setDefaultMaxFragmentLength(MaxFragmentLength defaultMaxFragmentLength) {
        this.defaultMaxFragmentLength = defaultMaxFragmentLength;
    }

    public Integer getInboundRecordSizeLimit() {
        return inboundRecordSizeLimit;
    }

    public void setInboundRecordSizeLimit(Integer inboundRecordSizeLimit) {
        this.inboundRecordSizeLimit = inboundRecordSizeLimit;
    }

    public SignatureAndHashAlgorithm getDefaultSelectedSignatureAndHashAlgorithm() {
        return defaultSelectedSignatureAndHashAlgorithm;
    }

    public void setDefaultSelectedSignatureAndHashAlgorithm(
            SignatureAndHashAlgorithm defaultSelectedSignatureAndHashAlgorithm) {
        this.defaultSelectedSignatureAndHashAlgorithm = defaultSelectedSignatureAndHashAlgorithm;
    }

    public SignatureAndHashAlgorithm getDefaultSelectedSignatureAlgorithmCert() {
        return defaultSelectedSignatureAlgorithmCert;
    }

    public void setDefaultSelectedSignatureAlgorithmCert(
            SignatureAndHashAlgorithm defaultSelectedSignatureAlgorithmCert) {
        this.defaultSelectedSignatureAlgorithmCert = defaultSelectedSignatureAlgorithmCert;
    }

    public List<ECPointFormat> getDefaultClientSupportedPointFormats() {
        return defaultClientSupportedPointFormats;
    }

    public void setDefaultClientSupportedPointFormats(
            List<ECPointFormat> defaultClientSupportedPointFormats) {
        this.defaultClientSupportedPointFormats = defaultClientSupportedPointFormats;
    }

    public final void setDefaultClientSupportedPointFormats(
            ECPointFormat... defaultClientSupportedPointFormats) {
        this.defaultClientSupportedPointFormats
                = new ArrayList(Arrays.asList(defaultClientSupportedPointFormats));
    }

    public ProtocolVersion getDefaultLastRecordProtocolVersion() {
        return defaultLastRecordProtocolVersion;
    }

    public void setDefaultLastRecordProtocolVersion(
            ProtocolVersion defaultLastRecordProtocolVersion) {
        this.defaultLastRecordProtocolVersion = defaultLastRecordProtocolVersion;
    }

    public List<ECPointFormat> getDefaultServerSupportedPointFormats() {
        return defaultServerSupportedPointFormats;
    }

    public void setDefaultServerSupportedPointFormats(
            List<ECPointFormat> defaultServerSupportedPointFormats) {
        this.defaultServerSupportedPointFormats = defaultServerSupportedPointFormats;
    }

    public final void setDefaultServerSupportedPointFormats(
            ECPointFormat... defaultServerSupportedPointFormats) {
        this.defaultServerSupportedPointFormats
                = new ArrayList(Arrays.asList(defaultServerSupportedPointFormats));
    }

    public List<NamedGroup> getDefaultClientNamedGroups() {
        return defaultClientNamedGroups;
    }

    public void setDefaultClientNamedGroups(List<NamedGroup> defaultClientNamedGroups) {
        this.defaultClientNamedGroups = defaultClientNamedGroups;
    }

    public final void setDefaultClientNamedGroups(NamedGroup... defaultClientNamedGroups) {
        this.defaultClientNamedGroups = new ArrayList(Arrays.asList(defaultClientNamedGroups));
    }

    public List<NamedGroup> getDefaultServerNamedGroups() {
        return defaultServerNamedGroups;
    }

    public void setDefaultServerNamedGroups(List<NamedGroup> defaultServerNamedGroups) {
        this.defaultServerNamedGroups = defaultServerNamedGroups;
    }

    public final void setDefaultServerNamedGroups(NamedGroup... defaultServerNamedGroups) {
        this.defaultServerNamedGroups = new ArrayList(Arrays.asList(defaultServerNamedGroups));
    }

    public CipherSuite getDefaultSelectedCipherSuite() {
        return defaultSelectedCipherSuite;
    }

    public void setDefaultSelectedCipherSuite(CipherSuite defaultSelectedCipherSuite) {
        this.defaultSelectedCipherSuite = defaultSelectedCipherSuite;
    }

    public SSL2CipherSuite getDefaultSSL2CipherSuite() {
        return defaultSSL2CipherSuite;
    }

    public void setDefaultSSL2CipherSuite(SSL2CipherSuite defaultSSL2CipherSuite) {
        this.defaultSSL2CipherSuite = defaultSSL2CipherSuite;
    }

    public Integer getReceiveMaximumBytes() {
        return receiveMaximumBytes;
    }

    public void setReceiveMaximumBytes(int receiveMaximumBytes) {
        this.receiveMaximumBytes = receiveMaximumBytes;
    }

    public Boolean isResetWorkflowTracesBeforeSaving() {
        return resetWorkflowTracesBeforeSaving;
    }

    public void setResetWorkflowTracesBeforeSaving(Boolean resetWorkflowTracesBeforeSaving) {
        this.resetWorkflowTracesBeforeSaving = resetWorkflowTracesBeforeSaving;
    }

    public Boolean isFlushOnMessageTypeChange() {
        return flushOnMessageTypeChange;
    }

    public void setFlushOnMessageTypeChange(Boolean flushOnMessageTypeChange) {
        this.flushOnMessageTypeChange = flushOnMessageTypeChange;
    }

    public Boolean isCreateFragmentsDynamically() {
        return createFragmentsDynamically;
    }

    public void setCreateFragmentsDynamically(Boolean createFragmentsDynamically) {
        this.createFragmentsDynamically = createFragmentsDynamically;
    }

    public Boolean isCreateRecordsDynamically() {
        return createRecordsDynamically;
    }

    public void setCreateRecordsDynamically(Boolean createRecordsDynamically) {
        this.createRecordsDynamically = createRecordsDynamically;
    }

    public Boolean isCreateIndividualTransportPackets() {
        return createIndividualTransportPackets;
    }

    public void setCreateIndividualTransportPackets(Boolean createIndividualTransportPackets) {
        this.createIndividualTransportPackets = createIndividualTransportPackets;
    }

    public Integer getIndividualTransportPacketCooldown() {
        return individualTransportPacketCooldown;
    }

    public void setIndividualTransportPacketCooldown(Integer individualTransportPacketCooldown) {
        this.individualTransportPacketCooldown = individualTransportPacketCooldown;
    }

    public int getDefaultMaxRecordData() {
        return defaultMaxRecordData;
    }

    public void setDefaultMaxRecordData(int defaultMaxRecordData) {
        if (defaultMaxRecordData == 0) {
            LOGGER.warn("defaultMaxRecordData is being set to 0");
        }
        this.defaultMaxRecordData = defaultMaxRecordData;
    }

    public WorkflowExecutorType getWorkflowExecutorType() {
        return workflowExecutorType;
    }

    public void setWorkflowExecutorType(WorkflowExecutorType workflowExecutorType) {
        this.workflowExecutorType = workflowExecutorType;
    }

    public NameType getSniType() {
        return sniType;
    }

    public void setSniType(NameType sniType) {
        this.sniType = sniType;
    }

    public int getHeartbeatPayloadLength() {
        return heartbeatPayloadLength;
    }

    public void setHeartbeatPayloadLength(int heartbeatPayloadLength) {
        this.heartbeatPayloadLength = heartbeatPayloadLength;
    }

    public int getHeartbeatPaddingLength() {
        return heartbeatPaddingLength;
    }

    public void setHeartbeatPaddingLength(int heartbeatPaddingLength) {
        this.heartbeatPaddingLength = heartbeatPaddingLength;
    }

    public Boolean isAddPaddingExtension() {
        return addPaddingExtension;
    }

    public void setAddPaddingExtension(Boolean addPaddingExtension) {
        this.addPaddingExtension = addPaddingExtension;
    }

    public Boolean isAddExtendedMasterSecretExtension() {
        return addExtendedMasterSecretExtension;
    }

    public void setAddExtendedMasterSecretExtension(Boolean addExtendedMasterSecretExtension) {
        this.addExtendedMasterSecretExtension = addExtendedMasterSecretExtension;
    }

    public Boolean isAddSessionTicketTLSExtension() {
        return addSessionTicketTLSExtension;
    }

    public void setAddSessionTicketTLSExtension(Boolean addSessionTicketTLSExtension) {
        this.addSessionTicketTLSExtension = addSessionTicketTLSExtension;
    }

    public byte[] getDefaultPaddingExtensionBytes() {
        return Arrays.copyOf(defaultPaddingExtensionBytes, defaultPaddingExtensionBytes.length);
    }

    public void setDefaultPaddingExtensionBytes(byte[] defaultPaddingExtensionBytes) {
        this.defaultPaddingExtensionBytes = defaultPaddingExtensionBytes;
    }

    public List<ClientCertificateType> getClientCertificateTypes() {
        return clientCertificateTypes;
    }

    public void setClientCertificateTypes(List<ClientCertificateType> clientCertificateTypes) {
        this.clientCertificateTypes = clientCertificateTypes;
    }

    public final void setClientCertificateTypes(ClientCertificateType... clientCertificateTypes) {
        this.clientCertificateTypes = new ArrayList(Arrays.asList(clientCertificateTypes));
    }

    public String getDefaultApplicationMessageData() {
        return defaultApplicationMessageData;
    }

    public void setDefaultApplicationMessageData(String defaultApplicationMessageData) {
        this.defaultApplicationMessageData = defaultApplicationMessageData;
    }

    public Boolean isEnforceSettings() {
        return enforceSettings;
    }

    public void setEnforceSettings(Boolean enforceSettings) {
        this.enforceSettings = enforceSettings;
    }

    public BigInteger getDefaultServerDhGenerator() {
        return defaultServerDhGenerator;
    }

    public void setDefaultServerDhGenerator(BigInteger defaultServerDhGenerator) {
        this.defaultServerDhGenerator = defaultServerDhGenerator;
    }

    public BigInteger getDefaultServerDhModulus() {
        return defaultServerDhModulus;
    }

    public void setDefaultServerDhModulus(BigInteger defaultServerDhModulus) {
        if (defaultServerDhModulus.signum() == 1) {
            this.defaultServerDhModulus = defaultServerDhModulus;
        } else {
            throw new IllegalArgumentException(
                    "Modulus cannot be negative or zero:" + defaultServerDhModulus.toString());
        }
    }

    public BigInteger getDefaultClientDhPrivateKey() {
        return defaultClientDhPrivateKey;
    }

    public void setDefaultClientDhPrivateKey(BigInteger defaultClientDhPrivateKey) {
        this.defaultClientDhPrivateKey = defaultClientDhPrivateKey;
    }

    public byte[] getDistinguishedNames() {
        return Arrays.copyOf(distinguishedNames, distinguishedNames.length);
    }

    public void setDistinguishedNames(byte[] distinguishedNames) {
        this.distinguishedNames = distinguishedNames;
    }

    public ProtocolVersion getHighestProtocolVersion() {
        return highestProtocolVersion;
    }

    public void setHighestProtocolVersion(ProtocolVersion highestProtocolVersion) {
        this.highestProtocolVersion = highestProtocolVersion;
    }

    public Boolean isServerSendsApplicationData() {
        return serverSendsApplicationData;
    }

    public void setServerSendsApplicationData(Boolean serverSendsApplicationData) {
        this.serverSendsApplicationData = serverSendsApplicationData;
    }

    public WorkflowTraceType getWorkflowTraceType() {
        return workflowTraceType;
    }

    public void setWorkflowTraceType(WorkflowTraceType workflowTraceType) {
        this.workflowTraceType = workflowTraceType;
    }

    public NamedGroup getDefaultSelectedNamedGroup() {
        return defaultSelectedNamedGroup;
    }

    public void setDefaultSelectedNamedGroup(NamedGroup defaultSelectedNamedGroup) {
        this.defaultSelectedNamedGroup = defaultSelectedNamedGroup;
    }

    public Boolean isDynamicWorkflow() {
        throw new UnsupportedOperationException("DynamicWorkflow is currently not supported.");
    }

    public void setDynamicWorkflow(Boolean dynamicWorkflow) {
        throw new UnsupportedOperationException("DynamicWorkflow is currently not supported.");
    }

    public List<CipherSuite> getDefaultClientSupportedCipherSuites() {
        return defaultClientSupportedCipherSuites;
    }

    public void setDefaultClientSupportedCipherSuites(
            List<CipherSuite> defaultClientSupportedCipherSuites) {
        this.defaultClientSupportedCipherSuites = defaultClientSupportedCipherSuites;
    }

    public final void setDefaultClientSupportedCipherSuites(
            CipherSuite... defaultClientSupportedCipherSuites) {
        this.defaultClientSupportedCipherSuites
                = new ArrayList(Arrays.asList(defaultClientSupportedCipherSuites));
    }

    public Boolean isDtlsCookieExchange() {
        return dtlsCookieExchange;
    }

    public void setDtlsCookieExchange(Boolean dtlsCookieExchange) {
        this.dtlsCookieExchange = dtlsCookieExchange;
    }

    public Boolean isClientAuthentication() {
        return clientAuthentication;
    }

    public void setClientAuthentication(Boolean clientAuthentication) {
        this.clientAuthentication = clientAuthentication;
    }

    public List<SignatureAndHashAlgorithm> getDefaultClientSupportedSignatureAndHashAlgorithms() {
        return defaultClientSupportedSignatureAndHashAlgorithms;
    }

    public void setDefaultClientSupportedSignatureAndHashAlgorithms(
            List<SignatureAndHashAlgorithm> defaultClientSupportedSignatureAndHashAlgorithms) {
        this.defaultClientSupportedSignatureAndHashAlgorithms
                = defaultClientSupportedSignatureAndHashAlgorithms;
    }

    public final void setDefaultClientSupportedSignatureAndHashAlgorithms(
            SignatureAndHashAlgorithm... supportedSignatureAndHashAlgorithms) {
        this.defaultClientSupportedSignatureAndHashAlgorithms
                = new ArrayList(Arrays.asList(supportedSignatureAndHashAlgorithms));
    }

    public List<SignatureAndHashAlgorithm> getDefaultClientSupportedCertificateSignAlgorithms() {
        return defaultClientSupportedCertificateSignAlgorithms;
    }

    public void setDefaultClientSupportedCertificateSignAlgorithms(
            List<SignatureAndHashAlgorithm> defaultClientSupportedCertificateSignAlgorithms) {
        this.defaultClientSupportedCertificateSignAlgorithms
                = defaultClientSupportedCertificateSignAlgorithms;
    }

    public final void setDefaultClientSupportedCertificateSignAlgorithms(
            SignatureAndHashAlgorithm... supportedSignatureAndHashAlgorithms) {
        this.defaultClientSupportedCertificateSignAlgorithms
                = new ArrayList(Arrays.asList(supportedSignatureAndHashAlgorithms));
    }

    public List<ProtocolVersion> getSupportedVersions() {
        return supportedVersions;
    }

    public void setSupportedVersions(List<ProtocolVersion> supportedVersions) {
        this.supportedVersions = supportedVersions;
    }

    public final void setSupportedVersions(ProtocolVersion... supportedVersions) {
        this.supportedVersions = new ArrayList(Arrays.asList(supportedVersions));
    }

    public HeartbeatMode getHeartbeatMode() {
        return heartbeatMode;
    }

    public void setHeartbeatMode(HeartbeatMode heartbeatMode) {
        this.heartbeatMode = heartbeatMode;
    }

    public Boolean isAddECPointFormatExtension() {
        return addECPointFormatExtension;
    }

    public void setAddECPointFormatExtension(Boolean addECPointFormatExtension) {
        this.addECPointFormatExtension = addECPointFormatExtension;
    }

    public Boolean isAddExtensionsInSSL() {
        return addExtensionsInSSL;
    }

    public void setAddExtensionsInSSL(Boolean addExtensionsInSSL) {
        this.addExtensionsInSSL = addExtensionsInSSL;
    }

    public Boolean isAddEllipticCurveExtension() {
        return addEllipticCurveExtension;
    }

    public void setAddEllipticCurveExtension(Boolean addEllipticCurveExtension) {
        this.addEllipticCurveExtension = addEllipticCurveExtension;
    }

    public Boolean isAddHeartbeatExtension() {
        return addHeartbeatExtension;
    }

    public void setAddHeartbeatExtension(Boolean addHeartbeatExtension) {
        this.addHeartbeatExtension = addHeartbeatExtension;
    }

    public Boolean isAddMaxFragmentLengthExtension() {
        return addMaxFragmentLengthExtension;
    }

    public void setAddMaxFragmentLengthExtension(Boolean addMaxFragmentLengthExtension) {
        this.addMaxFragmentLengthExtension = addMaxFragmentLengthExtension;
    }

    public Boolean isAddRecordSizeLimitExtension() {
        return addRecordSizeLimitExtension;
    }

    public void setAddRecordSizeLimitExtension(Boolean addRecordSizeLimitExtension) {
        this.addRecordSizeLimitExtension = addRecordSizeLimitExtension;
    }

    public Boolean isAddServerNameIndicationExtension() {
        return addServerNameIndicationExtension;
    }

    public void setAddServerNameIndicationExtension(Boolean addServerNameIndicationExtension) {
        this.addServerNameIndicationExtension = addServerNameIndicationExtension;
    }

    public Boolean isAddSignatureAndHashAlgorithmsExtension() {
        return addSignatureAndHashAlgorithmsExtension;
    }

    public void setAddSignatureAndHashAlgorithmsExtension(
            Boolean addSignatureAndHashAlgorithmsExtension) {
        this.addSignatureAndHashAlgorithmsExtension = addSignatureAndHashAlgorithmsExtension;
    }

    public Boolean isAddSignatureAlgorithmsCertExtension() {
        return addSignatureAlgorithmsCertExtension;
    }

    public void setAddSignatureAlgorithmsCertExtension(
            Boolean addSignatureAlgorithmsCertExtension) {
        this.addSignatureAlgorithmsCertExtension = addSignatureAlgorithmsCertExtension;
    }

    public Boolean isAddSupportedVersionsExtension() {
        return addSupportedVersionsExtension;
    }

    public void setAddSupportedVersionsExtension(Boolean addSupportedVersionsExtension) {
        this.addSupportedVersionsExtension = addSupportedVersionsExtension;
    }

    public Boolean isAddKeyShareExtension() {
        return addKeyShareExtension;
    }

    public void setAddKeyShareExtension(Boolean addKeyShareExtension) {
        this.addKeyShareExtension = addKeyShareExtension;
    }

    public Boolean isAddEarlyDataExtension() {
        return addEarlyDataExtension;
    }

    public void setAddEarlyDataExtension(Boolean addEarlyDataExtension) {
        this.addEarlyDataExtension = addEarlyDataExtension;
    }

    public Boolean isAddEncryptedServerNameIndicationExtension() {
        return addEncryptedServerNameIndicationExtension;
    }

    public void setAddEncryptedServerNameIndicationExtension(
            Boolean addEncryptedServerNameIndicationExtension) {
        this.addEncryptedServerNameIndicationExtension = addEncryptedServerNameIndicationExtension;
    }

    public void setAddPWDClearExtension(Boolean addPWDClearExtension) {
        this.addPWDClearExtension = addPWDClearExtension;
    }

    public Boolean isAddPSKKeyExchangeModesExtension() {
        return addPSKKeyExchangeModesExtension;
    }

    public void setAddPSKKeyExchangeModesExtension(Boolean addPSKKeyExchangeModesExtension) {
        this.addPSKKeyExchangeModesExtension = addPSKKeyExchangeModesExtension;
    }

    public Boolean isAddPreSharedKeyExtension() {
        return addPreSharedKeyExtension;
    }

    public Boolean isAddPWDClearExtension() {
        return addPWDClearExtension;
    }

    public void setAddPreSharedKeyExtension(Boolean addPreSharedKeyExtension) {
        this.addPreSharedKeyExtension = addPreSharedKeyExtension;
    }

    public void setPSKKeyExchangeModes(List<PskKeyExchangeMode> pskKeyExchangeModes) {
        this.pskKeyExchangeModes = pskKeyExchangeModes;
    }

    public List<PskKeyExchangeMode> getPSKKeyExchangeModes() {
        return pskKeyExchangeModes;
    }

    public Integer getDefaultAdditionalPadding() {
        return defaultAdditionalPadding;
    }

    public void setDefaultAdditionalPadding(Integer defaultAdditionalPadding) {
        this.defaultAdditionalPadding = defaultAdditionalPadding;
    }

    public BigInteger getKeySharePrivate() {
        return defaultKeySharePrivateKey;
    }

    public void setKeySharePrivate(BigInteger defaultKeySharePrivateKey) {
        this.defaultKeySharePrivateKey = defaultKeySharePrivateKey;
    }

    public byte[] getTlsSessionTicket() {
        return Arrays.copyOf(tlsSessionTicket, tlsSessionTicket.length);
    }

    public void setTlsSessionTicket(byte[] tlsSessionTicket) {
        this.tlsSessionTicket = tlsSessionTicket;
    }

    public byte[] getDefaultSignedCertificateTimestamp() {
        return Arrays.copyOf(
                defaultSignedCertificateTimestamp, defaultSignedCertificateTimestamp.length);
    }

    public void setDefaultSignedCertificateTimestamp(byte[] defaultSignedCertificateTimestamp) {
        this.defaultSignedCertificateTimestamp = defaultSignedCertificateTimestamp;
    }

    public Boolean isAddSignedCertificateTimestampExtension() {
        return addSignedCertificateTimestampExtension;
    }

    public void setAddSignedCertificateTimestampExtension(
            Boolean addSignedCertificateTimestampExtension) {
        this.addSignedCertificateTimestampExtension = addSignedCertificateTimestampExtension;
    }

    public byte[] getDefaultClientRenegotiationInfo() {
        return Arrays.copyOf(defaultClientRenegotiationInfo, defaultClientRenegotiationInfo.length);
    }

    public void setDefaultClientRenegotiationInfo(byte[] defaultClientRenegotiationInfo) {
        this.defaultClientRenegotiationInfo = defaultClientRenegotiationInfo;
    }

    public Boolean isAddRenegotiationInfoExtension() {
        return addRenegotiationInfoExtension;
    }

    public void setAddRenegotiationInfoExtension(Boolean addRenegotiationInfoExtension) {
        this.addRenegotiationInfoExtension = addRenegotiationInfoExtension;
    }

    public TokenBindingVersion getDefaultTokenBindingVersion() {
        return defaultTokenBindingVersion;
    }

    public void setDefaultTokenBindingVersion(TokenBindingVersion defaultTokenBindingVersion) {
        this.defaultTokenBindingVersion = defaultTokenBindingVersion;
    }

    public List<TokenBindingKeyParameters> getDefaultTokenBindingKeyParameters() {
        return defaultTokenBindingKeyParameters;
    }

    public void setDefaultTokenBindingKeyParameters(
            List<TokenBindingKeyParameters> defaultTokenBindingKeyParameters) {
        this.defaultTokenBindingKeyParameters = defaultTokenBindingKeyParameters;
    }

    public final void setDefaultTokenBindingKeyParameters(
            TokenBindingKeyParameters... defaultTokenBindingKeyParameters) {
        this.defaultTokenBindingKeyParameters
                = new ArrayList(Arrays.asList(defaultTokenBindingKeyParameters));
    }

    public Boolean isAddTokenBindingExtension() {
        return addTokenBindingExtension;
    }

    public void setAddTokenBindingExtension(Boolean addTokenBindingExtension) {
        this.addTokenBindingExtension = addTokenBindingExtension;
    }

    public Boolean isAddHttpCookie() {
        return addHttpCookie;
    }

    public void setAddHttpCookie(Boolean addHttpCookie) {
        this.addHttpCookie = addHttpCookie;
    }

    public String getDefaultHttpCookieName() {
        return defaultHttpCookieName;
    }

    public void setDefaultHttpCookieName(String defaultHttpCookieName) {
        this.defaultHttpCookieName = defaultHttpCookieName;
    }

    public String getDefaultHttpCookieValue() {
        return defaultHttpCookieValue;
    }

    public void setDefaultHttpCookieValue(String defaultHttpCookieValue) {
        this.defaultHttpCookieValue = defaultHttpCookieValue;
    }

    public CertificateStatusRequestType getCertificateStatusRequestExtensionRequestType() {
        return certificateStatusRequestExtensionRequestType;
    }

    public void setCertificateStatusRequestExtensionRequestType(
            CertificateStatusRequestType certificateStatusRequestExtensionRequestType) {
        this.certificateStatusRequestExtensionRequestType
                = certificateStatusRequestExtensionRequestType;
    }

    public byte[] getCertificateStatusRequestExtensionResponderIDList() {
        return Arrays.copyOf(
                certificateStatusRequestExtensionResponderIDList,
                certificateStatusRequestExtensionResponderIDList.length);
    }

    public void setCertificateStatusRequestExtensionResponderIDList(
            byte[] certificateStatusRequestExtensionResponderIDList) {
        this.certificateStatusRequestExtensionResponderIDList
                = certificateStatusRequestExtensionResponderIDList;
    }

    public byte[] getCertificateStatusRequestExtensionRequestExtension() {
        return Arrays.copyOf(
                certificateStatusRequestExtensionRequestExtension,
                certificateStatusRequestExtensionRequestExtension.length);
    }

    public void setCertificateStatusRequestExtensionRequestExtension(
            byte[] certificateStatusRequestExtensionRequestExtension) {
        this.certificateStatusRequestExtensionRequestExtension
                = certificateStatusRequestExtensionRequestExtension;
    }

    public byte[] getSecureRemotePasswordExtensionIdentifier() {
        return Arrays.copyOf(
                secureRemotePasswordExtensionIdentifier,
                secureRemotePasswordExtensionIdentifier.length);
    }

    public void setSecureRemotePasswordExtensionIdentifier(
            byte[] secureRemotePasswordExtensionIdentifier) {
        this.secureRemotePasswordExtensionIdentifier = secureRemotePasswordExtensionIdentifier;
    }

    public List<SrtpProtectionProfiles> getSecureRealTimeTransportProtocolProtectionProfiles() {
        return secureRealTimeTransportProtocolProtectionProfiles;
    }

    public void setSecureRealTimeTransportProtocolProtectionProfiles(
            List<SrtpProtectionProfiles> secureRealTimeTransportProtocolProtectionProfiles) {
        this.secureRealTimeTransportProtocolProtectionProfiles
                = secureRealTimeTransportProtocolProtectionProfiles;
    }

    public byte[] getSecureRealTimeTransportProtocolMasterKeyIdentifier() {
        return Arrays.copyOf(
                secureRealTimeTransportProtocolMasterKeyIdentifier,
                secureRealTimeTransportProtocolMasterKeyIdentifier.length);
    }

    public void setSecureRealTimeTransportProtocolMasterKeyIdentifier(
            byte[] secureRealTimeTransportProtocolMasterKeyIdentifier) {
        this.secureRealTimeTransportProtocolMasterKeyIdentifier
                = secureRealTimeTransportProtocolMasterKeyIdentifier;
    }

    public UserMappingExtensionHintType getUserMappingExtensionHintType() {
        return userMappingExtensionHintType;
    }

    public void setUserMappingExtensionHintType(
            UserMappingExtensionHintType userMappingExtensionHintType) {
        this.userMappingExtensionHintType = userMappingExtensionHintType;
    }

    public List<CertificateType> getCertificateTypeDesiredTypes() {
        return certificateTypeDesiredTypes;
    }

    public void setCertificateTypeDesiredTypes(List<CertificateType> certificateTypeDesiredTypes) {
        this.certificateTypeDesiredTypes = certificateTypeDesiredTypes;
    }

    public List<CertificateType> getClientCertificateTypeDesiredTypes() {
        return clientCertificateTypeDesiredTypes;
    }

    public void setClientCertificateTypeDesiredTypes(
            List<CertificateType> clientCertificateTypeDesiredTypes) {
        this.clientCertificateTypeDesiredTypes = clientCertificateTypeDesiredTypes;
    }

    public List<CertificateType> getServerCertificateTypeDesiredTypes() {
        return serverCertificateTypeDesiredTypes;
    }

    public void setServerCertificateTypeDesiredTypes(
            List<CertificateType> serverCertificateTypeDesiredTypes) {
        this.serverCertificateTypeDesiredTypes = serverCertificateTypeDesiredTypes;
    }

    public List<AuthzDataFormat> getClientAuthzExtensionDataFormat() {
        return clientAuthzExtensionDataFormat;
    }

    public void setClientAuthzExtensionDataFormat(
            List<AuthzDataFormat> clientAuthzExtensionDataFormat) {
        this.clientAuthzExtensionDataFormat = clientAuthzExtensionDataFormat;
    }

    public Boolean isCertificateTypeExtensionMessageState() {
        return certificateTypeExtensionMessageState;
    }

    public void setCertificateTypeExtensionMessageState(
            Boolean certificateTypeExtensionMessageState) {
        this.certificateTypeExtensionMessageState = certificateTypeExtensionMessageState;
    }

    public List<AuthzDataFormat> getServerAuthzExtensionDataFormat() {
        return serverAuthzExtensionDataFormat;
    }

    public void setServerAuthzExtensionDataFormat(
            List<AuthzDataFormat> serverAuthzExtensionDataFormat) {
        this.serverAuthzExtensionDataFormat = serverAuthzExtensionDataFormat;
    }

    public List<TrustedAuthority> getTrustedCaIndicationExtensionAuthorities() {
        return trustedCaIndicationExtensionAuthorities;
    }

    public void setTrustedCaIndicationExtensionAuthorities(
            List<TrustedAuthority> trustedCaIndicationExtensionAuthorities) {
        this.trustedCaIndicationExtensionAuthorities = trustedCaIndicationExtensionAuthorities;
    }

    public Boolean isClientCertificateTypeExtensionMessageState() {
        return clientCertificateTypeExtensionMessageState;
    }

    public void setClientCertificateTypeExtensionMessageState(
            Boolean clientCertificateTypeExtensionMessageState) {
        this.clientCertificateTypeExtensionMessageState
                = clientCertificateTypeExtensionMessageState;
    }

    public Boolean isCachedInfoExtensionIsClientState() {
        return cachedInfoExtensionIsClientState;
    }

    public void setCachedInfoExtensionIsClientState(Boolean cachedInfoExtensionIsClientState) {
        this.cachedInfoExtensionIsClientState = cachedInfoExtensionIsClientState;
    }

    public List<CachedObject> getCachedObjectList() {
        return cachedObjectList;
    }

    public void setCachedObjectList(List<CachedObject> cachedObjectList) {
        this.cachedObjectList = cachedObjectList;
    }

    public List<RequestItemV2> getStatusRequestV2RequestList() {
        return statusRequestV2RequestList;
    }

    public void setStatusRequestV2RequestList(List<RequestItemV2> statusRequestV2RequestList) {
        this.statusRequestV2RequestList = statusRequestV2RequestList;
    }

    public Boolean isAddCertificateStatusRequestExtension() {
        return addCertificateStatusRequestExtension;
    }

    public void setAddCertificateStatusRequestExtension(
            Boolean addCertificateStatusRequestExtension) {
        this.addCertificateStatusRequestExtension = addCertificateStatusRequestExtension;
    }

    public Boolean isAddAlpnExtension() {
        return addAlpnExtension;
    }

    public void setAddAlpnExtension(Boolean addAlpnExtension) {
        this.addAlpnExtension = addAlpnExtension;
    }

    public Boolean isAddSRPExtension() {
        return addSRPExtension;
    }

    public void setAddSRPExtension(Boolean addSRPExtension) {
        this.addSRPExtension = addSRPExtension;
    }

    public Boolean isAddSRTPExtension() {
        return addSRTPExtension;
    }

    public void setAddSRTPExtension(Boolean addSRTPExtension) {
        this.addSRTPExtension = addSRTPExtension;
    }

    public Boolean isAddTruncatedHmacExtension() {
        return addTruncatedHmacExtension;
    }

    public void setAddTruncatedHmacExtension(Boolean addTruncatedHmacExtension) {
        this.addTruncatedHmacExtension = addTruncatedHmacExtension;
    }

    public Boolean isAddUserMappingExtension() {
        return addUserMappingExtension;
    }

    public void setAddUserMappingExtension(Boolean addUserMappingExtension) {
        this.addUserMappingExtension = addUserMappingExtension;
    }

    public Boolean isAddCertificateTypeExtension() {
        return addCertificateTypeExtension;
    }

    public void setAddCertificateTypeExtension(Boolean addCertificateTypeExtension) {
        this.addCertificateTypeExtension = addCertificateTypeExtension;
    }

    public Boolean isAddClientAuthzExtension() {
        return addClientAuthzExtension;
    }

    public void setAddClientAuthzExtension(Boolean addClientAuthzExtension) {
        this.addClientAuthzExtension = addClientAuthzExtension;
    }

    public Boolean isAddServerAuthzExtension() {
        return addServerAuthzExtension;
    }

    public void setAddServerAuthzExtension(Boolean addServerAuthzExtension) {
        this.addServerAuthzExtension = addServerAuthzExtension;
    }

    public Boolean isAddClientCertificateTypeExtension() {
        return addClientCertificateTypeExtension;
    }

    public void setAddClientCertificateTypeExtension(Boolean addClientCertificateTypeExtension) {
        this.addClientCertificateTypeExtension = addClientCertificateTypeExtension;
    }

    public Boolean isAddServerCertificateTypeExtension() {
        return addServerCertificateTypeExtension;
    }

    public void setAddServerCertificateTypeExtension(Boolean addServerCertificateTypeExtension) {
        this.addServerCertificateTypeExtension = addServerCertificateTypeExtension;
    }

    public Boolean isAddEncryptThenMacExtension() {
        return addEncryptThenMacExtension;
    }

    public void setAddEncryptThenMacExtension(Boolean addEncryptThenMacExtension) {
        this.addEncryptThenMacExtension = addEncryptThenMacExtension;
    }

    public Boolean isAddCachedInfoExtension() {
        return addCachedInfoExtension;
    }

    public void setAddCachedInfoExtension(Boolean addCachedInfoExtension) {
        this.addCachedInfoExtension = addCachedInfoExtension;
    }

    public Boolean isAddClientCertificateUrlExtension() {
        return addClientCertificateUrlExtension;
    }

    public void setAddClientCertificateUrlExtension(Boolean addClientCertificateUrlExtension) {
        this.addClientCertificateUrlExtension = addClientCertificateUrlExtension;
    }

    public Boolean isAddTrustedCaIndicationExtension() {
        return addTrustedCaIndicationExtension;
    }

    public void setAddTrustedCaIndicationExtension(Boolean addTrustedCaIndicationExtension) {
        this.addTrustedCaIndicationExtension = addTrustedCaIndicationExtension;
    }

    public Boolean isAddCertificateStatusRequestV2Extension() {
        return addCertificateStatusRequestV2Extension;
    }

    public void setAddCertificateStatusRequestV2Extension(
            Boolean addCertificateStatusRequestV2Extension) {
        this.addCertificateStatusRequestV2Extension = addCertificateStatusRequestV2Extension;
    }

    public List<CompressionMethod> getDefaultServerSupportedCompressionMethods() {
        return defaultServerSupportedCompressionMethods;
    }

    public void setDefaultServerSupportedCompressionMethods(
            List<CompressionMethod> defaultServerSupportedCompressionMethods) {
        this.defaultServerSupportedCompressionMethods = defaultServerSupportedCompressionMethods;
    }

    public void setDefaultServerSupportedCompressionMethods(
            CompressionMethod... defaultServerSupportedCompressionMethods) {
        this.defaultServerSupportedCompressionMethods
                = new ArrayList(Arrays.asList(defaultServerSupportedCompressionMethods));
    }

    public OutboundConnection getDefaultClientConnection() {
        return defaultClientConnection;
    }

    public void setDefaultClientConnection(OutboundConnection defaultClientConnection) {
        this.defaultClientConnection = defaultClientConnection;
    }

    public InboundConnection getDefaultServerConnection() {
        return defaultServerConnection;
    }

    public void setDefaultServerConnection(InboundConnection defaultServerConnection) {
        this.defaultServerConnection = defaultServerConnection;
    }

    public Boolean isReceiveFinalTcpSocketStateWithTimeout() {
        return receiveFinalTcpSocketStateWithTimeout;
    }

    public void setReceiveFinalTcpSocketStateWithTimeout(
            Boolean receiveFinalTcpSocketStateWithTimeout) {
        this.receiveFinalTcpSocketStateWithTimeout = receiveFinalTcpSocketStateWithTimeout;
    }

    public RunningModeType getDefaultRunningMode() {
        return defaultRunningMode;
    }

    public void setDefaultRunningMode(RunningModeType defaultRunningMode) {
        this.defaultRunningMode = defaultRunningMode;
    }

    public Boolean isStopActionsAfterFatal() {
        return stopActionsAfterFatal;
    }

    public void setStopActionsAfterFatal(Boolean stopActionsAfterFatal) {
        this.stopActionsAfterFatal = stopActionsAfterFatal;
    }

    public Boolean isFinishWithCloseNotify() {
        return finishWithCloseNotify;
    }

    public void setFinishWithCloseNotify(Boolean finishWithCloseNotify) {
        this.finishWithCloseNotify = finishWithCloseNotify;
    }

    public Boolean isIgnoreRetransmittedCcsInDtls() {
        return ignoreRetransmittedCcsInDtls;
    }

    public void setIgnoreRetransmittedCssInDtls(Boolean ignoreRetransmittedCcs) {
        this.ignoreRetransmittedCcsInDtls = ignoreRetransmittedCcs;
    }

    public Boolean isAddRetransmissionsToWorkflowTraceInDtls() {
        return addRetransmissionsToWorkflowTraceInDtls;
    }

    public void setAddRetransmissionsToWorkflowTraceInDtls(
            Boolean addRetransmissionsToWorkflowTrace) {
        this.addRetransmissionsToWorkflowTraceInDtls = addRetransmissionsToWorkflowTrace;
    }

    public int getMaxDtlsRetransmissions() {
        return maxDtlsRetransmissions;
    }

    public void setMaxDtlsRetransmissions(int maxRetransmissions) {
        this.maxDtlsRetransmissions = maxRetransmissions;
    }

    public List<FilterType> getOutputFilters() {
        return outputFilters;
    }

    public void setOutputFilters(List<FilterType> outputFilters) {
        this.outputFilters = outputFilters;
    }

    public Boolean isApplyFiltersInPlace() {
        return applyFiltersInPlace;
    }

    public void setApplyFiltersInPlace(Boolean applyFiltersInPlace) {
        this.applyFiltersInPlace = applyFiltersInPlace;
    }

    public Boolean isFiltersKeepUserSettings() {
        return filtersKeepUserSettings;
    }

    public void setFiltersKeepUserSettings(Boolean filtersKeepUserSettings) {
        this.filtersKeepUserSettings = filtersKeepUserSettings;
    }

    public byte[] getDefaultClientApplicationTrafficSecret() {
        return Arrays.copyOf(
                defaultClientApplicationTrafficSecret,
                defaultClientApplicationTrafficSecret.length);
    }

    public void setDefaultClientApplicationTrafficSecret(
            byte[] defaultClientApplicationTrafficSecret) {
        this.defaultClientApplicationTrafficSecret = defaultClientApplicationTrafficSecret;
    }

    public byte[] getDefaultServerApplicationTrafficSecret() {
        return Arrays.copyOf(
                defaultServerApplicationTrafficSecret,
                defaultServerApplicationTrafficSecret.length);
    }

    public void setDefaultServerApplicationTrafficSecret(
            byte[] defaultServerApplicationTrafficSecret) {
        this.defaultServerApplicationTrafficSecret = defaultServerApplicationTrafficSecret;
    }

    /**
     * @return the earlyData
     */
    public byte[] getEarlyData() {
        return Arrays.copyOf(earlyData, earlyData.length);
    }

    /**
     * @param earlyData the earlyData to set
     */
    public void setEarlyData(byte[] earlyData) {
        this.earlyData = earlyData;
    }

    /**
     * @return the defaultPskSets
     */
    public List<PskSet> getDefaultPskSets() {
        return defaultPskSets;
    }

    /**
     * @param defaultPskSets the defaultPskSets to set
     */
    public void setDefaultPskSets(List<PskSet> defaultPskSets) {
        this.defaultPskSets = defaultPskSets;
    }

    /**
     * @return the psk
     */
    public byte[] getPsk() {
        return Arrays.copyOf(psk, psk.length);
    }

    /**
     * @param psk the psk to set
     */
    public void setPsk(byte[] psk) {
        this.psk = psk;
    }

    /**
     * @return the defaultSessionTicketAgeAdd
     */
    public byte[] getDefaultSessionTicketAgeAdd() {
        return Arrays.copyOf(defaultSessionTicketAgeAdd, defaultSessionTicketAgeAdd.length);
    }

    /**
     * @param defaultSessionTicketAgeAdd the defaultSessionTicketAgeAdd to set
     */
    public void setDefaultSessionTicketAgeAdd(byte[] defaultSessionTicketAgeAdd) {
        this.defaultSessionTicketAgeAdd = defaultSessionTicketAgeAdd;
    }

    /**
     * @return the defaultSessionTicketNonce
     */
    public byte[] getDefaultSessionTicketNonce() {
        return Arrays.copyOf(defaultSessionTicketNonce, defaultSessionTicketNonce.length);
    }

    /**
     * @param defaultSessionTicketNonce the defaultSessionTicketNonce to set
     */
    public void setDefaultSessionTicketNonce(byte[] defaultSessionTicketNonce) {
        this.defaultSessionTicketNonce = defaultSessionTicketNonce;
    }

    /**
     * @return the defaultSessionTicketIdentity
     */
    public byte[] getDefaultSessionTicketIdentity() {
        return Arrays.copyOf(defaultSessionTicketIdentity, defaultSessionTicketIdentity.length);
    }

    /**
     * @param defaultSessionTicketIdentity the defaultSessionTicketIdentity to
     * set
     */
    public void setDefaultSessionTicketIdentity(byte[] defaultSessionTicketIdentity) {
        this.defaultSessionTicketIdentity = defaultSessionTicketIdentity;
    }

    /**
     * @return the clientEarlyTrafficSecret
     */
    public byte[] getClientEarlyTrafficSecret() {
        return Arrays.copyOf(clientEarlyTrafficSecret, clientEarlyTrafficSecret.length);
    }

    /**
     * @param clientEarlyTrafficSecret the clientEarlyTrafficSecret to set
     */
    public void setClientEarlyTrafficSecret(byte[] clientEarlyTrafficSecret) {
        this.clientEarlyTrafficSecret = clientEarlyTrafficSecret;
    }

    /**
     * @return the earlySecret
     */
    public byte[] getEarlySecret() {
        return Arrays.copyOf(earlySecret, earlySecret.length);
    }

    /**
     * @param earlySecret the earlySecret to set
     */
    public void setEarlySecret(byte[] earlySecret) {
        this.earlySecret = earlySecret;
    }

    /**
     * @return the earlyDataCipherSuite
     */
    public CipherSuite getEarlyDataCipherSuite() {
        return earlyDataCipherSuite;
    }

    /**
     * @param earlyDataCipherSuite the earlyDataCipherSuite to set
     */
    public void setEarlyDataCipherSuite(CipherSuite earlyDataCipherSuite) {
        this.earlyDataCipherSuite = earlyDataCipherSuite;
    }

    /**
     * @return the earlyDataPsk
     */
    public byte[] getEarlyDataPsk() {
        return Arrays.copyOf(earlyDataPsk, earlyDataPsk.length);
    }

    /**
     * @param earlyDataPsk the earlyDataPsk to set
     */
    public void setEarlyDataPsk(byte[] earlyDataPsk) {
        this.earlyDataPsk = earlyDataPsk;
    }

    /**
     * @return the usePsk
     */
    public Boolean isUsePsk() {
        return usePsk;
    }

    /**
     * @param usePsk the usePsk to set
     */
    public void setUsePsk(Boolean usePsk) {
        this.usePsk = usePsk;
    }

    public List<String> getDefaultProposedAlpnProtocols() {
        return defaultProposedAlpnProtocols;
    }

    public void setDefaultProposedAlpnProtocols(List<String> defaultProposedAlpnProtocols) {
        this.defaultProposedAlpnProtocols = defaultProposedAlpnProtocols;
    }

    public void setDefaultProposedAlpnProtocols(String... alpnAnnouncedProtocols) {
        this.defaultProposedAlpnProtocols = new ArrayList(Arrays.asList(alpnAnnouncedProtocols));
    }

    public NamedGroup getDefaultEcCertificateCurve() {
        return defaultEcCertificateCurve;
    }

    public void setDefaultEcCertificateCurve(NamedGroup defaultEcCertificateCurve) {
        this.defaultEcCertificateCurve = defaultEcCertificateCurve;
    }

    public BigInteger getDefaultClientRSAModulus() {
        return defaultClientRSAModulus;
    }

    public void setDefaultClientRSAModulus(BigInteger defaultClientRSAModulus) {
        this.defaultClientRSAModulus = defaultClientRSAModulus;
    }

    public BigInteger getDefaultClientDhGenerator() {
        return defaultClientDhGenerator;
    }

    public void setDefaultClientDhGenerator(BigInteger defaultClientDhGenerator) {
        this.defaultClientDhGenerator = defaultClientDhGenerator;
    }

    public BigInteger getDefaultClientDhModulus() {
        return defaultClientDhModulus;
    }

    public void setDefaultClientDhModulus(BigInteger defaultClientDhModulus) {
        this.defaultClientDhModulus = defaultClientDhModulus;
    }

    public StarttlsType getStarttlsType() {
        return starttlsType;
    }

    public void setStarttlsType(StarttlsType starttlsType) {
        this.starttlsType = starttlsType;
    }

    public BigInteger getDefaultKeySharePrivateKey() {
        return defaultKeySharePrivateKey;
    }

    public void setDefaultKeySharePrivateKey(BigInteger defaultKeySharePrivateKey) {
        this.defaultKeySharePrivateKey = defaultKeySharePrivateKey;
    }

    public KeyShareStoreEntry getDefaultServerKeyShareEntry() {
        return defaultServerKeyShareEntry;
    }

    public void setDefaultServerKeyShareEntry(KeyShareStoreEntry defaultServerKeyShareEntry) {
        this.defaultServerKeyShareEntry = defaultServerKeyShareEntry;
    }

    public BigInteger getDefaultServerDsaPublicKey() {
        return defaultServerDsaPublicKey;
    }

    public void setDefaultServerDsaPublicKey(BigInteger defaultServerDsaPublicKey) {
        this.defaultServerDsaPublicKey = defaultServerDsaPublicKey;
    }

    public BigInteger getDefaultServerDsaPrimeP() {
        return defaultServerDsaPrimeP;
    }

    public void setDefaultServerDsaPrimeP(BigInteger defaultServerDsaPrimeP) {
        this.defaultServerDsaPrimeP = defaultServerDsaPrimeP;
    }

    public BigInteger getDefaultServerDsaPrimeQ() {
        return defaultServerDsaPrimeQ;
    }

    public void setDefaultServerDsaPrimeQ(BigInteger defaultServerDsaPrimeQ) {
        this.defaultServerDsaPrimeQ = defaultServerDsaPrimeQ;
    }

    public BigInteger getDefaultServerDsaGenerator() {
        return defaultServerDsaGenerator;
    }

    public void setDefaultServerDsaGenerator(BigInteger defaultServerDsaGenerator) {
        this.defaultServerDsaGenerator = defaultServerDsaGenerator;
    }

    public Boolean isAutoSelectCertificate() {
        return autoSelectCertificate;
    }

    public void setAutoSelectCertificate(Boolean autoSelectCertificate) {
        this.autoSelectCertificate = autoSelectCertificate;
    }

    public NamedGroup getPreferredCertificateSignatureGroup() {
        return preferredCertificateSignatureGroup;
    }

    public void setPreferredCertificateSignatureGroup(
            NamedGroup preferredCertificateSignatureGroup) {
        this.preferredCertificateSignatureGroup = preferredCertificateSignatureGroup;
    }

    public CertificateKeyType getPreferredCertificateSignatureType() {
        return preferredCertificateSignatureType;
    }

    public void setPreferredCertificateSignatureType(
            CertificateKeyType preferredCertificateSignatureType) {
        this.preferredCertificateSignatureType = preferredCertificateSignatureType;
    }

    public CertificateKeyPair getDefaultExplicitCertificateKeyPair() {
        return defaultExplicitCertificateKeyPair;
    }

    public void setDefaultExplicitCertificateKeyPair(
            CertificateKeyPair defaultExplicitCertificateKeyPair) {
        this.defaultExplicitCertificateKeyPair = defaultExplicitCertificateKeyPair;
    }

    public BigInteger getDefaultClientDsaPrivateKey() {
        return defaultClientDsaPrivateKey;
    }

    public void setDefaultClientDsaPrivateKey(BigInteger defaultClientDsaPrivateKey) {
        this.defaultClientDsaPrivateKey = defaultClientDsaPrivateKey;
    }

    public BigInteger getDefaultClientDsaPublicKey() {
        return defaultClientDsaPublicKey;
    }

    public void setDefaultClientDsaPublicKey(BigInteger defaultClientDsaPublicKey) {
        this.defaultClientDsaPublicKey = defaultClientDsaPublicKey;
    }

    public BigInteger getDefaultClientDsaPrimeP() {
        return defaultClientDsaPrimeP;
    }

    public void setDefaultClientDsaPrimeP(BigInteger defaultClientDsaPrimeP) {
        this.defaultClientDsaPrimeP = defaultClientDsaPrimeP;
    }

    public BigInteger getDefaultClientDsaPrimeQ() {
        return defaultClientDsaPrimeQ;
    }

    public void setDefaultClientDsaPrimeQ(BigInteger defaultClientDsaPrimeQ) {
        this.defaultClientDsaPrimeQ = defaultClientDsaPrimeQ;
    }

    public BigInteger getDefaultClientDsaGenerator() {
        return defaultClientDsaGenerator;
    }

    public void setDefaultClientDsaGenerator(BigInteger defaultClientDsaGenerator) {
        this.defaultClientDsaGenerator = defaultClientDsaGenerator;
    }

    public Boolean getAutoAdjustSignatureAndHashAlgorithm() {
        return autoAdjustSignatureAndHashAlgorithm;
    }

    public void setAutoAdjustSignatureAndHashAlgorithm(
            Boolean autoAdjustSignatureAndHashAlgorithm) {
        this.autoAdjustSignatureAndHashAlgorithm = autoAdjustSignatureAndHashAlgorithm;
    }

    public HashAlgorithm getPreferredHashAlgorithm() {
        return preferredHashAlgorithm;
    }

    public void setPreferredHashAlgorithm(HashAlgorithm preferredHashAlgorithm) {
        this.preferredHashAlgorithm = preferredHashAlgorithm;
    }

    public byte[] getDefaultHandshakeSecret() {
        return Arrays.copyOf(defaultHandshakeSecret, defaultHandshakeSecret.length);
    }

    public void setDefaultHandshakeSecret(byte[] defaultHandshakeSecret) {
        this.defaultHandshakeSecret = defaultHandshakeSecret;
    }

    public String getDefaultClientPWDUsername() {
        return defaultClientPWDUsername;
    }

    public void setDefaultClientPWDUsername(String username) {
        this.defaultClientPWDUsername = username;
    }

    public byte[] getDefaultServerPWDSalt() {
        return Arrays.copyOf(defaultServerPWDSalt, defaultServerPWDSalt.length);
    }

    public void setDefaultServerPWDSalt(byte[] salt) {
        this.defaultServerPWDSalt = salt;
    }

    public String getDefaultPWDPassword() {
        return defaultPWDPassword;
    }

    public void setDefaultPWDPassword(String password) {
        this.defaultPWDPassword = password;
    }

    public Integer getDefaultPWDIterations() {
        return defaultPWDIterations;
    }

    public void setDefaultPWDIterations(Integer defaultPWDIterations) {
        this.defaultPWDIterations = defaultPWDIterations;
    }

    public byte[] getDefaultServerPWDPrivate() {
        return Arrays.copyOf(defaultServerPWDPrivate, defaultServerPWDPrivate.length);
    }

    public void setDefaultServerPWDPrivate(byte[] defaultServerPWDPrivate) {
        this.defaultServerPWDPrivate = defaultServerPWDPrivate;
    }

    public byte[] getDefaultServerPWDMask() {
        return Arrays.copyOf(defaultServerPWDMask, defaultServerPWDMask.length);
    }

    public void setDefaultServerPWDMask(byte[] defaultServerPWDMask) {
        this.defaultServerPWDMask = defaultServerPWDMask;
    }

    public byte[] getDefaultClientPWDPrivate() {
        return Arrays.copyOf(defaultClientPWDPrivate, defaultClientPWDPrivate.length);
    }

    public void setDefaultClientPWDPrivate(byte[] defaultClientPWDPrivate) {
        this.defaultClientPWDPrivate = defaultClientPWDPrivate;
    }

    public byte[] getDefaultClientPWDMask() {
        return Arrays.copyOf(defaultClientPWDMask, defaultClientPWDMask.length);
    }

    public void setDefaultClientPWDMask(byte[] defaultClientPWDMask) {
        this.defaultClientPWDMask = defaultClientPWDMask;
    }

    public NamedGroup getDefaultPWDProtectGroup() {
        return defaultPWDProtectGroup;
    }

    public void setDefaultPWDProtectGroup(NamedGroup defaultPWDProtectGroup) {
        this.defaultPWDProtectGroup = defaultPWDProtectGroup;
    }

    public Point getDefaultServerPWDProtectPublicKey() {
        return defaultServerPWDProtectPublicKey;
    }

    public void setDefaultServerPWDProtectPublicKey(Point defaultServerPWDProtectPublicKey) {
        this.defaultServerPWDProtectPublicKey = defaultServerPWDProtectPublicKey;
    }

    public BigInteger getDefaultServerPWDProtectPrivateKey() {
        return defaultServerPWDProtectPrivateKey;
    }

    public void setDefaultServerPWDProtectPrivateKey(BigInteger defaultServerPWDProtectPrivateKey) {
        this.defaultServerPWDProtectPrivateKey = defaultServerPWDProtectPrivateKey;
    }

    public BigInteger getDefaultServerPWDProtectRandomSecret() {
        return defaultServerPWDProtectRandomSecret;
    }

    public void setDefaultServerPWDProtectRandomSecret(
            BigInteger defaultServerPWDProtectRandomSecret) {
        this.defaultServerPWDProtectRandomSecret = defaultServerPWDProtectRandomSecret;
    }

    public Boolean isAddPWDProtectExtension() {
        return addPWDProtectExtension;
    }

    public void setAddPWDProtectExtension(Boolean addPWDProtectExtension) {
        this.addPWDProtectExtension = addPWDProtectExtension;
    }

    public Boolean isStopTraceAfterUnexpected() {
        return stopTraceAfterUnexpected;
    }

    public void setStopTraceAfterUnexpected(Boolean stopTraceAfterUnexpected) {
        this.stopTraceAfterUnexpected = stopTraceAfterUnexpected;
    }

    public List<CipherSuite> getClientSupportedEsniCipherSuites() {
        return this.clientSupportedEsniCipherSuites;
    }

    public void setClientSupportedEsniCipherSuites(
            List<CipherSuite> clientSupportedEsniCipherSuites) {
        this.clientSupportedEsniCipherSuites = clientSupportedEsniCipherSuites;
    }

    public void setClientSupportedEsniCipherSuites(CipherSuite... clientSupportedEsniCipherSuites) {
        this.clientSupportedEsniCipherSuites
                = new ArrayList(Arrays.asList(clientSupportedEsniCipherSuites));
    }

    public List<NamedGroup> getClientSupportedEsniNamedGroups() {
        return this.clientSupportedEsniNamedGroups;
    }

    public void setClientSupportedEsniNamedGroups(List<NamedGroup> clientSupportedEsniNamedGroups) {
        this.clientSupportedEsniNamedGroups = clientSupportedEsniNamedGroups;
    }

    public final void setClientSupportedEsniNamedGroups(
            NamedGroup... clientSupportedEsniNamedGroups) {
        this.clientSupportedEsniNamedGroups
                = new ArrayList(Arrays.asList(clientSupportedEsniNamedGroups));
    }

    public List<KeyShareEntry> getEsniServerKeyPairs() {
        return this.esniServerKeyPairs;
    }

    public void setEsniServerKeyPairs(List<KeyShareEntry> esniServerKeyPairs) {
        this.esniServerKeyPairs = esniServerKeyPairs;
    }

    public final void setEsniServerKeyPairs(KeyShareEntry... esniServerKeyPairs) {
        this.esniServerKeyPairs = new ArrayList(Arrays.asList(esniServerKeyPairs));
    }

    public byte[] getDefaultEsniClientNonce() {
        return Arrays.copyOf(defaultEsniClientNonce, defaultEsniClientNonce.length);
    }

    public void setDefaultEsniClientNonce(byte[] defaultEsniClientNonce) {
        this.defaultEsniClientNonce = defaultEsniClientNonce;
    }

    public byte[] getDefaultEsniServerNonce() {
        return Arrays.copyOf(defaultEsniServerNonce, defaultEsniServerNonce.length);
    }

    public void setDefaultEsniServerNonce(byte[] defaultEsniServerNonce) {
        this.defaultEsniServerNonce = defaultEsniServerNonce;
    }

    public byte[] getDefaultEsniRecordBytes() {
        return Arrays.copyOf(defaultEsniRecordBytes, defaultEsniRecordBytes.length);
    }

    public void setDefaultEsniRecordBytes(byte[] defaultEsniRecordBytes) {
        this.defaultEsniRecordBytes = defaultEsniRecordBytes;
    }

    public EsniDnsKeyRecordVersion getDefaultEsniRecordVersion() {
        return defaultEsniRecordVersion;
    }

    public void setDefaultEsniRecordVersion(EsniDnsKeyRecordVersion defaultEsniRecordVersion) {
        this.defaultEsniRecordVersion = defaultEsniRecordVersion;
    }

    public byte[] getDefaultEsniRecordChecksum() {
        return Arrays.copyOf(defaultEsniRecordChecksum, defaultEsniRecordChecksum.length);
    }

    public void setDefaultEsniRecordChecksum(byte[] defaultEsniRecordChecksum) {
        this.defaultEsniRecordChecksum = defaultEsniRecordChecksum;
    }

    public List<KeyShareStoreEntry> getDefaultEsniServerKeyShareEntries() {
        return defaultEsniServerKeyShareEntries;
    }

    public void setDefaultEsniServerKeyShareEntries(
            List<KeyShareStoreEntry> defaultEsniServerKeyShareEntries) {
        this.defaultEsniServerKeyShareEntries = defaultEsniServerKeyShareEntries;
    }

    public List<CipherSuite> getDefaultEsniServerCipherSuites() {
        return defaultEsniServerCipherSuites;
    }

    public void setDefaultEsniServerCipherSuites(List<CipherSuite> defaultEsniServerCipherSuites) {
        this.defaultEsniServerCipherSuites = defaultEsniServerCipherSuites;
    }

    public Integer getDefaultEsniPaddedLength() {
        return defaultEsniPaddedLength;
    }

    public void setDefaultEsniPaddedLength(Integer defaultEsniPaddedLength) {
        this.defaultEsniPaddedLength = defaultEsniPaddedLength;
    }

    public Long getDefaultEsniNotBefore() {
        return defaultEsniNotBefore;
    }

    public void setDefaultEsniNotBefore(Long defaultEsniNotBefore) {
        this.defaultEsniNotBefore = defaultEsniNotBefore;
    }

    public Long getDefaultEsniNotAfter() {
        return defaultEsniNotAfter;
    }

    public void setDefaultEsniNotAfter(Long defaultEsniNotAfter) {
        this.defaultEsniNotAfter = defaultEsniNotAfter;
    }

    public List<ExtensionType> getDefaultEsniExtensions() {
        return defaultEsniExtensions;
    }

    public void setDefaultEsniExtensions(List<ExtensionType> defaultEsniExtensions) {
        this.defaultEsniExtensions = defaultEsniExtensions;
    }

    public Boolean isWriteKeylogFile() {
        return writeKeylogFile;
    }

    public void setWriteKeylogFile(Boolean writeKeylogFile) {
        this.writeKeylogFile = writeKeylogFile;
    }

    public String getKeylogFilePath() {
        return keylogFilePath;
    }

    public void setKeylogFilePath(String keylogFilePath) {
        this.keylogFilePath = keylogFilePath;
    }

    public BigInteger getDefaultEsniClientPrivateKey() {
        return defaultEsniClientPrivateKey;
    }

    public void setDefaultEsniClientPrivateKey(BigInteger defaultEsniClientPrivateKey) {
        this.defaultEsniClientPrivateKey = defaultEsniClientPrivateKey;
    }

    public List<NamedGroup> getDefaultClientKeyShareNamedGroups() {
        return defaultClientKeyShareNamedGroups;
    }

    public void setDefaultClientKeyShareNamedGroups(
            List<NamedGroup> defaultClientKeyShareNamedGroups) {
        this.defaultClientKeyShareNamedGroups = defaultClientKeyShareNamedGroups;
    }

    public void setDefaultClientKeyShareNamedGroups(
            NamedGroup... defaultClientKeyShareNamedGroups) {
        this.defaultClientKeyShareNamedGroups
                = new ArrayList<>(Arrays.asList(defaultClientKeyShareNamedGroups));
    }

    public List<KeyShareStoreEntry> getDefaultClientKeyStoreEntries() {
        return defaultClientKeyStoreEntries;
    }

    public void setDefaultClientKeyStoreEntries(
            List<KeyShareStoreEntry> defaultClientKeyStoreEntries) {
        this.defaultClientKeyStoreEntries = defaultClientKeyStoreEntries;
    }

    public List<ActionOption> getMessageFactoryActionOptions() {
        return messageFactoryActionOptions;
    }

    public void setMessageFactoryActionOptions(List<ActionOption> messageFactoryActionOptions) {
        this.messageFactoryActionOptions = messageFactoryActionOptions;
    }

    public Boolean isRetryFailedClientTcpSocketInitialization() {
        return retryFailedClientTcpSocketInitialization;
    }

    public void setRetryFailedClientTcpSocketInitialization(
            Boolean retryFailedClientTcpSocketInitialization) {
        this.retryFailedClientTcpSocketInitialization = retryFailedClientTcpSocketInitialization;
    }

    public Boolean isLimitPsksToOne() {
        return limitPsksToOne;
    }

    public void setLimitPsksToOne(Boolean limitPsksToOne) {
        this.limitPsksToOne = limitPsksToOne;
    }

    public Boolean getPreserveMessageRecordRelation() {
        return preserveMessageRecordRelation;
    }

    public void setPreserveMessageRecordRelation(Boolean preserveMessageRecordRelation) {
        this.preserveMessageRecordRelation = preserveMessageRecordRelation;
    }

    public Integer getDefaultMaxEarlyDataSize() {
        return defaultMaxEarlyDataSize;
    }

    public void setDefaultMaxEarlyDataSize(Integer defaultMaxEarlyDataSize) {
        this.defaultMaxEarlyDataSize = defaultMaxEarlyDataSize;
    }

    public byte[] getDefaultLastClientHello() {
        return Arrays.copyOf(defaultLastClientHello, defaultLastClientHello.length);
    }

    public void setDefaultLastClientHello(byte[] defaultLastClientHello) {
        this.defaultLastClientHello = defaultLastClientHello;
    }

    public int getPreferredCertRsaKeySize() {
        return preferredCertRsaKeySize;
    }

    public void setPreferredCertRsaKeySize(int preferredCertRsaKeySize) {
        this.preferredCertRsaKeySize = preferredCertRsaKeySize;
    }

    public int getPrefferedCertDssKeySize() {
        return prefferedCertDssKeySize;
    }

    public void setPrefferedCertDssKeySize(int prefferedCertDssKeySize) {
        this.prefferedCertDssKeySize = prefferedCertDssKeySize;
    }

    public byte[] getDefaultExtensionCookie() {
        return defaultExtensionCookie;
    }

    public void setDefaultExtensionCookie(byte[] defaultExtensionCookie) {
        this.defaultExtensionCookie = defaultExtensionCookie;
    }

    public Boolean isAddCookieExtension() {
        return addCookieExtension;
    }

    public void setAddCookieExtension(Boolean addCookieExtension) {
        this.addCookieExtension = addCookieExtension;
    }

    public Boolean isEncryptChangeCipherSpec() {
        return encryptChangeCipherSpecTls13;
    }

    public void setEncryptChangeCipherSpec(Boolean encryptChangeCipherSpec) {
        this.encryptChangeCipherSpecTls13 = encryptChangeCipherSpec;
    }

    public KeyUpdateRequest getDefaultKeyUpdateRequestMode() {
        return defaultKeyUpdateRequestMode;
    }

    public void setDefaultKeyUpdateRequestMode(KeyUpdateRequest defaultKeyUpdateRequestMode) {
        this.defaultKeyUpdateRequestMode = defaultKeyUpdateRequestMode;
    }

    public CipherAlgorithm getSessionTicketCipherAlgorithm() {
        return sessionTicketCipherAlgorithm;
    }

    public void setSessionTicketCipherAlgorithm(CipherAlgorithm sessionTicketCipherAlgorithm) {
        this.sessionTicketCipherAlgorithm = sessionTicketCipherAlgorithm;
    }

    public MacAlgorithm getSessionTicketMacAlgorithm() {
        return sessionTicketMacAlgorithm;
    }

    public void setSessionTicketMacAlgorithm(MacAlgorithm sessionTicketMacAlgorithm) {
        this.sessionTicketMacAlgorithm = sessionTicketMacAlgorithm;
    }

    public byte[] getDefaultClientTicketResumptionSessionId() {
        return defaultClientTicketResumptionSessionId;
    }

    public void setDefaultClientTicketResumptionSessionId(
            byte[] defaultClientTicketResumptionSessionId) {
        this.defaultClientTicketResumptionSessionId = defaultClientTicketResumptionSessionId;
    }

    public List<ServerNamePair> getDefaultSniHostnames() {
        return defaultSniHostnames;
    }

    public void setDefaultSniHostnames(List<ServerNamePair> defaultSniHostnames) {
        this.defaultSniHostnames = defaultSniHostnames;
    }

    public LayerConfiguration getDefaultLayerConfiguration() {
        return defaultLayerConfiguration;
    }

    public void setDefaultLayerConfiguration(LayerConfiguration defaultLayerConfiguration) {
        this.defaultLayerConfiguration = defaultLayerConfiguration;
    }

    public byte[] getDefaultConnectionId() {
        return Arrays.copyOf(defaultConnectionId, defaultConnectionId.length);
    }

    public void setDefaultConnectionId(byte[] defaultConnectionId) {
        this.defaultConnectionId = defaultConnectionId;
    }

    public Boolean isAddConnectionIdExtension() {
        return addConnectionIdExtension;
    }

    public void setAddConnectionIdExtension(Boolean addConnectionIdExtension) {
        this.addConnectionIdExtension = addConnectionIdExtension;
    }

    public Integer getEnforcedMaxRecordData() {
        return enforcedMaxRecordData;
    }

    public void setEnforcedMaxRecordData(Integer enforcedMaxRecordData) {
        this.enforcedMaxRecordData = enforcedMaxRecordData;
    }

    public List<SSL2CipherSuite> getDefaultServerSupportedSSL2CipherSuites() {
        return defaultServerSupportedSSL2CipherSuites;
    }

    public void setDefaultServerSupportedSSL2CipherSuites(
            List<SSL2CipherSuite> defaultServerSupportedSSL2CipherSuites) {
        this.defaultServerSupportedSSL2CipherSuites = defaultServerSupportedSSL2CipherSuites;
    }
}<|MERGE_RESOLUTION|>--- conflicted
+++ resolved
@@ -33,7 +33,7 @@
 import de.rub.nds.tlsattacker.core.workflow.action.executor.WorkflowExecutorType;
 import de.rub.nds.tlsattacker.core.workflow.factory.WorkflowTraceType;
 import de.rub.nds.tlsattacker.core.workflow.filter.FilterType;
-import de.rub.nds.x509attacker.filesystem.CertificateReader;
+import de.rub.nds.x509attacker.filesystem.CertificateIo;
 import de.rub.nds.x509attacker.x509.base.X509CertificateChain;
 import jakarta.xml.bind.annotation.XmlAccessType;
 import jakarta.xml.bind.annotation.XmlAccessorType;
@@ -63,21 +63,7 @@
 
     private static final Logger LOGGER = LogManager.getLogger();
 
-<<<<<<< HEAD
-    /**
-     * The default Config file to load.
-     */
-    private static final String DEFAULT_CONFIG_FILE = "/default_config.xml";
-
-    private static final ConfigCache DEFAULT_CONFIG_CACHE;
-
-    static {
-        DEFAULT_CONFIG_CACHE = new ConfigCache(createConfig());
-    }
-
-=======
     @Deprecated
->>>>>>> 6e7968dd
     public static Config createConfig() {
         return new Config();
     }
@@ -221,18 +207,12 @@
     @XmlElementWrapper
     private List<CipherSuite> defaultServerSupportedCipherSuites;
 
-<<<<<<< HEAD
-    /**
-     * Default clientSupportedNamed groups
-     */
-=======
     /** Which CSSL 2 Cipher suites we support by default */
     @XmlElement(name = "defaultServerSupportedSSL2CipherSuite")
     @XmlElementWrapper
     private List<SSL2CipherSuite> defaultServerSupportedSSL2CipherSuites;
 
     /** Default clientSupportedNamed groups */
->>>>>>> 6e7968dd
     @XmlElement(name = "defaultClientNamedGroup")
     @XmlElementWrapper
     private List<NamedGroup> defaultClientNamedGroups;
@@ -608,31 +588,14 @@
      */
     private Boolean addTokenBindingExtension = false;
 
-<<<<<<< HEAD
-    /**
-     * Whether HTTPS request should contain a cookie header field or not.
-     */
-    private Boolean addHttpsCookie = false;
-
-    /**
-     * Default cookie value to use if addHttpsCookie is true.
-     */
-=======
     /** Whether HTTP request should contain a cookie header field or not. */
     private Boolean addHttpCookie = false;
 
     /** Default cookie value to use if addHttpCookie is true. */
->>>>>>> 6e7968dd
     @XmlJavaTypeAdapter(IllegalStringAdapter.class)
     private String defaultHttpCookieName = "tls-attacker";
 
-<<<<<<< HEAD
-    /**
-     * Default cookie value to use if addHttpsCookie is true.
-     */
-=======
     /** Default cookie value to use if addHttpCookie is true. */
->>>>>>> 6e7968dd
     @XmlJavaTypeAdapter(IllegalStringAdapter.class)
     private String defaultHttpCookieValue = "42130912812";
 
@@ -721,13 +684,6 @@
      */
     private Boolean addCookieExtension = false;
 
-<<<<<<< HEAD
-    /**
-     * If set to true, timestamps will be updated upon execution of a
-     * workflowTrace
-     */
-    private Boolean updateTimestamps = true;
-=======
     /** Default ConnectionID to use, if addConnectionIdExtension is true */
     @XmlJavaTypeAdapter(UnformattedByteArrayAdapter.class)
     @XmlElement(name = "defaultConnectionId")
@@ -735,7 +691,6 @@
 
     /** If we generate a ClientHello / ServerHello with DTLS 1.2 ConnectionID extension */
     private Boolean addConnectionIdExtension = false;
->>>>>>> 6e7968dd
 
     /**
      * PSKKeyExchangeModes to be used in 0-RTT (or TLS 1.3 resumption)
@@ -807,20 +762,7 @@
 
     private Boolean enforceSettings = false;
 
-<<<<<<< HEAD
-    /**
-     * Stop as soon as all expected messages are received and don't wait for
-     * more
-     */
-    private Boolean earlyStop = false;
-
-    /**
-     * The maximum number of bytes that can be received during a receive
-     * process. Default: 2^24.
-     */
-=======
     /** The maximum number of bytes that can be received during a receive process. Default: 2^24. */
->>>>>>> 6e7968dd
     private Integer receiveMaximumBytes = 16777216;
 
     /**
@@ -972,19 +914,7 @@
      */
     private Boolean createRecordsDynamically = true;
 
-<<<<<<< HEAD
-    /**
-     * When "Null" records are defined to be send, every message will be sent in
-     * at least one individual record
-     */
-    private Boolean createIndividualRecords = true;
-
-    /**
-     * Every record will be sent in one individual transport packet
-     */
-=======
     /** Every record will be sent in one individual transport packet [ADD FOR LAYER!] */
->>>>>>> 6e7968dd
     private Boolean createIndividualTransportPackets = false;
 
     /**
@@ -992,14 +922,6 @@
      */
     private Integer individualTransportPacketCooldown = 0;
 
-<<<<<<< HEAD
-    /**
-     * Which recordLayer should be used
-     */
-    private RecordLayerType recordLayerType = RecordLayerType.RECORD;
-
-=======
->>>>>>> 6e7968dd
     /**
      * If this value is set the default workflowExecutor will remove all runtime
      * values from the workflow trace and will only keep the relevant
@@ -1007,29 +929,12 @@
      */
     private Boolean resetWorkflowTracesBeforeSaving = false;
 
-<<<<<<< HEAD
-    /**
-     * TLS-Attacker will not try to receive additional messages after the
-     * configured number of messages has been received
-     */
-    private Boolean quickReceive = true;
-
-    /**
-     * If the WorkflowExecutor should take care of the connection opening
-     */
-    private Boolean workflowExecutorShouldOpen = true;
-
-    /**
-     * If the WorkflowExecutor should take care of the connection closing
-     */
-=======
     /** If the WorkflowExecutor should take care of the connection opening */
     private Boolean workflowExecutorShouldOpen = true;
 
     private Boolean stopReceivingAfterFatal = false;
 
     /** If the WorkflowExecutor should take care of the connection closing */
->>>>>>> 6e7968dd
     private Boolean workflowExecutorShouldClose = true;
 
     private Boolean stopActionsAfterFatal = false;
@@ -1333,14 +1238,8 @@
     private Boolean useAllProvidedRecords = false;
 
     /**
-<<<<<<< HEAD
-     * requestPath to use in LocationHeader if none is saved during the
-     * connection, e.g. no received HttpsRequestMessage or httpsParsing is
-     * disabled
-=======
      * requestPath to use in LocationHeader if none is saved during the connection, e.g. no received
      * HttpRequestMessage or httpParsing is disabled
->>>>>>> 6e7968dd
      */
     @XmlJavaTypeAdapter(IllegalStringAdapter.class)
     private String defaultHttpsLocationPath = "/";
@@ -1471,15 +1370,6 @@
             = ArrayConverter.hexStringToByteArray(
                     "963c77cdc13a2a8d75cdddd1e0449929843711c21d47ce6e6383cdda37e47da3");
 
-<<<<<<< HEAD
-    /**
-     * TLS-Attacker will parse encrypted messages with invalid MAC or padding as
-     * unencrypted messages if this option is set.
-     */
-    private Boolean parseInvalidRecordsUnencrypted = false;
-
-=======
->>>>>>> 6e7968dd
     private ECPointFormat defaultSelectedPointFormat = ECPointFormat.UNCOMPRESSED;
 
     /**
@@ -1671,7 +1561,7 @@
         defaultPskSets = new LinkedList<>();
         X509CertificateChain chain;
         try {
-            chain = CertificateReader.readRawChain(
+            chain = CertificateIo.readRawChain(
                     new ByteArrayInputStream(
                             ArrayConverter.hexStringToByteArray(
                                     "0003970003943082039030820278A003020102020900A650C00794049FCD300D06092A864886F70D01010B0500305C310B30090603550406130241553113301106035504080C0A536F6D652D53746174653121301F060355040A0C18496E7465726E6574205769646769747320507479204C74643115301306035504030C0C544C532D41747461636B65723020170D3137303731333132353331385A180F32313137303631393132353331385A305C310B30090603550406130241553113301106035504080C0A536F6D652D53746174653121301F060355040A0C18496E7465726E6574205769646769747320507479204C74643115301306035504030C0C544C532D41747461636B657230820122300D06092A864886F70D01010105000382010F003082010A0282010100C8820D6C3CE84C8430F6835ABFC7D7A912E1664F44578751F376501A8C68476C3072D919C5D39BD0DBE080E71DB83BD4AB2F2F9BDE3DFFB0080F510A5F6929C196551F2B3C369BE051054C877573195558FD282035934DC86EDAB8D4B1B7F555E5B2FEE7275384A756EF86CB86793B5D1333F0973203CB96966766E655CD2CCCAE1940E4494B8E9FB5279593B75AFD0B378243E51A88F6EB88DEF522A8CD5C6C082286A04269A2879760FCBA45005D7F2672DD228809D47274F0FE0EA5531C2BD95366C05BF69EDC0F3C3189866EDCA0C57ADCCA93250AE78D9EACA0393A95FF9952FC47FB7679DD3803E6A7A6FA771861E3D99E4B551A4084668B111B7EEF7D0203010001A3533051301D0603551D0E04160414E7A92FE5543AEE2FF7592F800AC6E66541E3268B301F0603551D23041830168014E7A92FE5543AEE2FF7592F800AC6E66541E3268B300F0603551D130101FF040530030101FF300D06092A864886F70D01010B050003820101000D5C11E28CF19D1BC17E4FF543695168570AA7DB85B3ECB85405392A0EDAFE4F097EE4685B7285E3D9B869D23257161CA65E20B5E6A585D33DA5CD653AF81243318132C9F64A476EC08BA80486B3E439F765635A7EA8A969B3ABD8650036D74C5FC4A04589E9AC8DC3BE2708743A6CFE3B451E3740F735F156D6DC7FFC8A2C852CD4E397B942461C2FCA884C7AFB7EBEF7918D6AAEF1F0D257E959754C4665779FA0E3253EF2BEDBBD5BE5DA600A0A68E51D2D1C125C4E198669A6BC715E8F3884E9C3EFF39D40838ADA4B1F38313F6286AA395DC6DEA9DAF49396CF12EC47EFA7A0D3882F8B84D9AEEFFB252C6B81A566609605FBFD3F0D17E5B12401492A1A")));
