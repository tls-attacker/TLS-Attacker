/**
 * TLS-Attacker - A Modular Penetration Testing Framework for TLS
 *
 * Copyright 2014-2020 Ruhr University Bochum, Paderborn University,
 * and Hackmanit GmbH
 *
 * Licensed under Apache License 2.0
 * http://www.apache.org/licenses/LICENSE-2.0
 */

package de.rub.nds.tlsattacker.core.config;

import de.rub.nds.modifiablevariable.util.ArrayConverter;
import de.rub.nds.modifiablevariable.util.UnformattedByteArrayAdapter;
import de.rub.nds.tlsattacker.core.certificate.CertificateKeyPair;
import de.rub.nds.tlsattacker.core.connection.InboundConnection;
import de.rub.nds.tlsattacker.core.connection.OutboundConnection;
import de.rub.nds.tlsattacker.core.constants.AlertDescription;
import de.rub.nds.tlsattacker.core.constants.AlertLevel;
import de.rub.nds.tlsattacker.core.constants.AlpnProtocol;
import de.rub.nds.tlsattacker.core.constants.AuthzDataFormat;
import de.rub.nds.tlsattacker.core.constants.CertificateKeyType;
import de.rub.nds.tlsattacker.core.constants.CertificateStatusRequestType;
import de.rub.nds.tlsattacker.core.constants.CertificateType;
import de.rub.nds.tlsattacker.core.constants.ChooserType;
import de.rub.nds.tlsattacker.core.constants.CipherSuite;
import de.rub.nds.tlsattacker.core.constants.ClientAuthenticationType;
import de.rub.nds.tlsattacker.core.constants.ClientCertificateType;
import de.rub.nds.tlsattacker.core.constants.CompressionMethod;
import de.rub.nds.tlsattacker.core.constants.ECPointFormat;
import de.rub.nds.tlsattacker.core.constants.EsniDnsKeyRecordVersion;
import de.rub.nds.tlsattacker.core.constants.EsniVersion;
import de.rub.nds.tlsattacker.core.constants.ExtensionType;
import de.rub.nds.tlsattacker.core.constants.GOSTCurve;
import de.rub.nds.tlsattacker.core.constants.HashAlgorithm;
import de.rub.nds.tlsattacker.core.constants.HeartbeatMode;
import de.rub.nds.tlsattacker.core.constants.MaxFragmentLength;
import de.rub.nds.tlsattacker.core.constants.NameType;
import de.rub.nds.tlsattacker.core.constants.NamedGroup;
import de.rub.nds.tlsattacker.core.constants.PRFAlgorithm;
import de.rub.nds.tlsattacker.core.constants.ProtocolVersion;
import de.rub.nds.tlsattacker.core.constants.PskKeyExchangeMode;
import de.rub.nds.tlsattacker.core.constants.RunningModeType;
import de.rub.nds.tlsattacker.core.constants.SSL2CipherSuite;
import de.rub.nds.tlsattacker.core.constants.SignatureAndHashAlgorithm;
import de.rub.nds.tlsattacker.core.constants.SrtpProtectionProfiles;
import de.rub.nds.tlsattacker.core.constants.StarttlsType;
import de.rub.nds.tlsattacker.core.constants.TokenBindingKeyParameters;
import de.rub.nds.tlsattacker.core.constants.TokenBindingType;
import de.rub.nds.tlsattacker.core.constants.TokenBindingVersion;
import de.rub.nds.tlsattacker.core.constants.UserMappingExtensionHintType;
import de.rub.nds.tlsattacker.core.crypto.ec.CurveFactory;
import de.rub.nds.tlsattacker.core.crypto.ec.EllipticCurve;
import de.rub.nds.tlsattacker.core.crypto.ec.Point;
import de.rub.nds.tlsattacker.core.crypto.keys.CustomRSAPrivateKey;
import de.rub.nds.tlsattacker.core.exceptions.ConfigurationException;
import de.rub.nds.tlsattacker.core.protocol.message.extension.cachedinfo.CachedObject;
import de.rub.nds.tlsattacker.core.protocol.message.extension.keyshare.KeyShareEntry;
import de.rub.nds.tlsattacker.core.protocol.message.extension.keyshare.KeyShareStoreEntry;
import de.rub.nds.tlsattacker.core.protocol.message.extension.psk.PskSet;
import de.rub.nds.tlsattacker.core.protocol.message.extension.statusrequestv2.RequestItemV2;
import de.rub.nds.tlsattacker.core.protocol.message.extension.trustedauthority.TrustedAuthority;
import de.rub.nds.tlsattacker.core.record.layer.RecordLayerType;
import de.rub.nds.tlsattacker.core.workflow.action.executor.ActionOption;
import de.rub.nds.tlsattacker.core.workflow.action.executor.WorkflowExecutorType;
import de.rub.nds.tlsattacker.core.workflow.factory.WorkflowTraceType;
import de.rub.nds.tlsattacker.core.workflow.filter.FilterType;
import java.io.ByteArrayInputStream;
import java.io.ByteArrayOutputStream;
import java.io.File;
import java.io.IOException;
import java.io.InputStream;
import java.io.Serializable;
import java.lang.reflect.Field;
import java.math.BigInteger;
import java.nio.charset.Charset;
import java.security.PrivateKey;
import java.util.ArrayList;
import java.util.Arrays;
import java.util.LinkedList;
import java.util.List;
import java.util.Objects;
import javax.xml.bind.annotation.XmlAccessType;
import javax.xml.bind.annotation.XmlAccessorType;
import javax.xml.bind.annotation.XmlElement;
<<<<<<< HEAD
import javax.xml.bind.annotation.XmlElementDecl;
import javax.xml.bind.annotation.XmlElementWrapper;
import javax.xml.bind.annotation.XmlList;
=======
>>>>>>> 02842988
import javax.xml.bind.annotation.XmlRootElement;
import javax.xml.bind.annotation.XmlSchema;
import javax.xml.bind.annotation.XmlType;
import javax.xml.bind.annotation.adapters.XmlJavaTypeAdapter;
import org.apache.logging.log4j.LogManager;
import org.apache.logging.log4j.Logger;
import org.bouncycastle.crypto.tls.Certificate;

@SuppressWarnings("SpellCheckingInspection")
@XmlRootElement(name = "config")
@XmlAccessorType(XmlAccessType.FIELD)
@XmlType(propOrder = {})
public class Config implements Serializable {

    private static final Logger LOGGER = LogManager.getLogger();

    /**
     * The default Config file to load.
     */
    private static final String DEFAULT_CONFIG_FILE = "/default_config.xml";

    private static final ConfigCache DEFAULT_CONFIG_CACHE;

    static {
        DEFAULT_CONFIG_CACHE = new ConfigCache(createConfig());
    }

    public static Config createConfig() {
        if (DEFAULT_CONFIG_CACHE != null) {
            return DEFAULT_CONFIG_CACHE.getCachedCopy();
        }
        InputStream stream = Config.class.getResourceAsStream(DEFAULT_CONFIG_FILE);
        return ConfigIO.read(stream);

    }

    public static Config createConfig(File f) {
        return ConfigIO.read(f);
    }

    public static Config createConfig(InputStream stream, String fileName) {
        Config config = ConfigIO.read(stream);
        try {
            stream.close();
        } catch (IOException ex) {
            LOGGER.warn("Could not close resource Stream!", ex);
            return ConfigIO.read(stream);
        }
        return config;
    }

    public static Config createEmptyConfig() {
        Config c = new Config();
        for (Field field : c.getClass().getDeclaredFields()) {
            if (!field.getName().equals("LOGGER") && !field.getType().isPrimitive()
                && !field.getName().contains("Extension")) {
                field.setAccessible(true);
                try {
                    field.set(c, null);
                } catch (IllegalAccessException e) {
                    LOGGER.warn("Could not set field in Config!", e);
                }
            }
        }
        return c;
    }

    @XmlJavaTypeAdapter(UnformattedByteArrayAdapter.class)
    private byte[] defaultHandshakeSecret = new byte[32];

    private Boolean throwExceptionOnParserContextViolation = false;

    private CertificateKeyType preferredCertificateSignatureType = CertificateKeyType.RSA;

    private NamedGroup preferredCertificateSignatureGroup = NamedGroup.SECP256R1;

    private Boolean autoSelectCertificate = true;

    private CertificateKeyPair defaultExplicitCertificateKeyPair;

    private Boolean autoAdjustSignatureAndHashAlgorithm = true;

    private HashAlgorithm preferredHashAlgorithm = HashAlgorithm.SHA256;

    /**
     * List of filters to apply on workflow traces before serialization.
     */
    @XmlElement(name = "outputFilter")
    @XmlElementWrapper
    private List<FilterType> outputFilters;

    /**
     * Whether filters return a copy of the input workflow trace or overwrite it in place. While copying would be
     * preferred in general, overwriting might be desired in some scenarios for better performance.
     */
    private Boolean applyFiltersInPlace = true;

    /**
     * Whether to keep explicit user settings in the workflow trace when applying filters or not. Filters might override
     * explicit user definitions in the filtered workflow trace. For example, the DefaultFilter removes explicitly
     * overwritten default connections. If this flag is true, the user defined connections would be restored afterwards.
     */
    private Boolean filtersKeepUserSettings = true;

    /**
     * If we receive records in the wrong order we will reorder them
     */
    private Boolean reorderReceivedDtlsRecords = true;

    /**
     * Default value for ProtocolVersionFields
     */
    private ProtocolVersion highestProtocolVersion = ProtocolVersion.TLS12;

    /**
     * The default connection parameters to use when running TLS-Client.
     */
    private OutboundConnection defaultClientConnection;

    /**
     * After executing a workflow trace, the final state of the TCP socket is stored inside the context. By default the
     * socket timeout for determining this state is set to 1ms. If execution speed is not important, this can be set to
     * true, so that the regular connection timeout settings are used.
     */
    private Boolean receiveFinalTcpSocketStateWithTimeout = false;

    /**
     * Setting this to true results in multiple attempts to initialize a connection to the server when a
     * ClientTcpTransportHandler is used.
     */
    private Boolean retryFailedClientTcpSocketInitialization = false;

    /**
     * The default connection parameters to use when running TLS-Server.
     */
    private InboundConnection defaultServerConnection;

    private RunningModeType defaultRunningMode = RunningModeType.CLIENT;

    /**
     * If default generated WorkflowTraces should contain client Authentication
     */
    private Boolean clientAuthentication = false;

    /**
     * Which Signature and Hash algorithms we support
     */
    @XmlElement(name = "defaultClientSupportedSignatureAndHashAlgorithm")
    @XmlElementWrapper
    private List<SignatureAndHashAlgorithm> defaultClientSupportedSignatureAndHashAlgorithms;

    /**
     * Which Cipher suites we support by default
     */
    @XmlElement(name = "defaultClientSupportedCipherSuite")
    @XmlElementWrapper
    private List<CipherSuite> defaultClientSupportedCipherSuites;

    /**
     * Which Cipher suites we support by default
     */
    @XmlElement(name = "defaultServerSupportedCipherSuite")
    @XmlElementWrapper
    private List<CipherSuite> defaultServerSupportedCipherSuites;

    /**
     * Default clientSupportedNamed groups
     */
    @XmlElement(name = "defaultClientNamedGroup")
    @XmlElementWrapper
    private List<NamedGroup> defaultClientNamedGroups;

    /**
     * Default clientSupportedNamed groups
     */
    @XmlElement(name = "defaultServerNamedGroup")
    @XmlElementWrapper
    private List<NamedGroup> defaultServerNamedGroups;

    /**
     * Supported ProtocolVersions by default
     */
    @XmlElement(name = "supportedVersion")
    @XmlElementWrapper
    private List<ProtocolVersion> supportedVersions;

    /**
     * Which heartBeat mode we are in
     */
    private HeartbeatMode heartbeatMode = HeartbeatMode.PEER_ALLOWED_TO_SEND;

    /**
     * Padding length for TLS 1.3 messages
     */
    private Integer defaultAdditionalPadding = 0;

    /**
     * Key type for KeyShareExtension
     */
    private NamedGroup defaultSelectedNamedGroup = NamedGroup.SECP256R1;

    private BigInteger defaultKeySharePrivateKey = new BigInteger("FFFF", 16);

    @XmlElement(name = "defaultClientKeyShareNamedGroup")
    @XmlElementWrapper
    private List<NamedGroup> defaultClientKeyShareNamedGroups;

    @XmlElement(name = "defaultClientKeyStoreEntry")
    @XmlElementWrapper
    private List<KeyShareStoreEntry> defaultClientKeyStoreEntries;

    private KeyShareStoreEntry defaultServerKeyShareEntry;

    private NameType sniType = NameType.HOST_NAME;

    /**
     * MaxFragmentLength in MaxFragmentLengthExtension
     */
    private MaxFragmentLength maxFragmentLength = MaxFragmentLength.TWO_9;

    /**
     * SessionTLSTicket for the SessionTLSTicketExtension. It's an empty session ticket since we initiate a new
     * connection.
     */
    @XmlJavaTypeAdapter(UnformattedByteArrayAdapter.class)
    private byte[] tlsSessionTicket = new byte[0];

    /**
     * Renegotiation info for the RenegotiationInfo extension for the Client. It's an empty info since we initiate a new
     * connection.
     */
    @XmlJavaTypeAdapter(UnformattedByteArrayAdapter.class)
    private byte[] defaultClientRenegotiationInfo = new byte[0];

    /**
     * Renegotiation info for the RenegotiationInfo extension for the Client. It's an empty info since we initiate a new
     * connection.
     */
    @XmlJavaTypeAdapter(UnformattedByteArrayAdapter.class)
    private byte[] defaultServerRenegotiationInfo = new byte[0];

    /**
     * SignedCertificateTimestamp for the SignedCertificateTimestampExtension. It's an empty timestamp, since the server
     * sends it.
     */
    @XmlJavaTypeAdapter(UnformattedByteArrayAdapter.class)
    private byte[] defaultSignedCertificateTimestamp = new byte[0];

    /**
     * TokenBinding default version. To be defined later.
     */
    private TokenBindingVersion defaultTokenBindingVersion = TokenBindingVersion.DRAFT_13;

    /**
     * Default TokenBinding Key Parameters.
     */
    @XmlElement(name = "defaultTokenBindingKeyParameter")
    @XmlElementWrapper
    private List<TokenBindingKeyParameters> defaultTokenBindingKeyParameters;

    /**
     * This is the request type of the CertificateStatusRequest extension
     */
    private CertificateStatusRequestType certificateStatusRequestExtensionRequestType =
        CertificateStatusRequestType.OCSP;

    /**
     * This is the responder ID list of the CertificateStatusRequest extension
     */
    @XmlJavaTypeAdapter(UnformattedByteArrayAdapter.class)
    private byte[] certificateStatusRequestExtensionResponderIDList = new byte[0];

    /**
     * This is the request extension of the CertificateStatusRequest extension
     */
    @XmlJavaTypeAdapter(UnformattedByteArrayAdapter.class)
    private byte[] certificateStatusRequestExtensionRequestExtension = new byte[0];

    /**
     * Default ALPN announced protocols
     */
    @XmlElement(name = "defaultProposedAlpnProtocol")
    @XmlElementWrapper
    private List<String> defaultProposedAlpnProtocols;

    private String defaultSelectedAlpnProtocol = AlpnProtocol.HTTP_2.getConstant();

    /**
     * Default SRP Identifier
     */
    @XmlJavaTypeAdapter(UnformattedByteArrayAdapter.class)
    private byte[] secureRemotePasswordExtensionIdentifier = "UserName".getBytes(Charset.forName("UTF-8"));

    /**
     * Default SRTP extension protection profiles The list contains every protection profile as in RFC 5764
     */
    @XmlElement(name = "secureRealTimeTransportProtocolProtectionProfile")
    @XmlElementWrapper
    private List<SrtpProtectionProfiles> secureRealTimeTransportProtocolProtectionProfiles;

    /**
     * Default SRTP extension master key identifier
     */
    @XmlJavaTypeAdapter(UnformattedByteArrayAdapter.class)
    private byte[] secureRealTimeTransportProtocolMasterKeyIdentifier = new byte[0];

    /**
     * Default user mapping extension hint type
     */
    private UserMappingExtensionHintType userMappingExtensionHintType = UserMappingExtensionHintType.UPN_DOMAIN_HINT;

    /**
     * Default certificate type extension desired types
     */
    @XmlElement(name = "certificateTypeDesiredType")
    @XmlElementWrapper
    private List<CertificateType> certificateTypeDesiredTypes;

    /**
     * Default client certificate type extension desired types
     */
    @XmlElement(name = "clientCertificateTypeDesiredType")
    @XmlElementWrapper
    private List<CertificateType> clientCertificateTypeDesiredTypes;

    /**
     * Default server certificate type extension desired types
     */
    @XmlElement(name = "serverCertificateTypeDesiredType")
    @XmlElementWrapper
    private List<CertificateType> serverCertificateTypeDesiredTypes;

    /**
     * Default client authz extension data format list
     */
    @XmlElement(name = "clientAuthzExtensionDataFormat")
    @XmlElementWrapper
    private List<AuthzDataFormat> clientAuthzExtensionDataFormat;

    /**
     * Default state for the certificate type extension message. State "client"
     */
    private Boolean certificateTypeExtensionMessageState = true;

    /**
     * Default sever authz extension data format list.
     */
    @XmlElement(name = "serverAuthzExtensionDataFormat")
    @XmlElementWrapper
    private List<AuthzDataFormat> serverAuthzExtensionDataFormat;

    /**
     * Default trusted ca indication extension trusted CAs.
     */
    @XmlElement(name = "trustedCaIndicationExtensionAuthority")
    @XmlElementWrapper
    private List<TrustedAuthority> trustedCaIndicationExtensionAuthorities;

    /**
     * Default state for the client certificate type extension message (state "client").
     */
    private Boolean clientCertificateTypeExtensionMessageState = true;

    /**
     * Default state for the cached info extension message (state "client").
     */
    private Boolean cachedInfoExtensionIsClientState = true;

    /**
     * Default cached objects for the cached info extension.
     */
    @XmlElement(name = "cachedObject")
    @XmlElementWrapper
    private List<CachedObject> cachedObjectList;

    /**
     * Default certificate status request v2 extension request list.
     */
    @XmlElement(name = "statusRequestV2Request")
    @XmlElementWrapper
    private List<RequestItemV2> statusRequestV2RequestList;

    /**
     * If we should use a workflow trace specified in File
     */
    private String workflowInput = null;

    /**
     * If set, save the workflow trace to this file after trace execution.
     */
    private String workflowOutput = null;

    /**
     * If set, save the actually used config to this file after trace execution.
     */
    private String configOutput = null;

    /**
     * The Type of workflow trace that should be generated
     */
    private WorkflowTraceType workflowTraceType = null;

    /**
     * If the Default generated workflowtrace should contain Application data send by servers
     */
    private Boolean serverSendsApplicationData = false;

    /**
     * If we generate ClientHello with extensions in SSL
     */
    private Boolean addExtensionsInSSL = false;

    /**
     * If we generate ClientHello with the ECPointFormat extension
     */
    private Boolean addECPointFormatExtension = true;

    /**
     * If we generate ClientHello with the EllipticCurve extension
     */
    private Boolean addEllipticCurveExtension = true;

    /**
     * If we generate ClientHello with the Heartbeat extension
     */
    private Boolean addHeartbeatExtension = false;

    /**
     * If we generate ClientHello with the MaxFragmentLength extension
     */
    private Boolean addMaxFragmentLengthExtension = false;

    /**
     * If we generate ClientHello with the ServerNameIndication extension
     */
    private Boolean addServerNameIndicationExtension = false;

    /**
     * If we generate ClientHello with the SignatureAndHashAlgorithm extension
     */
    private Boolean addSignatureAndHashAlgorithmsExtension = true;

    /**
     * If we generate ClientHello with the SupportedVersion extension
     */
    private Boolean addSupportedVersionsExtension = false;

    /**
     * If we generate ClientHello with the KeyShare extension
     */
    private Boolean addKeyShareExtension = false;

    /**
     * If we generate ClientHello with the EarlyData extension
     */
    private Boolean addEarlyDataExtension = false;

    /**
     * The maximum amount of early data included in the EarlyDataExtension
     */
    private Integer defaultMaxEarlyDataSize = 16384;

    /**
     * If we generate ClientHello with the EncryptedServerNameIndication extension
     */
    private Boolean addEncryptedServerNameIndicationExtension = false;

    /**
     * If we generate ClientHello with the PWDClear extension
     */
    private Boolean addPWDClearExtension = false;

    /**
     * If we generate ClientHello with the PWDProtect extension
     */
    private Boolean addPWDProtectExtension = false;

    /**
     * If we generate ClientHello with the PSKKeyExchangeModes extension
     */
    private Boolean addPSKKeyExchangeModesExtension = false;

    /**
     * If we generate ClientHello with the PreSharedKey extension
     */
    private Boolean addPreSharedKeyExtension = false;
    /**
     * If we generate ClientHello with the Padding extension
     */
    private Boolean addPaddingExtension = false;

    /**
     * If we generate ClientHello with the ExtendedMasterSecret extension
     */
    private Boolean addExtendedMasterSecretExtension = false;

    /**
     * If we generate ClientHello with the SessionTicketTLS extension
     */
    private Boolean addSessionTicketTLSExtension = false;

    /**
     * If we generate ClientHello with extended Random Extension
     */
    private Boolean addExtendedRandomExtension = false;

    /**
     * If we generate ClientHello with SignedCertificateTimestamp extension
     */
    private Boolean addSignedCertificateTimestampExtension = false;

    /**
     * If we generate ClientHello with RenegotiationInfo extension
     */
    private Boolean addRenegotiationInfoExtension = true;

    /**
     * If we generate ClientHello with TokenBinding extension.
     */
    private Boolean addTokenBindingExtension = false;

    /**
     * Whether HTTPS request should contain a cookie header field or not.
     */
    private Boolean addHttpsCookie = false;

    /**
     * Default cookie value to use if addHttpsCookie is true.
     */
    private String defaultHttpsCookieName = "tls-attacker";

    /**
     * Default cookie value to use if addHttpsCookie is true.
     */
    private String defaultHttpsCookieValue = "42130912812";

    /**
     * If we generate ClientHello with CertificateStatusRequest extension
     */
    private Boolean addCertificateStatusRequestExtension = false;

    /**
     * If we generate ClientHello with ALPN extension
     */
    private Boolean addAlpnExtension = false;

    /**
     * If we generate ClientHello with SRP extension
     */
    private Boolean addSRPExtension = false;

    /**
     * If we generate ClientHello with SRTP extension
     */
    private Boolean addSRTPExtension = false;

    /**
     * If we generate ClientHello with truncated hmac extension
     */
    private Boolean addTruncatedHmacExtension = false;

    /**
     * If we generate ClientHello with user mapping extension
     */
    private Boolean addUserMappingExtension = false;

    /**
     * If we generate ClientHello with certificate type extension
     */
    private Boolean addCertificateTypeExtension = false;

    /**
     * If we generate ClientHello with client authz extension
     */
    private Boolean addClientAuthzExtension = false;

    /**
     * If we generate ClientHello with server authz extension
     */
    private Boolean addServerAuthzExtension = false;

    /**
     * If we generate ClientHello with client certificate type extension
     */
    private Boolean addClientCertificateTypeExtension = false;

    /**
     * If we generate ClientHello with server certificate type extension
     */
    private Boolean addServerCertificateTypeExtension = false;

    /**
     * If we generate ClientHello with encrypt then mac extension
     */
    private Boolean addEncryptThenMacExtension = false;

    /**
     * If we generate ClientHello with cached info extension
     */
    private Boolean addCachedInfoExtension = false;

    /**
     * If we generate ClientHello with client certificate url extension
     */
    private Boolean addClientCertificateUrlExtension = false;

    /**
     * If we generate ClientHello with trusted ca indication extension
     */
    private Boolean addTrustedCaIndicationExtension = false;

    /**
     * If we generate ClientHello with status request v2 extension
     */
    private Boolean addCertificateStatusRequestV2Extension = false;

    /**
     * If set to true, timestamps will be updated upon execution of a workflowTrace
     */
    private Boolean updateTimestamps = true;

    /**
     * PSKKeyExchangeModes to be used in 0-RTT (or TLS 1.3 resumption)
     */
    @XmlElement(name = "pskKeyExchangeMode")
    @XmlElementWrapper
    List<PskKeyExchangeMode> pskKeyExchangeModes;

    /**
     * The PSK to use.
     */
    @XmlJavaTypeAdapter(UnformattedByteArrayAdapter.class)
    private byte[] psk = new byte[0];

    /**
     * The client's early traffic secret.
     */
    @XmlJavaTypeAdapter(UnformattedByteArrayAdapter.class)
    private byte[] clientEarlyTrafficSecret = new byte[128];

    /**
     * The early secret of the session.
     */
    @XmlJavaTypeAdapter(UnformattedByteArrayAdapter.class)
    private byte[] earlySecret = new byte[256];

    /**
     * The cipher suite used for early data.
     */
    private CipherSuite earlyDataCipherSuite = CipherSuite.TLS_AES_128_GCM_SHA256;

    /**
     * The psk used for early data (!= earlySecret or earlyTrafficSecret).
     */
    @XmlJavaTypeAdapter(UnformattedByteArrayAdapter.class)
    private byte[] earlyDataPsk = new byte[256];

    /**
     * Contains all values related to TLS 1.3 PSKs.
     */
    @XmlElement(name = "defaultPskSet")
    @XmlElementWrapper
    private List<PskSet> defaultPskSets = new LinkedList<>();

    /**
     * Always includes at most 1 PSK in the PreShareKey Extension.
     */
    private Boolean limitPsksToOne = false;

    /**
     * If records are predefined for a SendAction, assign each message a predefined record and place automatically
     * generated ones in between.
     */
    private Boolean preserveMessageRecordRelation = false;

    /**
     * Do we use a psk for our secrets?
     */
    private Boolean usePsk = false;

    /**
     * Early data to be sent.
     */
    @XmlJavaTypeAdapter(UnformattedByteArrayAdapter.class)
    private byte[] earlyData = ArrayConverter.hexStringToByteArray("544c532d41747461636b65720a");

    @XmlJavaTypeAdapter(UnformattedByteArrayAdapter.class)
    private byte[] distinguishedNames = new byte[0];

    private Boolean enforceSettings = false;

    /**
     * Stop as soon as all expected messages are received and don't wait for more
     */
    private Boolean earlyStop = false;

    /**
     * If true, Random of the context is not seeded with an explicit value, thus client/server randoms are not
     * deterministic.
     */
    private Boolean stealthMode = false;

    private Boolean stopActionsAfterIOException = false;

    private Boolean stopTraceAfterUnexpected = false;

    /**
     * ActionOptions that are automatically applied to Actions of the MessageFactory
     */
    @XmlElement(name = "messageFactoryActionOption")
    @XmlElementWrapper
    private List<ActionOption> messageFactoryActionOptions = new LinkedList<>();

    private BigInteger defaultServerDhGenerator = new BigInteger("2");

    private BigInteger defaultServerDhModulus =
        new BigInteger(
            "5809605995369958062791915965639201402176612226902900533702900882779736177890990861472094774477339581147373410185646378328043729800750470098210924487866935059164371588168047540943981644516632755067501626434556398193186628990071248660819361205119793693985433297036118232914410171876807536457391277857011849897410207519105333355801121109356897459426271845471397952675959440793493071628394122780510124618488232602464649876850458861245784240929258426287699705312584509625419513463605155428017165714465363094021609290561084025893662561222573202082865797821865270991145082200656978177192827024538990239969175546190770645685893438011714430426409338676314743571154537142031573004276428701433036381801705308659830751190352946025482059931306571004727362479688415574702596946457770284148435989129632853918392117997472632693078113129886487399347796982772784615865232621289656944284216824611318709764535152507354116344703769998514148343807");

    private BigInteger defaultClientDhGenerator = new BigInteger("2");

    private BigInteger defaultClientDhModulus =
        new BigInteger(
            "5809605995369958062791915965639201402176612226902900533702900882779736177890990861472094774477339581147373410185646378328043729800750470098210924487866935059164371588168047540943981644516632755067501626434556398193186628990071248660819361205119793693985433297036118232914410171876807536457391277857011849897410207519105333355801121109356897459426271845471397952675959440793493071628394122780510124618488232602464649876850458861245784240929258426287699705312584509625419513463605155428017165714465363094021609290561084025893662561222573202082865797821865270991145082200656978177192827024538990239969175546190770645685893438011714430426409338676314743571154537142031573004276428701433036381801705308659830751190352946025482059931306571004727362479688415574702596946457770284148435989129632853918392117997472632693078113129886487399347796982772784615865232621289656944284216824611318709764535152507354116344703769998514148343807");

    private BigInteger defaultServerDhPrivateKey = new BigInteger("FFFF", 16);

    private BigInteger defaultClientDhPrivateKey = new BigInteger("FFFF", 16);

    private BigInteger defaultServerDhPublicKey =
        new BigInteger(
            "2043613254509771843465057207078304133427100053346630496863115304729422431506842297554370188431622336168084226893060531474609378481237396107127063278624858982135545329954888129900714249447398611399069380214077491792199889131147659097337451088584054931352640316306698530468089459265836208766829761530786550035554546801263324790398605318443686766315312672983302101280548433287949333943437948214799189911192606949101858307621640886413682299273130735853556255008467704876737231663242842259426239401780891543201358635180397430055997246351872086043137262555233050955216238105392009330462604912891943865361186717249962097299588875409587651544594728203293910128024102640696503192096755401014128136916889018704050784334709496695214785225237421325503031115105974843553040027247097092511319153606298406218024502785451855415341620633845851737579504653807158340552365430158715166515645118698024341396560621615465703434564793715203380646117");

    private BigInteger defaultClientDhPublicKey =
        new BigInteger(
            "2043613254509771843465057207078304133427100053346630496863115304729422431506842297554370188431622336168084226893060531474609378481237396107127063278624858982135545329954888129900714249447398611399069380214077491792199889131147659097337451088584054931352640316306698530468089459265836208766829761530786550035554546801263324790398605318443686766315312672983302101280548433287949333943437948214799189911192606949101858307621640886413682299273130735853556255008467704876737231663242842259426239401780891543201358635180397430055997246351872086043137262555233050955216238105392009330462604912891943865361186717249962097299588875409587651544594728203293910128024102640696503192096755401014128136916889018704050784334709496695214785225237421325503031115105974843553040027247097092511319153606298406218024502785451855415341620633845851737579504653807158340552365430158715166515645118698024341396560621615465703434564793715203380646117");

    private BigInteger defaultServerDsaPrivateKey = new BigInteger("FFFF", 16);

    private BigInteger defaultServerDsaPublicKey =
        new BigInteger(
            1,
            ArrayConverter
                .hexStringToByteArray("3c991ffbb26fce963dae6540ce45904079c50398b0c32fa8485ada51dd9614e150bc8983ab6996ce4d7f8237aeeef9ec97a10e6c0949417b8412cc5711a8482f540d6b030da4e1ed591c152062775e61e6fef897c3b12a38185c12d8feddbe85298dc41324b2450d83e3b90a419373380b60ee1ca9094437c0be19fb73184726"));

    private BigInteger defaultServerDsaPrimeP =
        new BigInteger(
            1,
            ArrayConverter
                .hexStringToByteArray("0093c33a88f3af1bacb3b20500fef26e70d08d1591874e9e77f1cc98ba004ae8c04d2022edce758e0ee8ceee9520381a9d4b2dda1c8f7b249aa2c452e8cada51ab57709053184316eb691f3dace9f4b60f8e70c95314b473782f8d6401181945ae83c3befcb9478e0b050ad4e146eedbdd42afb136eef59ec751af958f35466529"));

    private BigInteger defaultServerDsaPrimeQ = new BigInteger(1,
        ArrayConverter.hexStringToByteArray("00ac2ef188503342ec5ccb04541dfa5d5eade8b019"));

    private BigInteger defaultServerDsaGenerator =
        new BigInteger(
            1,
            ArrayConverter
                .hexStringToByteArray("1e813bdd058e57f807aef75c3626dfae3918be6dd87efe5739201b37581d33865b9626aff787aa847e9dbdbf20f57f7d2fce39a5f53c6869254d12fa6b95cfeebc2c1151e69b3d52073d6c23d7cb7c830e2cbb286a624cebbab5648b6d0276dfede31c4717ec03035f13ed81d183a07076a53d79f746f6f67237dbfc6211dc5a"));

    private BigInteger defaultClientDsaPrivateKey = new BigInteger("FFFF", 16);

    private BigInteger defaultClientDsaPublicKey =
        new BigInteger(
            1,
            ArrayConverter
                .hexStringToByteArray("3c991ffbb26fce963dae6540ce45904079c50398b0c32fa8485ada51dd9614e150bc8983ab6996ce4d7f8237aeeef9ec97a10e6c0949417b8412cc5711a8482f540d6b030da4e1ed591c152062775e61e6fef897c3b12a38185c12d8feddbe85298dc41324b2450d83e3b90a419373380b60ee1ca9094437c0be19fb73184726"));

    private BigInteger defaultClientDsaPrimeP =
        new BigInteger(
            1,
            ArrayConverter
                .hexStringToByteArray("0093c33a88f3af1bacb3b20500fef26e70d08d1591874e9e77f1cc98ba004ae8c04d2022edce758e0ee8ceee9520381a9d4b2dda1c8f7b249aa2c452e8cada51ab57709053184316eb691f3dace9f4b60f8e70c95314b473782f8d6401181945ae83c3befcb9478e0b050ad4e146eedbdd42afb136eef59ec751af958f35466529"));

    private BigInteger defaultClientDsaPrimeQ = new BigInteger(1,
        ArrayConverter.hexStringToByteArray("00ac2ef188503342ec5ccb04541dfa5d5eade8b019"));

    private BigInteger defaultClientDsaGenerator =
        new BigInteger(
            1,
            ArrayConverter
                .hexStringToByteArray("1e813bdd058e57f807aef75c3626dfae3918be6dd87efe5739201b37581d33865b9626aff787aa847e9dbdbf20f57f7d2fce39a5f53c6869254d12fa6b95cfeebc2c1151e69b3d52073d6c23d7cb7c830e2cbb286a624cebbab5648b6d0276dfede31c4717ec03035f13ed81d183a07076a53d79f746f6f67237dbfc6211dc5a"));

    private GOSTCurve defaultSelectedGostCurve = GOSTCurve.GostR3410_2001_CryptoPro_XchB;

    private String defaultApplicationMessageData = "Test";

    @XmlElement(name = "clientCertificateType")
    @XmlElementWrapper
    private List<ClientCertificateType> clientCertificateTypes;

    /**
     * max payload length used in our application (not set by the spec)
     */
    private Integer heartbeatPayloadLength = 256;

    private Integer heartbeatPaddingLength = 256;

    /**
     * How much data we should put into a record by default
     */
    private Integer defaultMaxRecordData = 16384;

    /**
     * How much padding bytes should be send by default
     */
    @XmlJavaTypeAdapter(UnformattedByteArrayAdapter.class)
    @XmlElement(name = "defaultPaddingExtensionBytes")
    private byte[] defaultPaddingExtensionBytes = new byte[] { 0, 0, 0, 0, 0, 0 };

    /**
     * How long should our DTLSCookies be by default
     */
    private Integer dtlsDefaultCookieLength = 20;

    /**
     * Configures the maximum fragment length. This should not be confused with MTU (which includes the IP, UDP, record
     * and DTLS headers).
     */
    private Integer dtlsMaximumFragmentLength = 1400;

    private WorkflowExecutorType workflowExecutorType = WorkflowExecutorType.DEFAULT;

    /**
     * Does not mix messages with different message types in a single record
     */
    private Boolean flushOnMessageTypeChange = true;

    /**
     * If there is not enough space in the defined records, new records are dynamically added if not set, protocol
     * message bytes that wont fit are discarded
     */
    private Boolean createRecordsDynamically = true;
    /**
     * When "Null" records are defined to be send, every message will be sent in at least one individual record
     */
    private Boolean createIndividualRecords = true;

    /**
     * Which recordLayer should be used
     */
    private RecordLayerType recordLayerType = RecordLayerType.RECORD;

    /**
     * If this value is set the default workflowExecutor will remove all runtime values from the workflow trace and will
     * only keep the relevant information
     */
    private Boolean resetWorkflowTracesBeforeSaving = false;

    /**
     * TLS-Attacker will not try to receive additional messages after the configured number of messages has been
     * received
     */
    private Boolean quickReceive = true;

    /**
     * If the WorkflowExecutor should take care of the connection opening
     */
    private Boolean workflowExecutorShouldOpen = true;

    /**
     * If the WorkflowExecutor should take care of the connection closing
     */
    private Boolean workflowExecutorShouldClose = true;

    private Boolean stopReceivingAfterFatal = false;

    private Boolean stopActionsAfterFatal = false;

    private Boolean stopReceivingAfterWarning = false;

    private Boolean stopActionsAfterWarning = false;

    /**
     * This CipherSuite will be used if no cipherSuite has been negotiated yet
     */
    private CipherSuite defaultSelectedCipherSuite = CipherSuite.TLS_RSA_WITH_AES_128_CBC_SHA;

    private CertificateType defaultSelectedServerCertificateType = CertificateType.X509;

    private CertificateType defaultSelectedClientCertificateType = CertificateType.X509;

    private SSL2CipherSuite defaultSSL2CipherSuite = SSL2CipherSuite.SSL_CK_RC4_128_WITH_MD5;

    @XmlElement(name = "defaultServerSupportedPointFormat")
    @XmlElementWrapper
    private List<ECPointFormat> defaultServerSupportedPointFormats;

    @XmlElement(name = "defaultClientSupportedPointFormat")
    @XmlElementWrapper
    private List<ECPointFormat> defaultClientSupportedPointFormats;

    @XmlElement(name = "defaultServerSupportedSignatureAndHashAlgorithm")
    @XmlElementWrapper
    private List<SignatureAndHashAlgorithm> defaultServerSupportedSignatureAndHashAlgorithms;

    private SignatureAndHashAlgorithm defaultSelectedSignatureAndHashAlgorithm = SignatureAndHashAlgorithm.RSA_SHA1;

    private ProtocolVersion defaultLastRecordProtocolVersion = ProtocolVersion.TLS10;

    private ProtocolVersion defaultSelectedProtocolVersion = ProtocolVersion.TLS12;

    private ProtocolVersion defaultHighestClientProtocolVersion = ProtocolVersion.TLS12;

    private MaxFragmentLength defaultMaxFragmentLength = MaxFragmentLength.TWO_12;

    private HeartbeatMode defaultHeartbeatMode = HeartbeatMode.PEER_ALLOWED_TO_SEND;

    @XmlElement(name = "defaultClientSupportedCompressionMethod")
    @XmlElementWrapper
    private List<CompressionMethod> defaultClientSupportedCompressionMethods;

    @XmlElement(name = "defaultServerSupportedCompressionMethod")
    @XmlElementWrapper
    private List<CompressionMethod> defaultServerSupportedCompressionMethods;

    @XmlJavaTypeAdapter(UnformattedByteArrayAdapter.class)
    private byte[] defaultMasterSecret = new byte[0];

    @XmlJavaTypeAdapter(UnformattedByteArrayAdapter.class)
    private byte[] defaultPreMasterSecret = new byte[0];

    @XmlJavaTypeAdapter(UnformattedByteArrayAdapter.class)
    private byte[] defaultClientExtendedRandom = ArrayConverter
        .hexStringToByteArray("AABBCCDDEEFFAABBCCDDEEFFAABBCCDDEEFFAABBCCDDEEFFAABBCCDDEEFFAABB");

    @XmlJavaTypeAdapter(UnformattedByteArrayAdapter.class)
    private byte[] defaultServerExtendedRandom = ArrayConverter
        .hexStringToByteArray("AABBCCDDEEFFAABBCCDDEEFFAABBCCDDEEFFAABBCCDDEEFFAABBCCDDEEFFAABB");

    @XmlJavaTypeAdapter(UnformattedByteArrayAdapter.class)
    private byte[] defaultClientRandom = ArrayConverter
        .hexStringToByteArray("00112233445566778899AABBCCDDEEFFFFEEDDCCBBAA99887766554433221100");

    @XmlJavaTypeAdapter(UnformattedByteArrayAdapter.class)
    private byte[] defaultServerRandom = ArrayConverter
        .hexStringToByteArray("00112233445566778899AABBCCDDEEFFFFEEDDCCBBAA99887766554433221100");

    @XmlJavaTypeAdapter(UnformattedByteArrayAdapter.class)
    private byte[] defaultClientSessionId = new byte[0];

    @XmlJavaTypeAdapter(UnformattedByteArrayAdapter.class)
    private byte[] defaultServerSessionId = new byte[0];

    private CompressionMethod defaultSelectedCompressionMethod = CompressionMethod.NULL;

    @XmlJavaTypeAdapter(UnformattedByteArrayAdapter.class)
    private byte[] dtlsDefaultCookie = new byte[0];

    @XmlJavaTypeAdapter(UnformattedByteArrayAdapter.class)
    private byte[] defaultCertificateRequestContext = new byte[0];

    private PRFAlgorithm defaultPRFAlgorithm = PRFAlgorithm.TLS_PRF_LEGACY;

    private AlertDescription defaultAlertDescription = AlertDescription.CLOSE_NOTIFY;

    private AlertLevel defaultAlertLevel = AlertLevel.WARNING;

    private NamedGroup defaultEcCertificateCurve = NamedGroup.SECP256R1;

    private Point defaultClientEcPublicKey;

    private Point defaultServerEcPublicKey;

    private BigInteger defaultServerEcPrivateKey = new BigInteger("3");

    private BigInteger defaultClientEcPrivateKey = new BigInteger("3");

    private BigInteger defaultServerRSAModulus =
        new BigInteger(
            1,
            ArrayConverter
                .hexStringToByteArray("00c8820d6c3ce84c8430f6835abfc7d7a912e1664f44578751f376501a8c68476c3072d919c5d39bd0dbe080e71db83bd4ab2f2f9bde3dffb0080f510a5f6929c196551f2b3c369be051054c877573195558fd282035934dc86edab8d4b1b7f555e5b2fee7275384a756ef86cb86793b5d1333f0973203cb96966766e655cd2cccae1940e4494b8e9fb5279593b75afd0b378243e51a88f6eb88def522a8cd5c6c082286a04269a2879760fcba45005d7f2672dd228809d47274f0fe0ea5531c2bd95366c05bf69edc0f3c3189866edca0c57adcca93250ae78d9eaca0393a95ff9952fc47fb7679dd3803e6a7a6fa771861e3d99e4b551a4084668b111b7eef7d")); // TODO

    private BigInteger defaultClientRSAModulus =
        new BigInteger(
            1,
            ArrayConverter
                .hexStringToByteArray("00c8820d6c3ce84c8430f6835abfc7d7a912e1664f44578751f376501a8c68476c3072d919c5d39bd0dbe080e71db83bd4ab2f2f9bde3dffb0080f510a5f6929c196551f2b3c369be051054c877573195558fd282035934dc86edab8d4b1b7f555e5b2fee7275384a756ef86cb86793b5d1333f0973203cb96966766e655cd2cccae1940e4494b8e9fb5279593b75afd0b378243e51a88f6eb88def522a8cd5c6c082286a04269a2879760fcba45005d7f2672dd228809d47274f0fe0ea5531c2bd95366c05bf69edc0f3c3189866edca0c57adcca93250ae78d9eaca0393a95ff9952fc47fb7679dd3803e6a7a6fa771861e3d99e4b551a4084668b111b7eef7d")); // TODO

    private BigInteger defaultServerRSAPublicKey = new BigInteger("65537");

    private BigInteger defaultClientRSAPublicKey = new BigInteger("65537");

    private BigInteger defaultServerRSAPrivateKey =
        new BigInteger(
            "7dc0cb485a3edb56811aeab12cdcda8e48b023298dd453a37b4d75d9e0bbba27c98f0e4852c16fd52341ffb673f64b580b7111abf14bf323e53a2dfa92727364ddb34f541f74a478a077f15277c013606aea839307e6f5fec23fdd72506feea7cbe362697949b145fe8945823a39a898ac6583fc5fbaefa1e77cbc95b3b475e66106e92b906bdbb214b87bcc94020f317fc1c056c834e9cee0ad21951fbdca088274c4ef9d8c2004c6294f49b370fb249c1e2431fb80ce5d3dc9e342914501ef4c162e54e1ee4fed9369b82afc00821a29f4979a647e60935420d44184d98f9cb75122fb604642c6d1ff2b3a51dc32eefdc57d9a9407ad6a06d10e83e2965481",
            16); // TODO

    private BigInteger defaultClientRSAPrivateKey =
        new BigInteger(
            "7dc0cb485a3edb56811aeab12cdcda8e48b023298dd453a37b4d75d9e0bbba27c98f0e4852c16fd52341ffb673f64b580b7111abf14bf323e53a2dfa92727364ddb34f541f74a478a077f15277c013606aea839307e6f5fec23fdd72506feea7cbe362697949b145fe8945823a39a898ac6583fc5fbaefa1e77cbc95b3b475e66106e92b906bdbb214b87bcc94020f317fc1c056c834e9cee0ad21951fbdca088274c4ef9d8c2004c6294f49b370fb249c1e2431fb80ce5d3dc9e342914501ef4c162e54e1ee4fed9369b82afc00821a29f4979a647e60935420d44184d98f9cb75122fb604642c6d1ff2b3a51dc32eefdc57d9a9407ad6a06d10e83e2965481",
            16);

    @XmlJavaTypeAdapter(UnformattedByteArrayAdapter.class)
    private byte[] defaultPSKKey = ArrayConverter.hexStringToByteArray("1a2b3c4d");

    @XmlJavaTypeAdapter(UnformattedByteArrayAdapter.class)
    private byte[] defaultPSKIdentity = "Client_Identity".getBytes(Charset.forName("UTF-8"));

    @XmlJavaTypeAdapter(UnformattedByteArrayAdapter.class)
    private byte[] defaultPSKIdentityHint = new byte[0];

    private BigInteger defaultSRPModulus =
        new BigInteger(
            1,
            ArrayConverter
                .hexStringToByteArray("EEAF0AB9ADB38DD69C33F80AFA8FC5E86072618775FF3C0B9EA2314C9C256576D674DF7496EA81D3383B4813D692C6E0E0D5D8E250B98BE48E495C1D6089DAD15DC7D7B46154D6B6CE8EF4AD69B15D4982559B297BCF1885C529F566660E57EC68EDBC3C05726CC02FD4CBF4976EAA9AFD5138FE8376435B9FC61D2FC0EB06E3"));

    private BigInteger defaultPSKModulus =
        new BigInteger(
            1,
            ArrayConverter
                .hexStringToByteArray("FFFFFFFFFFFFFFFFC90FDAA22168C234C4C6628B80DC1CD129024E088A67CC74020BBEA63B139B22514A08798E3404DDEF9519B3CD3A431B302B0A6DF25F14374FE1356D6D51C245E485B576625E7EC6F44C42E9A637ED6B0BFF5CB6F406B7EDEE386BFB5A899FA5AE9F24117C4B1FE649286651ECE45B3DC2007CB8A163BF0598DA48361C55D39A69163FA8FD24CF5F83655D23DCA3AD961C62F356208552BB9ED529077096966D670C354E4ABC9804F1746C08CA18217C32905E462E36CE3BE39E772C180E86039B2783A2EC07A28FB5C55DF06F4C52C9DE2BCBF6955817183995497CEA956AE515D2261898FA051015728E5A8AAAC42DAD33170D04507A33A85521ABDF1CBA64ECFB850458DBEF0A8AEA71575D060C7DB3970F85A6E1E4C7ABF5AE8CDB0933D71E8C94E04A25619DCEE3D2261AD2EE6BF12FFA06D98A0864D87602733EC86A64521F2B18177B200CBBE117577A615D6C770988C0BAD946E208E24FA074E5AB3143DB5BFCE0FD108E4B82D120A93AD2CAFFFFFFFFFFFFFFFF"));

    private BigInteger defaultPSKGenerator = new BigInteger("2");

    private BigInteger defaultPskDhServerPrivateKey = new BigInteger("FFFF", 16);

    private BigInteger defaultPskDhServerPublicKey =
        new BigInteger(
            1,
            ArrayConverter
                .hexStringToByteArray("5a0d3d4e049faa939ffa6a375b9c3c16a4c39753d19ff7da36bc391ea72fc0f68c929bdb400552ed84e0900c7a44c3222fd54d7148256862886bfb4016bd2d03c4c4cf476567c291770e47bd59d0aa5323cfddfc5596e0d6558c480ee8b0c62599834d4581a796a01981468789164504afbd29ce9936e86a290c5f00f8ba986b48010f3e5c079c7f351ddca2ee1fd50846b37bf7463c2b0f3d001b1317ac3069cd89e2e4927ed3d40875a6049af649d2dc349db5995a7525d70a3a1c9b673f5482f83343bd90d45e9c3962dc4a4bf2b4adb37e9166b2ddb31ccf11c5b9e6c98e0a9a3377abba56b0f4283b2eaa69f5368bc107e1c22599f88dd1924d0899c5f153462c911a8293078aefee9fb2389a7854833fcea61cfecbb49f828c361a981a5fedecf13796ae36e36c15a16670af96996c3c45a30e900e18c858f6232b5f7072bdd9e47d7fc61246ef5d19765739f38509284379bc319d9409e8fe236bd29b0335a5bc5bb0424ee44de8a19f864a159fda907d6f5a30ebc0a17e3628e490e5"));

    private BigInteger defaultSRPGenerator = new BigInteger("2");

    private BigInteger defaultSRPServerPrivateKey = new BigInteger("3");

    private BigInteger defaultSRPClientPrivateKey = new BigInteger("5");

    private BigInteger defaultSRPServerPublicKey =
        new BigInteger(
            1,
            ArrayConverter
                .hexStringToByteArray("AC47983DEB1698D9A9029E8F7B39092F441DDD72C56D3A63F236E1CF6CEE839937AB5FD69F8CEBBA64C210170A59B2526ED34B9DD83EF86DF7899DF68297844B15E6F2D1BD2448640D32A48220E6343875976A268F28D25174C37D8DC19F2BA5A35301CEED689206FA91CE7A172D908B821DF8C760918E6A5D1C0CFA76AF503B"));

    private BigInteger defaultSRPClientPublicKey = new BigInteger(1, ArrayConverter.hexStringToByteArray("25C843"));

    @XmlJavaTypeAdapter(UnformattedByteArrayAdapter.class)
    private byte[] defaultSRPServerSalt = ArrayConverter.hexStringToByteArray("AABBCCDD");

    @XmlJavaTypeAdapter(UnformattedByteArrayAdapter.class)
    private byte[] defaultSRPIdentity = "UserName".getBytes(Charset.forName("UTF-8"));

    @XmlJavaTypeAdapter(UnformattedByteArrayAdapter.class)
    private byte[] defaultSRPPassword = "Password".getBytes(Charset.forName("UTF-8"));

    @XmlJavaTypeAdapter(UnformattedByteArrayAdapter.class)
    private byte[] defaultClientHandshakeTrafficSecret = new byte[32];

    @XmlJavaTypeAdapter(UnformattedByteArrayAdapter.class)
    private byte[] defaultServerHandshakeTrafficSecret = new byte[32];

    @XmlJavaTypeAdapter(UnformattedByteArrayAdapter.class)
    private byte[] defaultClientApplicationTrafficSecret = new byte[32];

    @XmlJavaTypeAdapter(UnformattedByteArrayAdapter.class)
    private byte[] defaultServerApplicationTrafficSecret = new byte[32];

    private TokenBindingType defaultTokenBindingType = TokenBindingType.PROVIDED_TOKEN_BINDING;

    private Point defaultTokenBindingECPublicKey = null;

    private BigInteger defaultTokenBindingRsaPublicKey = new BigInteger("65537");

    private BigInteger defaultTokenBindingRsaPrivateKey =
        new BigInteger(
            "89489425009274444368228545921773093919669586065884257445497854456487674839629818390934941973262879616797970608917283679875499331574161113854088813275488110588247193077582527278437906504015680623423550067240042466665654232383502922215493623289472138866445818789127946123407807725702626644091036502372545139713");

    private BigInteger defaultTokenBindingEcPrivateKey = new BigInteger("3");

    private BigInteger defaultTokenBindingRsaModulus =
        new BigInteger(
            "145906768007583323230186939349070635292401872375357164399581871019873438799005358938369571402670149802121818086292467422828157022922076746906543401224889672472407926969987100581290103199317858753663710862357656510507883714297115637342788911463535102712032765166518411726859837988672111837205085526346618740053");

    private Boolean useFreshRandom = true;

    private ChooserType chooserType = ChooserType.DEFAULT;

    private Boolean useAllProvidedRecords = false;

    private Boolean httpsParsingEnabled = false;

    /**
     * requestPath to use in LocationHeader if none is saved during the connection, e.g. no received HttpsRequestMessage
     * or httpsParsing is disabled
     */
    @XmlElement(name = "defaultHttpsRequestPath")
    private String defaultHttpsRequestPath = "/";

    private StarttlsType starttlsType = StarttlsType.NONE;

    /**
     * The Ticket Lifetime Hint, Ticket Key and Ticket Key Name used in the Extension defined in RFC5077, followed by
     * additional TLS 1.3 draft 21 NewSessionTicket parameters.
     */
    private Long sessionTicketLifetimeHint = 0L;

    @XmlJavaTypeAdapter(UnformattedByteArrayAdapter.class)
    private byte[] sessionTicketKeyAES = ArrayConverter.hexStringToByteArray("536563757265535469636b65744b6579"); // SecureSTicketKey

    @XmlJavaTypeAdapter(UnformattedByteArrayAdapter.class)
    private byte[] sessionTicketKeyHMAC = ArrayConverter
        .hexStringToByteArray("536563757265535469636b65744b6579536563757265535469636b65744b6579"); // SecureSTicketKeySecureSTicketKey

    @XmlJavaTypeAdapter(UnformattedByteArrayAdapter.class)
    private byte[] sessionTicketKeyName = ArrayConverter.hexStringToByteArray("544c532d41747461636b6572204b6579"); // TLS-Attacker

    @XmlJavaTypeAdapter(UnformattedByteArrayAdapter.class)
    private byte[] defaultSessionTicketAgeAdd = ArrayConverter.hexStringToByteArray("cb8dbe8e");

    @XmlJavaTypeAdapter(UnformattedByteArrayAdapter.class)
    private byte[] defaultSessionTicketNonce = ArrayConverter.hexStringToByteArray("00");

    @XmlJavaTypeAdapter(UnformattedByteArrayAdapter.class)
    private byte[] defaultSessionTicketIdentity =
        ArrayConverter
            .hexStringToByteArray("5266d21abe0f5156106eb1f0ec54a48a90fbc136de990a8881192211cc83aa7992ceb67d7a40b3f304fdea87e4ca61042c19641fd7493975ec69a3ec3f5fb6404aa4ac5acd5efbea15d454d89888a46fc4e6c6b9a3e0ee08ea21538372ced8d0aca453ceae44ce372a5388ab4cef67c5eae8cc1c72735d2646c19b2c50a4ee9bc97e70c6b57cab276a11a59fc5cbe0f5d2519e164fbf9f07a9dd053bcfc08939b475c7a2e76f04ef2a06cc9672bd4034");

    @XmlJavaTypeAdapter(UnformattedByteArrayAdapter.class)
    private byte[] defaultLastClientHello = new byte[32];

    /**
     * ClientAuthentication Type, not fully implemented yet
     */
    private ClientAuthenticationType clientAuthenticationType = ClientAuthenticationType.ANONYMOUS;

    /**
     * If we should add ccs message to automatically generated handshakes (tls 1.3 only)
     */
    private Boolean tls13BackwardsCompatibilityMode = true;

    /**
     * Use username from the example of RFC8492
     */
    private String defaultClientPWDUsername = "fred";

    /**
     * Group used to encrypt the username in TLS_ECCPWD
     */
    private NamedGroup defaultPWDProtectGroup = NamedGroup.SECP256R1;

    private Point defaultServerPWDProtectPublicKey;

    private BigInteger defaultServerPWDProtectPrivateKey =
        new BigInteger(
            "191991257030464195512760799659436374116556484140110877679395918219072292938297573720808302564562486757422301181089761");

    private BigInteger defaultServerPWDProtectRandomSecret =
        new BigInteger(
            "1111111111111111111111111111111111111111111111111111111111111111111111111111111111111111111111111111111111111111111");

    /**
     * Use password from the example of RFC8492
     */
    private String defaultPWDPassword = "barney";

    /**
     * Min iterations for finding the PWD password element
     */
    private Integer defaultPWDIterations = 40;

    @XmlJavaTypeAdapter(UnformattedByteArrayAdapter.class)
    private byte[] defaultServerPWDPrivate = ArrayConverter
        .hexStringToByteArray("21d99d341c9797b3ae72dfd289971f1b74ce9de68ad4b9abf54888d8f6c5043c");

    @XmlJavaTypeAdapter(UnformattedByteArrayAdapter.class)
    private byte[] defaultServerPWDMask = ArrayConverter
        .hexStringToByteArray("0d96ab624d082c71255be3648dcd303f6ab0ca61a95034a553e3308d1d3744e5");

    @XmlJavaTypeAdapter(UnformattedByteArrayAdapter.class)
    private byte[] defaultClientPWDPrivate = ArrayConverter
        .hexStringToByteArray("171de8caa5352d36ee96a39979b5b72fa189ae7a6a09c77f7b438af16df4a88b");

    @XmlJavaTypeAdapter(UnformattedByteArrayAdapter.class)
    private byte[] defaultClientPWDMask = ArrayConverter
        .hexStringToByteArray("4f745bdfc295d3b38429f7eb3025a48883728b07d88605c0ee202316a072d1bd");

    /**
     * Use salt from the example of RFC8492, should be 32 octets
     */
    @XmlJavaTypeAdapter(UnformattedByteArrayAdapter.class)
    private byte[] defaultServerPWDSalt = ArrayConverter
        .hexStringToByteArray("963c77cdc13a2a8d75cdddd1e0449929843711c21d47ce6e6383cdda37e47da3");

    /**
     * TLS-Attacker will parse encrypted messages with invalid MAC or padding as unencrypted messages if this option is
     * set.
     */
    private Boolean parseInvalidRecordsUnencrypted = false;

    private ECPointFormat defaultSelectedPointFormat = ECPointFormat.UNCOMPRESSED;

    /**
     * Private Key of the Client for the EncryptedServerNameIndication extension.
     */
    private BigInteger defaultEsniClientPrivateKey =
        new BigInteger(
            "191991257030464195512760799659436374116556484140110877679395918219072292938297573720808302564562486757422301181089761");

    /**
     * Supported Cipher suites for EncryptedServerNameIndication extension.
     */
    @XmlElement(name = "clientSupportedEsniCipherSuite")
    @XmlElementWrapper
    private List<CipherSuite> clientSupportedEsniCipherSuites = new LinkedList();

    /**
     * Supported Groups for EncryptedServerNameIndication extension.
     */
    @XmlElement(name = "clientSupportedEsniNamedGroup")
    @XmlElementWrapper
    private List<NamedGroup> clientSupportedEsniNamedGroups = new LinkedList();

    /**
     * KeyPairs for Server with EncryptedServerNameIndication extension.
     */
    @XmlElement(name = "esniServerKeyPair")
    @XmlElementWrapper
    private List<KeyShareEntry> esniServerKeyPairs = new LinkedList();

    /**
     * Default values for EncryptedServerNameIndication extension.
     */
    @XmlJavaTypeAdapter(UnformattedByteArrayAdapter.class)
    private byte[] defaultEsniClientNonce = ArrayConverter.hexStringToByteArray("a7284c9a52f15c13644b947261774657");

    @XmlJavaTypeAdapter(UnformattedByteArrayAdapter.class)
    private byte[] defaultEsniServerNonce = ArrayConverter.hexStringToByteArray("00000000000000000000000000000000");

    @XmlJavaTypeAdapter(UnformattedByteArrayAdapter.class)
    private byte[] defaultEsniRecordBytes =
        ArrayConverter
            .hexStringToByteArray("ff0100124b2a0024001d0020fa572d03e21e15f9ca1aa7fb85f61b9fc78458a78050ac581811863325944412000213010104000000005dcc3a45000000005dda12050000");

    private EsniDnsKeyRecordVersion defaultEsniRecordVersion = EsniVersion.DRAFT_2.getDnsKeyRecordVersion();

    @XmlJavaTypeAdapter(UnformattedByteArrayAdapter.class)
    private byte[] defaultEsniRecordChecksum = ArrayConverter.hexStringToByteArray("00124b2a");

    @XmlElement(name = "defaultEsniServerKeyShareEntry")
    @XmlElementWrapper
    private List<KeyShareStoreEntry> defaultEsniServerKeyShareEntries = new LinkedList<>();

    @XmlElement(name = "defaultEsniServerCipherSuite")
    @XmlElementWrapper
    private List<CipherSuite> defaultEsniServerCipherSuites = new LinkedList();

    private Integer defaultEsniPaddedLength = 260;

    private Long defaultEsniNotBefore = 1582655135231L;

    private Long defaultEsniNotAfter = 1582655135231L + 2592000000L;

    @XmlElement(name = "defaultEsniExtension")
    @XmlElementWrapper
    private List<ExtensionType> defaultEsniExtensions = new LinkedList();

    private Boolean acceptOnlyFittingDtlsFragments = false;

    private Boolean acceptContentRewritingDtlsFragments = true;

    private Boolean writeKeylogFile = false;

    private String keylogFilePath = null;

    Config() {
        defaultClientConnection = new OutboundConnection("client", 443, "localhost");
        defaultServerConnection = new InboundConnection("server", 443, "localhost");
        workflowTraceType = WorkflowTraceType.HANDSHAKE;

        defaultEsniServerKeyShareEntries.add(new KeyShareStoreEntry(NamedGroup.ECDH_X25519, ArrayConverter
            .hexStringToByteArray("fa572d03e21e15f9ca1aa7fb85f61b9fc78458a78050ac581811863325944412")));
        defaultEsniServerCipherSuites.add(CipherSuite.TLS_AES_128_GCM_SHA256);
        defaultClientSupportedSignatureAndHashAlgorithms = new LinkedList<>();
        defaultClientSupportedSignatureAndHashAlgorithms.addAll(SignatureAndHashAlgorithm.getImplemented());
        defaultClientSupportedCompressionMethods = new LinkedList<>();
        defaultClientSupportedCompressionMethods.add(CompressionMethod.NULL);
        defaultServerSupportedCompressionMethods = new LinkedList<>();
        defaultServerSupportedCompressionMethods.add(CompressionMethod.NULL);
        defaultClientSupportedCipherSuites = new LinkedList<>();
        defaultClientSupportedCipherSuites.addAll(CipherSuite.getImplemented());
        defaultServerSupportedCipherSuites = new LinkedList<>();
        defaultServerSupportedCipherSuites.addAll(CipherSuite.getImplemented());
        defaultClientNamedGroups = NamedGroup.getImplemented();
        defaultServerNamedGroups = NamedGroup.getImplemented();
        clientCertificateTypes = new LinkedList<>();
        clientCertificateTypes.add(ClientCertificateType.RSA_SIGN);
        supportedVersions = new LinkedList<>();
        supportedVersions.add(ProtocolVersion.TLS13);
        defaultTokenBindingKeyParameters = new LinkedList<>();
        defaultTokenBindingKeyParameters.add(TokenBindingKeyParameters.ECDSAP256);
        defaultTokenBindingKeyParameters.add(TokenBindingKeyParameters.RSA2048_PKCS1_5);
        defaultTokenBindingKeyParameters.add(TokenBindingKeyParameters.RSA2048_PSS);
        defaultServerSupportedSignatureAndHashAlgorithms = new LinkedList<>();
        defaultServerSupportedSignatureAndHashAlgorithms.addAll(SignatureAndHashAlgorithm.getImplemented());
        defaultServerSupportedPointFormats = new LinkedList<>();
        defaultClientSupportedPointFormats = new LinkedList<>();
        defaultServerSupportedPointFormats.add(ECPointFormat.UNCOMPRESSED);
        defaultClientSupportedPointFormats.add(ECPointFormat.UNCOMPRESSED);
        EllipticCurve curve = CurveFactory.getCurve(defaultSelectedNamedGroup);
        defaultClientEcPublicKey = curve.mult(defaultClientEcPrivateKey, curve.getBasePoint());
        defaultServerEcPublicKey = curve.mult(defaultServerEcPrivateKey, curve.getBasePoint());
        EllipticCurve secp256R1Curve = CurveFactory.getCurve(NamedGroup.SECP256R1);
        defaultTokenBindingECPublicKey =
            secp256R1Curve.mult(defaultTokenBindingEcPrivateKey, secp256R1Curve.getBasePoint());
        this.defaultServerPWDProtectPublicKey = curve.mult(defaultServerPWDProtectPrivateKey, curve.getBasePoint());
        secureRealTimeTransportProtocolProtectionProfiles = new LinkedList<>();
        secureRealTimeTransportProtocolProtectionProfiles.add(SrtpProtectionProfiles.SRTP_AES128_CM_HMAC_SHA1_80);
        secureRealTimeTransportProtocolProtectionProfiles.add(SrtpProtectionProfiles.SRTP_AES128_CM_HMAC_SHA1_32);
        secureRealTimeTransportProtocolProtectionProfiles.add(SrtpProtectionProfiles.SRTP_NULL_HMAC_SHA1_80);
        secureRealTimeTransportProtocolProtectionProfiles.add(SrtpProtectionProfiles.SRTP_NULL_HMAC_SHA1_32);
        certificateTypeDesiredTypes = new LinkedList<>();
        certificateTypeDesiredTypes.add(CertificateType.OPEN_PGP);
        certificateTypeDesiredTypes.add(CertificateType.X509);
        clientAuthzExtensionDataFormat = new LinkedList<>();
        clientAuthzExtensionDataFormat.add(AuthzDataFormat.X509_ATTR_CERT);
        clientAuthzExtensionDataFormat.add(AuthzDataFormat.SAML_ASSERTION);
        clientAuthzExtensionDataFormat.add(AuthzDataFormat.X509_ATTR_CERT_URL);
        clientAuthzExtensionDataFormat.add(AuthzDataFormat.SAML_ASSERTION_URL);
        serverAuthzExtensionDataFormat = new LinkedList<>();
        serverAuthzExtensionDataFormat.add(AuthzDataFormat.X509_ATTR_CERT);
        serverAuthzExtensionDataFormat.add(AuthzDataFormat.SAML_ASSERTION);
        serverAuthzExtensionDataFormat.add(AuthzDataFormat.X509_ATTR_CERT_URL);
        serverAuthzExtensionDataFormat.add(AuthzDataFormat.SAML_ASSERTION_URL);
        clientCertificateTypeDesiredTypes = new LinkedList<>();
        clientCertificateTypeDesiredTypes.add(CertificateType.OPEN_PGP);
        clientCertificateTypeDesiredTypes.add(CertificateType.X509);
        clientCertificateTypeDesiredTypes.add(CertificateType.RAW_PUBLIC_KEY);
        serverCertificateTypeDesiredTypes = new LinkedList<>();
        serverCertificateTypeDesiredTypes.add(CertificateType.OPEN_PGP);
        serverCertificateTypeDesiredTypes.add(CertificateType.X509);
        serverCertificateTypeDesiredTypes.add(CertificateType.RAW_PUBLIC_KEY);
        cachedObjectList = new LinkedList<>();
        trustedCaIndicationExtensionAuthorities = new LinkedList<>();
        statusRequestV2RequestList = new LinkedList<>();
        outputFilters = new ArrayList<>();
        outputFilters.add(FilterType.DEFAULT);
        applyFiltersInPlace = false;
        filtersKeepUserSettings = true;
        defaultClientKeyStoreEntries = new LinkedList<>();
        defaultClientKeyStoreEntries.add(new KeyShareStoreEntry(NamedGroup.ECDH_X25519, ArrayConverter
            .hexStringToByteArray("2A981DB6CDD02A06C1763102C9E741365AC4E6F72B3176A6BD6A3523D3EC0F4C")));
        defaultClientKeyShareNamedGroups = new LinkedList<>();
        defaultClientKeyShareNamedGroups.add(NamedGroup.ECDH_X25519);
        defaultServerKeyShareEntry =
            new KeyShareStoreEntry(NamedGroup.ECDH_X25519,
                ArrayConverter.hexStringToByteArray("2A981DB6CDD02A06C1763102C9E741365AC4E6F72B3176A6BD6A3523D3EC0F4C"));
        pskKeyExchangeModes = new LinkedList<>();
        pskKeyExchangeModes.add(PskKeyExchangeMode.PSK_KE);
        pskKeyExchangeModes.add(PskKeyExchangeMode.PSK_DHE_KE);
        defaultPskSets = new LinkedList<>();
        Certificate cert;
        try {
            cert =
                Certificate
                    .parse(new ByteArrayInputStream(
                        ArrayConverter
                            .hexStringToByteArray("0003970003943082039030820278A003020102020900A650C00794049FCD300D06092A864886F70D01010B0500305C310B30090603550406130241553113301106035504080C0A536F6D652D53746174653121301F060355040A0C18496E7465726E6574205769646769747320507479204C74643115301306035504030C0C544C532D41747461636B65723020170D3137303731333132353331385A180F32313137303631393132353331385A305C310B30090603550406130241553113301106035504080C0A536F6D652D53746174653121301F060355040A0C18496E7465726E6574205769646769747320507479204C74643115301306035504030C0C544C532D41747461636B657230820122300D06092A864886F70D01010105000382010F003082010A0282010100C8820D6C3CE84C8430F6835ABFC7D7A912E1664F44578751F376501A8C68476C3072D919C5D39BD0DBE080E71DB83BD4AB2F2F9BDE3DFFB0080F510A5F6929C196551F2B3C369BE051054C877573195558FD282035934DC86EDAB8D4B1B7F555E5B2FEE7275384A756EF86CB86793B5D1333F0973203CB96966766E655CD2CCCAE1940E4494B8E9FB5279593B75AFD0B378243E51A88F6EB88DEF522A8CD5C6C082286A04269A2879760FCBA45005D7F2672DD228809D47274F0FE0EA5531C2BD95366C05BF69EDC0F3C3189866EDCA0C57ADCCA93250AE78D9EACA0393A95FF9952FC47FB7679DD3803E6A7A6FA771861E3D99E4B551A4084668B111B7EEF7D0203010001A3533051301D0603551D0E04160414E7A92FE5543AEE2FF7592F800AC6E66541E3268B301F0603551D23041830168014E7A92FE5543AEE2FF7592F800AC6E66541E3268B300F0603551D130101FF040530030101FF300D06092A864886F70D01010B050003820101000D5C11E28CF19D1BC17E4FF543695168570AA7DB85B3ECB85405392A0EDAFE4F097EE4685B7285E3D9B869D23257161CA65E20B5E6A585D33DA5CD653AF81243318132C9F64A476EC08BA80486B3E439F765635A7EA8A969B3ABD8650036D74C5FC4A04589E9AC8DC3BE2708743A6CFE3B451E3740F735F156D6DC7FFC8A2C852CD4E397B942461C2FCA884C7AFB7EBEF7918D6AAEF1F0D257E959754C4665779FA0E3253EF2BEDBBD5BE5DA600A0A68E51D2D1C125C4E198669A6BC715E8F3884E9C3EFF39D40838ADA4B1F38313F6286AA395DC6DEA9DAF49396CF12EC47EFA7A0D3882F8B84D9AEEFFB252C6B81A566609605FBFD3F0D17E5B12401492A1A")));
        } catch (IOException ex) {
            throw new ConfigurationException("Could not create default config");
        }
        PrivateKey key =
            new CustomRSAPrivateKey(
                new BigInteger(
                    "25311792238044219946174684693224603884785773358330971609415825404567987089738069857630011723336937795827963868604847118759739071441983186580158833210553280838765514351236797316564714837320618887805126341832834827826790060810763662161735652692660340953325435378344445537136408926502767545150207605087601783216982476527090447255508303291994973748877217756699811604529317375418362425978959405980207726316912995165050065189202729278788324244413992973017231054259638764128689366135764356716715140925548909967670376902528818677308871053953559814432449223427664069339511214707847837366043835739060653160903099571514118172541"),
                new BigInteger(
                    "15874858421354831201422373086128612745111153124913833804748747602178280564406425154617488927847142136837462790351481317765255581632968169400556456985418488827925888221598273953686611745401672309465708043217648197631331184971921491765473252248751361737713587292004390571935209364268173007740802648762007661253254661694353602685239350183219876383969245059520622897526828073822681994419744648185400986499062312630392385618231497966730037670361639244062483305891646041343885072158127929403028249239589737831073084456798375448844113695963693837622356344855176327289719518978665114515326513514352049909912072269175924872321"));
        try {
            defaultExplicitCertificateKeyPair = new CertificateKeyPair(cert, key);
        } catch (IOException ex) {
            throw new ConfigurationException("Could not create default config", ex);
        }

        defaultProposedAlpnProtocols = new LinkedList<>();
        defaultProposedAlpnProtocols.add(AlpnProtocol.HTTP_2.getConstant());
    }

    /**
     * Returns a list of all fields in which the two given configs differ in content (uses .equal())
     * 
     * @param config1
     * The first config to be compared
     * @param config2
     * The second config to be compared
     * @return An ArrayList containing the names of fields of the Config class in which the given configs differ
     * @throws IllegalAccessException
     */
    public static List<String> difference(Config config1, Config config2) throws IllegalAccessException {
        List<String> changedProperties = new ArrayList<>();
        for (Field field : Config.class.getDeclaredFields()) {
            field.setAccessible(true);
            Object value1 = field.get(config1);
            Object value2 = field.get(config2);
            if (value1 != null && value2 != null) {
                if (!value1.getClass().isArray() && !value1.equals(value2)) {
                    changedProperties.add(field.getName());
                }
                // this is a pretty hacky way as it would fail for other array types in Config.java
                else if (value1.getClass().isArray()) {
                    if (!Arrays.equals((byte[]) value1, (byte[]) value2)) {
                        changedProperties.add(field.getName());
                    }
                }
            }
        }
        return changedProperties;
    }

    public String getDefaultSelectedAlpnProtocol() {
        return defaultSelectedAlpnProtocol;
    }

    public void setDefaultSelectedAlpnProtocol(String defaultSelectedAlpnProtocol) {
        this.defaultSelectedAlpnProtocol = defaultSelectedAlpnProtocol;
    }

    public Boolean isThrowExceptionOnParserContextViolation() {
        return throwExceptionOnParserContextViolation;
    }

    public void setThrowExceptionOnParserContextViolation(Boolean throwExceptionOnParserContextViolation) {
        this.throwExceptionOnParserContextViolation = throwExceptionOnParserContextViolation;
    }

    public Boolean getStopReceivingAfterWarning() {
        return stopReceivingAfterWarning;
    }

    public void setStopReceivingAfterWarning(Boolean stopReceivingAfterWarning) {
        this.stopReceivingAfterWarning = stopReceivingAfterWarning;
    }

    public Boolean getStopActionsAfterWarning() {
        return stopActionsAfterWarning;
    }

    public void setStopActionsAfterWarning(Boolean stopActionsAfterWarning) {
        this.stopActionsAfterWarning = stopActionsAfterWarning;
    }

    public Boolean isAcceptOnlyFittingDtlsFragments() {
        return acceptOnlyFittingDtlsFragments;
    }

    public void setAcceptOnlyFittingDtlsFragments(Boolean acceptOnlyFittingDtlsFragments) {
        this.acceptOnlyFittingDtlsFragments = acceptOnlyFittingDtlsFragments;
    }

    public Boolean isAcceptContentRewritingDtlsFragments() {
        return acceptContentRewritingDtlsFragments;
    }

    public void setAcceptContentRewritingDtlsFragments(Boolean acceptContentRewritingDtlsFragments) {
        this.acceptContentRewritingDtlsFragments = acceptContentRewritingDtlsFragments;
    }

    public Boolean getReorderReceivedDtlsRecords() {
        return reorderReceivedDtlsRecords;
    }

    public void setReorderReceivedDtlsRecords(Boolean reorderReceivedDtlsRecords) {
        this.reorderReceivedDtlsRecords = reorderReceivedDtlsRecords;
    }

    public Config createCopy() {
        ByteArrayOutputStream stream = new ByteArrayOutputStream();
        ConfigIO.write(this, stream);
        return ConfigIO.read(new ByteArrayInputStream(stream.toByteArray()));
    }

    public CertificateType getDefaultSelectedServerCertificateType() {
        return defaultSelectedServerCertificateType;
    }

    public void setDefaultSelectedServerCertificateType(CertificateType defaultSelectedServerCertificateType) {
        this.defaultSelectedServerCertificateType = defaultSelectedServerCertificateType;
    }

    public CertificateType getDefaultSelectedClientCertificateType() {
        return defaultSelectedClientCertificateType;
    }

    public void setDefaultSelectedClientCertificateType(CertificateType defaultSelectedClientCertificateType) {
        this.defaultSelectedClientCertificateType = defaultSelectedClientCertificateType;
    }

    public ECPointFormat getDefaultSelectedPointFormat() {
        return defaultSelectedPointFormat;
    }

    public void setDefaultSelectedPointFormat(ECPointFormat defaultSelectedPointFormat) {
        this.defaultSelectedPointFormat = defaultSelectedPointFormat;
    }

    public Boolean getStopActionsAfterIOException() {
        return stopActionsAfterIOException;
    }

    public void setStopActionsAfterIOException(Boolean stopActionsAfterIOException) {
        this.stopActionsAfterIOException = stopActionsAfterIOException;
    }

    public Boolean getTls13BackwardsCompatibilityMode() {
        return tls13BackwardsCompatibilityMode;
    }

    public void setTls13BackwardsCompatibilityMode(Boolean tls13BackwardsCompatibilityMode) {
        this.tls13BackwardsCompatibilityMode = tls13BackwardsCompatibilityMode;
    }

    public long getSessionTicketLifetimeHint() {
        return sessionTicketLifetimeHint;
    }

    public void setSessionTicketLifetimeHint(long sessionTicketLifetimeHint) {
        this.sessionTicketLifetimeHint = sessionTicketLifetimeHint;
    }

    public byte[] getSessionTicketKeyAES() {
        return Arrays.copyOf(sessionTicketKeyAES, sessionTicketKeyAES.length);
    }

    public void setSessionTicketKeyAES(byte[] sessionTicketKeyAES) {
        this.sessionTicketKeyAES = sessionTicketKeyAES;
    }

    public byte[] getSessionTicketKeyHMAC() {
        return Arrays.copyOf(sessionTicketKeyHMAC, sessionTicketKeyHMAC.length);
    }

    public void setSessionTicketKeyHMAC(byte[] sessionTicketKeyHMAC) {
        this.sessionTicketKeyHMAC = sessionTicketKeyHMAC;
    }

    public byte[] getSessionTicketKeyName() {
        return Arrays.copyOf(sessionTicketKeyName, sessionTicketKeyName.length);
    }

    public void setSessionTicketKeyName(byte[] sessionTicketKeyName) {
        this.sessionTicketKeyName = sessionTicketKeyName;
    }

    public ClientAuthenticationType getClientAuthenticationType() {
        return clientAuthenticationType;
    }

    public void setClientAuthenticationType(ClientAuthenticationType clientAuthenticationType) {
        this.clientAuthenticationType = clientAuthenticationType;
    }

    public Boolean isHttpsParsingEnabled() {
        return httpsParsingEnabled;
    }

    public void setHttpsParsingEnabled(Boolean httpsParsingEnabled) {
        this.httpsParsingEnabled = httpsParsingEnabled;
    }

    public String getDefaultHttpsRequestPath() {
        return defaultHttpsRequestPath;
    }

    public void setDefaultHttpsRequestPath(String defaultHttpsRequestPath) {
        this.defaultHttpsRequestPath = defaultHttpsRequestPath;
    }

    public Boolean isUseFreshRandom() {
        return useFreshRandom;
    }

    public void setUseFreshRandom(Boolean useFreshRandom) {
        this.useFreshRandom = useFreshRandom;
    }

    public Boolean isUseAllProvidedRecords() {
        return useAllProvidedRecords;
    }

    public void setUseAllProvidedRecords(Boolean useAllProvidedRecords) {
        this.useAllProvidedRecords = useAllProvidedRecords;
    }

    public byte[] getDefaultServerRenegotiationInfo() {
        return Arrays.copyOf(defaultServerRenegotiationInfo, defaultServerRenegotiationInfo.length);
    }

    public void setDefaultServerRenegotiationInfo(byte[] defaultServerRenegotiationInfo) {
        this.defaultServerRenegotiationInfo = defaultServerRenegotiationInfo;
    }

    public ChooserType getChooserType() {
        return chooserType;
    }

    public void setChooserType(ChooserType chooserType) {
        this.chooserType = chooserType;
    }

    public Boolean isEarlyStop() {
        return earlyStop;
    }

    public void setEarlyStop(Boolean earlyStop) {
        this.earlyStop = earlyStop;
    }

    public Boolean isStealthMode() {
        return stealthMode;
    }

    public void setStealthMode(Boolean stealthMode) {
        this.stealthMode = stealthMode;
    }

    public Point getDefaultTokenBindingECPublicKey() {
        return defaultTokenBindingECPublicKey;
    }

    public void setDefaultTokenBindingECPublicKey(Point defaultTokenBindingECPublicKey) {
        this.defaultTokenBindingECPublicKey = defaultTokenBindingECPublicKey;
    }

    public BigInteger getDefaultTokenBindingRsaPublicKey() {
        return defaultTokenBindingRsaPublicKey;
    }

    public void setDefaultTokenBindingRsaPublicKey(BigInteger defaultTokenBindingRsaPublicKey) {
        this.defaultTokenBindingRsaPublicKey = defaultTokenBindingRsaPublicKey;
    }

    public BigInteger getDefaultTokenBindingRsaPrivateKey() {
        return defaultTokenBindingRsaPrivateKey;
    }

    public void setDefaultTokenBindingRsaPrivateKey(BigInteger defaultTokenBindingRsaPrivateKey) {
        this.defaultTokenBindingRsaPrivateKey = defaultTokenBindingRsaPrivateKey;
    }

    public BigInteger getDefaultTokenBindingEcPrivateKey() {
        return defaultTokenBindingEcPrivateKey;
    }

    public void setDefaultTokenBindingEcPrivateKey(BigInteger defaultTokenBindingEcPrivateKey) {
        this.defaultTokenBindingEcPrivateKey = defaultTokenBindingEcPrivateKey;
    }

    public BigInteger getDefaultTokenBindingRsaModulus() {
        return defaultTokenBindingRsaModulus;
    }

    public void setDefaultTokenBindingRsaModulus(BigInteger defaultTokenBindingRsaModulus) {
        this.defaultTokenBindingRsaModulus = defaultTokenBindingRsaModulus;
    }

    public TokenBindingType getDefaultTokenBindingType() {
        return defaultTokenBindingType;
    }

    public void setDefaultTokenBindingType(TokenBindingType defaultTokenBindingType) {
        this.defaultTokenBindingType = defaultTokenBindingType;
    }

    public byte[] getDefaultClientHandshakeTrafficSecret() {
        return Arrays.copyOf(defaultClientHandshakeTrafficSecret, defaultClientHandshakeTrafficSecret.length);
    }

    public void setDefaultClientHandshakeTrafficSecret(byte[] defaultClientHandshakeTrafficSecret) {
        this.defaultClientHandshakeTrafficSecret = defaultClientHandshakeTrafficSecret;
    }

    public byte[] getDefaultServerHandshakeTrafficSecret() {
        return Arrays.copyOf(defaultServerHandshakeTrafficSecret, defaultServerHandshakeTrafficSecret.length);
    }

    public void setDefaultServerHandshakeTrafficSecret(byte[] defaultServerHandshakeTrafficSecret) {
        this.defaultServerHandshakeTrafficSecret = defaultServerHandshakeTrafficSecret;
    }

    public byte[] getDefaultCertificateRequestContext() {
        return Arrays.copyOf(defaultCertificateRequestContext, defaultCertificateRequestContext.length);
    }

    public void setDefaultCertificateRequestContext(byte[] defaultCertificateRequestContext) {
        this.defaultCertificateRequestContext = defaultCertificateRequestContext;
    }

    public Boolean isWorkflowExecutorShouldOpen() {
        return workflowExecutorShouldOpen;
    }

    public void setWorkflowExecutorShouldOpen(Boolean workflowExecutorShouldOpen) {
        this.workflowExecutorShouldOpen = workflowExecutorShouldOpen;
    }

    public Boolean isWorkflowExecutorShouldClose() {
        return workflowExecutorShouldClose;
    }

    public void setWorkflowExecutorShouldClose(Boolean workflowExecutorShouldClose) {
        this.workflowExecutorShouldClose = workflowExecutorShouldClose;
    }

    public Boolean isStopReceivingAfterFatal() {
        return stopReceivingAfterFatal;
    }

    public void setStopReceivingAfterFatal(Boolean stopReceivingAfterFatal) {
        this.stopReceivingAfterFatal = stopReceivingAfterFatal;
    }

    public byte[] getDefaultPSKKey() {
        return Arrays.copyOf(defaultPSKKey, defaultPSKKey.length);
    }

    public void setDefaultPSKKey(byte[] defaultPSKKey) {
        this.defaultPSKKey = defaultPSKKey;
    }

    public byte[] getDefaultPSKIdentity() {
        return Arrays.copyOf(defaultPSKIdentity, defaultPSKIdentity.length);
    }

    public void setDefaultPSKIdentity(byte[] defaultPSKIdentity) {
        this.defaultPSKIdentity = defaultPSKIdentity;
    }

    public byte[] getDefaultPSKIdentityHint() {
        return Arrays.copyOf(defaultPSKIdentityHint, defaultPSKIdentityHint.length);
    }

    public void setDefaultPSKIdentityHint(byte[] defaultPSKIdentityHint) {
        this.defaultPSKIdentityHint = defaultPSKIdentityHint;
    }

    public BigInteger getDefaultSRPModulus() {
        return defaultSRPModulus;
    }

    public void setDefaultSRPModulus(BigInteger defaultSRPModulus) {
        this.defaultSRPModulus = defaultSRPModulus;
    }

    public BigInteger getDefaultPSKModulus() {
        return defaultPSKModulus;
    }

    public void setDefaultPSKModulus(BigInteger defaultPSKModulus) {
        this.defaultPSKModulus = defaultPSKModulus;
    }

    public BigInteger getDefaultPSKServerPrivateKey() {
        return defaultPskDhServerPrivateKey;
    }

    public void setDefaultPSKServerPrivateKey(BigInteger defaultPskDhServerPrivateKey) {
        this.defaultPskDhServerPrivateKey = defaultPskDhServerPrivateKey;
    }

    public BigInteger getDefaultPSKServerPublicKey() {
        return defaultPskDhServerPublicKey;
    }

    public void setDefaultPSKServerPublicKey(BigInteger defaultPskDhServerPublicKey) {
        this.defaultPskDhServerPublicKey = defaultPskDhServerPublicKey;
    }

    public BigInteger getDefaultPSKGenerator() {
        return defaultPSKGenerator;
    }

    public void setDefaultPSKGenerator(BigInteger defaultPSKGenerator) {
        this.defaultPSKGenerator = defaultPSKGenerator;
    }

    public BigInteger getDefaultSRPServerPrivateKey() {
        return defaultSRPServerPrivateKey;
    }

    public void setDefaultSRPServerPrivateKey(BigInteger defaultSRPServerPrivateKey) {
        this.defaultSRPServerPrivateKey = defaultSRPServerPrivateKey;
    }

    public BigInteger getDefaultSRPServerPublicKey() {
        return defaultSRPServerPublicKey;
    }

    public void setDefaultSRPServerPublicKey(BigInteger defaultSRPServerPublicKey) {
        this.defaultSRPServerPublicKey = defaultSRPServerPublicKey;
    }

    public BigInteger getDefaultSRPClientPrivateKey() {
        return defaultSRPClientPrivateKey;
    }

    public void setDefaultSRPClientPrivateKey(BigInteger defaultSRPClientPrivateKey) {
        this.defaultSRPClientPrivateKey = defaultSRPClientPrivateKey;
    }

    public BigInteger getDefaultSRPClientPublicKey() {
        return defaultSRPClientPublicKey;
    }

    public void setDefaultSRPClientPublicKey(BigInteger defaultSRPClientPublicKey) {
        this.defaultSRPClientPublicKey = defaultSRPClientPublicKey;
    }

    public BigInteger getDefaultSRPGenerator() {
        return defaultSRPGenerator;
    }

    public void setDefaultSRPGenerator(BigInteger defaultSRPGenerator) {
        this.defaultSRPGenerator = defaultSRPGenerator;
    }

    public byte[] getDefaultSRPServerSalt() {
        return Arrays.copyOf(defaultSRPServerSalt, defaultSRPServerSalt.length);
    }

    public void setDefaultSRPServerSalt(byte[] defaultSRPServerSalt) {
        this.defaultSRPServerSalt = defaultSRPServerSalt;
    }

    public byte[] getDefaultSRPIdentity() {
        return Arrays.copyOf(defaultSRPIdentity, defaultSRPIdentity.length);
    }

    public void setDefaultSRPIdentity(byte[] defaultSRPIdentity) {
        this.defaultSRPIdentity = defaultSRPIdentity;
    }

    public byte[] getDefaultSRPPassword() {
        return Arrays.copyOf(defaultSRPPassword, defaultSRPPassword.length);
    }

    public void setDefaultSRPPassword(byte[] defaultSRPPassword) {
        this.defaultSRPPassword = defaultSRPPassword;
    }

    public BigInteger getDefaultClientRSAPrivateKey() {
        return defaultClientRSAPrivateKey;
    }

    public void setDefaultClientRSAPrivateKey(BigInteger defaultClientRSAPrivateKey) {
        this.defaultClientRSAPrivateKey = defaultClientRSAPrivateKey;
    }

    public BigInteger getDefaultServerRSAPrivateKey() {
        return defaultServerRSAPrivateKey;
    }

    public void setDefaultServerRSAPrivateKey(BigInteger defaultServerRSAPrivateKey) {
        this.defaultServerRSAPrivateKey = defaultServerRSAPrivateKey;
    }

    public BigInteger getDefaultServerRSAModulus() {
        return defaultServerRSAModulus;
    }

    public void setDefaultServerRSAModulus(BigInteger defaultServerRSAModulus) {
        if (defaultServerRSAModulus.signum() == 1) {
            this.defaultServerRSAModulus = defaultServerRSAModulus;
        } else {
            throw new IllegalArgumentException("Modulus cannot be negative or zero"
                + defaultServerRSAModulus.toString());
        }
    }

    public BigInteger getDefaultServerRSAPublicKey() {
        return defaultServerRSAPublicKey;
    }

    public void setDefaultServerRSAPublicKey(BigInteger defaultServerRSAPublicKey) {
        this.defaultServerRSAPublicKey = defaultServerRSAPublicKey;
    }

    public BigInteger getDefaultClientRSAPublicKey() {
        return defaultClientRSAPublicKey;
    }

    public void setDefaultClientRSAPublicKey(BigInteger defaultClientRSAPublicKey) {
        this.defaultClientRSAPublicKey = defaultClientRSAPublicKey;
    }

    public BigInteger getDefaultServerEcPrivateKey() {
        return defaultServerEcPrivateKey;
    }

    public void setDefaultServerEcPrivateKey(BigInteger defaultServerEcPrivateKey) {
        this.defaultServerEcPrivateKey = defaultServerEcPrivateKey;
    }

    public BigInteger getDefaultClientEcPrivateKey() {
        return defaultClientEcPrivateKey;
    }

    public void setDefaultClientEcPrivateKey(BigInteger defaultClientEcPrivateKey) {
        this.defaultClientEcPrivateKey = defaultClientEcPrivateKey;
    }

    public Point getDefaultClientEcPublicKey() {
        return defaultClientEcPublicKey;
    }

    public void setDefaultClientEcPublicKey(Point defaultClientEcPublicKey) {
        this.defaultClientEcPublicKey = defaultClientEcPublicKey;
    }

    public Point getDefaultServerEcPublicKey() {
        return defaultServerEcPublicKey;
    }

    public void setDefaultServerEcPublicKey(Point defaultServerEcPublicKey) {
        this.defaultServerEcPublicKey = defaultServerEcPublicKey;
    }

    public AlertDescription getDefaultAlertDescription() {
        return defaultAlertDescription;
    }

    public void setDefaultAlertDescription(AlertDescription defaultAlertDescription) {
        this.defaultAlertDescription = defaultAlertDescription;
    }

    public AlertLevel getDefaultAlertLevel() {
        return defaultAlertLevel;
    }

    public void setDefaultAlertLevel(AlertLevel defaultAlertLevel) {
        this.defaultAlertLevel = defaultAlertLevel;
    }

    public BigInteger getDefaultServerDhPublicKey() {
        return defaultServerDhPublicKey;
    }

    public void setDefaultServerDhPublicKey(BigInteger defaultServerDhPublicKey) {
        this.defaultServerDhPublicKey = defaultServerDhPublicKey;
    }

    public BigInteger getDefaultClientDhPublicKey() {
        return defaultClientDhPublicKey;
    }

    public void setDefaultClientDhPublicKey(BigInteger defaultClientDhPublicKey) {
        this.defaultClientDhPublicKey = defaultClientDhPublicKey;
    }

    public BigInteger getDefaultServerDhPrivateKey() {
        return defaultServerDhPrivateKey;
    }

    public void setDefaultServerDhPrivateKey(BigInteger defaultServerDhPrivateKey) {
        this.defaultServerDhPrivateKey = defaultServerDhPrivateKey;
    }

    public GOSTCurve getDefaultSelectedGostCurve() {
        return defaultSelectedGostCurve;
    }

    public void setDefaultSelectedGostCurve(GOSTCurve defaultSelectedGostCurve) {
        this.defaultSelectedGostCurve = defaultSelectedGostCurve;
    }

    public BigInteger getDefaultServerDsaPrivateKey() {
        return defaultServerDsaPrivateKey;
    }

    public void setDefaultServerDsaPrivateKey(BigInteger defaultServerDsaPrivateKey) {
        this.defaultServerDsaPrivateKey = defaultServerDsaPrivateKey;
    }

    public PRFAlgorithm getDefaultPRFAlgorithm() {
        return defaultPRFAlgorithm;
    }

    public void setDefaultPRFAlgorithm(PRFAlgorithm defaultPRFAlgorithm) {
        this.defaultPRFAlgorithm = defaultPRFAlgorithm;
    }

    public byte[] getDtlsDefaultCookie() {
        return Arrays.copyOf(dtlsDefaultCookie, dtlsDefaultCookie.length);
    }

    public void setDtlsDefaultCookie(byte[] defaultDtlsCookie) {
        this.dtlsDefaultCookie = defaultDtlsCookie;
    }

    public Integer getDtlsDefaultCookieLength() {
        return dtlsDefaultCookieLength;
    }

    public void setDtlsDefaultCookieLength(Integer dtlsDefaultCookieLength) {
        this.dtlsDefaultCookieLength = dtlsDefaultCookieLength;
    }

    public Integer getDtlsMaximumFragmentLength() {
        return dtlsMaximumFragmentLength;
    }

    public void setDtlsMaximumFragmentLength(Integer dtlsMaximumFragmentLength) {
        this.dtlsMaximumFragmentLength = dtlsMaximumFragmentLength;
    }

    public byte[] getDefaultClientSessionId() {
        return Arrays.copyOf(defaultClientSessionId, defaultClientSessionId.length);
    }

    public void setDefaultClientSessionId(byte[] defaultClientSessionId) {
        this.defaultClientSessionId = defaultClientSessionId;
    }

    public byte[] getDefaultServerSessionId() {
        return Arrays.copyOf(defaultServerSessionId, defaultServerSessionId.length);
    }

    public void setDefaultServerSessionId(byte[] defaultServerSessionId) {
        this.defaultServerSessionId = defaultServerSessionId;
    }

    public CompressionMethod getDefaultSelectedCompressionMethod() {
        return defaultSelectedCompressionMethod;
    }

    public void setDefaultSelectedCompressionMethod(CompressionMethod defaultSelectedCompressionMethod) {
        this.defaultSelectedCompressionMethod = defaultSelectedCompressionMethod;
    }

    public Boolean isAddExtendedRandomExtension() {
        return this.addExtendedRandomExtension;
    }

    public void setAddExtendedRandomExtension(Boolean addExtendedRandomExtension) {
        this.addExtendedRandomExtension = addExtendedRandomExtension;
    }

    public byte[] getDefaultClientExtendedRandom() {
        return Arrays.copyOf(defaultClientExtendedRandom, defaultClientExtendedRandom.length);
    }

    public byte[] getDefaultServerExtendedRandom() {
        return Arrays.copyOf(defaultServerExtendedRandom, defaultServerExtendedRandom.length);
    }

    public void setDefaultClientExtendedRandom(byte[] defaultClientExtendedRandom) {
        this.defaultClientExtendedRandom = defaultClientExtendedRandom;
    }

    public void setDefaultServerExtendedRandom(byte[] defaultServerExtendedRandom) {
        this.defaultServerExtendedRandom = defaultServerExtendedRandom;
    }

    public byte[] getDefaultServerRandom() {
        return Arrays.copyOf(defaultServerRandom, defaultServerRandom.length);
    }

    public void setDefaultServerRandom(byte[] defaultServerRandom) {
        this.defaultServerRandom = defaultServerRandom;
    }

    public byte[] getDefaultClientRandom() {
        return Arrays.copyOf(defaultClientRandom, defaultClientRandom.length);
    }

    public void setDefaultClientRandom(byte[] defaultClientRandom) {
        this.defaultClientRandom = defaultClientRandom;
    }

    public byte[] getDefaultPreMasterSecret() {
        return Arrays.copyOf(defaultPreMasterSecret, defaultPreMasterSecret.length);
    }

    public void setDefaultPreMasterSecret(byte[] defaultPreMasterSecret) {
        this.defaultPreMasterSecret = defaultPreMasterSecret;
    }

    public byte[] getDefaultMasterSecret() {
        return Arrays.copyOf(defaultMasterSecret, defaultMasterSecret.length);
    }

    public void setDefaultMasterSecret(byte[] defaultMasterSecret) {
        this.defaultMasterSecret = defaultMasterSecret;
    }

    public ProtocolVersion getDefaultHighestClientProtocolVersion() {
        return defaultHighestClientProtocolVersion;
    }

    public void setDefaultHighestClientProtocolVersion(ProtocolVersion defaultHighestClientProtocolVersion) {
        this.defaultHighestClientProtocolVersion = defaultHighestClientProtocolVersion;
    }

    public ProtocolVersion getDefaultSelectedProtocolVersion() {
        return defaultSelectedProtocolVersion;
    }

    public void setDefaultSelectedProtocolVersion(ProtocolVersion defaultSelectedProtocolVersion) {
        this.defaultSelectedProtocolVersion = defaultSelectedProtocolVersion;
    }

    public List<SignatureAndHashAlgorithm> getDefaultServerSupportedSignatureAndHashAlgorithms() {
        return defaultServerSupportedSignatureAndHashAlgorithms;
    }

    public void setDefaultServerSupportedSignatureAndHashAlgorithms(
        List<SignatureAndHashAlgorithm> defaultServerSupportedSignatureAndHashAlgorithms) {
        this.defaultServerSupportedSignatureAndHashAlgorithms = defaultServerSupportedSignatureAndHashAlgorithms;
    }

    public void setDefaultServerSupportedSignatureAndHashAlgorithms(
        SignatureAndHashAlgorithm... defaultServerSupportedSignatureAndHashAlgorithms) {
        this.defaultServerSupportedSignatureAndHashAlgorithms =
            new ArrayList(Arrays.asList(defaultServerSupportedSignatureAndHashAlgorithms));
    }

    public List<CipherSuite> getDefaultServerSupportedCipherSuites() {
        return defaultServerSupportedCipherSuites;
    }

    public void setDefaultServerSupportedCipherSuites(List<CipherSuite> defaultServerSupportedCipherSuites) {
        this.defaultServerSupportedCipherSuites = defaultServerSupportedCipherSuites;
    }

    public final void setDefaultServerSupportedCipherSuites(CipherSuite... defaultServerSupportedCipherSuites) {
        this.defaultServerSupportedCipherSuites = new ArrayList(Arrays.asList(defaultServerSupportedCipherSuites));
    }

    public List<CompressionMethod> getDefaultClientSupportedCompressionMethods() {
        return defaultClientSupportedCompressionMethods;
    }

    public void setDefaultClientSupportedCompressionMethods(
        List<CompressionMethod> defaultClientSupportedCompressionMethods) {
        this.defaultClientSupportedCompressionMethods = defaultClientSupportedCompressionMethods;
    }

    public final void setDefaultClientSupportedCompressionMethods(
        CompressionMethod... defaultClientSupportedCompressionMethods) {
        this.defaultClientSupportedCompressionMethods =
            new ArrayList(Arrays.asList(defaultClientSupportedCompressionMethods));
    }

    public HeartbeatMode getDefaultHeartbeatMode() {
        return defaultHeartbeatMode;
    }

    public void setDefaultHeartbeatMode(HeartbeatMode defaultHeartbeatMode) {
        this.defaultHeartbeatMode = defaultHeartbeatMode;
    }

    public MaxFragmentLength getDefaultMaxFragmentLength() {
        return defaultMaxFragmentLength;
    }

    public void setDefaultMaxFragmentLength(MaxFragmentLength defaultMaxFragmentLength) {
        this.defaultMaxFragmentLength = defaultMaxFragmentLength;
    }

    public SignatureAndHashAlgorithm getDefaultSelectedSignatureAndHashAlgorithm() {
        return defaultSelectedSignatureAndHashAlgorithm;
    }

    public void setDefaultSelectedSignatureAndHashAlgorithm(
        SignatureAndHashAlgorithm defaultSelectedSignatureAndHashAlgorithm) {
        this.defaultSelectedSignatureAndHashAlgorithm = defaultSelectedSignatureAndHashAlgorithm;
    }

    public List<ECPointFormat> getDefaultClientSupportedPointFormats() {
        return defaultClientSupportedPointFormats;
    }

    public void setDefaultClientSupportedPointFormats(List<ECPointFormat> defaultClientSupportedPointFormats) {
        this.defaultClientSupportedPointFormats = defaultClientSupportedPointFormats;
    }

    public final void setDefaultClientSupportedPointFormats(ECPointFormat... defaultClientSupportedPointFormats) {
        this.defaultClientSupportedPointFormats = new ArrayList(Arrays.asList(defaultClientSupportedPointFormats));
    }

    public ProtocolVersion getDefaultLastRecordProtocolVersion() {
        return defaultLastRecordProtocolVersion;
    }

    public void setDefaultLastRecordProtocolVersion(ProtocolVersion defaultLastRecordProtocolVersion) {
        this.defaultLastRecordProtocolVersion = defaultLastRecordProtocolVersion;
    }

    public List<ECPointFormat> getDefaultServerSupportedPointFormats() {
        return defaultServerSupportedPointFormats;
    }

    public void setDefaultServerSupportedPointFormats(List<ECPointFormat> defaultServerSupportedPointFormats) {
        this.defaultServerSupportedPointFormats = defaultServerSupportedPointFormats;
    }

    public final void setDefaultServerSupportedPointFormats(ECPointFormat... defaultServerSupportedPointFormats) {
        this.defaultServerSupportedPointFormats = new ArrayList(Arrays.asList(defaultServerSupportedPointFormats));
    }

    public List<NamedGroup> getDefaultClientNamedGroups() {
        return defaultClientNamedGroups;
    }

    public void setDefaultClientNamedGroups(List<NamedGroup> defaultClientNamedGroups) {
        this.defaultClientNamedGroups = defaultClientNamedGroups;
    }

    public final void setDefaultClientNamedGroups(NamedGroup... defaultClientNamedGroups) {
        this.defaultClientNamedGroups = new ArrayList(Arrays.asList(defaultClientNamedGroups));
    }

    public List<NamedGroup> getDefaultServerNamedGroups() {
        return defaultServerNamedGroups;
    }

    public void setDefaultServerNamedGroups(List<NamedGroup> defaultServerNamedGroups) {
        this.defaultServerNamedGroups = defaultServerNamedGroups;
    }

    public final void setDefaultServerNamedGroups(NamedGroup... defaultServerNamedGroups) {
        this.defaultServerNamedGroups = new ArrayList(Arrays.asList(defaultServerNamedGroups));
    }

    public CipherSuite getDefaultSelectedCipherSuite() {
        return defaultSelectedCipherSuite;
    }

    public void setDefaultSelectedCipherSuite(CipherSuite defaultSelectedCipherSuite) {
        this.defaultSelectedCipherSuite = defaultSelectedCipherSuite;
    }

    public SSL2CipherSuite getDefaultSSL2CipherSuite() {
        return defaultSSL2CipherSuite;
    }

    public void setDefaultSSL2CipherSuite(SSL2CipherSuite defaultSSL2CipherSuite) {
        this.defaultSSL2CipherSuite = defaultSSL2CipherSuite;
    }

    public Boolean isQuickReceive() {
        return quickReceive;
    }

    public void setQuickReceive(Boolean quickReceive) {
        this.quickReceive = quickReceive;
    }

    public Boolean isResetWorkflowTracesBeforeSaving() {
        return resetWorkflowTracesBeforeSaving;
    }

    public void setResetWorkflowTracesBeforeSaving(Boolean resetWorkflowTracesBeforeSaving) {
        this.resetWorkflowTracesBeforeSaving = resetWorkflowTracesBeforeSaving;
    }

    public RecordLayerType getRecordLayerType() {
        return recordLayerType;
    }

    public void setRecordLayerType(RecordLayerType recordLayerType) {
        this.recordLayerType = recordLayerType;
    }

    public Boolean isFlushOnMessageTypeChange() {
        return flushOnMessageTypeChange;
    }

    public void setFlushOnMessageTypeChange(Boolean flushOnMessageTypeChange) {
        this.flushOnMessageTypeChange = flushOnMessageTypeChange;
    }

    public Boolean isCreateRecordsDynamically() {
        return createRecordsDynamically;
    }

    public void setCreateRecordsDynamically(Boolean createRecordsDynamically) {
        this.createRecordsDynamically = createRecordsDynamically;
    }

    public Boolean isCreateIndividualRecords() {
        return createIndividualRecords;
    }

    public void setCreateIndividualRecords(Boolean createIndividualRecords) {
        this.createIndividualRecords = createIndividualRecords;
    }

    public int getDefaultMaxRecordData() {
        return defaultMaxRecordData;
    }

    public void setDefaultMaxRecordData(int defaultMaxRecordData) {
        if (defaultMaxRecordData == 0) {
            LOGGER.warn("defaultMaxRecordData is being set to 0");
        }
        this.defaultMaxRecordData = defaultMaxRecordData;
    }

    public WorkflowExecutorType getWorkflowExecutorType() {
        return workflowExecutorType;
    }

    public void setWorkflowExecutorType(WorkflowExecutorType workflowExecutorType) {
        this.workflowExecutorType = workflowExecutorType;
    }

    public NameType getSniType() {
        return sniType;
    }

    public void setSniType(NameType sniType) {
        this.sniType = sniType;
    }

    public int getHeartbeatPayloadLength() {
        return heartbeatPayloadLength;
    }

    public void setHeartbeatPayloadLength(int heartbeatPayloadLength) {
        this.heartbeatPayloadLength = heartbeatPayloadLength;
    }

    public int getHeartbeatPaddingLength() {
        return heartbeatPaddingLength;
    }

    public void setHeartbeatPaddingLength(int heartbeatPaddingLength) {
        this.heartbeatPaddingLength = heartbeatPaddingLength;
    }

    public Boolean isAddPaddingExtension() {
        return addPaddingExtension;
    }

    public void setAddPaddingExtension(Boolean addPaddingExtension) {
        this.addPaddingExtension = addPaddingExtension;
    }

    public Boolean isAddExtendedMasterSecretExtension() {
        return addExtendedMasterSecretExtension;
    }

    public void setAddExtendedMasterSecretExtension(Boolean addExtendedMasterSecretExtension) {
        this.addExtendedMasterSecretExtension = addExtendedMasterSecretExtension;
    }

    public Boolean isAddSessionTicketTLSExtension() {
        return addSessionTicketTLSExtension;
    }

    public void setAddSessionTicketTLSExtension(Boolean addSessionTicketTLSExtension) {
        this.addSessionTicketTLSExtension = addSessionTicketTLSExtension;
    }

    public byte[] getDefaultPaddingExtensionBytes() {
        return Arrays.copyOf(defaultPaddingExtensionBytes, defaultPaddingExtensionBytes.length);
    }

    public void setDefaultPaddingExtensionBytes(byte[] defaultPaddingExtensionBytes) {
        this.defaultPaddingExtensionBytes = defaultPaddingExtensionBytes;
    }

    public List<ClientCertificateType> getClientCertificateTypes() {
        return clientCertificateTypes;
    }

    public void setClientCertificateTypes(List<ClientCertificateType> clientCertificateTypes) {
        this.clientCertificateTypes = clientCertificateTypes;
    }

    public final void setClientCertificateTypes(ClientCertificateType... clientCertificateTypes) {
        this.clientCertificateTypes = new ArrayList(Arrays.asList(clientCertificateTypes));
    }

    public String getDefaultApplicationMessageData() {
        return defaultApplicationMessageData;
    }

    public void setDefaultApplicationMessageData(String defaultApplicationMessageData) {
        this.defaultApplicationMessageData = defaultApplicationMessageData;
    }

    public Boolean isEnforceSettings() {
        return enforceSettings;
    }

    public void setEnforceSettings(Boolean enforceSettings) {
        this.enforceSettings = enforceSettings;
    }

    public BigInteger getDefaultServerDhGenerator() {
        return defaultServerDhGenerator;
    }

    public void setDefaultServerDhGenerator(BigInteger defaultServerDhGenerator) {
        this.defaultServerDhGenerator = defaultServerDhGenerator;
    }

    public BigInteger getDefaultServerDhModulus() {
        return defaultServerDhModulus;
    }

    public void setDefaultServerDhModulus(BigInteger defaultServerDhModulus) {
        if (defaultServerDhModulus.signum() == 1) {
            this.defaultServerDhModulus = defaultServerDhModulus;
        } else {
            throw new IllegalArgumentException("Modulus cannot be negative or zero:"
                + defaultServerDhModulus.toString());
        }
    }

    public BigInteger getDefaultClientDhPrivateKey() {
        return defaultClientDhPrivateKey;
    }

    public void setDefaultClientDhPrivateKey(BigInteger defaultClientDhPrivateKey) {
        this.defaultClientDhPrivateKey = defaultClientDhPrivateKey;
    }

    public byte[] getDistinguishedNames() {
        return Arrays.copyOf(distinguishedNames, distinguishedNames.length);
    }

    public void setDistinguishedNames(byte[] distinguishedNames) {
        this.distinguishedNames = distinguishedNames;
    }

    public ProtocolVersion getHighestProtocolVersion() {
        return highestProtocolVersion;
    }

    public void setHighestProtocolVersion(ProtocolVersion highestProtocolVersion) {
        this.highestProtocolVersion = highestProtocolVersion;
    }

    public Boolean isUpdateTimestamps() {
        return updateTimestamps;
    }

    public void setUpdateTimestamps(Boolean updateTimestamps) {
        this.updateTimestamps = updateTimestamps;
    }

    public Boolean isServerSendsApplicationData() {
        return serverSendsApplicationData;
    }

    public void setServerSendsApplicationData(Boolean serverSendsApplicationData) {
        this.serverSendsApplicationData = serverSendsApplicationData;
    }

    public WorkflowTraceType getWorkflowTraceType() {
        return workflowTraceType;
    }

    public void setWorkflowTraceType(WorkflowTraceType workflowTraceType) {
        this.workflowTraceType = workflowTraceType;
    }

    public String getWorkflowOutput() {
        return workflowOutput;
    }

    public void setWorkflowOutput(String workflowOutput) {
        this.workflowOutput = workflowOutput;
    }

    public String getConfigOutput() {
        return configOutput;
    }

    public void setConfigOutput(String configOutput) {
        this.configOutput = configOutput;
    }

    public String getWorkflowInput() {
        return workflowInput;
    }

    public void setWorkflowInput(String workflowInput) {
        this.workflowInput = workflowInput;
    }

    public MaxFragmentLength getMaxFragmentLength() {
        return maxFragmentLength;
    }

    public void setMaxFragmentLength(MaxFragmentLength maxFragmentLengthConfig) {
        this.maxFragmentLength = maxFragmentLengthConfig;
    }

    public NamedGroup getDefaultSelectedNamedGroup() {
        return defaultSelectedNamedGroup;
    }

    public void setDefaultSelectedNamedGroup(NamedGroup defaultSelectedNamedGroup) {
        this.defaultSelectedNamedGroup = defaultSelectedNamedGroup;
    }

    public Boolean isDynamicWorkflow() {
        throw new UnsupportedOperationException("DynamicWorkflow is currently not supported.");
    }

    public void setDynamicWorkflow(Boolean dynamicWorkflow) {
        throw new UnsupportedOperationException("DynamicWorkflow is currently not supported.");
    }

    public List<CipherSuite> getDefaultClientSupportedCipherSuites() {
        return defaultClientSupportedCipherSuites;
    }

    public void setDefaultClientSupportedCipherSuites(List<CipherSuite> defaultClientSupportedCipherSuites) {
        this.defaultClientSupportedCipherSuites = defaultClientSupportedCipherSuites;
    }

    public final void setDefaultClientSupportedCipherSuites(CipherSuite... defaultClientSupportedCipherSuites) {
        this.defaultClientSupportedCipherSuites = new ArrayList(Arrays.asList(defaultClientSupportedCipherSuites));
    }

    public Boolean isClientAuthentication() {
        return clientAuthentication;
    }

    public void setClientAuthentication(Boolean clientAuthentication) {
        this.clientAuthentication = clientAuthentication;
    }

    public List<SignatureAndHashAlgorithm> getDefaultClientSupportedSignatureAndHashAlgorithms() {
        return defaultClientSupportedSignatureAndHashAlgorithms;
    }

    public void setDefaultClientSupportedSignatureAndHashAlgorithms(
        List<SignatureAndHashAlgorithm> defaultClientSupportedSignatureAndHashAlgorithms) {
        this.defaultClientSupportedSignatureAndHashAlgorithms = defaultClientSupportedSignatureAndHashAlgorithms;
    }

    public final void setDefaultClientSupportedSignatureAndHashAlgorithms(
        SignatureAndHashAlgorithm... supportedSignatureAndHashAlgorithms) {
        this.defaultClientSupportedSignatureAndHashAlgorithms =
            new ArrayList(Arrays.asList(supportedSignatureAndHashAlgorithms));
    }

    public List<ProtocolVersion> getSupportedVersions() {
        return supportedVersions;
    }

    public void setSupportedVersions(List<ProtocolVersion> supportedVersions) {
        this.supportedVersions = supportedVersions;
    }

    public final void setSupportedVersions(ProtocolVersion... supportedVersions) {
        this.supportedVersions = new ArrayList(Arrays.asList(supportedVersions));
    }

    public HeartbeatMode getHeartbeatMode() {
        return heartbeatMode;
    }

    public void setHeartbeatMode(HeartbeatMode heartbeatMode) {
        this.heartbeatMode = heartbeatMode;
    }

    public Boolean isAddECPointFormatExtension() {
        return addECPointFormatExtension;
    }

    public void setAddECPointFormatExtension(Boolean addECPointFormatExtension) {
        this.addECPointFormatExtension = addECPointFormatExtension;
    }

    public Boolean isAddExtensionsInSSL() {
        return addExtensionsInSSL;
    }

    public void setAddExtensionsInSSL(Boolean addExtensionsInSSL) {
        this.addExtensionsInSSL = addExtensionsInSSL;
    }

    public Boolean isAddEllipticCurveExtension() {
        return addEllipticCurveExtension;
    }

    public void setAddEllipticCurveExtension(Boolean addEllipticCurveExtension) {
        this.addEllipticCurveExtension = addEllipticCurveExtension;
    }

    public Boolean isAddHeartbeatExtension() {
        return addHeartbeatExtension;
    }

    public void setAddHeartbeatExtension(Boolean addHeartbeatExtension) {
        this.addHeartbeatExtension = addHeartbeatExtension;
    }

    public Boolean isAddMaxFragmentLengthExtension() {
        return addMaxFragmentLengthExtension;
    }

    public void setAddMaxFragmentLengthExtension(Boolean addMaxFragmentLengthExtension) {
        this.addMaxFragmentLengthExtension = addMaxFragmentLengthExtension;
    }

    public Boolean isAddServerNameIndicationExtension() {
        return addServerNameIndicationExtension;
    }

    public void setAddServerNameIndicationExtension(Boolean addServerNameIndicationExtension) {
        this.addServerNameIndicationExtension = addServerNameIndicationExtension;
    }

    public Boolean isAddSignatureAndHashAlgorithmsExtension() {
        return addSignatureAndHashAlgorithmsExtension;
    }

    public void setAddSignatureAndHashAlgorithmsExtension(Boolean addSignatureAndHashAlgorithmsExtension) {
        this.addSignatureAndHashAlgorithmsExtension = addSignatureAndHashAlgorithmsExtension;
    }

    public Boolean isAddSupportedVersionsExtension() {
        return addSupportedVersionsExtension;
    }

    public void setAddSupportedVersionsExtension(Boolean addSupportedVersionsExtension) {
        this.addSupportedVersionsExtension = addSupportedVersionsExtension;
    }

    public Boolean isAddKeyShareExtension() {
        return addKeyShareExtension;
    }

    public void setAddKeyShareExtension(Boolean addKeyShareExtension) {
        this.addKeyShareExtension = addKeyShareExtension;
    }

    public Boolean isAddEarlyDataExtension() {
        return addEarlyDataExtension;
    }

    public void setAddEarlyDataExtension(Boolean addEarlyDataExtension) {
        this.addEarlyDataExtension = addEarlyDataExtension;
    }

    public Boolean isAddEncryptedServerNameIndicationExtension() {
        return addEncryptedServerNameIndicationExtension;
    }

    public void setAddEncryptedServerNameIndicationExtension(Boolean addEncryptedServerNameIndicationExtension) {
        this.addEncryptedServerNameIndicationExtension = addEncryptedServerNameIndicationExtension;
    }

    public void setAddPWDClearExtension(Boolean addPWDClearExtension) {
        this.addPWDClearExtension = addPWDClearExtension;
    }

    public Boolean isAddPSKKeyExchangeModesExtension() {
        return addPSKKeyExchangeModesExtension;
    }

    public void setAddPSKKeyExchangeModesExtension(Boolean addPSKKeyExchangeModesExtension) {
        this.addPSKKeyExchangeModesExtension = addPSKKeyExchangeModesExtension;
    }

    public Boolean isAddPreSharedKeyExtension() {
        return addPreSharedKeyExtension;
    }

    public Boolean isAddPWDClearExtension() {
        return addPWDClearExtension;
    }

    public void setAddPreSharedKeyExtension(Boolean addPreSharedKeyExtension) {
        this.addPreSharedKeyExtension = addPreSharedKeyExtension;
    }

    public void setPSKKeyExchangeModes(List<PskKeyExchangeMode> pskKeyExchangeModes) {
        this.pskKeyExchangeModes = pskKeyExchangeModes;
    }

    public List<PskKeyExchangeMode> getPSKKeyExchangeModes() {
        return pskKeyExchangeModes;
    }

    public Integer getDefaultAdditionalPadding() {
        return defaultAdditionalPadding;
    }

    public void setDefaultAdditionalPadding(Integer defaultAdditionalPadding) {
        this.defaultAdditionalPadding = defaultAdditionalPadding;
    }

    public BigInteger getKeySharePrivate() {
        return defaultKeySharePrivateKey;
    }

    public void setKeySharePrivate(BigInteger defaultKeySharePrivateKey) {
        this.defaultKeySharePrivateKey = defaultKeySharePrivateKey;
    }

    public byte[] getTlsSessionTicket() {
        return Arrays.copyOf(tlsSessionTicket, tlsSessionTicket.length);
    }

    public void setTlsSessionTicket(byte[] tlsSessionTicket) {
        this.tlsSessionTicket = tlsSessionTicket;
    }

    public byte[] getDefaultSignedCertificateTimestamp() {
        return Arrays.copyOf(defaultSignedCertificateTimestamp, defaultSignedCertificateTimestamp.length);
    }

    public void setDefaultSignedCertificateTimestamp(byte[] defaultSignedCertificateTimestamp) {
        this.defaultSignedCertificateTimestamp = defaultSignedCertificateTimestamp;
    }

    public Boolean isAddSignedCertificateTimestampExtension() {
        return addSignedCertificateTimestampExtension;
    }

    public void setAddSignedCertificateTimestampExtension(Boolean addSignedCertificateTimestampExtension) {
        this.addSignedCertificateTimestampExtension = addSignedCertificateTimestampExtension;
    }

    public byte[] getDefaultClientRenegotiationInfo() {
        return Arrays.copyOf(defaultClientRenegotiationInfo, defaultClientRenegotiationInfo.length);
    }

    public void setDefaultClientRenegotiationInfo(byte[] defaultClientRenegotiationInfo) {
        this.defaultClientRenegotiationInfo = defaultClientRenegotiationInfo;
    }

    public Boolean isAddRenegotiationInfoExtension() {
        return addRenegotiationInfoExtension;
    }

    public void setAddRenegotiationInfoExtension(Boolean addRenegotiationInfoExtension) {
        this.addRenegotiationInfoExtension = addRenegotiationInfoExtension;
    }

    public TokenBindingVersion getDefaultTokenBindingVersion() {
        return defaultTokenBindingVersion;
    }

    public void setDefaultTokenBindingVersion(TokenBindingVersion defaultTokenBindingVersion) {
        this.defaultTokenBindingVersion = defaultTokenBindingVersion;
    }

    public List<TokenBindingKeyParameters> getDefaultTokenBindingKeyParameters() {
        return defaultTokenBindingKeyParameters;
    }

    public void setDefaultTokenBindingKeyParameters(List<TokenBindingKeyParameters> defaultTokenBindingKeyParameters) {
        this.defaultTokenBindingKeyParameters = defaultTokenBindingKeyParameters;
    }

    public final void
        setDefaultTokenBindingKeyParameters(TokenBindingKeyParameters... defaultTokenBindingKeyParameters) {
        this.defaultTokenBindingKeyParameters = new ArrayList(Arrays.asList(defaultTokenBindingKeyParameters));
    }

    public Boolean isAddTokenBindingExtension() {
        return addTokenBindingExtension;
    }

    public void setAddTokenBindingExtension(Boolean addTokenBindingExtension) {
        this.addTokenBindingExtension = addTokenBindingExtension;
    }

    public Boolean isAddHttpsCookie() {
        return addHttpsCookie;
    }

    public void setAddHttpsCookie(Boolean addHttpsCookie) {
        this.addHttpsCookie = addHttpsCookie;
    }

    public String getDefaultHttpsCookieName() {
        return defaultHttpsCookieName;
    }

    public void setDefaultHttpsCookieName(String defaultHttpsCookieName) {
        this.defaultHttpsCookieName = defaultHttpsCookieName;
    }

    public String getDefaultHttpsCookieValue() {
        return defaultHttpsCookieValue;
    }

    public void setDefaultHttpsCookieValue(String defaultHttpsCookieValue) {
        this.defaultHttpsCookieValue = defaultHttpsCookieValue;
    }

    public CertificateStatusRequestType getCertificateStatusRequestExtensionRequestType() {
        return certificateStatusRequestExtensionRequestType;
    }

    public void setCertificateStatusRequestExtensionRequestType(
        CertificateStatusRequestType certificateStatusRequestExtensionRequestType) {
        this.certificateStatusRequestExtensionRequestType = certificateStatusRequestExtensionRequestType;
    }

    public byte[] getCertificateStatusRequestExtensionResponderIDList() {
        return Arrays.copyOf(certificateStatusRequestExtensionResponderIDList,
            certificateStatusRequestExtensionResponderIDList.length);
    }

    public void setCertificateStatusRequestExtensionResponderIDList(
        byte[] certificateStatusRequestExtensionResponderIDList) {
        this.certificateStatusRequestExtensionResponderIDList = certificateStatusRequestExtensionResponderIDList;
    }

    public byte[] getCertificateStatusRequestExtensionRequestExtension() {
        return Arrays.copyOf(certificateStatusRequestExtensionRequestExtension,
            certificateStatusRequestExtensionRequestExtension.length);
    }

    public void setCertificateStatusRequestExtensionRequestExtension(
        byte[] certificateStatusRequestExtensionRequestExtension) {
        this.certificateStatusRequestExtensionRequestExtension = certificateStatusRequestExtensionRequestExtension;
    }

    public byte[] getSecureRemotePasswordExtensionIdentifier() {
        return Arrays.copyOf(secureRemotePasswordExtensionIdentifier, secureRemotePasswordExtensionIdentifier.length);
    }

    public void setSecureRemotePasswordExtensionIdentifier(byte[] secureRemotePasswordExtensionIdentifier) {
        this.secureRemotePasswordExtensionIdentifier = secureRemotePasswordExtensionIdentifier;
    }

    public List<SrtpProtectionProfiles> getSecureRealTimeTransportProtocolProtectionProfiles() {
        return secureRealTimeTransportProtocolProtectionProfiles;
    }

    public void setSecureRealTimeTransportProtocolProtectionProfiles(
        List<SrtpProtectionProfiles> secureRealTimeTransportProtocolProtectionProfiles) {
        this.secureRealTimeTransportProtocolProtectionProfiles = secureRealTimeTransportProtocolProtectionProfiles;
    }

    public byte[] getSecureRealTimeTransportProtocolMasterKeyIdentifier() {
        return Arrays.copyOf(secureRealTimeTransportProtocolMasterKeyIdentifier,
            secureRealTimeTransportProtocolMasterKeyIdentifier.length);
    }

    public void setSecureRealTimeTransportProtocolMasterKeyIdentifier(
        byte[] secureRealTimeTransportProtocolMasterKeyIdentifier) {
        this.secureRealTimeTransportProtocolMasterKeyIdentifier = secureRealTimeTransportProtocolMasterKeyIdentifier;
    }

    public UserMappingExtensionHintType getUserMappingExtensionHintType() {
        return userMappingExtensionHintType;
    }

    public void setUserMappingExtensionHintType(UserMappingExtensionHintType userMappingExtensionHintType) {
        this.userMappingExtensionHintType = userMappingExtensionHintType;
    }

    public List<CertificateType> getCertificateTypeDesiredTypes() {
        return certificateTypeDesiredTypes;
    }

    public void setCertificateTypeDesiredTypes(List<CertificateType> certificateTypeDesiredTypes) {
        this.certificateTypeDesiredTypes = certificateTypeDesiredTypes;
    }

    public List<CertificateType> getClientCertificateTypeDesiredTypes() {
        return clientCertificateTypeDesiredTypes;
    }

    public void setClientCertificateTypeDesiredTypes(List<CertificateType> clientCertificateTypeDesiredTypes) {
        this.clientCertificateTypeDesiredTypes = clientCertificateTypeDesiredTypes;
    }

    public List<CertificateType> getServerCertificateTypeDesiredTypes() {
        return serverCertificateTypeDesiredTypes;
    }

    public void setServerCertificateTypeDesiredTypes(List<CertificateType> serverCertificateTypeDesiredTypes) {
        this.serverCertificateTypeDesiredTypes = serverCertificateTypeDesiredTypes;
    }

    public List<AuthzDataFormat> getClientAuthzExtensionDataFormat() {
        return clientAuthzExtensionDataFormat;
    }

    public void setClientAuthzExtensionDataFormat(List<AuthzDataFormat> clientAuthzExtensionDataFormat) {
        this.clientAuthzExtensionDataFormat = clientAuthzExtensionDataFormat;
    }

    public Boolean isCertificateTypeExtensionMessageState() {
        return certificateTypeExtensionMessageState;
    }

    public void setCertificateTypeExtensionMessageState(Boolean certificateTypeExtensionMessageState) {
        this.certificateTypeExtensionMessageState = certificateTypeExtensionMessageState;
    }

    public List<AuthzDataFormat> getServerAuthzExtensionDataFormat() {
        return serverAuthzExtensionDataFormat;
    }

    public void setServerAuthzExtensionDataFormat(List<AuthzDataFormat> serverAuthzExtensionDataFormat) {
        this.serverAuthzExtensionDataFormat = serverAuthzExtensionDataFormat;
    }

    public List<TrustedAuthority> getTrustedCaIndicationExtensionAuthorities() {
        return trustedCaIndicationExtensionAuthorities;
    }

    public void setTrustedCaIndicationExtensionAuthorities(
        List<TrustedAuthority> trustedCaIndicationExtensionAuthorities) {
        this.trustedCaIndicationExtensionAuthorities = trustedCaIndicationExtensionAuthorities;
    }

    public Boolean isClientCertificateTypeExtensionMessageState() {
        return clientCertificateTypeExtensionMessageState;
    }

    public void setClientCertificateTypeExtensionMessageState(Boolean clientCertificateTypeExtensionMessageState) {
        this.clientCertificateTypeExtensionMessageState = clientCertificateTypeExtensionMessageState;
    }

    public Boolean isCachedInfoExtensionIsClientState() {
        return cachedInfoExtensionIsClientState;
    }

    public void setCachedInfoExtensionIsClientState(Boolean cachedInfoExtensionIsClientState) {
        this.cachedInfoExtensionIsClientState = cachedInfoExtensionIsClientState;
    }

    public List<CachedObject> getCachedObjectList() {
        return cachedObjectList;
    }

    public void setCachedObjectList(List<CachedObject> cachedObjectList) {
        this.cachedObjectList = cachedObjectList;
    }

    public List<RequestItemV2> getStatusRequestV2RequestList() {
        return statusRequestV2RequestList;
    }

    public void setStatusRequestV2RequestList(List<RequestItemV2> statusRequestV2RequestList) {
        this.statusRequestV2RequestList = statusRequestV2RequestList;
    }

    public Boolean isAddCertificateStatusRequestExtension() {
        return addCertificateStatusRequestExtension;
    }

    public void setAddCertificateStatusRequestExtension(Boolean addCertificateStatusRequestExtension) {
        this.addCertificateStatusRequestExtension = addCertificateStatusRequestExtension;
    }

    public Boolean isAddAlpnExtension() {
        return addAlpnExtension;
    }

    public void setAddAlpnExtension(Boolean addAlpnExtension) {
        this.addAlpnExtension = addAlpnExtension;
    }

    public Boolean isAddSRPExtension() {
        return addSRPExtension;
    }

    public void setAddSRPExtension(Boolean addSRPExtension) {
        this.addSRPExtension = addSRPExtension;
    }

    public Boolean isAddSRTPExtension() {
        return addSRTPExtension;
    }

    public void setAddSRTPExtension(Boolean addSRTPExtension) {
        this.addSRTPExtension = addSRTPExtension;
    }

    public Boolean isAddTruncatedHmacExtension() {
        return addTruncatedHmacExtension;
    }

    public void setAddTruncatedHmacExtension(Boolean addTruncatedHmacExtension) {
        this.addTruncatedHmacExtension = addTruncatedHmacExtension;
    }

    public Boolean isAddUserMappingExtension() {
        return addUserMappingExtension;
    }

    public void setAddUserMappingExtension(Boolean addUserMappingExtension) {
        this.addUserMappingExtension = addUserMappingExtension;
    }

    public Boolean isAddCertificateTypeExtension() {
        return addCertificateTypeExtension;
    }

    public void setAddCertificateTypeExtension(Boolean addCertificateTypeExtension) {
        this.addCertificateTypeExtension = addCertificateTypeExtension;
    }

    public Boolean isAddClientAuthzExtension() {
        return addClientAuthzExtension;
    }

    public void setAddClientAuthzExtension(Boolean addClientAuthzExtension) {
        this.addClientAuthzExtension = addClientAuthzExtension;
    }

    public Boolean isAddServerAuthzExtension() {
        return addServerAuthzExtension;
    }

    public void setAddServerAuthzExtension(Boolean addServerAuthzExtension) {
        this.addServerAuthzExtension = addServerAuthzExtension;
    }

    public Boolean isAddClientCertificateTypeExtension() {
        return addClientCertificateTypeExtension;
    }

    public void setAddClientCertificateTypeExtension(Boolean addClientCertificateTypeExtension) {
        this.addClientCertificateTypeExtension = addClientCertificateTypeExtension;
    }

    public Boolean isAddServerCertificateTypeExtension() {
        return addServerCertificateTypeExtension;
    }

    public void setAddServerCertificateTypeExtension(Boolean addServerCertificateTypeExtension) {
        this.addServerCertificateTypeExtension = addServerCertificateTypeExtension;
    }

    public Boolean isAddEncryptThenMacExtension() {
        return addEncryptThenMacExtension;
    }

    public void setAddEncryptThenMacExtension(Boolean addEncryptThenMacExtension) {
        this.addEncryptThenMacExtension = addEncryptThenMacExtension;
    }

    public Boolean isAddCachedInfoExtension() {
        return addCachedInfoExtension;
    }

    public void setAddCachedInfoExtension(Boolean addCachedInfoExtension) {
        this.addCachedInfoExtension = addCachedInfoExtension;
    }

    public Boolean isAddClientCertificateUrlExtension() {
        return addClientCertificateUrlExtension;
    }

    public void setAddClientCertificateUrlExtension(Boolean addClientCertificateUrlExtension) {
        this.addClientCertificateUrlExtension = addClientCertificateUrlExtension;
    }

    public Boolean isAddTrustedCaIndicationExtension() {
        return addTrustedCaIndicationExtension;
    }

    public void setAddTrustedCaIndicationExtension(Boolean addTrustedCaIndicationExtension) {
        this.addTrustedCaIndicationExtension = addTrustedCaIndicationExtension;
    }

    public Boolean isAddCertificateStatusRequestV2Extension() {
        return addCertificateStatusRequestV2Extension;
    }

    public void setAddCertificateStatusRequestV2Extension(Boolean addCertificateStatusRequestV2Extension) {
        this.addCertificateStatusRequestV2Extension = addCertificateStatusRequestV2Extension;
    }

    public List<CompressionMethod> getDefaultServerSupportedCompressionMethods() {
        return defaultServerSupportedCompressionMethods;
    }

    public void setDefaultServerSupportedCompressionMethods(
        List<CompressionMethod> defaultServerSupportedCompressionMethods) {
        this.defaultServerSupportedCompressionMethods = defaultServerSupportedCompressionMethods;
    }

    public void setDefaultServerSupportedCompressionMethods(
        CompressionMethod... defaultServerSupportedCompressionMethods) {
        this.defaultServerSupportedCompressionMethods =
            new ArrayList(Arrays.asList(defaultServerSupportedCompressionMethods));
    }

    public OutboundConnection getDefaultClientConnection() {
        return defaultClientConnection;
    }

    public void setDefaultClientConnection(OutboundConnection defaultClientConnection) {
        this.defaultClientConnection = defaultClientConnection;
    }

    public InboundConnection getDefaultServerConnection() {
        return defaultServerConnection;
    }

    public void setDefaultServerConnection(InboundConnection defaultServerConnection) {
        this.defaultServerConnection = defaultServerConnection;
    }

    public Boolean isReceiveFinalTcpSocketStateWithTimeout() {
        return receiveFinalTcpSocketStateWithTimeout;
    }

    public void setReceiveFinalTcpSocketStateWithTimeout(Boolean receiveFinalTcpSocketStateWithTimeout) {
        this.receiveFinalTcpSocketStateWithTimeout = receiveFinalTcpSocketStateWithTimeout;
    }

    public RunningModeType getDefaultRunningMode() {
        return defaultRunningMode;
    }

    public void setDefaultRunningMode(RunningModeType defaultRunningMode) {
        this.defaultRunningMode = defaultRunningMode;
    }

    public Boolean isStopActionsAfterFatal() {
        return stopActionsAfterFatal;
    }

    public void setStopActionsAfterFatal(Boolean stopActionsAfterFatal) {
        this.stopActionsAfterFatal = stopActionsAfterFatal;
    }

    public List<FilterType> getOutputFilters() {
        return outputFilters;
    }

    public void setOutputFilters(List<FilterType> outputFilters) {
        this.outputFilters = outputFilters;
    }

    public Boolean isApplyFiltersInPlace() {
        return applyFiltersInPlace;
    }

    public void setApplyFiltersInPlace(Boolean applyFiltersInPlace) {
        this.applyFiltersInPlace = applyFiltersInPlace;
    }

    public Boolean isFiltersKeepUserSettings() {
        return filtersKeepUserSettings;
    }

    public void setFiltersKeepUserSettings(Boolean filtersKeepUserSettings) {
        this.filtersKeepUserSettings = filtersKeepUserSettings;
    }

    public byte[] getDefaultClientApplicationTrafficSecret() {
        return Arrays.copyOf(defaultClientApplicationTrafficSecret, defaultClientApplicationTrafficSecret.length);
    }

    public void setDefaultClientApplicationTrafficSecret(byte[] defaultClientApplicationTrafficSecret) {
        this.defaultClientApplicationTrafficSecret = defaultClientApplicationTrafficSecret;
    }

    public byte[] getDefaultServerApplicationTrafficSecret() {
        return Arrays.copyOf(defaultServerApplicationTrafficSecret, defaultServerApplicationTrafficSecret.length);
    }

    public void setDefaultServerApplicationTrafficSecret(byte[] defaultServerApplicationTrafficSecret) {
        this.defaultServerApplicationTrafficSecret = defaultServerApplicationTrafficSecret;
    }

    /**
     * @return the earlyData
     */
    public byte[] getEarlyData() {
        return Arrays.copyOf(earlyData, earlyData.length);
    }

    /**
     * @param earlyData
     * the earlyData to set
     */
    public void setEarlyData(byte[] earlyData) {
        this.earlyData = earlyData;
    }

    /**
     * @return the defaultPskSets
     */
    public List<PskSet> getDefaultPskSets() {
        return defaultPskSets;
    }

    /**
     * @param defaultPskSets
     * the defaultPskSets to set
     */
    public void setDefaultPskSets(List<PskSet> defaultPskSets) {
        this.defaultPskSets = defaultPskSets;
    }

    /**
     * @return the psk
     */
    public byte[] getPsk() {
        return Arrays.copyOf(psk, psk.length);
    }

    /**
     * @param psk
     * the psk to set
     */
    public void setPsk(byte[] psk) {
        this.psk = psk;
    }

    /**
     * @return the defaultSessionTicketAgeAdd
     */
    public byte[] getDefaultSessionTicketAgeAdd() {
        return Arrays.copyOf(defaultSessionTicketAgeAdd, defaultSessionTicketAgeAdd.length);
    }

    /**
     * @param defaultSessionTicketAgeAdd
     * the defaultSessionTicketAgeAdd to set
     */
    public void setDefaultSessionTicketAgeAdd(byte[] defaultSessionTicketAgeAdd) {
        this.defaultSessionTicketAgeAdd = defaultSessionTicketAgeAdd;
    }

    /**
     * @return the defaultSessionTicketNonce
     */
    public byte[] getDefaultSessionTicketNonce() {
        return Arrays.copyOf(defaultSessionTicketNonce, defaultSessionTicketNonce.length);
    }

    /**
     * @param defaultSessionTicketNonce
     * the defaultSessionTicketNonce to set
     */
    public void setDefaultSessionTicketNonce(byte[] defaultSessionTicketNonce) {
        this.defaultSessionTicketNonce = defaultSessionTicketNonce;
    }

    /**
     * @return the defaultSessionTicketIdentity
     */
    public byte[] getDefaultSessionTicketIdentity() {
        return Arrays.copyOf(defaultSessionTicketIdentity, defaultSessionTicketIdentity.length);
    }

    /**
     * @param defaultSessionTicketIdentity
     * the defaultSessionTicketIdentity to set
     */
    public void setDefaultSessionTicketIdentity(byte[] defaultSessionTicketIdentity) {
        this.defaultSessionTicketIdentity = defaultSessionTicketIdentity;
    }

    /**
     * @return the clientEarlyTrafficSecret
     */
    public byte[] getClientEarlyTrafficSecret() {
        return Arrays.copyOf(clientEarlyTrafficSecret, clientEarlyTrafficSecret.length);
    }

    /**
     * @param clientEarlyTrafficSecret
     * the clientEarlyTrafficSecret to set
     */
    public void setClientEarlyTrafficSecret(byte[] clientEarlyTrafficSecret) {
        this.clientEarlyTrafficSecret = clientEarlyTrafficSecret;
    }

    /**
     * @return the earlySecret
     */
    public byte[] getEarlySecret() {
        return Arrays.copyOf(earlySecret, earlySecret.length);
    }

    /**
     * @param earlySecret
     * the earlySecret to set
     */
    public void setEarlySecret(byte[] earlySecret) {
        this.earlySecret = earlySecret;
    }

    /**
     * @return the earlyDataCipherSuite
     */
    public CipherSuite getEarlyDataCipherSuite() {
        return earlyDataCipherSuite;
    }

    /**
     * @param earlyDataCipherSuite
     * the earlyDataCipherSuite to set
     */
    public void setEarlyDataCipherSuite(CipherSuite earlyDataCipherSuite) {
        this.earlyDataCipherSuite = earlyDataCipherSuite;
    }

    /**
     * @return the earlyDataPsk
     */
    public byte[] getEarlyDataPsk() {
        return Arrays.copyOf(earlyDataPsk, earlyDataPsk.length);
    }

    /**
     * @param earlyDataPsk
     * the earlyDataPsk to set
     */
    public void setEarlyDataPsk(byte[] earlyDataPsk) {
        this.earlyDataPsk = earlyDataPsk;
    }

    /**
     * @return the usePsk
     */
    public Boolean isUsePsk() {
        return usePsk;
    }

    /**
     * @param usePsk
     * the usePsk to set
     */
    public void setUsePsk(Boolean usePsk) {
        this.usePsk = usePsk;
    }

    public List<String> getDefaultProposedAlpnProtocols() {
        return defaultProposedAlpnProtocols;
    }

    public void setDefaultProposedAlpnProtocols(List<String> defaultProposedAlpnProtocols) {
        this.defaultProposedAlpnProtocols = defaultProposedAlpnProtocols;
    }

    public void setDefaultProposedAlpnProtocols(String... alpnAnnouncedProtocols) {
        this.defaultProposedAlpnProtocols = new ArrayList(Arrays.asList(alpnAnnouncedProtocols));
    }

    public NamedGroup getDefaultEcCertificateCurve() {
        return defaultEcCertificateCurve;
    }

    public void setDefaultEcCertificateCurve(NamedGroup defaultEcCertificateCurve) {
        this.defaultEcCertificateCurve = defaultEcCertificateCurve;
    }

    public BigInteger getDefaultClientRSAModulus() {
        return defaultClientRSAModulus;
    }

    public void setDefaultClientRSAModulus(BigInteger defaultClientRSAModulus) {
        this.defaultClientRSAModulus = defaultClientRSAModulus;
    }

    public BigInteger getDefaultClientDhGenerator() {
        return defaultClientDhGenerator;
    }

    public void setDefaultClientDhGenerator(BigInteger defaultClientDhGenerator) {
        this.defaultClientDhGenerator = defaultClientDhGenerator;
    }

    public BigInteger getDefaultClientDhModulus() {
        return defaultClientDhModulus;
    }

    public void setDefaultClientDhModulus(BigInteger defaultClientDhModulus) {
        this.defaultClientDhModulus = defaultClientDhModulus;
    }

    public StarttlsType getStarttlsType() {
        return starttlsType;
    }

    public void setStarttlsType(StarttlsType starttlsType) {
        this.starttlsType = starttlsType;
    }

    public BigInteger getDefaultKeySharePrivateKey() {
        return defaultKeySharePrivateKey;
    }

    public void setDefaultKeySharePrivateKey(BigInteger defaultKeySharePrivateKey) {
        this.defaultKeySharePrivateKey = defaultKeySharePrivateKey;
    }

    public KeyShareStoreEntry getDefaultServerKeyShareEntry() {
        return defaultServerKeyShareEntry;
    }

    public void setDefaultServerKeyShareEntry(KeyShareStoreEntry defaultServerKeyShareEntry) {
        this.defaultServerKeyShareEntry = defaultServerKeyShareEntry;
    }

    public BigInteger getDefaultServerDsaPublicKey() {
        return defaultServerDsaPublicKey;
    }

    public void setDefaultServerDsaPublicKey(BigInteger defaultServerDsaPublicKey) {
        this.defaultServerDsaPublicKey = defaultServerDsaPublicKey;
    }

    public BigInteger getDefaultServerDsaPrimeP() {
        return defaultServerDsaPrimeP;
    }

    public void setDefaultServerDsaPrimeP(BigInteger defaultServerDsaPrimeP) {
        this.defaultServerDsaPrimeP = defaultServerDsaPrimeP;
    }

    public BigInteger getDefaultServerDsaPrimeQ() {
        return defaultServerDsaPrimeQ;
    }

    public void setDefaultServerDsaPrimeQ(BigInteger defaultServerDsaPrimeQ) {
        this.defaultServerDsaPrimeQ = defaultServerDsaPrimeQ;
    }

    public BigInteger getDefaultServerDsaGenerator() {
        return defaultServerDsaGenerator;
    }

    public void setDefaultServerDsaGenerator(BigInteger defaultServerDsaGenerator) {
        this.defaultServerDsaGenerator = defaultServerDsaGenerator;
    }

    public Boolean isAutoSelectCertificate() {
        return autoSelectCertificate;
    }

    public void setAutoSelectCertificate(Boolean autoSelectCertificate) {
        this.autoSelectCertificate = autoSelectCertificate;
    }

    public NamedGroup getPreferredCertificateSignatureGroup() {
        return preferredCertificateSignatureGroup;
    }

    public void setPreferredCertificateSignatureGroup(NamedGroup preferredCertificateSignatureGroup) {
        this.preferredCertificateSignatureGroup = preferredCertificateSignatureGroup;
    }

    public CertificateKeyType getPreferredCertificateSignatureType() {
        return preferredCertificateSignatureType;
    }

    public void setPreferredCertificateSignatureType(CertificateKeyType preferredCertificateSignatureType) {
        this.preferredCertificateSignatureType = preferredCertificateSignatureType;
    }

    public CertificateKeyPair getDefaultExplicitCertificateKeyPair() {
        return defaultExplicitCertificateKeyPair;
    }

    public void setDefaultExplicitCertificateKeyPair(CertificateKeyPair defaultExplicitCertificateKeyPair) {
        this.defaultExplicitCertificateKeyPair = defaultExplicitCertificateKeyPair;
    }

    public BigInteger getDefaultClientDsaPrivateKey() {
        return defaultClientDsaPrivateKey;
    }

    public void setDefaultClientDsaPrivateKey(BigInteger defaultClientDsaPrivateKey) {
        this.defaultClientDsaPrivateKey = defaultClientDsaPrivateKey;
    }

    public BigInteger getDefaultClientDsaPublicKey() {
        return defaultClientDsaPublicKey;
    }

    public void setDefaultClientDsaPublicKey(BigInteger defaultClientDsaPublicKey) {
        this.defaultClientDsaPublicKey = defaultClientDsaPublicKey;
    }

    public BigInteger getDefaultClientDsaPrimeP() {
        return defaultClientDsaPrimeP;
    }

    public void setDefaultClientDsaPrimeP(BigInteger defaultClientDsaPrimeP) {
        this.defaultClientDsaPrimeP = defaultClientDsaPrimeP;
    }

    public BigInteger getDefaultClientDsaPrimeQ() {
        return defaultClientDsaPrimeQ;
    }

    public void setDefaultClientDsaPrimeQ(BigInteger defaultClientDsaPrimeQ) {
        this.defaultClientDsaPrimeQ = defaultClientDsaPrimeQ;
    }

    public BigInteger getDefaultClientDsaGenerator() {
        return defaultClientDsaGenerator;
    }

    public void setDefaultClientDsaGenerator(BigInteger defaultClientDsaGenerator) {
        this.defaultClientDsaGenerator = defaultClientDsaGenerator;
    }

    public Boolean getAutoAdjustSignatureAndHashAlgorithm() {
        return autoAdjustSignatureAndHashAlgorithm;
    }

    public void setAutoAdjustSignatureAndHashAlgorithm(Boolean autoAdjustSignatureAndHashAlgorithm) {
        this.autoAdjustSignatureAndHashAlgorithm = autoAdjustSignatureAndHashAlgorithm;
    }

    public HashAlgorithm getPreferredHashAlgorithm() {
        return preferredHashAlgorithm;
    }

    public void setPreferredHashAlgorithm(HashAlgorithm preferredHashAlgorithm) {
        this.preferredHashAlgorithm = preferredHashAlgorithm;
    }

    public byte[] getDefaultHandshakeSecret() {
        return Arrays.copyOf(defaultHandshakeSecret, defaultHandshakeSecret.length);
    }

    public void setDefaultHandshakeSecret(byte[] defaultHandshakeSecret) {
        this.defaultHandshakeSecret = defaultHandshakeSecret;
    }

    public Boolean getParseInvalidRecordNormally() {
        return parseInvalidRecordsUnencrypted;
    }

    public void setParseInvalidRecordNormally(Boolean parseInvalidRecordNormally) {
        this.parseInvalidRecordsUnencrypted = parseInvalidRecordNormally;
    }

    public String getDefaultClientPWDUsername() {
        return defaultClientPWDUsername;
    }

    public void setDefaultClientPWDUsername(String username) {
        this.defaultClientPWDUsername = username;
    }

    public byte[] getDefaultServerPWDSalt() {
        return defaultServerPWDSalt;
    }

    public void setDefaultServerPWDSalt(byte[] salt) {
        this.defaultServerPWDSalt = salt;
    }

    public String getDefaultPWDPassword() {
        return defaultPWDPassword;
    }

    public void setDefaultPWDPassword(String password) {
        this.defaultPWDPassword = password;
    }

    public Integer getDefaultPWDIterations() {
        return defaultPWDIterations;
    }

    public void setDefaultPWDIterations(Integer defaultPWDIterations) {
        this.defaultPWDIterations = defaultPWDIterations;
    }

    public byte[] getDefaultServerPWDPrivate() {
        return defaultServerPWDPrivate;
    }

    public void setDefaultServerPWDPrivate(byte[] defaultServerPWDPrivate) {
        this.defaultServerPWDPrivate = defaultServerPWDPrivate;
    }

    public byte[] getDefaultServerPWDMask() {
        return defaultServerPWDMask;
    }

    public void setDefaultServerPWDMask(byte[] defaultServerPWDMask) {
        this.defaultServerPWDMask = defaultServerPWDMask;
    }

    public byte[] getDefaultClientPWDPrivate() {
        return defaultClientPWDPrivate;
    }

    public void setDefaultClientPWDPrivate(byte[] defaultClientPWDPrivate) {
        this.defaultClientPWDPrivate = defaultClientPWDPrivate;
    }

    public byte[] getDefaultClientPWDMask() {
        return defaultClientPWDMask;
    }

    public void setDefaultClientPWDMask(byte[] defaultClientPWDMask) {
        this.defaultClientPWDMask = defaultClientPWDMask;
    }

    public NamedGroup getDefaultPWDProtectGroup() {
        return defaultPWDProtectGroup;
    }

    public void setDefaultPWDProtectGroup(NamedGroup defaultPWDProtectGroup) {
        this.defaultPWDProtectGroup = defaultPWDProtectGroup;
    }

    public Point getDefaultServerPWDProtectPublicKey() {
        return defaultServerPWDProtectPublicKey;
    }

    public void setDefaultServerPWDProtectPublicKey(Point defaultServerPWDProtectPublicKey) {
        this.defaultServerPWDProtectPublicKey = defaultServerPWDProtectPublicKey;
    }

    public BigInteger getDefaultServerPWDProtectPrivateKey() {
        return defaultServerPWDProtectPrivateKey;
    }

    public void setDefaultServerPWDProtectPrivateKey(BigInteger defaultServerPWDProtectPrivateKey) {
        this.defaultServerPWDProtectPrivateKey = defaultServerPWDProtectPrivateKey;
    }

    public BigInteger getDefaultServerPWDProtectRandomSecret() {
        return defaultServerPWDProtectRandomSecret;
    }

    public void setDefaultServerPWDProtectRandomSecret(BigInteger defaultServerPWDProtectRandomSecret) {
        this.defaultServerPWDProtectRandomSecret = defaultServerPWDProtectRandomSecret;
    }

    public Boolean isAddPWDProtectExtension() {
        return addPWDProtectExtension;
    }

    public void setAddPWDProtectExtension(Boolean addPWDProtectExtension) {
        this.addPWDProtectExtension = addPWDProtectExtension;
    }

    public Boolean isStopTraceAfterUnexpected() {
        return stopTraceAfterUnexpected;
    }

    public void setStopTraceAfterUnexpected(Boolean stopTraceAfterUnexpected) {
        this.stopTraceAfterUnexpected = stopTraceAfterUnexpected;
    }

    public List<CipherSuite> getClientSupportedEsniCipherSuites() {
        return this.clientSupportedEsniCipherSuites;
    }

    public void setClientSupportedEsniCipherSuites(List<CipherSuite> clientSupportedEsniCipherSuites) {
        this.clientSupportedEsniCipherSuites = clientSupportedEsniCipherSuites;
    }

    public void setClientSupportedEsniCipherSuites(CipherSuite... clientSupportedEsniCipherSuites) {
        this.clientSupportedEsniCipherSuites = new ArrayList(Arrays.asList(clientSupportedEsniCipherSuites));
    }

    public List<NamedGroup> getClientSupportedEsniNamedGroups() {
        return this.clientSupportedEsniNamedGroups;
    }

    public void setClientSupportedEsniNamedGroups(List<NamedGroup> clientSupportedEsniNamedGroups) {
        this.clientSupportedEsniNamedGroups = clientSupportedEsniNamedGroups;
    }

    public final void setClientSupportedEsniNamedGroups(NamedGroup... clientSupportedEsniNamedGroups) {
        this.clientSupportedEsniNamedGroups = new ArrayList(Arrays.asList(clientSupportedEsniNamedGroups));
    }

    public List<KeyShareEntry> getEsniServerKeyPairs() {
        return this.esniServerKeyPairs;
    }

    public void setEsniServerKeyPairs(List<KeyShareEntry> esniServerKeyPairs) {
        this.esniServerKeyPairs = esniServerKeyPairs;
    }

    public final void setEsniServerKeyPairs(KeyShareEntry... esniServerKeyPairs) {
        this.esniServerKeyPairs = new ArrayList(Arrays.asList(esniServerKeyPairs));
    }

    public byte[] getDefaultEsniClientNonce() {
        return defaultEsniClientNonce;
    }

    public void setDefaultEsniClientNonce(byte[] defaultEsniClientNonce) {
        this.defaultEsniClientNonce = defaultEsniClientNonce;
    }

    public byte[] getDefaultEsniServerNonce() {
        return defaultEsniServerNonce;
    }

    public void setDefaultEsniServerNonce(byte[] defaultEsniServerNonce) {
        this.defaultEsniServerNonce = defaultEsniServerNonce;
    }

    public byte[] getDefaultEsniRecordBytes() {
        return defaultEsniRecordBytes;
    }

    public void setDefaultEsniRecordBytes(byte[] defaultEsniRecordBytes) {
        this.defaultEsniRecordBytes = defaultEsniRecordBytes;
    }

    public EsniDnsKeyRecordVersion getDefaultEsniRecordVersion() {
        return defaultEsniRecordVersion;
    }

    public void setDefaultEsniRecordVersion(EsniDnsKeyRecordVersion defaultEsniRecordVersion) {
        this.defaultEsniRecordVersion = defaultEsniRecordVersion;
    }

    public byte[] getDefaultEsniRecordChecksum() {
        return defaultEsniRecordChecksum;
    }

    public void setDefaultEsniRecordChecksum(byte[] defaultEsniRecordChecksum) {
        this.defaultEsniRecordChecksum = defaultEsniRecordChecksum;
    }

    public List<KeyShareStoreEntry> getDefaultEsniServerKeyShareEntries() {
        return defaultEsniServerKeyShareEntries;
    }

    public void setDefaultEsniServerKeyShareEntries(List<KeyShareStoreEntry> defaultEsniServerKeyShareEntries) {
        this.defaultEsniServerKeyShareEntries = defaultEsniServerKeyShareEntries;
    }

    public List<CipherSuite> getDefaultEsniServerCipherSuites() {
        return defaultEsniServerCipherSuites;
    }

    public void setDefaultEsniServerCipherSuites(List<CipherSuite> defaultEsniServerCipherSuites) {
        this.defaultEsniServerCipherSuites = defaultEsniServerCipherSuites;
    }

    public Integer getDefaultEsniPaddedLength() {
        return defaultEsniPaddedLength;
    }

    public void setDefaultEsniPaddedLength(Integer defaultEsniPaddedLength) {
        this.defaultEsniPaddedLength = defaultEsniPaddedLength;
    }

    public Long getDefaultEsniNotBefore() {
        return defaultEsniNotBefore;
    }

    public void setDefaultEsniNotBefore(Long defaultEsniNotBefore) {
        this.defaultEsniNotBefore = defaultEsniNotBefore;
    }

    public Long getDefaultEsniNotAfter() {
        return defaultEsniNotAfter;
    }

    public void setDefaultEsniNotAfter(Long defaultEsniNotAfter) {
        this.defaultEsniNotAfter = defaultEsniNotAfter;
    }

    public List<ExtensionType> getDefaultEsniExtensions() {
        return defaultEsniExtensions;
    }

    public void setDefaultEsniExtensions(List<ExtensionType> defaultEsniExtensions) {
        this.defaultEsniExtensions = defaultEsniExtensions;
    }

    public Boolean isWriteKeylogFile() {
        return writeKeylogFile;
    }

    public void setWriteKeylogFile(Boolean writeKeylogFile) {
        this.writeKeylogFile = writeKeylogFile;
    }

    public String getKeylogFilePath() {
        return keylogFilePath;
    }

    public void setKeylogFilePath(String keylogFilePath) {
        this.keylogFilePath = keylogFilePath;
    }

    public BigInteger getDefaultEsniClientPrivateKey() {
        return defaultEsniClientPrivateKey;
    }

    public void setDefaultEsniClientPrivateKey(BigInteger defaultEsniClientPrivateKey) {
        this.defaultEsniClientPrivateKey = defaultEsniClientPrivateKey;
    }

    public List<NamedGroup> getDefaultClientKeyShareNamedGroups() {
        return defaultClientKeyShareNamedGroups;
    }

    public void setDefaultClientKeyShareNamedGroups(List<NamedGroup> defaultClientKeyShareNamedGroups) {
        this.defaultClientKeyShareNamedGroups = defaultClientKeyShareNamedGroups;
    }

    public void setDefaultClientKeyShareNamedGroups(NamedGroup... defaultClientKeyShareNamedGroups) {
        this.defaultClientKeyShareNamedGroups = new ArrayList<>(Arrays.asList(defaultClientKeyShareNamedGroups));
    }

    public List<KeyShareStoreEntry> getDefaultClientKeyStoreEntries() {
        return defaultClientKeyStoreEntries;
    }

    public void setDefaultClientKeyStoreEntries(List<KeyShareStoreEntry> defaultClientKeyStoreEntries) {
        this.defaultClientKeyStoreEntries = defaultClientKeyStoreEntries;
    }

    public List<ActionOption> getMessageFactoryActionOptions() {
        return messageFactoryActionOptions;
    }

    public void setMessageFactoryActionOptions(List<ActionOption> messageFactoryActionOptions) {
        this.messageFactoryActionOptions = messageFactoryActionOptions;
    }

    public Boolean isRetryFailedClientTcpSocketInitialization() {
        return retryFailedClientTcpSocketInitialization;
    }

    public void setRetryFailedClientTcpSocketInitialization(Boolean retryFailedClientTcpSocketInitialization) {
        this.retryFailedClientTcpSocketInitialization = retryFailedClientTcpSocketInitialization;
    }

    public Boolean isLimitPsksToOne() {
        return limitPsksToOne;
    }

    public void setLimitPsksToOne(Boolean limitPsksToOne) {
        this.limitPsksToOne = limitPsksToOne;
    }

    public Boolean isPreserveMessageRecordRelation() {
        return preserveMessageRecordRelation;
    }

    public void setPreserveMessageRecordRelation(Boolean preserveMessageRecordRelation) {
        this.preserveMessageRecordRelation = preserveMessageRecordRelation;
    }

    public Integer getDefaultMaxEarlyDataSize() {
        return defaultMaxEarlyDataSize;
    }

    public void setDefaultMaxEarlyDataSize(Integer defaultMaxEarlyDataSize) {
        this.defaultMaxEarlyDataSize = defaultMaxEarlyDataSize;
    }

    public byte[] getDefaultLastClientHello() {
        return defaultLastClientHello;
    }

    public void setDefaultLastClientHello(byte[] defaultLastClientHello) {
        this.defaultLastClientHello = defaultLastClientHello;
    }

}<|MERGE_RESOLUTION|>--- conflicted
+++ resolved
@@ -83,12 +83,10 @@
 import javax.xml.bind.annotation.XmlAccessType;
 import javax.xml.bind.annotation.XmlAccessorType;
 import javax.xml.bind.annotation.XmlElement;
-<<<<<<< HEAD
 import javax.xml.bind.annotation.XmlElementDecl;
 import javax.xml.bind.annotation.XmlElementWrapper;
 import javax.xml.bind.annotation.XmlList;
-=======
->>>>>>> 02842988
+import javax.xml.bind.annotation.XmlElement;
 import javax.xml.bind.annotation.XmlRootElement;
 import javax.xml.bind.annotation.XmlSchema;
 import javax.xml.bind.annotation.XmlType;
@@ -129,7 +127,7 @@
         return ConfigIO.read(f);
     }
 
-    public static Config createConfig(InputStream stream, String fileName) {
+    public static Config createConfig(InputStream stream) {
         Config config = ConfigIO.read(stream);
         try {
             stream.close();
@@ -1177,7 +1175,6 @@
      * requestPath to use in LocationHeader if none is saved during the connection, e.g. no received HttpsRequestMessage
      * or httpsParsing is disabled
      */
-    @XmlElement(name = "defaultHttpsRequestPath")
     private String defaultHttpsRequestPath = "/";
 
     private StarttlsType starttlsType = StarttlsType.NONE;
@@ -1470,7 +1467,7 @@
 
     /**
      * Returns a list of all fields in which the two given configs differ in content (uses .equal())
-     * 
+     *
      * @param config1
      * The first config to be compared
      * @param config2
