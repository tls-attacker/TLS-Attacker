--- conflicted
+++ resolved
@@ -235,14 +235,8 @@
             new LinkedList<>(
                     List.of(
                             new ServerNamePair(
-<<<<<<< HEAD
                                     SniType.HOST_NAME.getValue(),
-                                    "example.com".getBytes(Charset.forName("ASCII")))));
-=======
-                                    NameType.HOST_NAME.getValue(),
                                     "example.com".getBytes(US_ASCII))));
->>>>>>> d878a479
-
     /** Key type for KeyShareExtension */
     private NamedGroup defaultSelectedNamedGroup = NamedGroup.SECP256R1;
 
@@ -3803,7 +3797,15 @@
         this.defaultServerSupportedSSL2CipherSuites = defaultServerSupportedSSL2CipherSuites;
     }
 
-<<<<<<< HEAD
+    public Boolean getSendHandshakeMessagesWithinSingleRecord() {
+        return sendHandshakeMessagesWithinSingleRecord;
+    }
+
+    public void setSendHandshakeMessagesWithinSingleRecord(
+            Boolean sendHandshakeMessagesWithinSingleRecord) {
+        this.sendHandshakeMessagesWithinSingleRecord = sendHandshakeMessagesWithinSingleRecord;
+    }
+
     public BigInteger getDefaultServerEphemeralDhGenerator() {
         return defaultServerEphemeralDhGenerator;
     }
@@ -3985,14 +3987,5 @@
             defaultKeySharePrivateMap.remove(group);
         }
         defaultKeySharePrivateMap.put(group, privateKey);
-=======
-    public Boolean getSendHandshakeMessagesWithinSingleRecord() {
-        return sendHandshakeMessagesWithinSingleRecord;
-    }
-
-    public void setSendHandshakeMessagesWithinSingleRecord(
-            Boolean sendHandshakeMessagesWithinSingleRecord) {
-        this.sendHandshakeMessagesWithinSingleRecord = sendHandshakeMessagesWithinSingleRecord;
->>>>>>> d878a479
     }
 }