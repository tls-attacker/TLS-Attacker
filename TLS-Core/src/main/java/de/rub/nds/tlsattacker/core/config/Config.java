--- conflicted
+++ resolved
@@ -3818,7 +3818,6 @@
         this.sendHandshakeMessagesWithinSingleRecord = sendHandshakeMessagesWithinSingleRecord;
     }
 
-<<<<<<< HEAD
     public BigInteger getDefaultServerEphemeralDhGenerator() {
         return defaultServerEphemeralDhGenerator;
     }
@@ -4009,13 +4008,11 @@
     public void setDefaultSelectedSrtpProtectionProfile(
             SrtpProtectionProfile defaultSelectedSrtpProtectionProfile) {
         this.defaultSelectedSrtpProtectionProfile = defaultSelectedSrtpProtectionProfile;
-=======
     public Boolean isRespectClientProposedExtensions() {
         return respectClientProposedExtensions;
     }
 
     public void setRespectClientProposedExtensions(Boolean respectClientProposedExtensions) {
         this.respectClientProposedExtensions = respectClientProposedExtensions;
->>>>>>> 0d461c4b
     }
 }