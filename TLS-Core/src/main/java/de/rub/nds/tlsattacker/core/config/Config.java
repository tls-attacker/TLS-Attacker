/**
 * TLS-Attacker - A Modular Penetration Testing Framework for TLS
 *
 * Copyright 2014-2017 Ruhr University Bochum / Hackmanit GmbH
 *
 * Licensed under Apache License 2.0
 * http://www.apache.org/licenses/LICENSE-2.0
 */
package de.rub.nds.tlsattacker.core.config;

import de.rub.nds.modifiablevariable.util.ArrayConverter;
import de.rub.nds.modifiablevariable.util.ByteArrayAdapter;
import de.rub.nds.tlsattacker.core.certificate.CertificateKeyPair;
import de.rub.nds.tlsattacker.core.connection.InboundConnection;
import de.rub.nds.tlsattacker.core.connection.OutboundConnection;
import de.rub.nds.tlsattacker.core.constants.AuthzDataFormat;
import de.rub.nds.tlsattacker.core.constants.CertificateKeyType;
import de.rub.nds.tlsattacker.core.constants.CertificateStatusRequestType;
import de.rub.nds.tlsattacker.core.constants.CertificateType;
import de.rub.nds.tlsattacker.core.constants.ChooserType;
import de.rub.nds.tlsattacker.core.constants.CipherSuite;
import de.rub.nds.tlsattacker.core.constants.ClientAuthenticationType;
import de.rub.nds.tlsattacker.core.constants.ClientCertificateType;
import de.rub.nds.tlsattacker.core.constants.CompressionMethod;
import de.rub.nds.tlsattacker.core.constants.ECPointFormat;
import de.rub.nds.tlsattacker.core.constants.GOSTCurve;
import de.rub.nds.tlsattacker.core.constants.HashAlgorithm;
import de.rub.nds.tlsattacker.core.constants.HeartbeatMode;
import de.rub.nds.tlsattacker.core.constants.MaxFragmentLength;
import de.rub.nds.tlsattacker.core.constants.NameType;
import de.rub.nds.tlsattacker.core.constants.NamedGroup;
import de.rub.nds.tlsattacker.core.constants.PRFAlgorithm;
import de.rub.nds.tlsattacker.core.constants.ProtocolVersion;
import de.rub.nds.tlsattacker.core.constants.PskKeyExchangeMode;
import de.rub.nds.tlsattacker.core.constants.RunningModeType;
import de.rub.nds.tlsattacker.core.constants.SignatureAndHashAlgorithm;
import de.rub.nds.tlsattacker.core.constants.SrtpProtectionProfiles;
import de.rub.nds.tlsattacker.core.constants.StarttlsType;
import de.rub.nds.tlsattacker.core.constants.TokenBindingKeyParameters;
import de.rub.nds.tlsattacker.core.constants.TokenBindingType;
import de.rub.nds.tlsattacker.core.constants.TokenBindingVersion;
import de.rub.nds.tlsattacker.core.constants.UserMappingExtensionHintType;
import de.rub.nds.tlsattacker.core.crypto.ec.CustomECPoint;
import de.rub.nds.tlsattacker.core.crypto.keys.CustomRSAPrivateKey;
import de.rub.nds.tlsattacker.core.exceptions.ConfigurationException;
import de.rub.nds.tlsattacker.core.protocol.message.extension.KS.KeyShareStoreEntry;
import de.rub.nds.tlsattacker.core.protocol.message.extension.PSK.PskSet;
import de.rub.nds.tlsattacker.core.protocol.message.extension.SNI.SNIEntry;
import de.rub.nds.tlsattacker.core.protocol.message.extension.cachedinfo.CachedObject;
import de.rub.nds.tlsattacker.core.protocol.message.extension.certificatestatusrequestitemv2.RequestItemV2;
import de.rub.nds.tlsattacker.core.protocol.message.extension.trustedauthority.TrustedAuthority;
import de.rub.nds.tlsattacker.core.record.layer.RecordLayerType;
import de.rub.nds.tlsattacker.core.workflow.action.executor.WorkflowExecutorType;
import de.rub.nds.tlsattacker.core.workflow.factory.WorkflowTraceType;
import de.rub.nds.tlsattacker.core.workflow.filter.FilterType;
import java.io.ByteArrayInputStream;
import java.io.ByteArrayOutputStream;
import java.io.File;
import java.io.IOException;
import java.io.InputStream;
import java.io.Serializable;
import java.lang.reflect.Field;
import java.math.BigInteger;
import java.nio.charset.Charset;
import java.security.PrivateKey;
import java.util.ArrayList;
import java.util.Arrays;
import java.util.LinkedList;
import java.util.List;
import javax.xml.bind.annotation.XmlAccessType;
import javax.xml.bind.annotation.XmlAccessorType;
import javax.xml.bind.annotation.XmlRootElement;
import javax.xml.bind.annotation.adapters.XmlJavaTypeAdapter;
import org.apache.logging.log4j.LogManager;
import org.apache.logging.log4j.Logger;
import org.bouncycastle.crypto.tls.Certificate;

@XmlRootElement
@XmlAccessorType(XmlAccessType.FIELD)
public class Config implements Serializable {

    private static final Logger LOGGER = LogManager.getLogger();

    /**
     * The default Config file to load.
     */
    private static final String DEFAULT_CONFIG_FILE = "/default_config.xml";

    private static final ConfigCache DEFAULT_CONFIG_CACHE;

    static {
        DEFAULT_CONFIG_CACHE = new ConfigCache(createConfig());
    }

    public static Config createConfig() {
        if (DEFAULT_CONFIG_CACHE != null) {
            return DEFAULT_CONFIG_CACHE.getCachedCopy();
        }
        InputStream stream = Config.class.getResourceAsStream(DEFAULT_CONFIG_FILE);
        return ConfigIO.read(stream);

    }

    public static Config createConfig(File f) {
        return ConfigIO.read(f);
    }

    public static Config createConfig(InputStream stream) {
        Config config = ConfigIO.read(stream);
        try {
            stream.close();
        } catch (IOException ex) {
            LOGGER.warn("Could not close resource Stream!", ex);
            return ConfigIO.read(stream);
        }
        return config;
    }

    public static Config createEmptyConfig() {
        Config c = new Config();
        for (Field field : c.getClass().getDeclaredFields()) {
            if (!field.getName().equals("LOGGER") && !field.getType().isPrimitive()
                    && !field.getName().contains("Extension")) {
                field.setAccessible(true);
                try {
                    field.set(c, null);
                } catch (IllegalAccessException e) {
                    LOGGER.warn("Could not set field in Config!", e);
                }
            }
        }
        return c;
    }

    @XmlJavaTypeAdapter(ByteArrayAdapter.class)
    private byte[] defaultHandshakeSecret = new byte[32];

    private CertificateKeyType preferedCertificateSignatureType = CertificateKeyType.RSA;

    private NamedGroup preferedCertificateSignatureGroup = NamedGroup.SECP256R1;

    private Boolean autoSelectCertificate = true;

    private CertificateKeyPair defaultExplicitCertificateKeyPair;

    private Boolean autoAdjustSignatureAndHashAlgorithm = true;

    private HashAlgorithm preferredHashAlgorithm = HashAlgorithm.SHA1;

    /**
     * List of filters to apply on workflow traces before serialization.
     */
    private List<FilterType> outputFilters;

    /**
     * Whether filters return a copy of the input workflow trace or overwrite it
     * in place. While copying would be preferred in general, overwriting might
     * be desired in some scenarios for better performance.
     */
    private Boolean applyFiltersInPlace = true;

    /**
     * Whether to keep explicit user settings in the workflow trace when
     * applying filters or not. Filters might override explicit user definitions
     * in the filtered workflow trace. For example, the DefaultFilter removes
     * explicitly overwritten default connections. If this flag is true, the
     * user defined connections would be restored afterwards.
     */
    private Boolean filtersKeepUserSettings = true;

    /**
     * Default value for ProtocolVerionFields
     */
    private ProtocolVersion highestProtocolVersion = ProtocolVersion.TLS12;

    /**
     * The default connection parameters to use when running TLS-Client.
     */
    private OutboundConnection defaultClientConnection;

    /**
     * The default connection parameters to use when running TLS-Server.
     */
    private InboundConnection defaultServerConnection;

    private RunningModeType defaultRunningMode = RunningModeType.CLIENT;

    /**
     * If default generated WorkflowTraces should contain client Authentication
     */
    private Boolean clientAuthentication = false;

    /**
     * Which Signature and Hash algorithms we support
     */
    private List<SignatureAndHashAlgorithm> supportedSignatureAndHashAlgorithms;

    /**
     * Which Ciphersuites we support by default
     */
    private List<CipherSuite> defaultClientSupportedCiphersuites;

    /**
     * Which Ciphersuites we support by default
     */
    private List<CipherSuite> defaultServerSupportedCiphersuites;

    /**
     * Default clientSupportedNamed groups
     */
    private List<NamedGroup> defaultClientNamedGroups;

    /**
     * Default clientSupportedNamed groups
     */
    private List<NamedGroup> defaultServerNamedGroups;

    /**
     * Supported ProtocolVersions by default
     */
    private List<ProtocolVersion> supportedVersions;

    /**
     * Which heartBeat mode we are in
     */
    private HeartbeatMode heartbeatMode = HeartbeatMode.PEER_ALLOWED_TO_SEND;

    /**
     * Padding length for TLS 1.3 messages
     */
    private Integer paddingLength = 0;

    /**
     * Key type for KeyShareExtension
     */
    private NamedGroup defaultSelectedNamedGroup = NamedGroup.SECP256R1;

    private BigInteger defaultKeySharePrivateKey = new BigInteger(
            "03BD8BCA70C19F657E897E366DBE21A466E4924AF6082DBDF573827BCDDE5DEF", 16);

    private List<KeyShareStoreEntry> defaultClientKeyShareEntries;

    private KeyShareStoreEntry defaultServerKeyShareEntry;

    /**
     * Hostname in SNI Extension
     */
    private String sniHostname = "localhost";

    /**
     * SNI HostnameType
     */
    private NameType sniType = NameType.HOST_NAME;

    /**
     * Should we terminate the connection on a wrong SNI ?
     */
    private Boolean sniHostnameFatal = false;

    /**
     * MaxFragmentLength in MaxFragmentLengthExtension
     */
    private MaxFragmentLength maxFragmentLength = MaxFragmentLength.TWO_9;

    /**
     * SessionTLSTicket for the SessionTLSTicketExtension. It's an empty session
     * ticket since we initiate a new connection.
     */
    @XmlJavaTypeAdapter(ByteArrayAdapter.class)
    private byte[] tlsSessionTicket = new byte[0];

    /**
     * Renegotiation info for the RenegotiationInfo extension for the Client.
     * It's an empty info since we initiate a new connection.
     */
    @XmlJavaTypeAdapter(ByteArrayAdapter.class)
    private byte[] defaultClientRenegotiationInfo = new byte[0];

    /**
     * Renegotiation info for the RenegotiationInfo extension for the Client.
     * It's an empty info since we initiate a new connection.
     */
    @XmlJavaTypeAdapter(ByteArrayAdapter.class)
    private byte[] defaultServerRenegotiationInfo = new byte[0];

    /**
     * SignedCertificateTimestamp for the SignedCertificateTimestampExtension.
     * It's an emty timestamp, since the server sends it.
     */
    @XmlJavaTypeAdapter(ByteArrayAdapter.class)
    private byte[] defaultSignedCertificateTimestamp = new byte[0];

    /**
     * TokenBinding default version. To be defined later.
     */
    private TokenBindingVersion defaultTokenBindingVersion = TokenBindingVersion.DRAFT_13;

    /**
     * Default TokenBinding Key Parameters.
     */
    private List<TokenBindingKeyParameters> defaultTokenBindingKeyParameters;

    /**
     * This is the request type of the CertificateStatusRequest extension
     */
    private CertificateStatusRequestType certificateStatusRequestExtensionRequestType = CertificateStatusRequestType.OCSP;

    /**
     * This is the responder ID list of the CertificateStatusRequest extension
     */
    @XmlJavaTypeAdapter(ByteArrayAdapter.class)
    private byte[] certificateStatusRequestExtensionResponderIDList = new byte[0];

    /**
     * This is the request extension of the CertificateStatusRequest extension
     */
    @XmlJavaTypeAdapter(ByteArrayAdapter.class)
    private byte[] certificateStatusRequestExtensionRequestExtension = new byte[0];

    /**
     * Default ALPN announced protocols
     */
    private String[] alpnAnnouncedProtocols = new String[] { "h2" };

    /**
     * Default SRP Identifier
     */
    @XmlJavaTypeAdapter(ByteArrayAdapter.class)
    private byte[] secureRemotePasswordExtensionIdentifier = "UserName".getBytes(Charset.forName("UTF-8"));

    /**
     * Default SRTP extension protection profiles The list contains every
     * protection profile as in RFC 5764
     */
    private List<SrtpProtectionProfiles> secureRealTimeTransportProtocolProtectionProfiles;

    /**
     * Default SRTP extension master key identifier
     */
    @XmlJavaTypeAdapter(ByteArrayAdapter.class)
    private byte[] secureRealTimeTransportProtocolMasterKeyIdentifier = new byte[0];

    /**
     * Default user mapping extension hint type
     */
    private UserMappingExtensionHintType userMappingExtensionHintType = UserMappingExtensionHintType.UPN_DOMAIN_HINT;

    /**
     * Default certificate type extension desired types
     */
    private List<CertificateType> certificateTypeDesiredTypes;

    /**
     * Default client certificate type extension desired types
     */
    private List<CertificateType> clientCertificateTypeDesiredTypes;

    /**
     * Default server certificate type extension desired types
     */
    private List<CertificateType> serverCertificateTypeDesiredTypes;

    /**
     * Default client authz extension data format list
     */
    private List<AuthzDataFormat> clientAuthzExtensionDataFormat;

    /**
     * Default state for the certificate type extension message. State "client"
     */
    private Boolean certificateTypeExtensionMessageState = true;

    /**
     * Default sever authz extension data format list.
     */
    private List<AuthzDataFormat> serverAuthzExtensionDataFormat;

    /**
     * Default trusted ca indication extension trusted CAs.
     */
    private List<TrustedAuthority> trustedCaIndicationExtensionAuthorties;

    /**
     * Default state for the client certificate type extension message (state
     * "client").
     */
    private Boolean clientCertificateTypeExtensionMessageState = true;

    /**
     * Default state for the cached info extension message (state "client").
     */
    private Boolean cachedInfoExtensionIsClientState = true;

    /**
     * Default cached objects for the cached info extension.
     */
    private List<CachedObject> cachedObjectList;

    /**
     * Default certificate status request v2 extension request list.
     */
    private List<RequestItemV2> statusRequestV2RequestList;

    /**
     * If we should use a workflow trace specified in File
     */
    private String workflowInput = null;

    /**
     * If set, save the workflow trace to this file after trace execution.
     */
    private String workflowOutput = null;

    /**
     * If set, save the actually used config to this file after trace execution.
     */
    private String configOutput = null;

    /**
     * The Type of workflow trace that should be generated
     */
    private WorkflowTraceType workflowTraceType = null;

    /**
     * If the Default generated workflowtrace should contain Application data
     * send by servers
     */
    private Boolean serverSendsApplicationData = false;

    /**
     * If we generate ClientHello with the ECPointFormat extension
     */
    private Boolean addECPointFormatExtension = true;

    /**
     * If we generate ClientHello with the EllipticCurve extension
     */
    private Boolean addEllipticCurveExtension = true;

    /**
     * If we generate ClientHello with the Heartbeat extension
     */
    private Boolean addHeartbeatExtension = false;

    /**
     * If we generate ClientHello with the MaxFragmentLength extension
     */
    private Boolean addMaxFragmentLengthExtension = false;

    /**
     * If we generate ClientHello with the ServerNameIndication extension
     */
    private Boolean addServerNameIndicationExtension = false;

    /**
     * If we generate ClientHello with the SignatureAndHashAlgorithm extension
     */
    private Boolean addSignatureAndHashAlgorithmsExtension = true;

    /**
     * If we generate ClientHello with the SupportedVersion extension
     */
    private Boolean addSupportedVersionsExtension = false;

    /**
     * If we generate ClientHello with the KeyShare extension
     */
    private Boolean addKeyShareExtension = false;
    /**
     * If we generate ClientHello with the EarlyData extension
     */
    private Boolean addEarlyDataExtension = false;

    /**
     * If we generate ClientHello with the PWDClear extension
     */
    private Boolean addPWDClearExtension = false;

    /**
     * If we generate ClientHello with the PWDProtect extension
     */
    private Boolean addPWDProtectExtension = false;

    /**
     * If we generate ClientHello with the PSKKeyExchangeModes extension
     */
    private Boolean addPSKKeyExchangeModesExtension = false;

    /**
     * If we generate ClientHello with the PreSharedKey extension
     */
    private Boolean addPreSharedKeyExtension = false;
    /**
     * If we generate ClientHello with the Padding extension
     */
    private Boolean addPaddingExtension = false;

    /**
     * If we generate ClientHello with the ExtendedMasterSecret extension
     */
    private Boolean addExtendedMasterSecretExtension = false;

    /**
     * If we generate ClientHello with the SessionTicketTLS extension
     */
    private Boolean addSessionTicketTLSExtension = false;

    /**
     * If we generate ClientHello with SignedCertificateTimestamp extension
     */
    private Boolean addSignedCertificateTimestampExtension = false;

    /**
     * If we generate ClientHello with RenegotiationInfo extension
     */
    private Boolean addRenegotiationInfoExtension = true;

    /**
     * If we generate ClientHello with TokenBinding extension.
     */
    private Boolean addTokenBindingExtension = false;

    /**
     * Whether HTTPS request should contain a cookie header field or not.
     */
    private Boolean addHttpsCookie = false;

    /**
     * Default cookie value to use if addHttpsCookie is true.
     */
    private String defaultHttpsCookieName = "tls-attacker";

    /**
     * Default cookie value to use if addHttpsCookie is true.
     */
    private String defaultHttpsCookieValue = "42130912812";

    /**
     * If we generate ClientHello with CertificateStatusRequest extension
     */
    private Boolean addCertificateStatusRequestExtension = false;

    /**
     * If we generate ClientHello with ALPN extension
     */
    private Boolean addAlpnExtension = false;

    /**
     * If we generate ClientHello with SRP extension
     */
    private Boolean addSRPExtension = false;

    /**
     * If we generate ClientHello with SRTP extension
     */
    private Boolean addSRTPExtension = false;

    /**
     * If we generate ClientHello with truncated hmac extension
     */
    private Boolean addTruncatedHmacExtension = false;

    /**
     * If we generate ClientHello with user mapping extension
     */
    private Boolean addUserMappingExtension = false;

    /**
     * If we generate ClientHello with certificate type extension
     */
    private Boolean addCertificateTypeExtension = false;

    /**
     * If we generate ClientHello with client authz extension
     */
    private Boolean addClientAuthzExtension = false;

    /**
     * If we generate ClientHello with server authz extension
     */
    private Boolean addServerAuthzExtension = false;

    /**
     * If we generate ClientHello with client certificate type extension
     */
    private Boolean addClientCertificateTypeExtension = false;

    /**
     * If we generate ClientHello with server certificate type extension
     */
    private Boolean addServerCertificateTypeExtension = false;

    /**
     * If we generate ClientHello with encrypt then mac extension
     */
    private Boolean addEncryptThenMacExtension = false;

    /**
     * If we generate ClientHello with cached info extension
     */
    private Boolean addCachedInfoExtension = false;

    /**
     * If we generate ClientHello with client certificate url extension
     */
    private Boolean addClientCertificateUrlExtension = false;

    /**
     * If we generate ClientHello with trusted ca indication extension
     */
    private Boolean addTrustedCaIndicationExtension = false;

    /**
     * If we generate ClientHello with status request v2 extension
     */
    private Boolean addCertificateStatusRequestV2Extension = false;

    /**
     * If set to true, timestamps will be updated upon execution of a
     * workflowTrace
     */
    private Boolean updateTimestamps = true;

    /**
     * PSKKeyExchangeModes to be used in 0-RTT (or TLS 1.3 resumption)
     */
    List<PskKeyExchangeMode> pskKeyExchangeModes;

    /**
     * The PSK to use.
     */
    @XmlJavaTypeAdapter(ByteArrayAdapter.class)
    private byte[] psk = new byte[0];

    /**
     * The client's early traffic secret.
     */
    @XmlJavaTypeAdapter(ByteArrayAdapter.class)
    private byte[] clientEarlyTrafficSecret = new byte[128];

    /**
     * The early secret of the session.
     */
    @XmlJavaTypeAdapter(ByteArrayAdapter.class)
    private byte[] earlySecret = new byte[256];

    /**
     * The cipher suite used for early data.
     */
    private CipherSuite earlyDataCipherSuite = CipherSuite.TLS_AES_128_GCM_SHA256;

    /**
     * The psk used for early data (!= earlySecret or earlyTrafficSecret).
     */
    @XmlJavaTypeAdapter(ByteArrayAdapter.class)
    private byte[] earlyDataPsk = new byte[256];

    /**
     * Contains all values related to TLS 1.3 PSKs.
     */
    private List<PskSet> defaultPskSets = new LinkedList<>();

    /**
     * Do we use a psk for our secrets?
     */
    private Boolean usePsk = false;

    /**
     * Early data to be sent.
     */
    @XmlJavaTypeAdapter(ByteArrayAdapter.class)
    private byte[] earlyData = ArrayConverter.hexStringToByteArray("544c532d41747461636b65720a");

    @XmlJavaTypeAdapter(ByteArrayAdapter.class)
    private byte[] distinguishedNames = new byte[0];

    private Boolean enforceSettings = false;

    /**
     * Stop as soon as all expected messages are received and dont wait for more
     */
    private Boolean earlyStop = false;

    private Boolean stopActionsAfterIOException = false;

    private BigInteger defaultServerDhGenerator = new BigInteger("2");

    private BigInteger defaultServerDhModulus = new BigInteger(
            "5809605995369958062791915965639201402176612226902900533702900882779736177890990861472094774477339581147373410185646378328043729800750470098210924487866935059164371588168047540943981644516632755067501626434556398193186628990071248660819361205119793693985433297036118232914410171876807536457391277857011849897410207519105333355801121109356897459426271845471397952675959440793493071628394122780510124618488232602464649876850458861245784240929258426287699705312584509625419513463605155428017165714465363094021609290561084025893662561222573202082865797821865270991145082200656978177192827024538990239969175546190770645685893438011714430426409338676314743571154537142031573004276428701433036381801705308659830751190352946025482059931306571004727362479688415574702596946457770284148435989129632853918392117997472632693078113129886487399347796982772784615865232621289656944284216824611318709764535152507354116344703769998514148343807");

    private BigInteger defaultClientDhGenerator = new BigInteger("2");

    private BigInteger defaultClientDhModulus = new BigInteger(
            "5809605995369958062791915965639201402176612226902900533702900882779736177890990861472094774477339581147373410185646378328043729800750470098210924487866935059164371588168047540943981644516632755067501626434556398193186628990071248660819361205119793693985433297036118232914410171876807536457391277857011849897410207519105333355801121109356897459426271845471397952675959440793493071628394122780510124618488232602464649876850458861245784240929258426287699705312584509625419513463605155428017165714465363094021609290561084025893662561222573202082865797821865270991145082200656978177192827024538990239969175546190770645685893438011714430426409338676314743571154537142031573004276428701433036381801705308659830751190352946025482059931306571004727362479688415574702596946457770284148435989129632853918392117997472632693078113129886487399347796982772784615865232621289656944284216824611318709764535152507354116344703769998514148343807");

    private BigInteger defaultServerDhPrivateKey = new BigInteger(
            "30757838539894352412510553993926388250692636687493810307136098911018166940950");

    private BigInteger defaultClientDhPrivateKey = new BigInteger(
            "30757838539894352412510553993926388250692636687493810307136098911018166940950");

    private BigInteger defaultServerDhPublicKey = new BigInteger(
            "2043613254509771843465057207078304133427100053346630496863115304729422431506842297554370188431622336168084226893060531474609378481237396107127063278624858982135545329954888129900714249447398611399069380214077491792199889131147659097337451088584054931352640316306698530468089459265836208766829761530786550035554546801263324790398605318443686766315312672983302101280548433287949333943437948214799189911192606949101858307621640886413682299273130735853556255008467704876737231663242842259426239401780891543201358635180397430055997246351872086043137262555233050955216238105392009330462604912891943865361186717249962097299588875409587651544594728203293910128024102640696503192096755401014128136916889018704050784334709496695214785225237421325503031115105974843553040027247097092511319153606298406218024502785451855415341620633845851737579504653807158340552365430158715166515645118698024341396560621615465703434564793715203380646117");

    private BigInteger defaultClientDhPublicKey = new BigInteger(
            "2043613254509771843465057207078304133427100053346630496863115304729422431506842297554370188431622336168084226893060531474609378481237396107127063278624858982135545329954888129900714249447398611399069380214077491792199889131147659097337451088584054931352640316306698530468089459265836208766829761530786550035554546801263324790398605318443686766315312672983302101280548433287949333943437948214799189911192606949101858307621640886413682299273130735853556255008467704876737231663242842259426239401780891543201358635180397430055997246351872086043137262555233050955216238105392009330462604912891943865361186717249962097299588875409587651544594728203293910128024102640696503192096755401014128136916889018704050784334709496695214785225237421325503031115105974843553040027247097092511319153606298406218024502785451855415341620633845851737579504653807158340552365430158715166515645118698024341396560621615465703434564793715203380646117");

    private BigInteger defaultServerDsaPrivateKey = new BigInteger(1,
            ArrayConverter.hexStringToByteArray("0096b3295e0f7412b07600aaa92b26bfe1db7e4849"));

    private BigInteger defaultServerDsaPublicKey = new BigInteger(
            1,
            ArrayConverter
                    .hexStringToByteArray("3c991ffbb26fce963dae6540ce45904079c50398b0c32fa8485ada51dd9614e150bc8983ab6996ce4d7f8237aeeef9ec97a10e6c0949417b8412cc5711a8482f540d6b030da4e1ed591c152062775e61e6fef897c3b12a38185c12d8feddbe85298dc41324b2450d83e3b90a419373380b60ee1ca9094437c0be19fb73184726"));

    private BigInteger defaultServerDsaPrimeP = new BigInteger(
            1,
            ArrayConverter
                    .hexStringToByteArray("0093c33a88f3af1bacb3b20500fef26e70d08d1591874e9e77f1cc98ba004ae8c04d2022edce758e0ee8ceee9520381a9d4b2dda1c8f7b249aa2c452e8cada51ab57709053184316eb691f3dace9f4b60f8e70c95314b473782f8d6401181945ae83c3befcb9478e0b050ad4e146eedbdd42afb136eef59ec751af958f35466529"));

    private BigInteger defaultServerDsaPrimeQ = new BigInteger(1,
            ArrayConverter.hexStringToByteArray("00ac2ef188503342ec5ccb04541dfa5d5eade8b019"));

    private BigInteger defaultServerDsaGenerator = new BigInteger(
            1,
            ArrayConverter
                    .hexStringToByteArray("1e813bdd058e57f807aef75c3626dfae3918be6dd87efe5739201b37581d33865b9626aff787aa847e9dbdbf20f57f7d2fce39a5f53c6869254d12fa6b95cfeebc2c1151e69b3d52073d6c23d7cb7c830e2cbb286a624cebbab5648b6d0276dfede31c4717ec03035f13ed81d183a07076a53d79f746f6f67237dbfc6211dc5a"));

    private BigInteger defaultClientDsaPrivateKey = new BigInteger(1,
            ArrayConverter.hexStringToByteArray("0096b3295e0f7412b07600aaa92b26bfe1db7e4849"));

    private BigInteger defaultClientDsaPublicKey = new BigInteger(
            1,
            ArrayConverter
                    .hexStringToByteArray("3c991ffbb26fce963dae6540ce45904079c50398b0c32fa8485ada51dd9614e150bc8983ab6996ce4d7f8237aeeef9ec97a10e6c0949417b8412cc5711a8482f540d6b030da4e1ed591c152062775e61e6fef897c3b12a38185c12d8feddbe85298dc41324b2450d83e3b90a419373380b60ee1ca9094437c0be19fb73184726"));

    private BigInteger defaultClientDsaPrimeP = new BigInteger(
            1,
            ArrayConverter
                    .hexStringToByteArray("0093c33a88f3af1bacb3b20500fef26e70d08d1591874e9e77f1cc98ba004ae8c04d2022edce758e0ee8ceee9520381a9d4b2dda1c8f7b249aa2c452e8cada51ab57709053184316eb691f3dace9f4b60f8e70c95314b473782f8d6401181945ae83c3befcb9478e0b050ad4e146eedbdd42afb136eef59ec751af958f35466529"));

    private BigInteger defaultClientDsaPrimeQ = new BigInteger(1,
            ArrayConverter.hexStringToByteArray("00ac2ef188503342ec5ccb04541dfa5d5eade8b019"));

    private BigInteger defaultClientDsaGenerator = new BigInteger(
            1,
            ArrayConverter
                    .hexStringToByteArray("1e813bdd058e57f807aef75c3626dfae3918be6dd87efe5739201b37581d33865b9626aff787aa847e9dbdbf20f57f7d2fce39a5f53c6869254d12fa6b95cfeebc2c1151e69b3d52073d6c23d7cb7c830e2cbb286a624cebbab5648b6d0276dfede31c4717ec03035f13ed81d183a07076a53d79f746f6f67237dbfc6211dc5a"));

    private BigInteger defaultClientGost01PrivateKey = new BigInteger(
            "26785099399492638393392560259033438651994544664321975859026404506460241468938");

    private BigInteger defaultServerGost01PrivateKey = defaultClientGost01PrivateKey;

    private CustomECPoint defaultClientGost01PublicKey = new CustomECPoint(new BigInteger(
            "22747378382093562937677152450590993403550984164767919046558575083163178129198"), new BigInteger(
            "45951448325373922676609101796150321769091242179379405625463804456279006527922"));

    private CustomECPoint defaultServerGost01PublicKey = defaultClientGost01PublicKey;

    private GOSTCurve defaultGost01Curve = GOSTCurve.GostR3410_2001_CryptoPro_XchB;

    private BigInteger defaultClientGost12PrivateKey = new BigInteger(
            "12134115625695198935150401541480355747891954578909056544846131851468969358302804399536713377333589264480599426822387081634848568131735685886734287377253324");

    private BigInteger defaultServerGost12PrivateKey = defaultClientGost12PrivateKey;

    private CustomECPoint defaultClientGost12PublicKey = new CustomECPoint(
            new BigInteger(
                    "10069287008658366627190983283629950164812876811521243982114767082045824150473125516608530551778844996599072529376320668260150663514143959293374556657645673"),
            new BigInteger(
                    "4228377264366878847378418012458228511431314506811669878991142841071421303960493802009018251089924600277704518780058414193146250040620726620722848816814410"));

    private CustomECPoint defaultServerGost12PublicKey = defaultClientGost12PublicKey;

    private GOSTCurve defaultGost12Curve = GOSTCurve.Tc26_Gost_3410_12_512_paramSetA;

    private String defaultApplicationMessageData = "Test";

    private List<ClientCertificateType> clientCertificateTypes;

    /**
     * max payload length used in our application (not set by the spec)
     */
    private Integer heartbeatPayloadLength = 256;

    private Integer heartbeatPaddingLength = 256;

    /**
     * How much data we should put into a record by default
     */
    private Integer defaultMaxRecordData = 1048576;

    /**
     * How much padding bytes should be send by default
     */
    @XmlJavaTypeAdapter(ByteArrayAdapter.class)
    private byte[] defaultPaddingExtensionBytes = new byte[] { 0, 0, 0, 0, 0, 0 };

    /**
     * How long should our DTLSCookies be by default
     */
    private Integer dtlsDefaultCookieLength = 6;

    /**
     * Configures the maximum fragment length. This should not be confused with
     * MTU (which includes the IP, UDP, record and DTLS headers).
     */
    private Integer dtlsMaximumFragmentLength = 1400;

    /**
     * Enables a check on DTLS fragments ensuring that messages are formed only
     * from fragments with consistent field values. Fields checked are type,
     * message length and message seq.
     */
    private boolean dtlsOnlyFitting = true;

    /**
     * Exclude out of order messages from the output received.
     */
    private boolean dtlsDtlsExcludeOutOfOrder = false;

    private WorkflowExecutorType workflowExecutorType = WorkflowExecutorType.DEFAULT;

    /**
     * Does not mix messages with different message types in a single record
     */
    private Boolean flushOnMessageTypeChange = true;

    /**
     * If there is not enough space in the defined records, new records are
     * dynamically added if not set, protocolmessage bytes that wont fit are
     * discarded
     */
    private Boolean createRecordsDynamically = true;
    /**
     * When "Null" records are defined to be send, every message will be sent in
     * at least one individual record
     */
    private Boolean createIndividualRecords = true;

    /**
     * Which recordLayer should be used
     */
    private RecordLayerType recordLayerType = RecordLayerType.RECORD;

    /**
     * If this value is set the default workflowExecutor will remove all runtime
     * values from the workflow trace and will only keep the relevant
     * information
     */
    private Boolean resetWorkflowtracesBeforeSaving = false;

    /**
     * TLS-Attacker will not try to receive additional messages after the
     * configured number of messages has been received
     */
    private Boolean quickReceive = true;

    /**
     * If the WorkflowExecutor should take care of the connection opening
     */
    private Boolean workflowExecutorShouldOpen = true;

    /**
     * If the WorkflowExecutor should take care of the connection closing
     */
    private Boolean workflowExecutorShouldClose = true;

    private Boolean stopReceivingAfterFatal = false;

    private Boolean stopActionsAfterFatal = false;
    /**
     * This CipherSuite will be used if no cipherSuite has been negotiated yet
     */
    private CipherSuite defaultSelectedCipherSuite = CipherSuite.TLS_RSA_WITH_AES_128_CBC_SHA;

    private List<ECPointFormat> defaultServerSupportedPointFormats;

    private List<ECPointFormat> defaultClientSupportedPointFormats;

    private List<SignatureAndHashAlgorithm> defaultClientSupportedSignatureAndHashAlgorithms;

    private List<SignatureAndHashAlgorithm> defaultServerSupportedSignatureAndHashAlgorithms;

    private SignatureAndHashAlgorithm defaultSelectedSignatureAndHashAlgorithm = SignatureAndHashAlgorithm.RSA_SHA1;

    private List<SNIEntry> defaultClientSNIEntryList;

    private ProtocolVersion defaultLastRecordProtocolVersion = ProtocolVersion.TLS10;

    private ProtocolVersion defaultSelectedProtocolVersion = ProtocolVersion.TLS12;

    private ProtocolVersion defaultHighestClientProtocolVersion = ProtocolVersion.TLS12;

    private MaxFragmentLength defaultMaxFragmentLength = MaxFragmentLength.TWO_12;

    private HeartbeatMode defaultHeartbeatMode = HeartbeatMode.PEER_ALLOWED_TO_SEND;

    private List<CompressionMethod> defaultClientSupportedCompressionMethods;

    private List<CompressionMethod> defaultServerSupportedCompressionMethods;

    @XmlJavaTypeAdapter(ByteArrayAdapter.class)
    private byte[] defaultMasterSecret = new byte[0];

    @XmlJavaTypeAdapter(ByteArrayAdapter.class)
    private byte[] defaultPreMasterSecret = new byte[0];

    @XmlJavaTypeAdapter(ByteArrayAdapter.class)
    private byte[] defaultClientRandom = ArrayConverter
            .hexStringToByteArray("00112233445566778899AABBCCDDEEFFFFEEDDCCBBAA99887766554433221100");

    @XmlJavaTypeAdapter(ByteArrayAdapter.class)
    private byte[] defaultServerRandom = ArrayConverter
            .hexStringToByteArray("00112233445566778899AABBCCDDEEFFFFEEDDCCBBAA99887766554433221100");

    @XmlJavaTypeAdapter(ByteArrayAdapter.class)
    private byte[] defaultClientSessionId = new byte[0];

    @XmlJavaTypeAdapter(ByteArrayAdapter.class)
    private byte[] defaultServerSessionId = new byte[0];

    private CompressionMethod defaultSelectedCompressionMethod = CompressionMethod.NULL;

    @XmlJavaTypeAdapter(ByteArrayAdapter.class)
    private byte[] dtlsDefaultCookie = new byte[0];

    @XmlJavaTypeAdapter(ByteArrayAdapter.class)
    private byte[] defaultCertificateRequestContext = new byte[0];

    private PRFAlgorithm defaultPRFAlgorithm = PRFAlgorithm.TLS_PRF_LEGACY;

    private Byte defaultAlertDescription = 0;

    private Byte defaultAlertLevel = 0;

    private NamedGroup defaultEcCertificateCurve = NamedGroup.SECP256R1;

    private CustomECPoint defaultClientEcPublicKey;

    private CustomECPoint defaultServerEcPublicKey;

    private BigInteger defaultServerEcPrivateKey = new BigInteger(
            "191991257030464195512760799659436374116556484140110877679395918219072292938297573720808302564562486757422301181089761");

    private BigInteger defaultClientEcPrivateKey = new BigInteger(
            "191991257030464195512760799659436374116556484140110877679395918219072292938297573720808302564562486757422301181089761");

    private BigInteger defaultServerRSAModulus = new BigInteger(
            1,
            ArrayConverter
                    .hexStringToByteArray("00c8820d6c3ce84c8430f6835abfc7d7a912e1664f44578751f376501a8c68476c3072d919c5d39bd0dbe080e71db83bd4ab2f2f9bde3dffb0080f510a5f6929c196551f2b3c369be051054c877573195558fd282035934dc86edab8d4b1b7f555e5b2fee7275384a756ef86cb86793b5d1333f0973203cb96966766e655cd2cccae1940e4494b8e9fb5279593b75afd0b378243e51a88f6eb88def522a8cd5c6c082286a04269a2879760fcba45005d7f2672dd228809d47274f0fe0ea5531c2bd95366c05bf69edc0f3c3189866edca0c57adcca93250ae78d9eaca0393a95ff9952fc47fb7679dd3803e6a7a6fa771861e3d99e4b551a4084668b111b7eef7d"));// TODO

    private BigInteger defaultClientRSAModulus = new BigInteger(
            1,
            ArrayConverter
                    .hexStringToByteArray("00c8820d6c3ce84c8430f6835abfc7d7a912e1664f44578751f376501a8c68476c3072d919c5d39bd0dbe080e71db83bd4ab2f2f9bde3dffb0080f510a5f6929c196551f2b3c369be051054c877573195558fd282035934dc86edab8d4b1b7f555e5b2fee7275384a756ef86cb86793b5d1333f0973203cb96966766e655cd2cccae1940e4494b8e9fb5279593b75afd0b378243e51a88f6eb88def522a8cd5c6c082286a04269a2879760fcba45005d7f2672dd228809d47274f0fe0ea5531c2bd95366c05bf69edc0f3c3189866edca0c57adcca93250ae78d9eaca0393a95ff9952fc47fb7679dd3803e6a7a6fa771861e3d99e4b551a4084668b111b7eef7d"));// TODO

    private BigInteger defaultServerRSAPublicKey = new BigInteger("65537");

    private BigInteger defaultClientRSAPublicKey = new BigInteger("65537");

    private BigInteger defaultServerRSAPrivateKey = new BigInteger(
            1,
            ArrayConverter
                    .hexStringToByteArray("7dc0cb485a3edb56811aeab12cdcda8e48b023298dd453a37b4d75d9e0bbba27c98f0e4852c16fd52341ffb673f64b580b7111abf14bf323e53a2dfa92727364ddb34f541f74a478a077f15277c013606aea839307e6f5fec23fdd72506feea7cbe362697949b145fe8945823a39a898ac6583fc5fbaefa1e77cbc95b3b475e66106e92b906bdbb214b87bcc94020f317fc1c056c834e9cee0ad21951fbdca088274c4ef9d8c2004c6294f49b370fb249c1e2431fb80ce5d3dc9e342914501ef4c162e54e1ee4fed9369b82afc00821a29f4979a647e60935420d44184d98f9cb75122fb604642c6d1ff2b3a51dc32eefdc57d9a9407ad6a06d10e83e2965481"));// TODO

    private BigInteger defaultClientRSAPrivateKey = new BigInteger(
            1,
            ArrayConverter
                    .hexStringToByteArray("7dc0cb485a3edb56811aeab12cdcda8e48b023298dd453a37b4d75d9e0bbba27c98f0e4852c16fd52341ffb673f64b580b7111abf14bf323e53a2dfa92727364ddb34f541f74a478a077f15277c013606aea839307e6f5fec23fdd72506feea7cbe362697949b145fe8945823a39a898ac6583fc5fbaefa1e77cbc95b3b475e66106e92b906bdbb214b87bcc94020f317fc1c056c834e9cee0ad21951fbdca088274c4ef9d8c2004c6294f49b370fb249c1e2431fb80ce5d3dc9e342914501ef4c162e54e1ee4fed9369b82afc00821a29f4979a647e60935420d44184d98f9cb75122fb604642c6d1ff2b3a51dc32eefdc57d9a9407ad6a06d10e83e2965481"));// TODO

    @XmlJavaTypeAdapter(ByteArrayAdapter.class)
    private byte[] defaultPSKKey = ArrayConverter.hexStringToByteArray("1a2b3c4d");

    @XmlJavaTypeAdapter(ByteArrayAdapter.class)
    private byte[] defaultPSKIdentity = "Client_Identity".getBytes(Charset.forName("UTF-8"));

    @XmlJavaTypeAdapter(ByteArrayAdapter.class)
    private byte[] defaultPSKIdentityHint = new byte[0];

    private BigInteger defaultSRPModulus = new BigInteger(
            1,
            ArrayConverter
                    .hexStringToByteArray("EEAF0AB9ADB38DD69C33F80AFA8FC5E86072618775FF3C0B9EA2314C9C256576D674DF7496EA81D3383B4813D692C6E0E0D5D8E250B98BE48E495C1D6089DAD15DC7D7B46154D6B6CE8EF4AD69B15D4982559B297BCF1885C529F566660E57EC68EDBC3C05726CC02FD4CBF4976EAA9AFD5138FE8376435B9FC61D2FC0EB06E3"));

    private BigInteger defaultPSKModulus = new BigInteger(
            1,
            ArrayConverter
                    .hexStringToByteArray("FFFFFFFFFFFFFFFFC90FDAA22168C234C4C6628B80DC1CD129024E088A67CC74020BBEA63B139B22514A08798E3404DDEF9519B3CD3A431B302B0A6DF25F14374FE1356D6D51C245E485B576625E7EC6F44C42E9A637ED6B0BFF5CB6F406B7EDEE386BFB5A899FA5AE9F24117C4B1FE649286651ECE45B3DC2007CB8A163BF0598DA48361C55D39A69163FA8FD24CF5F83655D23DCA3AD961C62F356208552BB9ED529077096966D670C354E4ABC9804F1746C08CA18217C32905E462E36CE3BE39E772C180E86039B2783A2EC07A28FB5C55DF06F4C52C9DE2BCBF6955817183995497CEA956AE515D2261898FA051015728E5A8AAAC42DAD33170D04507A33A85521ABDF1CBA64ECFB850458DBEF0A8AEA71575D060C7DB3970F85A6E1E4C7ABF5AE8CDB0933D71E8C94E04A25619DCEE3D2261AD2EE6BF12FFA06D98A0864D87602733EC86A64521F2B18177B200CBBE117577A615D6C770988C0BAD946E208E24FA074E5AB3143DB5BFCE0FD108E4B82D120A93AD2CAFFFFFFFFFFFFFFFF"));

    private BigInteger defaultPSKGenerator = new BigInteger("2");

    private BigInteger defaultPskDhServerPrivateKey = new BigInteger(1,
            ArrayConverter.hexStringToByteArray("440051d6f0b55ea967ab31c68a8b5e37d910dae0e2d459a486459caadf367516"));

    private BigInteger defaultPskDhServerPublicKey = new BigInteger(
            1,
            ArrayConverter
                    .hexStringToByteArray("5a0d3d4e049faa939ffa6a375b9c3c16a4c39753d19ff7da36bc391ea72fc0f68c929bdb400552ed84e0900c7a44c3222fd54d7148256862886bfb4016bd2d03c4c4cf476567c291770e47bd59d0aa5323cfddfc5596e0d6558c480ee8b0c62599834d4581a796a01981468789164504afbd29ce9936e86a290c5f00f8ba986b48010f3e5c079c7f351ddca2ee1fd50846b37bf7463c2b0f3d001b1317ac3069cd89e2e4927ed3d40875a6049af649d2dc349db5995a7525d70a3a1c9b673f5482f83343bd90d45e9c3962dc4a4bf2b4adb37e9166b2ddb31ccf11c5b9e6c98e0a9a3377abba56b0f4283b2eaa69f5368bc107e1c22599f88dd1924d0899c5f153462c911a8293078aefee9fb2389a7854833fcea61cfecbb49f828c361a981a5fedecf13796ae36e36c15a16670af96996c3c45a30e900e18c858f6232b5f7072bdd9e47d7fc61246ef5d19765739f38509284379bc319d9409e8fe236bd29b0335a5bc5bb0424ee44de8a19f864a159fda907d6f5a30ebc0a17e3628e490e5"));

    private BigInteger defaultSRPGenerator = new BigInteger("2");

    private BigInteger defaultSRPServerPrivateKey = new BigInteger("3");

    private BigInteger defaultSRPClientPrivateKey = new BigInteger("5");

    private BigInteger defaultSRPServerPublicKey = new BigInteger(
            1,
            ArrayConverter
                    .hexStringToByteArray("AC47983DEB1698D9A9029E8F7B39092F441DDD72C56D3A63F236E1CF6CEE839937AB5FD69F8CEBBA64C210170A59B2526ED34B9DD83EF86DF7899DF68297844B15E6F2D1BD2448640D32A48220E6343875976A268F28D25174C37D8DC19F2BA5A35301CEED689206FA91CE7A172D908B821DF8C760918E6A5D1C0CFA76AF503B"));

    private BigInteger defaultSRPClientPublicKey = new BigInteger(1, ArrayConverter.hexStringToByteArray("25C843"));

    @XmlJavaTypeAdapter(ByteArrayAdapter.class)
    private byte[] defaultSRPServerSalt = ArrayConverter.hexStringToByteArray("AABBCCDD");

    @XmlJavaTypeAdapter(ByteArrayAdapter.class)
    private byte[] defaultSRPIdentity = "UserName".getBytes(Charset.forName("UTF-8"));

    @XmlJavaTypeAdapter(ByteArrayAdapter.class)
    private byte[] defaultSRPPassword = "Password".getBytes(Charset.forName("UTF-8"));

    @XmlJavaTypeAdapter(ByteArrayAdapter.class)
    private byte[] defaultClientHandshakeTrafficSecret = new byte[32];

    @XmlJavaTypeAdapter(ByteArrayAdapter.class)
    private byte[] defaultServerHandshakeTrafficSecret = new byte[32];

    @XmlJavaTypeAdapter(ByteArrayAdapter.class)
    private byte[] defaultClientApplicationTrafficSecret = new byte[32];

    @XmlJavaTypeAdapter(ByteArrayAdapter.class)
    private byte[] defaultServerApplicationTrafficSecret = new byte[32];

    private TokenBindingType defaultTokenBindingType = TokenBindingType.PROVIDED_TOKEN_BINDING;

    private CustomECPoint defaultTokenBindingECPublicKey = null;

    private BigInteger defaultTokenBindingRsaPublicKey = new BigInteger("65537");

    private BigInteger defaultTokenBindingRsaPrivateKey = new BigInteger(
            "89489425009274444368228545921773093919669586065884257445497854456487674839629818390934941973262879616797970608917283679875499331574161113854088813275488110588247193077582527278437906504015680623423550067240042466665654232383502922215493623289472138866445818789127946123407807725702626644091036502372545139713");

    private BigInteger defaultTokenBindingEcPrivateKey = new BigInteger("3");

    private BigInteger defaultTokenBindingRsaModulus = new BigInteger(
            "145906768007583323230186939349070635292401872375357164399581871019873438799005358938369571402670149802121818086292467422828157022922076746906543401224889672472407926969987100581290103199317858753663710862357656510507883714297115637342788911463535102712032765166518411726859837988672111837205085526346618740053");

    private Boolean useFreshRandom = true;

    private ChooserType chooserType = ChooserType.DEFAULT;

    private Boolean useAllProvidedRecords = false;

    private Boolean httpsParsingEnabled = false;

    private StarttlsType starttlsType = StarttlsType.NONE;

    /**
     * The Ticket Lifetime Hint, Ticket Key and Ticket Key Name used in the
     * Extension defined in RFC5077, followed by additional TLS 1.3 draft 21
     * NewSessionTicket parameters.
     */
    private Long sessionTicketLifetimeHint = 0l;

    @XmlJavaTypeAdapter(ByteArrayAdapter.class)
    private byte[] sessionTicketKeyAES = ArrayConverter.hexStringToByteArray("536563757265535469636b65744b6579"); // SecureSTicketKey

    @XmlJavaTypeAdapter(ByteArrayAdapter.class)
    private byte[] sessionTicketKeyHMAC = ArrayConverter
            .hexStringToByteArray("536563757265535469636b65744b6579536563757265535469636b65744b6579"); // SecureSTicketKeySecureSTicketKey

    @XmlJavaTypeAdapter(ByteArrayAdapter.class)
    private byte[] sessionTicketKeyName = ArrayConverter.hexStringToByteArray("544c532d41747461636b6572204b6579"); // TLS-Attacker

    @XmlJavaTypeAdapter(ByteArrayAdapter.class)
    private byte[] defaultSessionTicketAgeAdd = ArrayConverter.hexStringToByteArray("cb8dbe8e");

    @XmlJavaTypeAdapter(ByteArrayAdapter.class)
    private byte[] defaultSessionTicketNonce = ArrayConverter.hexStringToByteArray("00");

    @XmlJavaTypeAdapter(ByteArrayAdapter.class)
    private byte[] defaultSessionTicketIdentity = ArrayConverter
            .hexStringToByteArray("5266d21abe0f5156106eb1f0ec54a48a90fbc136de990a8881192211cc83aa7992ceb67d7a40b3f304fdea87e4ca61042c19641fd7493975ec69a3ec3f5fb6404aa4ac5acd5efbea15d454d89888a46fc4e6c6b9a3e0ee08ea21538372ced8d0aca453ceae44ce372a5388ab4cef67c5eae8cc1c72735d2646c19b2c50a4ee9bc97e70c6b57cab276a11a59fc5cbe0f5d2519e164fbf9f07a9dd053bcfc08939b475c7a2e76f04ef2a06cc9672bd4034");

    /**
     * ClientAuthtication Type, not fully implemented yet
     */
    private ClientAuthenticationType clientAuthenticationType = ClientAuthenticationType.ANONYMOUS;

    /**
     * If we should add ccs message to automatically generated handshakes (tls
     * 1.3 only)
     */
    private Boolean tls13BackwardsCompatibilityMode = true;

    /**
     * Use username from the example of RFC8492
     */
    private String defaultClientPWDUsername = "fred";

    /**
     * Group used to encrypt the username in TLS_ECCPWD
     */
    private NamedGroup defaultPWDProtectGroup = NamedGroup.SECP256R1;

    private CustomECPoint defaultServerPWDProtectPublicKey = new CustomECPoint(new BigInteger(
            "18331185786522319349444255540874590232255475110717040504630785378857839293510"), new BigInteger(
            "77016287303447444409379355974404854219241223376914775755121063765271326101171"));

    private BigInteger defaultServerPWDProtectPrivateKey = new BigInteger(
            "191991257030464195512760799659436374116556484140110877679395918219072292938297573720808302564562486757422301181089761");

    private BigInteger defaultServerPWDProtectRandomSecret = new BigInteger(
            "1111111111111111111111111111111111111111111111111111111111111111111111111111111111111111111111111111111111111111111");

    /**
     * Use password from the example of RFC8492
     */
    private String defaultPWDPassword = "barney";

    private int defaultPWDIterations = 40;

    @XmlJavaTypeAdapter(ByteArrayAdapter.class)
    private byte[] defaultServerPWDPrivate = ArrayConverter
            .hexStringToByteArray("21d99d341c9797b3ae72dfd289971f1b74ce9de68ad4b9abf54888d8f6c5043c");

    @XmlJavaTypeAdapter(ByteArrayAdapter.class)
    private byte[] defaultServerPWDMask = ArrayConverter
            .hexStringToByteArray("0d96ab624d082c71255be3648dcd303f6ab0ca61a95034a553e3308d1d3744e5");

    @XmlJavaTypeAdapter(ByteArrayAdapter.class)
    private byte[] defaultClientPWDPrivate = ArrayConverter
            .hexStringToByteArray("171de8caa5352d36ee96a39979b5b72fa189ae7a6a09c77f7b438af16df4a88b");

    @XmlJavaTypeAdapter(ByteArrayAdapter.class)
    private byte[] defaultClientPWDMask = ArrayConverter
            .hexStringToByteArray("4f745bdfc295d3b38429f7eb3025a48883728b07d88605c0ee202316a072d1bd");

    /**
     * Use salt from the example of RFC8492, should be 32 octets
     */
    @XmlJavaTypeAdapter(ByteArrayAdapter.class)
    private byte[] defaultServerPWDSalt = ArrayConverter
            .hexStringToByteArray("963c77cdc13a2a8d75cdddd1e0449929843711c21d47ce6e6383cdda37e47da3");

    Config() {
        defaultClientConnection = new OutboundConnection("client", 443, "localhost");
        defaultServerConnection = new InboundConnection("server", 443);
        workflowTraceType = WorkflowTraceType.HANDSHAKE;

        supportedSignatureAndHashAlgorithms = new LinkedList<>();
        supportedSignatureAndHashAlgorithms.addAll(SignatureAndHashAlgorithm.getImplemented());
        defaultClientSupportedCompressionMethods = new LinkedList<>();
        defaultClientSupportedCompressionMethods.add(CompressionMethod.NULL);
        defaultServerSupportedCompressionMethods = new LinkedList<>();
        defaultServerSupportedCompressionMethods.add(CompressionMethod.NULL);
        defaultClientSupportedCiphersuites = new LinkedList<>();
        defaultClientSupportedCiphersuites.addAll(CipherSuite.getImplemented());
        defaultServerSupportedCiphersuites = new LinkedList<>();
        defaultServerSupportedCiphersuites.addAll(CipherSuite.getImplemented());
        defaultClientNamedGroups = new LinkedList<>();
        defaultClientNamedGroups.add(NamedGroup.SECP192R1);
        defaultClientNamedGroups.add(NamedGroup.SECP256R1);
        defaultClientNamedGroups.add(NamedGroup.SECP384R1);
        defaultClientNamedGroups.add(NamedGroup.SECP521R1);
        defaultServerNamedGroups = new LinkedList<>();
        defaultServerNamedGroups.add(NamedGroup.SECP192R1);
        defaultServerNamedGroups.add(NamedGroup.SECP256R1);
        defaultServerNamedGroups.add(NamedGroup.SECP384R1);
        defaultServerNamedGroups.add(NamedGroup.SECP521R1);
        clientCertificateTypes = new LinkedList<>();
        clientCertificateTypes.add(ClientCertificateType.RSA_SIGN);
        supportedVersions = new LinkedList<>();
        supportedVersions.add(ProtocolVersion.TLS13);
        defaultTokenBindingKeyParameters = new LinkedList<>();
        defaultTokenBindingKeyParameters.add(TokenBindingKeyParameters.ECDSAP256);
        defaultTokenBindingKeyParameters.add(TokenBindingKeyParameters.RSA2048_PKCS1_5);
        defaultTokenBindingKeyParameters.add(TokenBindingKeyParameters.RSA2048_PSS);
        defaultServerSupportedSignatureAndHashAlgorithms = new LinkedList<>();
        defaultServerSupportedSignatureAndHashAlgorithms.addAll(SignatureAndHashAlgorithm.getImplemented());
        defaultServerSupportedPointFormats = new LinkedList<>();
        defaultClientSupportedPointFormats = new LinkedList<>();
        defaultServerSupportedPointFormats.add(ECPointFormat.UNCOMPRESSED);
        defaultClientSupportedPointFormats.add(ECPointFormat.UNCOMPRESSED);
        defaultClientEcPublicKey = new CustomECPoint(new BigInteger(
                "18331185786522319349444255540874590232255475110717040504630785378857839293510"), new BigInteger(
                "77016287303447444409379355974404854219241223376914775755121063765271326101171"));
        defaultServerEcPublicKey = new CustomECPoint(new BigInteger(
                "18331185786522319349444255540874590232255475110717040504630785378857839293510"), new BigInteger(
                "77016287303447444409379355974404854219241223376914775755121063765271326101171"));
        secureRealTimeTransportProtocolProtectionProfiles = new LinkedList<>();
        secureRealTimeTransportProtocolProtectionProfiles.add(SrtpProtectionProfiles.SRTP_AES128_CM_HMAC_SHA1_80);
        secureRealTimeTransportProtocolProtectionProfiles.add(SrtpProtectionProfiles.SRTP_AES128_CM_HMAC_SHA1_32);
        secureRealTimeTransportProtocolProtectionProfiles.add(SrtpProtectionProfiles.SRTP_NULL_HMAC_SHA1_80);
        secureRealTimeTransportProtocolProtectionProfiles.add(SrtpProtectionProfiles.SRTP_NULL_HMAC_SHA1_32);
        certificateTypeDesiredTypes = new LinkedList<>();
        certificateTypeDesiredTypes.add(CertificateType.OPEN_PGP);
        certificateTypeDesiredTypes.add(CertificateType.X509);
        clientAuthzExtensionDataFormat = new LinkedList<>();
        clientAuthzExtensionDataFormat.add(AuthzDataFormat.X509_ATTR_CERT);
        clientAuthzExtensionDataFormat.add(AuthzDataFormat.SAML_ASSERTION);
        clientAuthzExtensionDataFormat.add(AuthzDataFormat.X509_ATTR_CERT_URL);
        clientAuthzExtensionDataFormat.add(AuthzDataFormat.SAML_ASSERTION_URL);
        serverAuthzExtensionDataFormat = new LinkedList<>();
        serverAuthzExtensionDataFormat.add(AuthzDataFormat.X509_ATTR_CERT);
        serverAuthzExtensionDataFormat.add(AuthzDataFormat.SAML_ASSERTION);
        serverAuthzExtensionDataFormat.add(AuthzDataFormat.X509_ATTR_CERT_URL);
        serverAuthzExtensionDataFormat.add(AuthzDataFormat.SAML_ASSERTION_URL);
        clientCertificateTypeDesiredTypes = new LinkedList<>();
        clientCertificateTypeDesiredTypes.add(CertificateType.OPEN_PGP);
        clientCertificateTypeDesiredTypes.add(CertificateType.X509);
        clientCertificateTypeDesiredTypes.add(CertificateType.RAW_PUBLIC_KEY);
        serverCertificateTypeDesiredTypes = new LinkedList<>();
        serverCertificateTypeDesiredTypes.add(CertificateType.OPEN_PGP);
        serverCertificateTypeDesiredTypes.add(CertificateType.X509);
        serverCertificateTypeDesiredTypes.add(CertificateType.RAW_PUBLIC_KEY);
        cachedObjectList = new LinkedList<>();
        trustedCaIndicationExtensionAuthorties = new LinkedList<>();
        statusRequestV2RequestList = new LinkedList<>();
        outputFilters = new ArrayList<>();
        outputFilters.add(FilterType.DEFAULT);
        applyFiltersInPlace = false;
        filtersKeepUserSettings = true;
        defaultClientKeyShareEntries = new LinkedList<>();
        defaultClientKeyShareEntries.add(new KeyShareStoreEntry(NamedGroup.ECDH_X25519, ArrayConverter
                .hexStringToByteArray("2A981DB6CDD02A06C1763102C9E741365AC4E6F72B3176A6BD6A3523D3EC0F4C")));
        defaultServerKeyShareEntry = new KeyShareStoreEntry(NamedGroup.ECDH_X25519,
                ArrayConverter.hexStringToByteArray("2A981DB6CDD02A06C1763102C9E741365AC4E6F72B3176A6BD6A3523D3EC0F4C"));
        pskKeyExchangeModes = new LinkedList<>();
        pskKeyExchangeModes.add(PskKeyExchangeMode.PSK_KE);
        pskKeyExchangeModes.add(PskKeyExchangeMode.PSK_DHE_KE);
        defaultPskSets = new LinkedList<>();
        Certificate cert;
        try {
            cert = Certificate
                    .parse(new ByteArrayInputStream(
                            ArrayConverter
                                    .hexStringToByteArray("0003970003943082039030820278A003020102020900A650C00794049FCD300D06092A864886F70D01010B0500305C310B30090603550406130241553113301106035504080C0A536F6D652D53746174653121301F060355040A0C18496E7465726E6574205769646769747320507479204C74643115301306035504030C0C544C532D41747461636B65723020170D3137303731333132353331385A180F32313137303631393132353331385A305C310B30090603550406130241553113301106035504080C0A536F6D652D53746174653121301F060355040A0C18496E7465726E6574205769646769747320507479204C74643115301306035504030C0C544C532D41747461636B657230820122300D06092A864886F70D01010105000382010F003082010A0282010100C8820D6C3CE84C8430F6835ABFC7D7A912E1664F44578751F376501A8C68476C3072D919C5D39BD0DBE080E71DB83BD4AB2F2F9BDE3DFFB0080F510A5F6929C196551F2B3C369BE051054C877573195558FD282035934DC86EDAB8D4B1B7F555E5B2FEE7275384A756EF86CB86793B5D1333F0973203CB96966766E655CD2CCCAE1940E4494B8E9FB5279593B75AFD0B378243E51A88F6EB88DEF522A8CD5C6C082286A04269A2879760FCBA45005D7F2672DD228809D47274F0FE0EA5531C2BD95366C05BF69EDC0F3C3189866EDCA0C57ADCCA93250AE78D9EACA0393A95FF9952FC47FB7679DD3803E6A7A6FA771861E3D99E4B551A4084668B111B7EEF7D0203010001A3533051301D0603551D0E04160414E7A92FE5543AEE2FF7592F800AC6E66541E3268B301F0603551D23041830168014E7A92FE5543AEE2FF7592F800AC6E66541E3268B300F0603551D130101FF040530030101FF300D06092A864886F70D01010B050003820101000D5C11E28CF19D1BC17E4FF543695168570AA7DB85B3ECB85405392A0EDAFE4F097EE4685B7285E3D9B869D23257161CA65E20B5E6A585D33DA5CD653AF81243318132C9F64A476EC08BA80486B3E439F765635A7EA8A969B3ABD8650036D74C5FC4A04589E9AC8DC3BE2708743A6CFE3B451E3740F735F156D6DC7FFC8A2C852CD4E397B942461C2FCA884C7AFB7EBEF7918D6AAEF1F0D257E959754C4665779FA0E3253EF2BEDBBD5BE5DA600A0A68E51D2D1C125C4E198669A6BC715E8F3884E9C3EFF39D40838ADA4B1F38313F6286AA395DC6DEA9DAF49396CF12EC47EFA7A0D3882F8B84D9AEEFFB252C6B81A566609605FBFD3F0D17E5B12401492A1A")));
        } catch (IOException ex) {
            throw new ConfigurationException("Could not create default config");
        }
        PrivateKey key = new CustomRSAPrivateKey(
                new BigInteger(
                        "25311792238044219946174684693224603884785773358330971609415825404567987089738069857630011723336937795827963868604847118759739071441983186580158833210553280838765514351236797316564714837320618887805126341832834827826790060810763662161735652692660340953325435378344445537136408926502767545150207605087601783216982476527090447255508303291994973748877217756699811604529317375418362425978959405980207726316912995165050065189202729278788324244413992973017231054259638764128689366135764356716715140925548909967670376902528818677308871053953559814432449223427664069339511214707847837366043835739060653160903099571514118172541"),
                new BigInteger(
                        "15874858421354831201422373086128612745111153124913833804748747602178280564406425154617488927847142136837462790351481317765255581632968169400556456985418488827925888221598273953686611745401672309465708043217648197631331184971921491765473252248751361737713587292004390571935209364268173007740802648762007661253254661694353602685239350183219876383969245059520622897526828073822681994419744648185400986499062312630392385618231497966730037670361639244062483305891646041343885072158127929403028249239589737831073084456798375448844113695963693837622356344855176327289719518978665114515326513514352049909912072269175924872321"));
        try {
            defaultExplicitCertificateKeyPair = new CertificateKeyPair(cert, key);
        } catch (IOException ex) {
            throw new ConfigurationException("Could not create default config", ex);
        }
    }

    public Config createCopy() {
        ByteArrayOutputStream stream = new ByteArrayOutputStream();
        ConfigIO.write(this, stream);
        return ConfigIO.read(new ByteArrayInputStream(stream.toByteArray()));
    }

    public Boolean getStopActionsAfterIOException() {
        return stopActionsAfterIOException;
    }

    public void setStopActionsAfterIOException(Boolean stopActionsAfterIOException) {
        this.stopActionsAfterIOException = stopActionsAfterIOException;
    }

    public Boolean getTls13BackwardsCompatibilityMode() {
        return tls13BackwardsCompatibilityMode;
    }

    public void setTls13BackwardsCompatibilityMode(Boolean tls13BackwardsCompatibilityMode) {
        this.tls13BackwardsCompatibilityMode = tls13BackwardsCompatibilityMode;
    }

    public long getSessionTicketLifetimeHint() {
        return sessionTicketLifetimeHint;
    }

    public void setSessionTicketLifetimeHint(long sessionTicketLifetimeHint) {
        this.sessionTicketLifetimeHint = sessionTicketLifetimeHint;
    }

    public byte[] getSessionTicketKeyAES() {
        return Arrays.copyOf(sessionTicketKeyAES, sessionTicketKeyAES.length);
    }

    public void setSessionTicketKeyAES(byte[] sessionTicketKeyAES) {
        this.sessionTicketKeyAES = sessionTicketKeyAES;
    }

    public byte[] getSessionTicketKeyHMAC() {
        return Arrays.copyOf(sessionTicketKeyHMAC, sessionTicketKeyHMAC.length);
    }

    public void setSessionTicketKeyHMAC(byte[] sessionTicketKeyHMAC) {
        this.sessionTicketKeyHMAC = sessionTicketKeyHMAC;
    }

    public byte[] getSessionTicketKeyName() {
        return Arrays.copyOf(sessionTicketKeyName, sessionTicketKeyName.length);
    }

    public void setSessionTicketKeyName(byte[] sessionTicketKeyName) {
        this.sessionTicketKeyName = sessionTicketKeyName;
    }

    public ClientAuthenticationType getClientAuthenticationType() {
        return clientAuthenticationType;
    }

    public void setClientAuthenticationType(ClientAuthenticationType clientAuthenticationType) {
        this.clientAuthenticationType = clientAuthenticationType;
    }

    public Boolean isHttpsParsingEnabled() {
        return httpsParsingEnabled;
    }

    public void setHttpsParsingEnabled(Boolean httpsParsingEnabled) {
        this.httpsParsingEnabled = httpsParsingEnabled;
    }

    public Boolean isUseFreshRandom() {
        return useFreshRandom;
    }

    public void setUseFreshRandom(Boolean useFreshRandom) {
        this.useFreshRandom = useFreshRandom;
    }

    public Boolean isUseAllProvidedRecords() {
        return useAllProvidedRecords;
    }

    public void setUseAllProvidedRecords(Boolean useAllProvidedRecords) {
        this.useAllProvidedRecords = useAllProvidedRecords;
    }

    public byte[] getDefaultServerRenegotiationInfo() {
        return Arrays.copyOf(defaultServerRenegotiationInfo, defaultServerRenegotiationInfo.length);
    }

    public void setDefaultServerRenegotiationInfo(byte[] defaultServerRenegotiationInfo) {
        this.defaultServerRenegotiationInfo = defaultServerRenegotiationInfo;
    }

    public ChooserType getChooserType() {
        return chooserType;
    }

    public void setChooserType(ChooserType chooserType) {
        this.chooserType = chooserType;
    }

    public Boolean isEarlyStop() {
        return earlyStop;
    }

    public void setEarlyStop(Boolean earlyStop) {
        this.earlyStop = earlyStop;
    }

    public CustomECPoint getDefaultTokenBindingECPublicKey() {
        return defaultTokenBindingECPublicKey;
    }

    public void setDefaultTokenBindingECPublicKey(CustomECPoint defaultTokenBindingECPublicKey) {
        this.defaultTokenBindingECPublicKey = defaultTokenBindingECPublicKey;
    }

    public BigInteger getDefaultTokenBindingRsaPublicKey() {
        return defaultTokenBindingRsaPublicKey;
    }

    public void setDefaultTokenBindingRsaPublicKey(BigInteger defaultTokenBindingRsaPublicKey) {
        this.defaultTokenBindingRsaPublicKey = defaultTokenBindingRsaPublicKey;
    }

    public BigInteger getDefaultTokenBindingRsaPrivateKey() {
        return defaultTokenBindingRsaPrivateKey;
    }

    public void setDefaultTokenBindingRsaPrivateKey(BigInteger defaultTokenBindingRsaPrivateKey) {
        this.defaultTokenBindingRsaPrivateKey = defaultTokenBindingRsaPrivateKey;
    }

    public BigInteger getDefaultTokenBindingEcPrivateKey() {
        return defaultTokenBindingEcPrivateKey;
    }

    public void setDefaultTokenBindingEcPrivateKey(BigInteger defaultTokenBindingEcPrivateKey) {
        this.defaultTokenBindingEcPrivateKey = defaultTokenBindingEcPrivateKey;
    }

    public BigInteger getDefaultTokenBindingRsaModulus() {
        return defaultTokenBindingRsaModulus;
    }

    public void setDefaultTokenBindingRsaModulus(BigInteger defaultTokenBindingRsaModulus) {
        this.defaultTokenBindingRsaModulus = defaultTokenBindingRsaModulus;
    }

    public TokenBindingType getDefaultTokenBindingType() {
        return defaultTokenBindingType;
    }

    public void setDefaultTokenBindingType(TokenBindingType defaultTokenBindingType) {
        this.defaultTokenBindingType = defaultTokenBindingType;
    }

    public void setDefaultServerGost01PrivateKey(BigInteger defaultServerGost01PrivateKey) {
        this.defaultServerGost01PrivateKey = defaultServerGost01PrivateKey;
    }

    public void setDefaultServerGost01PublicKey(CustomECPoint defaultServerGost01PublicKey) {
        this.defaultServerGost01PublicKey = defaultServerGost01PublicKey;
    }

    public void setDefaultServerGost12PrivateKey(BigInteger defaultServerGost12PrivateKey) {
        this.defaultServerGost12PrivateKey = defaultServerGost12PrivateKey;
    }

    public void setDefaultServerGost12PublicKey(CustomECPoint defaultServerGost12PublicKey) {
        this.defaultServerGost12PublicKey = defaultServerGost12PublicKey;
    }

    public byte[] getDefaultClientHandshakeTrafficSecret() {
        return Arrays.copyOf(defaultClientHandshakeTrafficSecret, defaultClientHandshakeTrafficSecret.length);
    }

    public void setDefaultClientHandshakeTrafficSecret(byte[] defaultClientHandshakeTrafficSecret) {
        this.defaultClientHandshakeTrafficSecret = defaultClientHandshakeTrafficSecret;
    }

    public byte[] getDefaultServerHandshakeTrafficSecret() {
        return Arrays.copyOf(defaultServerHandshakeTrafficSecret, defaultServerHandshakeTrafficSecret.length);
    }

    public void setDefaultServerHandshakeTrafficSecret(byte[] defaultServerHandshakeTrafficSecret) {
        this.defaultServerHandshakeTrafficSecret = defaultServerHandshakeTrafficSecret;
    }

    public byte[] getDefaultCertificateRequestContext() {
        return Arrays.copyOf(defaultCertificateRequestContext, defaultCertificateRequestContext.length);
    }

    public void setDefaultCertificateRequestContext(byte[] defaultCertificateRequestContext) {
        this.defaultCertificateRequestContext = defaultCertificateRequestContext;
    }

    public Boolean isWorkflowExecutorShouldOpen() {
        return workflowExecutorShouldOpen;
    }

    public void setWorkflowExecutorShouldOpen(Boolean workflowExecutorShouldOpen) {
        this.workflowExecutorShouldOpen = workflowExecutorShouldOpen;
    }

    public Boolean isWorkflowExecutorShouldClose() {
        return workflowExecutorShouldClose;
    }

    public void setWorkflowExecutorShouldClose(Boolean workflowExecutorShouldClose) {
        this.workflowExecutorShouldClose = workflowExecutorShouldClose;
    }

    public Boolean isStopReceivingAfterFatal() {
        return stopReceivingAfterFatal;
    }

    public void setStopReceivingAfterFatal(Boolean stopReceivingAfterFatal) {
        this.stopReceivingAfterFatal = stopReceivingAfterFatal;
    }

    public byte[] getDefaultPSKKey() {
        return Arrays.copyOf(defaultPSKKey, defaultPSKKey.length);
    }

    public void setDefaultPSKKey(byte[] defaultPSKKey) {
        this.defaultPSKKey = defaultPSKKey;
    }

    public byte[] getDefaultPSKIdentity() {
        return Arrays.copyOf(defaultPSKIdentity, defaultPSKIdentity.length);
    }

    public void setDefaultPSKIdentity(byte[] defaultPSKIdentity) {
        this.defaultPSKIdentity = defaultPSKIdentity;
    }

    public byte[] getDefaultPSKIdentityHint() {
        return Arrays.copyOf(defaultPSKIdentityHint, defaultPSKIdentityHint.length);
    }

    public void setDefaultPSKIdentityHint(byte[] defaultPSKIdentityHint) {
        this.defaultPSKIdentityHint = defaultPSKIdentityHint;
    }

    public BigInteger getDefaultSRPModulus() {
        return defaultSRPModulus;
    }

    public void setDefaultSRPModulus(BigInteger defaultSRPModulus) {
        this.defaultSRPModulus = defaultSRPModulus;
    }

    public BigInteger getDefaultPSKModulus() {
        return defaultPSKModulus;
    }

    public void setDefaultPSKModulus(BigInteger defaultPSKModulus) {
        this.defaultPSKModulus = defaultPSKModulus;
    }

    public BigInteger getDefaultPSKServerPrivateKey() {
        return defaultPskDhServerPrivateKey;
    }

    public void setDefaultPSKServerPrivateKey(BigInteger defaultPskDhServerPrivateKey) {
        this.defaultPskDhServerPrivateKey = defaultPskDhServerPrivateKey;
    }

    public BigInteger getDefaultPSKServerPublicKey() {
        return defaultPskDhServerPublicKey;
    }

    public void setDefaultPSKServerPublicKey(BigInteger defaultPskDhServerPublicKey) {
        this.defaultPskDhServerPublicKey = defaultPskDhServerPublicKey;
    }

    public BigInteger getDefaultPSKGenerator() {
        return defaultPSKGenerator;
    }

    public void setDefaultPSKGenerator(BigInteger defaultPSKGenerator) {
        this.defaultPSKGenerator = defaultPSKGenerator;
    }

    public BigInteger getDefaultSRPServerPrivateKey() {
        return defaultSRPServerPrivateKey;
    }

    public void setDefaultSRPServerPrivateKey(BigInteger defaultSRPServerPrivateKey) {
        this.defaultSRPServerPrivateKey = defaultSRPServerPrivateKey;
    }

    public BigInteger getDefaultSRPServerPublicKey() {
        return defaultSRPServerPublicKey;
    }

    public void setDefaultSRPServerPublicKey(BigInteger defaultSRPServerPublicKey) {
        this.defaultSRPServerPublicKey = defaultSRPServerPublicKey;
    }

    public BigInteger getDefaultSRPClientPrivateKey() {
        return defaultSRPClientPrivateKey;
    }

    public void setDefaultSRPClientPrivateKey(BigInteger defaultSRPClientPrivateKey) {
        this.defaultSRPClientPrivateKey = defaultSRPClientPrivateKey;
    }

    public BigInteger getDefaultSRPClientPublicKey() {
        return defaultSRPClientPublicKey;
    }

    public void setDefaultSRPClientPublicKey(BigInteger defaultSRPClientPublicKey) {
        this.defaultSRPClientPublicKey = defaultSRPClientPublicKey;
    }

    public BigInteger getDefaultSRPGenerator() {
        return defaultSRPGenerator;
    }

    public void setDefaultSRPGenerator(BigInteger defaultSRPGenerator) {
        this.defaultSRPGenerator = defaultSRPGenerator;
    }

    public byte[] getDefaultSRPServerSalt() {
        return Arrays.copyOf(defaultSRPServerSalt, defaultSRPServerSalt.length);
    }

    public void setDefaultSRPServerSalt(byte[] defaultSRPServerSalt) {
        this.defaultSRPServerSalt = defaultSRPServerSalt;
    }

    public byte[] getDefaultSRPIdentity() {
        return Arrays.copyOf(defaultSRPIdentity, defaultSRPIdentity.length);
    }

    public void setDefaultSRPIdentity(byte[] defaultSRPIdentity) {
        this.defaultSRPIdentity = defaultSRPIdentity;
    }

    public byte[] getDefaultSRPPassword() {
        return Arrays.copyOf(defaultSRPPassword, defaultSRPPassword.length);
    }

    public void setDefaultSRPPassword(byte[] defaultSRPPassword) {
        this.defaultSRPPassword = defaultSRPPassword;
    }

    public BigInteger getDefaultClientRSAPrivateKey() {
        return defaultClientRSAPrivateKey;
    }

    public void setDefaultClientRSAPrivateKey(BigInteger defaultClientRSAPrivateKey) {
        this.defaultClientRSAPrivateKey = defaultClientRSAPrivateKey;
    }

    public BigInteger getDefaultServerRSAPrivateKey() {
        return defaultServerRSAPrivateKey;
    }

    public void setDefaultServerRSAPrivateKey(BigInteger defaultServerRSAPrivateKey) {
        this.defaultServerRSAPrivateKey = defaultServerRSAPrivateKey;
    }

    public BigInteger getDefaultServerRSAModulus() {
        return defaultServerRSAModulus;
    }

    public void setDefaultServerRSAModulus(BigInteger defaultServerRSAModulus) {
        if (defaultServerRSAModulus.signum() == 1) {
            this.defaultServerRSAModulus = defaultServerRSAModulus;
        } else {
            throw new IllegalArgumentException("Modulus cannot be negative or zero"
                    + defaultServerRSAModulus.toString());
        }
    }

    public BigInteger getDefaultServerRSAPublicKey() {
        return defaultServerRSAPublicKey;
    }

    public void setDefaultServerRSAPublicKey(BigInteger defaultServerRSAPublicKey) {
        this.defaultServerRSAPublicKey = defaultServerRSAPublicKey;
    }

    public BigInteger getDefaultClientRSAPublicKey() {
        return defaultClientRSAPublicKey;
    }

    public void setDefaultClientRSAPublicKey(BigInteger defaultClientRSAPublicKey) {
        this.defaultClientRSAPublicKey = defaultClientRSAPublicKey;
    }

    public BigInteger getDefaultServerEcPrivateKey() {
        return defaultServerEcPrivateKey;
    }

    public void setDefaultServerEcPrivateKey(BigInteger defaultServerEcPrivateKey) {
        this.defaultServerEcPrivateKey = defaultServerEcPrivateKey;
    }

    public BigInteger getDefaultClientEcPrivateKey() {
        return defaultClientEcPrivateKey;
    }

    public void setDefaultClientEcPrivateKey(BigInteger defaultClientEcPrivateKey) {
        this.defaultClientEcPrivateKey = defaultClientEcPrivateKey;
    }

    public CustomECPoint getDefaultClientEcPublicKey() {
        return defaultClientEcPublicKey;
    }

    public void setDefaultClientEcPublicKey(CustomECPoint defaultClientEcPublicKey) {
        this.defaultClientEcPublicKey = defaultClientEcPublicKey;
    }

    public CustomECPoint getDefaultServerEcPublicKey() {
        return defaultServerEcPublicKey;
    }

    public void setDefaultServerEcPublicKey(CustomECPoint defaultServerEcPublicKey) {
        this.defaultServerEcPublicKey = defaultServerEcPublicKey;
    }

    public byte getDefaultAlertDescription() {
        return defaultAlertDescription;
    }

    public void setDefaultAlertDescription(byte defaultAlertDescription) {
        this.defaultAlertDescription = defaultAlertDescription;
    }

    public byte getDefaultAlertLevel() {
        return defaultAlertLevel;
    }

    public void setDefaultAlertLevel(byte defaultAlertLevel) {
        this.defaultAlertLevel = defaultAlertLevel;
    }

    public BigInteger getDefaultServerDhPublicKey() {
        return defaultServerDhPublicKey;
    }

    public void setDefaultServerDhPublicKey(BigInteger defaultServerDhPublicKey) {
        this.defaultServerDhPublicKey = defaultServerDhPublicKey;
    }

    public BigInteger getDefaultClientDhPublicKey() {
        return defaultClientDhPublicKey;
    }

    public void setDefaultClientDhPublicKey(BigInteger defaultClientDhPublicKey) {
        this.defaultClientDhPublicKey = defaultClientDhPublicKey;
    }

    public BigInteger getDefaultServerDhPrivateKey() {
        return defaultServerDhPrivateKey;
    }

    public void setDefaultServerDhPrivateKey(BigInteger defaultServerDhPrivateKey) {
        this.defaultServerDhPrivateKey = defaultServerDhPrivateKey;
    }

    public BigInteger getDefaultClientGost01PrivateKey() {
        return defaultClientGost01PrivateKey;
    }

    public CustomECPoint getDefaultClientGost01PublicKey() {
        return defaultClientGost01PublicKey;
    }

    public BigInteger getDefaultServerGost01PrivateKey() {
        return defaultServerGost01PrivateKey;
    }

    public CustomECPoint getDefaultServerGost01PublicKey() {
        return defaultServerGost01PublicKey;
    }

    public GOSTCurve getDefaultGost01Curve() {
        return defaultGost01Curve;
    }

    public void setDefaultClientGost01PrivateKey(BigInteger defaultClientGost01PrivateKey) {
        this.defaultClientGost01PrivateKey = defaultClientGost01PrivateKey;
    }

    public void setDefaultClientGost01PublicKey(CustomECPoint defaultClientGost01PublicKey) {
        this.defaultClientGost01PublicKey = defaultClientGost01PublicKey;
    }

    public void setDefaultGost01Curve(GOSTCurve defaultGost01Curve) {
        this.defaultGost01Curve = defaultGost01Curve;
    }

    public void setDefaultClientGost12PrivateKey(BigInteger defaultClientGost12PrivateKey) {
        this.defaultClientGost12PrivateKey = defaultClientGost12PrivateKey;
    }

    public void setDefaultClientGost12PublicKey(CustomECPoint defaultClientGost12PublicKey) {
        this.defaultClientGost12PublicKey = defaultClientGost12PublicKey;
    }

    public void setDefaultGost12Curve(GOSTCurve defaultGost12Curve) {
        this.defaultGost12Curve = defaultGost12Curve;
    }

    public BigInteger getDefaultClientGostEc12PrivateKey() {
        return defaultClientGost12PrivateKey;
    }

    public CustomECPoint getDefaultClientGostEc12PublicKey() {
        return defaultClientGost12PublicKey;
    }

    public BigInteger getDefaultServerGostEc12PrivateKey() {
        return defaultServerGost12PrivateKey;
    }

    public CustomECPoint getDefaultServerGost12EcPublicKey() {
        return defaultServerGost12PublicKey;
    }

    public GOSTCurve getDefaultGost12Curve() {
        return defaultGost12Curve;
    }

    public BigInteger getDefaultServerDsaPrivateKey() {
        return defaultServerDsaPrivateKey;
    }

    public void setDefaultServerDsaPrivateKey(BigInteger defaultServerDsaPrivateKey) {
        this.defaultServerDsaPrivateKey = defaultServerDsaPrivateKey;
    }

    public PRFAlgorithm getDefaultPRFAlgorithm() {
        return defaultPRFAlgorithm;
    }

    public void setDefaultPRFAlgorithm(PRFAlgorithm defaultPRFAlgorithm) {
        this.defaultPRFAlgorithm = defaultPRFAlgorithm;
    }

    public byte[] getDtlsDefaultCookie() {
        return Arrays.copyOf(dtlsDefaultCookie, dtlsDefaultCookie.length);
    }

    public void setDtlsDefaultCookie(byte[] defaultDtlsCookie) {
        this.dtlsDefaultCookie = defaultDtlsCookie;
    }

    public Integer getDtlsDefaultCookieLength() {
        return dtlsDefaultCookieLength;
    }

    public void setDtlsDefaultCookieLength(Integer dtlsDefaultCookieLength) {
        this.dtlsDefaultCookieLength = dtlsDefaultCookieLength;
    }

    public Integer getDtlsMaximumFragmentLength() {
        return dtlsMaximumFragmentLength;
    }

    public void setDtlsMaximumFragmentLength(Integer dtlsMaximumFragmentLength) {
        this.dtlsMaximumFragmentLength = dtlsMaximumFragmentLength;
    }

    public boolean isDtlsExcludeOutOfOrder() {
        return dtlsDtlsExcludeOutOfOrder;
    }

    public void setDtlsExcludeOutOfOrder(boolean dtlsDtlsExcludeOutOfOrder) {
        this.dtlsDtlsExcludeOutOfOrder = dtlsDtlsExcludeOutOfOrder;
    }

    public boolean isDtlsOnlyFitting() {
        return dtlsOnlyFitting;
    }

    public void setDtlsOnlyFitting(boolean dtlsOnlyFitting) {
        this.dtlsOnlyFitting = dtlsOnlyFitting;
    }

    public byte[] getDefaultClientSessionId() {
        return Arrays.copyOf(defaultClientSessionId, defaultClientSessionId.length);
    }

    public void setDefaultClientSessionId(byte[] defaultClientSessionId) {
        this.defaultClientSessionId = defaultClientSessionId;
    }

    public byte[] getDefaultServerSessionId() {
        return Arrays.copyOf(defaultServerSessionId, defaultServerSessionId.length);
    }

    public void setDefaultServerSessionId(byte[] defaultServerSessionId) {
        this.defaultServerSessionId = defaultServerSessionId;
    }

    public CompressionMethod getDefaultSelectedCompressionMethod() {
        return defaultSelectedCompressionMethod;
    }

    public void setDefaultSelectedCompressionMethod(CompressionMethod defaultSelectedCompressionMethod) {
        this.defaultSelectedCompressionMethod = defaultSelectedCompressionMethod;
    }

    public byte[] getDefaultServerRandom() {
        return Arrays.copyOf(defaultServerRandom, defaultServerRandom.length);
    }

    public void setDefaultServerRandom(byte[] defaultServerRandom) {
        this.defaultServerRandom = defaultServerRandom;
    }

    public byte[] getDefaultClientRandom() {
        return Arrays.copyOf(defaultClientRandom, defaultClientRandom.length);
    }

    public void setDefaultClientRandom(byte[] defaultClientRandom) {
        this.defaultClientRandom = defaultClientRandom;
    }

    public byte[] getDefaultPreMasterSecret() {
        return Arrays.copyOf(defaultPreMasterSecret, defaultPreMasterSecret.length);
    }

    public void setDefaultPreMasterSecret(byte[] defaultPreMasterSecret) {
        this.defaultPreMasterSecret = defaultPreMasterSecret;
    }

    public byte[] getDefaultMasterSecret() {
        return Arrays.copyOf(defaultMasterSecret, defaultMasterSecret.length);
    }

    public void setDefaultMasterSecret(byte[] defaultMasterSecret) {
        this.defaultMasterSecret = defaultMasterSecret;
    }

    public ProtocolVersion getDefaultHighestClientProtocolVersion() {
        return defaultHighestClientProtocolVersion;
    }

    public void setDefaultHighestClientProtocolVersion(ProtocolVersion defaultHighestClientProtocolVersion) {
        this.defaultHighestClientProtocolVersion = defaultHighestClientProtocolVersion;
    }

    public ProtocolVersion getDefaultSelectedProtocolVersion() {
        return defaultSelectedProtocolVersion;
    }

    public void setDefaultSelectedProtocolVersion(ProtocolVersion defaultSelectedProtocolVersion) {
        this.defaultSelectedProtocolVersion = defaultSelectedProtocolVersion;
    }

    public List<SignatureAndHashAlgorithm> getDefaultServerSupportedSignatureAndHashAlgorithms() {
        return defaultServerSupportedSignatureAndHashAlgorithms;
    }

    public void setDefaultServerSupportedSignatureAndHashAlgorithms(
            List<SignatureAndHashAlgorithm> defaultServerSupportedSignatureAndHashAlgorithms) {
        this.defaultServerSupportedSignatureAndHashAlgorithms = defaultServerSupportedSignatureAndHashAlgorithms;
    }

    public void setDefaultServerSupportedSignatureAndHashAlgorithms(
            SignatureAndHashAlgorithm... defaultServerSupportedSignatureAndHashAlgorithms) {
        this.defaultServerSupportedSignatureAndHashAlgorithms = new ArrayList(
                Arrays.asList(defaultServerSupportedSignatureAndHashAlgorithms));
    }

    public List<CipherSuite> getDefaultServerSupportedCiphersuites() {
        return defaultServerSupportedCiphersuites;
    }

    public void setDefaultServerSupportedCiphersuites(List<CipherSuite> defaultServerSupportedCiphersuites) {
        this.defaultServerSupportedCiphersuites = defaultServerSupportedCiphersuites;
    }

    public final void setDefaultServerSupportedCiphersuites(CipherSuite... defaultServerSupportedCiphersuites) {
        this.defaultServerSupportedCiphersuites = new ArrayList(Arrays.asList(defaultServerSupportedCiphersuites));
    }

    public List<CompressionMethod> getDefaultClientSupportedCompressionMethods() {
        return defaultClientSupportedCompressionMethods;
    }

    public void setDefaultClientSupportedCompressionMethods(
            List<CompressionMethod> defaultClientSupportedCompressionMethods) {
        this.defaultClientSupportedCompressionMethods = defaultClientSupportedCompressionMethods;
    }

    public final void setDefaultClientSupportedCompressionMethods(
            CompressionMethod... defaultClientSupportedCompressionMethods) {
        this.defaultClientSupportedCompressionMethods = new ArrayList(
                Arrays.asList(defaultClientSupportedCompressionMethods));
    }

    public HeartbeatMode getDefaultHeartbeatMode() {
        return defaultHeartbeatMode;
    }

    public void setDefaultHeartbeatMode(HeartbeatMode defaultHeartbeatMode) {
        this.defaultHeartbeatMode = defaultHeartbeatMode;
    }

    public MaxFragmentLength getDefaultMaxFragmentLength() {
        return defaultMaxFragmentLength;
    }

    public void setDefaultMaxFragmentLength(MaxFragmentLength defaultMaxFragmentLength) {
        this.defaultMaxFragmentLength = defaultMaxFragmentLength;
    }

    public SignatureAndHashAlgorithm getDefaultSelectedSignatureAndHashAlgorithm() {
        return defaultSelectedSignatureAndHashAlgorithm;
    }

    public void setDefaultSelectedSignatureAndHashAlgorithm(
            SignatureAndHashAlgorithm defaultSelectedSignatureAndHashAlgorithm) {
        this.defaultSelectedSignatureAndHashAlgorithm = defaultSelectedSignatureAndHashAlgorithm;
    }

    public List<ECPointFormat> getDefaultClientSupportedPointFormats() {
        return defaultClientSupportedPointFormats;
    }

    public void setDefaultClientSupportedPointFormats(List<ECPointFormat> defaultClientSupportedPointFormats) {
        this.defaultClientSupportedPointFormats = defaultClientSupportedPointFormats;
    }

    public final void setDefaultClientSupportedPointFormats(ECPointFormat... defaultClientSupportedPointFormats) {
        this.defaultClientSupportedPointFormats = new ArrayList(Arrays.asList(defaultClientSupportedPointFormats));
    }

    public ProtocolVersion getDefaultLastRecordProtocolVersion() {
        return defaultLastRecordProtocolVersion;
    }

    public void setDefaultLastRecordProtocolVersion(ProtocolVersion defaultLastRecordProtocolVersion) {
        this.defaultLastRecordProtocolVersion = defaultLastRecordProtocolVersion;
    }

    public List<SNIEntry> getDefaultClientSNIEntryList() {
        return defaultClientSNIEntryList;
    }

    public void setDefaultClientSNIEntryList(List<SNIEntry> defaultClientSNIEntryList) {
        this.defaultClientSNIEntryList = defaultClientSNIEntryList;
    }

    public final void setDefaultClientSNIEntries(SNIEntry... defaultClientSNIEntryList) {
        this.defaultClientSNIEntryList = new ArrayList(Arrays.asList(defaultClientSNIEntryList));
    }

    public List<SignatureAndHashAlgorithm> getDefaultClientSupportedSignatureAndHashAlgorithms() {
        return defaultClientSupportedSignatureAndHashAlgorithms;
    }

    public void setDefaultClientSupportedSignatureAndHashAlgorithms(
            List<SignatureAndHashAlgorithm> defaultClientSupportedSignatureAndHashAlgorithms) {
        this.defaultClientSupportedSignatureAndHashAlgorithms = defaultClientSupportedSignatureAndHashAlgorithms;
    }

    public final void setDefaultClientSupportedSignatureAndHashAlgorithms(
            SignatureAndHashAlgorithm... defaultClientSupportedSignatureAndHashAlgorithms) {
        this.defaultClientSupportedSignatureAndHashAlgorithms = Arrays
                .asList(defaultClientSupportedSignatureAndHashAlgorithms);
    }

    public List<ECPointFormat> getDefaultServerSupportedPointFormats() {
        return defaultServerSupportedPointFormats;
    }

    public void setDefaultServerSupportedPointFormats(List<ECPointFormat> defaultServerSupportedPointFormats) {
        this.defaultServerSupportedPointFormats = defaultServerSupportedPointFormats;
    }

    public final void setDefaultServerSupportedPointFormats(ECPointFormat... defaultServerSupportedPointFormats) {
        this.defaultServerSupportedPointFormats = new ArrayList(Arrays.asList(defaultServerSupportedPointFormats));
    }

    public List<NamedGroup> getDefaultClientNamedGroups() {
        return defaultClientNamedGroups;
    }

    public void setDefaultClientNamedGroups(List<NamedGroup> defaultClientNamedGroups) {
        this.defaultClientNamedGroups = defaultClientNamedGroups;
    }

    public final void setDefaultClientNamedGroups(NamedGroup... defaultClientNamedGroups) {
        this.defaultClientNamedGroups = new ArrayList(Arrays.asList(defaultClientNamedGroups));
    }

    public List<NamedGroup> getDefaultServerNamedGroups() {
        return defaultServerNamedGroups;
    }

    public void setDefaultServerNamedGroups(List<NamedGroup> defaultServerNamedGroups) {
        this.defaultServerNamedGroups = defaultServerNamedGroups;
    }

    public final void setDefaultServerNamedGroups(NamedGroup... defaultServerNamedGroups) {
        this.defaultServerNamedGroups = new ArrayList(Arrays.asList(defaultServerNamedGroups));
    }

    public CipherSuite getDefaultSelectedCipherSuite() {
        return defaultSelectedCipherSuite;
    }

    public void setDefaultSelectedCipherSuite(CipherSuite defaultSelectedCipherSuite) {
        this.defaultSelectedCipherSuite = defaultSelectedCipherSuite;
    }

    public Boolean isQuickReceive() {
        return quickReceive;
    }

    public void setQuickReceive(Boolean quickReceive) {
        this.quickReceive = quickReceive;
    }

    public Boolean isResetWorkflowtracesBeforeSaving() {
        return resetWorkflowtracesBeforeSaving;
    }

    public void setResetWorkflowtracesBeforeSaving(Boolean resetWorkflowtracesBeforeSaving) {
        this.resetWorkflowtracesBeforeSaving = resetWorkflowtracesBeforeSaving;
    }

    public RecordLayerType getRecordLayerType() {
        return recordLayerType;
    }

    public void setRecordLayerType(RecordLayerType recordLayerType) {
        this.recordLayerType = recordLayerType;
    }

    public Boolean isFlushOnMessageTypeChange() {
        return flushOnMessageTypeChange;
    }

    public void setFlushOnMessageTypeChange(Boolean flushOnMessageTypeChange) {
        this.flushOnMessageTypeChange = flushOnMessageTypeChange;
    }

    public Boolean isCreateRecordsDynamically() {
        return createRecordsDynamically;
    }

    public void setCreateRecordsDynamically(Boolean createRecordsDynamically) {
        this.createRecordsDynamically = createRecordsDynamically;
    }

    public Boolean isCreateIndividualRecords() {
        return createIndividualRecords;
    }

    public void setCreateIndividualRecords(Boolean createIndividualRecords) {
        this.createIndividualRecords = createIndividualRecords;
    }

    public int getDefaultMaxRecordData() {
        return defaultMaxRecordData;
    }

    public void setDefaultMaxRecordData(int defaultMaxRecordData) {
        if (defaultMaxRecordData == 0) {
            LOGGER.warn("defaultMaxRecordData is being set to 0");
        }
        this.defaultMaxRecordData = defaultMaxRecordData;
    }

    public WorkflowExecutorType getWorkflowExecutorType() {
        return workflowExecutorType;
    }

    public void setWorkflowExecutorType(WorkflowExecutorType workflowExecutorType) {
        this.workflowExecutorType = workflowExecutorType;
    }

    public NameType getSniType() {
        return sniType;
    }

    public void setSniType(NameType sniType) {
        this.sniType = sniType;
    }

    public int getHeartbeatPayloadLength() {
        return heartbeatPayloadLength;
    }

    public void setHeartbeatPayloadLength(int heartbeatPayloadLength) {
        this.heartbeatPayloadLength = heartbeatPayloadLength;
    }

    public int getHeartbeatPaddingLength() {
        return heartbeatPaddingLength;
    }

    public void setHeartbeatPaddingLength(int heartbeatPaddingLength) {
        this.heartbeatPaddingLength = heartbeatPaddingLength;
    }

    public Boolean isAddPaddingExtension() {
        return addPaddingExtension;
    }

    public void setAddPaddingExtension(Boolean addPaddingExtension) {
        this.addPaddingExtension = addPaddingExtension;
    }

    public Boolean isAddExtendedMasterSecretExtension() {
        return addExtendedMasterSecretExtension;
    }

    public void setAddExtendedMasterSecretExtension(Boolean addExtendedMasterSecretExtension) {
        this.addExtendedMasterSecretExtension = addExtendedMasterSecretExtension;
    }

    public Boolean isAddSessionTicketTLSExtension() {
        return addSessionTicketTLSExtension;
    }

    public void setAddSessionTicketTLSExtension(Boolean addSessionTicketTLSExtension) {
        this.addSessionTicketTLSExtension = addSessionTicketTLSExtension;
    }

    public byte[] getDefaultPaddingExtensionBytes() {
        return Arrays.copyOf(defaultPaddingExtensionBytes, defaultPaddingExtensionBytes.length);
    }

    public void setDefaultPaddingExtensionBytes(byte[] defaultPaddingExtensionBytes) {
        this.defaultPaddingExtensionBytes = defaultPaddingExtensionBytes;
    }

    public List<ClientCertificateType> getClientCertificateTypes() {
        return clientCertificateTypes;
    }

    public void setClientCertificateTypes(List<ClientCertificateType> clientCertificateTypes) {
        this.clientCertificateTypes = clientCertificateTypes;
    }

    public final void setClientCertificateTypes(ClientCertificateType... clientCertificateTypes) {
        this.clientCertificateTypes = new ArrayList(Arrays.asList(clientCertificateTypes));
    }

    public String getDefaultApplicationMessageData() {
        return defaultApplicationMessageData;
    }

    public void setDefaultApplicationMessageData(String defaultApplicationMessageData) {
        this.defaultApplicationMessageData = defaultApplicationMessageData;
    }

    public Boolean isEnforceSettings() {
        return enforceSettings;
    }

    public void setEnforceSettings(Boolean enforceSettings) {
        this.enforceSettings = enforceSettings;
    }

    public BigInteger getDefaultServerDhGenerator() {
        return defaultServerDhGenerator;
    }

    public void setDefaultServerDhGenerator(BigInteger defaultServerDhGenerator) {
        this.defaultServerDhGenerator = defaultServerDhGenerator;
    }

    public BigInteger getDefaultServerDhModulus() {
        return defaultServerDhModulus;
    }

    public void setDefaultServerDhModulus(BigInteger defaultServerDhModulus) {
        if (defaultServerDhModulus.signum() == 1) {
            this.defaultServerDhModulus = defaultServerDhModulus;
        } else {
            throw new IllegalArgumentException("Modulus cannot be negative or zero:"
                    + defaultServerDhModulus.toString());
        }
    }

    public BigInteger getDefaultClientDhPrivateKey() {
        return defaultClientDhPrivateKey;
    }

    public void setDefaultClientDhPrivateKey(BigInteger defaultClientDhPrivateKey) {
        this.defaultClientDhPrivateKey = defaultClientDhPrivateKey;
    }

    public byte[] getDistinguishedNames() {
        return Arrays.copyOf(distinguishedNames, distinguishedNames.length);
    }

    public void setDistinguishedNames(byte[] distinguishedNames) {
        this.distinguishedNames = distinguishedNames;
    }

    public ProtocolVersion getHighestProtocolVersion() {
        return highestProtocolVersion;
    }

    public void setHighestProtocolVersion(ProtocolVersion highestProtocolVersion) {
        this.highestProtocolVersion = highestProtocolVersion;
    }

    public Boolean isUpdateTimestamps() {
        return updateTimestamps;
    }

    public void setUpdateTimestamps(Boolean updateTimestamps) {
        this.updateTimestamps = updateTimestamps;
    }

    public Boolean isServerSendsApplicationData() {
        return serverSendsApplicationData;
    }

    public void setServerSendsApplicationData(Boolean serverSendsApplicationData) {
        this.serverSendsApplicationData = serverSendsApplicationData;
    }

    public WorkflowTraceType getWorkflowTraceType() {
        return workflowTraceType;
    }

    public void setWorkflowTraceType(WorkflowTraceType workflowTraceType) {
        this.workflowTraceType = workflowTraceType;
    }

    public String getWorkflowOutput() {
        return workflowOutput;
    }

    public void setWorkflowOutput(String workflowOutput) {
        this.workflowOutput = workflowOutput;
    }

    public String getConfigOutput() {
        return configOutput;
    }

    public void setConfigOutput(String configOutput) {
        this.configOutput = configOutput;
    }

    public String getWorkflowInput() {
        return workflowInput;
    }

    public void setWorkflowInput(String workflowInput) {
        this.workflowInput = workflowInput;
    }

    public Boolean isSniHostnameFatal() {
        return sniHostnameFatal;
    }

    public void setSniHostnameFatal(Boolean sniHostnameFatal) {
        this.sniHostnameFatal = sniHostnameFatal;
    }

    public MaxFragmentLength getMaxFragmentLength() {
        return maxFragmentLength;
    }

    public void setMaxFragmentLength(MaxFragmentLength maxFragmentLengthConfig) {
        this.maxFragmentLength = maxFragmentLengthConfig;
    }

    public String getSniHostname() {
        return sniHostname;
    }

    public void setSniHostname(String SniHostname) {
        this.sniHostname = SniHostname;
    }

    public NamedGroup getDefaultSelectedNamedGroup() {
        return defaultSelectedNamedGroup;
    }

    public void setDefaultSelectedNamedGroup(NamedGroup defaultSelectedNamedGroup) {
        this.defaultSelectedNamedGroup = defaultSelectedNamedGroup;
    }

    public Boolean isDynamicWorkflow() {
        throw new UnsupportedOperationException("DynamicWorkflow is currently not supported.");
    }

    public void setDynamicWorkflow(Boolean dynamicWorkflow) {
        throw new UnsupportedOperationException("DynamicWorkflow is currently not supported.");
    }

    public List<CipherSuite> getDefaultClientSupportedCiphersuites() {
        return defaultClientSupportedCiphersuites;
    }

    public void setDefaultClientSupportedCiphersuites(List<CipherSuite> defaultClientSupportedCiphersuites) {
        this.defaultClientSupportedCiphersuites = defaultClientSupportedCiphersuites;
    }

    public final void setDefaultClientSupportedCiphersuites(CipherSuite... defaultClientSupportedCiphersuites) {
        this.defaultClientSupportedCiphersuites = new ArrayList(Arrays.asList(defaultClientSupportedCiphersuites));
    }

    public Boolean isClientAuthentication() {
        return clientAuthentication;
    }

    public void setClientAuthentication(Boolean clientAuthentication) {
        this.clientAuthentication = clientAuthentication;
    }

    public List<SignatureAndHashAlgorithm> getSupportedSignatureAndHashAlgorithms() {
        return supportedSignatureAndHashAlgorithms;
    }

    public void setSupportedSignatureAndHashAlgorithms(
            List<SignatureAndHashAlgorithm> supportedSignatureAndHashAlgorithms) {
        this.supportedSignatureAndHashAlgorithms = supportedSignatureAndHashAlgorithms;
    }

    public final void setSupportedSignatureAndHashAlgorithms(
            SignatureAndHashAlgorithm... supportedSignatureAndHashAlgorithms) {
        this.supportedSignatureAndHashAlgorithms = new ArrayList(Arrays.asList(supportedSignatureAndHashAlgorithms));
    }

    public List<ProtocolVersion> getSupportedVersions() {
        return supportedVersions;
    }

    public void setSupportedVersions(List<ProtocolVersion> supportedVersions) {
        this.supportedVersions = supportedVersions;
    }

    public final void setSupportedVersions(ProtocolVersion... supportedVersions) {
        this.supportedVersions = new ArrayList(Arrays.asList(supportedVersions));
    }

    public HeartbeatMode getHeartbeatMode() {
        return heartbeatMode;
    }

    public void setHeartbeatMode(HeartbeatMode heartbeatMode) {
        this.heartbeatMode = heartbeatMode;
    }

    public Boolean isAddECPointFormatExtension() {
        return addECPointFormatExtension;
    }

    public void setAddECPointFormatExtension(Boolean addECPointFormatExtension) {
        this.addECPointFormatExtension = addECPointFormatExtension;
    }

    public Boolean isAddEllipticCurveExtension() {
        return addEllipticCurveExtension;
    }

    public void setAddEllipticCurveExtension(Boolean addEllipticCurveExtension) {
        this.addEllipticCurveExtension = addEllipticCurveExtension;
    }

    public Boolean isAddHeartbeatExtension() {
        return addHeartbeatExtension;
    }

    public void setAddHeartbeatExtension(Boolean addHeartbeatExtension) {
        this.addHeartbeatExtension = addHeartbeatExtension;
    }

    public boolean isAddMaxFragmentLengthExtension() {
        return addMaxFragmentLengthExtension;
    }

    public void setAddMaxFragmentLengthExtension(boolean addMaxFragmentLengthExtenstion) {
        this.addMaxFragmentLengthExtension = addMaxFragmentLengthExtenstion;
    }

    public Boolean isAddServerNameIndicationExtension() {
        return addServerNameIndicationExtension;
    }

    public void setAddServerNameIndicationExtension(Boolean addServerNameIndicationExtension) {
        this.addServerNameIndicationExtension = addServerNameIndicationExtension;
    }

    public Boolean isAddSignatureAndHashAlgrorithmsExtension() {
        return addSignatureAndHashAlgorithmsExtension;
    }

    public void setAddSignatureAndHashAlgorithmsExtension(Boolean addSignatureAndHashAlgorithmsExtension) {
        this.addSignatureAndHashAlgorithmsExtension = addSignatureAndHashAlgorithmsExtension;
    }

    public Boolean isAddSupportedVersionsExtension() {
        return addSupportedVersionsExtension;
    }

    public void setAddSupportedVersionsExtension(Boolean addSupportedVersionsExtension) {
        this.addSupportedVersionsExtension = addSupportedVersionsExtension;
    }

    public Boolean isAddKeyShareExtension() {
        return addKeyShareExtension;
    }

    public void setAddKeyShareExtension(Boolean addKeyShareExtension) {
        this.addKeyShareExtension = addKeyShareExtension;
    }

    public Boolean isAddEarlyDataExtension() {
        return addEarlyDataExtension;
    }

    public void setAddEarlyDataExtension(Boolean addEarlyDataExtension) {
        this.addEarlyDataExtension = addEarlyDataExtension;
    }

    public void setAddPWDClearExtension(Boolean addPWDClearExtension) {
        this.addPWDClearExtension = addPWDClearExtension;
    }

    public Boolean isAddPSKKeyExchangeModesExtension() {
        return addPSKKeyExchangeModesExtension;
    }

    public void setAddPSKKeyExchangeModesExtension(Boolean addPSKKeyExchangeModesExtension) {
        this.addPSKKeyExchangeModesExtension = addPSKKeyExchangeModesExtension;
    }

    public Boolean isAddPreSharedKeyExtension() {
        return addPreSharedKeyExtension;
    }

    public Boolean isAddPWDClearExtension() {
        return addPWDClearExtension;
    }

    public void setAddPreSharedKeyExtension(Boolean addPreSharedKeyExtension) {
        this.addPreSharedKeyExtension = addPreSharedKeyExtension;
    }

    public void setPSKKeyExchangeModes(List<PskKeyExchangeMode> pskKeyExchangeModes) {
        this.pskKeyExchangeModes = pskKeyExchangeModes;
    }

    public List<PskKeyExchangeMode> getPSKKeyExchangeModes() {
        return pskKeyExchangeModes;
    }

    public Integer getPaddingLength() {
        return paddingLength;
    }

    public void setPaddingLength(Integer paddingLength) {
        this.paddingLength = paddingLength;
    }

    public BigInteger getKeySharePrivate() {
        return defaultKeySharePrivateKey;
    }

    public void setKeySharePrivate(BigInteger defaultKeySharePrivateKey) {
        this.defaultKeySharePrivateKey = defaultKeySharePrivateKey;
    }

    public byte[] getTlsSessionTicket() {
        return Arrays.copyOf(tlsSessionTicket, tlsSessionTicket.length);
    }

    public void setTlsSessionTicket(byte[] tlsSessionTicket) {
        this.tlsSessionTicket = tlsSessionTicket;
    }

    public byte[] getDefaultSignedCertificateTimestamp() {
        return Arrays.copyOf(defaultSignedCertificateTimestamp, defaultSignedCertificateTimestamp.length);
    }

    public void setDefaultSignedCertificateTimestamp(byte[] defaultSignedCertificateTimestamp) {
        this.defaultSignedCertificateTimestamp = defaultSignedCertificateTimestamp;
    }

    public Boolean isAddSignedCertificateTimestampExtension() {
        return addSignedCertificateTimestampExtension;
    }

    public void setAddSignedCertificateTimestampExtension(Boolean addSignedCertificateTimestampExtension) {
        this.addSignedCertificateTimestampExtension = addSignedCertificateTimestampExtension;
    }

    public byte[] getDefaultClientRenegotiationInfo() {
        return Arrays.copyOf(defaultClientRenegotiationInfo, defaultClientRenegotiationInfo.length);
    }

    public void setDefaultClientRenegotiationInfo(byte[] defaultClientRenegotiationInfo) {
        this.defaultClientRenegotiationInfo = defaultClientRenegotiationInfo;
    }

    public Boolean isAddRenegotiationInfoExtension() {
        return addRenegotiationInfoExtension;
    }

    public void setAddRenegotiationInfoExtension(Boolean addRenegotiationInfoExtension) {
        this.addRenegotiationInfoExtension = addRenegotiationInfoExtension;
    }

    public TokenBindingVersion getDefaultTokenBindingVersion() {
        return defaultTokenBindingVersion;
    }

    public void setDefaultTokenBindingVersion(TokenBindingVersion defaultTokenBindingVersion) {
        this.defaultTokenBindingVersion = defaultTokenBindingVersion;
    }

    public List<TokenBindingKeyParameters> getDefaultTokenBindingKeyParameters() {
        return defaultTokenBindingKeyParameters;
    }

    public void setDefaultTokenBindingKeyParameters(List<TokenBindingKeyParameters> defaultTokenBindingKeyParameters) {
        this.defaultTokenBindingKeyParameters = defaultTokenBindingKeyParameters;
    }

    public final void setDefaultTokenBindingKeyParameters(TokenBindingKeyParameters... defaultTokenBindingKeyParameters) {
        this.defaultTokenBindingKeyParameters = new ArrayList(Arrays.asList(defaultTokenBindingKeyParameters));
    }

    public Boolean isAddTokenBindingExtension() {
        return addTokenBindingExtension;
    }

    public void setAddTokenBindingExtension(Boolean addTokenBindingExtension) {
        this.addTokenBindingExtension = addTokenBindingExtension;
    }

    public Boolean isAddHttpsCookie() {
        return addHttpsCookie;
    }

    public void setAddHttpsCookie(Boolean addHttpsCookie) {
        this.addHttpsCookie = addHttpsCookie;
    }

    public String getDefaultHttpsCookieName() {
        return defaultHttpsCookieName;
    }

    public void setDefaultHttpsCookieName(String defaultHttpsCookieName) {
        this.defaultHttpsCookieName = defaultHttpsCookieName;
    }

    public String getDefaultHttpsCookieValue() {
        return defaultHttpsCookieValue;
    }

    public void setDefaultHttpsCookieValue(String defaultHttpsCookieValue) {
        this.defaultHttpsCookieValue = defaultHttpsCookieValue;
    }

    public CertificateStatusRequestType getCertificateStatusRequestExtensionRequestType() {
        return certificateStatusRequestExtensionRequestType;
    }

    public void setCertificateStatusRequestExtensionRequestType(
            CertificateStatusRequestType certificateStatusRequestExtensionRequestType) {
        this.certificateStatusRequestExtensionRequestType = certificateStatusRequestExtensionRequestType;
    }

    public byte[] getCertificateStatusRequestExtensionResponderIDList() {
        return Arrays.copyOf(certificateStatusRequestExtensionResponderIDList,
                certificateStatusRequestExtensionResponderIDList.length);
    }

    public void setCertificateStatusRequestExtensionResponderIDList(
            byte[] certificateStatusRequestExtensionResponderIDList) {
        this.certificateStatusRequestExtensionResponderIDList = certificateStatusRequestExtensionResponderIDList;
    }

    public byte[] getCertificateStatusRequestExtensionRequestExtension() {
        return Arrays.copyOf(certificateStatusRequestExtensionRequestExtension,
                certificateStatusRequestExtensionRequestExtension.length);
    }

    public void setCertificateStatusRequestExtensionRequestExtension(
            byte[] certificateStatusRequestExtensionRequestExtension) {
        this.certificateStatusRequestExtensionRequestExtension = certificateStatusRequestExtensionRequestExtension;
    }

    public byte[] getSecureRemotePasswordExtensionIdentifier() {
        return Arrays.copyOf(secureRemotePasswordExtensionIdentifier, secureRemotePasswordExtensionIdentifier.length);
    }

    public void setSecureRemotePasswordExtensionIdentifier(byte[] secureRemotePasswordExtensionIdentifier) {
        this.secureRemotePasswordExtensionIdentifier = secureRemotePasswordExtensionIdentifier;
    }

    public List<SrtpProtectionProfiles> getSecureRealTimeTransportProtocolProtectionProfiles() {
        return secureRealTimeTransportProtocolProtectionProfiles;
    }

    public void setSecureRealTimeTransportProtocolProtectionProfiles(
            List<SrtpProtectionProfiles> secureRealTimeTransportProtocolProtectionProfiles) {
        this.secureRealTimeTransportProtocolProtectionProfiles = secureRealTimeTransportProtocolProtectionProfiles;
    }

    public byte[] getSecureRealTimeTransportProtocolMasterKeyIdentifier() {
        return Arrays.copyOf(secureRealTimeTransportProtocolMasterKeyIdentifier,
                secureRealTimeTransportProtocolMasterKeyIdentifier.length);
    }

    public void setSecureRealTimeTransportProtocolMasterKeyIdentifier(
            byte[] secureRealTimeTransportProtocolMasterKeyIdentifier) {
        this.secureRealTimeTransportProtocolMasterKeyIdentifier = secureRealTimeTransportProtocolMasterKeyIdentifier;
    }

    public UserMappingExtensionHintType getUserMappingExtensionHintType() {
        return userMappingExtensionHintType;
    }

    public void setUserMappingExtensionHintType(UserMappingExtensionHintType userMappingExtensionHintType) {
        this.userMappingExtensionHintType = userMappingExtensionHintType;
    }

    public List<CertificateType> getCertificateTypeDesiredTypes() {
        return certificateTypeDesiredTypes;
    }

    public void setCertificateTypeDesiredTypes(List<CertificateType> certificateTypeDesiredTypes) {
        this.certificateTypeDesiredTypes = certificateTypeDesiredTypes;
    }

    public List<CertificateType> getClientCertificateTypeDesiredTypes() {
        return clientCertificateTypeDesiredTypes;
    }

    public void setClientCertificateTypeDesiredTypes(List<CertificateType> clientCertificateTypeDesiredTypes) {
        this.clientCertificateTypeDesiredTypes = clientCertificateTypeDesiredTypes;
    }

    public List<CertificateType> getServerCertificateTypeDesiredTypes() {
        return serverCertificateTypeDesiredTypes;
    }

    public void setServerCertificateTypeDesiredTypes(List<CertificateType> serverCertificateTypeDesiredTypes) {
        this.serverCertificateTypeDesiredTypes = serverCertificateTypeDesiredTypes;
    }

    public List<AuthzDataFormat> getClientAuthzExtensionDataFormat() {
        return clientAuthzExtensionDataFormat;
    }

    public void setClientAuthzExtensionDataFormat(List<AuthzDataFormat> clientAuthzExtensionDataFormat) {
        this.clientAuthzExtensionDataFormat = clientAuthzExtensionDataFormat;
    }

    public Boolean isCertificateTypeExtensionMessageState() {
        return certificateTypeExtensionMessageState;
    }

    public void setCertificateTypeExtensionMessageState(Boolean certificateTypeExtensionMessageState) {
        this.certificateTypeExtensionMessageState = certificateTypeExtensionMessageState;
    }

    public List<AuthzDataFormat> getServerAuthzExtensionDataFormat() {
        return serverAuthzExtensionDataFormat;
    }

    public void setServerAuthzExtensionDataFormat(List<AuthzDataFormat> serverAuthzExtensionDataFormat) {
        this.serverAuthzExtensionDataFormat = serverAuthzExtensionDataFormat;
    }

    public List<TrustedAuthority> getTrustedCaIndicationExtensionAuthorties() {
        return trustedCaIndicationExtensionAuthorties;
    }

    public void setTrustedCaIndicationExtensionAuthorties(List<TrustedAuthority> trustedCaIndicationExtensionAuthorties) {
        this.trustedCaIndicationExtensionAuthorties = trustedCaIndicationExtensionAuthorties;
    }

    public Boolean isClientCertificateTypeExtensionMessageState() {
        return clientCertificateTypeExtensionMessageState;
    }

    public void setClientCertificateTypeExtensionMessageState(Boolean clientCertificateTypeExtensionMessageState) {
        this.clientCertificateTypeExtensionMessageState = clientCertificateTypeExtensionMessageState;
    }

    public Boolean isCachedInfoExtensionIsClientState() {
        return cachedInfoExtensionIsClientState;
    }

    public void setCachedInfoExtensionIsClientState(Boolean cachedInfoExtensionIsClientState) {
        this.cachedInfoExtensionIsClientState = cachedInfoExtensionIsClientState;
    }

    public List<CachedObject> getCachedObjectList() {
        return cachedObjectList;
    }

    public void setCachedObjectList(List<CachedObject> cachedObjectList) {
        this.cachedObjectList = cachedObjectList;
    }

    public List<RequestItemV2> getStatusRequestV2RequestList() {
        return statusRequestV2RequestList;
    }

    public void setStatusRequestV2RequestList(List<RequestItemV2> statusRequestV2RequestList) {
        this.statusRequestV2RequestList = statusRequestV2RequestList;
    }

    public Boolean isAddCertificateStatusRequestExtension() {
        return addCertificateStatusRequestExtension;
    }

    public void setAddCertificateStatusRequestExtension(Boolean addCertificateStatusRequestExtension) {
        this.addCertificateStatusRequestExtension = addCertificateStatusRequestExtension;
    }

    public Boolean isAddAlpnExtension() {
        return addAlpnExtension;
    }

    public void setAddAlpnExtension(Boolean addAlpnExtension) {
        this.addAlpnExtension = addAlpnExtension;
    }

    public Boolean isAddSRPExtension() {
        return addSRPExtension;
    }

    public void setAddSRPExtension(Boolean addSRPExtension) {
        this.addSRPExtension = addSRPExtension;
    }

    public Boolean isAddSRTPExtension() {
        return addSRTPExtension;
    }

    public void setAddSRTPExtension(Boolean addSRTPExtension) {
        this.addSRTPExtension = addSRTPExtension;
    }

    public Boolean isAddTruncatedHmacExtension() {
        return addTruncatedHmacExtension;
    }

    public void setAddTruncatedHmacExtension(Boolean addTruncatedHmacExtension) {
        this.addTruncatedHmacExtension = addTruncatedHmacExtension;
    }

    public Boolean isAddUserMappingExtension() {
        return addUserMappingExtension;
    }

    public void setAddUserMappingExtension(Boolean addUserMappingExtension) {
        this.addUserMappingExtension = addUserMappingExtension;
    }

    public Boolean isAddCertificateTypeExtension() {
        return addCertificateTypeExtension;
    }

    public void setAddCertificateTypeExtension(Boolean addCertificateTypeExtension) {
        this.addCertificateTypeExtension = addCertificateTypeExtension;
    }

    public Boolean isAddClientAuthzExtension() {
        return addClientAuthzExtension;
    }

    public void setAddClientAuthzExtension(Boolean addClientAuthzExtension) {
        this.addClientAuthzExtension = addClientAuthzExtension;
    }

    public Boolean isAddServerAuthzExtension() {
        return addServerAuthzExtension;
    }

    public void setAddServerAuthzExtension(Boolean addServerAuthzExtension) {
        this.addServerAuthzExtension = addServerAuthzExtension;
    }

    public Boolean isAddClientCertificateTypeExtension() {
        return addClientCertificateTypeExtension;
    }

    public void setAddClientCertificateTypeExtension(Boolean addClientCertificateTypeExtension) {
        this.addClientCertificateTypeExtension = addClientCertificateTypeExtension;
    }

    public Boolean isAddServerCertificateTypeExtension() {
        return addServerCertificateTypeExtension;
    }

    public void setAddServerCertificateTypeExtension(Boolean addServerCertificateTypeExtension) {
        this.addServerCertificateTypeExtension = addServerCertificateTypeExtension;
    }

    public Boolean isAddEncryptThenMacExtension() {
        return addEncryptThenMacExtension;
    }

    public void setAddEncryptThenMacExtension(Boolean addEncryptThenMacExtension) {
        this.addEncryptThenMacExtension = addEncryptThenMacExtension;
    }

    public Boolean isAddCachedInfoExtension() {
        return addCachedInfoExtension;
    }

    public void setAddCachedInfoExtension(Boolean addCachedInfoExtension) {
        this.addCachedInfoExtension = addCachedInfoExtension;
    }

    public Boolean isAddClientCertificateUrlExtension() {
        return addClientCertificateUrlExtension;
    }

    public void setAddClientCertificateUrlExtension(Boolean addClientCertificateUrlExtension) {
        this.addClientCertificateUrlExtension = addClientCertificateUrlExtension;
    }

    public Boolean isAddTrustedCaIndicationExtension() {
        return addTrustedCaIndicationExtension;
    }

    public void setAddTrustedCaIndicationExtension(Boolean addTrustedCaIndicationExtension) {
        this.addTrustedCaIndicationExtension = addTrustedCaIndicationExtension;
    }

    public Boolean isAddCertificateStatusRequestV2Extension() {
        return addCertificateStatusRequestV2Extension;
    }

    public void setAddCertificateStatusRequestV2Extension(Boolean addCertificateStatusRequestV2Extension) {
        this.addCertificateStatusRequestV2Extension = addCertificateStatusRequestV2Extension;
    }

    public List<CompressionMethod> getDefaultServerSupportedCompressionMethods() {
        return defaultServerSupportedCompressionMethods;
    }

    public void setDefaultServerSupportedCompressionMethods(
            List<CompressionMethod> defaultServerSupportedCompressionMethods) {
        this.defaultServerSupportedCompressionMethods = defaultServerSupportedCompressionMethods;
    }

    public void setDefaultServerSupportedCompressionMethods(
            CompressionMethod... defaultServerSupportedCompressionMethods) {
        this.defaultServerSupportedCompressionMethods = new ArrayList(
                Arrays.asList(defaultServerSupportedCompressionMethods));
    }

    public OutboundConnection getDefaultClientConnection() {
        return defaultClientConnection;
    }

    public void setDefaultClientConnection(OutboundConnection defaultClientConnection) {
        this.defaultClientConnection = defaultClientConnection;
    }

    public InboundConnection getDefaultServerConnection() {
        return defaultServerConnection;
    }

    public void setDefaultServerConnection(InboundConnection defaultServerConnection) {
        this.defaultServerConnection = defaultServerConnection;
    }

    public RunningModeType getDefaultRunningMode() {
        return defaultRunningMode;
    }

    public void setDefaulRunningMode(RunningModeType defaulRunningMode) {
        this.defaultRunningMode = defaulRunningMode;
    }

    public Boolean isStopActionsAfterFatal() {
        return stopActionsAfterFatal;
    }

    public void setStopActionsAfterFatal(Boolean stopActionsAfterFatal) {
        this.stopActionsAfterFatal = stopActionsAfterFatal;
    }

    public List<FilterType> getOutputFilters() {
        return outputFilters;
    }

    public void setOutputFilters(List<FilterType> outputFilters) {
        this.outputFilters = outputFilters;
    }

    public Boolean isApplyFiltersInPlace() {
        return applyFiltersInPlace;
    }

    public void setApplyFiltersInPlace(Boolean applyFiltersInPlace) {
        this.applyFiltersInPlace = applyFiltersInPlace;
    }

    public Boolean isFiltersKeepUserSettings() {
        return filtersKeepUserSettings;
    }

    public void setFiltersKeepUserSettings(Boolean filtersKeepUserSettings) {
        this.filtersKeepUserSettings = filtersKeepUserSettings;
    }

    public byte[] getDefaultClientApplicationTrafficSecret() {
        return Arrays.copyOf(defaultClientApplicationTrafficSecret, defaultClientApplicationTrafficSecret.length);
    }

    public void setDefaultClientApplicationTrafficSecret(byte[] defaultClientApplicationTrafficSecret) {
        this.defaultClientApplicationTrafficSecret = defaultClientApplicationTrafficSecret;
    }

    public byte[] getDefaultServerApplicationTrafficSecret() {
        return Arrays.copyOf(defaultServerApplicationTrafficSecret, defaultServerApplicationTrafficSecret.length);
    }

    public void setDefaultServerApplicationTrafficSecret(byte[] defaultServerApplicationTrafficSecret) {
        this.defaultServerApplicationTrafficSecret = defaultServerApplicationTrafficSecret;
    }

    /**
     * @return the earlyData
     */
    public byte[] getEarlyData() {
        return Arrays.copyOf(earlyData, earlyData.length);
    }

    /**
     * @param earlyData
     *            the earlyData to set
     */
    public void setEarlyData(byte[] earlyData) {
        this.earlyData = earlyData;
    }

    /**
     * @return the defaultPskSets
     */
    public List<PskSet> getDefaultPskSets() {
        return defaultPskSets;
    }

    /**
     * @param defaultPskSets
     *            the defaultPskSets to set
     */
    public void setDefaultPskSets(List<PskSet> defaultPskSets) {
        this.defaultPskSets = defaultPskSets;
    }

    /**
     * @return the psk
     */
    public byte[] getPsk() {
        return Arrays.copyOf(psk, psk.length);
    }

    /**
     * @param psk
     *            the psk to set
     */
    public void setPsk(byte[] psk) {
        this.psk = psk;
    }

    /**
     * @return the defaultSessionTicketAgeAdd
     */
    public byte[] getDefaultSessionTicketAgeAdd() {
        return Arrays.copyOf(defaultSessionTicketAgeAdd, defaultSessionTicketAgeAdd.length);
    }

    /**
     * @param defaultSessionTicketAgeAdd
     *            the defaultSessionTicketAgeAdd to set
     */
    public void setDefaultSessionTicketAgeAdd(byte[] defaultSessionTicketAgeAdd) {
        this.defaultSessionTicketAgeAdd = defaultSessionTicketAgeAdd;
    }

    /**
     * @return the defaultSessionTicketNonce
     */
    public byte[] getDefaultSessionTicketNonce() {
        return Arrays.copyOf(defaultSessionTicketNonce, defaultSessionTicketNonce.length);
    }

    /**
     * @param defaultSessionTicketNonce
     *            the defaultSessionTicketNonce to set
     */
    public void setDefaultSessionTicketNonce(byte[] defaultSessionTicketNonce) {
        this.defaultSessionTicketNonce = defaultSessionTicketNonce;
    }

    /**
     * @return the defaultSessionTicketIdentity
     */
    public byte[] getDefaultSessionTicketIdentity() {
        return Arrays.copyOf(defaultSessionTicketIdentity, defaultSessionTicketIdentity.length);
    }

    /**
     * @param defaultSessionTicketIdentity
     *            the defaultSessionTicketIdentity to set
     */
    public void setDefaultSessionTicketIdentity(byte[] defaultSessionTicketIdentity) {
        this.defaultSessionTicketIdentity = defaultSessionTicketIdentity;
    }

    /**
     * @return the clientEarlyTrafficSecret
     */
    public byte[] getClientEarlyTrafficSecret() {
        return Arrays.copyOf(clientEarlyTrafficSecret, clientEarlyTrafficSecret.length);
    }

    /**
     * @param clientEarlyTrafficSecret
     *            the clientEarlyTrafficSecret to set
     */
    public void setClientEarlyTrafficSecret(byte[] clientEarlyTrafficSecret) {
        this.clientEarlyTrafficSecret = clientEarlyTrafficSecret;
    }

    /**
     * @return the earlySecret
     */
    public byte[] getEarlySecret() {
        return Arrays.copyOf(earlySecret, earlySecret.length);
    }

    /**
     * @param earlySecret
     *            the earlySecret to set
     */
    public void setEarlySecret(byte[] earlySecret) {
        this.earlySecret = earlySecret;
    }

    /**
     * @return the earlyDataCipherSuite
     */
    public CipherSuite getEarlyDataCipherSuite() {
        return earlyDataCipherSuite;
    }

    /**
     * @param earlyDataCipherSuite
     *            the earlyDataCipherSuite to set
     */
    public void setEarlyDataCipherSuite(CipherSuite earlyDataCipherSuite) {
        this.earlyDataCipherSuite = earlyDataCipherSuite;
    }

    /**
     * @return the earlyDataPsk
     */
    public byte[] getEarlyDataPsk() {
        return Arrays.copyOf(earlyDataPsk, earlyDataPsk.length);
    }

    /**
     * @param earlyDataPsk
     *            the earlyDataPsk to set
     */
    public void setEarlyDataPsk(byte[] earlyDataPsk) {
        this.earlyDataPsk = earlyDataPsk;
    }

    /**
     * @return the usePsk
     */
    public Boolean isUsePsk() {
        return usePsk;
    }

    /**
     * @param usePsk
     *            the usePsk to set
     */
    public void setUsePsk(Boolean usePsk) {
        this.usePsk = usePsk;
    }

    public String[] getAlpnAnnouncedProtocols() {
        return alpnAnnouncedProtocols;
    }

    public void setAlpnAnnouncedProtocols(String[] alpnAnnouncedProtocols) {
        this.alpnAnnouncedProtocols = alpnAnnouncedProtocols;
    }

    public NamedGroup getDefaultEcCertificateCurve() {
        return defaultEcCertificateCurve;
    }

    public void setDefaultEcCertificateCurve(NamedGroup defaultEcCertificateCurve) {
        this.defaultEcCertificateCurve = defaultEcCertificateCurve;
    }

    public BigInteger getDefaultClientRSAModulus() {
        return defaultClientRSAModulus;
    }

    public void setDefaultClientRSAModulus(BigInteger defaultClientRSAModulus) {
        this.defaultClientRSAModulus = defaultClientRSAModulus;
    }

    public BigInteger getDefaultClientDhGenerator() {
        return defaultClientDhGenerator;
    }

    public void setDefaultClientDhGenerator(BigInteger defaultClientDhGenerator) {
        this.defaultClientDhGenerator = defaultClientDhGenerator;
    }

    public BigInteger getDefaultClientDhModulus() {
        return defaultClientDhModulus;
    }

    public void setDefaultClientDhModulus(BigInteger defaultClientDhModulus) {
        this.defaultClientDhModulus = defaultClientDhModulus;
    }

    public StarttlsType getStarttlsType() {
        return starttlsType;
    }

    public void setStarttlsType(StarttlsType starttlsType) {
        this.starttlsType = starttlsType;
    }

    public BigInteger getDefaultKeySharePrivateKey() {
        return defaultKeySharePrivateKey;
    }

    public void setDefaultKeySharePrivateKey(BigInteger defaultKeySharePrivateKey) {
        this.defaultKeySharePrivateKey = defaultKeySharePrivateKey;
    }

    public List<KeyShareStoreEntry> getDefaultClientKeyShareEntries() {
        return defaultClientKeyShareEntries;
    }

    public void setDefaultClientKeyShareEntries(List<KeyShareStoreEntry> defaultClientKeyShareEntries) {
        this.defaultClientKeyShareEntries = defaultClientKeyShareEntries;
    }

    public KeyShareStoreEntry getDefaultServerKeyShareEntry() {
        return defaultServerKeyShareEntry;
    }

    public void setDefaultServerKeyShareEntry(KeyShareStoreEntry defaultServerKeyShareEntry) {
        this.defaultServerKeyShareEntry = defaultServerKeyShareEntry;
    }

    public BigInteger getDefaultServerDsaPublicKey() {
        return defaultServerDsaPublicKey;
    }

    public void setDefaultServerDsaPublicKey(BigInteger defaultServerDsaPublicKey) {
        this.defaultServerDsaPublicKey = defaultServerDsaPublicKey;
    }

    public BigInteger getDefaultServerDsaPrimeP() {
        return defaultServerDsaPrimeP;
    }

    public void setDefaultServerDsaPrimeP(BigInteger defaultServerDsaPrimeP) {
        this.defaultServerDsaPrimeP = defaultServerDsaPrimeP;
    }

    public BigInteger getDefaultServerDsaPrimeQ() {
        return defaultServerDsaPrimeQ;
    }

    public void setDefaultServerDsaPrimeQ(BigInteger defaultServerDsaPrimeQ) {
        this.defaultServerDsaPrimeQ = defaultServerDsaPrimeQ;
    }

    public BigInteger getDefaultServerDsaGenerator() {
        return defaultServerDsaGenerator;
    }

    public void setDefaultServerDsaGenerator(BigInteger defaultServerDsaGenerator) {
        this.defaultServerDsaGenerator = defaultServerDsaGenerator;
    }

    public boolean isAutoSelectCertificate() {
        return autoSelectCertificate;
    }

    public void setAutoSelectCertificate(boolean autoSelectCertificate) {
        this.autoSelectCertificate = autoSelectCertificate;
    }

    public NamedGroup getPreferedCertificateSignatureGroup() {
        return preferedCertificateSignatureGroup;
    }

    public void setPreferedCertificateSignatureGroup(NamedGroup preferedCertificateSignatureGroup) {
        this.preferedCertificateSignatureGroup = preferedCertificateSignatureGroup;
    }

    public CertificateKeyType getPreferedCertificateSignatureType() {
        return preferedCertificateSignatureType;
    }

    public void setPreferedCertificateSignatureType(CertificateKeyType preferedCertificateSignatureType) {
        this.preferedCertificateSignatureType = preferedCertificateSignatureType;
    }

    public CertificateKeyPair getDefaultExplicitCertificateKeyPair() {
        return defaultExplicitCertificateKeyPair;
    }

    public void setDefaultExplicitCertificateKeyPair(CertificateKeyPair defaultExplicitCertificateKeyPair) {
        this.defaultExplicitCertificateKeyPair = defaultExplicitCertificateKeyPair;
    }

    public BigInteger getDefaultClientDsaPrivateKey() {
        return defaultClientDsaPrivateKey;
    }

    public void setDefaultClientDsaPrivateKey(BigInteger defaultClientDsaPrivateKey) {
        this.defaultClientDsaPrivateKey = defaultClientDsaPrivateKey;
    }

    public BigInteger getDefaultClientDsaPublicKey() {
        return defaultClientDsaPublicKey;
    }

    public void setDefaultClientDsaPublicKey(BigInteger defaultClientDsaPublicKey) {
        this.defaultClientDsaPublicKey = defaultClientDsaPublicKey;
    }

    public BigInteger getDefaultClientDsaPrimeP() {
        return defaultClientDsaPrimeP;
    }

    public void setDefaultClientDsaPrimeP(BigInteger defaultClientDsaPrimeP) {
        this.defaultClientDsaPrimeP = defaultClientDsaPrimeP;
    }

    public BigInteger getDefaultClientDsaPrimeQ() {
        return defaultClientDsaPrimeQ;
    }

    public void setDefaultClientDsaPrimeQ(BigInteger defaultClientDsaPrimeQ) {
        this.defaultClientDsaPrimeQ = defaultClientDsaPrimeQ;
    }

    public BigInteger getDefaultClientDsaGenerator() {
        return defaultClientDsaGenerator;
    }

    public void setDefaultClientDsaGenerator(BigInteger defaultClientDsaGenerator) {
        this.defaultClientDsaGenerator = defaultClientDsaGenerator;
    }

    public Boolean getAutoAdjustSignatureAndHashAlgorithm() {
        return autoAdjustSignatureAndHashAlgorithm;
    }

    public void setAutoAdjustSignatureAndHashAlgorithm(Boolean autoAdjustSignatureAndHashAlgorithm) {
        this.autoAdjustSignatureAndHashAlgorithm = autoAdjustSignatureAndHashAlgorithm;
    }

    public HashAlgorithm getPreferredHashAlgorithm() {
        return preferredHashAlgorithm;
    }

    public void setPreferredHashAlgorithm(HashAlgorithm preferredHashAlgorithm) {
        this.preferredHashAlgorithm = preferredHashAlgorithm;
    }

    public byte[] getDefaultHandshakeSecret() {
        return Arrays.copyOf(defaultHandshakeSecret, defaultHandshakeSecret.length);
    }

    public void setDefaultHandshakeSecret(byte[] defaultHandshakeSecret) {
        this.defaultHandshakeSecret = defaultHandshakeSecret;
    }
<<<<<<< HEAD

    public String getDefaultClientPWDUsername() {
        return defaultClientPWDUsername;
    }

    public void setDefaultClientPWDUsername(String username) {
        this.defaultClientPWDUsername = username;
    }

    public byte[] getDefaultServerPWDSalt() {
        return defaultServerPWDSalt;
    }

    public void setDefaultServerPWDSalt(byte[] salt) {
        this.defaultServerPWDSalt = salt;
    }

    public String getDefaultPWDPassword() {
        return defaultPWDPassword;
    }

    public void setDefaultPWDPassword(String password) {
        this.defaultPWDPassword = password;
    }

    /**
     * Min iterations for finding the PWD password element
     */
    public int getDefaultPWDIterations() {
        return defaultPWDIterations;
    }

    public void setDefaultPWDIterations(int defaultPWDIterations) {
        this.defaultPWDIterations = defaultPWDIterations;
    }

    public byte[] getDefaultServerPWDPrivate() {
        return defaultServerPWDPrivate;
    }

    public void setDefaultServerPWDPrivate(byte[] defaultServerPWDPrivate) {
        this.defaultServerPWDPrivate = defaultServerPWDPrivate;
    }

    public byte[] getDefaultServerPWDMask() {
        return defaultServerPWDMask;
    }

    public void setDefaultServerPWDMask(byte[] defaultServerPWDMask) {
        this.defaultServerPWDMask = defaultServerPWDMask;
    }

    public byte[] getDefaultClientPWDPrivate() {
        return defaultClientPWDPrivate;
    }

    public void setDefaultClientPWDPrivate(byte[] defaultClientPWDPrivate) {
        this.defaultClientPWDPrivate = defaultClientPWDPrivate;
    }

    public byte[] getDefaultClientPWDMask() {
        return defaultClientPWDMask;
    }

    public void setDefaultClientPWDMask(byte[] defaultClientPWDMask) {
        this.defaultClientPWDMask = defaultClientPWDMask;
    }

    public NamedGroup getDefaultPWDProtectGroup() {
        return defaultPWDProtectGroup;
    }

    public void setDefaultPWDProtectGroup(NamedGroup defaultPWDProtectGroup) {
        this.defaultPWDProtectGroup = defaultPWDProtectGroup;
    }

    public CustomECPoint getDefaultServerPWDProtectPublicKey() {
        return defaultServerPWDProtectPublicKey;
    }

    public void setDefaultServerPWDProtectPublicKey(CustomECPoint defaultServerPWDProtectPublicKey) {
        this.defaultServerPWDProtectPublicKey = defaultServerPWDProtectPublicKey;
    }

    public BigInteger getDefaultServerPWDProtectPrivateKey() {
        return defaultServerPWDProtectPrivateKey;
    }

    public void setDefaultServerPWDProtectPrivateKey(BigInteger defaultServerPWDProtectPrivateKey) {
        this.defaultServerPWDProtectPrivateKey = defaultServerPWDProtectPrivateKey;
    }

    public BigInteger getDefaultServerPWDProtectRandomSecret() {
        return defaultServerPWDProtectRandomSecret;
    }

    public void setDefaultServerPWDProtectRandomSecret(BigInteger defaultServerPWDProtectRandomSecret) {
        this.defaultServerPWDProtectRandomSecret = defaultServerPWDProtectRandomSecret;
    }

    public Boolean isAddPWDProtectExtension() {
        return addPWDProtectExtension;
    }

    public void setAddPWDProtectExtension(Boolean addPWDProtectExtension) {
        this.addPWDProtectExtension = addPWDProtectExtension;
    }
=======
>>>>>>> 8e40553c
}<|MERGE_RESOLUTION|>--- conflicted
+++ resolved
@@ -3352,7 +3352,6 @@
     public void setDefaultHandshakeSecret(byte[] defaultHandshakeSecret) {
         this.defaultHandshakeSecret = defaultHandshakeSecret;
     }
-<<<<<<< HEAD
 
     public String getDefaultClientPWDUsername() {
         return defaultClientPWDUsername;
@@ -3460,6 +3459,4 @@
     public void setAddPWDProtectExtension(Boolean addPWDProtectExtension) {
         this.addPWDProtectExtension = addPWDProtectExtension;
     }
-=======
->>>>>>> 8e40553c
 }