/**
 * TLS-Attacker - A Modular Penetration Testing Framework for TLS
 *
 * Copyright 2014-2020 Ruhr University Bochum, Paderborn University,
 * and Hackmanit GmbH
 *
 * Licensed under Apache License 2.0
 * http://www.apache.org/licenses/LICENSE-2.0
 */

package de.rub.nds.tlsattacker.core.config;

import de.rub.nds.modifiablevariable.util.ArrayConverter;
import de.rub.nds.modifiablevariable.util.UnformattedByteArrayAdapter;
import de.rub.nds.tlsattacker.core.certificate.CertificateKeyPair;
import de.rub.nds.tlsattacker.core.connection.InboundConnection;
import de.rub.nds.tlsattacker.core.connection.OutboundConnection;
import de.rub.nds.tlsattacker.core.constants.AlertDescription;
import de.rub.nds.tlsattacker.core.constants.AlertLevel;
import de.rub.nds.tlsattacker.core.constants.AlpnProtocol;
import de.rub.nds.tlsattacker.core.constants.AuthzDataFormat;
import de.rub.nds.tlsattacker.core.constants.CertificateKeyType;
import de.rub.nds.tlsattacker.core.constants.CertificateStatusRequestType;
import de.rub.nds.tlsattacker.core.constants.CertificateType;
import de.rub.nds.tlsattacker.core.constants.ChooserType;
import de.rub.nds.tlsattacker.core.constants.CipherSuite;
import de.rub.nds.tlsattacker.core.constants.ClientAuthenticationType;
import de.rub.nds.tlsattacker.core.constants.ClientCertificateType;
import de.rub.nds.tlsattacker.core.constants.CompressionMethod;
import de.rub.nds.tlsattacker.core.constants.ECPointFormat;
import de.rub.nds.tlsattacker.core.constants.EsniDnsKeyRecordVersion;
import de.rub.nds.tlsattacker.core.constants.EsniVersion;
import de.rub.nds.tlsattacker.core.constants.ExtensionType;
import de.rub.nds.tlsattacker.core.constants.GOSTCurve;
import de.rub.nds.tlsattacker.core.constants.HashAlgorithm;
import de.rub.nds.tlsattacker.core.constants.HeartbeatMode;
import de.rub.nds.tlsattacker.core.constants.MaxFragmentLength;
import de.rub.nds.tlsattacker.core.constants.NameType;
import de.rub.nds.tlsattacker.core.constants.NamedGroup;
import de.rub.nds.tlsattacker.core.constants.PRFAlgorithm;
import de.rub.nds.tlsattacker.core.constants.ProtocolVersion;
import de.rub.nds.tlsattacker.core.constants.PskKeyExchangeMode;
import de.rub.nds.tlsattacker.core.constants.RunningModeType;
import de.rub.nds.tlsattacker.core.constants.SSL2CipherSuite;
import de.rub.nds.tlsattacker.core.constants.SignatureAndHashAlgorithm;
import de.rub.nds.tlsattacker.core.constants.SrtpProtectionProfiles;
import de.rub.nds.tlsattacker.core.constants.StarttlsType;
import de.rub.nds.tlsattacker.core.constants.TokenBindingKeyParameters;
import de.rub.nds.tlsattacker.core.constants.TokenBindingType;
import de.rub.nds.tlsattacker.core.constants.TokenBindingVersion;
import de.rub.nds.tlsattacker.core.constants.UserMappingExtensionHintType;
import de.rub.nds.tlsattacker.core.crypto.ec.CurveFactory;
import de.rub.nds.tlsattacker.core.crypto.ec.EllipticCurve;
import de.rub.nds.tlsattacker.core.crypto.ec.Point;
import de.rub.nds.tlsattacker.core.crypto.keys.CustomRSAPrivateKey;
import de.rub.nds.tlsattacker.core.exceptions.ConfigurationException;
import de.rub.nds.tlsattacker.core.protocol.message.extension.cachedinfo.CachedObject;
import de.rub.nds.tlsattacker.core.protocol.message.extension.keyshare.KeyShareEntry;
import de.rub.nds.tlsattacker.core.protocol.message.extension.keyshare.KeyShareStoreEntry;
import de.rub.nds.tlsattacker.core.protocol.message.extension.psk.PskSet;
import de.rub.nds.tlsattacker.core.protocol.message.extension.statusrequestv2.RequestItemV2;
import de.rub.nds.tlsattacker.core.protocol.message.extension.trustedauthority.TrustedAuthority;
import de.rub.nds.tlsattacker.core.record.layer.RecordLayerType;
import de.rub.nds.tlsattacker.core.workflow.action.executor.ActionOption;
import de.rub.nds.tlsattacker.core.workflow.action.executor.WorkflowExecutorType;
import de.rub.nds.tlsattacker.core.workflow.factory.WorkflowTraceType;
import de.rub.nds.tlsattacker.core.workflow.filter.FilterType;
import java.io.ByteArrayInputStream;
import java.io.ByteArrayOutputStream;
import java.io.File;
import java.io.IOException;
import java.io.InputStream;
import java.io.Serializable;
import java.lang.reflect.Field;
import java.math.BigInteger;
import java.nio.charset.Charset;
import java.security.PrivateKey;
import java.util.ArrayList;
import java.util.Arrays;
import java.util.LinkedList;
import java.util.List;
import javax.xml.bind.annotation.XmlAccessType;
import javax.xml.bind.annotation.XmlAccessorType;
import javax.xml.bind.annotation.XmlElement;
import javax.xml.bind.annotation.XmlRootElement;
import javax.xml.bind.annotation.adapters.XmlJavaTypeAdapter;
import org.apache.logging.log4j.LogManager;
import org.apache.logging.log4j.Logger;
import org.bouncycastle.crypto.tls.Certificate;

@SuppressWarnings("SpellCheckingInspection")
@XmlRootElement
@XmlAccessorType(XmlAccessType.FIELD)
public class Config implements Serializable {

    private static final Logger LOGGER = LogManager.getLogger();

    /**
     * The default Config file to load.
     */
    private static final String DEFAULT_CONFIG_FILE = "/default_config.xml";

    private static final ConfigCache DEFAULT_CONFIG_CACHE;

    static {
        DEFAULT_CONFIG_CACHE = new ConfigCache(createConfig());
    }

    public static Config createConfig() {
        if (DEFAULT_CONFIG_CACHE != null) {
            return DEFAULT_CONFIG_CACHE.getCachedCopy();
        }
        InputStream stream = Config.class.getResourceAsStream(DEFAULT_CONFIG_FILE);
        return ConfigIO.read(stream);

    }

    public Boolean isResetTrace() {
        return resetTrace;
    }

    public void setResetTrace(Boolean resetTrace) {
        this.resetTrace = resetTrace;
    }

    public Boolean isSkipExecutedActions() {
        return skipExecutedActions;
    }

    public void setSkipExecutedActions(Boolean skipExecutedActions) {
        this.skipExecutedActions = skipExecutedActions;
    }

    public static Config createConfig(File f) {
        return ConfigIO.read(f);
    }

    public static Config createConfig(InputStream stream) {
        Config config = ConfigIO.read(stream);
        try {
            stream.close();
        } catch (IOException ex) {
            LOGGER.warn("Could not close resource Stream!", ex);
            return ConfigIO.read(stream);
        }
        return config;
    }

    public static Config createEmptyConfig() {
        Config c = new Config();
        for (Field field : c.getClass().getDeclaredFields()) {
            if (!field.getName().equals("LOGGER") && !field.getType().isPrimitive()
                && !field.getName().contains("Extension")) {
                field.setAccessible(true);
                try {
                    field.set(c, null);
                } catch (IllegalAccessException e) {
                    LOGGER.warn("Could not set field in Config!", e);
                }
            }
        }
        return c;
    }

    @XmlJavaTypeAdapter(UnformattedByteArrayAdapter.class)
    private byte[] defaultHandshakeSecret = new byte[32];

    private boolean throwExceptionOnParserContextViolation = false;

    private CertificateKeyType preferredCertificateSignatureType = CertificateKeyType.RSA;

    private NamedGroup preferredCertificateSignatureGroup = NamedGroup.SECP256R1;

    private Boolean autoSelectCertificate = true;

    private CertificateKeyPair defaultExplicitCertificateKeyPair;

    private Boolean autoAdjustSignatureAndHashAlgorithm = true;

    private HashAlgorithm preferredHashAlgorithm = HashAlgorithm.SHA256;

    /**
     * List of filters to apply on workflow traces before serialization.
     */
    private List<FilterType> outputFilters;

    /**
     * Whether filters return a copy of the input workflow trace or overwrite it in place. While copying would be
     * preferred in general, overwriting might be desired in some scenarios for better performance.
     */
    private Boolean applyFiltersInPlace = true;

    /**
     * Whether to keep explicit user settings in the workflow trace when applying filters or not. Filters might override
     * explicit user definitions in the filtered workflow trace. For example, the DefaultFilter removes explicitly
     * overwritten default connections. If this flag is true, the user defined connections would be restored afterwards.
     */
    private Boolean filtersKeepUserSettings = true;

    /**
     * If we receive records in the wrong order we will reorder them
     */
    private Boolean reorderReceivedDtlsRecords = true;

    /**
     * Default value for ProtocolVersionFields
     */
    private ProtocolVersion highestProtocolVersion = ProtocolVersion.TLS12;

    /**
     * The default connection parameters to use when running TLS-Client.
     */
    private OutboundConnection defaultClientConnection;

    /**
     * After executing a workflow trace, the final state of the TCP socket is stored inside the context. By default the
     * socket timeout for determining this state is set to 1ms. If execution speed is not important, this can be set to
     * true, so that the regular connection timeout settings are used.
     */
    private Boolean receiveFinalTcpSocketStateWithTimeout = false;

    /**
     * Setting this to true results in multiple attempts to initialize a connection to the server when a
     * ClientTcpTransportHandler is used.
     */
    private Boolean retryFailedClientTcpSocketInitialization = false;

    /**
     * The default connection parameters to use when running TLS-Server.
     */
    private InboundConnection defaultServerConnection;

    private RunningModeType defaultRunningMode = RunningModeType.CLIENT;

    /**
     * If default generated WorkflowTraces should contain client Authentication
     */
    private Boolean clientAuthentication = false;

    /**
     * Which Signature and Hash algorithms we support
     */
    private List<SignatureAndHashAlgorithm> defaultClientSupportedSignatureAndHashAlgorithms;

    /**
     * Which Cipher suites we support by default
     */
    private List<CipherSuite> defaultClientSupportedCipherSuites;

    /**
     * Which Cipher suites we support by default
     */
    private List<CipherSuite> defaultServerSupportedCipherSuites;

    /**
     * Default clientSupportedNamed groups
     */
    private List<NamedGroup> defaultClientNamedGroups;

    /**
     * Default clientSupportedNamed groups
     */
    private List<NamedGroup> defaultServerNamedGroups;

    /**
     * Supported ProtocolVersions by default
     */
    private List<ProtocolVersion> supportedVersions;

    /**
     * Which heartBeat mode we are in
     */
    private HeartbeatMode heartbeatMode = HeartbeatMode.PEER_ALLOWED_TO_SEND;

    /**
     * Padding length for TLS 1.3 messages
     */
    private Integer defaultAdditionalPadding = 0;

    /**
     * Key type for KeyShareExtension
     */
    private NamedGroup defaultSelectedNamedGroup = NamedGroup.SECP256R1;

    private BigInteger defaultKeySharePrivateKey = new BigInteger("FFFF", 16);

    private List<NamedGroup> defaultClientKeyShareNamedGroups;

    private List<KeyShareStoreEntry> defaultClientKeyStoreEntries;

    private KeyShareStoreEntry defaultServerKeyShareEntry;

    private NameType sniType = NameType.HOST_NAME;

    private int prefferedCertRsaKeySize = 2048;

    private int prefferedCertDssKeySize = 2048;

    /**
     * MaxFragmentLength in MaxFragmentLengthExtension
     */
    private MaxFragmentLength maxFragmentLength = MaxFragmentLength.TWO_9;

    /**
     * Determine if CCS should be encrypted in TLS 1.3 if encryption is set up for record layer
     */
    private Boolean encryptChangeCipherSpecTls13 = false;

    /**
     * SessionTLSTicket for the SessionTLSTicketExtension. It's an empty session ticket since we initiate a new
     * connection.
     */
    @XmlJavaTypeAdapter(UnformattedByteArrayAdapter.class)
    private byte[] tlsSessionTicket = new byte[0];

    /**
     * Renegotiation info for the RenegotiationInfo extension for the Client. It's an empty info since we initiate a new
     * connection.
     */
    @XmlJavaTypeAdapter(UnformattedByteArrayAdapter.class)
    private byte[] defaultClientRenegotiationInfo = new byte[0];

    /**
     * Renegotiation info for the RenegotiationInfo extension for the Client. It's an empty info since we initiate a new
     * connection.
     */
    @XmlJavaTypeAdapter(UnformattedByteArrayAdapter.class)
    private byte[] defaultServerRenegotiationInfo = new byte[0];

    /**
     * SignedCertificateTimestamp for the SignedCertificateTimestampExtension. It's an empty timestamp, since the server
     * sends it.
     */
    @XmlJavaTypeAdapter(UnformattedByteArrayAdapter.class)
    private byte[] defaultSignedCertificateTimestamp = new byte[0];

    /**
     * TokenBinding default version. To be defined later.
     */
    private TokenBindingVersion defaultTokenBindingVersion = TokenBindingVersion.DRAFT_13;

    /**
     * Default TokenBinding Key Parameters.
     */
    private List<TokenBindingKeyParameters> defaultTokenBindingKeyParameters;

    /**
     * This is the request type of the CertificateStatusRequest extension
     */
    private CertificateStatusRequestType certificateStatusRequestExtensionRequestType =
        CertificateStatusRequestType.OCSP;

    /**
     * This is the responder ID list of the CertificateStatusRequest extension
     */
    @XmlJavaTypeAdapter(UnformattedByteArrayAdapter.class)
    private byte[] certificateStatusRequestExtensionResponderIDList = new byte[0];

    /**
     * This is the request extension of the CertificateStatusRequest extension
     */
    @XmlJavaTypeAdapter(UnformattedByteArrayAdapter.class)
    private byte[] certificateStatusRequestExtensionRequestExtension = new byte[0];

    /**
     * Default ALPN announced protocols
     */
    private List<String> defaultProposedAlpnProtocols;

    private String defaultSelectedAlpnProtocol = AlpnProtocol.HTTP_2.getConstant();

    /**
     * Default SRP Identifier
     */
    @XmlJavaTypeAdapter(UnformattedByteArrayAdapter.class)
    private byte[] secureRemotePasswordExtensionIdentifier = "UserName".getBytes(Charset.forName("UTF-8"));

    /**
     * Default SRTP extension protection profiles The list contains every protection profile as in RFC 5764
     */
    private List<SrtpProtectionProfiles> secureRealTimeTransportProtocolProtectionProfiles;

    /**
     * Default SRTP extension master key identifier
     */
    @XmlJavaTypeAdapter(UnformattedByteArrayAdapter.class)
    private byte[] secureRealTimeTransportProtocolMasterKeyIdentifier = new byte[0];

    /**
     * Default user mapping extension hint type
     */
    private UserMappingExtensionHintType userMappingExtensionHintType = UserMappingExtensionHintType.UPN_DOMAIN_HINT;

    /**
     * Default certificate type extension desired types
     */
    private List<CertificateType> certificateTypeDesiredTypes;

    /**
     * Default client certificate type extension desired types
     */
    private List<CertificateType> clientCertificateTypeDesiredTypes;

    /**
     * Default server certificate type extension desired types
     */
    private List<CertificateType> serverCertificateTypeDesiredTypes;

    /**
     * Default client authz extension data format list
     */
    private List<AuthzDataFormat> clientAuthzExtensionDataFormat;

    /**
     * Default state for the certificate type extension message. State "client"
     */
    private Boolean certificateTypeExtensionMessageState = true;

    /**
     * Default sever authz extension data format list.
     */
    private List<AuthzDataFormat> serverAuthzExtensionDataFormat;

    /**
     * Default trusted ca indication extension trusted CAs.
     */
    private List<TrustedAuthority> trustedCaIndicationExtensionAuthorities;

    /**
     * Default state for the client certificate type extension message (state "client").
     */
    private Boolean clientCertificateTypeExtensionMessageState = true;

    /**
     * Default state for the cached info extension message (state "client").
     */
    private Boolean cachedInfoExtensionIsClientState = true;

    /**
     * Default cached objects for the cached info extension.
     */
    private List<CachedObject> cachedObjectList;

    /**
     * Default certificate status request v2 extension request list.
     */
    private List<RequestItemV2> statusRequestV2RequestList;

    /**
     * If we should use a workflow trace specified in File
     */
    private String workflowInput = null;

    /**
     * If set, save the workflow trace to this file after trace execution.
     */
    private String workflowOutput = null;

    /**
     * If set, save the actually used config to this file after trace execution.
     */
    private String configOutput = null;

    /**
     * The Type of workflow trace that should be generated
     */
    private WorkflowTraceType workflowTraceType = null;

    /**
     * If the Default generated workflowtrace should contain Application data send by servers
     */
    private Boolean serverSendsApplicationData = false;

    /**
     * If we generate ClientHello with extensions in SSL
     */
    private Boolean addExtensionsInSSL = false;

    /**
     * If we generate ClientHello with the ECPointFormat extension
     */
    private Boolean addECPointFormatExtension = true;

    /**
     * If we generate ClientHello with the EllipticCurve extension
     */
    private Boolean addEllipticCurveExtension = true;

    /**
     * If we generate ClientHello with the Heartbeat extension
     */
    private Boolean addHeartbeatExtension = false;

    /**
     * If we generate ClientHello with the MaxFragmentLength extension
     */
    private Boolean addMaxFragmentLengthExtension = false;

    /**
     * If we generate ClientHello with the ServerNameIndication extension
     */
    private Boolean addServerNameIndicationExtension = false;

    /**
     * If we generate ClientHello with the SignatureAndHashAlgorithm extension
     */
    private Boolean addSignatureAndHashAlgorithmsExtension = true;

    /**
     * If we generate ClientHello with the SupportedVersion extension
     */
    private Boolean addSupportedVersionsExtension = false;

    /**
     * If we generate ClientHello with the KeyShare extension
     */
    private Boolean addKeyShareExtension = false;

    /**
     * If we generate ClientHello with the EarlyData extension
     */
    private Boolean addEarlyDataExtension = false;

    /**
     * The maximum amount of early data included in the EarlyDataExtension
     */
    private Integer defaultMaxEarlyDataSize = 16384;

    /**
     * If we generate ClientHello with the EncryptedServerNameIndication extension
     */
    private Boolean addEncryptedServerNameIndicationExtension = false;

    /**
     * If we generate ClientHello with the PWDClear extension
     */
    private Boolean addPWDClearExtension = false;

    /**
     * If we generate ClientHello with the PWDProtect extension
     */
    private Boolean addPWDProtectExtension = false;

    /**
     * If we generate ClientHello with the PSKKeyExchangeModes extension
     */
    private Boolean addPSKKeyExchangeModesExtension = false;

    /**
     * If we generate ClientHello with the PreSharedKey extension
     */
    private Boolean addPreSharedKeyExtension = false;
    /**
     * If we generate ClientHello with the Padding extension
     */
    private Boolean addPaddingExtension = false;

    /**
     * If we generate ClientHello with the ExtendedMasterSecret extension
     */
    private Boolean addExtendedMasterSecretExtension = false;

    /**
     * If we generate ClientHello with the SessionTicketTLS extension
     */
    private Boolean addSessionTicketTLSExtension = false;

    /**
     * If we generate ClientHello with extended Random Extension
     */
    private Boolean addExtendedRandomExtension = false;

    /**
     * If we generate ClientHello with SignedCertificateTimestamp extension
     */
    private Boolean addSignedCertificateTimestampExtension = false;

    /**
     * If we generate ClientHello with RenegotiationInfo extension
     */
    private Boolean addRenegotiationInfoExtension = true;

    /**
     * If we generate ClientHello with TokenBinding extension.
     */
    private Boolean addTokenBindingExtension = false;

    /**
     * Whether HTTPS request should contain a cookie header field or not.
     */
    private Boolean addHttpsCookie = false;

    /**
     * Default cookie value to use if addHttpsCookie is true.
     */
    private String defaultHttpsCookieName = "tls-attacker";

    /**
     * Default cookie value to use if addHttpsCookie is true.
     */
    private String defaultHttpsCookieValue = "42130912812";

    /**
     * If we generate ClientHello with CertificateStatusRequest extension
     */
    private Boolean addCertificateStatusRequestExtension = false;

    /**
     * If we generate ClientHello with ALPN extension
     */
    private Boolean addAlpnExtension = false;

    /**
     * If we generate ClientHello with SRP extension
     */
    private Boolean addSRPExtension = false;

    /**
     * If we generate ClientHello with SRTP extension
     */
    private Boolean addSRTPExtension = false;

    /**
     * If we generate ClientHello with truncated hmac extension
     */
    private Boolean addTruncatedHmacExtension = false;

    /**
     * If we generate ClientHello with user mapping extension
     */
    private Boolean addUserMappingExtension = false;

    /**
     * If we generate ClientHello with certificate type extension
     */
    private Boolean addCertificateTypeExtension = false;

    /**
     * If we generate ClientHello with client authz extension
     */
    private Boolean addClientAuthzExtension = false;

    /**
     * If we generate ClientHello with server authz extension
     */
    private Boolean addServerAuthzExtension = false;

    /**
     * If we generate ClientHello with client certificate type extension
     */
    private Boolean addClientCertificateTypeExtension = false;

    /**
     * If we generate ClientHello with server certificate type extension
     */
    private Boolean addServerCertificateTypeExtension = false;

    /**
     * If we generate ClientHello with encrypt then mac extension
     */
    private Boolean addEncryptThenMacExtension = false;

    /**
     * If we generate ClientHello with cached info extension
     */
    private Boolean addCachedInfoExtension = false;

    /**
     * If we generate ClientHello with client certificate url extension
     */
    private Boolean addClientCertificateUrlExtension = false;

    /**
     * If we generate ClientHello with trusted ca indication extension
     */
    private Boolean addTrustedCaIndicationExtension = false;

    /**
     * If we generate ClientHello with status request v2 extension
     */
    private Boolean addCertificateStatusRequestV2Extension = false;

    /**
     * If we generate ClientHello with TLS 1.3 cookie extension
     */
    private Boolean addCookieExtension = false;

    /**
     * If set to true, timestamps will be updated upon execution of a workflowTrace
     */
    private Boolean updateTimestamps = true;

    /**
     * PSKKeyExchangeModes to be used in 0-RTT (or TLS 1.3 resumption)
     */
    List<PskKeyExchangeMode> pskKeyExchangeModes;

    /**
     * The PSK to use.
     */
    @XmlJavaTypeAdapter(UnformattedByteArrayAdapter.class)
    private byte[] psk = new byte[0];

    /**
     * The client's early traffic secret.
     */
    @XmlJavaTypeAdapter(UnformattedByteArrayAdapter.class)
    private byte[] clientEarlyTrafficSecret = new byte[128];

    /**
     * The early secret of the session.
     */
    @XmlJavaTypeAdapter(UnformattedByteArrayAdapter.class)
    private byte[] earlySecret = new byte[256];

    /**
     * The cipher suite used for early data.
     */
    private CipherSuite earlyDataCipherSuite = CipherSuite.TLS_AES_128_GCM_SHA256;

    /**
     * The psk used for early data (!= earlySecret or earlyTrafficSecret).
     */
    @XmlJavaTypeAdapter(UnformattedByteArrayAdapter.class)
    private byte[] earlyDataPsk = new byte[256];

    /**
     * Contains all values related to TLS 1.3 PSKs.
     */
    private List<PskSet> defaultPskSets = new LinkedList<>();

    /**
     * Always includes at most 1 PSK in the PreShareKey Extension.
     */
    private Boolean limitPsksToOne = false;

    /**
     * If records are predefined for a SendAction, assign each message a predefined record and place automatically
     * generated ones in between.
     */
    private Boolean preserveMessageRecordRelation = false;

    /**
     * Do we use a psk for our secrets?
     */
    private Boolean usePsk = false;

    /**
     * Early data to be sent.
     */
    @XmlJavaTypeAdapter(UnformattedByteArrayAdapter.class)
    private byte[] earlyData = ArrayConverter.hexStringToByteArray("544c532d41747461636b65720a");

    @XmlJavaTypeAdapter(UnformattedByteArrayAdapter.class)
    private byte[] distinguishedNames = new byte[0];

    private Boolean enforceSettings = false;

    /**
     * Stop as soon as all expected messages are received and don't wait for more
     */
    private Boolean earlyStop = false;

    /**
     * If true, Random of the context is not seeded with an explicit value, thus client/server randoms are not
     * deterministic.
     */
    private Boolean stealthMode = false;

    private Boolean stopActionsAfterIOException = false;

    private Boolean stopTraceAfterUnexpected = false;

    /**
     * ActionOptions that are automatically applied to Actions of the MessageFactory
     */
    private List<ActionOption> messageFactoryActionOptions = new LinkedList<>();

    private BigInteger defaultServerDhGenerator = new BigInteger("2");

    private BigInteger defaultServerDhModulus =
        new BigInteger(
            "5809605995369958062791915965639201402176612226902900533702900882779736177890990861472094774477339581147373410185646378328043729800750470098210924487866935059164371588168047540943981644516632755067501626434556398193186628990071248660819361205119793693985433297036118232914410171876807536457391277857011849897410207519105333355801121109356897459426271845471397952675959440793493071628394122780510124618488232602464649876850458861245784240929258426287699705312584509625419513463605155428017165714465363094021609290561084025893662561222573202082865797821865270991145082200656978177192827024538990239969175546190770645685893438011714430426409338676314743571154537142031573004276428701433036381801705308659830751190352946025482059931306571004727362479688415574702596946457770284148435989129632853918392117997472632693078113129886487399347796982772784615865232621289656944284216824611318709764535152507354116344703769998514148343807");

    private BigInteger defaultClientDhGenerator = new BigInteger("2");

    private BigInteger defaultClientDhModulus =
        new BigInteger(
            "5809605995369958062791915965639201402176612226902900533702900882779736177890990861472094774477339581147373410185646378328043729800750470098210924487866935059164371588168047540943981644516632755067501626434556398193186628990071248660819361205119793693985433297036118232914410171876807536457391277857011849897410207519105333355801121109356897459426271845471397952675959440793493071628394122780510124618488232602464649876850458861245784240929258426287699705312584509625419513463605155428017165714465363094021609290561084025893662561222573202082865797821865270991145082200656978177192827024538990239969175546190770645685893438011714430426409338676314743571154537142031573004276428701433036381801705308659830751190352946025482059931306571004727362479688415574702596946457770284148435989129632853918392117997472632693078113129886487399347796982772784615865232621289656944284216824611318709764535152507354116344703769998514148343807");

    private BigInteger defaultServerDhPrivateKey = new BigInteger("FFFF", 16);

    private BigInteger defaultClientDhPrivateKey = new BigInteger("FFFF", 16);

    private BigInteger defaultServerDhPublicKey =
        new BigInteger(
            "2043613254509771843465057207078304133427100053346630496863115304729422431506842297554370188431622336168084226893060531474609378481237396107127063278624858982135545329954888129900714249447398611399069380214077491792199889131147659097337451088584054931352640316306698530468089459265836208766829761530786550035554546801263324790398605318443686766315312672983302101280548433287949333943437948214799189911192606949101858307621640886413682299273130735853556255008467704876737231663242842259426239401780891543201358635180397430055997246351872086043137262555233050955216238105392009330462604912891943865361186717249962097299588875409587651544594728203293910128024102640696503192096755401014128136916889018704050784334709496695214785225237421325503031115105974843553040027247097092511319153606298406218024502785451855415341620633845851737579504653807158340552365430158715166515645118698024341396560621615465703434564793715203380646117");

    private BigInteger defaultClientDhPublicKey =
        new BigInteger(
            "2043613254509771843465057207078304133427100053346630496863115304729422431506842297554370188431622336168084226893060531474609378481237396107127063278624858982135545329954888129900714249447398611399069380214077491792199889131147659097337451088584054931352640316306698530468089459265836208766829761530786550035554546801263324790398605318443686766315312672983302101280548433287949333943437948214799189911192606949101858307621640886413682299273130735853556255008467704876737231663242842259426239401780891543201358635180397430055997246351872086043137262555233050955216238105392009330462604912891943865361186717249962097299588875409587651544594728203293910128024102640696503192096755401014128136916889018704050784334709496695214785225237421325503031115105974843553040027247097092511319153606298406218024502785451855415341620633845851737579504653807158340552365430158715166515645118698024341396560621615465703434564793715203380646117");

    private BigInteger defaultServerDsaPrivateKey = new BigInteger("FFFF", 16);

    private BigInteger defaultServerDsaPublicKey =
        new BigInteger(
            1,
            ArrayConverter
                .hexStringToByteArray("3c991ffbb26fce963dae6540ce45904079c50398b0c32fa8485ada51dd9614e150bc8983ab6996ce4d7f8237aeeef9ec97a10e6c0949417b8412cc5711a8482f540d6b030da4e1ed591c152062775e61e6fef897c3b12a38185c12d8feddbe85298dc41324b2450d83e3b90a419373380b60ee1ca9094437c0be19fb73184726"));

    private BigInteger defaultServerDsaPrimeP =
        new BigInteger(
            1,
            ArrayConverter
                .hexStringToByteArray("0093c33a88f3af1bacb3b20500fef26e70d08d1591874e9e77f1cc98ba004ae8c04d2022edce758e0ee8ceee9520381a9d4b2dda1c8f7b249aa2c452e8cada51ab57709053184316eb691f3dace9f4b60f8e70c95314b473782f8d6401181945ae83c3befcb9478e0b050ad4e146eedbdd42afb136eef59ec751af958f35466529"));

    private BigInteger defaultServerDsaPrimeQ = new BigInteger(1,
        ArrayConverter.hexStringToByteArray("00ac2ef188503342ec5ccb04541dfa5d5eade8b019"));

    private BigInteger defaultServerDsaGenerator =
        new BigInteger(
            1,
            ArrayConverter
                .hexStringToByteArray("1e813bdd058e57f807aef75c3626dfae3918be6dd87efe5739201b37581d33865b9626aff787aa847e9dbdbf20f57f7d2fce39a5f53c6869254d12fa6b95cfeebc2c1151e69b3d52073d6c23d7cb7c830e2cbb286a624cebbab5648b6d0276dfede31c4717ec03035f13ed81d183a07076a53d79f746f6f67237dbfc6211dc5a"));

    private BigInteger defaultClientDsaPrivateKey = new BigInteger("FFFF", 16);

    private BigInteger defaultClientDsaPublicKey =
        new BigInteger(
            1,
            ArrayConverter
                .hexStringToByteArray("3c991ffbb26fce963dae6540ce45904079c50398b0c32fa8485ada51dd9614e150bc8983ab6996ce4d7f8237aeeef9ec97a10e6c0949417b8412cc5711a8482f540d6b030da4e1ed591c152062775e61e6fef897c3b12a38185c12d8feddbe85298dc41324b2450d83e3b90a419373380b60ee1ca9094437c0be19fb73184726"));

    private BigInteger defaultClientDsaPrimeP =
        new BigInteger(
            1,
            ArrayConverter
                .hexStringToByteArray("0093c33a88f3af1bacb3b20500fef26e70d08d1591874e9e77f1cc98ba004ae8c04d2022edce758e0ee8ceee9520381a9d4b2dda1c8f7b249aa2c452e8cada51ab57709053184316eb691f3dace9f4b60f8e70c95314b473782f8d6401181945ae83c3befcb9478e0b050ad4e146eedbdd42afb136eef59ec751af958f35466529"));

    private BigInteger defaultClientDsaPrimeQ = new BigInteger(1,
        ArrayConverter.hexStringToByteArray("00ac2ef188503342ec5ccb04541dfa5d5eade8b019"));

    private BigInteger defaultClientDsaGenerator =
        new BigInteger(
            1,
            ArrayConverter
                .hexStringToByteArray("1e813bdd058e57f807aef75c3626dfae3918be6dd87efe5739201b37581d33865b9626aff787aa847e9dbdbf20f57f7d2fce39a5f53c6869254d12fa6b95cfeebc2c1151e69b3d52073d6c23d7cb7c830e2cbb286a624cebbab5648b6d0276dfede31c4717ec03035f13ed81d183a07076a53d79f746f6f67237dbfc6211dc5a"));

    private GOSTCurve defaultSelectedGostCurve = GOSTCurve.GostR3410_2001_CryptoPro_XchB;

    private String defaultApplicationMessageData = "Test";

    private List<ClientCertificateType> clientCertificateTypes;

    /**
     * max payload length used in our application (not set by the spec)
     */
    private Integer heartbeatPayloadLength = 256;

    private Integer heartbeatPaddingLength = 256;

    /**
     * How much data we should put into a record by default
     */
    private Integer defaultMaxRecordData = 16384;

    /**
     * How much padding bytes should be send by default
     */
    @XmlJavaTypeAdapter(UnformattedByteArrayAdapter.class)
    private byte[] defaultPaddingExtensionBytes = new byte[] { 0, 0, 0, 0, 0, 0 };

    /**
     * How long should our DTLSCookies be by default
     */
    private Integer dtlsDefaultCookieLength = 20;

    /**
     * Configures the maximum fragment length. This should not be confused with MTU (which includes the IP, UDP, record
     * and DTLS headers).
     */
    private Integer dtlsMaximumFragmentLength = 1400;

    private WorkflowExecutorType workflowExecutorType = WorkflowExecutorType.DEFAULT;

    /**
     * Does not mix messages with different message types in a single record
     */
    private Boolean flushOnMessageTypeChange = true;

    /**
     * If there is not enough space in the defined records, new records are dynamically added if not set, protocol
     * message bytes that wont fit are discarded
     */
    private Boolean createRecordsDynamically = true;
    /**
     * When "Null" records are defined to be send, every message will be sent in at least one individual record
     */
    private Boolean createIndividualRecords = true;

    /**
     * Which recordLayer should be used
     */
    private RecordLayerType recordLayerType = RecordLayerType.RECORD;

    /**
     * If this value is set the default workflowExecutor will remove all runtime values from the workflow trace and will
     * only keep the relevant information
     */
    private Boolean resetWorkflowTracesBeforeSaving = false;

    /**
     * TLS-Attacker will not try to receive additional messages after the configured number of messages has been
     * received
     */
    private Boolean quickReceive = true;

    /**
     * If the WorkflowExecutor should take care of the connection opening
     */
    private Boolean workflowExecutorShouldOpen = true;

    /**
     * If the WorkflowExecutor should take care of the connection closing
     */
    private Boolean workflowExecutorShouldClose = true;

    private Boolean stopReceivingAfterFatal = false;

    private Boolean stopActionsAfterFatal = false;

<<<<<<< HEAD
    /**
     * The WorkflowExecutor shall skip all already executed actions.
     */
    private Boolean skipExecutedActions = false;
    /**
     * Whether the WorkflowExecutor shall reset the WorkflowTrace.
     */
    private Boolean resetTrace = true;
=======
    private Boolean stopReceivingAfterWarning = false;

    private Boolean stopActionsAfterWarning = false;
>>>>>>> dd0acac7

    /**
     * This CipherSuite will be used if no cipherSuite has been negotiated yet
     */
    private CipherSuite defaultSelectedCipherSuite = CipherSuite.TLS_RSA_WITH_AES_128_CBC_SHA;

    private CertificateType defaultSelectedServerCertificateType = CertificateType.X509;

    private CertificateType defaultSelectedClientCertificateType = CertificateType.X509;

    private SSL2CipherSuite defaultSSL2CipherSuite = SSL2CipherSuite.SSL_CK_RC4_128_WITH_MD5;

    private List<ECPointFormat> defaultServerSupportedPointFormats;

    private List<ECPointFormat> defaultClientSupportedPointFormats;

    private List<SignatureAndHashAlgorithm> defaultServerSupportedSignatureAndHashAlgorithms;

    private SignatureAndHashAlgorithm defaultSelectedSignatureAndHashAlgorithm = SignatureAndHashAlgorithm.RSA_SHA1;

    private ProtocolVersion defaultLastRecordProtocolVersion = ProtocolVersion.TLS10;

    private ProtocolVersion defaultSelectedProtocolVersion = ProtocolVersion.TLS12;

    private ProtocolVersion defaultHighestClientProtocolVersion = ProtocolVersion.TLS12;

    private MaxFragmentLength defaultMaxFragmentLength = MaxFragmentLength.TWO_12;

    private HeartbeatMode defaultHeartbeatMode = HeartbeatMode.PEER_ALLOWED_TO_SEND;

    private List<CompressionMethod> defaultClientSupportedCompressionMethods;

    private List<CompressionMethod> defaultServerSupportedCompressionMethods;

    @XmlJavaTypeAdapter(UnformattedByteArrayAdapter.class)
    private byte[] defaultMasterSecret = new byte[0];

    @XmlJavaTypeAdapter(UnformattedByteArrayAdapter.class)
    private byte[] defaultPreMasterSecret = new byte[0];

    @XmlJavaTypeAdapter(UnformattedByteArrayAdapter.class)
    private byte[] defaultClientExtendedRandom = ArrayConverter
        .hexStringToByteArray("AABBCCDDEEFFAABBCCDDEEFFAABBCCDDEEFFAABBCCDDEEFFAABBCCDDEEFFAABB");

    @XmlJavaTypeAdapter(UnformattedByteArrayAdapter.class)
    private byte[] defaultServerExtendedRandom = ArrayConverter
        .hexStringToByteArray("AABBCCDDEEFFAABBCCDDEEFFAABBCCDDEEFFAABBCCDDEEFFAABBCCDDEEFFAABB");

    @XmlJavaTypeAdapter(UnformattedByteArrayAdapter.class)
    private byte[] defaultClientRandom = ArrayConverter
        .hexStringToByteArray("00112233445566778899AABBCCDDEEFFFFEEDDCCBBAA99887766554433221100");

    @XmlJavaTypeAdapter(UnformattedByteArrayAdapter.class)
    private byte[] defaultServerRandom = ArrayConverter
        .hexStringToByteArray("00112233445566778899AABBCCDDEEFFFFEEDDCCBBAA99887766554433221100");

    @XmlJavaTypeAdapter(UnformattedByteArrayAdapter.class)
    private byte[] defaultClientSessionId = new byte[0];

    @XmlJavaTypeAdapter(UnformattedByteArrayAdapter.class)
    private byte[] defaultServerSessionId = new byte[0];

    private CompressionMethod defaultSelectedCompressionMethod = CompressionMethod.NULL;

    @XmlJavaTypeAdapter(UnformattedByteArrayAdapter.class)
    private byte[] dtlsDefaultCookie = new byte[0];

    @XmlJavaTypeAdapter(UnformattedByteArrayAdapter.class)
    private byte[] defaultExtensionCookie = new byte[0];

    @XmlJavaTypeAdapter(UnformattedByteArrayAdapter.class)
    private byte[] defaultCertificateRequestContext = new byte[0];

    private PRFAlgorithm defaultPRFAlgorithm = PRFAlgorithm.TLS_PRF_LEGACY;

    private AlertDescription defaultAlertDescription = AlertDescription.CLOSE_NOTIFY;

    private AlertLevel defaultAlertLevel = AlertLevel.WARNING;

    private NamedGroup defaultEcCertificateCurve = NamedGroup.SECP256R1;

    private Point defaultClientEcPublicKey;

    private Point defaultServerEcPublicKey;

    private BigInteger defaultServerEcPrivateKey = new BigInteger("3");

    private BigInteger defaultClientEcPrivateKey = new BigInteger("3");

    private BigInteger defaultServerRSAModulus =
        new BigInteger(
            1,
            ArrayConverter
                .hexStringToByteArray("00c8820d6c3ce84c8430f6835abfc7d7a912e1664f44578751f376501a8c68476c3072d919c5d39bd0dbe080e71db83bd4ab2f2f9bde3dffb0080f510a5f6929c196551f2b3c369be051054c877573195558fd282035934dc86edab8d4b1b7f555e5b2fee7275384a756ef86cb86793b5d1333f0973203cb96966766e655cd2cccae1940e4494b8e9fb5279593b75afd0b378243e51a88f6eb88def522a8cd5c6c082286a04269a2879760fcba45005d7f2672dd228809d47274f0fe0ea5531c2bd95366c05bf69edc0f3c3189866edca0c57adcca93250ae78d9eaca0393a95ff9952fc47fb7679dd3803e6a7a6fa771861e3d99e4b551a4084668b111b7eef7d")); // TODO

    private BigInteger defaultClientRSAModulus =
        new BigInteger(
            1,
            ArrayConverter
                .hexStringToByteArray("00c8820d6c3ce84c8430f6835abfc7d7a912e1664f44578751f376501a8c68476c3072d919c5d39bd0dbe080e71db83bd4ab2f2f9bde3dffb0080f510a5f6929c196551f2b3c369be051054c877573195558fd282035934dc86edab8d4b1b7f555e5b2fee7275384a756ef86cb86793b5d1333f0973203cb96966766e655cd2cccae1940e4494b8e9fb5279593b75afd0b378243e51a88f6eb88def522a8cd5c6c082286a04269a2879760fcba45005d7f2672dd228809d47274f0fe0ea5531c2bd95366c05bf69edc0f3c3189866edca0c57adcca93250ae78d9eaca0393a95ff9952fc47fb7679dd3803e6a7a6fa771861e3d99e4b551a4084668b111b7eef7d")); // TODO

    private BigInteger defaultServerRSAPublicKey = new BigInteger("65537");

    private BigInteger defaultClientRSAPublicKey = new BigInteger("65537");

    private BigInteger defaultServerRSAPrivateKey =
        new BigInteger(
            "7dc0cb485a3edb56811aeab12cdcda8e48b023298dd453a37b4d75d9e0bbba27c98f0e4852c16fd52341ffb673f64b580b7111abf14bf323e53a2dfa92727364ddb34f541f74a478a077f15277c013606aea839307e6f5fec23fdd72506feea7cbe362697949b145fe8945823a39a898ac6583fc5fbaefa1e77cbc95b3b475e66106e92b906bdbb214b87bcc94020f317fc1c056c834e9cee0ad21951fbdca088274c4ef9d8c2004c6294f49b370fb249c1e2431fb80ce5d3dc9e342914501ef4c162e54e1ee4fed9369b82afc00821a29f4979a647e60935420d44184d98f9cb75122fb604642c6d1ff2b3a51dc32eefdc57d9a9407ad6a06d10e83e2965481",
            16); // TODO

    private BigInteger defaultClientRSAPrivateKey =
        new BigInteger(
            "7dc0cb485a3edb56811aeab12cdcda8e48b023298dd453a37b4d75d9e0bbba27c98f0e4852c16fd52341ffb673f64b580b7111abf14bf323e53a2dfa92727364ddb34f541f74a478a077f15277c013606aea839307e6f5fec23fdd72506feea7cbe362697949b145fe8945823a39a898ac6583fc5fbaefa1e77cbc95b3b475e66106e92b906bdbb214b87bcc94020f317fc1c056c834e9cee0ad21951fbdca088274c4ef9d8c2004c6294f49b370fb249c1e2431fb80ce5d3dc9e342914501ef4c162e54e1ee4fed9369b82afc00821a29f4979a647e60935420d44184d98f9cb75122fb604642c6d1ff2b3a51dc32eefdc57d9a9407ad6a06d10e83e2965481",
            16);

    @XmlJavaTypeAdapter(UnformattedByteArrayAdapter.class)
    private byte[] defaultPSKKey = ArrayConverter.hexStringToByteArray("1a2b3c4d");

    @XmlJavaTypeAdapter(UnformattedByteArrayAdapter.class)
    private byte[] defaultPSKIdentity = "Client_Identity".getBytes(Charset.forName("UTF-8"));

    @XmlJavaTypeAdapter(UnformattedByteArrayAdapter.class)
    private byte[] defaultPSKIdentityHint = new byte[0];

    private BigInteger defaultSRPModulus =
        new BigInteger(
            1,
            ArrayConverter
                .hexStringToByteArray("EEAF0AB9ADB38DD69C33F80AFA8FC5E86072618775FF3C0B9EA2314C9C256576D674DF7496EA81D3383B4813D692C6E0E0D5D8E250B98BE48E495C1D6089DAD15DC7D7B46154D6B6CE8EF4AD69B15D4982559B297BCF1885C529F566660E57EC68EDBC3C05726CC02FD4CBF4976EAA9AFD5138FE8376435B9FC61D2FC0EB06E3"));

    private BigInteger defaultPSKModulus =
        new BigInteger(
            1,
            ArrayConverter
                .hexStringToByteArray("FFFFFFFFFFFFFFFFC90FDAA22168C234C4C6628B80DC1CD129024E088A67CC74020BBEA63B139B22514A08798E3404DDEF9519B3CD3A431B302B0A6DF25F14374FE1356D6D51C245E485B576625E7EC6F44C42E9A637ED6B0BFF5CB6F406B7EDEE386BFB5A899FA5AE9F24117C4B1FE649286651ECE45B3DC2007CB8A163BF0598DA48361C55D39A69163FA8FD24CF5F83655D23DCA3AD961C62F356208552BB9ED529077096966D670C354E4ABC9804F1746C08CA18217C32905E462E36CE3BE39E772C180E86039B2783A2EC07A28FB5C55DF06F4C52C9DE2BCBF6955817183995497CEA956AE515D2261898FA051015728E5A8AAAC42DAD33170D04507A33A85521ABDF1CBA64ECFB850458DBEF0A8AEA71575D060C7DB3970F85A6E1E4C7ABF5AE8CDB0933D71E8C94E04A25619DCEE3D2261AD2EE6BF12FFA06D98A0864D87602733EC86A64521F2B18177B200CBBE117577A615D6C770988C0BAD946E208E24FA074E5AB3143DB5BFCE0FD108E4B82D120A93AD2CAFFFFFFFFFFFFFFFF"));

    private BigInteger defaultPSKGenerator = new BigInteger("2");

    private BigInteger defaultPskDhServerPrivateKey = new BigInteger("FFFF", 16);

    private BigInteger defaultPskDhServerPublicKey =
        new BigInteger(
            1,
            ArrayConverter
                .hexStringToByteArray("5a0d3d4e049faa939ffa6a375b9c3c16a4c39753d19ff7da36bc391ea72fc0f68c929bdb400552ed84e0900c7a44c3222fd54d7148256862886bfb4016bd2d03c4c4cf476567c291770e47bd59d0aa5323cfddfc5596e0d6558c480ee8b0c62599834d4581a796a01981468789164504afbd29ce9936e86a290c5f00f8ba986b48010f3e5c079c7f351ddca2ee1fd50846b37bf7463c2b0f3d001b1317ac3069cd89e2e4927ed3d40875a6049af649d2dc349db5995a7525d70a3a1c9b673f5482f83343bd90d45e9c3962dc4a4bf2b4adb37e9166b2ddb31ccf11c5b9e6c98e0a9a3377abba56b0f4283b2eaa69f5368bc107e1c22599f88dd1924d0899c5f153462c911a8293078aefee9fb2389a7854833fcea61cfecbb49f828c361a981a5fedecf13796ae36e36c15a16670af96996c3c45a30e900e18c858f6232b5f7072bdd9e47d7fc61246ef5d19765739f38509284379bc319d9409e8fe236bd29b0335a5bc5bb0424ee44de8a19f864a159fda907d6f5a30ebc0a17e3628e490e5"));

    private BigInteger defaultSRPGenerator = new BigInteger("2");

    private BigInteger defaultSRPServerPrivateKey = new BigInteger("3");

    private BigInteger defaultSRPClientPrivateKey = new BigInteger("5");

    private BigInteger defaultSRPServerPublicKey =
        new BigInteger(
            1,
            ArrayConverter
                .hexStringToByteArray("AC47983DEB1698D9A9029E8F7B39092F441DDD72C56D3A63F236E1CF6CEE839937AB5FD69F8CEBBA64C210170A59B2526ED34B9DD83EF86DF7899DF68297844B15E6F2D1BD2448640D32A48220E6343875976A268F28D25174C37D8DC19F2BA5A35301CEED689206FA91CE7A172D908B821DF8C760918E6A5D1C0CFA76AF503B"));

    private BigInteger defaultSRPClientPublicKey = new BigInteger(1, ArrayConverter.hexStringToByteArray("25C843"));

    @XmlJavaTypeAdapter(UnformattedByteArrayAdapter.class)
    private byte[] defaultSRPServerSalt = ArrayConverter.hexStringToByteArray("AABBCCDD");

    @XmlJavaTypeAdapter(UnformattedByteArrayAdapter.class)
    private byte[] defaultSRPIdentity = "UserName".getBytes(Charset.forName("UTF-8"));

    @XmlJavaTypeAdapter(UnformattedByteArrayAdapter.class)
    private byte[] defaultSRPPassword = "Password".getBytes(Charset.forName("UTF-8"));

    @XmlJavaTypeAdapter(UnformattedByteArrayAdapter.class)
    private byte[] defaultClientHandshakeTrafficSecret = new byte[32];

    @XmlJavaTypeAdapter(UnformattedByteArrayAdapter.class)
    private byte[] defaultServerHandshakeTrafficSecret = new byte[32];

    @XmlJavaTypeAdapter(UnformattedByteArrayAdapter.class)
    private byte[] defaultClientApplicationTrafficSecret = new byte[32];

    @XmlJavaTypeAdapter(UnformattedByteArrayAdapter.class)
    private byte[] defaultServerApplicationTrafficSecret = new byte[32];

    private TokenBindingType defaultTokenBindingType = TokenBindingType.PROVIDED_TOKEN_BINDING;

    private Point defaultTokenBindingECPublicKey = null;

    private BigInteger defaultTokenBindingRsaPublicKey = new BigInteger("65537");

    private BigInteger defaultTokenBindingRsaPrivateKey =
        new BigInteger(
            "89489425009274444368228545921773093919669586065884257445497854456487674839629818390934941973262879616797970608917283679875499331574161113854088813275488110588247193077582527278437906504015680623423550067240042466665654232383502922215493623289472138866445818789127946123407807725702626644091036502372545139713");

    private BigInteger defaultTokenBindingEcPrivateKey = new BigInteger("3");

    private BigInteger defaultTokenBindingRsaModulus =
        new BigInteger(
            "145906768007583323230186939349070635292401872375357164399581871019873438799005358938369571402670149802121818086292467422828157022922076746906543401224889672472407926969987100581290103199317858753663710862357656510507883714297115637342788911463535102712032765166518411726859837988672111837205085526346618740053");

    private Boolean useFreshRandom = true;

    private ChooserType chooserType = ChooserType.DEFAULT;

    private Boolean useAllProvidedRecords = false;

    private Boolean httpsParsingEnabled = false;

    /**
     * requestPath to use in LocationHeader if none is saved during the connection, e.g. no received HttpsRequestMessage
     * or httpsParsing is disabled
     */
    @XmlElement(name = "defaultHttpsRequestPath")
    private String defaultHttpsRequestPath = "/";

    private StarttlsType starttlsType = StarttlsType.NONE;

    /**
     * The Ticket Lifetime Hint, Ticket Key and Ticket Key Name used in the Extension defined in RFC5077, followed by
     * additional TLS 1.3 draft 21 NewSessionTicket parameters.
     */
    private Long sessionTicketLifetimeHint = 0L;

    @XmlJavaTypeAdapter(UnformattedByteArrayAdapter.class)
    private byte[] sessionTicketKeyAES = ArrayConverter.hexStringToByteArray("536563757265535469636b65744b6579"); // SecureSTicketKey

    @XmlJavaTypeAdapter(UnformattedByteArrayAdapter.class)
    private byte[] sessionTicketKeyHMAC = ArrayConverter
        .hexStringToByteArray("536563757265535469636b65744b6579536563757265535469636b65744b6579"); // SecureSTicketKeySecureSTicketKey

    @XmlJavaTypeAdapter(UnformattedByteArrayAdapter.class)
    private byte[] sessionTicketKeyName = ArrayConverter.hexStringToByteArray("544c532d41747461636b6572204b6579"); // TLS-Attacker

    @XmlJavaTypeAdapter(UnformattedByteArrayAdapter.class)
    private byte[] defaultSessionTicketAgeAdd = ArrayConverter.hexStringToByteArray("cb8dbe8e");

    @XmlJavaTypeAdapter(UnformattedByteArrayAdapter.class)
    private byte[] defaultSessionTicketNonce = ArrayConverter.hexStringToByteArray("00");

    @XmlJavaTypeAdapter(UnformattedByteArrayAdapter.class)
    private byte[] defaultSessionTicketIdentity =
        ArrayConverter
            .hexStringToByteArray("5266d21abe0f5156106eb1f0ec54a48a90fbc136de990a8881192211cc83aa7992ceb67d7a40b3f304fdea87e4ca61042c19641fd7493975ec69a3ec3f5fb6404aa4ac5acd5efbea15d454d89888a46fc4e6c6b9a3e0ee08ea21538372ced8d0aca453ceae44ce372a5388ab4cef67c5eae8cc1c72735d2646c19b2c50a4ee9bc97e70c6b57cab276a11a59fc5cbe0f5d2519e164fbf9f07a9dd053bcfc08939b475c7a2e76f04ef2a06cc9672bd4034");

    @XmlJavaTypeAdapter(UnformattedByteArrayAdapter.class)
    private byte[] defaultLastClientHello = new byte[32];

    /**
     * ClientAuthentication Type, not fully implemented yet
     */
    private ClientAuthenticationType clientAuthenticationType = ClientAuthenticationType.ANONYMOUS;

    /**
     * If we should add ccs message to automatically generated handshakes (tls 1.3 only)
     */
    private Boolean tls13BackwardsCompatibilityMode = true;

    /**
     * Use username from the example of RFC8492
     */
    private String defaultClientPWDUsername = "fred";

    /**
     * Group used to encrypt the username in TLS_ECCPWD
     */
    private NamedGroup defaultPWDProtectGroup = NamedGroup.SECP256R1;

    private Point defaultServerPWDProtectPublicKey;

    private BigInteger defaultServerPWDProtectPrivateKey =
        new BigInteger(
            "191991257030464195512760799659436374116556484140110877679395918219072292938297573720808302564562486757422301181089761");

    private BigInteger defaultServerPWDProtectRandomSecret =
        new BigInteger(
            "1111111111111111111111111111111111111111111111111111111111111111111111111111111111111111111111111111111111111111111");

    /**
     * Use password from the example of RFC8492
     */
    private String defaultPWDPassword = "barney";

    /**
     * Min iterations for finding the PWD password element
     */
    private Integer defaultPWDIterations = 40;

    @XmlJavaTypeAdapter(UnformattedByteArrayAdapter.class)
    private byte[] defaultServerPWDPrivate = ArrayConverter
        .hexStringToByteArray("21d99d341c9797b3ae72dfd289971f1b74ce9de68ad4b9abf54888d8f6c5043c");

    @XmlJavaTypeAdapter(UnformattedByteArrayAdapter.class)
    private byte[] defaultServerPWDMask = ArrayConverter
        .hexStringToByteArray("0d96ab624d082c71255be3648dcd303f6ab0ca61a95034a553e3308d1d3744e5");

    @XmlJavaTypeAdapter(UnformattedByteArrayAdapter.class)
    private byte[] defaultClientPWDPrivate = ArrayConverter
        .hexStringToByteArray("171de8caa5352d36ee96a39979b5b72fa189ae7a6a09c77f7b438af16df4a88b");

    @XmlJavaTypeAdapter(UnformattedByteArrayAdapter.class)
    private byte[] defaultClientPWDMask = ArrayConverter
        .hexStringToByteArray("4f745bdfc295d3b38429f7eb3025a48883728b07d88605c0ee202316a072d1bd");

    /**
     * Use salt from the example of RFC8492, should be 32 octets
     */
    @XmlJavaTypeAdapter(UnformattedByteArrayAdapter.class)
    private byte[] defaultServerPWDSalt = ArrayConverter
        .hexStringToByteArray("963c77cdc13a2a8d75cdddd1e0449929843711c21d47ce6e6383cdda37e47da3");

    /**
     * TLS-Attacker will parse encrypted messages with invalid MAC or padding as unencrypted messages if this option is
     * set.
     */
    private Boolean parseInvalidRecordsUnencrypted = false;

    private ECPointFormat defaultSelectedPointFormat = ECPointFormat.UNCOMPRESSED;

    /**
     * Private Key of the Client for the EncryptedServerNameIndication extension.
     */
    private BigInteger defaultEsniClientPrivateKey =
        new BigInteger(
            "191991257030464195512760799659436374116556484140110877679395918219072292938297573720808302564562486757422301181089761");

    /**
     * Supported Cipher suites for EncryptedServerNameIndication extension.
     */
    private List<CipherSuite> clientSupportedEsniCipherSuites = new LinkedList();

    /**
     * Supported Groups for EncryptedServerNameIndication extension.
     */
    private List<NamedGroup> clientSupportedEsniNamedGroups = new LinkedList();

    /**
     * KeyPairs for Server with EncryptedServerNameIndication extension.
     */
    private List<KeyShareEntry> esniServerKeyPairs = new LinkedList();

    /**
     * Default values for EncryptedServerNameIndication extension.
     */
    @XmlJavaTypeAdapter(UnformattedByteArrayAdapter.class)
    private byte[] defaultEsniClientNonce = ArrayConverter.hexStringToByteArray("a7284c9a52f15c13644b947261774657");

    @XmlJavaTypeAdapter(UnformattedByteArrayAdapter.class)
    private byte[] defaultEsniServerNonce = ArrayConverter.hexStringToByteArray("00000000000000000000000000000000");

    @XmlJavaTypeAdapter(UnformattedByteArrayAdapter.class)
    private byte[] defaultEsniRecordBytes =
        ArrayConverter
            .hexStringToByteArray("ff0100124b2a0024001d0020fa572d03e21e15f9ca1aa7fb85f61b9fc78458a78050ac581811863325944412000213010104000000005dcc3a45000000005dda12050000");

    private EsniDnsKeyRecordVersion defaultEsniRecordVersion = EsniVersion.DRAFT_2.getDnsKeyRecordVersion();

    @XmlJavaTypeAdapter(UnformattedByteArrayAdapter.class)
    private byte[] defaultEsniRecordChecksum = ArrayConverter.hexStringToByteArray("00124b2a");

    private List<KeyShareStoreEntry> defaultEsniServerKeyShareEntries = new LinkedList<>();

    private List<CipherSuite> defaultEsniServerCipherSuites = new LinkedList();

    private Integer defaultEsniPaddedLength = 260;

    private Long defaultEsniNotBefore = 1582655135231L;

    private Long defaultEsniNotAfter = 1582655135231L + 2592000000L;

    private List<ExtensionType> defaultEsniExtensions = new LinkedList();

    private Boolean acceptOnlyFittingDtlsFragments = false;

    private Boolean acceptContentRewritingDtlsFragments = true;

    private boolean writeKeylogFile = false;

    private String keylogFilePath = null;

    Config() {
        defaultClientConnection = new OutboundConnection("client", 443, "localhost");
        defaultServerConnection = new InboundConnection("server", 443, "localhost");
        workflowTraceType = WorkflowTraceType.HANDSHAKE;

        defaultEsniServerKeyShareEntries.add(new KeyShareStoreEntry(NamedGroup.ECDH_X25519, ArrayConverter
            .hexStringToByteArray("fa572d03e21e15f9ca1aa7fb85f61b9fc78458a78050ac581811863325944412")));
        defaultEsniServerCipherSuites.add(CipherSuite.TLS_AES_128_GCM_SHA256);
        defaultClientSupportedSignatureAndHashAlgorithms = new LinkedList<>();
        defaultClientSupportedSignatureAndHashAlgorithms.addAll(SignatureAndHashAlgorithm.getImplemented());
        defaultClientSupportedCompressionMethods = new LinkedList<>();
        defaultClientSupportedCompressionMethods.add(CompressionMethod.NULL);
        defaultServerSupportedCompressionMethods = new LinkedList<>();
        defaultServerSupportedCompressionMethods.add(CompressionMethod.NULL);
        defaultClientSupportedCipherSuites = new LinkedList<>();
        defaultClientSupportedCipherSuites.addAll(CipherSuite.getImplemented());
        defaultServerSupportedCipherSuites = new LinkedList<>();
        defaultServerSupportedCipherSuites.addAll(CipherSuite.getImplemented());
        defaultClientNamedGroups = NamedGroup.getImplemented();
        defaultServerNamedGroups = NamedGroup.getImplemented();
        clientCertificateTypes = new LinkedList<>();
        clientCertificateTypes.add(ClientCertificateType.RSA_SIGN);
        supportedVersions = new LinkedList<>();
        supportedVersions.add(ProtocolVersion.TLS13);
        defaultTokenBindingKeyParameters = new LinkedList<>();
        defaultTokenBindingKeyParameters.add(TokenBindingKeyParameters.ECDSAP256);
        defaultTokenBindingKeyParameters.add(TokenBindingKeyParameters.RSA2048_PKCS1_5);
        defaultTokenBindingKeyParameters.add(TokenBindingKeyParameters.RSA2048_PSS);
        defaultServerSupportedSignatureAndHashAlgorithms = new LinkedList<>();
        defaultServerSupportedSignatureAndHashAlgorithms.addAll(SignatureAndHashAlgorithm.getImplemented());
        defaultServerSupportedPointFormats = new LinkedList<>();
        defaultClientSupportedPointFormats = new LinkedList<>();
        defaultServerSupportedPointFormats.add(ECPointFormat.UNCOMPRESSED);
        defaultClientSupportedPointFormats.add(ECPointFormat.UNCOMPRESSED);
        EllipticCurve curve = CurveFactory.getCurve(defaultSelectedNamedGroup);
        defaultClientEcPublicKey = curve.mult(defaultClientEcPrivateKey, curve.getBasePoint());
        defaultServerEcPublicKey = curve.mult(defaultServerEcPrivateKey, curve.getBasePoint());
        EllipticCurve secp256R1Curve = CurveFactory.getCurve(NamedGroup.SECP256R1);
        defaultTokenBindingECPublicKey =
            secp256R1Curve.mult(defaultTokenBindingEcPrivateKey, secp256R1Curve.getBasePoint());
        this.defaultServerPWDProtectPublicKey = curve.mult(defaultServerPWDProtectPrivateKey, curve.getBasePoint());
        secureRealTimeTransportProtocolProtectionProfiles = new LinkedList<>();
        secureRealTimeTransportProtocolProtectionProfiles.add(SrtpProtectionProfiles.SRTP_AES128_CM_HMAC_SHA1_80);
        secureRealTimeTransportProtocolProtectionProfiles.add(SrtpProtectionProfiles.SRTP_AES128_CM_HMAC_SHA1_32);
        secureRealTimeTransportProtocolProtectionProfiles.add(SrtpProtectionProfiles.SRTP_NULL_HMAC_SHA1_80);
        secureRealTimeTransportProtocolProtectionProfiles.add(SrtpProtectionProfiles.SRTP_NULL_HMAC_SHA1_32);
        certificateTypeDesiredTypes = new LinkedList<>();
        certificateTypeDesiredTypes.add(CertificateType.OPEN_PGP);
        certificateTypeDesiredTypes.add(CertificateType.X509);
        clientAuthzExtensionDataFormat = new LinkedList<>();
        clientAuthzExtensionDataFormat.add(AuthzDataFormat.X509_ATTR_CERT);
        clientAuthzExtensionDataFormat.add(AuthzDataFormat.SAML_ASSERTION);
        clientAuthzExtensionDataFormat.add(AuthzDataFormat.X509_ATTR_CERT_URL);
        clientAuthzExtensionDataFormat.add(AuthzDataFormat.SAML_ASSERTION_URL);
        serverAuthzExtensionDataFormat = new LinkedList<>();
        serverAuthzExtensionDataFormat.add(AuthzDataFormat.X509_ATTR_CERT);
        serverAuthzExtensionDataFormat.add(AuthzDataFormat.SAML_ASSERTION);
        serverAuthzExtensionDataFormat.add(AuthzDataFormat.X509_ATTR_CERT_URL);
        serverAuthzExtensionDataFormat.add(AuthzDataFormat.SAML_ASSERTION_URL);
        clientCertificateTypeDesiredTypes = new LinkedList<>();
        clientCertificateTypeDesiredTypes.add(CertificateType.OPEN_PGP);
        clientCertificateTypeDesiredTypes.add(CertificateType.X509);
        clientCertificateTypeDesiredTypes.add(CertificateType.RAW_PUBLIC_KEY);
        serverCertificateTypeDesiredTypes = new LinkedList<>();
        serverCertificateTypeDesiredTypes.add(CertificateType.OPEN_PGP);
        serverCertificateTypeDesiredTypes.add(CertificateType.X509);
        serverCertificateTypeDesiredTypes.add(CertificateType.RAW_PUBLIC_KEY);
        cachedObjectList = new LinkedList<>();
        trustedCaIndicationExtensionAuthorities = new LinkedList<>();
        statusRequestV2RequestList = new LinkedList<>();
        outputFilters = new ArrayList<>();
        outputFilters.add(FilterType.DEFAULT);
        applyFiltersInPlace = false;
        filtersKeepUserSettings = true;
        defaultClientKeyStoreEntries = new LinkedList<>();
        defaultClientKeyStoreEntries.add(new KeyShareStoreEntry(NamedGroup.ECDH_X25519, ArrayConverter
            .hexStringToByteArray("2A981DB6CDD02A06C1763102C9E741365AC4E6F72B3176A6BD6A3523D3EC0F4C")));
        defaultClientKeyShareNamedGroups = new LinkedList<>();
        defaultClientKeyShareNamedGroups.add(NamedGroup.ECDH_X25519);
        defaultServerKeyShareEntry =
            new KeyShareStoreEntry(NamedGroup.ECDH_X25519,
                ArrayConverter.hexStringToByteArray("2A981DB6CDD02A06C1763102C9E741365AC4E6F72B3176A6BD6A3523D3EC0F4C"));
        pskKeyExchangeModes = new LinkedList<>();
        pskKeyExchangeModes.add(PskKeyExchangeMode.PSK_KE);
        pskKeyExchangeModes.add(PskKeyExchangeMode.PSK_DHE_KE);
        defaultPskSets = new LinkedList<>();
        Certificate cert;
        try {
            cert =
                Certificate
                    .parse(new ByteArrayInputStream(
                        ArrayConverter
                            .hexStringToByteArray("0003970003943082039030820278A003020102020900A650C00794049FCD300D06092A864886F70D01010B0500305C310B30090603550406130241553113301106035504080C0A536F6D652D53746174653121301F060355040A0C18496E7465726E6574205769646769747320507479204C74643115301306035504030C0C544C532D41747461636B65723020170D3137303731333132353331385A180F32313137303631393132353331385A305C310B30090603550406130241553113301106035504080C0A536F6D652D53746174653121301F060355040A0C18496E7465726E6574205769646769747320507479204C74643115301306035504030C0C544C532D41747461636B657230820122300D06092A864886F70D01010105000382010F003082010A0282010100C8820D6C3CE84C8430F6835ABFC7D7A912E1664F44578751F376501A8C68476C3072D919C5D39BD0DBE080E71DB83BD4AB2F2F9BDE3DFFB0080F510A5F6929C196551F2B3C369BE051054C877573195558FD282035934DC86EDAB8D4B1B7F555E5B2FEE7275384A756EF86CB86793B5D1333F0973203CB96966766E655CD2CCCAE1940E4494B8E9FB5279593B75AFD0B378243E51A88F6EB88DEF522A8CD5C6C082286A04269A2879760FCBA45005D7F2672DD228809D47274F0FE0EA5531C2BD95366C05BF69EDC0F3C3189866EDCA0C57ADCCA93250AE78D9EACA0393A95FF9952FC47FB7679DD3803E6A7A6FA771861E3D99E4B551A4084668B111B7EEF7D0203010001A3533051301D0603551D0E04160414E7A92FE5543AEE2FF7592F800AC6E66541E3268B301F0603551D23041830168014E7A92FE5543AEE2FF7592F800AC6E66541E3268B300F0603551D130101FF040530030101FF300D06092A864886F70D01010B050003820101000D5C11E28CF19D1BC17E4FF543695168570AA7DB85B3ECB85405392A0EDAFE4F097EE4685B7285E3D9B869D23257161CA65E20B5E6A585D33DA5CD653AF81243318132C9F64A476EC08BA80486B3E439F765635A7EA8A969B3ABD8650036D74C5FC4A04589E9AC8DC3BE2708743A6CFE3B451E3740F735F156D6DC7FFC8A2C852CD4E397B942461C2FCA884C7AFB7EBEF7918D6AAEF1F0D257E959754C4665779FA0E3253EF2BEDBBD5BE5DA600A0A68E51D2D1C125C4E198669A6BC715E8F3884E9C3EFF39D40838ADA4B1F38313F6286AA395DC6DEA9DAF49396CF12EC47EFA7A0D3882F8B84D9AEEFFB252C6B81A566609605FBFD3F0D17E5B12401492A1A")));
        } catch (IOException ex) {
            throw new ConfigurationException("Could not create default config");
        }
        PrivateKey key =
            new CustomRSAPrivateKey(
                new BigInteger(
                    "25311792238044219946174684693224603884785773358330971609415825404567987089738069857630011723336937795827963868604847118759739071441983186580158833210553280838765514351236797316564714837320618887805126341832834827826790060810763662161735652692660340953325435378344445537136408926502767545150207605087601783216982476527090447255508303291994973748877217756699811604529317375418362425978959405980207726316912995165050065189202729278788324244413992973017231054259638764128689366135764356716715140925548909967670376902528818677308871053953559814432449223427664069339511214707847837366043835739060653160903099571514118172541"),
                new BigInteger(
                    "15874858421354831201422373086128612745111153124913833804748747602178280564406425154617488927847142136837462790351481317765255581632968169400556456985418488827925888221598273953686611745401672309465708043217648197631331184971921491765473252248751361737713587292004390571935209364268173007740802648762007661253254661694353602685239350183219876383969245059520622897526828073822681994419744648185400986499062312630392385618231497966730037670361639244062483305891646041343885072158127929403028249239589737831073084456798375448844113695963693837622356344855176327289719518978665114515326513514352049909912072269175924872321"));
        try {
            defaultExplicitCertificateKeyPair = new CertificateKeyPair(cert, key);
        } catch (IOException ex) {
            throw new ConfigurationException("Could not create default config", ex);
        }

        defaultProposedAlpnProtocols = new LinkedList<>();
        defaultProposedAlpnProtocols.add(AlpnProtocol.HTTP_2.getConstant());
    }

    public String getDefaultSelectedAlpnProtocol() {
        return defaultSelectedAlpnProtocol;
    }

    public void setDefaultSelectedAlpnProtocol(String defaultSelectedAlpnProtocol) {
        this.defaultSelectedAlpnProtocol = defaultSelectedAlpnProtocol;
    }

    public boolean isThrowExceptionOnParserContextViolation() {
        return throwExceptionOnParserContextViolation;
    }

    public void setThrowExceptionOnParserContextViolation(boolean throwExceptionOnParserContextViolation) {
        this.throwExceptionOnParserContextViolation = throwExceptionOnParserContextViolation;
    }

    public Boolean getStopReceivingAfterWarning() {
        return stopReceivingAfterWarning;
    }

    public void setStopReceivingAfterWarning(Boolean stopReceivingAfterWarning) {
        this.stopReceivingAfterWarning = stopReceivingAfterWarning;
    }

    public Boolean getStopActionsAfterWarning() {
        return stopActionsAfterWarning;
    }

    public void setStopActionsAfterWarning(Boolean stopActionsAfterWarning) {
        this.stopActionsAfterWarning = stopActionsAfterWarning;
    }

    public Boolean isAcceptOnlyFittingDtlsFragments() {
        return acceptOnlyFittingDtlsFragments;
    }

    public void setAcceptOnlyFittingDtlsFragments(Boolean acceptOnlyFittingDtlsFragments) {
        this.acceptOnlyFittingDtlsFragments = acceptOnlyFittingDtlsFragments;
    }

    public Boolean isAcceptContentRewritingDtlsFragments() {
        return acceptContentRewritingDtlsFragments;
    }

    public void setAcceptContentRewritingDtlsFragments(Boolean acceptContentRewritingDtlsFragments) {
        this.acceptContentRewritingDtlsFragments = acceptContentRewritingDtlsFragments;
    }

    public Boolean getReorderReceivedDtlsRecords() {
        return reorderReceivedDtlsRecords;
    }

    public void setReorderReceivedDtlsRecords(Boolean reorderReceivedDtlsRecords) {
        this.reorderReceivedDtlsRecords = reorderReceivedDtlsRecords;
    }

    public Config createCopy() {
        ByteArrayOutputStream stream = new ByteArrayOutputStream();
        ConfigIO.write(this, stream);
        return ConfigIO.read(new ByteArrayInputStream(stream.toByteArray()));
    }

    public CertificateType getDefaultSelectedServerCertificateType() {
        return defaultSelectedServerCertificateType;
    }

    public void setDefaultSelectedServerCertificateType(CertificateType defaultSelectedServerCertificateType) {
        this.defaultSelectedServerCertificateType = defaultSelectedServerCertificateType;
    }

    public CertificateType getDefaultSelectedClientCertificateType() {
        return defaultSelectedClientCertificateType;
    }

    public void setDefaultSelectedClientCertificateType(CertificateType defaultSelectedClientCertificateType) {
        this.defaultSelectedClientCertificateType = defaultSelectedClientCertificateType;
    }

    public ECPointFormat getDefaultSelectedPointFormat() {
        return defaultSelectedPointFormat;
    }

    public void setDefaultSelectedPointFormat(ECPointFormat defaultSelectedPointFormat) {
        this.defaultSelectedPointFormat = defaultSelectedPointFormat;
    }

    public Boolean getStopActionsAfterIOException() {
        return stopActionsAfterIOException;
    }

    public void setStopActionsAfterIOException(Boolean stopActionsAfterIOException) {
        this.stopActionsAfterIOException = stopActionsAfterIOException;
    }

    public Boolean getTls13BackwardsCompatibilityMode() {
        return tls13BackwardsCompatibilityMode;
    }

    public void setTls13BackwardsCompatibilityMode(Boolean tls13BackwardsCompatibilityMode) {
        this.tls13BackwardsCompatibilityMode = tls13BackwardsCompatibilityMode;
    }

    public long getSessionTicketLifetimeHint() {
        return sessionTicketLifetimeHint;
    }

    public void setSessionTicketLifetimeHint(long sessionTicketLifetimeHint) {
        this.sessionTicketLifetimeHint = sessionTicketLifetimeHint;
    }

    public byte[] getSessionTicketKeyAES() {
        return Arrays.copyOf(sessionTicketKeyAES, sessionTicketKeyAES.length);
    }

    public void setSessionTicketKeyAES(byte[] sessionTicketKeyAES) {
        this.sessionTicketKeyAES = sessionTicketKeyAES;
    }

    public byte[] getSessionTicketKeyHMAC() {
        return Arrays.copyOf(sessionTicketKeyHMAC, sessionTicketKeyHMAC.length);
    }

    public void setSessionTicketKeyHMAC(byte[] sessionTicketKeyHMAC) {
        this.sessionTicketKeyHMAC = sessionTicketKeyHMAC;
    }

    public byte[] getSessionTicketKeyName() {
        return Arrays.copyOf(sessionTicketKeyName, sessionTicketKeyName.length);
    }

    public void setSessionTicketKeyName(byte[] sessionTicketKeyName) {
        this.sessionTicketKeyName = sessionTicketKeyName;
    }

    public ClientAuthenticationType getClientAuthenticationType() {
        return clientAuthenticationType;
    }

    public void setClientAuthenticationType(ClientAuthenticationType clientAuthenticationType) {
        this.clientAuthenticationType = clientAuthenticationType;
    }

    public Boolean isHttpsParsingEnabled() {
        return httpsParsingEnabled;
    }

    public void setHttpsParsingEnabled(Boolean httpsParsingEnabled) {
        this.httpsParsingEnabled = httpsParsingEnabled;
    }

    public String getDefaultHttpsRequestPath() {
        return defaultHttpsRequestPath;
    }

    public void setDefaultHttpsRequestPath(String defaultHttpsRequestPath) {
        this.defaultHttpsRequestPath = defaultHttpsRequestPath;
    }

    public Boolean isUseFreshRandom() {
        return useFreshRandom;
    }

    public void setUseFreshRandom(Boolean useFreshRandom) {
        this.useFreshRandom = useFreshRandom;
    }

    public Boolean isUseAllProvidedRecords() {
        return useAllProvidedRecords;
    }

    public void setUseAllProvidedRecords(Boolean useAllProvidedRecords) {
        this.useAllProvidedRecords = useAllProvidedRecords;
    }

    public byte[] getDefaultServerRenegotiationInfo() {
        return Arrays.copyOf(defaultServerRenegotiationInfo, defaultServerRenegotiationInfo.length);
    }

    public void setDefaultServerRenegotiationInfo(byte[] defaultServerRenegotiationInfo) {
        this.defaultServerRenegotiationInfo = defaultServerRenegotiationInfo;
    }

    public ChooserType getChooserType() {
        return chooserType;
    }

    public void setChooserType(ChooserType chooserType) {
        this.chooserType = chooserType;
    }

    public Boolean isEarlyStop() {
        return earlyStop;
    }

    public void setEarlyStop(Boolean earlyStop) {
        this.earlyStop = earlyStop;
    }

    public Boolean isStealthMode() {
        return stealthMode;
    }

    public void setStealthMode(Boolean stealthMode) {
        this.stealthMode = stealthMode;
    }

    public Point getDefaultTokenBindingECPublicKey() {
        return defaultTokenBindingECPublicKey;
    }

    public void setDefaultTokenBindingECPublicKey(Point defaultTokenBindingECPublicKey) {
        this.defaultTokenBindingECPublicKey = defaultTokenBindingECPublicKey;
    }

    public BigInteger getDefaultTokenBindingRsaPublicKey() {
        return defaultTokenBindingRsaPublicKey;
    }

    public void setDefaultTokenBindingRsaPublicKey(BigInteger defaultTokenBindingRsaPublicKey) {
        this.defaultTokenBindingRsaPublicKey = defaultTokenBindingRsaPublicKey;
    }

    public BigInteger getDefaultTokenBindingRsaPrivateKey() {
        return defaultTokenBindingRsaPrivateKey;
    }

    public void setDefaultTokenBindingRsaPrivateKey(BigInteger defaultTokenBindingRsaPrivateKey) {
        this.defaultTokenBindingRsaPrivateKey = defaultTokenBindingRsaPrivateKey;
    }

    public BigInteger getDefaultTokenBindingEcPrivateKey() {
        return defaultTokenBindingEcPrivateKey;
    }

    public void setDefaultTokenBindingEcPrivateKey(BigInteger defaultTokenBindingEcPrivateKey) {
        this.defaultTokenBindingEcPrivateKey = defaultTokenBindingEcPrivateKey;
    }

    public BigInteger getDefaultTokenBindingRsaModulus() {
        return defaultTokenBindingRsaModulus;
    }

    public void setDefaultTokenBindingRsaModulus(BigInteger defaultTokenBindingRsaModulus) {
        this.defaultTokenBindingRsaModulus = defaultTokenBindingRsaModulus;
    }

    public TokenBindingType getDefaultTokenBindingType() {
        return defaultTokenBindingType;
    }

    public void setDefaultTokenBindingType(TokenBindingType defaultTokenBindingType) {
        this.defaultTokenBindingType = defaultTokenBindingType;
    }

    public byte[] getDefaultClientHandshakeTrafficSecret() {
        return Arrays.copyOf(defaultClientHandshakeTrafficSecret, defaultClientHandshakeTrafficSecret.length);
    }

    public void setDefaultClientHandshakeTrafficSecret(byte[] defaultClientHandshakeTrafficSecret) {
        this.defaultClientHandshakeTrafficSecret = defaultClientHandshakeTrafficSecret;
    }

    public byte[] getDefaultServerHandshakeTrafficSecret() {
        return Arrays.copyOf(defaultServerHandshakeTrafficSecret, defaultServerHandshakeTrafficSecret.length);
    }

    public void setDefaultServerHandshakeTrafficSecret(byte[] defaultServerHandshakeTrafficSecret) {
        this.defaultServerHandshakeTrafficSecret = defaultServerHandshakeTrafficSecret;
    }

    public byte[] getDefaultCertificateRequestContext() {
        return Arrays.copyOf(defaultCertificateRequestContext, defaultCertificateRequestContext.length);
    }

    public void setDefaultCertificateRequestContext(byte[] defaultCertificateRequestContext) {
        this.defaultCertificateRequestContext = defaultCertificateRequestContext;
    }

    public Boolean isWorkflowExecutorShouldOpen() {
        return workflowExecutorShouldOpen;
    }

    public void setWorkflowExecutorShouldOpen(Boolean workflowExecutorShouldOpen) {
        this.workflowExecutorShouldOpen = workflowExecutorShouldOpen;
    }

    public Boolean isWorkflowExecutorShouldClose() {
        return workflowExecutorShouldClose;
    }

    public void setWorkflowExecutorShouldClose(Boolean workflowExecutorShouldClose) {
        this.workflowExecutorShouldClose = workflowExecutorShouldClose;
    }

    public Boolean isStopReceivingAfterFatal() {
        return stopReceivingAfterFatal;
    }

    public void setStopReceivingAfterFatal(Boolean stopReceivingAfterFatal) {
        this.stopReceivingAfterFatal = stopReceivingAfterFatal;
    }

    public byte[] getDefaultPSKKey() {
        return Arrays.copyOf(defaultPSKKey, defaultPSKKey.length);
    }

    public void setDefaultPSKKey(byte[] defaultPSKKey) {
        this.defaultPSKKey = defaultPSKKey;
    }

    public byte[] getDefaultPSKIdentity() {
        return Arrays.copyOf(defaultPSKIdentity, defaultPSKIdentity.length);
    }

    public void setDefaultPSKIdentity(byte[] defaultPSKIdentity) {
        this.defaultPSKIdentity = defaultPSKIdentity;
    }

    public byte[] getDefaultPSKIdentityHint() {
        return Arrays.copyOf(defaultPSKIdentityHint, defaultPSKIdentityHint.length);
    }

    public void setDefaultPSKIdentityHint(byte[] defaultPSKIdentityHint) {
        this.defaultPSKIdentityHint = defaultPSKIdentityHint;
    }

    public BigInteger getDefaultSRPModulus() {
        return defaultSRPModulus;
    }

    public void setDefaultSRPModulus(BigInteger defaultSRPModulus) {
        this.defaultSRPModulus = defaultSRPModulus;
    }

    public BigInteger getDefaultPSKModulus() {
        return defaultPSKModulus;
    }

    public void setDefaultPSKModulus(BigInteger defaultPSKModulus) {
        this.defaultPSKModulus = defaultPSKModulus;
    }

    public BigInteger getDefaultPSKServerPrivateKey() {
        return defaultPskDhServerPrivateKey;
    }

    public void setDefaultPSKServerPrivateKey(BigInteger defaultPskDhServerPrivateKey) {
        this.defaultPskDhServerPrivateKey = defaultPskDhServerPrivateKey;
    }

    public BigInteger getDefaultPSKServerPublicKey() {
        return defaultPskDhServerPublicKey;
    }

    public void setDefaultPSKServerPublicKey(BigInteger defaultPskDhServerPublicKey) {
        this.defaultPskDhServerPublicKey = defaultPskDhServerPublicKey;
    }

    public BigInteger getDefaultPSKGenerator() {
        return defaultPSKGenerator;
    }

    public void setDefaultPSKGenerator(BigInteger defaultPSKGenerator) {
        this.defaultPSKGenerator = defaultPSKGenerator;
    }

    public BigInteger getDefaultSRPServerPrivateKey() {
        return defaultSRPServerPrivateKey;
    }

    public void setDefaultSRPServerPrivateKey(BigInteger defaultSRPServerPrivateKey) {
        this.defaultSRPServerPrivateKey = defaultSRPServerPrivateKey;
    }

    public BigInteger getDefaultSRPServerPublicKey() {
        return defaultSRPServerPublicKey;
    }

    public void setDefaultSRPServerPublicKey(BigInteger defaultSRPServerPublicKey) {
        this.defaultSRPServerPublicKey = defaultSRPServerPublicKey;
    }

    public BigInteger getDefaultSRPClientPrivateKey() {
        return defaultSRPClientPrivateKey;
    }

    public void setDefaultSRPClientPrivateKey(BigInteger defaultSRPClientPrivateKey) {
        this.defaultSRPClientPrivateKey = defaultSRPClientPrivateKey;
    }

    public BigInteger getDefaultSRPClientPublicKey() {
        return defaultSRPClientPublicKey;
    }

    public void setDefaultSRPClientPublicKey(BigInteger defaultSRPClientPublicKey) {
        this.defaultSRPClientPublicKey = defaultSRPClientPublicKey;
    }

    public BigInteger getDefaultSRPGenerator() {
        return defaultSRPGenerator;
    }

    public void setDefaultSRPGenerator(BigInteger defaultSRPGenerator) {
        this.defaultSRPGenerator = defaultSRPGenerator;
    }

    public byte[] getDefaultSRPServerSalt() {
        return Arrays.copyOf(defaultSRPServerSalt, defaultSRPServerSalt.length);
    }

    public void setDefaultSRPServerSalt(byte[] defaultSRPServerSalt) {
        this.defaultSRPServerSalt = defaultSRPServerSalt;
    }

    public byte[] getDefaultSRPIdentity() {
        return Arrays.copyOf(defaultSRPIdentity, defaultSRPIdentity.length);
    }

    public void setDefaultSRPIdentity(byte[] defaultSRPIdentity) {
        this.defaultSRPIdentity = defaultSRPIdentity;
    }

    public byte[] getDefaultSRPPassword() {
        return Arrays.copyOf(defaultSRPPassword, defaultSRPPassword.length);
    }

    public void setDefaultSRPPassword(byte[] defaultSRPPassword) {
        this.defaultSRPPassword = defaultSRPPassword;
    }

    public BigInteger getDefaultClientRSAPrivateKey() {
        return defaultClientRSAPrivateKey;
    }

    public void setDefaultClientRSAPrivateKey(BigInteger defaultClientRSAPrivateKey) {
        this.defaultClientRSAPrivateKey = defaultClientRSAPrivateKey;
    }

    public BigInteger getDefaultServerRSAPrivateKey() {
        return defaultServerRSAPrivateKey;
    }

    public void setDefaultServerRSAPrivateKey(BigInteger defaultServerRSAPrivateKey) {
        this.defaultServerRSAPrivateKey = defaultServerRSAPrivateKey;
    }

    public BigInteger getDefaultServerRSAModulus() {
        return defaultServerRSAModulus;
    }

    public void setDefaultServerRSAModulus(BigInteger defaultServerRSAModulus) {
        if (defaultServerRSAModulus.signum() == 1) {
            this.defaultServerRSAModulus = defaultServerRSAModulus;
        } else {
            throw new IllegalArgumentException("Modulus cannot be negative or zero"
                + defaultServerRSAModulus.toString());
        }
    }

    public BigInteger getDefaultServerRSAPublicKey() {
        return defaultServerRSAPublicKey;
    }

    public void setDefaultServerRSAPublicKey(BigInteger defaultServerRSAPublicKey) {
        this.defaultServerRSAPublicKey = defaultServerRSAPublicKey;
    }

    public BigInteger getDefaultClientRSAPublicKey() {
        return defaultClientRSAPublicKey;
    }

    public void setDefaultClientRSAPublicKey(BigInteger defaultClientRSAPublicKey) {
        this.defaultClientRSAPublicKey = defaultClientRSAPublicKey;
    }

    public BigInteger getDefaultServerEcPrivateKey() {
        return defaultServerEcPrivateKey;
    }

    public void setDefaultServerEcPrivateKey(BigInteger defaultServerEcPrivateKey) {
        this.defaultServerEcPrivateKey = defaultServerEcPrivateKey;
    }

    public BigInteger getDefaultClientEcPrivateKey() {
        return defaultClientEcPrivateKey;
    }

    public void setDefaultClientEcPrivateKey(BigInteger defaultClientEcPrivateKey) {
        this.defaultClientEcPrivateKey = defaultClientEcPrivateKey;
    }

    public Point getDefaultClientEcPublicKey() {
        return defaultClientEcPublicKey;
    }

    public void setDefaultClientEcPublicKey(Point defaultClientEcPublicKey) {
        this.defaultClientEcPublicKey = defaultClientEcPublicKey;
    }

    public Point getDefaultServerEcPublicKey() {
        return defaultServerEcPublicKey;
    }

    public void setDefaultServerEcPublicKey(Point defaultServerEcPublicKey) {
        this.defaultServerEcPublicKey = defaultServerEcPublicKey;
    }

    public AlertDescription getDefaultAlertDescription() {
        return defaultAlertDescription;
    }

    public void setDefaultAlertDescription(AlertDescription defaultAlertDescription) {
        this.defaultAlertDescription = defaultAlertDescription;
    }

    public AlertLevel getDefaultAlertLevel() {
        return defaultAlertLevel;
    }

    public void setDefaultAlertLevel(AlertLevel defaultAlertLevel) {
        this.defaultAlertLevel = defaultAlertLevel;
    }

    public BigInteger getDefaultServerDhPublicKey() {
        return defaultServerDhPublicKey;
    }

    public void setDefaultServerDhPublicKey(BigInteger defaultServerDhPublicKey) {
        this.defaultServerDhPublicKey = defaultServerDhPublicKey;
    }

    public BigInteger getDefaultClientDhPublicKey() {
        return defaultClientDhPublicKey;
    }

    public void setDefaultClientDhPublicKey(BigInteger defaultClientDhPublicKey) {
        this.defaultClientDhPublicKey = defaultClientDhPublicKey;
    }

    public BigInteger getDefaultServerDhPrivateKey() {
        return defaultServerDhPrivateKey;
    }

    public void setDefaultServerDhPrivateKey(BigInteger defaultServerDhPrivateKey) {
        this.defaultServerDhPrivateKey = defaultServerDhPrivateKey;
    }

    public GOSTCurve getDefaultSelectedGostCurve() {
        return defaultSelectedGostCurve;
    }

    public void setDefaultSelectedGostCurve(GOSTCurve defaultSelectedGostCurve) {
        this.defaultSelectedGostCurve = defaultSelectedGostCurve;
    }

    public BigInteger getDefaultServerDsaPrivateKey() {
        return defaultServerDsaPrivateKey;
    }

    public void setDefaultServerDsaPrivateKey(BigInteger defaultServerDsaPrivateKey) {
        this.defaultServerDsaPrivateKey = defaultServerDsaPrivateKey;
    }

    public PRFAlgorithm getDefaultPRFAlgorithm() {
        return defaultPRFAlgorithm;
    }

    public void setDefaultPRFAlgorithm(PRFAlgorithm defaultPRFAlgorithm) {
        this.defaultPRFAlgorithm = defaultPRFAlgorithm;
    }

    public byte[] getDtlsDefaultCookie() {
        return Arrays.copyOf(dtlsDefaultCookie, dtlsDefaultCookie.length);
    }

    public void setDtlsDefaultCookie(byte[] defaultDtlsCookie) {
        this.dtlsDefaultCookie = defaultDtlsCookie;
    }

    public Integer getDtlsDefaultCookieLength() {
        return dtlsDefaultCookieLength;
    }

    public void setDtlsDefaultCookieLength(Integer dtlsDefaultCookieLength) {
        this.dtlsDefaultCookieLength = dtlsDefaultCookieLength;
    }

    public Integer getDtlsMaximumFragmentLength() {
        return dtlsMaximumFragmentLength;
    }

    public void setDtlsMaximumFragmentLength(Integer dtlsMaximumFragmentLength) {
        this.dtlsMaximumFragmentLength = dtlsMaximumFragmentLength;
    }

    public byte[] getDefaultClientSessionId() {
        return Arrays.copyOf(defaultClientSessionId, defaultClientSessionId.length);
    }

    public void setDefaultClientSessionId(byte[] defaultClientSessionId) {
        this.defaultClientSessionId = defaultClientSessionId;
    }

    public byte[] getDefaultServerSessionId() {
        return Arrays.copyOf(defaultServerSessionId, defaultServerSessionId.length);
    }

    public void setDefaultServerSessionId(byte[] defaultServerSessionId) {
        this.defaultServerSessionId = defaultServerSessionId;
    }

    public CompressionMethod getDefaultSelectedCompressionMethod() {
        return defaultSelectedCompressionMethod;
    }

    public void setDefaultSelectedCompressionMethod(CompressionMethod defaultSelectedCompressionMethod) {
        this.defaultSelectedCompressionMethod = defaultSelectedCompressionMethod;
    }

    public boolean isAddExtendedRandomExtension() {
        return this.addExtendedRandomExtension;
    }

    public void setAddExtendedRandomExtension(boolean addExtendedRandomExtension) {
        this.addExtendedRandomExtension = addExtendedRandomExtension;
    }

    public byte[] getDefaultClientExtendedRandom() {
        return Arrays.copyOf(defaultClientExtendedRandom, defaultClientExtendedRandom.length);
    }

    public byte[] getDefaultServerExtendedRandom() {
        return Arrays.copyOf(defaultServerExtendedRandom, defaultServerExtendedRandom.length);
    }

    public void setDefaultClientExtendedRandom(byte[] defaultClientExtendedRandom) {
        this.defaultClientExtendedRandom = defaultClientExtendedRandom;
    }

    public void setDefaultServerExtendedRandom(byte[] defaultServerExtendedRandom) {
        this.defaultServerExtendedRandom = defaultServerExtendedRandom;
    }

    public byte[] getDefaultServerRandom() {
        return Arrays.copyOf(defaultServerRandom, defaultServerRandom.length);
    }

    public void setDefaultServerRandom(byte[] defaultServerRandom) {
        this.defaultServerRandom = defaultServerRandom;
    }

    public byte[] getDefaultClientRandom() {
        return Arrays.copyOf(defaultClientRandom, defaultClientRandom.length);
    }

    public void setDefaultClientRandom(byte[] defaultClientRandom) {
        this.defaultClientRandom = defaultClientRandom;
    }

    public byte[] getDefaultPreMasterSecret() {
        return Arrays.copyOf(defaultPreMasterSecret, defaultPreMasterSecret.length);
    }

    public void setDefaultPreMasterSecret(byte[] defaultPreMasterSecret) {
        this.defaultPreMasterSecret = defaultPreMasterSecret;
    }

    public byte[] getDefaultMasterSecret() {
        return Arrays.copyOf(defaultMasterSecret, defaultMasterSecret.length);
    }

    public void setDefaultMasterSecret(byte[] defaultMasterSecret) {
        this.defaultMasterSecret = defaultMasterSecret;
    }

    public ProtocolVersion getDefaultHighestClientProtocolVersion() {
        return defaultHighestClientProtocolVersion;
    }

    public void setDefaultHighestClientProtocolVersion(ProtocolVersion defaultHighestClientProtocolVersion) {
        this.defaultHighestClientProtocolVersion = defaultHighestClientProtocolVersion;
    }

    public ProtocolVersion getDefaultSelectedProtocolVersion() {
        return defaultSelectedProtocolVersion;
    }

    public void setDefaultSelectedProtocolVersion(ProtocolVersion defaultSelectedProtocolVersion) {
        this.defaultSelectedProtocolVersion = defaultSelectedProtocolVersion;
    }

    public List<SignatureAndHashAlgorithm> getDefaultServerSupportedSignatureAndHashAlgorithms() {
        return defaultServerSupportedSignatureAndHashAlgorithms;
    }

    public void setDefaultServerSupportedSignatureAndHashAlgorithms(
        List<SignatureAndHashAlgorithm> defaultServerSupportedSignatureAndHashAlgorithms) {
        this.defaultServerSupportedSignatureAndHashAlgorithms = defaultServerSupportedSignatureAndHashAlgorithms;
    }

    public void setDefaultServerSupportedSignatureAndHashAlgorithms(
        SignatureAndHashAlgorithm... defaultServerSupportedSignatureAndHashAlgorithms) {
        this.defaultServerSupportedSignatureAndHashAlgorithms =
            new ArrayList(Arrays.asList(defaultServerSupportedSignatureAndHashAlgorithms));
    }

    public List<CipherSuite> getDefaultServerSupportedCipherSuites() {
        return defaultServerSupportedCipherSuites;
    }

    public void setDefaultServerSupportedCipherSuites(List<CipherSuite> defaultServerSupportedCipherSuites) {
        this.defaultServerSupportedCipherSuites = defaultServerSupportedCipherSuites;
    }

    public final void setDefaultServerSupportedCipherSuites(CipherSuite... defaultServerSupportedCipherSuites) {
        this.defaultServerSupportedCipherSuites = new ArrayList(Arrays.asList(defaultServerSupportedCipherSuites));
    }

    public List<CompressionMethod> getDefaultClientSupportedCompressionMethods() {
        return defaultClientSupportedCompressionMethods;
    }

    public void setDefaultClientSupportedCompressionMethods(
        List<CompressionMethod> defaultClientSupportedCompressionMethods) {
        this.defaultClientSupportedCompressionMethods = defaultClientSupportedCompressionMethods;
    }

    public final void setDefaultClientSupportedCompressionMethods(
        CompressionMethod... defaultClientSupportedCompressionMethods) {
        this.defaultClientSupportedCompressionMethods =
            new ArrayList(Arrays.asList(defaultClientSupportedCompressionMethods));
    }

    public HeartbeatMode getDefaultHeartbeatMode() {
        return defaultHeartbeatMode;
    }

    public void setDefaultHeartbeatMode(HeartbeatMode defaultHeartbeatMode) {
        this.defaultHeartbeatMode = defaultHeartbeatMode;
    }

    public MaxFragmentLength getDefaultMaxFragmentLength() {
        return defaultMaxFragmentLength;
    }

    public void setDefaultMaxFragmentLength(MaxFragmentLength defaultMaxFragmentLength) {
        this.defaultMaxFragmentLength = defaultMaxFragmentLength;
    }

    public SignatureAndHashAlgorithm getDefaultSelectedSignatureAndHashAlgorithm() {
        return defaultSelectedSignatureAndHashAlgorithm;
    }

    public void setDefaultSelectedSignatureAndHashAlgorithm(
        SignatureAndHashAlgorithm defaultSelectedSignatureAndHashAlgorithm) {
        this.defaultSelectedSignatureAndHashAlgorithm = defaultSelectedSignatureAndHashAlgorithm;
    }

    public List<ECPointFormat> getDefaultClientSupportedPointFormats() {
        return defaultClientSupportedPointFormats;
    }

    public void setDefaultClientSupportedPointFormats(List<ECPointFormat> defaultClientSupportedPointFormats) {
        this.defaultClientSupportedPointFormats = defaultClientSupportedPointFormats;
    }

    public final void setDefaultClientSupportedPointFormats(ECPointFormat... defaultClientSupportedPointFormats) {
        this.defaultClientSupportedPointFormats = new ArrayList(Arrays.asList(defaultClientSupportedPointFormats));
    }

    public ProtocolVersion getDefaultLastRecordProtocolVersion() {
        return defaultLastRecordProtocolVersion;
    }

    public void setDefaultLastRecordProtocolVersion(ProtocolVersion defaultLastRecordProtocolVersion) {
        this.defaultLastRecordProtocolVersion = defaultLastRecordProtocolVersion;
    }

    public List<ECPointFormat> getDefaultServerSupportedPointFormats() {
        return defaultServerSupportedPointFormats;
    }

    public void setDefaultServerSupportedPointFormats(List<ECPointFormat> defaultServerSupportedPointFormats) {
        this.defaultServerSupportedPointFormats = defaultServerSupportedPointFormats;
    }

    public final void setDefaultServerSupportedPointFormats(ECPointFormat... defaultServerSupportedPointFormats) {
        this.defaultServerSupportedPointFormats = new ArrayList(Arrays.asList(defaultServerSupportedPointFormats));
    }

    public List<NamedGroup> getDefaultClientNamedGroups() {
        return defaultClientNamedGroups;
    }

    public void setDefaultClientNamedGroups(List<NamedGroup> defaultClientNamedGroups) {
        this.defaultClientNamedGroups = defaultClientNamedGroups;
    }

    public final void setDefaultClientNamedGroups(NamedGroup... defaultClientNamedGroups) {
        this.defaultClientNamedGroups = new ArrayList(Arrays.asList(defaultClientNamedGroups));
    }

    public List<NamedGroup> getDefaultServerNamedGroups() {
        return defaultServerNamedGroups;
    }

    public void setDefaultServerNamedGroups(List<NamedGroup> defaultServerNamedGroups) {
        this.defaultServerNamedGroups = defaultServerNamedGroups;
    }

    public final void setDefaultServerNamedGroups(NamedGroup... defaultServerNamedGroups) {
        this.defaultServerNamedGroups = new ArrayList(Arrays.asList(defaultServerNamedGroups));
    }

    public CipherSuite getDefaultSelectedCipherSuite() {
        return defaultSelectedCipherSuite;
    }

    public void setDefaultSelectedCipherSuite(CipherSuite defaultSelectedCipherSuite) {
        this.defaultSelectedCipherSuite = defaultSelectedCipherSuite;
    }

    public SSL2CipherSuite getDefaultSSL2CipherSuite() {
        return defaultSSL2CipherSuite;
    }

    public void setDefaultSSL2CipherSuite(SSL2CipherSuite defaultSSL2CipherSuite) {
        this.defaultSSL2CipherSuite = defaultSSL2CipherSuite;
    }

    public Boolean isQuickReceive() {
        return quickReceive;
    }

    public void setQuickReceive(Boolean quickReceive) {
        this.quickReceive = quickReceive;
    }

    public Boolean isResetWorkflowTracesBeforeSaving() {
        return resetWorkflowTracesBeforeSaving;
    }

    public void setResetWorkflowTracesBeforeSaving(Boolean resetWorkflowTracesBeforeSaving) {
        this.resetWorkflowTracesBeforeSaving = resetWorkflowTracesBeforeSaving;
    }

    public RecordLayerType getRecordLayerType() {
        return recordLayerType;
    }

    public void setRecordLayerType(RecordLayerType recordLayerType) {
        this.recordLayerType = recordLayerType;
    }

    public Boolean isFlushOnMessageTypeChange() {
        return flushOnMessageTypeChange;
    }

    public void setFlushOnMessageTypeChange(Boolean flushOnMessageTypeChange) {
        this.flushOnMessageTypeChange = flushOnMessageTypeChange;
    }

    public Boolean isCreateRecordsDynamically() {
        return createRecordsDynamically;
    }

    public void setCreateRecordsDynamically(Boolean createRecordsDynamically) {
        this.createRecordsDynamically = createRecordsDynamically;
    }

    public Boolean isCreateIndividualRecords() {
        return createIndividualRecords;
    }

    public void setCreateIndividualRecords(Boolean createIndividualRecords) {
        this.createIndividualRecords = createIndividualRecords;
    }

    public int getDefaultMaxRecordData() {
        return defaultMaxRecordData;
    }

    public void setDefaultMaxRecordData(int defaultMaxRecordData) {
        if (defaultMaxRecordData == 0) {
            LOGGER.warn("defaultMaxRecordData is being set to 0");
        }
        this.defaultMaxRecordData = defaultMaxRecordData;
    }

    public WorkflowExecutorType getWorkflowExecutorType() {
        return workflowExecutorType;
    }

    public void setWorkflowExecutorType(WorkflowExecutorType workflowExecutorType) {
        this.workflowExecutorType = workflowExecutorType;
    }

    public NameType getSniType() {
        return sniType;
    }

    public void setSniType(NameType sniType) {
        this.sniType = sniType;
    }

    public int getHeartbeatPayloadLength() {
        return heartbeatPayloadLength;
    }

    public void setHeartbeatPayloadLength(int heartbeatPayloadLength) {
        this.heartbeatPayloadLength = heartbeatPayloadLength;
    }

    public int getHeartbeatPaddingLength() {
        return heartbeatPaddingLength;
    }

    public void setHeartbeatPaddingLength(int heartbeatPaddingLength) {
        this.heartbeatPaddingLength = heartbeatPaddingLength;
    }

    public Boolean isAddPaddingExtension() {
        return addPaddingExtension;
    }

    public void setAddPaddingExtension(Boolean addPaddingExtension) {
        this.addPaddingExtension = addPaddingExtension;
    }

    public Boolean isAddExtendedMasterSecretExtension() {
        return addExtendedMasterSecretExtension;
    }

    public void setAddExtendedMasterSecretExtension(Boolean addExtendedMasterSecretExtension) {
        this.addExtendedMasterSecretExtension = addExtendedMasterSecretExtension;
    }

    public Boolean isAddSessionTicketTLSExtension() {
        return addSessionTicketTLSExtension;
    }

    public void setAddSessionTicketTLSExtension(Boolean addSessionTicketTLSExtension) {
        this.addSessionTicketTLSExtension = addSessionTicketTLSExtension;
    }

    public byte[] getDefaultPaddingExtensionBytes() {
        return Arrays.copyOf(defaultPaddingExtensionBytes, defaultPaddingExtensionBytes.length);
    }

    public void setDefaultPaddingExtensionBytes(byte[] defaultPaddingExtensionBytes) {
        this.defaultPaddingExtensionBytes = defaultPaddingExtensionBytes;
    }

    public List<ClientCertificateType> getClientCertificateTypes() {
        return clientCertificateTypes;
    }

    public void setClientCertificateTypes(List<ClientCertificateType> clientCertificateTypes) {
        this.clientCertificateTypes = clientCertificateTypes;
    }

    public final void setClientCertificateTypes(ClientCertificateType... clientCertificateTypes) {
        this.clientCertificateTypes = new ArrayList(Arrays.asList(clientCertificateTypes));
    }

    public String getDefaultApplicationMessageData() {
        return defaultApplicationMessageData;
    }

    public void setDefaultApplicationMessageData(String defaultApplicationMessageData) {
        this.defaultApplicationMessageData = defaultApplicationMessageData;
    }

    public Boolean isEnforceSettings() {
        return enforceSettings;
    }

    public void setEnforceSettings(Boolean enforceSettings) {
        this.enforceSettings = enforceSettings;
    }

    public BigInteger getDefaultServerDhGenerator() {
        return defaultServerDhGenerator;
    }

    public void setDefaultServerDhGenerator(BigInteger defaultServerDhGenerator) {
        this.defaultServerDhGenerator = defaultServerDhGenerator;
    }

    public BigInteger getDefaultServerDhModulus() {
        return defaultServerDhModulus;
    }

    public void setDefaultServerDhModulus(BigInteger defaultServerDhModulus) {
        if (defaultServerDhModulus.signum() == 1) {
            this.defaultServerDhModulus = defaultServerDhModulus;
        } else {
            throw new IllegalArgumentException("Modulus cannot be negative or zero:"
                + defaultServerDhModulus.toString());
        }
    }

    public BigInteger getDefaultClientDhPrivateKey() {
        return defaultClientDhPrivateKey;
    }

    public void setDefaultClientDhPrivateKey(BigInteger defaultClientDhPrivateKey) {
        this.defaultClientDhPrivateKey = defaultClientDhPrivateKey;
    }

    public byte[] getDistinguishedNames() {
        return Arrays.copyOf(distinguishedNames, distinguishedNames.length);
    }

    public void setDistinguishedNames(byte[] distinguishedNames) {
        this.distinguishedNames = distinguishedNames;
    }

    public ProtocolVersion getHighestProtocolVersion() {
        return highestProtocolVersion;
    }

    public void setHighestProtocolVersion(ProtocolVersion highestProtocolVersion) {
        this.highestProtocolVersion = highestProtocolVersion;
    }

    public Boolean isUpdateTimestamps() {
        return updateTimestamps;
    }

    public void setUpdateTimestamps(Boolean updateTimestamps) {
        this.updateTimestamps = updateTimestamps;
    }

    public Boolean isServerSendsApplicationData() {
        return serverSendsApplicationData;
    }

    public void setServerSendsApplicationData(Boolean serverSendsApplicationData) {
        this.serverSendsApplicationData = serverSendsApplicationData;
    }

    public WorkflowTraceType getWorkflowTraceType() {
        return workflowTraceType;
    }

    public void setWorkflowTraceType(WorkflowTraceType workflowTraceType) {
        this.workflowTraceType = workflowTraceType;
    }

    public String getWorkflowOutput() {
        return workflowOutput;
    }

    public void setWorkflowOutput(String workflowOutput) {
        this.workflowOutput = workflowOutput;
    }

    public String getConfigOutput() {
        return configOutput;
    }

    public void setConfigOutput(String configOutput) {
        this.configOutput = configOutput;
    }

    public String getWorkflowInput() {
        return workflowInput;
    }

    public void setWorkflowInput(String workflowInput) {
        this.workflowInput = workflowInput;
    }

    public MaxFragmentLength getMaxFragmentLength() {
        return maxFragmentLength;
    }

    public void setMaxFragmentLength(MaxFragmentLength maxFragmentLengthConfig) {
        this.maxFragmentLength = maxFragmentLengthConfig;
    }

    public NamedGroup getDefaultSelectedNamedGroup() {
        return defaultSelectedNamedGroup;
    }

    public void setDefaultSelectedNamedGroup(NamedGroup defaultSelectedNamedGroup) {
        this.defaultSelectedNamedGroup = defaultSelectedNamedGroup;
    }

    public Boolean isDynamicWorkflow() {
        throw new UnsupportedOperationException("DynamicWorkflow is currently not supported.");
    }

    public void setDynamicWorkflow(Boolean dynamicWorkflow) {
        throw new UnsupportedOperationException("DynamicWorkflow is currently not supported.");
    }

    public List<CipherSuite> getDefaultClientSupportedCipherSuites() {
        return defaultClientSupportedCipherSuites;
    }

    public void setDefaultClientSupportedCipherSuites(List<CipherSuite> defaultClientSupportedCipherSuites) {
        this.defaultClientSupportedCipherSuites = defaultClientSupportedCipherSuites;
    }

    public final void setDefaultClientSupportedCipherSuites(CipherSuite... defaultClientSupportedCipherSuites) {
        this.defaultClientSupportedCipherSuites = new ArrayList(Arrays.asList(defaultClientSupportedCipherSuites));
    }

    public Boolean isClientAuthentication() {
        return clientAuthentication;
    }

    public void setClientAuthentication(Boolean clientAuthentication) {
        this.clientAuthentication = clientAuthentication;
    }

    public List<SignatureAndHashAlgorithm> getDefaultClientSupportedSignatureAndHashAlgorithms() {
        return defaultClientSupportedSignatureAndHashAlgorithms;
    }

    public void setDefaultClientSupportedSignatureAndHashAlgorithms(
        List<SignatureAndHashAlgorithm> defaultClientSupportedSignatureAndHashAlgorithms) {
        this.defaultClientSupportedSignatureAndHashAlgorithms = defaultClientSupportedSignatureAndHashAlgorithms;
    }

    public final void setDefaultClientSupportedSignatureAndHashAlgorithms(
        SignatureAndHashAlgorithm... supportedSignatureAndHashAlgorithms) {
        this.defaultClientSupportedSignatureAndHashAlgorithms =
            new ArrayList(Arrays.asList(supportedSignatureAndHashAlgorithms));
    }

    public List<ProtocolVersion> getSupportedVersions() {
        return supportedVersions;
    }

    public void setSupportedVersions(List<ProtocolVersion> supportedVersions) {
        this.supportedVersions = supportedVersions;
    }

    public final void setSupportedVersions(ProtocolVersion... supportedVersions) {
        this.supportedVersions = new ArrayList(Arrays.asList(supportedVersions));
    }

    public HeartbeatMode getHeartbeatMode() {
        return heartbeatMode;
    }

    public void setHeartbeatMode(HeartbeatMode heartbeatMode) {
        this.heartbeatMode = heartbeatMode;
    }

    public Boolean isAddECPointFormatExtension() {
        return addECPointFormatExtension;
    }

    public void setAddECPointFormatExtension(Boolean addECPointFormatExtension) {
        this.addECPointFormatExtension = addECPointFormatExtension;
    }

    public Boolean isAddExtensionsInSSL() {
        return addExtensionsInSSL;
    }

    public void setAddExtensionsInSSL(Boolean addExtensionsInSSL) {
        this.addExtensionsInSSL = addExtensionsInSSL;
    }

    public Boolean isAddEllipticCurveExtension() {
        return addEllipticCurveExtension;
    }

    public void setAddEllipticCurveExtension(Boolean addEllipticCurveExtension) {
        this.addEllipticCurveExtension = addEllipticCurveExtension;
    }

    public Boolean isAddHeartbeatExtension() {
        return addHeartbeatExtension;
    }

    public void setAddHeartbeatExtension(Boolean addHeartbeatExtension) {
        this.addHeartbeatExtension = addHeartbeatExtension;
    }

    public boolean isAddMaxFragmentLengthExtension() {
        return addMaxFragmentLengthExtension;
    }

    public void setAddMaxFragmentLengthExtension(boolean addMaxFragmentLengthExtension) {
        this.addMaxFragmentLengthExtension = addMaxFragmentLengthExtension;
    }

    public Boolean isAddServerNameIndicationExtension() {
        return addServerNameIndicationExtension;
    }

    public void setAddServerNameIndicationExtension(Boolean addServerNameIndicationExtension) {
        this.addServerNameIndicationExtension = addServerNameIndicationExtension;
    }

    public Boolean isAddSignatureAndHashAlgorithmsExtension() {
        return addSignatureAndHashAlgorithmsExtension;
    }

    public void setAddSignatureAndHashAlgorithmsExtension(Boolean addSignatureAndHashAlgorithmsExtension) {
        this.addSignatureAndHashAlgorithmsExtension = addSignatureAndHashAlgorithmsExtension;
    }

    public Boolean isAddSupportedVersionsExtension() {
        return addSupportedVersionsExtension;
    }

    public void setAddSupportedVersionsExtension(Boolean addSupportedVersionsExtension) {
        this.addSupportedVersionsExtension = addSupportedVersionsExtension;
    }

    public Boolean isAddKeyShareExtension() {
        return addKeyShareExtension;
    }

    public void setAddKeyShareExtension(Boolean addKeyShareExtension) {
        this.addKeyShareExtension = addKeyShareExtension;
    }

    public Boolean isAddEarlyDataExtension() {
        return addEarlyDataExtension;
    }

    public void setAddEarlyDataExtension(Boolean addEarlyDataExtension) {
        this.addEarlyDataExtension = addEarlyDataExtension;
    }

    public Boolean isAddEncryptedServerNameIndicationExtension() {
        return addEncryptedServerNameIndicationExtension;
    }

    public void setAddEncryptedServerNameIndicationExtension(Boolean addEncryptedServerNameIndicationExtension) {
        this.addEncryptedServerNameIndicationExtension = addEncryptedServerNameIndicationExtension;
    }

    public void setAddPWDClearExtension(Boolean addPWDClearExtension) {
        this.addPWDClearExtension = addPWDClearExtension;
    }

    public Boolean isAddPSKKeyExchangeModesExtension() {
        return addPSKKeyExchangeModesExtension;
    }

    public void setAddPSKKeyExchangeModesExtension(Boolean addPSKKeyExchangeModesExtension) {
        this.addPSKKeyExchangeModesExtension = addPSKKeyExchangeModesExtension;
    }

    public Boolean isAddPreSharedKeyExtension() {
        return addPreSharedKeyExtension;
    }

    public Boolean isAddPWDClearExtension() {
        return addPWDClearExtension;
    }

    public void setAddPreSharedKeyExtension(Boolean addPreSharedKeyExtension) {
        this.addPreSharedKeyExtension = addPreSharedKeyExtension;
    }

    public void setPSKKeyExchangeModes(List<PskKeyExchangeMode> pskKeyExchangeModes) {
        this.pskKeyExchangeModes = pskKeyExchangeModes;
    }

    public List<PskKeyExchangeMode> getPSKKeyExchangeModes() {
        return pskKeyExchangeModes;
    }

    public Integer getDefaultAdditionalPadding() {
        return defaultAdditionalPadding;
    }

    public void setDefaultAdditionalPadding(Integer defaultAdditionalPadding) {
        this.defaultAdditionalPadding = defaultAdditionalPadding;
    }

    public BigInteger getKeySharePrivate() {
        return defaultKeySharePrivateKey;
    }

    public void setKeySharePrivate(BigInteger defaultKeySharePrivateKey) {
        this.defaultKeySharePrivateKey = defaultKeySharePrivateKey;
    }

    public byte[] getTlsSessionTicket() {
        return Arrays.copyOf(tlsSessionTicket, tlsSessionTicket.length);
    }

    public void setTlsSessionTicket(byte[] tlsSessionTicket) {
        this.tlsSessionTicket = tlsSessionTicket;
    }

    public byte[] getDefaultSignedCertificateTimestamp() {
        return Arrays.copyOf(defaultSignedCertificateTimestamp, defaultSignedCertificateTimestamp.length);
    }

    public void setDefaultSignedCertificateTimestamp(byte[] defaultSignedCertificateTimestamp) {
        this.defaultSignedCertificateTimestamp = defaultSignedCertificateTimestamp;
    }

    public Boolean isAddSignedCertificateTimestampExtension() {
        return addSignedCertificateTimestampExtension;
    }

    public void setAddSignedCertificateTimestampExtension(Boolean addSignedCertificateTimestampExtension) {
        this.addSignedCertificateTimestampExtension = addSignedCertificateTimestampExtension;
    }

    public byte[] getDefaultClientRenegotiationInfo() {
        return Arrays.copyOf(defaultClientRenegotiationInfo, defaultClientRenegotiationInfo.length);
    }

    public void setDefaultClientRenegotiationInfo(byte[] defaultClientRenegotiationInfo) {
        this.defaultClientRenegotiationInfo = defaultClientRenegotiationInfo;
    }

    public Boolean isAddRenegotiationInfoExtension() {
        return addRenegotiationInfoExtension;
    }

    public void setAddRenegotiationInfoExtension(Boolean addRenegotiationInfoExtension) {
        this.addRenegotiationInfoExtension = addRenegotiationInfoExtension;
    }

    public TokenBindingVersion getDefaultTokenBindingVersion() {
        return defaultTokenBindingVersion;
    }

    public void setDefaultTokenBindingVersion(TokenBindingVersion defaultTokenBindingVersion) {
        this.defaultTokenBindingVersion = defaultTokenBindingVersion;
    }

    public List<TokenBindingKeyParameters> getDefaultTokenBindingKeyParameters() {
        return defaultTokenBindingKeyParameters;
    }

    public void setDefaultTokenBindingKeyParameters(List<TokenBindingKeyParameters> defaultTokenBindingKeyParameters) {
        this.defaultTokenBindingKeyParameters = defaultTokenBindingKeyParameters;
    }

    public final void
        setDefaultTokenBindingKeyParameters(TokenBindingKeyParameters... defaultTokenBindingKeyParameters) {
        this.defaultTokenBindingKeyParameters = new ArrayList(Arrays.asList(defaultTokenBindingKeyParameters));
    }

    public Boolean isAddTokenBindingExtension() {
        return addTokenBindingExtension;
    }

    public void setAddTokenBindingExtension(Boolean addTokenBindingExtension) {
        this.addTokenBindingExtension = addTokenBindingExtension;
    }

    public Boolean isAddHttpsCookie() {
        return addHttpsCookie;
    }

    public void setAddHttpsCookie(Boolean addHttpsCookie) {
        this.addHttpsCookie = addHttpsCookie;
    }

    public String getDefaultHttpsCookieName() {
        return defaultHttpsCookieName;
    }

    public void setDefaultHttpsCookieName(String defaultHttpsCookieName) {
        this.defaultHttpsCookieName = defaultHttpsCookieName;
    }

    public String getDefaultHttpsCookieValue() {
        return defaultHttpsCookieValue;
    }

    public void setDefaultHttpsCookieValue(String defaultHttpsCookieValue) {
        this.defaultHttpsCookieValue = defaultHttpsCookieValue;
    }

    public CertificateStatusRequestType getCertificateStatusRequestExtensionRequestType() {
        return certificateStatusRequestExtensionRequestType;
    }

    public void setCertificateStatusRequestExtensionRequestType(
        CertificateStatusRequestType certificateStatusRequestExtensionRequestType) {
        this.certificateStatusRequestExtensionRequestType = certificateStatusRequestExtensionRequestType;
    }

    public byte[] getCertificateStatusRequestExtensionResponderIDList() {
        return Arrays.copyOf(certificateStatusRequestExtensionResponderIDList,
            certificateStatusRequestExtensionResponderIDList.length);
    }

    public void setCertificateStatusRequestExtensionResponderIDList(
        byte[] certificateStatusRequestExtensionResponderIDList) {
        this.certificateStatusRequestExtensionResponderIDList = certificateStatusRequestExtensionResponderIDList;
    }

    public byte[] getCertificateStatusRequestExtensionRequestExtension() {
        return Arrays.copyOf(certificateStatusRequestExtensionRequestExtension,
            certificateStatusRequestExtensionRequestExtension.length);
    }

    public void setCertificateStatusRequestExtensionRequestExtension(
        byte[] certificateStatusRequestExtensionRequestExtension) {
        this.certificateStatusRequestExtensionRequestExtension = certificateStatusRequestExtensionRequestExtension;
    }

    public byte[] getSecureRemotePasswordExtensionIdentifier() {
        return Arrays.copyOf(secureRemotePasswordExtensionIdentifier, secureRemotePasswordExtensionIdentifier.length);
    }

    public void setSecureRemotePasswordExtensionIdentifier(byte[] secureRemotePasswordExtensionIdentifier) {
        this.secureRemotePasswordExtensionIdentifier = secureRemotePasswordExtensionIdentifier;
    }

    public List<SrtpProtectionProfiles> getSecureRealTimeTransportProtocolProtectionProfiles() {
        return secureRealTimeTransportProtocolProtectionProfiles;
    }

    public void setSecureRealTimeTransportProtocolProtectionProfiles(
        List<SrtpProtectionProfiles> secureRealTimeTransportProtocolProtectionProfiles) {
        this.secureRealTimeTransportProtocolProtectionProfiles = secureRealTimeTransportProtocolProtectionProfiles;
    }

    public byte[] getSecureRealTimeTransportProtocolMasterKeyIdentifier() {
        return Arrays.copyOf(secureRealTimeTransportProtocolMasterKeyIdentifier,
            secureRealTimeTransportProtocolMasterKeyIdentifier.length);
    }

    public void setSecureRealTimeTransportProtocolMasterKeyIdentifier(
        byte[] secureRealTimeTransportProtocolMasterKeyIdentifier) {
        this.secureRealTimeTransportProtocolMasterKeyIdentifier = secureRealTimeTransportProtocolMasterKeyIdentifier;
    }

    public UserMappingExtensionHintType getUserMappingExtensionHintType() {
        return userMappingExtensionHintType;
    }

    public void setUserMappingExtensionHintType(UserMappingExtensionHintType userMappingExtensionHintType) {
        this.userMappingExtensionHintType = userMappingExtensionHintType;
    }

    public List<CertificateType> getCertificateTypeDesiredTypes() {
        return certificateTypeDesiredTypes;
    }

    public void setCertificateTypeDesiredTypes(List<CertificateType> certificateTypeDesiredTypes) {
        this.certificateTypeDesiredTypes = certificateTypeDesiredTypes;
    }

    public List<CertificateType> getClientCertificateTypeDesiredTypes() {
        return clientCertificateTypeDesiredTypes;
    }

    public void setClientCertificateTypeDesiredTypes(List<CertificateType> clientCertificateTypeDesiredTypes) {
        this.clientCertificateTypeDesiredTypes = clientCertificateTypeDesiredTypes;
    }

    public List<CertificateType> getServerCertificateTypeDesiredTypes() {
        return serverCertificateTypeDesiredTypes;
    }

    public void setServerCertificateTypeDesiredTypes(List<CertificateType> serverCertificateTypeDesiredTypes) {
        this.serverCertificateTypeDesiredTypes = serverCertificateTypeDesiredTypes;
    }

    public List<AuthzDataFormat> getClientAuthzExtensionDataFormat() {
        return clientAuthzExtensionDataFormat;
    }

    public void setClientAuthzExtensionDataFormat(List<AuthzDataFormat> clientAuthzExtensionDataFormat) {
        this.clientAuthzExtensionDataFormat = clientAuthzExtensionDataFormat;
    }

    public Boolean isCertificateTypeExtensionMessageState() {
        return certificateTypeExtensionMessageState;
    }

    public void setCertificateTypeExtensionMessageState(Boolean certificateTypeExtensionMessageState) {
        this.certificateTypeExtensionMessageState = certificateTypeExtensionMessageState;
    }

    public List<AuthzDataFormat> getServerAuthzExtensionDataFormat() {
        return serverAuthzExtensionDataFormat;
    }

    public void setServerAuthzExtensionDataFormat(List<AuthzDataFormat> serverAuthzExtensionDataFormat) {
        this.serverAuthzExtensionDataFormat = serverAuthzExtensionDataFormat;
    }

    public List<TrustedAuthority> getTrustedCaIndicationExtensionAuthorities() {
        return trustedCaIndicationExtensionAuthorities;
    }

    public void setTrustedCaIndicationExtensionAuthorities(
        List<TrustedAuthority> trustedCaIndicationExtensionAuthorities) {
        this.trustedCaIndicationExtensionAuthorities = trustedCaIndicationExtensionAuthorities;
    }

    public Boolean isClientCertificateTypeExtensionMessageState() {
        return clientCertificateTypeExtensionMessageState;
    }

    public void setClientCertificateTypeExtensionMessageState(Boolean clientCertificateTypeExtensionMessageState) {
        this.clientCertificateTypeExtensionMessageState = clientCertificateTypeExtensionMessageState;
    }

    public Boolean isCachedInfoExtensionIsClientState() {
        return cachedInfoExtensionIsClientState;
    }

    public void setCachedInfoExtensionIsClientState(Boolean cachedInfoExtensionIsClientState) {
        this.cachedInfoExtensionIsClientState = cachedInfoExtensionIsClientState;
    }

    public List<CachedObject> getCachedObjectList() {
        return cachedObjectList;
    }

    public void setCachedObjectList(List<CachedObject> cachedObjectList) {
        this.cachedObjectList = cachedObjectList;
    }

    public List<RequestItemV2> getStatusRequestV2RequestList() {
        return statusRequestV2RequestList;
    }

    public void setStatusRequestV2RequestList(List<RequestItemV2> statusRequestV2RequestList) {
        this.statusRequestV2RequestList = statusRequestV2RequestList;
    }

    public Boolean isAddCertificateStatusRequestExtension() {
        return addCertificateStatusRequestExtension;
    }

    public void setAddCertificateStatusRequestExtension(Boolean addCertificateStatusRequestExtension) {
        this.addCertificateStatusRequestExtension = addCertificateStatusRequestExtension;
    }

    public Boolean isAddAlpnExtension() {
        return addAlpnExtension;
    }

    public void setAddAlpnExtension(Boolean addAlpnExtension) {
        this.addAlpnExtension = addAlpnExtension;
    }

    public Boolean isAddSRPExtension() {
        return addSRPExtension;
    }

    public void setAddSRPExtension(Boolean addSRPExtension) {
        this.addSRPExtension = addSRPExtension;
    }

    public Boolean isAddSRTPExtension() {
        return addSRTPExtension;
    }

    public void setAddSRTPExtension(Boolean addSRTPExtension) {
        this.addSRTPExtension = addSRTPExtension;
    }

    public Boolean isAddTruncatedHmacExtension() {
        return addTruncatedHmacExtension;
    }

    public void setAddTruncatedHmacExtension(Boolean addTruncatedHmacExtension) {
        this.addTruncatedHmacExtension = addTruncatedHmacExtension;
    }

    public Boolean isAddUserMappingExtension() {
        return addUserMappingExtension;
    }

    public void setAddUserMappingExtension(Boolean addUserMappingExtension) {
        this.addUserMappingExtension = addUserMappingExtension;
    }

    public Boolean isAddCertificateTypeExtension() {
        return addCertificateTypeExtension;
    }

    public void setAddCertificateTypeExtension(Boolean addCertificateTypeExtension) {
        this.addCertificateTypeExtension = addCertificateTypeExtension;
    }

    public Boolean isAddClientAuthzExtension() {
        return addClientAuthzExtension;
    }

    public void setAddClientAuthzExtension(Boolean addClientAuthzExtension) {
        this.addClientAuthzExtension = addClientAuthzExtension;
    }

    public Boolean isAddServerAuthzExtension() {
        return addServerAuthzExtension;
    }

    public void setAddServerAuthzExtension(Boolean addServerAuthzExtension) {
        this.addServerAuthzExtension = addServerAuthzExtension;
    }

    public Boolean isAddClientCertificateTypeExtension() {
        return addClientCertificateTypeExtension;
    }

    public void setAddClientCertificateTypeExtension(Boolean addClientCertificateTypeExtension) {
        this.addClientCertificateTypeExtension = addClientCertificateTypeExtension;
    }

    public Boolean isAddServerCertificateTypeExtension() {
        return addServerCertificateTypeExtension;
    }

    public void setAddServerCertificateTypeExtension(Boolean addServerCertificateTypeExtension) {
        this.addServerCertificateTypeExtension = addServerCertificateTypeExtension;
    }

    public Boolean isAddEncryptThenMacExtension() {
        return addEncryptThenMacExtension;
    }

    public void setAddEncryptThenMacExtension(Boolean addEncryptThenMacExtension) {
        this.addEncryptThenMacExtension = addEncryptThenMacExtension;
    }

    public Boolean isAddCachedInfoExtension() {
        return addCachedInfoExtension;
    }

    public void setAddCachedInfoExtension(Boolean addCachedInfoExtension) {
        this.addCachedInfoExtension = addCachedInfoExtension;
    }

    public Boolean isAddClientCertificateUrlExtension() {
        return addClientCertificateUrlExtension;
    }

    public void setAddClientCertificateUrlExtension(Boolean addClientCertificateUrlExtension) {
        this.addClientCertificateUrlExtension = addClientCertificateUrlExtension;
    }

    public Boolean isAddTrustedCaIndicationExtension() {
        return addTrustedCaIndicationExtension;
    }

    public void setAddTrustedCaIndicationExtension(Boolean addTrustedCaIndicationExtension) {
        this.addTrustedCaIndicationExtension = addTrustedCaIndicationExtension;
    }

    public Boolean isAddCertificateStatusRequestV2Extension() {
        return addCertificateStatusRequestV2Extension;
    }

    public void setAddCertificateStatusRequestV2Extension(Boolean addCertificateStatusRequestV2Extension) {
        this.addCertificateStatusRequestV2Extension = addCertificateStatusRequestV2Extension;
    }

    public List<CompressionMethod> getDefaultServerSupportedCompressionMethods() {
        return defaultServerSupportedCompressionMethods;
    }

    public void setDefaultServerSupportedCompressionMethods(
        List<CompressionMethod> defaultServerSupportedCompressionMethods) {
        this.defaultServerSupportedCompressionMethods = defaultServerSupportedCompressionMethods;
    }

    public void setDefaultServerSupportedCompressionMethods(
        CompressionMethod... defaultServerSupportedCompressionMethods) {
        this.defaultServerSupportedCompressionMethods =
            new ArrayList(Arrays.asList(defaultServerSupportedCompressionMethods));
    }

    public OutboundConnection getDefaultClientConnection() {
        return defaultClientConnection;
    }

    public void setDefaultClientConnection(OutboundConnection defaultClientConnection) {
        this.defaultClientConnection = defaultClientConnection;
    }

    public InboundConnection getDefaultServerConnection() {
        return defaultServerConnection;
    }

    public void setDefaultServerConnection(InboundConnection defaultServerConnection) {
        this.defaultServerConnection = defaultServerConnection;
    }

    public Boolean isReceiveFinalTcpSocketStateWithTimeout() {
        return receiveFinalTcpSocketStateWithTimeout;
    }

    public void setReceiveFinalTcpSocketStateWithTimeout(Boolean receiveFinalTcpSocketStateWithTimeout) {
        this.receiveFinalTcpSocketStateWithTimeout = receiveFinalTcpSocketStateWithTimeout;
    }

    public RunningModeType getDefaultRunningMode() {
        return defaultRunningMode;
    }

    public void setDefaultRunningMode(RunningModeType defaultRunningMode) {
        this.defaultRunningMode = defaultRunningMode;
    }

    public Boolean isStopActionsAfterFatal() {
        return stopActionsAfterFatal;
    }

    public void setStopActionsAfterFatal(Boolean stopActionsAfterFatal) {
        this.stopActionsAfterFatal = stopActionsAfterFatal;
    }

    public List<FilterType> getOutputFilters() {
        return outputFilters;
    }

    public void setOutputFilters(List<FilterType> outputFilters) {
        this.outputFilters = outputFilters;
    }

    public Boolean isApplyFiltersInPlace() {
        return applyFiltersInPlace;
    }

    public void setApplyFiltersInPlace(Boolean applyFiltersInPlace) {
        this.applyFiltersInPlace = applyFiltersInPlace;
    }

    public Boolean isFiltersKeepUserSettings() {
        return filtersKeepUserSettings;
    }

    public void setFiltersKeepUserSettings(Boolean filtersKeepUserSettings) {
        this.filtersKeepUserSettings = filtersKeepUserSettings;
    }

    public byte[] getDefaultClientApplicationTrafficSecret() {
        return Arrays.copyOf(defaultClientApplicationTrafficSecret, defaultClientApplicationTrafficSecret.length);
    }

    public void setDefaultClientApplicationTrafficSecret(byte[] defaultClientApplicationTrafficSecret) {
        this.defaultClientApplicationTrafficSecret = defaultClientApplicationTrafficSecret;
    }

    public byte[] getDefaultServerApplicationTrafficSecret() {
        return Arrays.copyOf(defaultServerApplicationTrafficSecret, defaultServerApplicationTrafficSecret.length);
    }

    public void setDefaultServerApplicationTrafficSecret(byte[] defaultServerApplicationTrafficSecret) {
        this.defaultServerApplicationTrafficSecret = defaultServerApplicationTrafficSecret;
    }

    /**
     * @return the earlyData
     */
    public byte[] getEarlyData() {
        return Arrays.copyOf(earlyData, earlyData.length);
    }

    /**
     * @param earlyData
     * the earlyData to set
     */
    public void setEarlyData(byte[] earlyData) {
        this.earlyData = earlyData;
    }

    /**
     * @return the defaultPskSets
     */
    public List<PskSet> getDefaultPskSets() {
        return defaultPskSets;
    }

    /**
     * @param defaultPskSets
     * the defaultPskSets to set
     */
    public void setDefaultPskSets(List<PskSet> defaultPskSets) {
        this.defaultPskSets = defaultPskSets;
    }

    /**
     * @return the psk
     */
    public byte[] getPsk() {
        return Arrays.copyOf(psk, psk.length);
    }

    /**
     * @param psk
     * the psk to set
     */
    public void setPsk(byte[] psk) {
        this.psk = psk;
    }

    /**
     * @return the defaultSessionTicketAgeAdd
     */
    public byte[] getDefaultSessionTicketAgeAdd() {
        return Arrays.copyOf(defaultSessionTicketAgeAdd, defaultSessionTicketAgeAdd.length);
    }

    /**
     * @param defaultSessionTicketAgeAdd
     * the defaultSessionTicketAgeAdd to set
     */
    public void setDefaultSessionTicketAgeAdd(byte[] defaultSessionTicketAgeAdd) {
        this.defaultSessionTicketAgeAdd = defaultSessionTicketAgeAdd;
    }

    /**
     * @return the defaultSessionTicketNonce
     */
    public byte[] getDefaultSessionTicketNonce() {
        return Arrays.copyOf(defaultSessionTicketNonce, defaultSessionTicketNonce.length);
    }

    /**
     * @param defaultSessionTicketNonce
     * the defaultSessionTicketNonce to set
     */
    public void setDefaultSessionTicketNonce(byte[] defaultSessionTicketNonce) {
        this.defaultSessionTicketNonce = defaultSessionTicketNonce;
    }

    /**
     * @return the defaultSessionTicketIdentity
     */
    public byte[] getDefaultSessionTicketIdentity() {
        return Arrays.copyOf(defaultSessionTicketIdentity, defaultSessionTicketIdentity.length);
    }

    /**
     * @param defaultSessionTicketIdentity
     * the defaultSessionTicketIdentity to set
     */
    public void setDefaultSessionTicketIdentity(byte[] defaultSessionTicketIdentity) {
        this.defaultSessionTicketIdentity = defaultSessionTicketIdentity;
    }

    /**
     * @return the clientEarlyTrafficSecret
     */
    public byte[] getClientEarlyTrafficSecret() {
        return Arrays.copyOf(clientEarlyTrafficSecret, clientEarlyTrafficSecret.length);
    }

    /**
     * @param clientEarlyTrafficSecret
     * the clientEarlyTrafficSecret to set
     */
    public void setClientEarlyTrafficSecret(byte[] clientEarlyTrafficSecret) {
        this.clientEarlyTrafficSecret = clientEarlyTrafficSecret;
    }

    /**
     * @return the earlySecret
     */
    public byte[] getEarlySecret() {
        return Arrays.copyOf(earlySecret, earlySecret.length);
    }

    /**
     * @param earlySecret
     * the earlySecret to set
     */
    public void setEarlySecret(byte[] earlySecret) {
        this.earlySecret = earlySecret;
    }

    /**
     * @return the earlyDataCipherSuite
     */
    public CipherSuite getEarlyDataCipherSuite() {
        return earlyDataCipherSuite;
    }

    /**
     * @param earlyDataCipherSuite
     * the earlyDataCipherSuite to set
     */
    public void setEarlyDataCipherSuite(CipherSuite earlyDataCipherSuite) {
        this.earlyDataCipherSuite = earlyDataCipherSuite;
    }

    /**
     * @return the earlyDataPsk
     */
    public byte[] getEarlyDataPsk() {
        return Arrays.copyOf(earlyDataPsk, earlyDataPsk.length);
    }

    /**
     * @param earlyDataPsk
     * the earlyDataPsk to set
     */
    public void setEarlyDataPsk(byte[] earlyDataPsk) {
        this.earlyDataPsk = earlyDataPsk;
    }

    /**
     * @return the usePsk
     */
    public Boolean isUsePsk() {
        return usePsk;
    }

    /**
     * @param usePsk
     * the usePsk to set
     */
    public void setUsePsk(Boolean usePsk) {
        this.usePsk = usePsk;
    }

    public List<String> getDefaultProposedAlpnProtocols() {
        return defaultProposedAlpnProtocols;
    }

    public void setDefaultProposedAlpnProtocols(List<String> defaultProposedAlpnProtocols) {
        this.defaultProposedAlpnProtocols = defaultProposedAlpnProtocols;
    }

    public void setDefaultProposedAlpnProtocols(String... alpnAnnouncedProtocols) {
        this.defaultProposedAlpnProtocols = new ArrayList(Arrays.asList(alpnAnnouncedProtocols));
    }

    public NamedGroup getDefaultEcCertificateCurve() {
        return defaultEcCertificateCurve;
    }

    public void setDefaultEcCertificateCurve(NamedGroup defaultEcCertificateCurve) {
        this.defaultEcCertificateCurve = defaultEcCertificateCurve;
    }

    public BigInteger getDefaultClientRSAModulus() {
        return defaultClientRSAModulus;
    }

    public void setDefaultClientRSAModulus(BigInteger defaultClientRSAModulus) {
        this.defaultClientRSAModulus = defaultClientRSAModulus;
    }

    public BigInteger getDefaultClientDhGenerator() {
        return defaultClientDhGenerator;
    }

    public void setDefaultClientDhGenerator(BigInteger defaultClientDhGenerator) {
        this.defaultClientDhGenerator = defaultClientDhGenerator;
    }

    public BigInteger getDefaultClientDhModulus() {
        return defaultClientDhModulus;
    }

    public void setDefaultClientDhModulus(BigInteger defaultClientDhModulus) {
        this.defaultClientDhModulus = defaultClientDhModulus;
    }

    public StarttlsType getStarttlsType() {
        return starttlsType;
    }

    public void setStarttlsType(StarttlsType starttlsType) {
        this.starttlsType = starttlsType;
    }

    public BigInteger getDefaultKeySharePrivateKey() {
        return defaultKeySharePrivateKey;
    }

    public void setDefaultKeySharePrivateKey(BigInteger defaultKeySharePrivateKey) {
        this.defaultKeySharePrivateKey = defaultKeySharePrivateKey;
    }

    public KeyShareStoreEntry getDefaultServerKeyShareEntry() {
        return defaultServerKeyShareEntry;
    }

    public void setDefaultServerKeyShareEntry(KeyShareStoreEntry defaultServerKeyShareEntry) {
        this.defaultServerKeyShareEntry = defaultServerKeyShareEntry;
    }

    public BigInteger getDefaultServerDsaPublicKey() {
        return defaultServerDsaPublicKey;
    }

    public void setDefaultServerDsaPublicKey(BigInteger defaultServerDsaPublicKey) {
        this.defaultServerDsaPublicKey = defaultServerDsaPublicKey;
    }

    public BigInteger getDefaultServerDsaPrimeP() {
        return defaultServerDsaPrimeP;
    }

    public void setDefaultServerDsaPrimeP(BigInteger defaultServerDsaPrimeP) {
        this.defaultServerDsaPrimeP = defaultServerDsaPrimeP;
    }

    public BigInteger getDefaultServerDsaPrimeQ() {
        return defaultServerDsaPrimeQ;
    }

    public void setDefaultServerDsaPrimeQ(BigInteger defaultServerDsaPrimeQ) {
        this.defaultServerDsaPrimeQ = defaultServerDsaPrimeQ;
    }

    public BigInteger getDefaultServerDsaGenerator() {
        return defaultServerDsaGenerator;
    }

    public void setDefaultServerDsaGenerator(BigInteger defaultServerDsaGenerator) {
        this.defaultServerDsaGenerator = defaultServerDsaGenerator;
    }

    public boolean isAutoSelectCertificate() {
        return autoSelectCertificate;
    }

    public void setAutoSelectCertificate(boolean autoSelectCertificate) {
        this.autoSelectCertificate = autoSelectCertificate;
    }

    public NamedGroup getPreferredCertificateSignatureGroup() {
        return preferredCertificateSignatureGroup;
    }

    public void setPreferredCertificateSignatureGroup(NamedGroup preferredCertificateSignatureGroup) {
        this.preferredCertificateSignatureGroup = preferredCertificateSignatureGroup;
    }

    public CertificateKeyType getPreferredCertificateSignatureType() {
        return preferredCertificateSignatureType;
    }

    public void setPreferredCertificateSignatureType(CertificateKeyType preferredCertificateSignatureType) {
        this.preferredCertificateSignatureType = preferredCertificateSignatureType;
    }

    public CertificateKeyPair getDefaultExplicitCertificateKeyPair() {
        return defaultExplicitCertificateKeyPair;
    }

    public void setDefaultExplicitCertificateKeyPair(CertificateKeyPair defaultExplicitCertificateKeyPair) {
        this.defaultExplicitCertificateKeyPair = defaultExplicitCertificateKeyPair;
    }

    public BigInteger getDefaultClientDsaPrivateKey() {
        return defaultClientDsaPrivateKey;
    }

    public void setDefaultClientDsaPrivateKey(BigInteger defaultClientDsaPrivateKey) {
        this.defaultClientDsaPrivateKey = defaultClientDsaPrivateKey;
    }

    public BigInteger getDefaultClientDsaPublicKey() {
        return defaultClientDsaPublicKey;
    }

    public void setDefaultClientDsaPublicKey(BigInteger defaultClientDsaPublicKey) {
        this.defaultClientDsaPublicKey = defaultClientDsaPublicKey;
    }

    public BigInteger getDefaultClientDsaPrimeP() {
        return defaultClientDsaPrimeP;
    }

    public void setDefaultClientDsaPrimeP(BigInteger defaultClientDsaPrimeP) {
        this.defaultClientDsaPrimeP = defaultClientDsaPrimeP;
    }

    public BigInteger getDefaultClientDsaPrimeQ() {
        return defaultClientDsaPrimeQ;
    }

    public void setDefaultClientDsaPrimeQ(BigInteger defaultClientDsaPrimeQ) {
        this.defaultClientDsaPrimeQ = defaultClientDsaPrimeQ;
    }

    public BigInteger getDefaultClientDsaGenerator() {
        return defaultClientDsaGenerator;
    }

    public void setDefaultClientDsaGenerator(BigInteger defaultClientDsaGenerator) {
        this.defaultClientDsaGenerator = defaultClientDsaGenerator;
    }

    public Boolean getAutoAdjustSignatureAndHashAlgorithm() {
        return autoAdjustSignatureAndHashAlgorithm;
    }

    public void setAutoAdjustSignatureAndHashAlgorithm(Boolean autoAdjustSignatureAndHashAlgorithm) {
        this.autoAdjustSignatureAndHashAlgorithm = autoAdjustSignatureAndHashAlgorithm;
    }

    public HashAlgorithm getPreferredHashAlgorithm() {
        return preferredHashAlgorithm;
    }

    public void setPreferredHashAlgorithm(HashAlgorithm preferredHashAlgorithm) {
        this.preferredHashAlgorithm = preferredHashAlgorithm;
    }

    public byte[] getDefaultHandshakeSecret() {
        return Arrays.copyOf(defaultHandshakeSecret, defaultHandshakeSecret.length);
    }

    public void setDefaultHandshakeSecret(byte[] defaultHandshakeSecret) {
        this.defaultHandshakeSecret = defaultHandshakeSecret;
    }

    public Boolean getParseInvalidRecordNormally() {
        return parseInvalidRecordsUnencrypted;
    }

    public void setParseInvalidRecordNormally(Boolean parseInvalidRecordNormally) {
        this.parseInvalidRecordsUnencrypted = parseInvalidRecordNormally;
    }

    public String getDefaultClientPWDUsername() {
        return defaultClientPWDUsername;
    }

    public void setDefaultClientPWDUsername(String username) {
        this.defaultClientPWDUsername = username;
    }

    public byte[] getDefaultServerPWDSalt() {
        return defaultServerPWDSalt;
    }

    public void setDefaultServerPWDSalt(byte[] salt) {
        this.defaultServerPWDSalt = salt;
    }

    public String getDefaultPWDPassword() {
        return defaultPWDPassword;
    }

    public void setDefaultPWDPassword(String password) {
        this.defaultPWDPassword = password;
    }

    public Integer getDefaultPWDIterations() {
        return defaultPWDIterations;
    }

    public void setDefaultPWDIterations(Integer defaultPWDIterations) {
        this.defaultPWDIterations = defaultPWDIterations;
    }

    public byte[] getDefaultServerPWDPrivate() {
        return defaultServerPWDPrivate;
    }

    public void setDefaultServerPWDPrivate(byte[] defaultServerPWDPrivate) {
        this.defaultServerPWDPrivate = defaultServerPWDPrivate;
    }

    public byte[] getDefaultServerPWDMask() {
        return defaultServerPWDMask;
    }

    public void setDefaultServerPWDMask(byte[] defaultServerPWDMask) {
        this.defaultServerPWDMask = defaultServerPWDMask;
    }

    public byte[] getDefaultClientPWDPrivate() {
        return defaultClientPWDPrivate;
    }

    public void setDefaultClientPWDPrivate(byte[] defaultClientPWDPrivate) {
        this.defaultClientPWDPrivate = defaultClientPWDPrivate;
    }

    public byte[] getDefaultClientPWDMask() {
        return defaultClientPWDMask;
    }

    public void setDefaultClientPWDMask(byte[] defaultClientPWDMask) {
        this.defaultClientPWDMask = defaultClientPWDMask;
    }

    public NamedGroup getDefaultPWDProtectGroup() {
        return defaultPWDProtectGroup;
    }

    public void setDefaultPWDProtectGroup(NamedGroup defaultPWDProtectGroup) {
        this.defaultPWDProtectGroup = defaultPWDProtectGroup;
    }

    public Point getDefaultServerPWDProtectPublicKey() {
        return defaultServerPWDProtectPublicKey;
    }

    public void setDefaultServerPWDProtectPublicKey(Point defaultServerPWDProtectPublicKey) {
        this.defaultServerPWDProtectPublicKey = defaultServerPWDProtectPublicKey;
    }

    public BigInteger getDefaultServerPWDProtectPrivateKey() {
        return defaultServerPWDProtectPrivateKey;
    }

    public void setDefaultServerPWDProtectPrivateKey(BigInteger defaultServerPWDProtectPrivateKey) {
        this.defaultServerPWDProtectPrivateKey = defaultServerPWDProtectPrivateKey;
    }

    public BigInteger getDefaultServerPWDProtectRandomSecret() {
        return defaultServerPWDProtectRandomSecret;
    }

    public void setDefaultServerPWDProtectRandomSecret(BigInteger defaultServerPWDProtectRandomSecret) {
        this.defaultServerPWDProtectRandomSecret = defaultServerPWDProtectRandomSecret;
    }

    public Boolean isAddPWDProtectExtension() {
        return addPWDProtectExtension;
    }

    public void setAddPWDProtectExtension(Boolean addPWDProtectExtension) {
        this.addPWDProtectExtension = addPWDProtectExtension;
    }

    public Boolean isStopTraceAfterUnexpected() {
        return stopTraceAfterUnexpected;
    }

    public void setStopTraceAfterUnexpected(Boolean stopTraceAfterUnexpected) {
        this.stopTraceAfterUnexpected = stopTraceAfterUnexpected;
    }

    public List<CipherSuite> getClientSupportedEsniCipherSuites() {
        return this.clientSupportedEsniCipherSuites;
    }

    public void setClientSupportedEsniCipherSuites(List<CipherSuite> clientSupportedEsniCipherSuites) {
        this.clientSupportedEsniCipherSuites = clientSupportedEsniCipherSuites;
    }

    public void setClientSupportedEsniCipherSuites(CipherSuite... clientSupportedEsniCipherSuites) {
        this.clientSupportedEsniCipherSuites = new ArrayList(Arrays.asList(clientSupportedEsniCipherSuites));
    }

    public List<NamedGroup> getClientSupportedEsniNamedGroups() {
        return this.clientSupportedEsniNamedGroups;
    }

    public void setClientSupportedEsniNamedGroups(List<NamedGroup> clientSupportedEsniNamedGroups) {
        this.clientSupportedEsniNamedGroups = clientSupportedEsniNamedGroups;
    }

    public final void setClientSupportedEsniNamedGroups(NamedGroup... clientSupportedEsniNamedGroups) {
        this.clientSupportedEsniNamedGroups = new ArrayList(Arrays.asList(clientSupportedEsniNamedGroups));
    }

    public List<KeyShareEntry> getEsniServerKeyPairs() {
        return this.esniServerKeyPairs;
    }

    public void setEsniServerKeyPairs(List<KeyShareEntry> esniServerKeyPairs) {
        this.esniServerKeyPairs = esniServerKeyPairs;
    }

    public final void setEsniServerKeyPairs(KeyShareEntry... esniServerKeyPairs) {
        this.esniServerKeyPairs = new ArrayList(Arrays.asList(esniServerKeyPairs));
    }

    public byte[] getDefaultEsniClientNonce() {
        return defaultEsniClientNonce;
    }

    public void setDefaultEsniClientNonce(byte[] defaultEsniClientNonce) {
        this.defaultEsniClientNonce = defaultEsniClientNonce;
    }

    public byte[] getDefaultEsniServerNonce() {
        return defaultEsniServerNonce;
    }

    public void setDefaultEsniServerNonce(byte[] defaultEsniServerNonce) {
        this.defaultEsniServerNonce = defaultEsniServerNonce;
    }

    public byte[] getDefaultEsniRecordBytes() {
        return defaultEsniRecordBytes;
    }

    public void setDefaultEsniRecordBytes(byte[] defaultEsniRecordBytes) {
        this.defaultEsniRecordBytes = defaultEsniRecordBytes;
    }

    public EsniDnsKeyRecordVersion getDefaultEsniRecordVersion() {
        return defaultEsniRecordVersion;
    }

    public void setDefaultEsniRecordVersion(EsniDnsKeyRecordVersion defaultEsniRecordVersion) {
        this.defaultEsniRecordVersion = defaultEsniRecordVersion;
    }

    public byte[] getDefaultEsniRecordChecksum() {
        return defaultEsniRecordChecksum;
    }

    public void setDefaultEsniRecordChecksum(byte[] defaultEsniRecordChecksum) {
        this.defaultEsniRecordChecksum = defaultEsniRecordChecksum;
    }

    public List<KeyShareStoreEntry> getDefaultEsniServerKeyShareEntries() {
        return defaultEsniServerKeyShareEntries;
    }

    public void setDefaultEsniServerKeyShareEntries(List<KeyShareStoreEntry> defaultEsniServerKeyShareEntries) {
        this.defaultEsniServerKeyShareEntries = defaultEsniServerKeyShareEntries;
    }

    public List<CipherSuite> getDefaultEsniServerCipherSuites() {
        return defaultEsniServerCipherSuites;
    }

    public void setDefaultEsniServerCipherSuites(List<CipherSuite> defaultEsniServerCipherSuites) {
        this.defaultEsniServerCipherSuites = defaultEsniServerCipherSuites;
    }

    public Integer getDefaultEsniPaddedLength() {
        return defaultEsniPaddedLength;
    }

    public void setDefaultEsniPaddedLength(Integer defaultEsniPaddedLength) {
        this.defaultEsniPaddedLength = defaultEsniPaddedLength;
    }

    public Long getDefaultEsniNotBefore() {
        return defaultEsniNotBefore;
    }

    public void setDefaultEsniNotBefore(Long defaultEsniNotBefore) {
        this.defaultEsniNotBefore = defaultEsniNotBefore;
    }

    public Long getDefaultEsniNotAfter() {
        return defaultEsniNotAfter;
    }

    public void setDefaultEsniNotAfter(Long defaultEsniNotAfter) {
        this.defaultEsniNotAfter = defaultEsniNotAfter;
    }

    public List<ExtensionType> getDefaultEsniExtensions() {
        return defaultEsniExtensions;
    }

    public void setDefaultEsniExtensions(List<ExtensionType> defaultEsniExtensions) {
        this.defaultEsniExtensions = defaultEsniExtensions;
    }

    public boolean isWriteKeylogFile() {
        return writeKeylogFile;
    }

    public void setWriteKeylogFile(boolean writeKeylogFile) {
        this.writeKeylogFile = writeKeylogFile;
    }

    public String getKeylogFilePath() {
        return keylogFilePath;
    }

    public void setKeylogFilePath(String keylogFilePath) {
        this.keylogFilePath = keylogFilePath;
    }

    public BigInteger getDefaultEsniClientPrivateKey() {
        return defaultEsniClientPrivateKey;
    }

    public void setDefaultEsniClientPrivateKey(BigInteger defaultEsniClientPrivateKey) {
        this.defaultEsniClientPrivateKey = defaultEsniClientPrivateKey;
    }

    public List<NamedGroup> getDefaultClientKeyShareNamedGroups() {
        return defaultClientKeyShareNamedGroups;
    }

    public void setDefaultClientKeyShareNamedGroups(List<NamedGroup> defaultClientKeyShareNamedGroups) {
        this.defaultClientKeyShareNamedGroups = defaultClientKeyShareNamedGroups;
    }

    public void setDefaultClientKeyShareNamedGroups(NamedGroup... defaultClientKeyShareNamedGroups) {
        this.defaultClientKeyShareNamedGroups = new ArrayList<>(Arrays.asList(defaultClientKeyShareNamedGroups));
    }

    public List<KeyShareStoreEntry> getDefaultClientKeyStoreEntries() {
        return defaultClientKeyStoreEntries;
    }

    public void setDefaultClientKeyStoreEntries(List<KeyShareStoreEntry> defaultClientKeyStoreEntries) {
        this.defaultClientKeyStoreEntries = defaultClientKeyStoreEntries;
    }

    public List<ActionOption> getMessageFactoryActionOptions() {
        return messageFactoryActionOptions;
    }

    public void setMessageFactoryActionOptions(List<ActionOption> messageFactoryActionOptions) {
        this.messageFactoryActionOptions = messageFactoryActionOptions;
    }

    public Boolean isRetryFailedClientTcpSocketInitialization() {
        return retryFailedClientTcpSocketInitialization;
    }

    public void setRetryFailedClientTcpSocketInitialization(Boolean retryFailedClientTcpSocketInitialization) {
        this.retryFailedClientTcpSocketInitialization = retryFailedClientTcpSocketInitialization;
    }

    public Boolean isLimitPsksToOne() {
        return limitPsksToOne;
    }

    public void setLimitPsksToOne(Boolean limitPsksToOne) {
        this.limitPsksToOne = limitPsksToOne;
    }

    public Boolean isPreserveMessageRecordRelation() {
        return preserveMessageRecordRelation;
    }

    public void setPreserveMessageRecordRelation(Boolean preserveMessageRecordRelation) {
        this.preserveMessageRecordRelation = preserveMessageRecordRelation;
    }

    public Integer getDefaultMaxEarlyDataSize() {
        return defaultMaxEarlyDataSize;
    }

    public void setDefaultMaxEarlyDataSize(Integer defaultMaxEarlyDataSize) {
        this.defaultMaxEarlyDataSize = defaultMaxEarlyDataSize;
    }

    public byte[] getDefaultLastClientHello() {
        return defaultLastClientHello;
    }

    public void setDefaultLastClientHello(byte[] defaultLastClientHello) {
        this.defaultLastClientHello = defaultLastClientHello;
    }

    public int getPrefferedCertRsaKeySize() {
        return prefferedCertRsaKeySize;
    }

    public void setPrefferedCertRsaKeySize(int prefferedCertRsaKeySize) {
        this.prefferedCertRsaKeySize = prefferedCertRsaKeySize;
    }

    public int getPrefferedCertDssKeySize() {
        return prefferedCertDssKeySize;
    }

    public void setPrefferedCertDssKeySize(int prefferedCertDssKeySize) {
        this.prefferedCertDssKeySize = prefferedCertDssKeySize;
    }

    public byte[] getDefaultExtensionCookie() {
        return defaultExtensionCookie;
    }

    public void setDefaultExtensionCookie(byte[] defaultExtensionCookie) {
        this.defaultExtensionCookie = defaultExtensionCookie;
    }

    public Boolean isAddCookieExtension() {
        return addCookieExtension;
    }

    public void setAddCookieExtension(Boolean addCookieExtension) {
        this.addCookieExtension = addCookieExtension;
    }

    public Boolean isEncryptChangeCipherSpec() {
        return encryptChangeCipherSpecTls13;
    }

    public void setEncryptChangeCipherSpec(Boolean encryptChangeCipherSpec) {
        this.encryptChangeCipherSpecTls13 = encryptChangeCipherSpec;
    }
}<|MERGE_RESOLUTION|>--- conflicted
+++ resolved
@@ -929,7 +929,6 @@
 
     private Boolean stopActionsAfterFatal = false;
 
-<<<<<<< HEAD
     /**
      * The WorkflowExecutor shall skip all already executed actions.
      */
@@ -938,11 +937,10 @@
      * Whether the WorkflowExecutor shall reset the WorkflowTrace.
      */
     private Boolean resetTrace = true;
-=======
+
     private Boolean stopReceivingAfterWarning = false;
 
     private Boolean stopActionsAfterWarning = false;
->>>>>>> dd0acac7
 
     /**
      * This CipherSuite will be used if no cipherSuite has been negotiated yet
