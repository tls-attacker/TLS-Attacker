--- conflicted
+++ resolved
@@ -775,7 +775,7 @@
     /**
      * How much padding bytes should be send by default
      */
-    @XmlJavaTypeAdapter(ByteArrayAdapter.class)
+    @XmlJavaTypeAdapter(UnformattedByteArrayAdapter.class)
     private byte[] defaultPaddingExtensionBytes = new byte[] { 0, 0, 0, 0, 0, 0 };
 
     /**
@@ -874,32 +874,32 @@
 
     private List<CompressionMethod> defaultServerSupportedCompressionMethods;
 
-    @XmlJavaTypeAdapter(ByteArrayAdapter.class)
+    @XmlJavaTypeAdapter(UnformattedByteArrayAdapter.class)
     private byte[] defaultMasterSecret = new byte[0];
 
-    @XmlJavaTypeAdapter(ByteArrayAdapter.class)
+    @XmlJavaTypeAdapter(UnformattedByteArrayAdapter.class)
     private byte[] defaultPreMasterSecret = new byte[0];
 
-    @XmlJavaTypeAdapter(ByteArrayAdapter.class)
+    @XmlJavaTypeAdapter(UnformattedByteArrayAdapter.class)
     private byte[] defaultClientRandom = ArrayConverter
             .hexStringToByteArray("00112233445566778899AABBCCDDEEFFFFEEDDCCBBAA99887766554433221100");
 
-    @XmlJavaTypeAdapter(ByteArrayAdapter.class)
+    @XmlJavaTypeAdapter(UnformattedByteArrayAdapter.class)
     private byte[] defaultServerRandom = ArrayConverter
             .hexStringToByteArray("00112233445566778899AABBCCDDEEFFFFEEDDCCBBAA99887766554433221100");
 
-    @XmlJavaTypeAdapter(ByteArrayAdapter.class)
+    @XmlJavaTypeAdapter(UnformattedByteArrayAdapter.class)
     private byte[] defaultClientSessionId = new byte[0];
 
-    @XmlJavaTypeAdapter(ByteArrayAdapter.class)
+    @XmlJavaTypeAdapter(UnformattedByteArrayAdapter.class)
     private byte[] defaultServerSessionId = new byte[0];
 
     private CompressionMethod defaultSelectedCompressionMethod = CompressionMethod.NULL;
 
-    @XmlJavaTypeAdapter(ByteArrayAdapter.class)
+    @XmlJavaTypeAdapter(UnformattedByteArrayAdapter.class)
     private byte[] dtlsDefaultCookie = new byte[0];
 
-    @XmlJavaTypeAdapter(ByteArrayAdapter.class)
+    @XmlJavaTypeAdapter(UnformattedByteArrayAdapter.class)
     private byte[] defaultCertificateRequestContext = new byte[0];
 
     private PRFAlgorithm defaultPRFAlgorithm = PRFAlgorithm.TLS_PRF_LEGACY;
@@ -944,13 +944,13 @@
             ArrayConverter
                     .hexStringToByteArray("7dc0cb485a3edb56811aeab12cdcda8e48b023298dd453a37b4d75d9e0bbba27c98f0e4852c16fd52341ffb673f64b580b7111abf14bf323e53a2dfa92727364ddb34f541f74a478a077f15277c013606aea839307e6f5fec23fdd72506feea7cbe362697949b145fe8945823a39a898ac6583fc5fbaefa1e77cbc95b3b475e66106e92b906bdbb214b87bcc94020f317fc1c056c834e9cee0ad21951fbdca088274c4ef9d8c2004c6294f49b370fb249c1e2431fb80ce5d3dc9e342914501ef4c162e54e1ee4fed9369b82afc00821a29f4979a647e60935420d44184d98f9cb75122fb604642c6d1ff2b3a51dc32eefdc57d9a9407ad6a06d10e83e2965481"));// TODO
 
-    @XmlJavaTypeAdapter(ByteArrayAdapter.class)
+    @XmlJavaTypeAdapter(UnformattedByteArrayAdapter.class)
     private byte[] defaultPSKKey = ArrayConverter.hexStringToByteArray("1a2b3c4d");
 
-    @XmlJavaTypeAdapter(ByteArrayAdapter.class)
+    @XmlJavaTypeAdapter(UnformattedByteArrayAdapter.class)
     private byte[] defaultPSKIdentity = "Client_Identity".getBytes(Charset.forName("UTF-8"));
 
-    @XmlJavaTypeAdapter(ByteArrayAdapter.class)
+    @XmlJavaTypeAdapter(UnformattedByteArrayAdapter.class)
     private byte[] defaultPSKIdentityHint = new byte[0];
 
     private BigInteger defaultSRPModulus = new BigInteger(
@@ -986,25 +986,25 @@
 
     private BigInteger defaultSRPClientPublicKey = new BigInteger(1, ArrayConverter.hexStringToByteArray("25C843"));
 
-    @XmlJavaTypeAdapter(ByteArrayAdapter.class)
+    @XmlJavaTypeAdapter(UnformattedByteArrayAdapter.class)
     private byte[] defaultSRPServerSalt = ArrayConverter.hexStringToByteArray("AABBCCDD");
 
-    @XmlJavaTypeAdapter(ByteArrayAdapter.class)
+    @XmlJavaTypeAdapter(UnformattedByteArrayAdapter.class)
     private byte[] defaultSRPIdentity = "UserName".getBytes(Charset.forName("UTF-8"));
 
-    @XmlJavaTypeAdapter(ByteArrayAdapter.class)
+    @XmlJavaTypeAdapter(UnformattedByteArrayAdapter.class)
     private byte[] defaultSRPPassword = "Password".getBytes(Charset.forName("UTF-8"));
 
-    @XmlJavaTypeAdapter(ByteArrayAdapter.class)
+    @XmlJavaTypeAdapter(UnformattedByteArrayAdapter.class)
     private byte[] defaultClientHandshakeTrafficSecret = new byte[32];
 
-    @XmlJavaTypeAdapter(ByteArrayAdapter.class)
+    @XmlJavaTypeAdapter(UnformattedByteArrayAdapter.class)
     private byte[] defaultServerHandshakeTrafficSecret = new byte[32];
 
-    @XmlJavaTypeAdapter(ByteArrayAdapter.class)
+    @XmlJavaTypeAdapter(UnformattedByteArrayAdapter.class)
     private byte[] defaultClientApplicationTrafficSecret = new byte[32];
 
-    @XmlJavaTypeAdapter(ByteArrayAdapter.class)
+    @XmlJavaTypeAdapter(UnformattedByteArrayAdapter.class)
     private byte[] defaultServerApplicationTrafficSecret = new byte[32];
 
     private TokenBindingType defaultTokenBindingType = TokenBindingType.PROVIDED_TOKEN_BINDING;
@@ -1038,23 +1038,23 @@
      */
     private Long sessionTicketLifetimeHint = 0l;
 
-    @XmlJavaTypeAdapter(ByteArrayAdapter.class)
+    @XmlJavaTypeAdapter(UnformattedByteArrayAdapter.class)
     private byte[] sessionTicketKeyAES = ArrayConverter.hexStringToByteArray("536563757265535469636b65744b6579"); // SecureSTicketKey
 
-    @XmlJavaTypeAdapter(ByteArrayAdapter.class)
+    @XmlJavaTypeAdapter(UnformattedByteArrayAdapter.class)
     private byte[] sessionTicketKeyHMAC = ArrayConverter
             .hexStringToByteArray("536563757265535469636b65744b6579536563757265535469636b65744b6579"); // SecureSTicketKeySecureSTicketKey
 
-    @XmlJavaTypeAdapter(ByteArrayAdapter.class)
+    @XmlJavaTypeAdapter(UnformattedByteArrayAdapter.class)
     private byte[] sessionTicketKeyName = ArrayConverter.hexStringToByteArray("544c532d41747461636b6572204b6579"); // TLS-Attacker
 
-    @XmlJavaTypeAdapter(ByteArrayAdapter.class)
+    @XmlJavaTypeAdapter(UnformattedByteArrayAdapter.class)
     private byte[] defaultSessionTicketAgeAdd = ArrayConverter.hexStringToByteArray("cb8dbe8e");
 
-    @XmlJavaTypeAdapter(ByteArrayAdapter.class)
+    @XmlJavaTypeAdapter(UnformattedByteArrayAdapter.class)
     private byte[] defaultSessionTicketNonce = ArrayConverter.hexStringToByteArray("00");
 
-    @XmlJavaTypeAdapter(ByteArrayAdapter.class)
+    @XmlJavaTypeAdapter(UnformattedByteArrayAdapter.class)
     private byte[] defaultSessionTicketIdentity = ArrayConverter
             .hexStringToByteArray("5266d21abe0f5156106eb1f0ec54a48a90fbc136de990a8881192211cc83aa7992ceb67d7a40b3f304fdea87e4ca61042c19641fd7493975ec69a3ec3f5fb6404aa4ac5acd5efbea15d454d89888a46fc4e6c6b9a3e0ee08ea21538372ced8d0aca453ceae44ce372a5388ab4cef67c5eae8cc1c72735d2646c19b2c50a4ee9bc97e70c6b57cab276a11a59fc5cbe0f5d2519e164fbf9f07a9dd053bcfc08939b475c7a2e76f04ef2a06cc9672bd4034");
 
@@ -1094,32 +1094,31 @@
 
     private int defaultPWDIterations = 40;
 
-    @XmlJavaTypeAdapter(ByteArrayAdapter.class)
+    @XmlJavaTypeAdapter(UnformattedByteArrayAdapter.class)
     private byte[] defaultServerPWDPrivate = ArrayConverter
             .hexStringToByteArray("21d99d341c9797b3ae72dfd289971f1b74ce9de68ad4b9abf54888d8f6c5043c");
 
-    @XmlJavaTypeAdapter(ByteArrayAdapter.class)
+    @XmlJavaTypeAdapter(UnformattedByteArrayAdapter.class)
     private byte[] defaultServerPWDMask = ArrayConverter
             .hexStringToByteArray("0d96ab624d082c71255be3648dcd303f6ab0ca61a95034a553e3308d1d3744e5");
 
-    @XmlJavaTypeAdapter(ByteArrayAdapter.class)
+    @XmlJavaTypeAdapter(UnformattedByteArrayAdapter.class)
     private byte[] defaultClientPWDPrivate = ArrayConverter
             .hexStringToByteArray("171de8caa5352d36ee96a39979b5b72fa189ae7a6a09c77f7b438af16df4a88b");
 
-    @XmlJavaTypeAdapter(ByteArrayAdapter.class)
+    @XmlJavaTypeAdapter(UnformattedByteArrayAdapter.class)
     private byte[] defaultClientPWDMask = ArrayConverter
             .hexStringToByteArray("4f745bdfc295d3b38429f7eb3025a48883728b07d88605c0ee202316a072d1bd");
 
     /**
      * Use salt from the example of RFC8492, should be 32 octets
      */
-    @XmlJavaTypeAdapter(ByteArrayAdapter.class)
+    @XmlJavaTypeAdapter(UnformattedByteArrayAdapter.class)
     private byte[] defaultServerPWDSalt = ArrayConverter
             .hexStringToByteArray("963c77cdc13a2a8d75cdddd1e0449929843711c21d47ce6e6383cdda37e47da3");
 
     private ECPointFormat defaultSelectedPointFormat = ECPointFormat.UNCOMPRESSED;
 
-<<<<<<< HEAD
     /**
      * Supported Ciphersuites for EncryptedServerNameIndication extension.
      */
@@ -1138,15 +1137,19 @@
     /**
      * Default values for EncryptedServerNameIndication extension.
      */
+    @XmlJavaTypeAdapter(UnformattedByteArrayAdapter.class)
     private byte[] defaultEsniClientNonce = ArrayConverter.hexStringToByteArray("a7284c9a52f15c13644b947261774657");
 
+    @XmlJavaTypeAdapter(UnformattedByteArrayAdapter.class)
     private byte[] defaultEsniServerNonce = ArrayConverter.hexStringToByteArray("00000000000000000000000000000000");
 
+    @XmlJavaTypeAdapter(UnformattedByteArrayAdapter.class)
     private byte[] defaultEsniRecordBytes = ArrayConverter
             .hexStringToByteArray("ff0100124b2a0024001d0020fa572d03e21e15f9ca1aa7fb85f61b9fc78458a78050ac581811863325944412000213010104000000005dcc3a45000000005dda12050000");
 
     private EsniDnsKeyRecordVersion defaultEsniRecordVersion = EsniVersion.DRAFT_2.getDnsKeyRecordVersion();
 
+    @XmlJavaTypeAdapter(UnformattedByteArrayAdapter.class)
     private byte[] defaultEsniRecordChecksum = ArrayConverter.hexStringToByteArray("00124b2a");
 
     private List<KeyShareStoreEntry> defaultEsniServerKeyShareEntries = new LinkedList<>();
@@ -1155,32 +1158,25 @@
 
     private int defaultEsniPaddedLength = 260;
 
-    private Long defaultEsniNotBefore = System.currentTimeMillis() / 1000L;
-
-    private Long defaultEsniNotAfter = (System.currentTimeMillis() / 1000L) + 2592000L;
+    private Long defaultEsniNotBefore = 1582655135231L;
+
+    private Long defaultEsniNotAfter = 1582655135231L + 2592000000L;
 
     private List<ExtensionMessage> defaultEsniExtensions = new LinkedList();
-=======
     private boolean acceptOnlyFittingDtlsFragments = false;
 
     private boolean acceptContentRewritingDtlsFragments = true;
->>>>>>> eaffd088
 
     Config() {
         defaultClientConnection = new OutboundConnection("client", 443, "localhost");
         defaultServerConnection = new InboundConnection("server", 443, "localhost");
         workflowTraceType = WorkflowTraceType.HANDSHAKE;
 
-<<<<<<< HEAD
         defaultEsniServerKeyShareEntries.add(new KeyShareStoreEntry(NamedGroup.ECDH_X25519, ArrayConverter
                 .hexStringToByteArray("fa572d03e21e15f9ca1aa7fb85f61b9fc78458a78050ac581811863325944412")));
         defaultEsniServerCiphersuites.add(CipherSuite.TLS_AES_128_GCM_SHA256);
-        supportedSignatureAndHashAlgorithms = new LinkedList<>();
-        supportedSignatureAndHashAlgorithms.addAll(SignatureAndHashAlgorithm.getImplemented());
-=======
         defaultClientSupportedSignatureAndHashAlgorithms = new LinkedList<>();
         defaultClientSupportedSignatureAndHashAlgorithms.addAll(SignatureAndHashAlgorithm.getImplemented());
->>>>>>> eaffd088
         defaultClientSupportedCompressionMethods = new LinkedList<>();
         defaultClientSupportedCompressionMethods.add(CompressionMethod.NULL);
         defaultServerSupportedCompressionMethods = new LinkedList<>();
