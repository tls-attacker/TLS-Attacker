--- conflicted
+++ resolved
@@ -301,12 +301,9 @@
      * Default SRP Identifier
      */
     @XmlJavaTypeAdapter(ByteArrayAdapter.class)
-<<<<<<< HEAD
+
     private byte[] secureRemotePasswordExtensionIdentifier = ArrayConverter.hexStringToByteArray("557365724E616D65");
-=======
-    private byte[] secureRemotePasswordExtensionIdentifier = new byte[0];
-
->>>>>>> 8f8daa3b
+
     /**
      * Default SRTP extension protection profiles The list contains every
      * protection profile as in RFC 5764
@@ -496,12 +493,8 @@
     /**
      * If we generate ClientHello with SRP extension
      */
-<<<<<<< HEAD
-    private Boolean addSRPExtension = true;
-=======
     private Boolean addSRPExtension = false;
 
->>>>>>> 8f8daa3b
     /**
      * If we generate ClientHello with SRTP extension
      */
