/*
 * TLS-Attacker - A Modular Penetration Testing Framework for TLS
 *
 * Copyright 2014-2022 Ruhr University Bochum, Paderborn University, and Hackmanit GmbH
 *
 * Licensed under Apache License, Version 2.0
 * http://www.apache.org/licenses/LICENSE-2.0.txt
 */
package de.rub.nds.tlsattacker.core.config;

import de.rub.nds.modifiablevariable.util.ArrayConverter;
import de.rub.nds.modifiablevariable.util.IllegalStringAdapter;
import de.rub.nds.modifiablevariable.util.UnformattedByteArrayAdapter;
import de.rub.nds.tlsattacker.core.certificate.CertificateKeyPair;
import de.rub.nds.tlsattacker.core.connection.InboundConnection;
import de.rub.nds.tlsattacker.core.connection.OutboundConnection;
import de.rub.nds.tlsattacker.core.constants.*;
import de.rub.nds.tlsattacker.core.crypto.ec.CurveFactory;
import de.rub.nds.tlsattacker.core.crypto.ec.EllipticCurve;
import de.rub.nds.tlsattacker.core.crypto.ec.Point;
import de.rub.nds.tlsattacker.core.crypto.keys.CustomRSAPrivateKey;
import de.rub.nds.tlsattacker.core.exceptions.ConfigurationException;
import de.rub.nds.tlsattacker.core.layer.constant.LayerConfiguration;
import de.rub.nds.tlsattacker.core.protocol.message.extension.cachedinfo.CachedObject;
import de.rub.nds.tlsattacker.core.protocol.message.extension.keyshare.KeyShareEntry;
import de.rub.nds.tlsattacker.core.protocol.message.extension.keyshare.KeyShareStoreEntry;
import de.rub.nds.tlsattacker.core.protocol.message.extension.psk.PskSet;
import de.rub.nds.tlsattacker.core.protocol.message.extension.sni.ServerNamePair;
import de.rub.nds.tlsattacker.core.protocol.message.extension.statusrequestv2.RequestItemV2;
import de.rub.nds.tlsattacker.core.protocol.message.extension.trustedauthority.TrustedAuthority;
import de.rub.nds.tlsattacker.core.workflow.action.executor.ActionOption;
import de.rub.nds.tlsattacker.core.workflow.action.executor.WorkflowExecutorType;
import de.rub.nds.tlsattacker.core.workflow.factory.WorkflowTraceType;
import de.rub.nds.tlsattacker.core.workflow.filter.FilterType;
import jakarta.xml.bind.annotation.XmlAccessType;
import jakarta.xml.bind.annotation.XmlAccessorType;
import jakarta.xml.bind.annotation.XmlElement;
import jakarta.xml.bind.annotation.XmlElementWrapper;
import jakarta.xml.bind.annotation.XmlRootElement;
import jakarta.xml.bind.annotation.XmlType;
import jakarta.xml.bind.annotation.adapters.XmlJavaTypeAdapter;
<<<<<<< HEAD
import java.io.*;
=======
import java.io.ByteArrayInputStream;
import java.io.ByteArrayOutputStream;
import java.io.File;
import java.io.IOException;
import java.io.InputStream;
import java.io.Serializable;
>>>>>>> 9df4fa27
import java.lang.reflect.Field;
import java.math.BigInteger;
import java.nio.charset.Charset;
import java.security.PrivateKey;
import java.util.ArrayList;
import java.util.Arrays;
import java.util.LinkedList;
import java.util.List;
import org.apache.logging.log4j.LogManager;
import org.apache.logging.log4j.Logger;
import org.bouncycastle.crypto.tls.Certificate;

@SuppressWarnings("SpellCheckingInspection")
@XmlRootElement(name = "config")
@XmlAccessorType(XmlAccessType.FIELD)
@XmlType(propOrder = {})
public class Config implements Serializable {

    private static final Logger LOGGER = LogManager.getLogger();

<<<<<<< HEAD
    @Deprecated
=======
    /** The default Config file to load. */
    private static final String DEFAULT_CONFIG_FILE = "/default_config.xml";

    private static final ConfigCache DEFAULT_CONFIG_CACHE;

    static {
        DEFAULT_CONFIG_CACHE = new ConfigCache(createConfig());
    }

>>>>>>> 9df4fa27
    public static Config createConfig() {
        return new Config();
    }

    public static Config createConfig(File f) {
        return ConfigIO.read(f);
    }

    public static Config createConfig(InputStream stream) {
        return ConfigIO.read(stream);
    }

    public static Config createEmptyConfig() {
        Config c = new Config();
        for (Field field : c.getClass().getDeclaredFields()) {
            if (!field.getName().equals("LOGGER")
                    && !field.getType().isPrimitive()
                    && !field.getName().contains("Extension")) {
                field.setAccessible(true);
                try {
                    field.set(c, null);
                } catch (IllegalAccessException e) {
                    LOGGER.warn("Could not set field in Config!", e);
                }
            }
        }
        return c;
    }

    private LayerConfiguration defaultLayerConfiguration;

    @XmlJavaTypeAdapter(UnformattedByteArrayAdapter.class)
    private byte[] defaultHandshakeSecret = new byte[32];

    private CertificateKeyType preferredCertificateSignatureType = CertificateKeyType.RSA;

    private NamedGroup preferredCertificateSignatureGroup = NamedGroup.SECP256R1;

    private Boolean autoSelectCertificate = true;

    private CertificateKeyPair defaultExplicitCertificateKeyPair;

    private Boolean autoAdjustSignatureAndHashAlgorithm = true;

    private HashAlgorithm preferredHashAlgorithm = HashAlgorithm.SHA256;

    /** List of filters to apply on workflow traces before serialization. */
    @XmlElement(name = "outputFilter")
    @XmlElementWrapper
    private List<FilterType> outputFilters;

    /**
     * Whether filters return a copy of the input workflow trace or overwrite it in place. While
     * copying would be preferred in general, overwriting might be desired in some scenarios for
     * better performance.
     */
    private Boolean applyFiltersInPlace = true;

    /**
     * Whether to keep explicit user settings in the workflow trace when applying filters or not.
     * Filters might override explicit user definitions in the filtered workflow trace. For example,
     * the DefaultFilter removes explicitly overwritten default connections. If this flag is true,
     * the user defined connections would be restored afterwards.
     */
    private Boolean filtersKeepUserSettings = true;

    /** If we receive records in the wrong order we will reorder them */
    private Boolean reorderReceivedDtlsRecords = true;

    /** Default value for ProtocolVersionFields */
    private ProtocolVersion highestProtocolVersion = ProtocolVersion.TLS12;

    /** The default connection parameters to use when running TLS-Client. */
    private OutboundConnection defaultClientConnection;

    /**
     * After executing a workflow trace, the final state of the TCP socket is stored inside the
     * context. By default the socket timeout for determining this state is set to 1ms. If execution
     * speed is not important, this can be set to true, so that the regular connection timeout
     * settings are used.
     */
    private Boolean receiveFinalTcpSocketStateWithTimeout = false;

    /**
     * Setting this to true results in multiple attempts to initialize a connection to the server
     * when a ClientTcpTransportHandler is used.
     */
    private Boolean retryFailedClientTcpSocketInitialization = false;

    /** The default connection parameters to use when running TLS-Server. */
    private InboundConnection defaultServerConnection;

    private RunningModeType defaultRunningMode = RunningModeType.CLIENT;

    /** If default generated WorkflowTraces should contain cookie exchange */
    private Boolean dtlsCookieExchange = true;

    /** If default generated WorkflowTraces should contain client Authentication */
    private Boolean clientAuthentication = false;

    /** Which Signature and Hash algorithms we support */
    @XmlElement(name = "defaultClientSupportedSignatureAndHashAlgorithm")
    @XmlElementWrapper
    private List<SignatureAndHashAlgorithm> defaultClientSupportedSignatureAndHashAlgorithms;

    /** Which Signature and Hash algorithms we support for Certificates */
    @XmlElement(name = "defaultClientSupportedCertificateSignAlgorithms")
    @XmlElementWrapper
    private List<SignatureAndHashAlgorithm> defaultClientSupportedCertificateSignAlgorithms;

    /** Which Cipher suites we support by default */
    @XmlElement(name = "defaultClientSupportedCipherSuite")
    @XmlElementWrapper
    private List<CipherSuite> defaultClientSupportedCipherSuites;

    /** Which Cipher suites we support by default */
    @XmlElement(name = "defaultServerSupportedCipherSuite")
    @XmlElementWrapper
    private List<CipherSuite> defaultServerSupportedCipherSuites;

<<<<<<< HEAD
    /** Which CSSL 2 Cipher suites we support by default */
    @XmlElement(name = "defaultServerSupportedSSL2CipherSuite")
    @XmlElementWrapper
    private List<SSL2CipherSuite> defaultServerSupportedSSL2CipherSuites;

=======
>>>>>>> 9df4fa27
    /** Default clientSupportedNamed groups */
    @XmlElement(name = "defaultClientNamedGroup")
    @XmlElementWrapper
    private List<NamedGroup> defaultClientNamedGroups;

    /** Default clientSupportedNamed groups */
    @XmlElement(name = "defaultServerNamedGroup")
    @XmlElementWrapper
    private List<NamedGroup> defaultServerNamedGroups;

    /** Supported ProtocolVersions by default */
    @XmlElement(name = "supportedVersion")
    @XmlElementWrapper
    private List<ProtocolVersion> supportedVersions;

    /** Which heartBeat mode we are in */
    private HeartbeatMode heartbeatMode = HeartbeatMode.PEER_ALLOWED_TO_SEND;

    /** Padding length for TLS 1.3 messages */
    private Integer defaultAdditionalPadding = 0;

    @XmlElement(name = "defaultSniHostname")
    @XmlElementWrapper
    private List<ServerNamePair> defaultSniHostnames =
            new LinkedList<>(
                    Arrays.asList(
                            new ServerNamePair(
                                    NameType.HOST_NAME.getValue(),
                                    "example.com".getBytes(Charset.forName("ASCII")))));

    /** Key type for KeyShareExtension */
    private NamedGroup defaultSelectedNamedGroup = NamedGroup.SECP256R1;

    private BigInteger defaultKeySharePrivateKey = new BigInteger("FFFF", 16);

    @XmlElement(name = "defaultClientKeyShareNamedGroup")
    @XmlElementWrapper
    private List<NamedGroup> defaultClientKeyShareNamedGroups;

    @XmlElement(name = "defaultClientKeyStoreEntry")
    @XmlElementWrapper
    private List<KeyShareStoreEntry> defaultClientKeyStoreEntries;

    private KeyShareStoreEntry defaultServerKeyShareEntry;

    private NameType sniType = NameType.HOST_NAME;

    private Integer preferredCertRsaKeySize = 2048;

    private Integer prefferedCertDssKeySize = 2048;

    /** Determine if a KeyUpdate should be requested from peer */
    private KeyUpdateRequest defaultKeyUpdateRequestMode = KeyUpdateRequest.UPDATE_NOT_REQUESTED;

    /** Determine if CCS should be encrypted in TLS 1.3 if encryption is set up for record layer */
    private Boolean encryptChangeCipherSpecTls13 = false;

    /**
     * SessionTLSTicket for the SessionTLSTicketExtension. It's an empty session ticket since we
     * initiate a new connection.
     */
    @XmlJavaTypeAdapter(UnformattedByteArrayAdapter.class)
    private byte[] tlsSessionTicket = new byte[0];

    /**
     * Renegotiation info for the RenegotiationInfo extension for the Client. It's an empty info
     * since we initiate a new connection.
     */
    @XmlJavaTypeAdapter(UnformattedByteArrayAdapter.class)
    private byte[] defaultClientRenegotiationInfo = new byte[0];

    /**
     * Renegotiation info for the RenegotiationInfo extension for the Client. It's an empty info
     * since we initiate a new connection.
     */
    @XmlJavaTypeAdapter(UnformattedByteArrayAdapter.class)
    private byte[] defaultServerRenegotiationInfo = new byte[0];

    /**
     * SignedCertificateTimestamp for the SignedCertificateTimestampExtension. It's an empty
     * timestamp, since the server sends it.
     */
    @XmlJavaTypeAdapter(UnformattedByteArrayAdapter.class)
    private byte[] defaultSignedCertificateTimestamp = new byte[0];

    /** TokenBinding default version. To be defined later. */
    private TokenBindingVersion defaultTokenBindingVersion = TokenBindingVersion.DRAFT_13;

    /** Default TokenBinding Key Parameters. */
    @XmlElement(name = "defaultTokenBindingKeyParameter")
    @XmlElementWrapper
    private List<TokenBindingKeyParameters> defaultTokenBindingKeyParameters;

    /** This is the request type of the CertificateStatusRequest extension */
    private CertificateStatusRequestType certificateStatusRequestExtensionRequestType =
            CertificateStatusRequestType.OCSP;

    /** This is the responder ID list of the CertificateStatusRequest extension */
    @XmlJavaTypeAdapter(UnformattedByteArrayAdapter.class)
    private byte[] certificateStatusRequestExtensionResponderIDList = new byte[0];

    /** This is the request extension of the CertificateStatusRequest extension */
    @XmlJavaTypeAdapter(UnformattedByteArrayAdapter.class)
    private byte[] certificateStatusRequestExtensionRequestExtension = new byte[0];

    /** Default ALPN announced protocols */
    @XmlElement(name = "defaultProposedAlpnProtocol")
    @XmlElementWrapper
    @XmlJavaTypeAdapter(IllegalStringAdapter.class)
    private List<String> defaultProposedAlpnProtocols;

    @XmlJavaTypeAdapter(IllegalStringAdapter.class)
    private String defaultSelectedAlpnProtocol = AlpnProtocol.HTTP_2.getConstant();

    /** Default SRP Identifier */
    @XmlJavaTypeAdapter(UnformattedByteArrayAdapter.class)
    private byte[] secureRemotePasswordExtensionIdentifier =
            "UserName".getBytes(Charset.forName("UTF-8"));

    /**
     * Default SRTP extension protection profiles The list contains every protection profile as in
     * RFC 5764
     */
    @XmlElement(name = "secureRealTimeTransportProtocolProtectionProfile")
    @XmlElementWrapper
    private List<SrtpProtectionProfiles> secureRealTimeTransportProtocolProtectionProfiles;

    /** Default SRTP extension master key identifier */
    @XmlJavaTypeAdapter(UnformattedByteArrayAdapter.class)
    private byte[] secureRealTimeTransportProtocolMasterKeyIdentifier = new byte[0];

    /** Default user mapping extension hint type */
    private UserMappingExtensionHintType userMappingExtensionHintType =
            UserMappingExtensionHintType.UPN_DOMAIN_HINT;

    /** Default certificate type extension desired types */
    @XmlElement(name = "certificateTypeDesiredType")
    @XmlElementWrapper
    private List<CertificateType> certificateTypeDesiredTypes;

    /** Default client certificate type extension desired types */
    @XmlElement(name = "clientCertificateTypeDesiredType")
    @XmlElementWrapper
    private List<CertificateType> clientCertificateTypeDesiredTypes;

    /** Default server certificate type extension desired types */
    @XmlElement(name = "serverCertificateTypeDesiredType")
    @XmlElementWrapper
    private List<CertificateType> serverCertificateTypeDesiredTypes;

    /** Default client authz extension data format list */
    @XmlElement(name = "clientAuthzExtensionDataFormat")
    @XmlElementWrapper
    private List<AuthzDataFormat> clientAuthzExtensionDataFormat;

    /** Default state for the certificate type extension message. State "client" */
    private Boolean certificateTypeExtensionMessageState = true;

    /** Default sever authz extension data format list. */
    @XmlElement(name = "serverAuthzExtensionDataFormat")
    @XmlElementWrapper
    private List<AuthzDataFormat> serverAuthzExtensionDataFormat;

    /** Default trusted ca indication extension trusted CAs. */
    @XmlElement(name = "trustedCaIndicationExtensionAuthority")
    @XmlElementWrapper
    private List<TrustedAuthority> trustedCaIndicationExtensionAuthorities;

    /** Default state for the client certificate type extension message (state "client"). */
    private Boolean clientCertificateTypeExtensionMessageState = true;

    /** Default state for the cached info extension message (state "client"). */
    private Boolean cachedInfoExtensionIsClientState = true;

    /** Default cached objects for the cached info extension. */
    @XmlElement(name = "cachedObject")
    @XmlElementWrapper
    private List<CachedObject> cachedObjectList;

    /** Default certificate status request v2 extension request list. */
    @XmlElement(name = "statusRequestV2Request")
    @XmlElementWrapper
    private List<RequestItemV2> statusRequestV2RequestList;

    /** The Type of workflow trace that should be generated */
    private WorkflowTraceType workflowTraceType = null;

    /** If the Default generated workflowtrace should contain Application data send by servers */
    private Boolean serverSendsApplicationData = false;

    /** If we generate ClientHello with extensions in SSL */
    private Boolean addExtensionsInSSL = false;

    /** If we generate ClientHello with the ECPointFormat extension */
    private Boolean addECPointFormatExtension = true;

    /** If we generate ClientHello with the EllipticCurve extension */
    private Boolean addEllipticCurveExtension = true;

    /** If we generate ClientHello with the Heartbeat extension */
    private Boolean addHeartbeatExtension = false;

    /** If we generate ClientHello with the MaxFragmentLength extension */
    private Boolean addMaxFragmentLengthExtension = false;

    /** If we generate ClientHello with the RecordSizeLimit extension */
    private Boolean addRecordSizeLimitExtension = false;

    /** If we generate ClientHello with the ServerNameIndication extension */
    private Boolean addServerNameIndicationExtension = false;

    /** If we generate ClientHello with the SignatureAndHashAlgorithm extension */
    private Boolean addSignatureAndHashAlgorithmsExtension = true;

    /** If we generate ClientHello with the SignatureAlgorithmCert extension */
    private Boolean addSignatureAlgorithmsCertExtension = false;

    /** If we generate ClientHello with the SupportedVersion extension */
    private Boolean addSupportedVersionsExtension = false;

    /** If we generate ClientHello with the KeyShare extension */
    private Boolean addKeyShareExtension = false;

    /** If we generate ClientHello with the EarlyData extension */
    private Boolean addEarlyDataExtension = false;

    /** The maximum amount of early data included in the EarlyDataExtension */
    private Integer defaultMaxEarlyDataSize = 16384;

    /** If we generate ClientHello with the EncryptedServerNameIndication extension */
    private Boolean addEncryptedServerNameIndicationExtension = false;

    /** If we generate ClientHello with the PWDClear extension */
    private Boolean addPWDClearExtension = false;

    /** If we generate ClientHello with the PWDProtect extension */
    private Boolean addPWDProtectExtension = false;

    /** If we generate ClientHello with the PSKKeyExchangeModes extension */
    private Boolean addPSKKeyExchangeModesExtension = false;

    /** If we generate ClientHello with the PreSharedKey extension */
    private Boolean addPreSharedKeyExtension = false;
    /** If we generate ClientHello with the Padding extension */
    private Boolean addPaddingExtension = false;

    /** If we generate ClientHello with the ExtendedMasterSecret extension */
    private Boolean addExtendedMasterSecretExtension = false;

    /** If we generate ClientHello with the SessionTicketTLS extension */
    private Boolean addSessionTicketTLSExtension = false;

    /** If we generate ClientHello with extended Random Extension */
    private Boolean addExtendedRandomExtension = false;

    /** If we generate ClientHello with SignedCertificateTimestamp extension */
    private Boolean addSignedCertificateTimestampExtension = false;

    /** If we generate ClientHello with RenegotiationInfo extension */
    private Boolean addRenegotiationInfoExtension = true;

    /** If we generate ClientHello with TokenBinding extension. */
    private Boolean addTokenBindingExtension = false;

<<<<<<< HEAD
    /** Whether HTTP request should contain a cookie header field or not. */
    private Boolean addHttpCookie = false;

    /** Default cookie value to use if addHttpCookie is true. */
=======
    /** Whether HTTPS request should contain a cookie header field or not. */
    private Boolean addHttpsCookie = false;

    /** Default cookie value to use if addHttpsCookie is true. */
>>>>>>> 9df4fa27
    @XmlJavaTypeAdapter(IllegalStringAdapter.class)
    private String defaultHttpCookieName = "tls-attacker";

<<<<<<< HEAD
    /** Default cookie value to use if addHttpCookie is true. */
=======
    /** Default cookie value to use if addHttpsCookie is true. */
>>>>>>> 9df4fa27
    @XmlJavaTypeAdapter(IllegalStringAdapter.class)
    private String defaultHttpCookieValue = "42130912812";

    /** If we generate ClientHello with CertificateStatusRequest extension */
    private Boolean addCertificateStatusRequestExtension = false;

    /** If we generate ClientHello with ALPN extension */
    private Boolean addAlpnExtension = false;

    /** If we generate ClientHello with SRP extension */
    private Boolean addSRPExtension = false;

    /** If we generate ClientHello with SRTP extension */
    private Boolean addSRTPExtension = false;

    /** If we generate ClientHello with truncated hmac extension */
    private Boolean addTruncatedHmacExtension = false;

    /** If we generate ClientHello with user mapping extension */
    private Boolean addUserMappingExtension = false;

    /** If we generate ClientHello with certificate type extension */
    private Boolean addCertificateTypeExtension = false;

    /** If we generate ClientHello with client authz extension */
    private Boolean addClientAuthzExtension = false;

    /** If we generate ClientHello with server authz extension */
    private Boolean addServerAuthzExtension = false;

    /** If we generate ClientHello with client certificate type extension */
    private Boolean addClientCertificateTypeExtension = false;

    /** If we generate ClientHello with server certificate type extension */
    private Boolean addServerCertificateTypeExtension = false;

    /** If we generate ClientHello with encrypt then mac extension */
    private Boolean addEncryptThenMacExtension = false;

    /** If we generate ClientHello with cached info extension */
    private Boolean addCachedInfoExtension = false;

    /** If we generate ClientHello with client certificate url extension */
    private Boolean addClientCertificateUrlExtension = false;

    /** If we generate ClientHello with trusted ca indication extension */
    private Boolean addTrustedCaIndicationExtension = false;

    /** If we generate ClientHello with status request v2 extension */
    private Boolean addCertificateStatusRequestV2Extension = false;

    /** If we generate ClientHello with TLS 1.3 cookie extension */
    private Boolean addCookieExtension = false;

<<<<<<< HEAD
    /** Default ConnectionID to use, if addConnectionIdExtension is true */
    @XmlJavaTypeAdapter(UnformattedByteArrayAdapter.class)
    @XmlElement(name = "defaultConnectionId")
    private byte[] defaultConnectionId = {0x01, 0x02, 0x03};

    /** If we generate a ClientHello / ServerHello with DTLS 1.2 ConnectionID extension */
    private Boolean addConnectionIdExtension = false;

=======
    /** If set to true, timestamps will be updated upon execution of a workflowTrace */
    private Boolean updateTimestamps = true;

>>>>>>> 9df4fa27
    /** PSKKeyExchangeModes to be used in 0-RTT (or TLS 1.3 resumption) */
    @XmlElement(name = "pskKeyExchangeMode")
    @XmlElementWrapper
    List<PskKeyExchangeMode> pskKeyExchangeModes;

    /** The PSK to use. */
    @XmlJavaTypeAdapter(UnformattedByteArrayAdapter.class)
    private byte[] psk = new byte[0];

    /** The client's early traffic secret. */
    @XmlJavaTypeAdapter(UnformattedByteArrayAdapter.class)
    private byte[] clientEarlyTrafficSecret = new byte[128];

    /** The early secret of the session. */
    @XmlJavaTypeAdapter(UnformattedByteArrayAdapter.class)
    private byte[] earlySecret = new byte[256];

    /** The cipher suite used for early data. */
    private CipherSuite earlyDataCipherSuite = CipherSuite.TLS_AES_128_GCM_SHA256;

    /** The psk used for early data (!= earlySecret or earlyTrafficSecret). */
    @XmlJavaTypeAdapter(UnformattedByteArrayAdapter.class)
    private byte[] earlyDataPsk = new byte[256];

    /** Contains all values related to TLS 1.3 PSKs. */
    @XmlElement(name = "defaultPskSet")
    @XmlElementWrapper
    private List<PskSet> defaultPskSets = new LinkedList<>();

    /** Always includes at most 1 PSK in the PreShareKey Extension. */
    private Boolean limitPsksToOne = false;

    /**
     * If records are predefined for a SendAction, assign each message a predefined record and place
     * automatically generated ones in between.
     */
    private Boolean preserveMessageRecordRelation = false;

    /** Do we use a psk for our secrets? */
    private Boolean usePsk = false;

    /** Early data to be sent. */
    @XmlJavaTypeAdapter(UnformattedByteArrayAdapter.class)
    private byte[] earlyData = ArrayConverter.hexStringToByteArray("544c532d41747461636b65720a");

    @XmlJavaTypeAdapter(UnformattedByteArrayAdapter.class)
    private byte[] distinguishedNames = new byte[0];

    private Boolean enforceSettings = false;

<<<<<<< HEAD
=======
    /** Stop as soon as all expected messages are received and don't wait for more */
    private Boolean earlyStop = false;

>>>>>>> 9df4fa27
    /** The maximum number of bytes that can be received during a receive process. Default: 2^24. */
    private Integer receiveMaximumBytes = 16777216;

    /**
     * If true, Random of the context is not seeded with an explicit value, thus client/server
     * randoms are not deterministic.
     */
    private Boolean stealthMode = false;

    private Boolean stopActionsAfterIOException = false;

    private Boolean stopTraceAfterUnexpected = false;

    /** ActionOptions that are automatically applied to Actions of the MessageFactory */
    @XmlElement(name = "messageFactoryActionOption")
    @XmlElementWrapper
    private List<ActionOption> messageFactoryActionOptions = new LinkedList<>();

    private BigInteger defaultServerDhGenerator = new BigInteger("2");

    private BigInteger defaultServerDhModulus =
            new BigInteger(
                    "5809605995369958062791915965639201402176612226902900533702900882779736177890990861472094774477339581147373410185646378328043729800750470098210924487866935059164371588168047540943981644516632755067501626434556398193186628990071248660819361205119793693985433297036118232914410171876807536457391277857011849897410207519105333355801121109356897459426271845471397952675959440793493071628394122780510124618488232602464649876850458861245784240929258426287699705312584509625419513463605155428017165714465363094021609290561084025893662561222573202082865797821865270991145082200656978177192827024538990239969175546190770645685893438011714430426409338676314743571154537142031573004276428701433036381801705308659830751190352946025482059931306571004727362479688415574702596946457770284148435989129632853918392117997472632693078113129886487399347796982772784615865232621289656944284216824611318709764535152507354116344703769998514148343807");

    private BigInteger defaultClientDhGenerator = new BigInteger("2");

    private BigInteger defaultClientDhModulus =
            new BigInteger(
                    "5809605995369958062791915965639201402176612226902900533702900882779736177890990861472094774477339581147373410185646378328043729800750470098210924487866935059164371588168047540943981644516632755067501626434556398193186628990071248660819361205119793693985433297036118232914410171876807536457391277857011849897410207519105333355801121109356897459426271845471397952675959440793493071628394122780510124618488232602464649876850458861245784240929258426287699705312584509625419513463605155428017165714465363094021609290561084025893662561222573202082865797821865270991145082200656978177192827024538990239969175546190770645685893438011714430426409338676314743571154537142031573004276428701433036381801705308659830751190352946025482059931306571004727362479688415574702596946457770284148435989129632853918392117997472632693078113129886487399347796982772784615865232621289656944284216824611318709764535152507354116344703769998514148343807");

    private BigInteger defaultServerDhPrivateKey = new BigInteger("FFFF", 16);

    private BigInteger defaultClientDhPrivateKey = new BigInteger("FFFF", 16);

    private BigInteger defaultServerDhPublicKey =
            new BigInteger(
                    "2043613254509771843465057207078304133427100053346630496863115304729422431506842297554370188431622336168084226893060531474609378481237396107127063278624858982135545329954888129900714249447398611399069380214077491792199889131147659097337451088584054931352640316306698530468089459265836208766829761530786550035554546801263324790398605318443686766315312672983302101280548433287949333943437948214799189911192606949101858307621640886413682299273130735853556255008467704876737231663242842259426239401780891543201358635180397430055997246351872086043137262555233050955216238105392009330462604912891943865361186717249962097299588875409587651544594728203293910128024102640696503192096755401014128136916889018704050784334709496695214785225237421325503031115105974843553040027247097092511319153606298406218024502785451855415341620633845851737579504653807158340552365430158715166515645118698024341396560621615465703434564793715203380646117");

    private BigInteger defaultClientDhPublicKey =
            new BigInteger(
                    "2043613254509771843465057207078304133427100053346630496863115304729422431506842297554370188431622336168084226893060531474609378481237396107127063278624858982135545329954888129900714249447398611399069380214077491792199889131147659097337451088584054931352640316306698530468089459265836208766829761530786550035554546801263324790398605318443686766315312672983302101280548433287949333943437948214799189911192606949101858307621640886413682299273130735853556255008467704876737231663242842259426239401780891543201358635180397430055997246351872086043137262555233050955216238105392009330462604912891943865361186717249962097299588875409587651544594728203293910128024102640696503192096755401014128136916889018704050784334709496695214785225237421325503031115105974843553040027247097092511319153606298406218024502785451855415341620633845851737579504653807158340552365430158715166515645118698024341396560621615465703434564793715203380646117");

    private BigInteger defaultServerDsaPrivateKey = new BigInteger("FFFF", 16);

    private BigInteger defaultServerDsaPublicKey =
            new BigInteger(
                    1,
                    ArrayConverter.hexStringToByteArray(
                            "3c991ffbb26fce963dae6540ce45904079c50398b0c32fa8485ada51dd9614e150bc8983ab6996ce4d7f8237aeeef9ec97a10e6c0949417b8412cc5711a8482f540d6b030da4e1ed591c152062775e61e6fef897c3b12a38185c12d8feddbe85298dc41324b2450d83e3b90a419373380b60ee1ca9094437c0be19fb73184726"));

    private BigInteger defaultServerDsaPrimeP =
            new BigInteger(
                    1,
                    ArrayConverter.hexStringToByteArray(
                            "0093c33a88f3af1bacb3b20500fef26e70d08d1591874e9e77f1cc98ba004ae8c04d2022edce758e0ee8ceee9520381a9d4b2dda1c8f7b249aa2c452e8cada51ab57709053184316eb691f3dace9f4b60f8e70c95314b473782f8d6401181945ae83c3befcb9478e0b050ad4e146eedbdd42afb136eef59ec751af958f35466529"));

    private BigInteger defaultServerDsaPrimeQ =
            new BigInteger(
                    1,
                    ArrayConverter.hexStringToByteArray(
                            "00ac2ef188503342ec5ccb04541dfa5d5eade8b019"));

    private BigInteger defaultServerDsaGenerator =
            new BigInteger(
                    1,
                    ArrayConverter.hexStringToByteArray(
                            "1e813bdd058e57f807aef75c3626dfae3918be6dd87efe5739201b37581d33865b9626aff787aa847e9dbdbf20f57f7d2fce39a5f53c6869254d12fa6b95cfeebc2c1151e69b3d52073d6c23d7cb7c830e2cbb286a624cebbab5648b6d0276dfede31c4717ec03035f13ed81d183a07076a53d79f746f6f67237dbfc6211dc5a"));

    private BigInteger defaultClientDsaPrivateKey = new BigInteger("FFFF", 16);

    private BigInteger defaultClientDsaPublicKey =
            new BigInteger(
                    1,
                    ArrayConverter.hexStringToByteArray(
                            "3c991ffbb26fce963dae6540ce45904079c50398b0c32fa8485ada51dd9614e150bc8983ab6996ce4d7f8237aeeef9ec97a10e6c0949417b8412cc5711a8482f540d6b030da4e1ed591c152062775e61e6fef897c3b12a38185c12d8feddbe85298dc41324b2450d83e3b90a419373380b60ee1ca9094437c0be19fb73184726"));

    private BigInteger defaultClientDsaPrimeP =
            new BigInteger(
                    1,
                    ArrayConverter.hexStringToByteArray(
                            "0093c33a88f3af1bacb3b20500fef26e70d08d1591874e9e77f1cc98ba004ae8c04d2022edce758e0ee8ceee9520381a9d4b2dda1c8f7b249aa2c452e8cada51ab57709053184316eb691f3dace9f4b60f8e70c95314b473782f8d6401181945ae83c3befcb9478e0b050ad4e146eedbdd42afb136eef59ec751af958f35466529"));

    private BigInteger defaultClientDsaPrimeQ =
            new BigInteger(
                    1,
                    ArrayConverter.hexStringToByteArray(
                            "00ac2ef188503342ec5ccb04541dfa5d5eade8b019"));

    private BigInteger defaultClientDsaGenerator =
            new BigInteger(
                    1,
                    ArrayConverter.hexStringToByteArray(
                            "1e813bdd058e57f807aef75c3626dfae3918be6dd87efe5739201b37581d33865b9626aff787aa847e9dbdbf20f57f7d2fce39a5f53c6869254d12fa6b95cfeebc2c1151e69b3d52073d6c23d7cb7c830e2cbb286a624cebbab5648b6d0276dfede31c4717ec03035f13ed81d183a07076a53d79f746f6f67237dbfc6211dc5a"));

    private GOSTCurve defaultSelectedGostCurve = GOSTCurve.GostR3410_2001_CryptoPro_XchB;

    @XmlJavaTypeAdapter(IllegalStringAdapter.class)
    private String defaultApplicationMessageData = "Test";

    @XmlElement(name = "clientCertificateType")
    @XmlElementWrapper
    private List<ClientCertificateType> clientCertificateTypes;

    /** max payload length used in our application (not set by the spec) */
    private Integer heartbeatPayloadLength = 256;

    private Integer heartbeatPaddingLength = 256;

    /** How much padding bytes should be send by default */
    @XmlJavaTypeAdapter(UnformattedByteArrayAdapter.class)
    @XmlElement(name = "defaultPaddingExtensionBytes")
    private byte[] defaultPaddingExtensionBytes = new byte[] {0, 0, 0, 0, 0, 0};

    /** How long should our DTLSCookies be by default */
    private Integer dtlsDefaultCookieLength = 20;

    /**
     * Configures the maximum fragment length. This should not be confused with MTU (which includes
     * the IP, UDP, record and DTLS headers).
     */
    private Integer dtlsMaximumFragmentLength = 1400;

    private WorkflowExecutorType workflowExecutorType = WorkflowExecutorType.DEFAULT;

    /** Does not mix messages with different message types in a single record */
    private Boolean flushOnMessageTypeChange = true;

    /**
     * If there is not enough space in the defined fragments, new fragments are dynamically added if
     * not set, protocolmessage bytes that wont fit are discarded
     */
    private Boolean createFragmentsDynamically = true;

    /**
     * If there is not enough space in the defined records, new records are dynamically added if not
     * set, protocol message bytes that wont fit are discarded
     */
    private Boolean createRecordsDynamically = true;

<<<<<<< HEAD
    /** Every record will be sent in one individual transport packet [ADD FOR LAYER!] */
=======
    /**
     * When "Null" records are defined to be send, every message will be sent in at least one
     * individual record
     */
    private Boolean createIndividualRecords = true;

    /** Every record will be sent in one individual transport packet */
>>>>>>> 9df4fa27
    private Boolean createIndividualTransportPackets = false;

    /** If we should wait after sending one transport packet */
    private Integer individualTransportPacketCooldown = 0;

<<<<<<< HEAD
=======
    /** Which recordLayer should be used */
    private RecordLayerType recordLayerType = RecordLayerType.RECORD;

>>>>>>> 9df4fa27
    /**
     * If this value is set the default workflowExecutor will remove all runtime values from the
     * workflow trace and will only keep the relevant information
     */
    private Boolean resetWorkflowTracesBeforeSaving = false;

<<<<<<< HEAD
    /** If the WorkflowExecutor should take care of the connection opening */
    private Boolean workflowExecutorShouldOpen = true;

=======
    /**
     * TLS-Attacker will not try to receive additional messages after the configured number of
     * messages has been received
     */
    private Boolean quickReceive = true;

    /** If the WorkflowExecutor should take care of the connection opening */
    private Boolean workflowExecutorShouldOpen = true;

    /** If the WorkflowExecutor should take care of the connection closing */
    private Boolean workflowExecutorShouldClose = true;

>>>>>>> 9df4fa27
    private Boolean stopReceivingAfterFatal = false;

    /** If the WorkflowExecutor should take care of the connection closing */
    private Boolean workflowExecutorShouldClose = true;

    private Boolean stopActionsAfterFatal = false;

    /**
     * If the WorkflowExecutor should take care of terminating the connection with a Alert(fatal,
     * close_notify) message
     */
    private Boolean finishWithCloseNotify = false;

    /**
     * In DTLS, TLS-Attacker will not process further ChangeCipherSpec messages except the first
     * received per epoch value
     */
    private Boolean ignoreRetransmittedCcsInDtls = false;

    /** If retransmissions are received in DTLS should they included to the workflow trace */
    private Boolean addRetransmissionsToWorkflowTraceInDtls = false;

    /** How many retransmissions in DTLS should be executed during the handshake */
    private Integer maxDtlsRetransmissions = 3;

    private Boolean stopActionsAfterWarning = false;

    /** This CipherSuite will be used if no cipherSuite has been negotiated yet */
    private CipherSuite defaultSelectedCipherSuite = CipherSuite.TLS_RSA_WITH_AES_128_CBC_SHA;

    private CertificateType defaultSelectedServerCertificateType = CertificateType.X509;

    private CertificateType defaultSelectedClientCertificateType = CertificateType.X509;

    private SSL2CipherSuite defaultSSL2CipherSuite = SSL2CipherSuite.SSL_CK_RC4_128_WITH_MD5;

    @XmlElement(name = "defaultServerSupportedPointFormat")
    @XmlElementWrapper
    private List<ECPointFormat> defaultServerSupportedPointFormats;

    @XmlElement(name = "defaultClientSupportedPointFormat")
    @XmlElementWrapper
    private List<ECPointFormat> defaultClientSupportedPointFormats;

    @XmlElement(name = "defaultServerSupportedSignatureAndHashAlgorithm")
    @XmlElementWrapper
    private List<SignatureAndHashAlgorithm> defaultServerSupportedSignatureAndHashAlgorithms;

    @XmlElement(name = "defaultServerSupportedCertificateSignAlgorithms")
    @XmlElementWrapper
    private List<SignatureAndHashAlgorithm> defaultServerSupportedCertificateSignAlgorithms;

    private SignatureAndHashAlgorithm defaultSelectedSignatureAndHashAlgorithm =
            SignatureAndHashAlgorithm.RSA_SHA1;

    private SignatureAndHashAlgorithm defaultSelectedSignatureAlgorithmCert =
            SignatureAndHashAlgorithm.RSA_SHA1;

    private ProtocolVersion defaultLastRecordProtocolVersion = ProtocolVersion.TLS10;

    private ProtocolVersion defaultSelectedProtocolVersion = ProtocolVersion.TLS12;

    private ProtocolVersion defaultHighestClientProtocolVersion = ProtocolVersion.TLS12;

    /**
     * Both methods of limiting record size as defined in RFC 3546 (MaximumFragmentLength extension)
     * and RFC 8449 (RecordSizeLimit extension)
     */
    private MaxFragmentLength defaultMaxFragmentLength = MaxFragmentLength.TWO_12;

    private Integer defaultMaxRecordData = RecordSizeLimit.DEFAULT_MAX_RECORD_DATA_SIZE;

    // Overrides any limit negotiated if set
    private Integer enforcedMaxRecordData;

    private Integer inboundRecordSizeLimit = RecordSizeLimit.DEFAULT_MAX_RECORD_DATA_SIZE;

    private HeartbeatMode defaultHeartbeatMode = HeartbeatMode.PEER_ALLOWED_TO_SEND;

    @XmlElement(name = "defaultClientSupportedCompressionMethod")
    @XmlElementWrapper
    private List<CompressionMethod> defaultClientSupportedCompressionMethods;

    @XmlElement(name = "defaultServerSupportedCompressionMethod")
    @XmlElementWrapper
    private List<CompressionMethod> defaultServerSupportedCompressionMethods;

    @XmlJavaTypeAdapter(UnformattedByteArrayAdapter.class)
    private byte[] defaultMasterSecret = new byte[48];

    @XmlJavaTypeAdapter(UnformattedByteArrayAdapter.class)
    private byte[] defaultPreMasterSecret = new byte[0];

    @XmlJavaTypeAdapter(UnformattedByteArrayAdapter.class)
    private byte[] defaultClientExtendedRandom =
            ArrayConverter.hexStringToByteArray(
                    "AABBCCDDEEFFAABBCCDDEEFFAABBCCDDEEFFAABBCCDDEEFFAABBCCDDEEFFAABB");

    @XmlJavaTypeAdapter(UnformattedByteArrayAdapter.class)
    private byte[] defaultServerExtendedRandom =
            ArrayConverter.hexStringToByteArray(
                    "AABBCCDDEEFFAABBCCDDEEFFAABBCCDDEEFFAABBCCDDEEFFAABBCCDDEEFFAABB");

    @XmlJavaTypeAdapter(UnformattedByteArrayAdapter.class)
    private byte[] defaultClientRandom =
            ArrayConverter.hexStringToByteArray(
                    "00112233445566778899AABBCCDDEEFFFFEEDDCCBBAA99887766554433221100");

    @XmlJavaTypeAdapter(UnformattedByteArrayAdapter.class)
    private byte[] defaultServerRandom =
            ArrayConverter.hexStringToByteArray(
                    "00112233445566778899AABBCCDDEEFFFFEEDDCCBBAA99887766554433221100");

    @XmlJavaTypeAdapter(UnformattedByteArrayAdapter.class)
    private byte[] defaultClientSessionId = new byte[0];

    @XmlJavaTypeAdapter(UnformattedByteArrayAdapter.class)
    private byte[] defaultClientTicketResumptionSessionId =
            ArrayConverter.hexStringToByteArray(
                    "332CAC09A5C56974E3D49C0741F396C5F1C90B41529DD643485E65B1C0619D2B");

    @XmlJavaTypeAdapter(UnformattedByteArrayAdapter.class)
    private byte[] defaultServerSessionId = new byte[0];

    private CompressionMethod defaultSelectedCompressionMethod = CompressionMethod.NULL;

    @XmlJavaTypeAdapter(UnformattedByteArrayAdapter.class)
    private byte[] dtlsDefaultCookie = new byte[0];

    @XmlJavaTypeAdapter(UnformattedByteArrayAdapter.class)
    private byte[] defaultExtensionCookie = new byte[0];

    @XmlJavaTypeAdapter(UnformattedByteArrayAdapter.class)
    private byte[] defaultCertificateRequestContext = new byte[0];

    private PRFAlgorithm defaultPRFAlgorithm = PRFAlgorithm.TLS_PRF_LEGACY;

    private AlertDescription defaultAlertDescription = AlertDescription.CLOSE_NOTIFY;

    private AlertLevel defaultAlertLevel = AlertLevel.WARNING;

    private NamedGroup defaultEcCertificateCurve = NamedGroup.SECP256R1;

    private Point defaultClientEcPublicKey;

    private Point defaultServerEcPublicKey;

    private BigInteger defaultServerEcPrivateKey = new BigInteger("3");

    private BigInteger defaultClientEcPrivateKey = new BigInteger("3");

    private BigInteger defaultServerRSAModulus =
            new BigInteger(
                    1,
                    ArrayConverter.hexStringToByteArray(
                            "00c8820d6c3ce84c8430f6835abfc7d7a912e1664f44578751f376501a8c68476c3072d919c5d39bd0dbe080e71db83bd4ab2f2f9bde3dffb0080f510a5f6929c196551f2b3c369be051054c877573195558fd282035934dc86edab8d4b1b7f555e5b2fee7275384a756ef86cb86793b5d1333f0973203cb96966766e655cd2cccae1940e4494b8e9fb5279593b75afd0b378243e51a88f6eb88def522a8cd5c6c082286a04269a2879760fcba45005d7f2672dd228809d47274f0fe0ea5531c2bd95366c05bf69edc0f3c3189866edca0c57adcca93250ae78d9eaca0393a95ff9952fc47fb7679dd3803e6a7a6fa771861e3d99e4b551a4084668b111b7eef7d")); // TODO

    private BigInteger defaultClientRSAModulus =
            new BigInteger(
                    1,
                    ArrayConverter.hexStringToByteArray(
                            "00c8820d6c3ce84c8430f6835abfc7d7a912e1664f44578751f376501a8c68476c3072d919c5d39bd0dbe080e71db83bd4ab2f2f9bde3dffb0080f510a5f6929c196551f2b3c369be051054c877573195558fd282035934dc86edab8d4b1b7f555e5b2fee7275384a756ef86cb86793b5d1333f0973203cb96966766e655cd2cccae1940e4494b8e9fb5279593b75afd0b378243e51a88f6eb88def522a8cd5c6c082286a04269a2879760fcba45005d7f2672dd228809d47274f0fe0ea5531c2bd95366c05bf69edc0f3c3189866edca0c57adcca93250ae78d9eaca0393a95ff9952fc47fb7679dd3803e6a7a6fa771861e3d99e4b551a4084668b111b7eef7d")); // TODO

    private BigInteger defaultServerRSAPublicKey = new BigInteger("65537");

    private BigInteger defaultClientRSAPublicKey = new BigInteger("65537");

    private BigInteger defaultServerRSAPrivateKey =
            new BigInteger(
                    "7dc0cb485a3edb56811aeab12cdcda8e48b023298dd453a37b4d75d9e0bbba27c98f0e4852c16fd52341ffb673f64b580b7111abf14bf323e53a2dfa92727364ddb34f541f74a478a077f15277c013606aea839307e6f5fec23fdd72506feea7cbe362697949b145fe8945823a39a898ac6583fc5fbaefa1e77cbc95b3b475e66106e92b906bdbb214b87bcc94020f317fc1c056c834e9cee0ad21951fbdca088274c4ef9d8c2004c6294f49b370fb249c1e2431fb80ce5d3dc9e342914501ef4c162e54e1ee4fed9369b82afc00821a29f4979a647e60935420d44184d98f9cb75122fb604642c6d1ff2b3a51dc32eefdc57d9a9407ad6a06d10e83e2965481",
                    16); // TODO

    private BigInteger defaultClientRSAPrivateKey =
            new BigInteger(
                    "7dc0cb485a3edb56811aeab12cdcda8e48b023298dd453a37b4d75d9e0bbba27c98f0e4852c16fd52341ffb673f64b580b7111abf14bf323e53a2dfa92727364ddb34f541f74a478a077f15277c013606aea839307e6f5fec23fdd72506feea7cbe362697949b145fe8945823a39a898ac6583fc5fbaefa1e77cbc95b3b475e66106e92b906bdbb214b87bcc94020f317fc1c056c834e9cee0ad21951fbdca088274c4ef9d8c2004c6294f49b370fb249c1e2431fb80ce5d3dc9e342914501ef4c162e54e1ee4fed9369b82afc00821a29f4979a647e60935420d44184d98f9cb75122fb604642c6d1ff2b3a51dc32eefdc57d9a9407ad6a06d10e83e2965481",
                    16);

    @XmlJavaTypeAdapter(UnformattedByteArrayAdapter.class)
    private byte[] defaultPSKKey = ArrayConverter.hexStringToByteArray("1a2b3c4d");

    @XmlJavaTypeAdapter(UnformattedByteArrayAdapter.class)
    private byte[] defaultPSKIdentity = "Client_Identity".getBytes(Charset.forName("UTF-8"));

    @XmlJavaTypeAdapter(UnformattedByteArrayAdapter.class)
    private byte[] defaultPSKIdentityHint = new byte[0];

    private BigInteger defaultSRPModulus =
            new BigInteger(
                    1,
                    ArrayConverter.hexStringToByteArray(
                            "EEAF0AB9ADB38DD69C33F80AFA8FC5E86072618775FF3C0B9EA2314C9C256576D674DF7496EA81D3383B4813D692C6E0E0D5D8E250B98BE48E495C1D6089DAD15DC7D7B46154D6B6CE8EF4AD69B15D4982559B297BCF1885C529F566660E57EC68EDBC3C05726CC02FD4CBF4976EAA9AFD5138FE8376435B9FC61D2FC0EB06E3"));

    private BigInteger defaultPSKModulus =
            new BigInteger(
                    1,
                    ArrayConverter.hexStringToByteArray(
                            "FFFFFFFFFFFFFFFFC90FDAA22168C234C4C6628B80DC1CD129024E088A67CC74020BBEA63B139B22514A08798E3404DDEF9519B3CD3A431B302B0A6DF25F14374FE1356D6D51C245E485B576625E7EC6F44C42E9A637ED6B0BFF5CB6F406B7EDEE386BFB5A899FA5AE9F24117C4B1FE649286651ECE45B3DC2007CB8A163BF0598DA48361C55D39A69163FA8FD24CF5F83655D23DCA3AD961C62F356208552BB9ED529077096966D670C354E4ABC9804F1746C08CA18217C32905E462E36CE3BE39E772C180E86039B2783A2EC07A28FB5C55DF06F4C52C9DE2BCBF6955817183995497CEA956AE515D2261898FA051015728E5A8AAAC42DAD33170D04507A33A85521ABDF1CBA64ECFB850458DBEF0A8AEA71575D060C7DB3970F85A6E1E4C7ABF5AE8CDB0933D71E8C94E04A25619DCEE3D2261AD2EE6BF12FFA06D98A0864D87602733EC86A64521F2B18177B200CBBE117577A615D6C770988C0BAD946E208E24FA074E5AB3143DB5BFCE0FD108E4B82D120A93AD2CAFFFFFFFFFFFFFFFF"));

    private BigInteger defaultPSKGenerator = new BigInteger("2");

    private BigInteger defaultPskDhServerPrivateKey = new BigInteger("FFFF", 16);

    private BigInteger defaultPskDhServerPublicKey =
            new BigInteger(
                    1,
                    ArrayConverter.hexStringToByteArray(
                            "5a0d3d4e049faa939ffa6a375b9c3c16a4c39753d19ff7da36bc391ea72fc0f68c929bdb400552ed84e0900c7a44c3222fd54d7148256862886bfb4016bd2d03c4c4cf476567c291770e47bd59d0aa5323cfddfc5596e0d6558c480ee8b0c62599834d4581a796a01981468789164504afbd29ce9936e86a290c5f00f8ba986b48010f3e5c079c7f351ddca2ee1fd50846b37bf7463c2b0f3d001b1317ac3069cd89e2e4927ed3d40875a6049af649d2dc349db5995a7525d70a3a1c9b673f5482f83343bd90d45e9c3962dc4a4bf2b4adb37e9166b2ddb31ccf11c5b9e6c98e0a9a3377abba56b0f4283b2eaa69f5368bc107e1c22599f88dd1924d0899c5f153462c911a8293078aefee9fb2389a7854833fcea61cfecbb49f828c361a981a5fedecf13796ae36e36c15a16670af96996c3c45a30e900e18c858f6232b5f7072bdd9e47d7fc61246ef5d19765739f38509284379bc319d9409e8fe236bd29b0335a5bc5bb0424ee44de8a19f864a159fda907d6f5a30ebc0a17e3628e490e5"));

    private BigInteger defaultSRPGenerator = new BigInteger("2");

    private BigInteger defaultSRPServerPrivateKey = new BigInteger("3");

    private BigInteger defaultSRPClientPrivateKey = new BigInteger("5");

    private BigInteger defaultSRPServerPublicKey =
            new BigInteger(
                    1,
                    ArrayConverter.hexStringToByteArray(
                            "AC47983DEB1698D9A9029E8F7B39092F441DDD72C56D3A63F236E1CF6CEE839937AB5FD69F8CEBBA64C210170A59B2526ED34B9DD83EF86DF7899DF68297844B15E6F2D1BD2448640D32A48220E6343875976A268F28D25174C37D8DC19F2BA5A35301CEED689206FA91CE7A172D908B821DF8C760918E6A5D1C0CFA76AF503B"));

    private BigInteger defaultSRPClientPublicKey =
            new BigInteger(1, ArrayConverter.hexStringToByteArray("25C843"));

    @XmlJavaTypeAdapter(UnformattedByteArrayAdapter.class)
    private byte[] defaultSRPServerSalt = ArrayConverter.hexStringToByteArray("AABBCCDD");

    @XmlJavaTypeAdapter(UnformattedByteArrayAdapter.class)
    private byte[] defaultSRPIdentity = "UserName".getBytes(Charset.forName("UTF-8"));

    @XmlJavaTypeAdapter(UnformattedByteArrayAdapter.class)
    private byte[] defaultSRPPassword = "Password".getBytes(Charset.forName("UTF-8"));

    @XmlJavaTypeAdapter(UnformattedByteArrayAdapter.class)
    private byte[] defaultClientHandshakeTrafficSecret = new byte[32];

    @XmlJavaTypeAdapter(UnformattedByteArrayAdapter.class)
    private byte[] defaultServerHandshakeTrafficSecret = new byte[32];

    @XmlJavaTypeAdapter(UnformattedByteArrayAdapter.class)
    private byte[] defaultClientApplicationTrafficSecret = new byte[32];

    @XmlJavaTypeAdapter(UnformattedByteArrayAdapter.class)
    private byte[] defaultServerApplicationTrafficSecret = new byte[32];

    private BigInteger defaultServerRSAExportModulus =
            new BigInteger(
                    "00e208ff3431b8d1f6c48d9bb93c76a9c7f5693ada3eb45fa12581d2203a97246a5ceed7cf8d8fc1d6136225545855dd41581543cecba0b4a5776f90d05a0059ff",
                    16);

    private BigInteger defaultServerRSAExportPublicKey = new BigInteger("65537");

    private BigInteger defaultServerRSAExportPrivateKey =
            new BigInteger(
                    "30e1db37116db3d2970d3cd9216f54264f3773a7d119b6f8a5a0dead639e5e1c4e6cf0a4006a0e26ea2b8e8461f7e937bd51c9ba3f8c0b4cb20b03dc9054f401",
                    16);

    private BigInteger defaultServerDhExportGenerator = new BigInteger("2");

    private BigInteger defaultServerDhExportModulus =
            new BigInteger(
                    "0090e6a3f16f2c9325a8a036d9bd96d69ae2b6caa59fd7d4cce729b225f8849a14d0fb5939102ba44ed54f26c186e1ad243d58a1a4542ce1adffd482e8f85ef663",
                    16);

    private BigInteger defaultServerDhExportPublicKey =
            new BigInteger(
                    "2530802253db34a8106584c96a066050310bd3b2eb11c71dd7095638eef4b7961892b13b2c983cc31635c49982b485fe837be0ba9d7f75ff72e2cae0f4c1b090",
                    16);

    private BigInteger defaultServerDhExportPrivateKey =
            new BigInteger(
                    "4ba017c0142c0df8fe5f8da8f4046c0933486730b155f1b09bd611c09863b72ad9aec3782d9379883c4a291c748c530f433207f740e0db5f67748c2c2dde2866",
                    16);

    private TokenBindingType defaultTokenBindingType = TokenBindingType.PROVIDED_TOKEN_BINDING;

    private Point defaultTokenBindingECPublicKey = null;

    private BigInteger defaultTokenBindingRsaPublicKey = new BigInteger("65537");

    private BigInteger defaultTokenBindingRsaPrivateKey =
            new BigInteger(
                    "89489425009274444368228545921773093919669586065884257445497854456487674839629818390934941973262879616797970608917283679875499331574161113854088813275488110588247193077582527278437906504015680623423550067240042466665654232383502922215493623289472138866445818789127946123407807725702626644091036502372545139713");

    private BigInteger defaultTokenBindingEcPrivateKey = new BigInteger("3");

    private BigInteger defaultTokenBindingRsaModulus =
            new BigInteger(
                    "145906768007583323230186939349070635292401872375357164399581871019873438799005358938369571402670149802121818086292467422828157022922076746906543401224889672472407926969987100581290103199317858753663710862357656510507883714297115637342788911463535102712032765166518411726859837988672111837205085526346618740053");

    private Boolean useFreshRandom = true;

    private ChooserType chooserType = ChooserType.DEFAULT;

    private Boolean useAllProvidedDtlsFragments = false;

    private Boolean useAllProvidedRecords = false;

    /**
     * requestPath to use in LocationHeader if none is saved during the connection, e.g. no received
<<<<<<< HEAD
     * HttpRequestMessage or httpParsing is disabled
=======
     * HttpsRequestMessage or httpsParsing is disabled
>>>>>>> 9df4fa27
     */
    @XmlJavaTypeAdapter(IllegalStringAdapter.class)
    private String defaultHttpsLocationPath = "/";

    /** requestPath to use in https requests */
    @XmlJavaTypeAdapter(IllegalStringAdapter.class)
    private String defaultHttpsRequestPath = "/robots.txt";

    private StarttlsType starttlsType = StarttlsType.NONE;

    /**
     * By default, the Session ID is overwritten, if (1) the server receives an empty Session Ticket
     * (it answers with an empty Server SID) (2) the client presents a sessionTicket
     * (defaultClientTicketResumptionSessionId is used). Unset this flag if you want to modify the
     * SessionID.
     */
    private Boolean overrideSessionIdForTickets = true;

    /**
     * The Ticket Lifetime Hint, Ticket Key and Ticket Key Name used in the Extension defined in
     * RFC5077, followed by additional TLS 1.3 draft 21 NewSessionTicket parameters.
     */
    private Long sessionTicketLifetimeHint = 7200L;

    @XmlJavaTypeAdapter(UnformattedByteArrayAdapter.class)
    private byte[] sessionTicketEncryptionKey =
            ArrayConverter.hexStringToByteArray(
                    "536563757265535469636b65744b6579"); // SecureSTicketKey

    @XmlJavaTypeAdapter(UnformattedByteArrayAdapter.class)
    private byte[] sessionTicketKeyHMAC =
            ArrayConverter.hexStringToByteArray(
                    "536563757265535469636b65744b6579536563757265535469636b65744b6579"); // SecureSTicketKeySecureSTicketKey

    @XmlJavaTypeAdapter(UnformattedByteArrayAdapter.class)
    private byte[] sessionTicketKeyName =
            ArrayConverter.hexStringToByteArray("544c532d41747461636b6572204b6579"); // TLS-Attacker

    private CipherAlgorithm sessionTicketCipherAlgorithm = CipherAlgorithm.AES_128_CBC;

    private MacAlgorithm sessionTicketMacAlgorithm = MacAlgorithm.HMAC_SHA256;

    @XmlJavaTypeAdapter(UnformattedByteArrayAdapter.class)
    private byte[] defaultSessionTicketAgeAdd = ArrayConverter.hexStringToByteArray("cb8dbe8e");

    @XmlJavaTypeAdapter(UnformattedByteArrayAdapter.class)
    private byte[] defaultSessionTicketNonce = ArrayConverter.hexStringToByteArray("00");

    @XmlJavaTypeAdapter(UnformattedByteArrayAdapter.class)
    private byte[] defaultSessionTicketIdentity =
            ArrayConverter.hexStringToByteArray(
                    "5266d21abe0f5156106eb1f0ec54a48a90fbc136de990a8881192211cc83aa7992ceb67d7a40b3f304fdea87e4ca61042c19641fd7493975ec69a3ec3f5fb6404aa4ac5acd5efbea15d454d89888a46fc4e6c6b9a3e0ee08ea21538372ced8d0aca453ceae44ce372a5388ab4cef67c5eae8cc1c72735d2646c19b2c50a4ee9bc97e70c6b57cab276a11a59fc5cbe0f5d2519e164fbf9f07a9dd053bcfc08939b475c7a2e76f04ef2a06cc9672bd4034");

    @XmlJavaTypeAdapter(UnformattedByteArrayAdapter.class)
    private byte[] defaultLastClientHello = new byte[32];

    /** ClientAuthentication Type, not fully implemented yet */
    private ClientAuthenticationType clientAuthenticationType = ClientAuthenticationType.ANONYMOUS;

    /** If we should add ccs message to automatically generated handshakes (tls 1.3 only) */
    private Boolean tls13BackwardsCompatibilityMode = true;

    /** Use username from the example of RFC8492 */
    @XmlJavaTypeAdapter(IllegalStringAdapter.class)
    private String defaultClientPWDUsername = "fred";

    /** Group used to encrypt the username in TLS_ECCPWD */
    private NamedGroup defaultPWDProtectGroup = NamedGroup.SECP256R1;

    private Point defaultServerPWDProtectPublicKey;

    private BigInteger defaultServerPWDProtectPrivateKey =
            new BigInteger(
                    "191991257030464195512760799659436374116556484140110877679395918219072292938297573720808302564562486757422301181089761");

    private BigInteger defaultServerPWDProtectRandomSecret =
            new BigInteger(
                    "1111111111111111111111111111111111111111111111111111111111111111111111111111111111111111111111111111111111111111111");

    /** Use password from the example of RFC8492 */
    @XmlJavaTypeAdapter(IllegalStringAdapter.class)
    private String defaultPWDPassword = "barney";

    /** Min iterations for finding the PWD password element */
    private Integer defaultPWDIterations = 40;

    @XmlJavaTypeAdapter(UnformattedByteArrayAdapter.class)
    private byte[] defaultServerPWDPrivate =
            ArrayConverter.hexStringToByteArray(
                    "21d99d341c9797b3ae72dfd289971f1b74ce9de68ad4b9abf54888d8f6c5043c");

    @XmlJavaTypeAdapter(UnformattedByteArrayAdapter.class)
    private byte[] defaultServerPWDMask =
            ArrayConverter.hexStringToByteArray(
                    "0d96ab624d082c71255be3648dcd303f6ab0ca61a95034a553e3308d1d3744e5");

    @XmlJavaTypeAdapter(UnformattedByteArrayAdapter.class)
    private byte[] defaultClientPWDPrivate =
            ArrayConverter.hexStringToByteArray(
                    "171de8caa5352d36ee96a39979b5b72fa189ae7a6a09c77f7b438af16df4a88b");

    @XmlJavaTypeAdapter(UnformattedByteArrayAdapter.class)
    private byte[] defaultClientPWDMask =
            ArrayConverter.hexStringToByteArray(
                    "4f745bdfc295d3b38429f7eb3025a48883728b07d88605c0ee202316a072d1bd");

    /** Use salt from the example of RFC8492, should be 32 octets */
    @XmlJavaTypeAdapter(UnformattedByteArrayAdapter.class)
    private byte[] defaultServerPWDSalt =
            ArrayConverter.hexStringToByteArray(
                    "963c77cdc13a2a8d75cdddd1e0449929843711c21d47ce6e6383cdda37e47da3");
<<<<<<< HEAD
=======

    /**
     * TLS-Attacker will parse encrypted messages with invalid MAC or padding as unencrypted
     * messages if this option is set.
     */
    private Boolean parseInvalidRecordsUnencrypted = false;
>>>>>>> 9df4fa27

    private ECPointFormat defaultSelectedPointFormat = ECPointFormat.UNCOMPRESSED;

    /** Private Key of the Client for the EncryptedServerNameIndication extension. */
    private BigInteger defaultEsniClientPrivateKey =
            new BigInteger(
                    "191991257030464195512760799659436374116556484140110877679395918219072292938297573720808302564562486757422301181089761");

    /** Supported Cipher suites for EncryptedServerNameIndication extension. */
    @XmlElement(name = "clientSupportedEsniCipherSuite")
    @XmlElementWrapper
    private List<CipherSuite> clientSupportedEsniCipherSuites = new LinkedList();

    /** Supported Groups for EncryptedServerNameIndication extension. */
    @XmlElement(name = "clientSupportedEsniNamedGroup")
    @XmlElementWrapper
    private List<NamedGroup> clientSupportedEsniNamedGroups = new LinkedList();

    /** KeyPairs for Server with EncryptedServerNameIndication extension. */
    @XmlElement(name = "esniServerKeyPair")
    @XmlElementWrapper
    private List<KeyShareEntry> esniServerKeyPairs = new LinkedList();

    /** Default values for EncryptedServerNameIndication extension. */
    @XmlJavaTypeAdapter(UnformattedByteArrayAdapter.class)
    private byte[] defaultEsniClientNonce =
            ArrayConverter.hexStringToByteArray("a7284c9a52f15c13644b947261774657");

    @XmlJavaTypeAdapter(UnformattedByteArrayAdapter.class)
    private byte[] defaultEsniServerNonce =
            ArrayConverter.hexStringToByteArray("00000000000000000000000000000000");

    @XmlJavaTypeAdapter(UnformattedByteArrayAdapter.class)
    private byte[] defaultEsniRecordBytes =
            ArrayConverter.hexStringToByteArray(
                    "ff0100124b2a0024001d0020fa572d03e21e15f9ca1aa7fb85f61b9fc78458a78050ac581811863325944412000213010104000000005dcc3a45000000005dda12050000");

    private EsniDnsKeyRecordVersion defaultEsniRecordVersion =
            EsniVersion.DRAFT_2.getDnsKeyRecordVersion();

    @XmlJavaTypeAdapter(UnformattedByteArrayAdapter.class)
    private byte[] defaultEsniRecordChecksum = ArrayConverter.hexStringToByteArray("00124b2a");

    @XmlElement(name = "defaultEsniServerKeyShareEntry")
    @XmlElementWrapper
    private List<KeyShareStoreEntry> defaultEsniServerKeyShareEntries = new LinkedList<>();

    @XmlElement(name = "defaultEsniServerCipherSuite")
    @XmlElementWrapper
    private List<CipherSuite> defaultEsniServerCipherSuites = new LinkedList();

    private Integer defaultEsniPaddedLength = 260;

    private Long defaultEsniNotBefore = 1582655135231L;

    private Long defaultEsniNotAfter = 1582655135231L + 2592000000L;

    @XmlElement(name = "defaultEsniExtension")
    @XmlElementWrapper
    private List<ExtensionType> defaultEsniExtensions = new LinkedList();

    private Boolean acceptOnlyFittingDtlsFragments = false;

    private Boolean acceptContentRewritingDtlsFragments = true;

    private Boolean writeKeylogFile = false;

    private String keylogFilePath = null;

    public Config() {
        defaultLayerConfiguration = LayerConfiguration.TLS;
        defaultClientConnection = new OutboundConnection("client", 443, "localhost");
        defaultServerConnection = new InboundConnection("server", 443, "localhost");
        workflowTraceType = WorkflowTraceType.HANDSHAKE;

        defaultEsniServerKeyShareEntries.add(
                new KeyShareStoreEntry(
                        NamedGroup.ECDH_X25519,
                        ArrayConverter.hexStringToByteArray(
                                "fa572d03e21e15f9ca1aa7fb85f61b9fc78458a78050ac581811863325944412")));
        defaultEsniServerCipherSuites.add(CipherSuite.TLS_AES_128_GCM_SHA256);
        defaultClientSupportedSignatureAndHashAlgorithms = new LinkedList<>();
        defaultClientSupportedSignatureAndHashAlgorithms.addAll(
                SignatureAndHashAlgorithm.getImplemented());
        defaultClientSupportedCertificateSignAlgorithms = new LinkedList<>();
        defaultClientSupportedCertificateSignAlgorithms.addAll(
                SignatureAndHashAlgorithm.getImplementedTls13SignatureAndHashAlgorithms());
        defaultClientSupportedCompressionMethods = new LinkedList<>();
        defaultClientSupportedCompressionMethods.add(CompressionMethod.NULL);
        defaultServerSupportedCompressionMethods = new LinkedList<>();
        defaultServerSupportedCompressionMethods.add(CompressionMethod.NULL);
        defaultClientSupportedCipherSuites = new LinkedList<>();
        defaultClientSupportedCipherSuites.addAll(CipherSuite.getImplemented());
        defaultServerSupportedCipherSuites = new LinkedList<>();
        defaultServerSupportedCipherSuites.addAll(CipherSuite.getImplemented());
        defaultServerSupportedSSL2CipherSuites = new LinkedList<>();
        defaultServerSupportedSSL2CipherSuites.addAll(Arrays.asList(SSL2CipherSuite.values()));
        defaultClientNamedGroups = NamedGroup.getImplemented();
        defaultServerNamedGroups = NamedGroup.getImplemented();
        clientCertificateTypes = new LinkedList<>();
        clientCertificateTypes.add(ClientCertificateType.RSA_SIGN);
        supportedVersions = new LinkedList<>();
        supportedVersions.add(ProtocolVersion.TLS13);
        defaultTokenBindingKeyParameters = new LinkedList<>();
        defaultTokenBindingKeyParameters.add(TokenBindingKeyParameters.ECDSAP256);
        defaultTokenBindingKeyParameters.add(TokenBindingKeyParameters.RSA2048_PKCS1_5);
        defaultTokenBindingKeyParameters.add(TokenBindingKeyParameters.RSA2048_PSS);
        defaultServerSupportedSignatureAndHashAlgorithms = new LinkedList<>();
        defaultServerSupportedSignatureAndHashAlgorithms.addAll(
                SignatureAndHashAlgorithm.getImplemented());
        defaultServerSupportedCertificateSignAlgorithms = new LinkedList<>();
        defaultServerSupportedCertificateSignAlgorithms.addAll(
                SignatureAndHashAlgorithm.getImplementedTls13SignatureAndHashAlgorithms());
        defaultServerSupportedPointFormats = new LinkedList<>();
        defaultClientSupportedPointFormats = new LinkedList<>();
        defaultServerSupportedPointFormats.add(ECPointFormat.UNCOMPRESSED);
        defaultClientSupportedPointFormats.add(ECPointFormat.UNCOMPRESSED);
        EllipticCurve curve = CurveFactory.getCurve(defaultSelectedNamedGroup);
        defaultClientEcPublicKey = curve.mult(defaultClientEcPrivateKey, curve.getBasePoint());
        defaultServerEcPublicKey = curve.mult(defaultServerEcPrivateKey, curve.getBasePoint());
        EllipticCurve secp256R1Curve = CurveFactory.getCurve(NamedGroup.SECP256R1);
        defaultTokenBindingECPublicKey =
                secp256R1Curve.mult(defaultTokenBindingEcPrivateKey, secp256R1Curve.getBasePoint());
        this.defaultServerPWDProtectPublicKey =
                curve.mult(defaultServerPWDProtectPrivateKey, curve.getBasePoint());
        secureRealTimeTransportProtocolProtectionProfiles = new LinkedList<>();
        secureRealTimeTransportProtocolProtectionProfiles.add(
                SrtpProtectionProfiles.SRTP_AES128_CM_HMAC_SHA1_80);
        secureRealTimeTransportProtocolProtectionProfiles.add(
                SrtpProtectionProfiles.SRTP_AES128_CM_HMAC_SHA1_32);
        secureRealTimeTransportProtocolProtectionProfiles.add(
                SrtpProtectionProfiles.SRTP_NULL_HMAC_SHA1_80);
        secureRealTimeTransportProtocolProtectionProfiles.add(
                SrtpProtectionProfiles.SRTP_NULL_HMAC_SHA1_32);
        certificateTypeDesiredTypes = new LinkedList<>();
        certificateTypeDesiredTypes.add(CertificateType.OPEN_PGP);
        certificateTypeDesiredTypes.add(CertificateType.X509);
        clientAuthzExtensionDataFormat = new LinkedList<>();
        clientAuthzExtensionDataFormat.add(AuthzDataFormat.X509_ATTR_CERT);
        clientAuthzExtensionDataFormat.add(AuthzDataFormat.SAML_ASSERTION);
        clientAuthzExtensionDataFormat.add(AuthzDataFormat.X509_ATTR_CERT_URL);
        clientAuthzExtensionDataFormat.add(AuthzDataFormat.SAML_ASSERTION_URL);
        serverAuthzExtensionDataFormat = new LinkedList<>();
        serverAuthzExtensionDataFormat.add(AuthzDataFormat.X509_ATTR_CERT);
        serverAuthzExtensionDataFormat.add(AuthzDataFormat.SAML_ASSERTION);
        serverAuthzExtensionDataFormat.add(AuthzDataFormat.X509_ATTR_CERT_URL);
        serverAuthzExtensionDataFormat.add(AuthzDataFormat.SAML_ASSERTION_URL);
        clientCertificateTypeDesiredTypes = new LinkedList<>();
        clientCertificateTypeDesiredTypes.add(CertificateType.OPEN_PGP);
        clientCertificateTypeDesiredTypes.add(CertificateType.X509);
        clientCertificateTypeDesiredTypes.add(CertificateType.RAW_PUBLIC_KEY);
        serverCertificateTypeDesiredTypes = new LinkedList<>();
        serverCertificateTypeDesiredTypes.add(CertificateType.OPEN_PGP);
        serverCertificateTypeDesiredTypes.add(CertificateType.X509);
        serverCertificateTypeDesiredTypes.add(CertificateType.RAW_PUBLIC_KEY);
        cachedObjectList = new LinkedList<>();
        trustedCaIndicationExtensionAuthorities = new LinkedList<>();
        statusRequestV2RequestList = new LinkedList<>();
        outputFilters = new ArrayList<>();
        outputFilters.add(FilterType.DEFAULT);
        applyFiltersInPlace = false;
        filtersKeepUserSettings = true;
        defaultClientKeyStoreEntries = new LinkedList<>();
        defaultClientKeyStoreEntries.add(
                new KeyShareStoreEntry(
                        NamedGroup.ECDH_X25519,
                        ArrayConverter.hexStringToByteArray(
                                "2A981DB6CDD02A06C1763102C9E741365AC4E6F72B3176A6BD6A3523D3EC0F4C")));
        defaultClientKeyShareNamedGroups = new LinkedList<>();
        defaultClientKeyShareNamedGroups.add(NamedGroup.ECDH_X25519);
        defaultServerKeyShareEntry =
                new KeyShareStoreEntry(
                        NamedGroup.ECDH_X25519,
                        ArrayConverter.hexStringToByteArray(
                                "2A981DB6CDD02A06C1763102C9E741365AC4E6F72B3176A6BD6A3523D3EC0F4C"));
        pskKeyExchangeModes = new LinkedList<>();
        pskKeyExchangeModes.add(PskKeyExchangeMode.PSK_KE);
        pskKeyExchangeModes.add(PskKeyExchangeMode.PSK_DHE_KE);
        defaultPskSets = new LinkedList<>();
        Certificate cert;
        try {
            cert =
                    Certificate.parse(
                            new ByteArrayInputStream(
                                    ArrayConverter.hexStringToByteArray(
                                            "0003970003943082039030820278A003020102020900A650C00794049FCD300D06092A864886F70D01010B0500305C310B30090603550406130241553113301106035504080C0A536F6D652D53746174653121301F060355040A0C18496E7465726E6574205769646769747320507479204C74643115301306035504030C0C544C532D41747461636B65723020170D3137303731333132353331385A180F32313137303631393132353331385A305C310B30090603550406130241553113301106035504080C0A536F6D652D53746174653121301F060355040A0C18496E7465726E6574205769646769747320507479204C74643115301306035504030C0C544C532D41747461636B657230820122300D06092A864886F70D01010105000382010F003082010A0282010100C8820D6C3CE84C8430F6835ABFC7D7A912E1664F44578751F376501A8C68476C3072D919C5D39BD0DBE080E71DB83BD4AB2F2F9BDE3DFFB0080F510A5F6929C196551F2B3C369BE051054C877573195558FD282035934DC86EDAB8D4B1B7F555E5B2FEE7275384A756EF86CB86793B5D1333F0973203CB96966766E655CD2CCCAE1940E4494B8E9FB5279593B75AFD0B378243E51A88F6EB88DEF522A8CD5C6C082286A04269A2879760FCBA45005D7F2672DD228809D47274F0FE0EA5531C2BD95366C05BF69EDC0F3C3189866EDCA0C57ADCCA93250AE78D9EACA0393A95FF9952FC47FB7679DD3803E6A7A6FA771861E3D99E4B551A4084668B111B7EEF7D0203010001A3533051301D0603551D0E04160414E7A92FE5543AEE2FF7592F800AC6E66541E3268B301F0603551D23041830168014E7A92FE5543AEE2FF7592F800AC6E66541E3268B300F0603551D130101FF040530030101FF300D06092A864886F70D01010B050003820101000D5C11E28CF19D1BC17E4FF543695168570AA7DB85B3ECB85405392A0EDAFE4F097EE4685B7285E3D9B869D23257161CA65E20B5E6A585D33DA5CD653AF81243318132C9F64A476EC08BA80486B3E439F765635A7EA8A969B3ABD8650036D74C5FC4A04589E9AC8DC3BE2708743A6CFE3B451E3740F735F156D6DC7FFC8A2C852CD4E397B942461C2FCA884C7AFB7EBEF7918D6AAEF1F0D257E959754C4665779FA0E3253EF2BEDBBD5BE5DA600A0A68E51D2D1C125C4E198669A6BC715E8F3884E9C3EFF39D40838ADA4B1F38313F6286AA395DC6DEA9DAF49396CF12EC47EFA7A0D3882F8B84D9AEEFFB252C6B81A566609605FBFD3F0D17E5B12401492A1A")));
        } catch (IOException ex) {
            throw new ConfigurationException("Could not create default config");
        }
        PrivateKey key =
                new CustomRSAPrivateKey(
                        new BigInteger(
                                "25311792238044219946174684693224603884785773358330971609415825404567987089738069857630011723336937795827963868604847118759739071441983186580158833210553280838765514351236797316564714837320618887805126341832834827826790060810763662161735652692660340953325435378344445537136408926502767545150207605087601783216982476527090447255508303291994973748877217756699811604529317375418362425978959405980207726316912995165050065189202729278788324244413992973017231054259638764128689366135764356716715140925548909967670376902528818677308871053953559814432449223427664069339511214707847837366043835739060653160903099571514118172541"),
                        new BigInteger(
                                "15874858421354831201422373086128612745111153124913833804748747602178280564406425154617488927847142136837462790351481317765255581632968169400556456985418488827925888221598273953686611745401672309465708043217648197631331184971921491765473252248751361737713587292004390571935209364268173007740802648762007661253254661694353602685239350183219876383969245059520622897526828073822681994419744648185400986499062312630392385618231497966730037670361639244062483305891646041343885072158127929403028249239589737831073084456798375448844113695963693837622356344855176327289719518978665114515326513514352049909912072269175924872321"));
        try {
            defaultExplicitCertificateKeyPair = new CertificateKeyPair(cert, key);
        } catch (IOException ex) {
            throw new ConfigurationException("Could not create default config", ex);
        }

        defaultProposedAlpnProtocols = new LinkedList<>();
        defaultProposedAlpnProtocols.add(AlpnProtocol.HTTP_2.getConstant());
    }

    public String getDefaultSelectedAlpnProtocol() {
        return defaultSelectedAlpnProtocol;
    }

    public void setDefaultSelectedAlpnProtocol(String defaultSelectedAlpnProtocol) {
        this.defaultSelectedAlpnProtocol = defaultSelectedAlpnProtocol;
    }

<<<<<<< HEAD
    public Boolean getStopReceivingAfterFatal() {
        return stopReceivingAfterFatal;
=======
    public Boolean isThrowExceptionOnParserContextViolation() {
        return throwExceptionOnParserContextViolation;
    }

    public void setThrowExceptionOnParserContextViolation(
            Boolean throwExceptionOnParserContextViolation) {
        this.throwExceptionOnParserContextViolation = throwExceptionOnParserContextViolation;
    }

    public Boolean getStopReceivingAfterWarning() {
        return stopReceivingAfterWarning;
>>>>>>> 9df4fa27
    }

    public void setStopReceivingAfterFatal(Boolean stopReceivingAfterFatal) {
        this.stopReceivingAfterFatal = stopReceivingAfterFatal;
    }

    public Boolean getStopActionsAfterWarning() {
        return stopActionsAfterWarning;
    }

    public void setStopActionsAfterWarning(Boolean stopActionsAfterWarning) {
        this.stopActionsAfterWarning = stopActionsAfterWarning;
    }

    public Boolean isAcceptOnlyFittingDtlsFragments() {
        return acceptOnlyFittingDtlsFragments;
    }

    public void setAcceptOnlyFittingDtlsFragments(Boolean acceptOnlyFittingDtlsFragments) {
        this.acceptOnlyFittingDtlsFragments = acceptOnlyFittingDtlsFragments;
    }

    public Boolean isAcceptContentRewritingDtlsFragments() {
        return acceptContentRewritingDtlsFragments;
    }

    public void setAcceptContentRewritingDtlsFragments(
            Boolean acceptContentRewritingDtlsFragments) {
        this.acceptContentRewritingDtlsFragments = acceptContentRewritingDtlsFragments;
    }

    public Boolean getReorderReceivedDtlsRecords() {
        return reorderReceivedDtlsRecords;
    }

    public void setReorderReceivedDtlsRecords(Boolean reorderReceivedDtlsRecords) {
        this.reorderReceivedDtlsRecords = reorderReceivedDtlsRecords;
    }

    public Config createCopy() {
        ByteArrayOutputStream stream = new ByteArrayOutputStream();
        ConfigIO.write(this, stream);
        return ConfigIO.read(new ByteArrayInputStream(stream.toByteArray()));
    }

    public CertificateType getDefaultSelectedServerCertificateType() {
        return defaultSelectedServerCertificateType;
    }

    public void setDefaultSelectedServerCertificateType(
            CertificateType defaultSelectedServerCertificateType) {
        this.defaultSelectedServerCertificateType = defaultSelectedServerCertificateType;
    }

    public CertificateType getDefaultSelectedClientCertificateType() {
        return defaultSelectedClientCertificateType;
    }

    public void setDefaultSelectedClientCertificateType(
            CertificateType defaultSelectedClientCertificateType) {
        this.defaultSelectedClientCertificateType = defaultSelectedClientCertificateType;
    }

    public ECPointFormat getDefaultSelectedPointFormat() {
        return defaultSelectedPointFormat;
    }

    public void setDefaultSelectedPointFormat(ECPointFormat defaultSelectedPointFormat) {
        this.defaultSelectedPointFormat = defaultSelectedPointFormat;
    }

    public Boolean getStopActionsAfterIOException() {
        return stopActionsAfterIOException;
    }

    public void setStopActionsAfterIOException(Boolean stopActionsAfterIOException) {
        this.stopActionsAfterIOException = stopActionsAfterIOException;
    }

    public Boolean getTls13BackwardsCompatibilityMode() {
        return tls13BackwardsCompatibilityMode;
    }

    public void setTls13BackwardsCompatibilityMode(Boolean tls13BackwardsCompatibilityMode) {
        this.tls13BackwardsCompatibilityMode = tls13BackwardsCompatibilityMode;
    }

    public Boolean isOverrideSessionIdForTickets() {
        return overrideSessionIdForTickets;
    }

    public void setOverrideSessionIdForTickets(Boolean overrideSessionIdForTickets) {
        this.overrideSessionIdForTickets = overrideSessionIdForTickets;
    }

    public long getSessionTicketLifetimeHint() {
        return sessionTicketLifetimeHint;
    }

    public void setSessionTicketLifetimeHint(long sessionTicketLifetimeHint) {
        this.sessionTicketLifetimeHint = sessionTicketLifetimeHint;
    }

    public byte[] getSessionTicketEncryptionKey() {
        return Arrays.copyOf(sessionTicketEncryptionKey, sessionTicketEncryptionKey.length);
    }

    public void setSessionTicketEncryptionKey(byte[] sessionTicketEncryptionKey) {
        this.sessionTicketEncryptionKey = sessionTicketEncryptionKey;
    }

    public byte[] getSessionTicketKeyHMAC() {
        return Arrays.copyOf(sessionTicketKeyHMAC, sessionTicketKeyHMAC.length);
    }

    public void setSessionTicketKeyHMAC(byte[] sessionTicketKeyHMAC) {
        this.sessionTicketKeyHMAC = sessionTicketKeyHMAC;
    }

    public byte[] getSessionTicketKeyName() {
        return Arrays.copyOf(sessionTicketKeyName, sessionTicketKeyName.length);
    }

    public void setSessionTicketKeyName(byte[] sessionTicketKeyName) {
        this.sessionTicketKeyName = sessionTicketKeyName;
    }

    public ClientAuthenticationType getClientAuthenticationType() {
        return clientAuthenticationType;
    }

    public void setClientAuthenticationType(ClientAuthenticationType clientAuthenticationType) {
        this.clientAuthenticationType = clientAuthenticationType;
    }

    public String getDefaultHttpsLocationPath() {
        return defaultHttpsLocationPath;
    }

    public void setDefaultHttpsLocationPath(String defaultHttpsLocationPath) {
        this.defaultHttpsLocationPath = defaultHttpsLocationPath;
    }

    public String getDefaultHttpsRequestPath() {
        return defaultHttpsRequestPath;
    }

    public void setDefaultHttpsRequestPath(String defaultHttpsRequestPath) {
        this.defaultHttpsRequestPath = defaultHttpsRequestPath;
    }

    public Boolean isUseFreshRandom() {
        return useFreshRandom;
    }

    public void setUseFreshRandom(Boolean useFreshRandom) {
        this.useFreshRandom = useFreshRandom;
    }

    public Boolean isUseAllProvidedDtlsFragments() {
        return useAllProvidedDtlsFragments;
    }

    public void setUseAllProvidedDtlsFragments(Boolean useAllProvidedDtlsFragments) {
        this.useAllProvidedDtlsFragments = useAllProvidedDtlsFragments;
    }

    public Boolean isUseAllProvidedRecords() {
        return useAllProvidedRecords;
    }

    public void setUseAllProvidedRecords(Boolean useAllProvidedRecords) {
        this.useAllProvidedRecords = useAllProvidedRecords;
    }

    public byte[] getDefaultServerRenegotiationInfo() {
        return Arrays.copyOf(defaultServerRenegotiationInfo, defaultServerRenegotiationInfo.length);
    }

    public void setDefaultServerRenegotiationInfo(byte[] defaultServerRenegotiationInfo) {
        this.defaultServerRenegotiationInfo = defaultServerRenegotiationInfo;
    }

    public ChooserType getChooserType() {
        return chooserType;
    }

    public void setChooserType(ChooserType chooserType) {
        this.chooserType = chooserType;
    }

    public Boolean isStealthMode() {
        return stealthMode;
    }

    public void setStealthMode(Boolean stealthMode) {
        this.stealthMode = stealthMode;
    }

    public BigInteger getDefaultServerRSAExportModulus() {
        return defaultServerRSAExportModulus;
    }

    public void setDefaultServerRSAExportModulus(BigInteger defaultServerRSAExportModulus) {
        this.defaultServerRSAExportModulus = defaultServerRSAExportModulus;
    }

    public BigInteger getDefaultServerRSAExportPublicKey() {
        return defaultServerRSAExportPublicKey;
    }

    public void setDefaultServerRSAExportPublicKey(BigInteger defaultServerRSAExportPublicKey) {
        this.defaultServerRSAExportPublicKey = defaultServerRSAExportPublicKey;
    }

    public BigInteger getDefaultServerRSAExportPrivateKey() {
        return defaultServerRSAExportPrivateKey;
    }

    public void setDefaultServerRSAExportPrivateKey(BigInteger defaultServerRSAExportPrivateKey) {
        this.defaultServerRSAExportPrivateKey = defaultServerRSAExportPrivateKey;
    }

    public BigInteger getDefaultServerDhExportGenerator() {
        return defaultServerDhExportGenerator;
    }

    public void setDefaultServerDhExportGenerator(BigInteger defaultServerDhExportGenerator) {
        this.defaultServerDhExportGenerator = defaultServerDhExportGenerator;
    }

    public BigInteger getDefaultServerDhExportModulus() {
        return defaultServerDhExportModulus;
    }

    public void setDefaultServerDhExportModulus(BigInteger defaultServerDhExportModulus) {
        if (defaultServerDhExportModulus.signum() == 1) {
            this.defaultServerDhExportModulus = defaultServerDhExportModulus;
        } else {
            throw new IllegalArgumentException(
                    "Modulus cannot be negative or zero:"
                            + defaultServerDhExportModulus.toString());
        }
    }

    public BigInteger getDefaultServerDhExportPublicKey() {
        return defaultServerDhExportPublicKey;
    }

    public void setDefaultServerDhExportPublicKey(BigInteger defaultServerDhExportPublicKey) {
        this.defaultServerDhExportPublicKey = defaultServerDhExportPublicKey;
    }

    public BigInteger getDefaultServerDhExportPrivateKey() {
        return defaultServerDhExportPrivateKey;
    }

    public void setDefaultServerDhExportPrivateKey(BigInteger defaultServerDhExportPrivateKey) {
        this.defaultServerDhExportPrivateKey = defaultServerDhExportPrivateKey;
    }

    public Point getDefaultTokenBindingECPublicKey() {
        return defaultTokenBindingECPublicKey;
    }

    public void setDefaultTokenBindingECPublicKey(Point defaultTokenBindingECPublicKey) {
        this.defaultTokenBindingECPublicKey = defaultTokenBindingECPublicKey;
    }

    public BigInteger getDefaultTokenBindingRsaPublicKey() {
        return defaultTokenBindingRsaPublicKey;
    }

    public void setDefaultTokenBindingRsaPublicKey(BigInteger defaultTokenBindingRsaPublicKey) {
        this.defaultTokenBindingRsaPublicKey = defaultTokenBindingRsaPublicKey;
    }

    public BigInteger getDefaultTokenBindingRsaPrivateKey() {
        return defaultTokenBindingRsaPrivateKey;
    }

    public void setDefaultTokenBindingRsaPrivateKey(BigInteger defaultTokenBindingRsaPrivateKey) {
        this.defaultTokenBindingRsaPrivateKey = defaultTokenBindingRsaPrivateKey;
    }

    public BigInteger getDefaultTokenBindingEcPrivateKey() {
        return defaultTokenBindingEcPrivateKey;
    }

    public void setDefaultTokenBindingEcPrivateKey(BigInteger defaultTokenBindingEcPrivateKey) {
        this.defaultTokenBindingEcPrivateKey = defaultTokenBindingEcPrivateKey;
    }

    public BigInteger getDefaultTokenBindingRsaModulus() {
        return defaultTokenBindingRsaModulus;
    }

    public void setDefaultTokenBindingRsaModulus(BigInteger defaultTokenBindingRsaModulus) {
        this.defaultTokenBindingRsaModulus = defaultTokenBindingRsaModulus;
    }

    public TokenBindingType getDefaultTokenBindingType() {
        return defaultTokenBindingType;
    }

    public void setDefaultTokenBindingType(TokenBindingType defaultTokenBindingType) {
        this.defaultTokenBindingType = defaultTokenBindingType;
    }

    public byte[] getDefaultClientHandshakeTrafficSecret() {
        return Arrays.copyOf(
                defaultClientHandshakeTrafficSecret, defaultClientHandshakeTrafficSecret.length);
    }

    public void setDefaultClientHandshakeTrafficSecret(byte[] defaultClientHandshakeTrafficSecret) {
        this.defaultClientHandshakeTrafficSecret = defaultClientHandshakeTrafficSecret;
    }

    public byte[] getDefaultServerHandshakeTrafficSecret() {
        return Arrays.copyOf(
                defaultServerHandshakeTrafficSecret, defaultServerHandshakeTrafficSecret.length);
    }

    public void setDefaultServerHandshakeTrafficSecret(byte[] defaultServerHandshakeTrafficSecret) {
        this.defaultServerHandshakeTrafficSecret = defaultServerHandshakeTrafficSecret;
    }

    public byte[] getDefaultCertificateRequestContext() {
        return Arrays.copyOf(
                defaultCertificateRequestContext, defaultCertificateRequestContext.length);
    }

    public void setDefaultCertificateRequestContext(byte[] defaultCertificateRequestContext) {
        this.defaultCertificateRequestContext = defaultCertificateRequestContext;
    }

    public Boolean isWorkflowExecutorShouldOpen() {
        return workflowExecutorShouldOpen;
    }

    public void setWorkflowExecutorShouldOpen(Boolean workflowExecutorShouldOpen) {
        this.workflowExecutorShouldOpen = workflowExecutorShouldOpen;
    }

    public Boolean isWorkflowExecutorShouldClose() {
        return workflowExecutorShouldClose;
    }

    public void setWorkflowExecutorShouldClose(Boolean workflowExecutorShouldClose) {
        this.workflowExecutorShouldClose = workflowExecutorShouldClose;
    }

    public byte[] getDefaultPSKKey() {
        return Arrays.copyOf(defaultPSKKey, defaultPSKKey.length);
    }

    public void setDefaultPSKKey(byte[] defaultPSKKey) {
        this.defaultPSKKey = defaultPSKKey;
    }

    public byte[] getDefaultPSKIdentity() {
        return Arrays.copyOf(defaultPSKIdentity, defaultPSKIdentity.length);
    }

    public void setDefaultPSKIdentity(byte[] defaultPSKIdentity) {
        this.defaultPSKIdentity = defaultPSKIdentity;
    }

    public byte[] getDefaultPSKIdentityHint() {
        return Arrays.copyOf(defaultPSKIdentityHint, defaultPSKIdentityHint.length);
    }

    public void setDefaultPSKIdentityHint(byte[] defaultPSKIdentityHint) {
        this.defaultPSKIdentityHint = defaultPSKIdentityHint;
    }

    public BigInteger getDefaultSRPModulus() {
        return defaultSRPModulus;
    }

    public void setDefaultSRPModulus(BigInteger defaultSRPModulus) {
        this.defaultSRPModulus = defaultSRPModulus;
    }

    public BigInteger getDefaultPSKModulus() {
        return defaultPSKModulus;
    }

    public void setDefaultPSKModulus(BigInteger defaultPSKModulus) {
        this.defaultPSKModulus = defaultPSKModulus;
    }

    public BigInteger getDefaultPSKServerPrivateKey() {
        return defaultPskDhServerPrivateKey;
    }

    public void setDefaultPSKServerPrivateKey(BigInteger defaultPskDhServerPrivateKey) {
        this.defaultPskDhServerPrivateKey = defaultPskDhServerPrivateKey;
    }

    public BigInteger getDefaultPSKServerPublicKey() {
        return defaultPskDhServerPublicKey;
    }

    public void setDefaultPSKServerPublicKey(BigInteger defaultPskDhServerPublicKey) {
        this.defaultPskDhServerPublicKey = defaultPskDhServerPublicKey;
    }

    public BigInteger getDefaultPSKGenerator() {
        return defaultPSKGenerator;
    }

    public void setDefaultPSKGenerator(BigInteger defaultPSKGenerator) {
        this.defaultPSKGenerator = defaultPSKGenerator;
    }

    public BigInteger getDefaultSRPServerPrivateKey() {
        return defaultSRPServerPrivateKey;
    }

    public void setDefaultSRPServerPrivateKey(BigInteger defaultSRPServerPrivateKey) {
        this.defaultSRPServerPrivateKey = defaultSRPServerPrivateKey;
    }

    public BigInteger getDefaultSRPServerPublicKey() {
        return defaultSRPServerPublicKey;
    }

    public void setDefaultSRPServerPublicKey(BigInteger defaultSRPServerPublicKey) {
        this.defaultSRPServerPublicKey = defaultSRPServerPublicKey;
    }

    public BigInteger getDefaultSRPClientPrivateKey() {
        return defaultSRPClientPrivateKey;
    }

    public void setDefaultSRPClientPrivateKey(BigInteger defaultSRPClientPrivateKey) {
        this.defaultSRPClientPrivateKey = defaultSRPClientPrivateKey;
    }

    public BigInteger getDefaultSRPClientPublicKey() {
        return defaultSRPClientPublicKey;
    }

    public void setDefaultSRPClientPublicKey(BigInteger defaultSRPClientPublicKey) {
        this.defaultSRPClientPublicKey = defaultSRPClientPublicKey;
    }

    public BigInteger getDefaultSRPGenerator() {
        return defaultSRPGenerator;
    }

    public void setDefaultSRPGenerator(BigInteger defaultSRPGenerator) {
        this.defaultSRPGenerator = defaultSRPGenerator;
    }

    public byte[] getDefaultSRPServerSalt() {
        return Arrays.copyOf(defaultSRPServerSalt, defaultSRPServerSalt.length);
    }

    public void setDefaultSRPServerSalt(byte[] defaultSRPServerSalt) {
        this.defaultSRPServerSalt = defaultSRPServerSalt;
    }

    public byte[] getDefaultSRPIdentity() {
        return Arrays.copyOf(defaultSRPIdentity, defaultSRPIdentity.length);
    }

    public void setDefaultSRPIdentity(byte[] defaultSRPIdentity) {
        this.defaultSRPIdentity = defaultSRPIdentity;
    }

    public byte[] getDefaultSRPPassword() {
        return Arrays.copyOf(defaultSRPPassword, defaultSRPPassword.length);
    }

    public void setDefaultSRPPassword(byte[] defaultSRPPassword) {
        this.defaultSRPPassword = defaultSRPPassword;
    }

    public BigInteger getDefaultClientRSAPrivateKey() {
        return defaultClientRSAPrivateKey;
    }

    public void setDefaultClientRSAPrivateKey(BigInteger defaultClientRSAPrivateKey) {
        this.defaultClientRSAPrivateKey = defaultClientRSAPrivateKey;
    }

    public BigInteger getDefaultServerRSAPrivateKey() {
        return defaultServerRSAPrivateKey;
    }

    public void setDefaultServerRSAPrivateKey(BigInteger defaultServerRSAPrivateKey) {
        this.defaultServerRSAPrivateKey = defaultServerRSAPrivateKey;
    }

    public BigInteger getDefaultServerRSAModulus() {
        return defaultServerRSAModulus;
    }

    public void setDefaultServerRSAModulus(BigInteger defaultServerRSAModulus) {
        if (defaultServerRSAModulus.signum() == 1) {
            this.defaultServerRSAModulus = defaultServerRSAModulus;
        } else {
            throw new IllegalArgumentException(
                    "Modulus cannot be negative or zero" + defaultServerRSAModulus.toString());
        }
    }

    public BigInteger getDefaultServerRSAPublicKey() {
        return defaultServerRSAPublicKey;
    }

    public void setDefaultServerRSAPublicKey(BigInteger defaultServerRSAPublicKey) {
        this.defaultServerRSAPublicKey = defaultServerRSAPublicKey;
    }

    public BigInteger getDefaultClientRSAPublicKey() {
        return defaultClientRSAPublicKey;
    }

    public void setDefaultClientRSAPublicKey(BigInteger defaultClientRSAPublicKey) {
        this.defaultClientRSAPublicKey = defaultClientRSAPublicKey;
    }

    public BigInteger getDefaultServerEcPrivateKey() {
        return defaultServerEcPrivateKey;
    }

    public void setDefaultServerEcPrivateKey(BigInteger defaultServerEcPrivateKey) {
        this.defaultServerEcPrivateKey = defaultServerEcPrivateKey;
    }

    public BigInteger getDefaultClientEcPrivateKey() {
        return defaultClientEcPrivateKey;
    }

    public void setDefaultClientEcPrivateKey(BigInteger defaultClientEcPrivateKey) {
        this.defaultClientEcPrivateKey = defaultClientEcPrivateKey;
    }

    public Point getDefaultClientEcPublicKey() {
        return defaultClientEcPublicKey;
    }

    public void setDefaultClientEcPublicKey(Point defaultClientEcPublicKey) {
        this.defaultClientEcPublicKey = defaultClientEcPublicKey;
    }

    public Point getDefaultServerEcPublicKey() {
        return defaultServerEcPublicKey;
    }

    public void setDefaultServerEcPublicKey(Point defaultServerEcPublicKey) {
        this.defaultServerEcPublicKey = defaultServerEcPublicKey;
    }

    public AlertDescription getDefaultAlertDescription() {
        return defaultAlertDescription;
    }

    public void setDefaultAlertDescription(AlertDescription defaultAlertDescription) {
        this.defaultAlertDescription = defaultAlertDescription;
    }

    public AlertLevel getDefaultAlertLevel() {
        return defaultAlertLevel;
    }

    public void setDefaultAlertLevel(AlertLevel defaultAlertLevel) {
        this.defaultAlertLevel = defaultAlertLevel;
    }

    public BigInteger getDefaultServerDhPublicKey() {
        return defaultServerDhPublicKey;
    }

    public void setDefaultServerDhPublicKey(BigInteger defaultServerDhPublicKey) {
        this.defaultServerDhPublicKey = defaultServerDhPublicKey;
    }

    public BigInteger getDefaultClientDhPublicKey() {
        return defaultClientDhPublicKey;
    }

    public void setDefaultClientDhPublicKey(BigInteger defaultClientDhPublicKey) {
        this.defaultClientDhPublicKey = defaultClientDhPublicKey;
    }

    public BigInteger getDefaultServerDhPrivateKey() {
        return defaultServerDhPrivateKey;
    }

    public void setDefaultServerDhPrivateKey(BigInteger defaultServerDhPrivateKey) {
        this.defaultServerDhPrivateKey = defaultServerDhPrivateKey;
    }

    public GOSTCurve getDefaultSelectedGostCurve() {
        return defaultSelectedGostCurve;
    }

    public void setDefaultSelectedGostCurve(GOSTCurve defaultSelectedGostCurve) {
        this.defaultSelectedGostCurve = defaultSelectedGostCurve;
    }

    public BigInteger getDefaultServerDsaPrivateKey() {
        return defaultServerDsaPrivateKey;
    }

    public void setDefaultServerDsaPrivateKey(BigInteger defaultServerDsaPrivateKey) {
        this.defaultServerDsaPrivateKey = defaultServerDsaPrivateKey;
    }

    public PRFAlgorithm getDefaultPRFAlgorithm() {
        return defaultPRFAlgorithm;
    }

    public void setDefaultPRFAlgorithm(PRFAlgorithm defaultPRFAlgorithm) {
        this.defaultPRFAlgorithm = defaultPRFAlgorithm;
    }

    public byte[] getDtlsDefaultCookie() {
        return Arrays.copyOf(dtlsDefaultCookie, dtlsDefaultCookie.length);
    }

    public void setDtlsDefaultCookie(byte[] defaultDtlsCookie) {
        this.dtlsDefaultCookie = defaultDtlsCookie;
    }

    public Integer getDtlsDefaultCookieLength() {
        return dtlsDefaultCookieLength;
    }

    public void setDtlsDefaultCookieLength(Integer dtlsDefaultCookieLength) {
        this.dtlsDefaultCookieLength = dtlsDefaultCookieLength;
    }

    public Integer getDtlsMaximumFragmentLength() {
        return dtlsMaximumFragmentLength;
    }

    public void setDtlsMaximumFragmentLength(Integer dtlsMaximumFragmentLength) {
        this.dtlsMaximumFragmentLength = dtlsMaximumFragmentLength;
    }

    public byte[] getDefaultClientSessionId() {
        return Arrays.copyOf(defaultClientSessionId, defaultClientSessionId.length);
    }

    public void setDefaultClientSessionId(byte[] defaultClientSessionId) {
        this.defaultClientSessionId = defaultClientSessionId;
    }

    public byte[] getDefaultServerSessionId() {
        return Arrays.copyOf(defaultServerSessionId, defaultServerSessionId.length);
    }

    public void setDefaultServerSessionId(byte[] defaultServerSessionId) {
        this.defaultServerSessionId = defaultServerSessionId;
    }

    public CompressionMethod getDefaultSelectedCompressionMethod() {
        return defaultSelectedCompressionMethod;
    }

    public void setDefaultSelectedCompressionMethod(
            CompressionMethod defaultSelectedCompressionMethod) {
        this.defaultSelectedCompressionMethod = defaultSelectedCompressionMethod;
    }

    public Boolean isAddExtendedRandomExtension() {
        return this.addExtendedRandomExtension;
    }

    public void setAddExtendedRandomExtension(Boolean addExtendedRandomExtension) {
        this.addExtendedRandomExtension = addExtendedRandomExtension;
    }

    public byte[] getDefaultClientExtendedRandom() {
        return Arrays.copyOf(defaultClientExtendedRandom, defaultClientExtendedRandom.length);
    }

    public byte[] getDefaultServerExtendedRandom() {
        return Arrays.copyOf(defaultServerExtendedRandom, defaultServerExtendedRandom.length);
    }

    public void setDefaultClientExtendedRandom(byte[] defaultClientExtendedRandom) {
        this.defaultClientExtendedRandom = defaultClientExtendedRandom;
    }

    public void setDefaultServerExtendedRandom(byte[] defaultServerExtendedRandom) {
        this.defaultServerExtendedRandom = defaultServerExtendedRandom;
    }

    public byte[] getDefaultServerRandom() {
        return Arrays.copyOf(defaultServerRandom, defaultServerRandom.length);
    }

    public void setDefaultServerRandom(byte[] defaultServerRandom) {
        this.defaultServerRandom = defaultServerRandom;
    }

    public byte[] getDefaultClientRandom() {
        return Arrays.copyOf(defaultClientRandom, defaultClientRandom.length);
    }

    public void setDefaultClientRandom(byte[] defaultClientRandom) {
        this.defaultClientRandom = defaultClientRandom;
    }

    public byte[] getDefaultPreMasterSecret() {
        return Arrays.copyOf(defaultPreMasterSecret, defaultPreMasterSecret.length);
    }

    public void setDefaultPreMasterSecret(byte[] defaultPreMasterSecret) {
        this.defaultPreMasterSecret = defaultPreMasterSecret;
    }

    public byte[] getDefaultMasterSecret() {
        return Arrays.copyOf(defaultMasterSecret, defaultMasterSecret.length);
    }

    public void setDefaultMasterSecret(byte[] defaultMasterSecret) {
        this.defaultMasterSecret = defaultMasterSecret;
    }

    public ProtocolVersion getDefaultHighestClientProtocolVersion() {
        return defaultHighestClientProtocolVersion;
    }

    public void setDefaultHighestClientProtocolVersion(
            ProtocolVersion defaultHighestClientProtocolVersion) {
        this.defaultHighestClientProtocolVersion = defaultHighestClientProtocolVersion;
    }

    public ProtocolVersion getDefaultSelectedProtocolVersion() {
        return defaultSelectedProtocolVersion;
    }

    public void setDefaultSelectedProtocolVersion(ProtocolVersion defaultSelectedProtocolVersion) {
        this.defaultSelectedProtocolVersion = defaultSelectedProtocolVersion;
    }

    public List<SignatureAndHashAlgorithm> getDefaultServerSupportedSignatureAndHashAlgorithms() {
        return defaultServerSupportedSignatureAndHashAlgorithms;
    }

    public void setDefaultServerSupportedSignatureAndHashAlgorithms(
            List<SignatureAndHashAlgorithm> defaultServerSupportedSignatureAndHashAlgorithms) {
        this.defaultServerSupportedSignatureAndHashAlgorithms =
                defaultServerSupportedSignatureAndHashAlgorithms;
    }

    public void setDefaultServerSupportedSignatureAndHashAlgorithms(
            SignatureAndHashAlgorithm... defaultServerSupportedSignatureAndHashAlgorithms) {
        this.defaultServerSupportedSignatureAndHashAlgorithms =
                new ArrayList(Arrays.asList(defaultServerSupportedSignatureAndHashAlgorithms));
    }

    public List<SignatureAndHashAlgorithm> getDefaultServerSupportedCertificateSignAlgorithms() {
        return defaultServerSupportedCertificateSignAlgorithms;
    }

    public void setDefaultServerSupportedCertificateSignAlgorithms(
            List<SignatureAndHashAlgorithm> defaultServerSupportedCertificateSignAlgorithms) {
        this.defaultServerSupportedCertificateSignAlgorithms =
                defaultServerSupportedCertificateSignAlgorithms;
    }

    public void setDefaultServerSupportedCertificateSignAlgorithms(
            SignatureAndHashAlgorithm... defaultServerSupportedCertificateSignAlgorithms) {
        this.defaultServerSupportedCertificateSignAlgorithms =
                new ArrayList(Arrays.asList(defaultServerSupportedCertificateSignAlgorithms));
    }

    public List<CipherSuite> getDefaultServerSupportedCipherSuites() {
        return defaultServerSupportedCipherSuites;
    }

    public void setDefaultServerSupportedCipherSuites(
            List<CipherSuite> defaultServerSupportedCipherSuites) {
        this.defaultServerSupportedCipherSuites = defaultServerSupportedCipherSuites;
    }

    public final void setDefaultServerSupportedCipherSuites(
            CipherSuite... defaultServerSupportedCipherSuites) {
        this.defaultServerSupportedCipherSuites =
                new ArrayList(Arrays.asList(defaultServerSupportedCipherSuites));
    }

    public List<CompressionMethod> getDefaultClientSupportedCompressionMethods() {
        return defaultClientSupportedCompressionMethods;
    }

    public void setDefaultClientSupportedCompressionMethods(
            List<CompressionMethod> defaultClientSupportedCompressionMethods) {
        this.defaultClientSupportedCompressionMethods = defaultClientSupportedCompressionMethods;
    }

    public final void setDefaultClientSupportedCompressionMethods(
            CompressionMethod... defaultClientSupportedCompressionMethods) {
        this.defaultClientSupportedCompressionMethods =
                new ArrayList(Arrays.asList(defaultClientSupportedCompressionMethods));
    }

    public HeartbeatMode getDefaultHeartbeatMode() {
        return defaultHeartbeatMode;
    }

    public void setDefaultHeartbeatMode(HeartbeatMode defaultHeartbeatMode) {
        this.defaultHeartbeatMode = defaultHeartbeatMode;
    }

    public MaxFragmentLength getDefaultMaxFragmentLength() {
        return defaultMaxFragmentLength;
    }

    public void setDefaultMaxFragmentLength(MaxFragmentLength defaultMaxFragmentLength) {
        this.defaultMaxFragmentLength = defaultMaxFragmentLength;
    }

    public Integer getInboundRecordSizeLimit() {
        return inboundRecordSizeLimit;
    }

    public void setInboundRecordSizeLimit(Integer inboundRecordSizeLimit) {
        this.inboundRecordSizeLimit = inboundRecordSizeLimit;
    }

    public SignatureAndHashAlgorithm getDefaultSelectedSignatureAndHashAlgorithm() {
        return defaultSelectedSignatureAndHashAlgorithm;
    }

    public void setDefaultSelectedSignatureAndHashAlgorithm(
            SignatureAndHashAlgorithm defaultSelectedSignatureAndHashAlgorithm) {
        this.defaultSelectedSignatureAndHashAlgorithm = defaultSelectedSignatureAndHashAlgorithm;
    }

    public SignatureAndHashAlgorithm getDefaultSelectedSignatureAlgorithmCert() {
        return defaultSelectedSignatureAlgorithmCert;
    }

    public void setDefaultSelectedSignatureAlgorithmCert(
            SignatureAndHashAlgorithm defaultSelectedSignatureAlgorithmCert) {
        this.defaultSelectedSignatureAlgorithmCert = defaultSelectedSignatureAlgorithmCert;
    }

    public List<ECPointFormat> getDefaultClientSupportedPointFormats() {
        return defaultClientSupportedPointFormats;
    }

    public void setDefaultClientSupportedPointFormats(
            List<ECPointFormat> defaultClientSupportedPointFormats) {
        this.defaultClientSupportedPointFormats = defaultClientSupportedPointFormats;
    }

    public final void setDefaultClientSupportedPointFormats(
            ECPointFormat... defaultClientSupportedPointFormats) {
        this.defaultClientSupportedPointFormats =
                new ArrayList(Arrays.asList(defaultClientSupportedPointFormats));
    }

    public ProtocolVersion getDefaultLastRecordProtocolVersion() {
        return defaultLastRecordProtocolVersion;
    }

    public void setDefaultLastRecordProtocolVersion(
            ProtocolVersion defaultLastRecordProtocolVersion) {
        this.defaultLastRecordProtocolVersion = defaultLastRecordProtocolVersion;
    }

    public List<ECPointFormat> getDefaultServerSupportedPointFormats() {
        return defaultServerSupportedPointFormats;
    }

    public void setDefaultServerSupportedPointFormats(
            List<ECPointFormat> defaultServerSupportedPointFormats) {
        this.defaultServerSupportedPointFormats = defaultServerSupportedPointFormats;
    }

    public final void setDefaultServerSupportedPointFormats(
            ECPointFormat... defaultServerSupportedPointFormats) {
        this.defaultServerSupportedPointFormats =
                new ArrayList(Arrays.asList(defaultServerSupportedPointFormats));
    }

    public List<NamedGroup> getDefaultClientNamedGroups() {
        return defaultClientNamedGroups;
    }

    public void setDefaultClientNamedGroups(List<NamedGroup> defaultClientNamedGroups) {
        this.defaultClientNamedGroups = defaultClientNamedGroups;
    }

    public final void setDefaultClientNamedGroups(NamedGroup... defaultClientNamedGroups) {
        this.defaultClientNamedGroups = new ArrayList(Arrays.asList(defaultClientNamedGroups));
    }

    public List<NamedGroup> getDefaultServerNamedGroups() {
        return defaultServerNamedGroups;
    }

    public void setDefaultServerNamedGroups(List<NamedGroup> defaultServerNamedGroups) {
        this.defaultServerNamedGroups = defaultServerNamedGroups;
    }

    public final void setDefaultServerNamedGroups(NamedGroup... defaultServerNamedGroups) {
        this.defaultServerNamedGroups = new ArrayList(Arrays.asList(defaultServerNamedGroups));
    }

    public CipherSuite getDefaultSelectedCipherSuite() {
        return defaultSelectedCipherSuite;
    }

    public void setDefaultSelectedCipherSuite(CipherSuite defaultSelectedCipherSuite) {
        this.defaultSelectedCipherSuite = defaultSelectedCipherSuite;
    }

    public SSL2CipherSuite getDefaultSSL2CipherSuite() {
        return defaultSSL2CipherSuite;
    }

    public void setDefaultSSL2CipherSuite(SSL2CipherSuite defaultSSL2CipherSuite) {
        this.defaultSSL2CipherSuite = defaultSSL2CipherSuite;
    }

    public Integer getReceiveMaximumBytes() {
        return receiveMaximumBytes;
    }

    public void setReceiveMaximumBytes(int receiveMaximumBytes) {
        this.receiveMaximumBytes = receiveMaximumBytes;
    }

    public Boolean isResetWorkflowTracesBeforeSaving() {
        return resetWorkflowTracesBeforeSaving;
    }

    public void setResetWorkflowTracesBeforeSaving(Boolean resetWorkflowTracesBeforeSaving) {
        this.resetWorkflowTracesBeforeSaving = resetWorkflowTracesBeforeSaving;
    }

    public Boolean isFlushOnMessageTypeChange() {
        return flushOnMessageTypeChange;
    }

    public void setFlushOnMessageTypeChange(Boolean flushOnMessageTypeChange) {
        this.flushOnMessageTypeChange = flushOnMessageTypeChange;
    }

    public Boolean isCreateFragmentsDynamically() {
        return createFragmentsDynamically;
    }

    public void setCreateFragmentsDynamically(Boolean createFragmentsDynamically) {
        this.createFragmentsDynamically = createFragmentsDynamically;
    }

    public Boolean isCreateRecordsDynamically() {
        return createRecordsDynamically;
    }

    public void setCreateRecordsDynamically(Boolean createRecordsDynamically) {
        this.createRecordsDynamically = createRecordsDynamically;
    }

    public Boolean isCreateIndividualTransportPackets() {
        return createIndividualTransportPackets;
    }

    public void setCreateIndividualTransportPackets(Boolean createIndividualTransportPackets) {
        this.createIndividualTransportPackets = createIndividualTransportPackets;
    }

    public Integer getIndividualTransportPacketCooldown() {
        return individualTransportPacketCooldown;
    }

    public void setIndividualTransportPacketCooldown(Integer individualTransportPacketCooldown) {
        this.individualTransportPacketCooldown = individualTransportPacketCooldown;
    }

    public int getDefaultMaxRecordData() {
        return defaultMaxRecordData;
    }

    public void setDefaultMaxRecordData(int defaultMaxRecordData) {
        if (defaultMaxRecordData == 0) {
            LOGGER.warn("defaultMaxRecordData is being set to 0");
        }
        this.defaultMaxRecordData = defaultMaxRecordData;
    }

    public WorkflowExecutorType getWorkflowExecutorType() {
        return workflowExecutorType;
    }

    public void setWorkflowExecutorType(WorkflowExecutorType workflowExecutorType) {
        this.workflowExecutorType = workflowExecutorType;
    }

    public NameType getSniType() {
        return sniType;
    }

    public void setSniType(NameType sniType) {
        this.sniType = sniType;
    }

    public int getHeartbeatPayloadLength() {
        return heartbeatPayloadLength;
    }

    public void setHeartbeatPayloadLength(int heartbeatPayloadLength) {
        this.heartbeatPayloadLength = heartbeatPayloadLength;
    }

    public int getHeartbeatPaddingLength() {
        return heartbeatPaddingLength;
    }

    public void setHeartbeatPaddingLength(int heartbeatPaddingLength) {
        this.heartbeatPaddingLength = heartbeatPaddingLength;
    }

    public Boolean isAddPaddingExtension() {
        return addPaddingExtension;
    }

    public void setAddPaddingExtension(Boolean addPaddingExtension) {
        this.addPaddingExtension = addPaddingExtension;
    }

    public Boolean isAddExtendedMasterSecretExtension() {
        return addExtendedMasterSecretExtension;
    }

    public void setAddExtendedMasterSecretExtension(Boolean addExtendedMasterSecretExtension) {
        this.addExtendedMasterSecretExtension = addExtendedMasterSecretExtension;
    }

    public Boolean isAddSessionTicketTLSExtension() {
        return addSessionTicketTLSExtension;
    }

    public void setAddSessionTicketTLSExtension(Boolean addSessionTicketTLSExtension) {
        this.addSessionTicketTLSExtension = addSessionTicketTLSExtension;
    }

    public byte[] getDefaultPaddingExtensionBytes() {
        return Arrays.copyOf(defaultPaddingExtensionBytes, defaultPaddingExtensionBytes.length);
    }

    public void setDefaultPaddingExtensionBytes(byte[] defaultPaddingExtensionBytes) {
        this.defaultPaddingExtensionBytes = defaultPaddingExtensionBytes;
    }

    public List<ClientCertificateType> getClientCertificateTypes() {
        return clientCertificateTypes;
    }

    public void setClientCertificateTypes(List<ClientCertificateType> clientCertificateTypes) {
        this.clientCertificateTypes = clientCertificateTypes;
    }

    public final void setClientCertificateTypes(ClientCertificateType... clientCertificateTypes) {
        this.clientCertificateTypes = new ArrayList(Arrays.asList(clientCertificateTypes));
    }

    public String getDefaultApplicationMessageData() {
        return defaultApplicationMessageData;
    }

    public void setDefaultApplicationMessageData(String defaultApplicationMessageData) {
        this.defaultApplicationMessageData = defaultApplicationMessageData;
    }

    public Boolean isEnforceSettings() {
        return enforceSettings;
    }

    public void setEnforceSettings(Boolean enforceSettings) {
        this.enforceSettings = enforceSettings;
    }

    public BigInteger getDefaultServerDhGenerator() {
        return defaultServerDhGenerator;
    }

    public void setDefaultServerDhGenerator(BigInteger defaultServerDhGenerator) {
        this.defaultServerDhGenerator = defaultServerDhGenerator;
    }

    public BigInteger getDefaultServerDhModulus() {
        return defaultServerDhModulus;
    }

    public void setDefaultServerDhModulus(BigInteger defaultServerDhModulus) {
        if (defaultServerDhModulus.signum() == 1) {
            this.defaultServerDhModulus = defaultServerDhModulus;
        } else {
            throw new IllegalArgumentException(
                    "Modulus cannot be negative or zero:" + defaultServerDhModulus.toString());
        }
    }

    public BigInteger getDefaultClientDhPrivateKey() {
        return defaultClientDhPrivateKey;
    }

    public void setDefaultClientDhPrivateKey(BigInteger defaultClientDhPrivateKey) {
        this.defaultClientDhPrivateKey = defaultClientDhPrivateKey;
    }

    public byte[] getDistinguishedNames() {
        return Arrays.copyOf(distinguishedNames, distinguishedNames.length);
    }

    public void setDistinguishedNames(byte[] distinguishedNames) {
        this.distinguishedNames = distinguishedNames;
    }

    public ProtocolVersion getHighestProtocolVersion() {
        return highestProtocolVersion;
    }

    public void setHighestProtocolVersion(ProtocolVersion highestProtocolVersion) {
        this.highestProtocolVersion = highestProtocolVersion;
    }

    public Boolean isServerSendsApplicationData() {
        return serverSendsApplicationData;
    }

    public void setServerSendsApplicationData(Boolean serverSendsApplicationData) {
        this.serverSendsApplicationData = serverSendsApplicationData;
    }

    public WorkflowTraceType getWorkflowTraceType() {
        return workflowTraceType;
    }

    public void setWorkflowTraceType(WorkflowTraceType workflowTraceType) {
        this.workflowTraceType = workflowTraceType;
    }

    public NamedGroup getDefaultSelectedNamedGroup() {
        return defaultSelectedNamedGroup;
    }

    public void setDefaultSelectedNamedGroup(NamedGroup defaultSelectedNamedGroup) {
        this.defaultSelectedNamedGroup = defaultSelectedNamedGroup;
    }

    public Boolean isDynamicWorkflow() {
        throw new UnsupportedOperationException("DynamicWorkflow is currently not supported.");
    }

    public void setDynamicWorkflow(Boolean dynamicWorkflow) {
        throw new UnsupportedOperationException("DynamicWorkflow is currently not supported.");
    }

    public List<CipherSuite> getDefaultClientSupportedCipherSuites() {
        return defaultClientSupportedCipherSuites;
    }

    public void setDefaultClientSupportedCipherSuites(
            List<CipherSuite> defaultClientSupportedCipherSuites) {
        this.defaultClientSupportedCipherSuites = defaultClientSupportedCipherSuites;
    }

    public final void setDefaultClientSupportedCipherSuites(
            CipherSuite... defaultClientSupportedCipherSuites) {
        this.defaultClientSupportedCipherSuites =
                new ArrayList(Arrays.asList(defaultClientSupportedCipherSuites));
    }

    public Boolean isDtlsCookieExchange() {
        return dtlsCookieExchange;
    }

    public void setDtlsCookieExchange(Boolean dtlsCookieExchange) {
        this.dtlsCookieExchange = dtlsCookieExchange;
    }

    public Boolean isClientAuthentication() {
        return clientAuthentication;
    }

    public void setClientAuthentication(Boolean clientAuthentication) {
        this.clientAuthentication = clientAuthentication;
    }

    public List<SignatureAndHashAlgorithm> getDefaultClientSupportedSignatureAndHashAlgorithms() {
        return defaultClientSupportedSignatureAndHashAlgorithms;
    }

    public void setDefaultClientSupportedSignatureAndHashAlgorithms(
            List<SignatureAndHashAlgorithm> defaultClientSupportedSignatureAndHashAlgorithms) {
        this.defaultClientSupportedSignatureAndHashAlgorithms =
                defaultClientSupportedSignatureAndHashAlgorithms;
    }

    public final void setDefaultClientSupportedSignatureAndHashAlgorithms(
            SignatureAndHashAlgorithm... supportedSignatureAndHashAlgorithms) {
        this.defaultClientSupportedSignatureAndHashAlgorithms =
                new ArrayList(Arrays.asList(supportedSignatureAndHashAlgorithms));
    }

    public List<SignatureAndHashAlgorithm> getDefaultClientSupportedCertificateSignAlgorithms() {
        return defaultClientSupportedCertificateSignAlgorithms;
    }

    public void setDefaultClientSupportedCertificateSignAlgorithms(
            List<SignatureAndHashAlgorithm> defaultClientSupportedCertificateSignAlgorithms) {
        this.defaultClientSupportedCertificateSignAlgorithms =
                defaultClientSupportedCertificateSignAlgorithms;
    }

    public final void setDefaultClientSupportedCertificateSignAlgorithms(
            SignatureAndHashAlgorithm... supportedSignatureAndHashAlgorithms) {
        this.defaultClientSupportedCertificateSignAlgorithms =
                new ArrayList(Arrays.asList(supportedSignatureAndHashAlgorithms));
    }

    public List<ProtocolVersion> getSupportedVersions() {
        return supportedVersions;
    }

    public void setSupportedVersions(List<ProtocolVersion> supportedVersions) {
        this.supportedVersions = supportedVersions;
    }

    public final void setSupportedVersions(ProtocolVersion... supportedVersions) {
        this.supportedVersions = new ArrayList(Arrays.asList(supportedVersions));
    }

    public HeartbeatMode getHeartbeatMode() {
        return heartbeatMode;
    }

    public void setHeartbeatMode(HeartbeatMode heartbeatMode) {
        this.heartbeatMode = heartbeatMode;
    }

    public Boolean isAddECPointFormatExtension() {
        return addECPointFormatExtension;
    }

    public void setAddECPointFormatExtension(Boolean addECPointFormatExtension) {
        this.addECPointFormatExtension = addECPointFormatExtension;
    }

    public Boolean isAddExtensionsInSSL() {
        return addExtensionsInSSL;
    }

    public void setAddExtensionsInSSL(Boolean addExtensionsInSSL) {
        this.addExtensionsInSSL = addExtensionsInSSL;
    }

    public Boolean isAddEllipticCurveExtension() {
        return addEllipticCurveExtension;
    }

    public void setAddEllipticCurveExtension(Boolean addEllipticCurveExtension) {
        this.addEllipticCurveExtension = addEllipticCurveExtension;
    }

    public Boolean isAddHeartbeatExtension() {
        return addHeartbeatExtension;
    }

    public void setAddHeartbeatExtension(Boolean addHeartbeatExtension) {
        this.addHeartbeatExtension = addHeartbeatExtension;
    }

    public Boolean isAddMaxFragmentLengthExtension() {
        return addMaxFragmentLengthExtension;
    }

    public void setAddMaxFragmentLengthExtension(Boolean addMaxFragmentLengthExtension) {
        this.addMaxFragmentLengthExtension = addMaxFragmentLengthExtension;
    }

    public Boolean isAddRecordSizeLimitExtension() {
        return addRecordSizeLimitExtension;
    }

    public void setAddRecordSizeLimitExtension(Boolean addRecordSizeLimitExtension) {
        this.addRecordSizeLimitExtension = addRecordSizeLimitExtension;
    }

    public Boolean isAddServerNameIndicationExtension() {
        return addServerNameIndicationExtension;
    }

    public void setAddServerNameIndicationExtension(Boolean addServerNameIndicationExtension) {
        this.addServerNameIndicationExtension = addServerNameIndicationExtension;
    }

    public Boolean isAddSignatureAndHashAlgorithmsExtension() {
        return addSignatureAndHashAlgorithmsExtension;
    }

    public void setAddSignatureAndHashAlgorithmsExtension(
            Boolean addSignatureAndHashAlgorithmsExtension) {
        this.addSignatureAndHashAlgorithmsExtension = addSignatureAndHashAlgorithmsExtension;
    }

    public Boolean isAddSignatureAlgorithmsCertExtension() {
        return addSignatureAlgorithmsCertExtension;
    }

    public void setAddSignatureAlgorithmsCertExtension(
            Boolean addSignatureAlgorithmsCertExtension) {
        this.addSignatureAlgorithmsCertExtension = addSignatureAlgorithmsCertExtension;
    }

    public Boolean isAddSupportedVersionsExtension() {
        return addSupportedVersionsExtension;
    }

    public void setAddSupportedVersionsExtension(Boolean addSupportedVersionsExtension) {
        this.addSupportedVersionsExtension = addSupportedVersionsExtension;
    }

    public Boolean isAddKeyShareExtension() {
        return addKeyShareExtension;
    }

    public void setAddKeyShareExtension(Boolean addKeyShareExtension) {
        this.addKeyShareExtension = addKeyShareExtension;
    }

    public Boolean isAddEarlyDataExtension() {
        return addEarlyDataExtension;
    }

    public void setAddEarlyDataExtension(Boolean addEarlyDataExtension) {
        this.addEarlyDataExtension = addEarlyDataExtension;
    }

    public Boolean isAddEncryptedServerNameIndicationExtension() {
        return addEncryptedServerNameIndicationExtension;
    }

    public void setAddEncryptedServerNameIndicationExtension(
            Boolean addEncryptedServerNameIndicationExtension) {
        this.addEncryptedServerNameIndicationExtension = addEncryptedServerNameIndicationExtension;
    }

    public void setAddPWDClearExtension(Boolean addPWDClearExtension) {
        this.addPWDClearExtension = addPWDClearExtension;
    }

    public Boolean isAddPSKKeyExchangeModesExtension() {
        return addPSKKeyExchangeModesExtension;
    }

    public void setAddPSKKeyExchangeModesExtension(Boolean addPSKKeyExchangeModesExtension) {
        this.addPSKKeyExchangeModesExtension = addPSKKeyExchangeModesExtension;
    }

    public Boolean isAddPreSharedKeyExtension() {
        return addPreSharedKeyExtension;
    }

    public Boolean isAddPWDClearExtension() {
        return addPWDClearExtension;
    }

    public void setAddPreSharedKeyExtension(Boolean addPreSharedKeyExtension) {
        this.addPreSharedKeyExtension = addPreSharedKeyExtension;
    }

    public void setPSKKeyExchangeModes(List<PskKeyExchangeMode> pskKeyExchangeModes) {
        this.pskKeyExchangeModes = pskKeyExchangeModes;
    }

    public List<PskKeyExchangeMode> getPSKKeyExchangeModes() {
        return pskKeyExchangeModes;
    }

    public Integer getDefaultAdditionalPadding() {
        return defaultAdditionalPadding;
    }

    public void setDefaultAdditionalPadding(Integer defaultAdditionalPadding) {
        this.defaultAdditionalPadding = defaultAdditionalPadding;
    }

    public BigInteger getKeySharePrivate() {
        return defaultKeySharePrivateKey;
    }

    public void setKeySharePrivate(BigInteger defaultKeySharePrivateKey) {
        this.defaultKeySharePrivateKey = defaultKeySharePrivateKey;
    }

    public byte[] getTlsSessionTicket() {
        return Arrays.copyOf(tlsSessionTicket, tlsSessionTicket.length);
    }

    public void setTlsSessionTicket(byte[] tlsSessionTicket) {
        this.tlsSessionTicket = tlsSessionTicket;
    }

    public byte[] getDefaultSignedCertificateTimestamp() {
        return Arrays.copyOf(
                defaultSignedCertificateTimestamp, defaultSignedCertificateTimestamp.length);
    }

    public void setDefaultSignedCertificateTimestamp(byte[] defaultSignedCertificateTimestamp) {
        this.defaultSignedCertificateTimestamp = defaultSignedCertificateTimestamp;
    }

    public Boolean isAddSignedCertificateTimestampExtension() {
        return addSignedCertificateTimestampExtension;
    }

    public void setAddSignedCertificateTimestampExtension(
            Boolean addSignedCertificateTimestampExtension) {
        this.addSignedCertificateTimestampExtension = addSignedCertificateTimestampExtension;
    }

    public byte[] getDefaultClientRenegotiationInfo() {
        return Arrays.copyOf(defaultClientRenegotiationInfo, defaultClientRenegotiationInfo.length);
    }

    public void setDefaultClientRenegotiationInfo(byte[] defaultClientRenegotiationInfo) {
        this.defaultClientRenegotiationInfo = defaultClientRenegotiationInfo;
    }

    public Boolean isAddRenegotiationInfoExtension() {
        return addRenegotiationInfoExtension;
    }

    public void setAddRenegotiationInfoExtension(Boolean addRenegotiationInfoExtension) {
        this.addRenegotiationInfoExtension = addRenegotiationInfoExtension;
    }

    public TokenBindingVersion getDefaultTokenBindingVersion() {
        return defaultTokenBindingVersion;
    }

    public void setDefaultTokenBindingVersion(TokenBindingVersion defaultTokenBindingVersion) {
        this.defaultTokenBindingVersion = defaultTokenBindingVersion;
    }

    public List<TokenBindingKeyParameters> getDefaultTokenBindingKeyParameters() {
        return defaultTokenBindingKeyParameters;
    }

    public void setDefaultTokenBindingKeyParameters(
            List<TokenBindingKeyParameters> defaultTokenBindingKeyParameters) {
        this.defaultTokenBindingKeyParameters = defaultTokenBindingKeyParameters;
    }

    public final void setDefaultTokenBindingKeyParameters(
            TokenBindingKeyParameters... defaultTokenBindingKeyParameters) {
        this.defaultTokenBindingKeyParameters =
                new ArrayList(Arrays.asList(defaultTokenBindingKeyParameters));
    }

    public Boolean isAddTokenBindingExtension() {
        return addTokenBindingExtension;
    }

    public void setAddTokenBindingExtension(Boolean addTokenBindingExtension) {
        this.addTokenBindingExtension = addTokenBindingExtension;
    }

    public Boolean isAddHttpCookie() {
        return addHttpCookie;
    }

    public void setAddHttpCookie(Boolean addHttpCookie) {
        this.addHttpCookie = addHttpCookie;
    }

    public String getDefaultHttpCookieName() {
        return defaultHttpCookieName;
    }

    public void setDefaultHttpCookieName(String defaultHttpCookieName) {
        this.defaultHttpCookieName = defaultHttpCookieName;
    }

    public String getDefaultHttpCookieValue() {
        return defaultHttpCookieValue;
    }

    public void setDefaultHttpCookieValue(String defaultHttpCookieValue) {
        this.defaultHttpCookieValue = defaultHttpCookieValue;
    }

    public CertificateStatusRequestType getCertificateStatusRequestExtensionRequestType() {
        return certificateStatusRequestExtensionRequestType;
    }

    public void setCertificateStatusRequestExtensionRequestType(
            CertificateStatusRequestType certificateStatusRequestExtensionRequestType) {
        this.certificateStatusRequestExtensionRequestType =
                certificateStatusRequestExtensionRequestType;
    }

    public byte[] getCertificateStatusRequestExtensionResponderIDList() {
        return Arrays.copyOf(
                certificateStatusRequestExtensionResponderIDList,
                certificateStatusRequestExtensionResponderIDList.length);
    }

    public void setCertificateStatusRequestExtensionResponderIDList(
            byte[] certificateStatusRequestExtensionResponderIDList) {
        this.certificateStatusRequestExtensionResponderIDList =
                certificateStatusRequestExtensionResponderIDList;
    }

    public byte[] getCertificateStatusRequestExtensionRequestExtension() {
        return Arrays.copyOf(
                certificateStatusRequestExtensionRequestExtension,
                certificateStatusRequestExtensionRequestExtension.length);
    }

    public void setCertificateStatusRequestExtensionRequestExtension(
            byte[] certificateStatusRequestExtensionRequestExtension) {
        this.certificateStatusRequestExtensionRequestExtension =
                certificateStatusRequestExtensionRequestExtension;
    }

    public byte[] getSecureRemotePasswordExtensionIdentifier() {
        return Arrays.copyOf(
                secureRemotePasswordExtensionIdentifier,
                secureRemotePasswordExtensionIdentifier.length);
    }

    public void setSecureRemotePasswordExtensionIdentifier(
            byte[] secureRemotePasswordExtensionIdentifier) {
        this.secureRemotePasswordExtensionIdentifier = secureRemotePasswordExtensionIdentifier;
    }

    public List<SrtpProtectionProfiles> getSecureRealTimeTransportProtocolProtectionProfiles() {
        return secureRealTimeTransportProtocolProtectionProfiles;
    }

    public void setSecureRealTimeTransportProtocolProtectionProfiles(
            List<SrtpProtectionProfiles> secureRealTimeTransportProtocolProtectionProfiles) {
        this.secureRealTimeTransportProtocolProtectionProfiles =
                secureRealTimeTransportProtocolProtectionProfiles;
    }

    public byte[] getSecureRealTimeTransportProtocolMasterKeyIdentifier() {
        return Arrays.copyOf(
                secureRealTimeTransportProtocolMasterKeyIdentifier,
                secureRealTimeTransportProtocolMasterKeyIdentifier.length);
    }

    public void setSecureRealTimeTransportProtocolMasterKeyIdentifier(
            byte[] secureRealTimeTransportProtocolMasterKeyIdentifier) {
        this.secureRealTimeTransportProtocolMasterKeyIdentifier =
                secureRealTimeTransportProtocolMasterKeyIdentifier;
    }

    public UserMappingExtensionHintType getUserMappingExtensionHintType() {
        return userMappingExtensionHintType;
    }

    public void setUserMappingExtensionHintType(
            UserMappingExtensionHintType userMappingExtensionHintType) {
        this.userMappingExtensionHintType = userMappingExtensionHintType;
    }

    public List<CertificateType> getCertificateTypeDesiredTypes() {
        return certificateTypeDesiredTypes;
    }

    public void setCertificateTypeDesiredTypes(List<CertificateType> certificateTypeDesiredTypes) {
        this.certificateTypeDesiredTypes = certificateTypeDesiredTypes;
    }

    public List<CertificateType> getClientCertificateTypeDesiredTypes() {
        return clientCertificateTypeDesiredTypes;
    }

    public void setClientCertificateTypeDesiredTypes(
            List<CertificateType> clientCertificateTypeDesiredTypes) {
        this.clientCertificateTypeDesiredTypes = clientCertificateTypeDesiredTypes;
    }

    public List<CertificateType> getServerCertificateTypeDesiredTypes() {
        return serverCertificateTypeDesiredTypes;
    }

    public void setServerCertificateTypeDesiredTypes(
            List<CertificateType> serverCertificateTypeDesiredTypes) {
        this.serverCertificateTypeDesiredTypes = serverCertificateTypeDesiredTypes;
    }

    public List<AuthzDataFormat> getClientAuthzExtensionDataFormat() {
        return clientAuthzExtensionDataFormat;
    }

    public void setClientAuthzExtensionDataFormat(
            List<AuthzDataFormat> clientAuthzExtensionDataFormat) {
        this.clientAuthzExtensionDataFormat = clientAuthzExtensionDataFormat;
    }

    public Boolean isCertificateTypeExtensionMessageState() {
        return certificateTypeExtensionMessageState;
    }

    public void setCertificateTypeExtensionMessageState(
            Boolean certificateTypeExtensionMessageState) {
        this.certificateTypeExtensionMessageState = certificateTypeExtensionMessageState;
    }

    public List<AuthzDataFormat> getServerAuthzExtensionDataFormat() {
        return serverAuthzExtensionDataFormat;
    }

    public void setServerAuthzExtensionDataFormat(
            List<AuthzDataFormat> serverAuthzExtensionDataFormat) {
        this.serverAuthzExtensionDataFormat = serverAuthzExtensionDataFormat;
    }

    public List<TrustedAuthority> getTrustedCaIndicationExtensionAuthorities() {
        return trustedCaIndicationExtensionAuthorities;
    }

    public void setTrustedCaIndicationExtensionAuthorities(
            List<TrustedAuthority> trustedCaIndicationExtensionAuthorities) {
        this.trustedCaIndicationExtensionAuthorities = trustedCaIndicationExtensionAuthorities;
    }

    public Boolean isClientCertificateTypeExtensionMessageState() {
        return clientCertificateTypeExtensionMessageState;
    }

    public void setClientCertificateTypeExtensionMessageState(
            Boolean clientCertificateTypeExtensionMessageState) {
        this.clientCertificateTypeExtensionMessageState =
                clientCertificateTypeExtensionMessageState;
    }

    public Boolean isCachedInfoExtensionIsClientState() {
        return cachedInfoExtensionIsClientState;
    }

    public void setCachedInfoExtensionIsClientState(Boolean cachedInfoExtensionIsClientState) {
        this.cachedInfoExtensionIsClientState = cachedInfoExtensionIsClientState;
    }

    public List<CachedObject> getCachedObjectList() {
        return cachedObjectList;
    }

    public void setCachedObjectList(List<CachedObject> cachedObjectList) {
        this.cachedObjectList = cachedObjectList;
    }

    public List<RequestItemV2> getStatusRequestV2RequestList() {
        return statusRequestV2RequestList;
    }

    public void setStatusRequestV2RequestList(List<RequestItemV2> statusRequestV2RequestList) {
        this.statusRequestV2RequestList = statusRequestV2RequestList;
    }

    public Boolean isAddCertificateStatusRequestExtension() {
        return addCertificateStatusRequestExtension;
    }

    public void setAddCertificateStatusRequestExtension(
            Boolean addCertificateStatusRequestExtension) {
        this.addCertificateStatusRequestExtension = addCertificateStatusRequestExtension;
    }

    public Boolean isAddAlpnExtension() {
        return addAlpnExtension;
    }

    public void setAddAlpnExtension(Boolean addAlpnExtension) {
        this.addAlpnExtension = addAlpnExtension;
    }

    public Boolean isAddSRPExtension() {
        return addSRPExtension;
    }

    public void setAddSRPExtension(Boolean addSRPExtension) {
        this.addSRPExtension = addSRPExtension;
    }

    public Boolean isAddSRTPExtension() {
        return addSRTPExtension;
    }

    public void setAddSRTPExtension(Boolean addSRTPExtension) {
        this.addSRTPExtension = addSRTPExtension;
    }

    public Boolean isAddTruncatedHmacExtension() {
        return addTruncatedHmacExtension;
    }

    public void setAddTruncatedHmacExtension(Boolean addTruncatedHmacExtension) {
        this.addTruncatedHmacExtension = addTruncatedHmacExtension;
    }

    public Boolean isAddUserMappingExtension() {
        return addUserMappingExtension;
    }

    public void setAddUserMappingExtension(Boolean addUserMappingExtension) {
        this.addUserMappingExtension = addUserMappingExtension;
    }

    public Boolean isAddCertificateTypeExtension() {
        return addCertificateTypeExtension;
    }

    public void setAddCertificateTypeExtension(Boolean addCertificateTypeExtension) {
        this.addCertificateTypeExtension = addCertificateTypeExtension;
    }

    public Boolean isAddClientAuthzExtension() {
        return addClientAuthzExtension;
    }

    public void setAddClientAuthzExtension(Boolean addClientAuthzExtension) {
        this.addClientAuthzExtension = addClientAuthzExtension;
    }

    public Boolean isAddServerAuthzExtension() {
        return addServerAuthzExtension;
    }

    public void setAddServerAuthzExtension(Boolean addServerAuthzExtension) {
        this.addServerAuthzExtension = addServerAuthzExtension;
    }

    public Boolean isAddClientCertificateTypeExtension() {
        return addClientCertificateTypeExtension;
    }

    public void setAddClientCertificateTypeExtension(Boolean addClientCertificateTypeExtension) {
        this.addClientCertificateTypeExtension = addClientCertificateTypeExtension;
    }

    public Boolean isAddServerCertificateTypeExtension() {
        return addServerCertificateTypeExtension;
    }

    public void setAddServerCertificateTypeExtension(Boolean addServerCertificateTypeExtension) {
        this.addServerCertificateTypeExtension = addServerCertificateTypeExtension;
    }

    public Boolean isAddEncryptThenMacExtension() {
        return addEncryptThenMacExtension;
    }

    public void setAddEncryptThenMacExtension(Boolean addEncryptThenMacExtension) {
        this.addEncryptThenMacExtension = addEncryptThenMacExtension;
    }

    public Boolean isAddCachedInfoExtension() {
        return addCachedInfoExtension;
    }

    public void setAddCachedInfoExtension(Boolean addCachedInfoExtension) {
        this.addCachedInfoExtension = addCachedInfoExtension;
    }

    public Boolean isAddClientCertificateUrlExtension() {
        return addClientCertificateUrlExtension;
    }

    public void setAddClientCertificateUrlExtension(Boolean addClientCertificateUrlExtension) {
        this.addClientCertificateUrlExtension = addClientCertificateUrlExtension;
    }

    public Boolean isAddTrustedCaIndicationExtension() {
        return addTrustedCaIndicationExtension;
    }

    public void setAddTrustedCaIndicationExtension(Boolean addTrustedCaIndicationExtension) {
        this.addTrustedCaIndicationExtension = addTrustedCaIndicationExtension;
    }

    public Boolean isAddCertificateStatusRequestV2Extension() {
        return addCertificateStatusRequestV2Extension;
    }

    public void setAddCertificateStatusRequestV2Extension(
            Boolean addCertificateStatusRequestV2Extension) {
        this.addCertificateStatusRequestV2Extension = addCertificateStatusRequestV2Extension;
    }

    public List<CompressionMethod> getDefaultServerSupportedCompressionMethods() {
        return defaultServerSupportedCompressionMethods;
    }

    public void setDefaultServerSupportedCompressionMethods(
            List<CompressionMethod> defaultServerSupportedCompressionMethods) {
        this.defaultServerSupportedCompressionMethods = defaultServerSupportedCompressionMethods;
    }

    public void setDefaultServerSupportedCompressionMethods(
            CompressionMethod... defaultServerSupportedCompressionMethods) {
        this.defaultServerSupportedCompressionMethods =
                new ArrayList(Arrays.asList(defaultServerSupportedCompressionMethods));
    }

    public OutboundConnection getDefaultClientConnection() {
        return defaultClientConnection;
    }

    public void setDefaultClientConnection(OutboundConnection defaultClientConnection) {
        this.defaultClientConnection = defaultClientConnection;
    }

    public InboundConnection getDefaultServerConnection() {
        return defaultServerConnection;
    }

    public void setDefaultServerConnection(InboundConnection defaultServerConnection) {
        this.defaultServerConnection = defaultServerConnection;
    }

    public Boolean isReceiveFinalTcpSocketStateWithTimeout() {
        return receiveFinalTcpSocketStateWithTimeout;
    }

    public void setReceiveFinalTcpSocketStateWithTimeout(
            Boolean receiveFinalTcpSocketStateWithTimeout) {
        this.receiveFinalTcpSocketStateWithTimeout = receiveFinalTcpSocketStateWithTimeout;
    }

    public RunningModeType getDefaultRunningMode() {
        return defaultRunningMode;
    }

    public void setDefaultRunningMode(RunningModeType defaultRunningMode) {
        this.defaultRunningMode = defaultRunningMode;
    }

    public Boolean isStopActionsAfterFatal() {
        return stopActionsAfterFatal;
    }

    public void setStopActionsAfterFatal(Boolean stopActionsAfterFatal) {
        this.stopActionsAfterFatal = stopActionsAfterFatal;
    }

    public Boolean isFinishWithCloseNotify() {
        return finishWithCloseNotify;
    }

    public void setFinishWithCloseNotify(Boolean finishWithCloseNotify) {
        this.finishWithCloseNotify = finishWithCloseNotify;
    }

    public Boolean isIgnoreRetransmittedCcsInDtls() {
        return ignoreRetransmittedCcsInDtls;
    }

    public void setIgnoreRetransmittedCssInDtls(Boolean ignoreRetransmittedCcs) {
        this.ignoreRetransmittedCcsInDtls = ignoreRetransmittedCcs;
    }

    public Boolean isAddRetransmissionsToWorkflowTraceInDtls() {
        return addRetransmissionsToWorkflowTraceInDtls;
    }

    public void setAddRetransmissionsToWorkflowTraceInDtls(
            Boolean addRetransmissionsToWorkflowTrace) {
        this.addRetransmissionsToWorkflowTraceInDtls = addRetransmissionsToWorkflowTrace;
    }

    public int getMaxDtlsRetransmissions() {
        return maxDtlsRetransmissions;
    }

    public void setMaxDtlsRetransmissions(int maxRetransmissions) {
        this.maxDtlsRetransmissions = maxRetransmissions;
    }

    public List<FilterType> getOutputFilters() {
        return outputFilters;
    }

    public void setOutputFilters(List<FilterType> outputFilters) {
        this.outputFilters = outputFilters;
    }

    public Boolean isApplyFiltersInPlace() {
        return applyFiltersInPlace;
    }

    public void setApplyFiltersInPlace(Boolean applyFiltersInPlace) {
        this.applyFiltersInPlace = applyFiltersInPlace;
    }

    public Boolean isFiltersKeepUserSettings() {
        return filtersKeepUserSettings;
    }

    public void setFiltersKeepUserSettings(Boolean filtersKeepUserSettings) {
        this.filtersKeepUserSettings = filtersKeepUserSettings;
    }

    public byte[] getDefaultClientApplicationTrafficSecret() {
        return Arrays.copyOf(
                defaultClientApplicationTrafficSecret,
                defaultClientApplicationTrafficSecret.length);
    }

    public void setDefaultClientApplicationTrafficSecret(
            byte[] defaultClientApplicationTrafficSecret) {
        this.defaultClientApplicationTrafficSecret = defaultClientApplicationTrafficSecret;
    }

    public byte[] getDefaultServerApplicationTrafficSecret() {
        return Arrays.copyOf(
                defaultServerApplicationTrafficSecret,
                defaultServerApplicationTrafficSecret.length);
    }

    public void setDefaultServerApplicationTrafficSecret(
            byte[] defaultServerApplicationTrafficSecret) {
        this.defaultServerApplicationTrafficSecret = defaultServerApplicationTrafficSecret;
    }

    /**
     * @return the earlyData
     */
    public byte[] getEarlyData() {
        return Arrays.copyOf(earlyData, earlyData.length);
    }

    /**
     * @param earlyData the earlyData to set
     */
    public void setEarlyData(byte[] earlyData) {
        this.earlyData = earlyData;
    }

    /**
     * @return the defaultPskSets
     */
    public List<PskSet> getDefaultPskSets() {
        return defaultPskSets;
    }

    /**
     * @param defaultPskSets the defaultPskSets to set
     */
    public void setDefaultPskSets(List<PskSet> defaultPskSets) {
        this.defaultPskSets = defaultPskSets;
    }

    /**
     * @return the psk
     */
    public byte[] getPsk() {
        return Arrays.copyOf(psk, psk.length);
    }

    /**
     * @param psk the psk to set
     */
    public void setPsk(byte[] psk) {
        this.psk = psk;
    }

    /**
     * @return the defaultSessionTicketAgeAdd
     */
    public byte[] getDefaultSessionTicketAgeAdd() {
        return Arrays.copyOf(defaultSessionTicketAgeAdd, defaultSessionTicketAgeAdd.length);
    }

    /**
     * @param defaultSessionTicketAgeAdd the defaultSessionTicketAgeAdd to set
     */
    public void setDefaultSessionTicketAgeAdd(byte[] defaultSessionTicketAgeAdd) {
        this.defaultSessionTicketAgeAdd = defaultSessionTicketAgeAdd;
    }

    /**
     * @return the defaultSessionTicketNonce
     */
    public byte[] getDefaultSessionTicketNonce() {
        return Arrays.copyOf(defaultSessionTicketNonce, defaultSessionTicketNonce.length);
    }

    /**
     * @param defaultSessionTicketNonce the defaultSessionTicketNonce to set
     */
    public void setDefaultSessionTicketNonce(byte[] defaultSessionTicketNonce) {
        this.defaultSessionTicketNonce = defaultSessionTicketNonce;
    }

    /**
     * @return the defaultSessionTicketIdentity
     */
    public byte[] getDefaultSessionTicketIdentity() {
        return Arrays.copyOf(defaultSessionTicketIdentity, defaultSessionTicketIdentity.length);
    }

    /**
     * @param defaultSessionTicketIdentity the defaultSessionTicketIdentity to set
     */
    public void setDefaultSessionTicketIdentity(byte[] defaultSessionTicketIdentity) {
        this.defaultSessionTicketIdentity = defaultSessionTicketIdentity;
    }

    /**
     * @return the clientEarlyTrafficSecret
     */
    public byte[] getClientEarlyTrafficSecret() {
        return Arrays.copyOf(clientEarlyTrafficSecret, clientEarlyTrafficSecret.length);
    }

    /**
     * @param clientEarlyTrafficSecret the clientEarlyTrafficSecret to set
     */
    public void setClientEarlyTrafficSecret(byte[] clientEarlyTrafficSecret) {
        this.clientEarlyTrafficSecret = clientEarlyTrafficSecret;
    }

    /**
     * @return the earlySecret
     */
    public byte[] getEarlySecret() {
        return Arrays.copyOf(earlySecret, earlySecret.length);
    }

    /**
     * @param earlySecret the earlySecret to set
     */
    public void setEarlySecret(byte[] earlySecret) {
        this.earlySecret = earlySecret;
    }

    /**
     * @return the earlyDataCipherSuite
     */
    public CipherSuite getEarlyDataCipherSuite() {
        return earlyDataCipherSuite;
    }

    /**
     * @param earlyDataCipherSuite the earlyDataCipherSuite to set
     */
    public void setEarlyDataCipherSuite(CipherSuite earlyDataCipherSuite) {
        this.earlyDataCipherSuite = earlyDataCipherSuite;
    }

    /**
     * @return the earlyDataPsk
     */
    public byte[] getEarlyDataPsk() {
        return Arrays.copyOf(earlyDataPsk, earlyDataPsk.length);
    }

    /**
     * @param earlyDataPsk the earlyDataPsk to set
     */
    public void setEarlyDataPsk(byte[] earlyDataPsk) {
        this.earlyDataPsk = earlyDataPsk;
    }

    /**
     * @return the usePsk
     */
    public Boolean isUsePsk() {
        return usePsk;
    }

    /**
     * @param usePsk the usePsk to set
     */
    public void setUsePsk(Boolean usePsk) {
        this.usePsk = usePsk;
    }

    public List<String> getDefaultProposedAlpnProtocols() {
        return defaultProposedAlpnProtocols;
    }

    public void setDefaultProposedAlpnProtocols(List<String> defaultProposedAlpnProtocols) {
        this.defaultProposedAlpnProtocols = defaultProposedAlpnProtocols;
    }

    public void setDefaultProposedAlpnProtocols(String... alpnAnnouncedProtocols) {
        this.defaultProposedAlpnProtocols = new ArrayList(Arrays.asList(alpnAnnouncedProtocols));
    }

    public NamedGroup getDefaultEcCertificateCurve() {
        return defaultEcCertificateCurve;
    }

    public void setDefaultEcCertificateCurve(NamedGroup defaultEcCertificateCurve) {
        this.defaultEcCertificateCurve = defaultEcCertificateCurve;
    }

    public BigInteger getDefaultClientRSAModulus() {
        return defaultClientRSAModulus;
    }

    public void setDefaultClientRSAModulus(BigInteger defaultClientRSAModulus) {
        this.defaultClientRSAModulus = defaultClientRSAModulus;
    }

    public BigInteger getDefaultClientDhGenerator() {
        return defaultClientDhGenerator;
    }

    public void setDefaultClientDhGenerator(BigInteger defaultClientDhGenerator) {
        this.defaultClientDhGenerator = defaultClientDhGenerator;
    }

    public BigInteger getDefaultClientDhModulus() {
        return defaultClientDhModulus;
    }

    public void setDefaultClientDhModulus(BigInteger defaultClientDhModulus) {
        this.defaultClientDhModulus = defaultClientDhModulus;
    }

    public StarttlsType getStarttlsType() {
        return starttlsType;
    }

    public void setStarttlsType(StarttlsType starttlsType) {
        this.starttlsType = starttlsType;
    }

    public BigInteger getDefaultKeySharePrivateKey() {
        return defaultKeySharePrivateKey;
    }

    public void setDefaultKeySharePrivateKey(BigInteger defaultKeySharePrivateKey) {
        this.defaultKeySharePrivateKey = defaultKeySharePrivateKey;
    }

    public KeyShareStoreEntry getDefaultServerKeyShareEntry() {
        return defaultServerKeyShareEntry;
    }

    public void setDefaultServerKeyShareEntry(KeyShareStoreEntry defaultServerKeyShareEntry) {
        this.defaultServerKeyShareEntry = defaultServerKeyShareEntry;
    }

    public BigInteger getDefaultServerDsaPublicKey() {
        return defaultServerDsaPublicKey;
    }

    public void setDefaultServerDsaPublicKey(BigInteger defaultServerDsaPublicKey) {
        this.defaultServerDsaPublicKey = defaultServerDsaPublicKey;
    }

    public BigInteger getDefaultServerDsaPrimeP() {
        return defaultServerDsaPrimeP;
    }

    public void setDefaultServerDsaPrimeP(BigInteger defaultServerDsaPrimeP) {
        this.defaultServerDsaPrimeP = defaultServerDsaPrimeP;
    }

    public BigInteger getDefaultServerDsaPrimeQ() {
        return defaultServerDsaPrimeQ;
    }

    public void setDefaultServerDsaPrimeQ(BigInteger defaultServerDsaPrimeQ) {
        this.defaultServerDsaPrimeQ = defaultServerDsaPrimeQ;
    }

    public BigInteger getDefaultServerDsaGenerator() {
        return defaultServerDsaGenerator;
    }

    public void setDefaultServerDsaGenerator(BigInteger defaultServerDsaGenerator) {
        this.defaultServerDsaGenerator = defaultServerDsaGenerator;
    }

    public Boolean isAutoSelectCertificate() {
        return autoSelectCertificate;
    }

    public void setAutoSelectCertificate(Boolean autoSelectCertificate) {
        this.autoSelectCertificate = autoSelectCertificate;
    }

    public NamedGroup getPreferredCertificateSignatureGroup() {
        return preferredCertificateSignatureGroup;
    }

    public void setPreferredCertificateSignatureGroup(
            NamedGroup preferredCertificateSignatureGroup) {
        this.preferredCertificateSignatureGroup = preferredCertificateSignatureGroup;
    }

    public CertificateKeyType getPreferredCertificateSignatureType() {
        return preferredCertificateSignatureType;
    }

    public void setPreferredCertificateSignatureType(
            CertificateKeyType preferredCertificateSignatureType) {
        this.preferredCertificateSignatureType = preferredCertificateSignatureType;
    }

    public CertificateKeyPair getDefaultExplicitCertificateKeyPair() {
        return defaultExplicitCertificateKeyPair;
    }

    public void setDefaultExplicitCertificateKeyPair(
            CertificateKeyPair defaultExplicitCertificateKeyPair) {
        this.defaultExplicitCertificateKeyPair = defaultExplicitCertificateKeyPair;
    }

    public BigInteger getDefaultClientDsaPrivateKey() {
        return defaultClientDsaPrivateKey;
    }

    public void setDefaultClientDsaPrivateKey(BigInteger defaultClientDsaPrivateKey) {
        this.defaultClientDsaPrivateKey = defaultClientDsaPrivateKey;
    }

    public BigInteger getDefaultClientDsaPublicKey() {
        return defaultClientDsaPublicKey;
    }

    public void setDefaultClientDsaPublicKey(BigInteger defaultClientDsaPublicKey) {
        this.defaultClientDsaPublicKey = defaultClientDsaPublicKey;
    }

    public BigInteger getDefaultClientDsaPrimeP() {
        return defaultClientDsaPrimeP;
    }

    public void setDefaultClientDsaPrimeP(BigInteger defaultClientDsaPrimeP) {
        this.defaultClientDsaPrimeP = defaultClientDsaPrimeP;
    }

    public BigInteger getDefaultClientDsaPrimeQ() {
        return defaultClientDsaPrimeQ;
    }

    public void setDefaultClientDsaPrimeQ(BigInteger defaultClientDsaPrimeQ) {
        this.defaultClientDsaPrimeQ = defaultClientDsaPrimeQ;
    }

    public BigInteger getDefaultClientDsaGenerator() {
        return defaultClientDsaGenerator;
    }

    public void setDefaultClientDsaGenerator(BigInteger defaultClientDsaGenerator) {
        this.defaultClientDsaGenerator = defaultClientDsaGenerator;
    }

    public Boolean getAutoAdjustSignatureAndHashAlgorithm() {
        return autoAdjustSignatureAndHashAlgorithm;
    }

    public void setAutoAdjustSignatureAndHashAlgorithm(
            Boolean autoAdjustSignatureAndHashAlgorithm) {
        this.autoAdjustSignatureAndHashAlgorithm = autoAdjustSignatureAndHashAlgorithm;
    }

    public HashAlgorithm getPreferredHashAlgorithm() {
        return preferredHashAlgorithm;
    }

    public void setPreferredHashAlgorithm(HashAlgorithm preferredHashAlgorithm) {
        this.preferredHashAlgorithm = preferredHashAlgorithm;
    }

    public byte[] getDefaultHandshakeSecret() {
        return Arrays.copyOf(defaultHandshakeSecret, defaultHandshakeSecret.length);
    }

    public void setDefaultHandshakeSecret(byte[] defaultHandshakeSecret) {
        this.defaultHandshakeSecret = defaultHandshakeSecret;
    }

    public String getDefaultClientPWDUsername() {
        return defaultClientPWDUsername;
    }

    public void setDefaultClientPWDUsername(String username) {
        this.defaultClientPWDUsername = username;
    }

    public byte[] getDefaultServerPWDSalt() {
        return Arrays.copyOf(defaultServerPWDSalt, defaultServerPWDSalt.length);
    }

    public void setDefaultServerPWDSalt(byte[] salt) {
        this.defaultServerPWDSalt = salt;
    }

    public String getDefaultPWDPassword() {
        return defaultPWDPassword;
    }

    public void setDefaultPWDPassword(String password) {
        this.defaultPWDPassword = password;
    }

    public Integer getDefaultPWDIterations() {
        return defaultPWDIterations;
    }

    public void setDefaultPWDIterations(Integer defaultPWDIterations) {
        this.defaultPWDIterations = defaultPWDIterations;
    }

    public byte[] getDefaultServerPWDPrivate() {
        return Arrays.copyOf(defaultServerPWDPrivate, defaultServerPWDPrivate.length);
    }

    public void setDefaultServerPWDPrivate(byte[] defaultServerPWDPrivate) {
        this.defaultServerPWDPrivate = defaultServerPWDPrivate;
    }

    public byte[] getDefaultServerPWDMask() {
        return Arrays.copyOf(defaultServerPWDMask, defaultServerPWDMask.length);
    }

    public void setDefaultServerPWDMask(byte[] defaultServerPWDMask) {
        this.defaultServerPWDMask = defaultServerPWDMask;
    }

    public byte[] getDefaultClientPWDPrivate() {
        return Arrays.copyOf(defaultClientPWDPrivate, defaultClientPWDPrivate.length);
    }

    public void setDefaultClientPWDPrivate(byte[] defaultClientPWDPrivate) {
        this.defaultClientPWDPrivate = defaultClientPWDPrivate;
    }

    public byte[] getDefaultClientPWDMask() {
        return Arrays.copyOf(defaultClientPWDMask, defaultClientPWDMask.length);
    }

    public void setDefaultClientPWDMask(byte[] defaultClientPWDMask) {
        this.defaultClientPWDMask = defaultClientPWDMask;
    }

    public NamedGroup getDefaultPWDProtectGroup() {
        return defaultPWDProtectGroup;
    }

    public void setDefaultPWDProtectGroup(NamedGroup defaultPWDProtectGroup) {
        this.defaultPWDProtectGroup = defaultPWDProtectGroup;
    }

    public Point getDefaultServerPWDProtectPublicKey() {
        return defaultServerPWDProtectPublicKey;
    }

    public void setDefaultServerPWDProtectPublicKey(Point defaultServerPWDProtectPublicKey) {
        this.defaultServerPWDProtectPublicKey = defaultServerPWDProtectPublicKey;
    }

    public BigInteger getDefaultServerPWDProtectPrivateKey() {
        return defaultServerPWDProtectPrivateKey;
    }

    public void setDefaultServerPWDProtectPrivateKey(BigInteger defaultServerPWDProtectPrivateKey) {
        this.defaultServerPWDProtectPrivateKey = defaultServerPWDProtectPrivateKey;
    }

    public BigInteger getDefaultServerPWDProtectRandomSecret() {
        return defaultServerPWDProtectRandomSecret;
    }

    public void setDefaultServerPWDProtectRandomSecret(
            BigInteger defaultServerPWDProtectRandomSecret) {
        this.defaultServerPWDProtectRandomSecret = defaultServerPWDProtectRandomSecret;
    }

    public Boolean isAddPWDProtectExtension() {
        return addPWDProtectExtension;
    }

    public void setAddPWDProtectExtension(Boolean addPWDProtectExtension) {
        this.addPWDProtectExtension = addPWDProtectExtension;
    }

    public Boolean isStopTraceAfterUnexpected() {
        return stopTraceAfterUnexpected;
    }

    public void setStopTraceAfterUnexpected(Boolean stopTraceAfterUnexpected) {
        this.stopTraceAfterUnexpected = stopTraceAfterUnexpected;
    }

    public List<CipherSuite> getClientSupportedEsniCipherSuites() {
        return this.clientSupportedEsniCipherSuites;
    }

    public void setClientSupportedEsniCipherSuites(
            List<CipherSuite> clientSupportedEsniCipherSuites) {
        this.clientSupportedEsniCipherSuites = clientSupportedEsniCipherSuites;
    }

    public void setClientSupportedEsniCipherSuites(CipherSuite... clientSupportedEsniCipherSuites) {
        this.clientSupportedEsniCipherSuites =
                new ArrayList(Arrays.asList(clientSupportedEsniCipherSuites));
    }

    public List<NamedGroup> getClientSupportedEsniNamedGroups() {
        return this.clientSupportedEsniNamedGroups;
    }

    public void setClientSupportedEsniNamedGroups(List<NamedGroup> clientSupportedEsniNamedGroups) {
        this.clientSupportedEsniNamedGroups = clientSupportedEsniNamedGroups;
    }

    public final void setClientSupportedEsniNamedGroups(
            NamedGroup... clientSupportedEsniNamedGroups) {
        this.clientSupportedEsniNamedGroups =
                new ArrayList(Arrays.asList(clientSupportedEsniNamedGroups));
    }

    public List<KeyShareEntry> getEsniServerKeyPairs() {
        return this.esniServerKeyPairs;
    }

    public void setEsniServerKeyPairs(List<KeyShareEntry> esniServerKeyPairs) {
        this.esniServerKeyPairs = esniServerKeyPairs;
    }

    public final void setEsniServerKeyPairs(KeyShareEntry... esniServerKeyPairs) {
        this.esniServerKeyPairs = new ArrayList(Arrays.asList(esniServerKeyPairs));
    }

    public byte[] getDefaultEsniClientNonce() {
        return Arrays.copyOf(defaultEsniClientNonce, defaultEsniClientNonce.length);
    }

    public void setDefaultEsniClientNonce(byte[] defaultEsniClientNonce) {
        this.defaultEsniClientNonce = defaultEsniClientNonce;
    }

    public byte[] getDefaultEsniServerNonce() {
        return Arrays.copyOf(defaultEsniServerNonce, defaultEsniServerNonce.length);
    }

    public void setDefaultEsniServerNonce(byte[] defaultEsniServerNonce) {
        this.defaultEsniServerNonce = defaultEsniServerNonce;
    }

    public byte[] getDefaultEsniRecordBytes() {
        return Arrays.copyOf(defaultEsniRecordBytes, defaultEsniRecordBytes.length);
    }

    public void setDefaultEsniRecordBytes(byte[] defaultEsniRecordBytes) {
        this.defaultEsniRecordBytes = defaultEsniRecordBytes;
    }

    public EsniDnsKeyRecordVersion getDefaultEsniRecordVersion() {
        return defaultEsniRecordVersion;
    }

    public void setDefaultEsniRecordVersion(EsniDnsKeyRecordVersion defaultEsniRecordVersion) {
        this.defaultEsniRecordVersion = defaultEsniRecordVersion;
    }

    public byte[] getDefaultEsniRecordChecksum() {
        return Arrays.copyOf(defaultEsniRecordChecksum, defaultEsniRecordChecksum.length);
    }

    public void setDefaultEsniRecordChecksum(byte[] defaultEsniRecordChecksum) {
        this.defaultEsniRecordChecksum = defaultEsniRecordChecksum;
    }

    public List<KeyShareStoreEntry> getDefaultEsniServerKeyShareEntries() {
        return defaultEsniServerKeyShareEntries;
    }

    public void setDefaultEsniServerKeyShareEntries(
            List<KeyShareStoreEntry> defaultEsniServerKeyShareEntries) {
        this.defaultEsniServerKeyShareEntries = defaultEsniServerKeyShareEntries;
    }

    public List<CipherSuite> getDefaultEsniServerCipherSuites() {
        return defaultEsniServerCipherSuites;
    }

    public void setDefaultEsniServerCipherSuites(List<CipherSuite> defaultEsniServerCipherSuites) {
        this.defaultEsniServerCipherSuites = defaultEsniServerCipherSuites;
    }

    public Integer getDefaultEsniPaddedLength() {
        return defaultEsniPaddedLength;
    }

    public void setDefaultEsniPaddedLength(Integer defaultEsniPaddedLength) {
        this.defaultEsniPaddedLength = defaultEsniPaddedLength;
    }

    public Long getDefaultEsniNotBefore() {
        return defaultEsniNotBefore;
    }

    public void setDefaultEsniNotBefore(Long defaultEsniNotBefore) {
        this.defaultEsniNotBefore = defaultEsniNotBefore;
    }

    public Long getDefaultEsniNotAfter() {
        return defaultEsniNotAfter;
    }

    public void setDefaultEsniNotAfter(Long defaultEsniNotAfter) {
        this.defaultEsniNotAfter = defaultEsniNotAfter;
    }

    public List<ExtensionType> getDefaultEsniExtensions() {
        return defaultEsniExtensions;
    }

    public void setDefaultEsniExtensions(List<ExtensionType> defaultEsniExtensions) {
        this.defaultEsniExtensions = defaultEsniExtensions;
    }

    public Boolean isWriteKeylogFile() {
        return writeKeylogFile;
    }

    public void setWriteKeylogFile(Boolean writeKeylogFile) {
        this.writeKeylogFile = writeKeylogFile;
    }

    public String getKeylogFilePath() {
        return keylogFilePath;
    }

    public void setKeylogFilePath(String keylogFilePath) {
        this.keylogFilePath = keylogFilePath;
    }

    public BigInteger getDefaultEsniClientPrivateKey() {
        return defaultEsniClientPrivateKey;
    }

    public void setDefaultEsniClientPrivateKey(BigInteger defaultEsniClientPrivateKey) {
        this.defaultEsniClientPrivateKey = defaultEsniClientPrivateKey;
    }

    public List<NamedGroup> getDefaultClientKeyShareNamedGroups() {
        return defaultClientKeyShareNamedGroups;
    }

    public void setDefaultClientKeyShareNamedGroups(
            List<NamedGroup> defaultClientKeyShareNamedGroups) {
        this.defaultClientKeyShareNamedGroups = defaultClientKeyShareNamedGroups;
    }

    public void setDefaultClientKeyShareNamedGroups(
            NamedGroup... defaultClientKeyShareNamedGroups) {
        this.defaultClientKeyShareNamedGroups =
                new ArrayList<>(Arrays.asList(defaultClientKeyShareNamedGroups));
    }

    public List<KeyShareStoreEntry> getDefaultClientKeyStoreEntries() {
        return defaultClientKeyStoreEntries;
    }

    public void setDefaultClientKeyStoreEntries(
            List<KeyShareStoreEntry> defaultClientKeyStoreEntries) {
        this.defaultClientKeyStoreEntries = defaultClientKeyStoreEntries;
    }

    public List<ActionOption> getMessageFactoryActionOptions() {
        return messageFactoryActionOptions;
    }

    public void setMessageFactoryActionOptions(List<ActionOption> messageFactoryActionOptions) {
        this.messageFactoryActionOptions = messageFactoryActionOptions;
    }

    public Boolean isRetryFailedClientTcpSocketInitialization() {
        return retryFailedClientTcpSocketInitialization;
    }

    public void setRetryFailedClientTcpSocketInitialization(
            Boolean retryFailedClientTcpSocketInitialization) {
        this.retryFailedClientTcpSocketInitialization = retryFailedClientTcpSocketInitialization;
    }

    public Boolean isLimitPsksToOne() {
        return limitPsksToOne;
    }

    public void setLimitPsksToOne(Boolean limitPsksToOne) {
        this.limitPsksToOne = limitPsksToOne;
    }

    public Boolean getPreserveMessageRecordRelation() {
        return preserveMessageRecordRelation;
    }

    public void setPreserveMessageRecordRelation(Boolean preserveMessageRecordRelation) {
        this.preserveMessageRecordRelation = preserveMessageRecordRelation;
    }

    public Integer getDefaultMaxEarlyDataSize() {
        return defaultMaxEarlyDataSize;
    }

    public void setDefaultMaxEarlyDataSize(Integer defaultMaxEarlyDataSize) {
        this.defaultMaxEarlyDataSize = defaultMaxEarlyDataSize;
    }

    public byte[] getDefaultLastClientHello() {
        return Arrays.copyOf(defaultLastClientHello, defaultLastClientHello.length);
    }

    public void setDefaultLastClientHello(byte[] defaultLastClientHello) {
        this.defaultLastClientHello = defaultLastClientHello;
    }

    public int getPreferredCertRsaKeySize() {
        return preferredCertRsaKeySize;
    }

    public void setPreferredCertRsaKeySize(int preferredCertRsaKeySize) {
        this.preferredCertRsaKeySize = preferredCertRsaKeySize;
    }

    public int getPrefferedCertDssKeySize() {
        return prefferedCertDssKeySize;
    }

    public void setPrefferedCertDssKeySize(int prefferedCertDssKeySize) {
        this.prefferedCertDssKeySize = prefferedCertDssKeySize;
    }

    public byte[] getDefaultExtensionCookie() {
        return defaultExtensionCookie;
    }

    public void setDefaultExtensionCookie(byte[] defaultExtensionCookie) {
        this.defaultExtensionCookie = defaultExtensionCookie;
    }

    public Boolean isAddCookieExtension() {
        return addCookieExtension;
    }

    public void setAddCookieExtension(Boolean addCookieExtension) {
        this.addCookieExtension = addCookieExtension;
    }

    public Boolean isEncryptChangeCipherSpec() {
        return encryptChangeCipherSpecTls13;
    }

    public void setEncryptChangeCipherSpec(Boolean encryptChangeCipherSpec) {
        this.encryptChangeCipherSpecTls13 = encryptChangeCipherSpec;
    }

    public KeyUpdateRequest getDefaultKeyUpdateRequestMode() {
        return defaultKeyUpdateRequestMode;
    }

    public void setDefaultKeyUpdateRequestMode(KeyUpdateRequest defaultKeyUpdateRequestMode) {
        this.defaultKeyUpdateRequestMode = defaultKeyUpdateRequestMode;
    }

    public CipherAlgorithm getSessionTicketCipherAlgorithm() {
        return sessionTicketCipherAlgorithm;
    }

    public void setSessionTicketCipherAlgorithm(CipherAlgorithm sessionTicketCipherAlgorithm) {
        this.sessionTicketCipherAlgorithm = sessionTicketCipherAlgorithm;
    }

    public MacAlgorithm getSessionTicketMacAlgorithm() {
        return sessionTicketMacAlgorithm;
    }

    public void setSessionTicketMacAlgorithm(MacAlgorithm sessionTicketMacAlgorithm) {
        this.sessionTicketMacAlgorithm = sessionTicketMacAlgorithm;
    }

    public byte[] getDefaultClientTicketResumptionSessionId() {
        return defaultClientTicketResumptionSessionId;
    }

    public void setDefaultClientTicketResumptionSessionId(
            byte[] defaultClientTicketResumptionSessionId) {
        this.defaultClientTicketResumptionSessionId = defaultClientTicketResumptionSessionId;
    }

    public List<ServerNamePair> getDefaultSniHostnames() {
        return defaultSniHostnames;
    }

    public void setDefaultSniHostnames(List<ServerNamePair> defaultSniHostnames) {
        this.defaultSniHostnames = defaultSniHostnames;
    }
<<<<<<< HEAD

    public LayerConfiguration getDefaultLayerConfiguration() {
        return defaultLayerConfiguration;
    }

    public void setDefaultLayerConfiguration(LayerConfiguration defaultLayerConfiguration) {
        this.defaultLayerConfiguration = defaultLayerConfiguration;
    }

    public byte[] getDefaultConnectionId() {
        return Arrays.copyOf(defaultConnectionId, defaultConnectionId.length);
    }

    public void setDefaultConnectionId(byte[] defaultConnectionId) {
        this.defaultConnectionId = defaultConnectionId;
    }

    public Boolean isAddConnectionIdExtension() {
        return addConnectionIdExtension;
    }

    public void setAddConnectionIdExtension(Boolean addConnectionIdExtension) {
        this.addConnectionIdExtension = addConnectionIdExtension;
    }

    public Integer getEnforcedMaxRecordData() {
        return enforcedMaxRecordData;
    }

    public void setEnforcedMaxRecordData(Integer enforcedMaxRecordData) {
        this.enforcedMaxRecordData = enforcedMaxRecordData;
    }

    public List<SSL2CipherSuite> getDefaultServerSupportedSSL2CipherSuites() {
        return defaultServerSupportedSSL2CipherSuites;
    }

    public void setDefaultServerSupportedSSL2CipherSuites(
            List<SSL2CipherSuite> defaultServerSupportedSSL2CipherSuites) {
        this.defaultServerSupportedSSL2CipherSuites = defaultServerSupportedSSL2CipherSuites;
    }
=======
>>>>>>> 9df4fa27
}<|MERGE_RESOLUTION|>--- conflicted
+++ resolved
@@ -39,16 +39,7 @@
 import jakarta.xml.bind.annotation.XmlRootElement;
 import jakarta.xml.bind.annotation.XmlType;
 import jakarta.xml.bind.annotation.adapters.XmlJavaTypeAdapter;
-<<<<<<< HEAD
 import java.io.*;
-=======
-import java.io.ByteArrayInputStream;
-import java.io.ByteArrayOutputStream;
-import java.io.File;
-import java.io.IOException;
-import java.io.InputStream;
-import java.io.Serializable;
->>>>>>> 9df4fa27
 import java.lang.reflect.Field;
 import java.math.BigInteger;
 import java.nio.charset.Charset;
@@ -69,19 +60,7 @@
 
     private static final Logger LOGGER = LogManager.getLogger();
 
-<<<<<<< HEAD
     @Deprecated
-=======
-    /** The default Config file to load. */
-    private static final String DEFAULT_CONFIG_FILE = "/default_config.xml";
-
-    private static final ConfigCache DEFAULT_CONFIG_CACHE;
-
-    static {
-        DEFAULT_CONFIG_CACHE = new ConfigCache(createConfig());
-    }
-
->>>>>>> 9df4fa27
     public static Config createConfig() {
         return new Config();
     }
@@ -202,14 +181,11 @@
     @XmlElementWrapper
     private List<CipherSuite> defaultServerSupportedCipherSuites;
 
-<<<<<<< HEAD
     /** Which CSSL 2 Cipher suites we support by default */
     @XmlElement(name = "defaultServerSupportedSSL2CipherSuite")
     @XmlElementWrapper
     private List<SSL2CipherSuite> defaultServerSupportedSSL2CipherSuites;
 
-=======
->>>>>>> 9df4fa27
     /** Default clientSupportedNamed groups */
     @XmlElement(name = "defaultClientNamedGroup")
     @XmlElementWrapper
@@ -474,25 +450,14 @@
     /** If we generate ClientHello with TokenBinding extension. */
     private Boolean addTokenBindingExtension = false;
 
-<<<<<<< HEAD
     /** Whether HTTP request should contain a cookie header field or not. */
     private Boolean addHttpCookie = false;
 
     /** Default cookie value to use if addHttpCookie is true. */
-=======
-    /** Whether HTTPS request should contain a cookie header field or not. */
-    private Boolean addHttpsCookie = false;
-
-    /** Default cookie value to use if addHttpsCookie is true. */
->>>>>>> 9df4fa27
     @XmlJavaTypeAdapter(IllegalStringAdapter.class)
     private String defaultHttpCookieName = "tls-attacker";
 
-<<<<<<< HEAD
     /** Default cookie value to use if addHttpCookie is true. */
-=======
-    /** Default cookie value to use if addHttpsCookie is true. */
->>>>>>> 9df4fa27
     @XmlJavaTypeAdapter(IllegalStringAdapter.class)
     private String defaultHttpCookieValue = "42130912812";
 
@@ -547,7 +512,6 @@
     /** If we generate ClientHello with TLS 1.3 cookie extension */
     private Boolean addCookieExtension = false;
 
-<<<<<<< HEAD
     /** Default ConnectionID to use, if addConnectionIdExtension is true */
     @XmlJavaTypeAdapter(UnformattedByteArrayAdapter.class)
     @XmlElement(name = "defaultConnectionId")
@@ -556,11 +520,6 @@
     /** If we generate a ClientHello / ServerHello with DTLS 1.2 ConnectionID extension */
     private Boolean addConnectionIdExtension = false;
 
-=======
-    /** If set to true, timestamps will be updated upon execution of a workflowTrace */
-    private Boolean updateTimestamps = true;
-
->>>>>>> 9df4fa27
     /** PSKKeyExchangeModes to be used in 0-RTT (or TLS 1.3 resumption) */
     @XmlElement(name = "pskKeyExchangeMode")
     @XmlElementWrapper
@@ -611,12 +570,6 @@
 
     private Boolean enforceSettings = false;
 
-<<<<<<< HEAD
-=======
-    /** Stop as soon as all expected messages are received and don't wait for more */
-    private Boolean earlyStop = false;
-
->>>>>>> 9df4fa27
     /** The maximum number of bytes that can be received during a receive process. Default: 2^24. */
     private Integer receiveMaximumBytes = 16777216;
 
@@ -756,52 +709,21 @@
      */
     private Boolean createRecordsDynamically = true;
 
-<<<<<<< HEAD
     /** Every record will be sent in one individual transport packet [ADD FOR LAYER!] */
-=======
-    /**
-     * When "Null" records are defined to be send, every message will be sent in at least one
-     * individual record
-     */
-    private Boolean createIndividualRecords = true;
-
-    /** Every record will be sent in one individual transport packet */
->>>>>>> 9df4fa27
     private Boolean createIndividualTransportPackets = false;
 
     /** If we should wait after sending one transport packet */
     private Integer individualTransportPacketCooldown = 0;
 
-<<<<<<< HEAD
-=======
-    /** Which recordLayer should be used */
-    private RecordLayerType recordLayerType = RecordLayerType.RECORD;
-
->>>>>>> 9df4fa27
     /**
      * If this value is set the default workflowExecutor will remove all runtime values from the
      * workflow trace and will only keep the relevant information
      */
     private Boolean resetWorkflowTracesBeforeSaving = false;
 
-<<<<<<< HEAD
     /** If the WorkflowExecutor should take care of the connection opening */
     private Boolean workflowExecutorShouldOpen = true;
 
-=======
-    /**
-     * TLS-Attacker will not try to receive additional messages after the configured number of
-     * messages has been received
-     */
-    private Boolean quickReceive = true;
-
-    /** If the WorkflowExecutor should take care of the connection opening */
-    private Boolean workflowExecutorShouldOpen = true;
-
-    /** If the WorkflowExecutor should take care of the connection closing */
-    private Boolean workflowExecutorShouldClose = true;
-
->>>>>>> 9df4fa27
     private Boolean stopReceivingAfterFatal = false;
 
     /** If the WorkflowExecutor should take care of the connection closing */
@@ -1101,11 +1023,7 @@
 
     /**
      * requestPath to use in LocationHeader if none is saved during the connection, e.g. no received
-<<<<<<< HEAD
      * HttpRequestMessage or httpParsing is disabled
-=======
-     * HttpsRequestMessage or httpsParsing is disabled
->>>>>>> 9df4fa27
      */
     @XmlJavaTypeAdapter(IllegalStringAdapter.class)
     private String defaultHttpsLocationPath = "/";
@@ -1217,15 +1135,6 @@
     private byte[] defaultServerPWDSalt =
             ArrayConverter.hexStringToByteArray(
                     "963c77cdc13a2a8d75cdddd1e0449929843711c21d47ce6e6383cdda37e47da3");
-<<<<<<< HEAD
-=======
-
-    /**
-     * TLS-Attacker will parse encrypted messages with invalid MAC or padding as unencrypted
-     * messages if this option is set.
-     */
-    private Boolean parseInvalidRecordsUnencrypted = false;
->>>>>>> 9df4fa27
 
     private ECPointFormat defaultSelectedPointFormat = ECPointFormat.UNCOMPRESSED;
 
@@ -1439,22 +1348,8 @@
         this.defaultSelectedAlpnProtocol = defaultSelectedAlpnProtocol;
     }
 
-<<<<<<< HEAD
     public Boolean getStopReceivingAfterFatal() {
         return stopReceivingAfterFatal;
-=======
-    public Boolean isThrowExceptionOnParserContextViolation() {
-        return throwExceptionOnParserContextViolation;
-    }
-
-    public void setThrowExceptionOnParserContextViolation(
-            Boolean throwExceptionOnParserContextViolation) {
-        this.throwExceptionOnParserContextViolation = throwExceptionOnParserContextViolation;
-    }
-
-    public Boolean getStopReceivingAfterWarning() {
-        return stopReceivingAfterWarning;
->>>>>>> 9df4fa27
     }
 
     public void setStopReceivingAfterFatal(Boolean stopReceivingAfterFatal) {
@@ -4162,7 +4057,6 @@
     public void setDefaultSniHostnames(List<ServerNamePair> defaultSniHostnames) {
         this.defaultSniHostnames = defaultSniHostnames;
     }
-<<<<<<< HEAD
 
     public LayerConfiguration getDefaultLayerConfiguration() {
         return defaultLayerConfiguration;
@@ -4204,6 +4098,4 @@
             List<SSL2CipherSuite> defaultServerSupportedSSL2CipherSuites) {
         this.defaultServerSupportedSSL2CipherSuites = defaultServerSupportedSSL2CipherSuites;
     }
-=======
->>>>>>> 9df4fa27
 }