--- conflicted
+++ resolved
@@ -59,6 +59,7 @@
 import java.io.IOException;
 import java.io.InputStream;
 import java.io.Serializable;
+import java.lang.reflect.Field;
 import java.math.BigInteger;
 import java.nio.charset.Charset;
 import java.security.PrivateKey;
@@ -96,8 +97,14 @@
     }
 
     public static Config createConfig(InputStream stream) {
-<<<<<<< HEAD
-        return ConfigIO.read(stream);
+        Config config = ConfigIO.read(stream);
+        try {
+            stream.close();
+        } catch (IOException ex) {
+            LOGGER.warn("Could not close resource Stream!", ex);
+            return ConfigIO.read(stream);
+        }
+        return config;
     }
 
     public static Config createEmptyConfig() {
@@ -112,15 +119,8 @@
                     LOGGER.warn("Could not set field in Config!", e);
                 }
             }
-=======
-        Config config = ConfigIO.read(stream);
-        try {
-            stream.close();
-        } catch (IOException ex) {
-            LOGGER.warn("Could not close resource Stream!", ex);
->>>>>>> fa9023cb
         }
-        return config;
+        return c;
     }
 
     @XmlJavaTypeAdapter(ByteArrayAdapter.class)
@@ -2339,21 +2339,12 @@
         this.addHeartbeatExtension = addHeartbeatExtension;
     }
 
-<<<<<<< HEAD
     public boolean isAddMaxFragmentLengthExtension() {
         return addMaxFragmentLengthExtension;
     }
 
     public void setAddMaxFragmentLengthExtension(boolean addMaxFragmentLengthExtenstion) {
         this.addMaxFragmentLengthExtension = addMaxFragmentLengthExtenstion;
-=======
-    public Boolean isAddMaxFragmentLengthExtenstion() {
-        return addMaxFragmentLengthExtenstion;
-    }
-
-    public void setAddMaxFragmentLengthExtenstion(Boolean addMaxFragmentLengthExtenstion) {
-        this.addMaxFragmentLengthExtenstion = addMaxFragmentLengthExtenstion;
->>>>>>> fa9023cb
     }
 
     public Boolean isAddServerNameIndicationExtension() {
