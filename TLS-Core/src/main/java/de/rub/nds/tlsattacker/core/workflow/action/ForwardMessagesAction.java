/*
 * TLS-Attacker - A Modular Penetration Testing Framework for TLS
 *
 * Copyright 2014-2023 Ruhr University Bochum, Paderborn University, Technology Innovation Institute, and Hackmanit GmbH
 *
 * Licensed under Apache License, Version 2.0
 * http://www.apache.org/licenses/LICENSE-2.0.txt
 */
package de.rub.nds.tlsattacker.core.workflow.action;

import de.rub.nds.modifiablevariable.HoldsModifiableVariable;
<<<<<<< HEAD
import de.rub.nds.tlsattacker.core.constants.HandshakeMessageType;
import de.rub.nds.tlsattacker.core.constants.ProtocolMessageType;
import de.rub.nds.tlsattacker.core.exceptions.ActionExecutionException;
import de.rub.nds.tlsattacker.core.exceptions.ConfigurationException;
import de.rub.nds.tlsattacker.core.http.HttpMessage;
import de.rub.nds.tlsattacker.core.layer.LayerConfiguration;
import de.rub.nds.tlsattacker.core.layer.LayerStack;
import de.rub.nds.tlsattacker.core.layer.LayerStackProcessingResult;
import de.rub.nds.tlsattacker.core.layer.Message;
=======
import de.rub.nds.tlsattacker.core.layer.LayerConfiguration;
import de.rub.nds.tlsattacker.core.layer.LayerStackProcessingResult;
>>>>>>> 4e5ec4e2
import de.rub.nds.tlsattacker.core.layer.SpecificReceiveLayerConfiguration;
import de.rub.nds.tlsattacker.core.layer.SpecificSendLayerConfiguration;
import de.rub.nds.tlsattacker.core.layer.constant.ImplementedLayers;
import de.rub.nds.tlsattacker.core.layer.context.TlsContext;
import de.rub.nds.tlsattacker.core.protocol.ProtocolMessage;
import de.rub.nds.tlsattacker.core.state.State;
import de.rub.nds.tlsattacker.core.workflow.container.ActionHelperUtil;
import jakarta.xml.bind.annotation.XmlElementRef;
import jakarta.xml.bind.annotation.XmlElementWrapper;
import jakarta.xml.bind.annotation.XmlRootElement;
import java.util.ArrayList;
import java.util.Arrays;
import java.util.LinkedList;
import java.util.List;

<<<<<<< HEAD
@XmlRootElement
public class ForwardMessagesAction extends TlsAction implements ReceivingAction, SendingAction {

    private static final Logger LOGGER = LogManager.getLogger();

    @XmlElement(name = "from")
    protected String receiveFromAlias = null;

    @XmlElement(name = "to")
    protected String forwardToAlias = null;

    @XmlTransient protected Boolean executedAsPlanned = null;

    /** If you want true here, use the more verbose ForwardMessagesWithPrepareAction. */
    @XmlTransient protected Boolean withPrepare = false;

    @HoldsModifiableVariable @XmlElementWrapper @XmlElementRef
    protected List<ProtocolMessage<?>> receivedMessages;

    @HoldsModifiableVariable
    @XmlElementWrapper
    @XmlElements(value = {@XmlElement(type = Record.class, name = "Record")})
    protected List<Record> receivedRecords;

    @HoldsModifiableVariable
    @XmlElementWrapper
    @XmlElements(
            value = {@XmlElement(type = DtlsHandshakeMessageFragment.class, name = "DtlsFragment")})
    protected List<DtlsHandshakeMessageFragment> receivedFragments;

    @XmlElementWrapper @HoldsModifiableVariable @XmlElementRef
    protected List<ProtocolMessage<?>> messages;

    @HoldsModifiableVariable
    @XmlElementWrapper
    @XmlElements(value = {@XmlElement(type = Record.class, name = "Record")})
    protected List<Record> records;

    @HoldsModifiableVariable
    @XmlElementWrapper
    @XmlElements(
            value = {@XmlElement(type = DtlsHandshakeMessageFragment.class, name = "DtlsFragment")})
    protected List<DtlsHandshakeMessageFragment> fragments;

    @HoldsModifiableVariable @XmlElementWrapper @XmlElementRef
    protected List<ProtocolMessage<?>> sendMessages;

    @HoldsModifiableVariable
    @XmlElementWrapper
    @XmlElements(value = {@XmlElement(type = Record.class, name = "Record")})
    protected List<Record> sendRecords;

    @HoldsModifiableVariable
    @XmlElementWrapper
    @XmlElements(
            value = {@XmlElement(type = DtlsHandshakeMessageFragment.class, name = "DtlsFragment")})
    protected List<DtlsHandshakeMessageFragment> sendFragments;
=======
@XmlRootElement(name = "ForwardMessages")
public class ForwardMessagesAction extends CommonForwardAction {

    @XmlElementWrapper @HoldsModifiableVariable @XmlElementRef
    protected List<ProtocolMessage> expectedMessages;
>>>>>>> 4e5ec4e2

    public ForwardMessagesAction() {}

    public ForwardMessagesAction(
<<<<<<< HEAD
            String receiveFromAlias, String forwardToAlias, List<ProtocolMessage<?>> messages) {
        this.messages = messages;
=======
            String receiveFromAlias, String forwardToAlias, List<ProtocolMessage> messages) {
        this.expectedMessages = messages;
>>>>>>> 4e5ec4e2
        this.receiveFromAlias = receiveFromAlias;
        this.forwardToAlias = forwardToAlias;
    }

    public ForwardMessagesAction(
            String receiveFromAlias, String forwardToAlias, ProtocolMessage<?>... messages) {
        this(receiveFromAlias, forwardToAlias, new ArrayList<>(Arrays.asList(messages)));
    }

<<<<<<< HEAD
    public void setReceiveFromAlias(String receiveFromAlias) {
        this.receiveFromAlias = receiveFromAlias;
    }

    public void setForwardToAlias(String forwardToAlias) {
        this.forwardToAlias = forwardToAlias;
    }

    @Override
    public void execute(State state) throws ActionExecutionException {
        if (isExecuted()) {
            throw new ActionExecutionException("Action already executed!");
        }

        assertAliasesSetProperly();

        TlsContext receiveFromCtx = state.getContext(receiveFromAlias).getTlsContext();
        TlsContext forwardToCtx = state.getContext(forwardToAlias).getTlsContext();

        receiveMessages(receiveFromCtx);
        applyMessages(forwardToCtx);
        forwardMessages(forwardToCtx);
        setExecuted(true);
    }

    void receiveMessages(TlsContext receiveFromContext) {
        LOGGER.debug("Receiving Messages...");
        LayerStack layerStack = receiveFromContext.getLayerStack();

        LayerConfiguration<?> messageConfiguration =
                new SpecificReceiveLayerConfiguration<>(ImplementedLayers.MESSAGE, messages);

        List<LayerConfiguration<?>> layerConfigurationList =
                sortLayerConfigurations(layerStack, messageConfiguration);
        LayerStackProcessingResult processingResult;
        processingResult = layerStack.receiveData(layerConfigurationList);
        receivedMessages =
                (List<ProtocolMessage<?>>)
                        processingResult
                                .getResultForLayer(ImplementedLayers.MESSAGE)
                                .getUsedContainers();
        if (receiveFromContext.getChooser().getSelectedProtocolVersion().isDTLS()) {
            receivedFragments =
                    (List<DtlsHandshakeMessageFragment>)
                            processingResult
                                    .getResultForLayer(ImplementedLayers.DTLS_FRAGMENT)
                                    .getUsedContainers();
        }
        receivedRecords =
                (List<Record>)
                        processingResult
                                .getResultForLayer(ImplementedLayers.RECORD)
                                .getUsedContainers();
        String expected = getReadableString(receivedMessages);
        LOGGER.debug("Receive Expected (" + receiveFromAlias + "): " + expected);
        String received = getReadableString(receivedMessages);
        LOGGER.info("Received Messages (" + receiveFromAlias + "): " + received);

        executedAsPlanned = checkMessageListsEquals(messages, receivedMessages);
    }

    /**
     * Apply the contents of the messages to the given TLS context.
     *
     * @param ctx
     */
    private void applyMessages(TlsContext ctx) {
        for (ProtocolMessage<?> msg : receivedMessages) {
            LOGGER.debug("Applying " + msg.toCompactString() + " to forward context " + ctx);
            ProtocolMessageHandler h = msg.getHandler(ctx);
            h.adjustContext(msg);
        }
    }

    private void forwardMessages(TlsContext forwardToCtx) {
        LOGGER.info("Forwarding messages (" + forwardToAlias + "): " + getReadableString(messages));
        try {
            for (Message<?, ?> message : receivedMessages) {
                message.setShouldPrepare(false);
            }
            LayerStack layerStack = forwardToCtx.getLayerStack();

            LayerConfiguration<?> dtlsConfiguration =
                    new SpecificSendLayerConfiguration<>(
                            ImplementedLayers.DTLS_FRAGMENT, receivedFragments);
            LayerConfiguration<?> messageConfiguration =
                    new SpecificSendLayerConfiguration<>(
                            ImplementedLayers.MESSAGE, receivedMessages);
            LayerConfiguration<?> recordConfiguration =
                    new SpecificSendLayerConfiguration<>(ImplementedLayers.RECORD, receivedRecords);

            List<LayerConfiguration<?>> layerConfigurationList =
                    sortLayerConfigurations(
                            layerStack,
                            dtlsConfiguration,
                            messageConfiguration,
                            recordConfiguration);
            LayerStackProcessingResult processingResult =
                    layerStack.sendData(layerConfigurationList);

            sendMessages =
                    (List<ProtocolMessage<?>>)
                            processingResult
                                    .getResultForLayer(ImplementedLayers.MESSAGE)
                                    .getUsedContainers();
            if (forwardToCtx.getChooser().getSelectedProtocolVersion().isDTLS()) {
                sendFragments =
                        (List<DtlsHandshakeMessageFragment>)
                                processingResult
                                        .getResultForLayer(ImplementedLayers.DTLS_FRAGMENT)
                                        .getUsedContainers();
            }
            sendRecords =
                    (List<Record>)
                            processingResult
                                    .getResultForLayer(ImplementedLayers.RECORD)
                                    .getUsedContainers();

            executedAsPlanned = checkMessageListsEquals(sendMessages, receivedMessages);

            setExecuted(true);
        } catch (IOException e) {
            LOGGER.debug(e);
            executedAsPlanned = false;
            setExecuted(false);
        }
    }

    public String getReceiveFromAlias() {
        return receiveFromAlias;
    }

    public String getForwardToAlias() {
        return forwardToAlias;
    }

    // TODO: yes, the correct way would be implement equals() for all
    // ProtocolMessages...
    private boolean checkMessageListsEquals(
            List<ProtocolMessage<?>> expectedMessages, List<ProtocolMessage<?>> actualMessages) {
        boolean actualEmpty = true;
        boolean expectedEmpty = true;
        if (actualMessages != null && !actualMessages.isEmpty()) {
            actualEmpty = false;
        }
        if (expectedMessages != null && !expectedMessages.isEmpty()) {
            expectedEmpty = false;
        }
        if (actualEmpty == expectedEmpty) {
            return true;
        }
        if (actualEmpty != expectedEmpty) {
            return false;
        }
        if (actualMessages == null && expectedMessages == null) {
            return true;
        }
        if (actualMessages == null || expectedMessages == null) {
            return false;
        }
        if (actualEmpty && actualMessages.size() != expectedMessages.size()) {
            return false;
        } else {
            for (int i = 0; i < actualMessages.size(); i++) {
                if (!actualMessages.get(i).getClass().equals(expectedMessages.get(i).getClass())) {
                    return false;
                }
            }
        }
        return true;
    }

    @Override
    public boolean executedAsPlanned() {
        return executedAsPlanned;
    }

    @Override
    public void reset() {
        receivedMessages = null;
        receivedRecords = null;
        receivedFragments = null;
        sendMessages = null;
        sendRecords = null;
        sendFragments = null;
        executedAsPlanned = false;
        setExecuted(null);
    }

    @Override
    public List<ProtocolMessage<?>> getReceivedMessages() {
        return receivedMessages;
    }

    @Override
    public List<Record> getReceivedRecords() {
        return receivedRecords;
    }

    @Override
    public List<DtlsHandshakeMessageFragment> getReceivedFragments() {
        return receivedFragments;
    }

    @Override
    public List<ProtocolMessage<?>> getSendMessages() {
        return sendMessages;
    }

    @Override
    public List<Record> getSendRecords() {
        return sendRecords;
    }

    @Override
    public List<DtlsHandshakeMessageFragment> getSendFragments() {
        return sendFragments;
    }

    public List<ProtocolMessage<?>> getMessages() {
        return messages;
    }

    public void setMessages(List<ProtocolMessage<?>> messages) {
        this.messages = messages;
    }

    public void setMessages(ProtocolMessage<?>... messages) {
        this.messages = new ArrayList<>(Arrays.asList(messages));
    }

    @Override
    public int hashCode() {
        int hash = 7;
        hash = 89 * hash + Objects.hashCode(this.receiveFromAlias);
        hash = 89 * hash + Objects.hashCode(this.forwardToAlias);
        hash = 89 * hash + Objects.hashCode(this.executedAsPlanned);
        hash = 89 * hash + Objects.hashCode(this.receivedMessages);
        hash = 89 * hash + Objects.hashCode(this.receivedRecords);
        hash = 89 * hash + Objects.hashCode(this.receivedFragments);
        hash = 89 * hash + Objects.hashCode(this.sendMessages);
        hash = 89 * hash + Objects.hashCode(this.sendRecords);
        hash = 89 * hash + Objects.hashCode(this.messages);
        hash = 89 * hash + Objects.hashCode(this.records);
        hash = 89 * hash + Objects.hashCode(this.fragments);
        return hash;
    }

    /**
     * TODO: the equals methods for message/record actions and similar classes would require that
     * messages and records implement equals for a proper implementation. The present approach is
     * not satisfying.
     */
    @Override
    public boolean equals(Object obj) {
        if (this == obj) {
            return true;
        }
        if (obj == null) {
            return false;
        }
        if (getClass() != obj.getClass()) {
            return false;
        }
        final ForwardMessagesAction other = (ForwardMessagesAction) obj;
        if (!Objects.equals(this.receiveFromAlias, other.receiveFromAlias)) {
            return false;
        }
        if (!Objects.equals(this.forwardToAlias, other.forwardToAlias)) {
            return false;
        }
        if (!Objects.equals(this.executedAsPlanned, other.executedAsPlanned)) {
            return false;
        }
        if (!checkMessageListsEquals(this.receivedMessages, other.receivedMessages)) {
            return false;
        }
        if (!Objects.equals(this.receivedRecords, other.receivedRecords)) {
            return false;
        }
        if (!Objects.equals(this.receivedFragments, other.receivedFragments)) {
            return false;
        }
        if (!checkMessageListsEquals(this.sendMessages, other.sendMessages)) {
            return false;
        }
        if (!Objects.equals(this.sendRecords, other.sendRecords)) {
            return false;
        }
        if (!Objects.equals(this.sendFragments, other.sendFragments)) {
            return false;
        }
        if (!checkMessageListsEquals(this.messages, other.messages)) {
            return false;
        }
        return Objects.equals(this.records, other.records);
    }

    @Override
    public Set<String> getAllAliases() {
        Set<String> aliases = new LinkedHashSet<>();
        aliases.add(forwardToAlias);
        aliases.add(receiveFromAlias);
        return aliases;
    }

    @Override
    public void assertAliasesSetProperly() throws ConfigurationException {
        if ((receiveFromAlias == null) || (receiveFromAlias.isEmpty())) {
            throw new ActionExecutionException(
                    "Can't execute "
                            + this.getClass().getSimpleName()
                            + " with empty receive alias (if using XML: add <from/>)");
        }
        if ((forwardToAlias == null) || (forwardToAlias.isEmpty())) {
            throw new ActionExecutionException(
                    "Can't execute "
                            + this.getClass().getSimpleName()
                            + " with empty forward alias (if using XML: add <to/>)");
        }
    }

    public String getReadableString(List<ProtocolMessage<?>> messages) {
        return getReadableString(messages, false);
    }

    public String getReadableString(List<ProtocolMessage<?>> messages, Boolean verbose) {
        StringBuilder builder = new StringBuilder();
        if (messages == null) {
            return builder.toString();
        }
        for (ProtocolMessage<?> message : messages) {
            if (verbose) {
                builder.append(message.toString());
            } else {
                builder.append(message.toCompactString());
=======
    public List<ProtocolMessage> getExpectedMessages() {
        return expectedMessages;
    }

    public void setExpectedMessages(List<ProtocolMessage> messages) {
        this.expectedMessages = messages;
    }

    public String toString() {
        StringBuilder sb = new StringBuilder("Forward Messages Action:\n");
        sb.append("Receive from alias: ").append(receiveFromAlias).append("\n");
        sb.append("\tExpected:");
        if ((expectedMessages != null)) {
            for (ProtocolMessage message : expectedMessages) {
                sb.append(", ");
                sb.append(message.toCompactString());
            }
        } else {
            sb.append(" (no messages set)");
        }
        sb.append("\n\tActual:");
        if ((getReceivedMessages() != null) && (!getReceivedMessages().isEmpty())) {
            for (ProtocolMessage message : getReceivedMessages()) {
                sb.append(message.toCompactString());
                sb.append(", ");
>>>>>>> 4e5ec4e2
            }
        } else {
            sb.append(" (no messages set)");
        }
        sb.append("\n");
        sb.append("Forwarded to alias: ").append(forwardToAlias).append("\n");
        if (getSentMessages() != null) {
            sb.append("\t");
            for (ProtocolMessage message : getSentMessages()) {
                sb.append(message.toCompactString());
                sb.append(", ");
            }
            sb.append("\n");
        } else {
            sb.append("null (no messages set)");
        }
        return sb.toString();
    }

    @Override
<<<<<<< HEAD
    public List<ProtocolMessageType> getGoingToReceiveProtocolMessageTypes() {
        if (this.messages == null) {
            return new ArrayList<>();
        }

        List<ProtocolMessageType> types = new ArrayList<>();
        for (ProtocolMessage<?> msg : messages) {
            types.add(msg.getProtocolMessageType());
        }
        return types;
    }

    @Override
    public List<HandshakeMessageType> getGoingToReceiveHandshakeMessageTypes() {
        if (this.messages == null) {
            return new ArrayList<>();
        }

        List<HandshakeMessageType> types = new ArrayList<>();
        for (ProtocolMessage<?> msg : messages) {
            if (!(msg instanceof HandshakeMessage)) {
                continue;
            }
            types.add(((HandshakeMessage<?>) msg).getHandshakeMessageType());
=======
    protected List<LayerConfiguration<?>> createReceiveConfiguration(State state) {
        TlsContext tlsContext = state.getTlsContext(getReceiveFromAlias());
        List<LayerConfiguration<?>> configurationList = new LinkedList<>();
        configurationList.add(
                new SpecificReceiveLayerConfiguration<>(
                        ImplementedLayers.MESSAGE, expectedMessages));
        return ActionHelperUtil.sortAndAddOptions(
                tlsContext.getLayerStack(), false, getActionOptions(), configurationList);
    }

    @Override
    protected List<LayerConfiguration<?>> createSendConfiguration(
            State state, LayerStackProcessingResult receivedResult) {
        TlsContext tlsContext = state.getTlsContext(getForwardToAlias());
        List<ProtocolMessage> receivedMessages = getReceivedMessages();
        for (ProtocolMessage message : receivedMessages) {
            message.setShouldPrepareDefault(
                    false); // Do not recompute the messages on the message layer
>>>>>>> 4e5ec4e2
        }

<<<<<<< HEAD
    @Override
    public List<HandshakeMessageType> getGoingToSendHandshakeMessageTypes() {
        return this.getGoingToReceiveHandshakeMessageTypes();
    }

    @Override
    public List<HttpMessage<?>> getReceivedHttpMessages() {
        // ForwardMessages should not interfere with messages above TLS
        return new LinkedList<>();
=======
        List<LayerConfiguration<?>> configurationList = new LinkedList<>();
        configurationList.add(
                new SpecificSendLayerConfiguration<>(ImplementedLayers.MESSAGE, receivedMessages));
        return ActionHelperUtil.sortAndAddOptions(
                tlsContext.getLayerStack(), true, getActionOptions(), configurationList);
>>>>>>> 4e5ec4e2
    }
}<|MERGE_RESOLUTION|>--- conflicted
+++ resolved
@@ -9,20 +9,8 @@
 package de.rub.nds.tlsattacker.core.workflow.action;
 
 import de.rub.nds.modifiablevariable.HoldsModifiableVariable;
-<<<<<<< HEAD
-import de.rub.nds.tlsattacker.core.constants.HandshakeMessageType;
-import de.rub.nds.tlsattacker.core.constants.ProtocolMessageType;
-import de.rub.nds.tlsattacker.core.exceptions.ActionExecutionException;
-import de.rub.nds.tlsattacker.core.exceptions.ConfigurationException;
-import de.rub.nds.tlsattacker.core.http.HttpMessage;
-import de.rub.nds.tlsattacker.core.layer.LayerConfiguration;
-import de.rub.nds.tlsattacker.core.layer.LayerStack;
-import de.rub.nds.tlsattacker.core.layer.LayerStackProcessingResult;
-import de.rub.nds.tlsattacker.core.layer.Message;
-=======
 import de.rub.nds.tlsattacker.core.layer.LayerConfiguration;
 import de.rub.nds.tlsattacker.core.layer.LayerStackProcessingResult;
->>>>>>> 4e5ec4e2
 import de.rub.nds.tlsattacker.core.layer.SpecificReceiveLayerConfiguration;
 import de.rub.nds.tlsattacker.core.layer.SpecificSendLayerConfiguration;
 import de.rub.nds.tlsattacker.core.layer.constant.ImplementedLayers;
@@ -38,82 +26,17 @@
 import java.util.LinkedList;
 import java.util.List;
 
-<<<<<<< HEAD
-@XmlRootElement
-public class ForwardMessagesAction extends TlsAction implements ReceivingAction, SendingAction {
-
-    private static final Logger LOGGER = LogManager.getLogger();
-
-    @XmlElement(name = "from")
-    protected String receiveFromAlias = null;
-
-    @XmlElement(name = "to")
-    protected String forwardToAlias = null;
-
-    @XmlTransient protected Boolean executedAsPlanned = null;
-
-    /** If you want true here, use the more verbose ForwardMessagesWithPrepareAction. */
-    @XmlTransient protected Boolean withPrepare = false;
-
-    @HoldsModifiableVariable @XmlElementWrapper @XmlElementRef
-    protected List<ProtocolMessage<?>> receivedMessages;
-
-    @HoldsModifiableVariable
-    @XmlElementWrapper
-    @XmlElements(value = {@XmlElement(type = Record.class, name = "Record")})
-    protected List<Record> receivedRecords;
-
-    @HoldsModifiableVariable
-    @XmlElementWrapper
-    @XmlElements(
-            value = {@XmlElement(type = DtlsHandshakeMessageFragment.class, name = "DtlsFragment")})
-    protected List<DtlsHandshakeMessageFragment> receivedFragments;
-
-    @XmlElementWrapper @HoldsModifiableVariable @XmlElementRef
-    protected List<ProtocolMessage<?>> messages;
-
-    @HoldsModifiableVariable
-    @XmlElementWrapper
-    @XmlElements(value = {@XmlElement(type = Record.class, name = "Record")})
-    protected List<Record> records;
-
-    @HoldsModifiableVariable
-    @XmlElementWrapper
-    @XmlElements(
-            value = {@XmlElement(type = DtlsHandshakeMessageFragment.class, name = "DtlsFragment")})
-    protected List<DtlsHandshakeMessageFragment> fragments;
-
-    @HoldsModifiableVariable @XmlElementWrapper @XmlElementRef
-    protected List<ProtocolMessage<?>> sendMessages;
-
-    @HoldsModifiableVariable
-    @XmlElementWrapper
-    @XmlElements(value = {@XmlElement(type = Record.class, name = "Record")})
-    protected List<Record> sendRecords;
-
-    @HoldsModifiableVariable
-    @XmlElementWrapper
-    @XmlElements(
-            value = {@XmlElement(type = DtlsHandshakeMessageFragment.class, name = "DtlsFragment")})
-    protected List<DtlsHandshakeMessageFragment> sendFragments;
-=======
 @XmlRootElement(name = "ForwardMessages")
 public class ForwardMessagesAction extends CommonForwardAction {
 
     @XmlElementWrapper @HoldsModifiableVariable @XmlElementRef
     protected List<ProtocolMessage> expectedMessages;
->>>>>>> 4e5ec4e2
 
     public ForwardMessagesAction() {}
 
     public ForwardMessagesAction(
-<<<<<<< HEAD
-            String receiveFromAlias, String forwardToAlias, List<ProtocolMessage<?>> messages) {
-        this.messages = messages;
-=======
             String receiveFromAlias, String forwardToAlias, List<ProtocolMessage> messages) {
         this.expectedMessages = messages;
->>>>>>> 4e5ec4e2
         this.receiveFromAlias = receiveFromAlias;
         this.forwardToAlias = forwardToAlias;
     }
@@ -123,344 +46,6 @@
         this(receiveFromAlias, forwardToAlias, new ArrayList<>(Arrays.asList(messages)));
     }
 
-<<<<<<< HEAD
-    public void setReceiveFromAlias(String receiveFromAlias) {
-        this.receiveFromAlias = receiveFromAlias;
-    }
-
-    public void setForwardToAlias(String forwardToAlias) {
-        this.forwardToAlias = forwardToAlias;
-    }
-
-    @Override
-    public void execute(State state) throws ActionExecutionException {
-        if (isExecuted()) {
-            throw new ActionExecutionException("Action already executed!");
-        }
-
-        assertAliasesSetProperly();
-
-        TlsContext receiveFromCtx = state.getContext(receiveFromAlias).getTlsContext();
-        TlsContext forwardToCtx = state.getContext(forwardToAlias).getTlsContext();
-
-        receiveMessages(receiveFromCtx);
-        applyMessages(forwardToCtx);
-        forwardMessages(forwardToCtx);
-        setExecuted(true);
-    }
-
-    void receiveMessages(TlsContext receiveFromContext) {
-        LOGGER.debug("Receiving Messages...");
-        LayerStack layerStack = receiveFromContext.getLayerStack();
-
-        LayerConfiguration<?> messageConfiguration =
-                new SpecificReceiveLayerConfiguration<>(ImplementedLayers.MESSAGE, messages);
-
-        List<LayerConfiguration<?>> layerConfigurationList =
-                sortLayerConfigurations(layerStack, messageConfiguration);
-        LayerStackProcessingResult processingResult;
-        processingResult = layerStack.receiveData(layerConfigurationList);
-        receivedMessages =
-                (List<ProtocolMessage<?>>)
-                        processingResult
-                                .getResultForLayer(ImplementedLayers.MESSAGE)
-                                .getUsedContainers();
-        if (receiveFromContext.getChooser().getSelectedProtocolVersion().isDTLS()) {
-            receivedFragments =
-                    (List<DtlsHandshakeMessageFragment>)
-                            processingResult
-                                    .getResultForLayer(ImplementedLayers.DTLS_FRAGMENT)
-                                    .getUsedContainers();
-        }
-        receivedRecords =
-                (List<Record>)
-                        processingResult
-                                .getResultForLayer(ImplementedLayers.RECORD)
-                                .getUsedContainers();
-        String expected = getReadableString(receivedMessages);
-        LOGGER.debug("Receive Expected (" + receiveFromAlias + "): " + expected);
-        String received = getReadableString(receivedMessages);
-        LOGGER.info("Received Messages (" + receiveFromAlias + "): " + received);
-
-        executedAsPlanned = checkMessageListsEquals(messages, receivedMessages);
-    }
-
-    /**
-     * Apply the contents of the messages to the given TLS context.
-     *
-     * @param ctx
-     */
-    private void applyMessages(TlsContext ctx) {
-        for (ProtocolMessage<?> msg : receivedMessages) {
-            LOGGER.debug("Applying " + msg.toCompactString() + " to forward context " + ctx);
-            ProtocolMessageHandler h = msg.getHandler(ctx);
-            h.adjustContext(msg);
-        }
-    }
-
-    private void forwardMessages(TlsContext forwardToCtx) {
-        LOGGER.info("Forwarding messages (" + forwardToAlias + "): " + getReadableString(messages));
-        try {
-            for (Message<?, ?> message : receivedMessages) {
-                message.setShouldPrepare(false);
-            }
-            LayerStack layerStack = forwardToCtx.getLayerStack();
-
-            LayerConfiguration<?> dtlsConfiguration =
-                    new SpecificSendLayerConfiguration<>(
-                            ImplementedLayers.DTLS_FRAGMENT, receivedFragments);
-            LayerConfiguration<?> messageConfiguration =
-                    new SpecificSendLayerConfiguration<>(
-                            ImplementedLayers.MESSAGE, receivedMessages);
-            LayerConfiguration<?> recordConfiguration =
-                    new SpecificSendLayerConfiguration<>(ImplementedLayers.RECORD, receivedRecords);
-
-            List<LayerConfiguration<?>> layerConfigurationList =
-                    sortLayerConfigurations(
-                            layerStack,
-                            dtlsConfiguration,
-                            messageConfiguration,
-                            recordConfiguration);
-            LayerStackProcessingResult processingResult =
-                    layerStack.sendData(layerConfigurationList);
-
-            sendMessages =
-                    (List<ProtocolMessage<?>>)
-                            processingResult
-                                    .getResultForLayer(ImplementedLayers.MESSAGE)
-                                    .getUsedContainers();
-            if (forwardToCtx.getChooser().getSelectedProtocolVersion().isDTLS()) {
-                sendFragments =
-                        (List<DtlsHandshakeMessageFragment>)
-                                processingResult
-                                        .getResultForLayer(ImplementedLayers.DTLS_FRAGMENT)
-                                        .getUsedContainers();
-            }
-            sendRecords =
-                    (List<Record>)
-                            processingResult
-                                    .getResultForLayer(ImplementedLayers.RECORD)
-                                    .getUsedContainers();
-
-            executedAsPlanned = checkMessageListsEquals(sendMessages, receivedMessages);
-
-            setExecuted(true);
-        } catch (IOException e) {
-            LOGGER.debug(e);
-            executedAsPlanned = false;
-            setExecuted(false);
-        }
-    }
-
-    public String getReceiveFromAlias() {
-        return receiveFromAlias;
-    }
-
-    public String getForwardToAlias() {
-        return forwardToAlias;
-    }
-
-    // TODO: yes, the correct way would be implement equals() for all
-    // ProtocolMessages...
-    private boolean checkMessageListsEquals(
-            List<ProtocolMessage<?>> expectedMessages, List<ProtocolMessage<?>> actualMessages) {
-        boolean actualEmpty = true;
-        boolean expectedEmpty = true;
-        if (actualMessages != null && !actualMessages.isEmpty()) {
-            actualEmpty = false;
-        }
-        if (expectedMessages != null && !expectedMessages.isEmpty()) {
-            expectedEmpty = false;
-        }
-        if (actualEmpty == expectedEmpty) {
-            return true;
-        }
-        if (actualEmpty != expectedEmpty) {
-            return false;
-        }
-        if (actualMessages == null && expectedMessages == null) {
-            return true;
-        }
-        if (actualMessages == null || expectedMessages == null) {
-            return false;
-        }
-        if (actualEmpty && actualMessages.size() != expectedMessages.size()) {
-            return false;
-        } else {
-            for (int i = 0; i < actualMessages.size(); i++) {
-                if (!actualMessages.get(i).getClass().equals(expectedMessages.get(i).getClass())) {
-                    return false;
-                }
-            }
-        }
-        return true;
-    }
-
-    @Override
-    public boolean executedAsPlanned() {
-        return executedAsPlanned;
-    }
-
-    @Override
-    public void reset() {
-        receivedMessages = null;
-        receivedRecords = null;
-        receivedFragments = null;
-        sendMessages = null;
-        sendRecords = null;
-        sendFragments = null;
-        executedAsPlanned = false;
-        setExecuted(null);
-    }
-
-    @Override
-    public List<ProtocolMessage<?>> getReceivedMessages() {
-        return receivedMessages;
-    }
-
-    @Override
-    public List<Record> getReceivedRecords() {
-        return receivedRecords;
-    }
-
-    @Override
-    public List<DtlsHandshakeMessageFragment> getReceivedFragments() {
-        return receivedFragments;
-    }
-
-    @Override
-    public List<ProtocolMessage<?>> getSendMessages() {
-        return sendMessages;
-    }
-
-    @Override
-    public List<Record> getSendRecords() {
-        return sendRecords;
-    }
-
-    @Override
-    public List<DtlsHandshakeMessageFragment> getSendFragments() {
-        return sendFragments;
-    }
-
-    public List<ProtocolMessage<?>> getMessages() {
-        return messages;
-    }
-
-    public void setMessages(List<ProtocolMessage<?>> messages) {
-        this.messages = messages;
-    }
-
-    public void setMessages(ProtocolMessage<?>... messages) {
-        this.messages = new ArrayList<>(Arrays.asList(messages));
-    }
-
-    @Override
-    public int hashCode() {
-        int hash = 7;
-        hash = 89 * hash + Objects.hashCode(this.receiveFromAlias);
-        hash = 89 * hash + Objects.hashCode(this.forwardToAlias);
-        hash = 89 * hash + Objects.hashCode(this.executedAsPlanned);
-        hash = 89 * hash + Objects.hashCode(this.receivedMessages);
-        hash = 89 * hash + Objects.hashCode(this.receivedRecords);
-        hash = 89 * hash + Objects.hashCode(this.receivedFragments);
-        hash = 89 * hash + Objects.hashCode(this.sendMessages);
-        hash = 89 * hash + Objects.hashCode(this.sendRecords);
-        hash = 89 * hash + Objects.hashCode(this.messages);
-        hash = 89 * hash + Objects.hashCode(this.records);
-        hash = 89 * hash + Objects.hashCode(this.fragments);
-        return hash;
-    }
-
-    /**
-     * TODO: the equals methods for message/record actions and similar classes would require that
-     * messages and records implement equals for a proper implementation. The present approach is
-     * not satisfying.
-     */
-    @Override
-    public boolean equals(Object obj) {
-        if (this == obj) {
-            return true;
-        }
-        if (obj == null) {
-            return false;
-        }
-        if (getClass() != obj.getClass()) {
-            return false;
-        }
-        final ForwardMessagesAction other = (ForwardMessagesAction) obj;
-        if (!Objects.equals(this.receiveFromAlias, other.receiveFromAlias)) {
-            return false;
-        }
-        if (!Objects.equals(this.forwardToAlias, other.forwardToAlias)) {
-            return false;
-        }
-        if (!Objects.equals(this.executedAsPlanned, other.executedAsPlanned)) {
-            return false;
-        }
-        if (!checkMessageListsEquals(this.receivedMessages, other.receivedMessages)) {
-            return false;
-        }
-        if (!Objects.equals(this.receivedRecords, other.receivedRecords)) {
-            return false;
-        }
-        if (!Objects.equals(this.receivedFragments, other.receivedFragments)) {
-            return false;
-        }
-        if (!checkMessageListsEquals(this.sendMessages, other.sendMessages)) {
-            return false;
-        }
-        if (!Objects.equals(this.sendRecords, other.sendRecords)) {
-            return false;
-        }
-        if (!Objects.equals(this.sendFragments, other.sendFragments)) {
-            return false;
-        }
-        if (!checkMessageListsEquals(this.messages, other.messages)) {
-            return false;
-        }
-        return Objects.equals(this.records, other.records);
-    }
-
-    @Override
-    public Set<String> getAllAliases() {
-        Set<String> aliases = new LinkedHashSet<>();
-        aliases.add(forwardToAlias);
-        aliases.add(receiveFromAlias);
-        return aliases;
-    }
-
-    @Override
-    public void assertAliasesSetProperly() throws ConfigurationException {
-        if ((receiveFromAlias == null) || (receiveFromAlias.isEmpty())) {
-            throw new ActionExecutionException(
-                    "Can't execute "
-                            + this.getClass().getSimpleName()
-                            + " with empty receive alias (if using XML: add <from/>)");
-        }
-        if ((forwardToAlias == null) || (forwardToAlias.isEmpty())) {
-            throw new ActionExecutionException(
-                    "Can't execute "
-                            + this.getClass().getSimpleName()
-                            + " with empty forward alias (if using XML: add <to/>)");
-        }
-    }
-
-    public String getReadableString(List<ProtocolMessage<?>> messages) {
-        return getReadableString(messages, false);
-    }
-
-    public String getReadableString(List<ProtocolMessage<?>> messages, Boolean verbose) {
-        StringBuilder builder = new StringBuilder();
-        if (messages == null) {
-            return builder.toString();
-        }
-        for (ProtocolMessage<?> message : messages) {
-            if (verbose) {
-                builder.append(message.toString());
-            } else {
-                builder.append(message.toCompactString());
-=======
     public List<ProtocolMessage> getExpectedMessages() {
         return expectedMessages;
     }
@@ -486,7 +71,6 @@
             for (ProtocolMessage message : getReceivedMessages()) {
                 sb.append(message.toCompactString());
                 sb.append(", ");
->>>>>>> 4e5ec4e2
             }
         } else {
             sb.append(" (no messages set)");
@@ -507,32 +91,6 @@
     }
 
     @Override
-<<<<<<< HEAD
-    public List<ProtocolMessageType> getGoingToReceiveProtocolMessageTypes() {
-        if (this.messages == null) {
-            return new ArrayList<>();
-        }
-
-        List<ProtocolMessageType> types = new ArrayList<>();
-        for (ProtocolMessage<?> msg : messages) {
-            types.add(msg.getProtocolMessageType());
-        }
-        return types;
-    }
-
-    @Override
-    public List<HandshakeMessageType> getGoingToReceiveHandshakeMessageTypes() {
-        if (this.messages == null) {
-            return new ArrayList<>();
-        }
-
-        List<HandshakeMessageType> types = new ArrayList<>();
-        for (ProtocolMessage<?> msg : messages) {
-            if (!(msg instanceof HandshakeMessage)) {
-                continue;
-            }
-            types.add(((HandshakeMessage<?>) msg).getHandshakeMessageType());
-=======
     protected List<LayerConfiguration<?>> createReceiveConfiguration(State state) {
         TlsContext tlsContext = state.getTlsContext(getReceiveFromAlias());
         List<LayerConfiguration<?>> configurationList = new LinkedList<>();
@@ -544,32 +102,125 @@
     }
 
     @Override
-    protected List<LayerConfiguration<?>> createSendConfiguration(
-            State state, LayerStackProcessingResult receivedResult) {
-        TlsContext tlsContext = state.getTlsContext(getForwardToAlias());
-        List<ProtocolMessage> receivedMessages = getReceivedMessages();
-        for (ProtocolMessage message : receivedMessages) {
-            message.setShouldPrepareDefault(
-                    false); // Do not recompute the messages on the message layer
->>>>>>> 4e5ec4e2
-        }
-
-<<<<<<< HEAD
+    public void normalize(TlsAction defaultAction) {
+        super.normalize(defaultAction);
+        initEmptyLists();
+    }
+
+    @Override
+    public void filter() {
+        super.filter();
+        stripEmptyLists();
+    }
+
+    @Override
+    public void filter(TlsAction defaultAction) {
+        super.filter(defaultAction);
+        stripEmptyLists();
+    }
+
+    private void stripEmptyLists() {
+        if (messages == null || messages.isEmpty()) {
+            messages = null;
+        }
+        if (records == null || records.isEmpty()) {
+            records = null;
+        }
+        if (fragments == null || fragments.isEmpty()) {
+            fragments = null;
+        }
+        if (receivedMessages == null || receivedMessages.isEmpty()) {
+            receivedMessages = null;
+        }
+        if (receivedRecords == null || receivedRecords.isEmpty()) {
+            receivedRecords = null;
+        }
+        if (receivedFragments == null || receivedFragments.isEmpty()) {
+            receivedFragments = null;
+        }
+        if (sendMessages == null || sendMessages.isEmpty()) {
+            sendMessages = null;
+        }
+        if (sendRecords == null || sendRecords.isEmpty()) {
+            sendRecords = null;
+        }
+        if (sendFragments == null || sendFragments.isEmpty()) {
+            sendFragments = null;
+        }
+    }
+
+    private void initEmptyLists() {
+        if (messages == null) {
+            messages = new ArrayList<>();
+        }
+        if (records == null) {
+            records = new ArrayList<>();
+        }
+        if (fragments == null) {
+            fragments = new ArrayList<>();
+        }
+        if (receivedMessages == null) {
+            receivedMessages = new ArrayList<>();
+        }
+        if (receivedRecords == null) {
+            receivedRecords = new ArrayList<>();
+        }
+        if (receivedFragments == null) {
+            receivedFragments = new ArrayList<>();
+        }
+        if (sendMessages == null) {
+            sendMessages = new ArrayList<>();
+        }
+        if (sendRecords == null) {
+            sendRecords = new ArrayList<>();
+        }
+        if (sendFragments == null) {
+            sendFragments = new ArrayList<>();
+        }
+    }
+
+    @Override
+    public List<ProtocolMessageType> getGoingToReceiveProtocolMessageTypes() {
+        if (this.messages == null) {
+            return new ArrayList<>();
+        }
+
+        List<ProtocolMessageType> types = new ArrayList<>();
+        for (ProtocolMessage msg : messages) {
+            types.add(msg.getProtocolMessageType());
+        }
+        return types;
+    }
+
+    @Override
+    public List<HandshakeMessageType> getGoingToReceiveHandshakeMessageTypes() {
+        if (this.messages == null) {
+            return new ArrayList<>();
+        }
+
+        List<HandshakeMessageType> types = new ArrayList<>();
+        for (ProtocolMessage msg : messages) {
+            if (!(msg instanceof HandshakeMessage)) {
+                continue;
+            }
+            types.add(((HandshakeMessage) msg).getHandshakeMessageType());
+        }
+        return types;
+    }
+
+    @Override
+    public List<ProtocolMessageType> getGoingToSendProtocolMessageTypes() {
+        return this.getGoingToReceiveProtocolMessageTypes();
+    }
+
     @Override
     public List<HandshakeMessageType> getGoingToSendHandshakeMessageTypes() {
         return this.getGoingToReceiveHandshakeMessageTypes();
     }
 
     @Override
-    public List<HttpMessage<?>> getReceivedHttpMessages() {
+    public List<HttpMessage> getReceivedHttpMessages() {
         // ForwardMessages should not interfere with messages above TLS
         return new LinkedList<>();
-=======
-        List<LayerConfiguration<?>> configurationList = new LinkedList<>();
-        configurationList.add(
-                new SpecificSendLayerConfiguration<>(ImplementedLayers.MESSAGE, receivedMessages));
-        return ActionHelperUtil.sortAndAddOptions(
-                tlsContext.getLayerStack(), true, getActionOptions(), configurationList);
->>>>>>> 4e5ec4e2
     }
 }