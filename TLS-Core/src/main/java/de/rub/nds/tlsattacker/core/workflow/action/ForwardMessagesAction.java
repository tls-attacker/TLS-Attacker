--- conflicted
+++ resolved
@@ -616,11 +616,7 @@
 
         List<HandshakeMessageType> types = new ArrayList<>();
         for (ProtocolMessage msg : messages) {
-<<<<<<< HEAD
-            if (!msg.isHandshakeMessage()) {
-=======
-            if (!(msg instanceof HandshakeMessage))
->>>>>>> 31017caf
+            if (!(msg instanceof HandshakeMessage)) {
                 continue;
             }
             types.add(((HandshakeMessage) msg).getHandshakeMessageType());
