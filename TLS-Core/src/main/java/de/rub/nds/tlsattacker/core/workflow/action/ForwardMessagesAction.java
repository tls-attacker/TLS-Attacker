/*
 * TLS-Attacker - A Modular Penetration Testing Framework for TLS
 *
 * Copyright 2014-2023 Ruhr University Bochum, Paderborn University, and Hackmanit GmbH
 *
 * Licensed under Apache License, Version 2.0
 * http://www.apache.org/licenses/LICENSE-2.0.txt
 */
package de.rub.nds.tlsattacker.core.workflow.action;

import de.rub.nds.modifiablevariable.HoldsModifiableVariable;
import de.rub.nds.tlsattacker.core.connection.AliasedConnection;
import de.rub.nds.tlsattacker.core.constants.HandshakeMessageType;
import de.rub.nds.tlsattacker.core.constants.ProtocolMessageType;
import de.rub.nds.tlsattacker.core.exceptions.ActionExecutionException;
import de.rub.nds.tlsattacker.core.exceptions.ConfigurationException;
import de.rub.nds.tlsattacker.core.http.HttpMessage;
import de.rub.nds.tlsattacker.core.layer.*;
import de.rub.nds.tlsattacker.core.layer.constant.ImplementedLayers;
import de.rub.nds.tlsattacker.core.layer.context.TlsContext;
import de.rub.nds.tlsattacker.core.layer.data.Handler;
import de.rub.nds.tlsattacker.core.protocol.ProtocolMessage;
<<<<<<< HEAD
import de.rub.nds.tlsattacker.core.protocol.message.DtlsHandshakeMessageFragment;
import de.rub.nds.tlsattacker.core.protocol.message.HandshakeMessage;
=======
import de.rub.nds.tlsattacker.core.protocol.ProtocolMessageHandler;
import de.rub.nds.tlsattacker.core.protocol.message.DtlsHandshakeMessageFragment;
import de.rub.nds.tlsattacker.core.protocol.message.HandshakeMessage;
import de.rub.nds.tlsattacker.core.protocol.message.TlsMessage;
import de.rub.nds.tlsattacker.core.record.AbstractRecord;
import de.rub.nds.tlsattacker.core.record.BlobRecord;
>>>>>>> 9654fc35
import de.rub.nds.tlsattacker.core.record.Record;
import de.rub.nds.tlsattacker.core.state.State;
import jakarta.xml.bind.annotation.XmlElement;
import jakarta.xml.bind.annotation.XmlElementRef;
import jakarta.xml.bind.annotation.XmlElementWrapper;
import jakarta.xml.bind.annotation.XmlElements;
import jakarta.xml.bind.annotation.XmlRootElement;
import jakarta.xml.bind.annotation.XmlTransient;
import java.io.IOException;
import java.util.ArrayList;
import java.util.Arrays;
import java.util.Collections;
import java.util.HashSet;
import java.util.LinkedHashSet;
import java.util.LinkedList;
import java.util.List;
import java.util.Objects;
import java.util.Set;
import org.apache.logging.log4j.LogManager;
import org.apache.logging.log4j.Logger;

@XmlRootElement(name = "ForwardMessages")
public class ForwardMessagesAction extends TlsAction implements ReceivingAction, SendingAction {

    private static final Logger LOGGER = LogManager.getLogger();

    @XmlElement(name = "from")
    protected String receiveFromAlias = null;

    @XmlElement(name = "to")
    protected String forwardToAlias = null;

    @XmlTransient protected Boolean executedAsPlanned = false;

    /** If you want true here, use the more verbose ForwardMessagesWithPrepareAction. */
    @XmlTransient protected Boolean withPrepare = false;

    @HoldsModifiableVariable @XmlElementWrapper @XmlElementRef
    protected List<ProtocolMessage> receivedMessages;

    @HoldsModifiableVariable
    @XmlElementWrapper
    @XmlElements(value = {@XmlElement(type = Record.class, name = "Record")})
    protected List<Record> receivedRecords;

    @HoldsModifiableVariable
    @XmlElementWrapper
    @XmlElements(
            value = {@XmlElement(type = DtlsHandshakeMessageFragment.class, name = "DtlsFragment")})
    protected List<DtlsHandshakeMessageFragment> receivedFragments;

    @XmlElementWrapper @HoldsModifiableVariable @XmlElementRef
    protected List<ProtocolMessage> messages;

    @HoldsModifiableVariable
    @XmlElementWrapper
    @XmlElements(value = {@XmlElement(type = Record.class, name = "Record")})
    protected List<Record> records;

    @HoldsModifiableVariable
    @XmlElementWrapper
    @XmlElements(
            value = {@XmlElement(type = DtlsHandshakeMessageFragment.class, name = "DtlsFragment")})
    protected List<DtlsHandshakeMessageFragment> fragments;

    @HoldsModifiableVariable @XmlElementWrapper @XmlElementRef
    protected List<ProtocolMessage> sendMessages;

    @HoldsModifiableVariable
    @XmlElementWrapper
    @XmlElements(value = {@XmlElement(type = Record.class, name = "Record")})
    protected List<Record> sendRecords;

    @HoldsModifiableVariable
    @XmlElementWrapper
    @XmlElements(
            value = {@XmlElement(type = DtlsHandshakeMessageFragment.class, name = "DtlsFragment")})
    protected List<DtlsHandshakeMessageFragment> sendFragments;

    public ForwardMessagesAction() {}

    public ForwardMessagesAction(
            String receiveFromAlias, String forwardToAlias, List<ProtocolMessage> messages) {
        this.messages = messages;
        this.receiveFromAlias = receiveFromAlias;
        this.forwardToAlias = forwardToAlias;
    }

    public ForwardMessagesAction(
            String receiveFromAlias, String forwardToAlias, ProtocolMessage... messages) {
        this(receiveFromAlias, forwardToAlias, new ArrayList<>(Arrays.asList(messages)));
    }

    public void setReceiveFromAlias(String receiveFromAlias) {
        this.receiveFromAlias = receiveFromAlias;
    }

    public void setForwardToAlias(String forwardToAlias) {
        this.forwardToAlias = forwardToAlias;
    }

    @Override
<<<<<<< HEAD
    public void execute(State state) throws ActionExecutionException {
=======
    public void execute(State state) throws WorkflowExecutionException {
        executedAsPlanned = true;
>>>>>>> 9654fc35
        if (isExecuted()) {
            throw new ActionExecutionException("Action already executed!");
        }

        assertAliasesSetProperly();

        TlsContext receiveFromCtx = state.getContext(receiveFromAlias).getTlsContext();
        TlsContext forwardToCtx = state.getContext(forwardToAlias).getTlsContext();

        receiveMessages(receiveFromCtx);
        applyMessages(receiveFromCtx, forwardToCtx);
        forwardMessages(forwardToCtx);
        setExecuted(true);
    }

    void receiveMessages(TlsContext receiveFromContext) {
        LOGGER.debug("Receiving Messages...");
        LayerStack layerStack = receiveFromContext.getLayerStack();

        LayerConfiguration messageConfiguration =
                new SpecificReceiveLayerConfiguration(ImplementedLayers.MESSAGE, messages);

        List<LayerConfiguration> layerConfigurationList =
                sortLayerConfigurations(layerStack, messageConfiguration);
        LayerStackProcessingResult processingResult;
        processingResult = layerStack.receiveData(layerConfigurationList);
        receivedMessages =
                new ArrayList<>(
                        processingResult
                                .getResultForLayer(ImplementedLayers.MESSAGE)
                                .getUsedContainers());
        if (receiveFromContext.getChooser().getSelectedProtocolVersion().isDTLS()) {
            receivedFragments =
                    new ArrayList<>(
                            processingResult
                                    .getResultForLayer(ImplementedLayers.DTLS_FRAGMENT)
                                    .getUsedContainers());
        }
        receivedRecords =
                new ArrayList<>(
                        processingResult
                                .getResultForLayer(ImplementedLayers.RECORD)
                                .getUsedContainers());
        String expected = getReadableString(receivedMessages);
        LOGGER.debug("Receive Expected (" + receiveFromAlias + "): " + expected);
        String received = getReadableString(receivedMessages);
        LOGGER.info("Received Messages (" + receiveFromAlias + "): " + received);
        executedAsPlanned = checkMessageListsEquals(messages, receivedMessages);
    }

<<<<<<< HEAD
    /**
     * Apply the contents of the messages to the given TLS context.
     *
     * @param ctx
     */
    private void applyMessages(TlsContext ctx) {
        for (ProtocolMessage msg : receivedMessages) {
            LOGGER.debug("Applying " + msg.toCompactString() + " to forward context " + ctx);
            Handler h = msg.getHandler(ctx);
=======
    /** Apply the contents of the messages to the given TLS context. */
    private void applyMessages(TlsContext sourceContext, TlsContext destinationContext) {
        // When we forward messages and apply them to the context, we have to pretend we
        // are the peer of the context
        AliasedConnection realDestinationConnection = destinationContext.getConnection();
        destinationContext.setTalkingConnectionEndType(
                realDestinationConnection.getLocalConnectionEndType());

        for (ProtocolMessage msg : receivedMessages) {
            LOGGER.debug(
                    "Applying "
                            + msg.toCompactString()
                            + " to forward context "
                            + destinationContext);
            ProtocolMessageHandler<ProtocolMessage> h = msg.getHandler(destinationContext);
>>>>>>> 9654fc35
            h.adjustContext(msg);
        }
    }

    private void forwardMessages(TlsContext forwardToCtx) {
        LOGGER.info(
                "Forwarding messages ("
                        + forwardToAlias
                        + "): "
                        + getReadableString(receivedMessages));
        try {
            LayerStack layerStack = forwardToCtx.getLayerStack();

            LayerConfiguration dtlsConfiguration =
                    new SpecificSendLayerConfiguration<>(
                            ImplementedLayers.DTLS_FRAGMENT, receivedFragments);
            LayerConfiguration messageConfiguration =
                    new SpecificSendLayerConfiguration<>(
                            ImplementedLayers.MESSAGE, receivedMessages);
            LayerConfiguration recordConfiguration =
                    new SpecificSendLayerConfiguration<>(ImplementedLayers.RECORD, receivedRecords);

            List<LayerConfiguration> layerConfigurationList =
                    sortLayerConfigurations(
                            layerStack,
                            dtlsConfiguration,
                            messageConfiguration,
                            recordConfiguration);
            LayerStackProcessingResult processingResult =
                    layerStack.sendData(layerConfigurationList);

            sendMessages =
                    new ArrayList<>(
                            processingResult
                                    .getResultForLayer(ImplementedLayers.MESSAGE)
                                    .getUsedContainers());
            if (forwardToCtx.getChooser().getSelectedProtocolVersion().isDTLS()) {
                sendFragments =
                        new ArrayList<>(
                                processingResult
                                        .getResultForLayer(ImplementedLayers.DTLS_FRAGMENT)
                                        .getUsedContainers());
            }
            sendRecords =
                    new ArrayList<>(
                            processingResult
                                    .getResultForLayer(ImplementedLayers.RECORD)
                                    .getUsedContainers());

            executedAsPlanned = checkMessageListsEquals(sendMessages, receivedMessages);

            setExecuted(true);
        } catch (IOException e) {
            LOGGER.debug(e);
            executedAsPlanned = false;
            setExecuted(false);
        }
    }

    public String getReceiveFromAlias() {
        return receiveFromAlias;
    }

    public String getForwardToAlias() {
        return forwardToAlias;
    }

    // TODO: yes, the correct way would be implement equals() for all
    // ProtocolMessages...
    private boolean checkMessageListsEquals(
            List<ProtocolMessage> expectedMessages, List<ProtocolMessage> actualMessages) {
        boolean actualEmpty = true;
        boolean expectedEmpty = true;
        if (actualMessages != null && !actualMessages.isEmpty()) {
            actualEmpty = false;
        }
        if (expectedMessages != null && !expectedMessages.isEmpty()) {
            expectedEmpty = false;
        }
        if (actualEmpty == expectedEmpty) {
            return true;
        }
        if (actualEmpty != expectedEmpty) {
            return false;
        }
        if (actualMessages.size() != expectedMessages.size()) {
            return false;
        } else {
            for (int i = 0; i < actualMessages.size(); i++) {
                if (!actualMessages.get(i).getClass().equals(expectedMessages.get(i).getClass())) {
                    return false;
                }
            }
        }
        return true;
    }

    @Override
    public boolean executedAsPlanned() {
        return executedAsPlanned;
    }

    @Override
    public void reset() {
        receivedMessages = null;
        receivedRecords = null;
        receivedFragments = null;
        sendMessages = null;
        sendRecords = null;
        sendFragments = null;
        executedAsPlanned = false;
        setExecuted(null);
    }

    @Override
    public List<ProtocolMessage> getReceivedMessages() {
        return receivedMessages;
    }

    @Override
    public List<Record> getReceivedRecords() {
        return receivedRecords;
    }

    @Override
    public List<DtlsHandshakeMessageFragment> getReceivedFragments() {
        return receivedFragments;
    }

    @Override
    public List<ProtocolMessage> getSendMessages() {
        return sendMessages;
    }

    @Override
    public List<Record> getSendRecords() {
        return sendRecords;
    }

    @Override
    public List<DtlsHandshakeMessageFragment> getSendFragments() {
        return sendFragments;
    }

    public List<ProtocolMessage> getMessages() {
        return messages;
    }

    public void setMessages(List<ProtocolMessage> messages) {
        this.messages = messages;
    }

    public void setMessages(ProtocolMessage... messages) {
        this.messages = new ArrayList(Arrays.asList(messages));
    }

    @Override
    public int hashCode() {
        int hash = 7;
        hash = 89 * hash + Objects.hashCode(this.receiveFromAlias);
        hash = 89 * hash + Objects.hashCode(this.forwardToAlias);
        hash = 89 * hash + Objects.hashCode(this.executedAsPlanned);
        hash = 89 * hash + Objects.hashCode(this.receivedMessages);
        hash = 89 * hash + Objects.hashCode(this.receivedRecords);
        hash = 89 * hash + Objects.hashCode(this.receivedFragments);
        hash = 89 * hash + Objects.hashCode(this.sendMessages);
        hash = 89 * hash + Objects.hashCode(this.sendRecords);
        hash = 89 * hash + Objects.hashCode(this.messages);
        hash = 89 * hash + Objects.hashCode(this.records);
        hash = 89 * hash + Objects.hashCode(this.fragments);
        return hash;
    }

    /**
     * TODO: the equals methods for message/record actions and similar classes would require that
     * messages and records implement equals for a proper implementation. The present approach is
     * not satisfying.
     */
    @Override
    public boolean equals(Object obj) {
        if (this == obj) {
            return true;
        }
        if (obj == null) {
            return false;
        }
        if (getClass() != obj.getClass()) {
            return false;
        }
        final ForwardMessagesAction other = (ForwardMessagesAction) obj;
        if (!Objects.equals(this.receiveFromAlias, other.receiveFromAlias)) {
            return false;
        }
        if (!Objects.equals(this.forwardToAlias, other.forwardToAlias)) {
            return false;
        }
        if (!Objects.equals(this.executedAsPlanned, other.executedAsPlanned)) {
            return false;
        }
        if (!checkMessageListsEquals(this.receivedMessages, other.receivedMessages)) {
            return false;
        }
        if (!Objects.equals(this.receivedRecords, other.receivedRecords)) {
            return false;
        }
        if (!Objects.equals(this.receivedFragments, other.receivedFragments)) {
            return false;
        }
        if (!checkMessageListsEquals(this.sendMessages, other.sendMessages)) {
            return false;
        }
        if (!Objects.equals(this.sendRecords, other.sendRecords)) {
            return false;
        }
        if (!Objects.equals(this.sendFragments, other.sendFragments)) {
            return false;
        }
        if (!checkMessageListsEquals(this.messages, other.messages)) {
            return false;
        }
        return Objects.equals(this.records, other.records);
    }

    @Override
    public Set<String> getAllAliases() {
        Set<String> aliases = new LinkedHashSet<>();
        aliases.add(forwardToAlias);
        aliases.add(receiveFromAlias);
        return aliases;
    }

    @Override
    public void assertAliasesSetProperly() throws ConfigurationException {
        if ((receiveFromAlias == null) || (receiveFromAlias.isEmpty())) {
            throw new ActionExecutionException(
                    "Can't execute "
                            + this.getClass().getSimpleName()
                            + " with empty receive alias (if using XML: add <from/>)");
        }
        if ((forwardToAlias == null) || (forwardToAlias.isEmpty())) {
            throw new ActionExecutionException(
                    "Can't execute "
                            + this.getClass().getSimpleName()
                            + " with empty forward alias (if using XML: add <to/>)");
        }
    }

    public String getReadableString(List<ProtocolMessage> messages) {
        return getReadableString(messages, false);
    }

    public String getReadableString(List<ProtocolMessage> messages, Boolean verbose) {
        StringBuilder builder = new StringBuilder();
        if (messages == null) {
            return builder.toString();
        }
        for (ProtocolMessage message : messages) {
            if (verbose) {
                builder.append(message.toString());
            } else {
                builder.append(message.toCompactString());
            }
            if (!message.isRequired()) {
                builder.append("*");
            }
            builder.append(", ");
        }
        return builder.toString();
    }

    @Override
    public void normalize() {
        super.normalize();
        initEmptyLists();
    }

    @Override
    public void normalize(TlsAction defaultAction) {
        super.normalize(defaultAction);
        initEmptyLists();
    }

    @Override
    public void filter() {
        super.filter();
        stripEmptyLists();
    }

    @Override
    public void filter(TlsAction defaultAction) {
        super.filter(defaultAction);
        stripEmptyLists();
    }

    private void stripEmptyLists() {
        if (messages == null || messages.isEmpty()) {
            messages = null;
        }
        if (records == null || records.isEmpty()) {
            records = null;
        }
        if (fragments == null || fragments.isEmpty()) {
            fragments = null;
        }
        if (receivedMessages == null || receivedMessages.isEmpty()) {
            receivedMessages = null;
        }
        if (receivedRecords == null || receivedRecords.isEmpty()) {
            receivedRecords = null;
        }
        if (receivedFragments == null || receivedFragments.isEmpty()) {
            receivedFragments = null;
        }
        if (sendMessages == null || sendMessages.isEmpty()) {
            sendMessages = null;
        }
        if (sendRecords == null || sendRecords.isEmpty()) {
            sendRecords = null;
        }
        if (sendFragments == null || sendFragments.isEmpty()) {
            sendFragments = null;
        }
    }

    private void initEmptyLists() {
        if (messages == null) {
            messages = new ArrayList<>();
        }
        if (records == null) {
            records = new ArrayList<>();
        }
        if (fragments == null) {
            fragments = new ArrayList<>();
        }
        if (receivedMessages == null) {
            receivedMessages = new ArrayList<>();
        }
        if (receivedRecords == null) {
            receivedRecords = new ArrayList<>();
        }
        if (receivedFragments == null) {
            receivedFragments = new ArrayList<>();
        }
        if (sendMessages == null) {
            sendMessages = new ArrayList<>();
        }
        if (sendRecords == null) {
            sendRecords = new ArrayList<>();
        }
        if (sendFragments == null) {
            sendFragments = new ArrayList<>();
        }
    }

    @Override
    public List<ProtocolMessageType> getGoingToReceiveProtocolMessageTypes() {
        if (this.messages == null) {
            return new ArrayList<>();
        }

        List<ProtocolMessageType> types = new ArrayList<>();
        for (ProtocolMessage msg : messages) {
            types.add(msg.getProtocolMessageType());
        }
        return types;
    }

    @Override
    public List<HandshakeMessageType> getGoingToReceiveHandshakeMessageTypes() {
        if (this.messages == null) {
            return new ArrayList<>();
        }

        List<HandshakeMessageType> types = new ArrayList<>();
        for (ProtocolMessage msg : messages) {
            if (!(msg instanceof HandshakeMessage)) {
                continue;
            }
            types.add(((HandshakeMessage) msg).getHandshakeMessageType());
        }
        return types;
    }

    @Override
    public List<ProtocolMessageType> getGoingToSendProtocolMessageTypes() {
        return this.getGoingToReceiveProtocolMessageTypes();
    }

    @Override
    public List<HandshakeMessageType> getGoingToSendHandshakeMessageTypes() {
        return this.getGoingToReceiveHandshakeMessageTypes();
    }

    @Override
<<<<<<< HEAD
    public List<HttpMessage> getReceivedHttpMessages() {
        // ForwardMessages should not interfere with messages above TLS
        return new LinkedList<>();
=======
    public String toString() {
        StringBuilder sb = new StringBuilder("Forward Messages Action:\n");
        sb.append("Receive from alias: ").append(receiveFromAlias).append("\n");
        sb.append("\tExpected:");
        if ((messages != null)) {
            for (ProtocolMessage message : messages) {
                sb.append(message.toCompactString());
                sb.append(", ");
            }
        } else {
            sb.append(" (no messages set)");
        }
        sb.append("\n\tActual:");
        if ((receivedMessages != null) && (!receivedMessages.isEmpty())) {
            for (ProtocolMessage message : receivedMessages) {
                sb.append(message.toCompactString());
                sb.append(", ");
            }
        } else {
            sb.append(" (no messages set)");
        }
        sb.append("\n");
        sb.append("Forwarded to alias: ").append(forwardToAlias).append("\n");
        if (sendMessages != null) {
            sb.append("\t");
            for (ProtocolMessage message : sendMessages) {
                sb.append(message.toCompactString());
                sb.append(", ");
            }
            sb.append("\n");
        } else {
            sb.append("null (no messages set)");
        }
        return sb.toString();
    }

    @Override
    public Set<String> getAllSendingAliases() {
        return new HashSet<>(Collections.singleton(forwardToAlias));
    }

    @Override
    public Set<String> getAllReceivingAliases() {
        return new HashSet<>(Collections.singleton(receiveFromAlias));
>>>>>>> 9654fc35
    }
}<|MERGE_RESOLUTION|>--- conflicted
+++ resolved
@@ -20,17 +20,8 @@
 import de.rub.nds.tlsattacker.core.layer.context.TlsContext;
 import de.rub.nds.tlsattacker.core.layer.data.Handler;
 import de.rub.nds.tlsattacker.core.protocol.ProtocolMessage;
-<<<<<<< HEAD
 import de.rub.nds.tlsattacker.core.protocol.message.DtlsHandshakeMessageFragment;
 import de.rub.nds.tlsattacker.core.protocol.message.HandshakeMessage;
-=======
-import de.rub.nds.tlsattacker.core.protocol.ProtocolMessageHandler;
-import de.rub.nds.tlsattacker.core.protocol.message.DtlsHandshakeMessageFragment;
-import de.rub.nds.tlsattacker.core.protocol.message.HandshakeMessage;
-import de.rub.nds.tlsattacker.core.protocol.message.TlsMessage;
-import de.rub.nds.tlsattacker.core.record.AbstractRecord;
-import de.rub.nds.tlsattacker.core.record.BlobRecord;
->>>>>>> 9654fc35
 import de.rub.nds.tlsattacker.core.record.Record;
 import de.rub.nds.tlsattacker.core.state.State;
 import jakarta.xml.bind.annotation.XmlElement;
@@ -133,12 +124,8 @@
     }
 
     @Override
-<<<<<<< HEAD
     public void execute(State state) throws ActionExecutionException {
-=======
-    public void execute(State state) throws WorkflowExecutionException {
         executedAsPlanned = true;
->>>>>>> 9654fc35
         if (isExecuted()) {
             throw new ActionExecutionException("Action already executed!");
         }
@@ -189,17 +176,6 @@
         executedAsPlanned = checkMessageListsEquals(messages, receivedMessages);
     }
 
-<<<<<<< HEAD
-    /**
-     * Apply the contents of the messages to the given TLS context.
-     *
-     * @param ctx
-     */
-    private void applyMessages(TlsContext ctx) {
-        for (ProtocolMessage msg : receivedMessages) {
-            LOGGER.debug("Applying " + msg.toCompactString() + " to forward context " + ctx);
-            Handler h = msg.getHandler(ctx);
-=======
     /** Apply the contents of the messages to the given TLS context. */
     private void applyMessages(TlsContext sourceContext, TlsContext destinationContext) {
         // When we forward messages and apply them to the context, we have to pretend we
@@ -215,7 +191,6 @@
                             + " to forward context "
                             + destinationContext);
             ProtocolMessageHandler<ProtocolMessage> h = msg.getHandler(destinationContext);
->>>>>>> 9654fc35
             h.adjustContext(msg);
         }
     }
@@ -610,11 +585,11 @@
     }
 
     @Override
-<<<<<<< HEAD
     public List<HttpMessage> getReceivedHttpMessages() {
         // ForwardMessages should not interfere with messages above TLS
         return new LinkedList<>();
-=======
+    }
+    
     public String toString() {
         StringBuilder sb = new StringBuilder("Forward Messages Action:\n");
         sb.append("Receive from alias: ").append(receiveFromAlias).append("\n");
@@ -659,6 +634,5 @@
     @Override
     public Set<String> getAllReceivingAliases() {
         return new HashSet<>(Collections.singleton(receiveFromAlias));
->>>>>>> 9654fc35
     }
 }