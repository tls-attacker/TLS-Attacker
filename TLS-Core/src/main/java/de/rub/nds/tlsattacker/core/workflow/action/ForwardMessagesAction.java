--- conflicted
+++ resolved
@@ -13,27 +13,16 @@
 import de.rub.nds.tlsattacker.core.constants.ProtocolMessageType;
 import de.rub.nds.tlsattacker.core.exceptions.ActionExecutionException;
 import de.rub.nds.tlsattacker.core.exceptions.ConfigurationException;
-<<<<<<< HEAD
-import de.rub.nds.tlsattacker.core.exceptions.WorkflowExecutionException;
-=======
 import de.rub.nds.tlsattacker.core.http.HttpMessage;
 import de.rub.nds.tlsattacker.core.layer.*;
 import de.rub.nds.tlsattacker.core.layer.constant.ImplementedLayers;
 import de.rub.nds.tlsattacker.core.layer.context.TlsContext;
->>>>>>> 6e7968dd
 import de.rub.nds.tlsattacker.core.protocol.ProtocolMessage;
 import de.rub.nds.tlsattacker.core.protocol.ProtocolMessageHandler;
 import de.rub.nds.tlsattacker.core.protocol.message.DtlsHandshakeMessageFragment;
 import de.rub.nds.tlsattacker.core.protocol.message.HandshakeMessage;
 import de.rub.nds.tlsattacker.core.record.Record;
 import de.rub.nds.tlsattacker.core.state.State;
-<<<<<<< HEAD
-import de.rub.nds.tlsattacker.core.state.TlsContext;
-import de.rub.nds.tlsattacker.core.workflow.action.executor.MessageActionResult;
-import de.rub.nds.tlsattacker.core.workflow.action.executor.ReceiveMessageHelper;
-import de.rub.nds.tlsattacker.core.workflow.action.executor.SendMessageHelper;
-=======
->>>>>>> 6e7968dd
 import jakarta.xml.bind.annotation.XmlElement;
 import jakarta.xml.bind.annotation.XmlElementRef;
 import jakarta.xml.bind.annotation.XmlElementWrapper;
@@ -62,109 +51,73 @@
     @XmlElement(name = "to")
     protected String forwardToAlias = null;
 
-    @XmlTransient protected Boolean executedAsPlanned = null;
-
-    /** If you want true here, use the more verbose ForwardMessagesWithPrepareAction. */
-    @XmlTransient protected Boolean withPrepare = false;
-
-    @HoldsModifiableVariable @XmlElementWrapper @XmlElementRef
+    @XmlTransient
+    protected Boolean executedAsPlanned = null;
+
+    /**
+     * If you want true here, use the more verbose
+     * ForwardMessagesWithPrepareAction.
+     */
+    @XmlTransient
+    protected Boolean withPrepare = false;
+
+    @HoldsModifiableVariable
+    @XmlElementWrapper
+    @XmlElementRef
     protected List<ProtocolMessage> receivedMessages;
 
     @HoldsModifiableVariable
     @XmlElementWrapper
-<<<<<<< HEAD
+    @XmlElements(value = {
+        @XmlElement(type = Record.class, name = "Record")})
+    protected List<Record> receivedRecords;
+
+    @HoldsModifiableVariable
+    @XmlElementWrapper
     @XmlElements(
             value = {
-                @XmlElement(type = Record.class, name = "Record"),
-                @XmlElement(type = BlobRecord.class, name = "BlobRecord")
-            })
-    protected List<AbstractRecord> receivedRecords;
-=======
-    @XmlElements(value = {@XmlElement(type = Record.class, name = "Record")})
-    protected List<Record> receivedRecords;
->>>>>>> 6e7968dd
-
-    @HoldsModifiableVariable
-    @XmlElementWrapper
-    @XmlElements(
-            value = {@XmlElement(type = DtlsHandshakeMessageFragment.class, name = "DtlsFragment")})
+                @XmlElement(type = DtlsHandshakeMessageFragment.class, name = "DtlsFragment")})
     protected List<DtlsHandshakeMessageFragment> receivedFragments;
 
-    @XmlElementWrapper @HoldsModifiableVariable @XmlElementRef
+    @XmlElementWrapper
+    @HoldsModifiableVariable
+    @XmlElementRef
     protected List<ProtocolMessage> messages;
 
     @HoldsModifiableVariable
     @XmlElementWrapper
-<<<<<<< HEAD
+    @XmlElements(value = {
+        @XmlElement(type = Record.class, name = "Record")})
+    protected List<Record> records;
+
+    @HoldsModifiableVariable
+    @XmlElementWrapper
     @XmlElements(
             value = {
-                @XmlElement(type = Record.class, name = "Record"),
-                @XmlElement(type = BlobRecord.class, name = "BlobRecord")
-            })
-    protected List<AbstractRecord> records;
-=======
-    @XmlElements(value = {@XmlElement(type = Record.class, name = "Record")})
-    protected List<Record> records;
->>>>>>> 6e7968dd
-
-    @HoldsModifiableVariable
-    @XmlElementWrapper
-    @XmlElements(
-            value = {@XmlElement(type = DtlsHandshakeMessageFragment.class, name = "DtlsFragment")})
+                @XmlElement(type = DtlsHandshakeMessageFragment.class, name = "DtlsFragment")})
     protected List<DtlsHandshakeMessageFragment> fragments;
 
-    @HoldsModifiableVariable @XmlElementWrapper @XmlElementRef
+    @HoldsModifiableVariable
+    @XmlElementWrapper
+    @XmlElementRef
     protected List<ProtocolMessage> sendMessages;
 
     @HoldsModifiableVariable
     @XmlElementWrapper
-<<<<<<< HEAD
+    @XmlElements(value = {
+        @XmlElement(type = Record.class, name = "Record")})
+    protected List<Record> sendRecords;
+
+    @HoldsModifiableVariable
+    @XmlElementWrapper
     @XmlElements(
             value = {
-                @XmlElement(type = Record.class, name = "Record"),
-                @XmlElement(type = BlobRecord.class, name = "BlobRecord")
-            })
-    protected List<AbstractRecord> sendRecords;
-=======
-    @XmlElements(value = {@XmlElement(type = Record.class, name = "Record")})
-    protected List<Record> sendRecords;
->>>>>>> 6e7968dd
-
-    @HoldsModifiableVariable
-    @XmlElementWrapper
-    @XmlElements(
-            value = {@XmlElement(type = DtlsHandshakeMessageFragment.class, name = "DtlsFragment")})
+                @XmlElement(type = DtlsHandshakeMessageFragment.class, name = "DtlsFragment")})
     protected List<DtlsHandshakeMessageFragment> sendFragments;
 
-<<<<<<< HEAD
-    @XmlTransient protected ReceiveMessageHelper receiveMessageHelper;
-
-    @XmlTransient protected SendMessageHelper sendMessageHelper;
-
     public ForwardMessagesAction() {
-        this.receiveMessageHelper = new ReceiveMessageHelper();
-        this.sendMessageHelper = new SendMessageHelper();
-    }
-
-    public ForwardMessagesAction(String receiveFromAlias, String forwardToAlias) {
-        this(receiveFromAlias, forwardToAlias, new ReceiveMessageHelper());
-    }
-
-    /** Allow to pass a fake ReceiveMessageHelper helper for testing. */
-    protected ForwardMessagesAction(
-            String receiveFromAlias,
-            String forwardToAlias,
-            ReceiveMessageHelper receiveMessageHelper) {
-        this.receiveFromAlias = receiveFromAlias;
-        this.forwardToAlias = forwardToAlias;
-        this.receiveMessageHelper = receiveMessageHelper;
-        this.sendMessageHelper = new SendMessageHelper();
-    }
-
-=======
-    public ForwardMessagesAction() {}
-
->>>>>>> 6e7968dd
+    }
+
     public ForwardMessagesAction(
             String receiveFromAlias, String forwardToAlias, List<ProtocolMessage> messages) {
         this.messages = messages;
@@ -204,43 +157,32 @@
 
     void receiveMessages(TlsContext receiveFromContext) {
         LOGGER.debug("Receiving Messages...");
-<<<<<<< HEAD
-        MessageActionResult result = receiveMessageHelper.receiveMessages(messages, receiveFromCtx);
-        receivedRecords = result.getRecordList();
-        receivedMessages = result.getMessageList();
-        if (result.getMessageFragmentList() != null) {
-            receivedFragments = new ArrayList<>(result.getMessageFragmentList());
-        }
-        LOGGER.debug("Received " + result.getRecordList().size() + " records");
-
-=======
         LayerStack layerStack = receiveFromContext.getLayerStack();
 
-        LayerConfiguration messageConfiguration =
-                new SpecificReceiveLayerConfiguration(ImplementedLayers.MESSAGE, messages);
-
-        List<LayerConfiguration> layerConfigurationList =
-                sortLayerConfigurations(layerStack, messageConfiguration);
+        LayerConfiguration messageConfiguration
+                = new SpecificReceiveLayerConfiguration(ImplementedLayers.MESSAGE, messages);
+
+        List<LayerConfiguration> layerConfigurationList
+                = sortLayerConfigurations(layerStack, messageConfiguration);
         LayerStackProcessingResult processingResult;
         processingResult = layerStack.receiveData(layerConfigurationList);
-        receivedMessages =
-                new ArrayList<>(
+        receivedMessages
+                = new ArrayList<>(
                         processingResult
                                 .getResultForLayer(ImplementedLayers.MESSAGE)
                                 .getUsedContainers());
         if (receiveFromContext.getChooser().getSelectedProtocolVersion().isDTLS()) {
-            receivedFragments =
-                    new ArrayList<>(
+            receivedFragments
+                    = new ArrayList<>(
                             processingResult
                                     .getResultForLayer(ImplementedLayers.DTLS_FRAGMENT)
                                     .getUsedContainers());
         }
-        receivedRecords =
-                new ArrayList<>(
+        receivedRecords
+                = new ArrayList<>(
                         processingResult
                                 .getResultForLayer(ImplementedLayers.RECORD)
                                 .getUsedContainers());
->>>>>>> 6e7968dd
         String expected = getReadableString(receivedMessages);
         LOGGER.debug("Receive Expected (" + receiveFromAlias + "): " + expected);
         String received = getReadableString(receivedMessages);
@@ -248,15 +190,11 @@
         executedAsPlanned = checkMessageListsEquals(messages, receivedMessages);
     }
 
-<<<<<<< HEAD
-    /** Apply the contents of the messages to the given TLS context. */
-=======
     /**
      * Apply the contents of the messages to the given TLS context.
      *
      * @param ctx
      */
->>>>>>> 6e7968dd
     private void applyMessages(TlsContext ctx) {
         for (ProtocolMessage msg : receivedMessages) {
             LOGGER.debug("Applying " + msg.toCompactString() + " to forward context " + ctx);
@@ -268,53 +206,40 @@
     private void forwardMessages(TlsContext forwardToCtx) {
         LOGGER.info("Forwarding messages (" + forwardToAlias + "): " + getReadableString(messages));
         try {
-<<<<<<< HEAD
-            MessageActionResult result =
-                    sendMessageHelper.sendMessages(
-                            receivedMessages, null, null, forwardToCtx, withPrepare);
-            sendMessages = result.getMessageList();
-            sendRecords = result.getRecordList();
-            if (result.getMessageFragmentList() != null) {
-                sendFragments = new ArrayList<>(result.getMessageFragmentList());
-            }
-            if (executedAsPlanned) {
-                executedAsPlanned = checkMessageListsEquals(sendMessages, messages);
-=======
             LayerStack layerStack = forwardToCtx.getLayerStack();
 
-            LayerConfiguration dtlsConfiguration =
-                    new SpecificSendLayerConfiguration<>(
+            LayerConfiguration dtlsConfiguration
+                    = new SpecificSendLayerConfiguration<>(
                             ImplementedLayers.DTLS_FRAGMENT, receivedFragments);
-            LayerConfiguration messageConfiguration =
-                    new SpecificSendLayerConfiguration<>(
+            LayerConfiguration messageConfiguration
+                    = new SpecificSendLayerConfiguration<>(
                             ImplementedLayers.MESSAGE, receivedMessages);
-            LayerConfiguration recordConfiguration =
-                    new SpecificSendLayerConfiguration<>(ImplementedLayers.RECORD, receivedRecords);
-
-            List<LayerConfiguration> layerConfigurationList =
-                    sortLayerConfigurations(
+            LayerConfiguration recordConfiguration
+                    = new SpecificSendLayerConfiguration<>(ImplementedLayers.RECORD, receivedRecords);
+
+            List<LayerConfiguration> layerConfigurationList
+                    = sortLayerConfigurations(
                             layerStack,
                             dtlsConfiguration,
                             messageConfiguration,
                             recordConfiguration);
-            LayerStackProcessingResult processingResult =
-                    layerStack.sendData(layerConfigurationList);
-
-            sendMessages =
-                    new ArrayList<>(
+            LayerStackProcessingResult processingResult
+                    = layerStack.sendData(layerConfigurationList);
+
+            sendMessages
+                    = new ArrayList<>(
                             processingResult
                                     .getResultForLayer(ImplementedLayers.MESSAGE)
                                     .getUsedContainers());
             if (forwardToCtx.getChooser().getSelectedProtocolVersion().isDTLS()) {
-                sendFragments =
-                        new ArrayList<>(
+                sendFragments
+                        = new ArrayList<>(
                                 processingResult
                                         .getResultForLayer(ImplementedLayers.DTLS_FRAGMENT)
                                         .getUsedContainers());
->>>>>>> 6e7968dd
             }
-            sendRecords =
-                    new ArrayList<>(
+            sendRecords
+                    = new ArrayList<>(
                             processingResult
                                     .getResultForLayer(ImplementedLayers.RECORD)
                                     .getUsedContainers());
@@ -444,9 +369,9 @@
     }
 
     /**
-     * TODO: the equals methods for message/record actions and similar classes would require that
-     * messages and records implement equals for a proper implementation. The present approach is
-     * not satisfying.
+     * TODO: the equals methods for message/record actions and similar classes
+     * would require that messages and records implement equals for a proper
+     * implementation. The present approach is not satisfying.
      */
     @Override
     public boolean equals(Object obj) {
@@ -504,24 +429,16 @@
     @Override
     public void assertAliasesSetProperly() throws ConfigurationException {
         if ((receiveFromAlias == null) || (receiveFromAlias.isEmpty())) {
-<<<<<<< HEAD
-            throw new WorkflowExecutionException(
-=======
             throw new ActionExecutionException(
->>>>>>> 6e7968dd
                     "Can't execute "
-                            + this.getClass().getSimpleName()
-                            + " with empty receive alias (if using XML: add <from/>)");
+                    + this.getClass().getSimpleName()
+                    + " with empty receive alias (if using XML: add <from/>)");
         }
         if ((forwardToAlias == null) || (forwardToAlias.isEmpty())) {
-<<<<<<< HEAD
-            throw new WorkflowExecutionException(
-=======
             throw new ActionExecutionException(
->>>>>>> 6e7968dd
                     "Can't execute "
-                            + this.getClass().getSimpleName()
-                            + " with empty forward alias (if using XML: add <to/>)");
+                    + this.getClass().getSimpleName()
+                    + " with empty forward alias (if using XML: add <to/>)");
         }
     }
 
