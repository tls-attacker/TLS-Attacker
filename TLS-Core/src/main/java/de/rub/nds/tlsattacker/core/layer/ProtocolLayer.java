--- conflicted
+++ resolved
@@ -35,8 +35,7 @@
  * @param <Hint> Some layers need a hint which message they should send or receive.
  * @param <Container> The kind of messages/Containers this layer is able to send and receive.
  */
-public abstract class ProtocolLayer<
-        Hint extends LayerProcessingHint, Container extends DataContainer> {
+public abstract class ProtocolLayer<Hint extends LayerProcessingHint, Container extends DataContainer> {
 
     private static final Logger LOGGER = LogManager.getLogger();
 
@@ -263,15 +262,10 @@
 
         try {
             parser.parse(container);
-<<<<<<< HEAD
             if (container.shouldPrepare()) {
                 Preparator preparator = container.getPreparator(context);
-                preparator.prepareAfterParse(false); // TODO REMOVE THIS CLIENTMODE FLAG
-            }
-=======
-            Preparator preparator = container.getPreparator(context);
-            preparator.prepareAfterParse();
->>>>>>> 4e5ec4e2
+                preparator.prepareAfterParse();
+            }
             Handler handler = container.getHandler(context);
             handler.adjustContext(container);
             addProducedContainer(container);
@@ -290,11 +284,7 @@
 
     public boolean prepareDataContainer(DataContainer dataContainer, LayerContext context) {
         if (dataContainer.shouldPrepare()) {
-<<<<<<< HEAD
-            Preparator preparator = dataContainer.getPreparator(context);
-=======
             Preparator<?> preparator = dataContainer.getPreparator(context);
->>>>>>> 4e5ec4e2
             try {
                 preparator.prepare();
                 preparator.afterPrepare();
@@ -306,12 +296,8 @@
                         ex);
                 return false;
             }
-<<<<<<< HEAD
             return true;
-=======
->>>>>>> 4e5ec4e2
-        }
-        return true;
+        }
     }
 
     public List<Container> getUnprocessedConfiguredContainers() {
