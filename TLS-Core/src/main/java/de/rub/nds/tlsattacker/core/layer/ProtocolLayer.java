--- conflicted
+++ resolved
@@ -84,13 +84,8 @@
 
     public abstract LayerProcessingResult<Container> sendConfiguration() throws IOException;
 
-<<<<<<< HEAD
-    public abstract LayerProcessingResult<Container> sendData(Hint hint, byte[] additionalData)
-            throws IOException;
-=======
     public abstract LayerProcessingResult<Container> sendData(
             LayerProcessingHint hint, byte[] additionalData) throws IOException;
->>>>>>> a1d78e2e
 
     public LayerConfiguration<Container> getLayerConfiguration() {
         return layerConfiguration;
@@ -265,11 +260,7 @@
      * @param context The context of the connection. Keeps parsed and handled values.
      */
     protected void readDataContainer(
-<<<<<<< HEAD
             Container container, Context context, InputStream inputStream) {
-=======
-            DataContainer container, Context context, InputStream inputStream) {
->>>>>>> a1d78e2e
         Parser parser = container.getParser(context, inputStream);
 
         try {
