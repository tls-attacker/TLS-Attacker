--- conflicted
+++ resolved
@@ -14,18 +14,6 @@
 
 public enum HashAlgorithm {
 
-<<<<<<< HEAD
-    NONE((byte) 0, ""),
-    MD5((byte) 1, "MD5"),
-    SHA1((byte) 2, "SHA-1"),
-    SHA224((byte) 3, "SHA-224"),
-    SHA256((byte) 4, "SHA-256"),
-    SHA384((byte) 5, "SHA-384"),
-    SHA512((byte) 6, "SHA-512"),
-    INTRINSIC((byte) 8, "INSTRINSIC");
-
-    private final byte value;
-=======
     NONE(""),
     MD5("MD5"),
     SHA1("SHA-1"),
@@ -33,7 +21,6 @@
     SHA256("SHA-256"),
     SHA384("SHA-384"),
     SHA512("SHA-512");
->>>>>>> 1eb1a7c3
 
     private final String javaName;
 
