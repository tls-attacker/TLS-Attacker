--- conflicted
+++ resolved
@@ -26,15 +26,11 @@
     private byte value;
     private PointFormat format;
 
+    private static final Logger LOGGER = LogManager.getLogger();
+
     private static final Map<Byte, ECPointFormat> MAP;
 
-<<<<<<< HEAD
     private ECPointFormat(byte value, PointFormat format) {
-=======
-    private static final Logger LOGGER = LogManager.getLogger();
-
-    private ECPointFormat(byte value) {
->>>>>>> 0d461c4b
         this.value = value;
         this.format = format;
     }
