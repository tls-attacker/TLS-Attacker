/*
 * TLS-Attacker - A Modular Penetration Testing Framework for TLS
 *
 * Copyright 2014-2023 Ruhr University Bochum, Paderborn University, and Hackmanit GmbH
 *
 * Licensed under Apache License, Version 2.0
 * http://www.apache.org/licenses/LICENSE-2.0.txt
 */
package de.rub.nds.tlsattacker.core.protocol.preparator;

import de.rub.nds.modifiablevariable.util.ArrayConverter;
import de.rub.nds.protocol.constants.NamedEllipticCurveParameters;
import de.rub.nds.protocol.crypto.ec.EllipticCurve;
import de.rub.nds.protocol.crypto.ec.Point;
import de.rub.nds.tlsattacker.core.certificate.CertificateAnalyzer;
import de.rub.nds.tlsattacker.core.constants.AlgorithmResolver;
import de.rub.nds.tlsattacker.core.constants.KeyExchangeAlgorithm;
import de.rub.nds.tlsattacker.core.constants.NamedGroup;
import de.rub.nds.tlsattacker.core.protocol.message.EmptyClientKeyExchangeMessage;
import de.rub.nds.tlsattacker.core.workflow.chooser.Chooser;
<<<<<<< HEAD
import de.rub.nds.x509attacker.constants.X509PublicKeyType;
=======
>>>>>>> d878a479
import java.math.BigInteger;
import org.apache.logging.log4j.LogManager;
import org.apache.logging.log4j.Logger;
import org.bouncycastle.util.BigIntegers;

public class EmptyClientKeyExchangePreparator<T extends EmptyClientKeyExchangeMessage>
        extends ClientKeyExchangePreparator<T> {

    private static final Logger LOGGER = LogManager.getLogger();

    protected byte[] random;
    protected final T msg;
    protected byte[] premasterSecret;

    public EmptyClientKeyExchangePreparator(Chooser chooser, T msg) {
        super(chooser, msg);
        this.msg = msg;
    }

    @Override
    public void prepareHandshakeMessageContents() {
        LOGGER.debug("Preparing EmptyClientKeyExchangeMessage");
        prepareAfterParse();
    }

    protected void prepareClientServerRandom(T msg) {
        random = ArrayConverter.concatenate(chooser.getClientRandom(), chooser.getServerRandom());
        msg.getComputations().setClientServerRandom(random);
        random = msg.getComputations().getClientServerRandom().getValue();
        LOGGER.debug(
<<<<<<< HEAD
                "ClientServerRandom: "
                        + ArrayConverter.bytesToHexString(
                                msg.getComputations().getClientServerRandom().getValue()));
=======
                "ClientServerRandom: {}", msg.getComputations().getClientServerRandom().getValue());
>>>>>>> d878a479
    }

    protected byte[] calculateDhPremasterSecret(
            BigInteger modulus, BigInteger privateKey, BigInteger publicKey) {
        if (modulus.compareTo(BigInteger.ZERO) == 0) {
            LOGGER.warn("Modulus is ZERO. Returning empty premaster Secret");
            return new byte[0];
        }
        return BigIntegers.asUnsignedByteArray(publicKey.modPow(privateKey.abs(), modulus.abs()));
    }

    protected void preparePremasterSecret(T msg) {
        msg.getComputations().setPremasterSecret(premasterSecret);
        premasterSecret = msg.getComputations().getPremasterSecret().getValue();
<<<<<<< HEAD
        LOGGER.debug(
                "PremasterSecret: "
                        + ArrayConverter.bytesToHexString(
                                msg.getComputations().getPremasterSecret().getValue()));
=======
        LOGGER.debug("PremasterSecret: {}", msg.getComputations().getPremasterSecret().getValue());
>>>>>>> d878a479
    }

    protected byte[] computeECPremasterSecret(
            EllipticCurve curve, Point publicKey, BigInteger privateKey) {
        Point sharedPoint = curve.mult(privateKey, publicKey);
        int elementLength =
                ArrayConverter.bigIntegerToByteArray(sharedPoint.getFieldX().getModulus()).length;
        return ArrayConverter.bigIntegerToNullPaddedByteArray(
                sharedPoint.getFieldX().getData(), elementLength);
    }

    @Override
    public void prepareAfterParse() {
        msg.prepareComputations();
        prepareClientServerRandom(msg);

<<<<<<< HEAD
        if (chooser.getContext().getTlsContext().getClientCertificateChain() != null
                && !chooser.getContext()
                        .getTlsContext()
                        .getClientCertificateChain()
                        .getCertificateList()
                        .isEmpty()) {

            X509PublicKeyType certificateKeyType =
                    CertificateAnalyzer.getCertificateKeyType(
                            chooser.getContext()
                                    .getTlsContext()
                                    .getClientCertificateChain()
                                    .getLeaf());
            KeyExchangeAlgorithm keyExchangeAlgorithm =
                    AlgorithmResolver.getKeyExchangeAlgorithm(chooser.getSelectedCipherSuite());
            if (keyExchangeAlgorithm.isKeyExchangeDh() || keyExchangeAlgorithm.isKeyExchangeDhe()) {
                computeDhKeyExchangePms();
            } else if (keyExchangeAlgorithm.isEC()) {
                computeEcKeyExchangePms();
            } else {
                LOGGER.warn(
                        "KEX with "
                                + certificateKeyType.name()
                                + " not Implemented. Using new byte[0] as PMS");
                premasterSecret = new byte[0];
=======
        if (chooser.getContext().getTlsContext().getClientCertificate() != null
                && !chooser.getContext().getTlsContext().getClientCertificate().isEmpty()) {

            String algorithm =
                    chooser.getContext()
                            .getTlsContext()
                            .getClientCertificate()
                            .getCertificateAt(0)
                            .getSubjectPublicKeyInfo()
                            .getAlgorithm()
                            .getAlgorithm()
                            .toString();
            if (PublicKeyType.fromOid(algorithm) == PublicKeyType.DH) {
                BigInteger modulus = chooser.getClientDhModulus();
                BigInteger publicKey = chooser.getServerDhPublicKey();
                BigInteger privateKey = chooser.getClientDhPrivateKey();
                premasterSecret = calculateDhPremasterSecret(modulus, privateKey, publicKey);
            } else if (PublicKeyType.fromOid(algorithm) == PublicKeyType.ECDSA) {
                if (clientMode) {
                    NamedGroup usedGroup = chooser.getSelectedNamedGroup();
                    LOGGER.debug("PMS used Group: " + usedGroup.name());

                    EllipticCurve curve = CurveFactory.getCurve(usedGroup);
                    Point publicKey = chooser.getServerEcPublicKey();
                    BigInteger privateKey = chooser.getClientEcPrivateKey();
                    premasterSecret = computeECPremasterSecret(curve, publicKey, privateKey);
                } else {
                    LOGGER.debug("Not Implemented.");
                }
>>>>>>> d878a479
            }
        } else {
            premasterSecret = new byte[0];
        }
        preparePremasterSecret(msg);
    }

    public void computeDhKeyExchangePms() {
        BigInteger modulus = chooser.getDhKeyExchangeModulus();
        msg.getComputations().setDhModulus(modulus);
        BigInteger publicKey = chooser.getDhKeyExchangePeerPublicKey();
        msg.getComputations().setDhPeerPublicKey(publicKey);
        BigInteger privateKey = chooser.getDhKeyExchangePrivateKey();
        msg.getComputations().setPrivateKey(privateKey);
        premasterSecret =
                calculateDhPremasterSecret(
                        msg.getComputations().getDhModulus().getValue(),
                        msg.getComputations().getPrivateKey().getValue(),
                        msg.getComputations().getDhPeerPublicKey().getValue());
    }
<<<<<<< HEAD

    public void computeEcKeyExchangePms() {
        NamedGroup usedGroup = chooser.getSelectedNamedGroup();
        LOGGER.debug("PMS used Group: " + usedGroup.name());
        EllipticCurve curve =
                ((NamedEllipticCurveParameters) usedGroup.getGroupParameters()).getCurve();
        Point publicKey = chooser.getEcKeyExchangePeerPublicKey();
        msg.getComputations().setEcPublicKeyX(publicKey.getFieldX().getData());
        msg.getComputations().setEcPublicKeyY(publicKey.getFieldY().getData());
        publicKey =
                curve.getPoint(
                        msg.getComputations().getEcPublicKeyX().getValue(),
                        msg.getComputations().getEcPublicKeyY().getValue());
        msg.getComputations().setPrivateKey(chooser.getEcKeyExchangePrivateKey());
        BigInteger privateKey = msg.getComputations().getPrivateKey().getValue();
        premasterSecret = computeECPremasterSecret(curve, publicKey, privateKey);
    }
=======
>>>>>>> d878a479
}<|MERGE_RESOLUTION|>--- conflicted
+++ resolved
@@ -18,10 +18,7 @@
 import de.rub.nds.tlsattacker.core.constants.NamedGroup;
 import de.rub.nds.tlsattacker.core.protocol.message.EmptyClientKeyExchangeMessage;
 import de.rub.nds.tlsattacker.core.workflow.chooser.Chooser;
-<<<<<<< HEAD
 import de.rub.nds.x509attacker.constants.X509PublicKeyType;
-=======
->>>>>>> d878a479
 import java.math.BigInteger;
 import org.apache.logging.log4j.LogManager;
 import org.apache.logging.log4j.Logger;
@@ -52,13 +49,7 @@
         msg.getComputations().setClientServerRandom(random);
         random = msg.getComputations().getClientServerRandom().getValue();
         LOGGER.debug(
-<<<<<<< HEAD
-                "ClientServerRandom: "
-                        + ArrayConverter.bytesToHexString(
-                                msg.getComputations().getClientServerRandom().getValue()));
-=======
                 "ClientServerRandom: {}", msg.getComputations().getClientServerRandom().getValue());
->>>>>>> d878a479
     }
 
     protected byte[] calculateDhPremasterSecret(
@@ -73,14 +64,7 @@
     protected void preparePremasterSecret(T msg) {
         msg.getComputations().setPremasterSecret(premasterSecret);
         premasterSecret = msg.getComputations().getPremasterSecret().getValue();
-<<<<<<< HEAD
-        LOGGER.debug(
-                "PremasterSecret: "
-                        + ArrayConverter.bytesToHexString(
-                                msg.getComputations().getPremasterSecret().getValue()));
-=======
         LOGGER.debug("PremasterSecret: {}", msg.getComputations().getPremasterSecret().getValue());
->>>>>>> d878a479
     }
 
     protected byte[] computeECPremasterSecret(
@@ -97,7 +81,6 @@
         msg.prepareComputations();
         prepareClientServerRandom(msg);
 
-<<<<<<< HEAD
         if (chooser.getContext().getTlsContext().getClientCertificateChain() != null
                 && !chooser.getContext()
                         .getTlsContext()
@@ -123,37 +106,6 @@
                                 + certificateKeyType.name()
                                 + " not Implemented. Using new byte[0] as PMS");
                 premasterSecret = new byte[0];
-=======
-        if (chooser.getContext().getTlsContext().getClientCertificate() != null
-                && !chooser.getContext().getTlsContext().getClientCertificate().isEmpty()) {
-
-            String algorithm =
-                    chooser.getContext()
-                            .getTlsContext()
-                            .getClientCertificate()
-                            .getCertificateAt(0)
-                            .getSubjectPublicKeyInfo()
-                            .getAlgorithm()
-                            .getAlgorithm()
-                            .toString();
-            if (PublicKeyType.fromOid(algorithm) == PublicKeyType.DH) {
-                BigInteger modulus = chooser.getClientDhModulus();
-                BigInteger publicKey = chooser.getServerDhPublicKey();
-                BigInteger privateKey = chooser.getClientDhPrivateKey();
-                premasterSecret = calculateDhPremasterSecret(modulus, privateKey, publicKey);
-            } else if (PublicKeyType.fromOid(algorithm) == PublicKeyType.ECDSA) {
-                if (clientMode) {
-                    NamedGroup usedGroup = chooser.getSelectedNamedGroup();
-                    LOGGER.debug("PMS used Group: " + usedGroup.name());
-
-                    EllipticCurve curve = CurveFactory.getCurve(usedGroup);
-                    Point publicKey = chooser.getServerEcPublicKey();
-                    BigInteger privateKey = chooser.getClientEcPrivateKey();
-                    premasterSecret = computeECPremasterSecret(curve, publicKey, privateKey);
-                } else {
-                    LOGGER.debug("Not Implemented.");
-                }
->>>>>>> d878a479
             }
         } else {
             premasterSecret = new byte[0];
@@ -174,7 +126,6 @@
                         msg.getComputations().getPrivateKey().getValue(),
                         msg.getComputations().getDhPeerPublicKey().getValue());
     }
-<<<<<<< HEAD
 
     public void computeEcKeyExchangePms() {
         NamedGroup usedGroup = chooser.getSelectedNamedGroup();
@@ -192,6 +143,4 @@
         BigInteger privateKey = msg.getComputations().getPrivateKey().getValue();
         premasterSecret = computeECPremasterSecret(curve, publicKey, privateKey);
     }
-=======
->>>>>>> d878a479
 }