/**
 * TLS-Attacker - A Modular Penetration Testing Framework for TLS
 *
 * Copyright 2014-2021 Ruhr University Bochum, Paderborn University, Hackmanit GmbH
 *
 * Licensed under Apache License, Version 2.0
 * http://www.apache.org/licenses/LICENSE-2.0.txt
 */

package de.rub.nds.tlsattacker.core.protocol.preparator;

import de.rub.nds.modifiablevariable.util.ArrayConverter;
import de.rub.nds.tlsattacker.core.constants.ECPointFormat;
import de.rub.nds.tlsattacker.core.constants.NamedGroup;
import de.rub.nds.tlsattacker.core.crypto.ec.CurveFactory;
import de.rub.nds.tlsattacker.core.crypto.ec.EllipticCurve;
import de.rub.nds.tlsattacker.core.crypto.ec.Point;
import de.rub.nds.tlsattacker.core.crypto.ec.PointFormatter;
import de.rub.nds.tlsattacker.core.crypto.ec.RFC7748Curve;
import de.rub.nds.tlsattacker.core.protocol.message.ECDHClientKeyExchangeMessage;
import de.rub.nds.tlsattacker.core.workflow.chooser.Chooser;
import java.math.BigInteger;
import org.apache.logging.log4j.LogManager;
import org.apache.logging.log4j.Logger;

public class ECDHClientKeyExchangePreparator<T extends ECDHClientKeyExchangeMessage>
    extends ClientKeyExchangePreparator<T> {

    private static final Logger LOGGER = LogManager.getLogger();

    protected byte[] premasterSecret;
    protected byte[] random;
    protected final T msg;

    public ECDHClientKeyExchangePreparator(Chooser chooser, T message) {
        super(chooser, message);
        this.msg = message;
    }

    @Override
    public void prepareHandshakeMessageContents() {
        LOGGER.debug("Preparing ECDHClientExchangeMessage");
        msg.prepareComputations();
        setSerializedPublicKey();
        prepareSerializedPublicKeyLength(msg);
        prepareAfterParse(true);
    }

    protected byte[] computePremasterSecret(EllipticCurve curve, Point publicKey, BigInteger privateKey) {
        if (curve instanceof RFC7748Curve) {
            RFC7748Curve rfc7748Curve = (RFC7748Curve) curve;
            return rfc7748Curve.computeSharedSecretFromDecodedPoint(msg.getComputations().getPrivateKey().getValue(),
                publicKey);
        } else {
            Point sharedPoint = curve.mult(privateKey, publicKey);

            int elementLength = ArrayConverter.bigIntegerToByteArray(sharedPoint.getFieldX().getModulus()).length;
            return ArrayConverter.bigIntegerToNullPaddedByteArray(sharedPoint.getFieldX().getData(), elementLength);
        }
    }

    protected void prepareSerializedPublicKeyLength(T msg) {
        msg.setPublicKeyLength(msg.getPublicKey().getValue().length);
        LOGGER.debug("SerializedPublicKeyLength: " + msg.getPublicKeyLength().getValue());
    }

    protected void preparePremasterSecret(T msg) {
        msg.getComputations().setPremasterSecret(premasterSecret);
        LOGGER.debug("PremasterSecret: "
            + ArrayConverter.bytesToHexString(msg.getComputations().getPremasterSecret().getValue()));
    }

    protected void prepareClientServerRandom(T msg) {
        random = ArrayConverter.concatenate(chooser.getClientRandom(), chooser.getServerRandom());
        msg.getComputations().setClientServerRandom(random);
        LOGGER.debug("ClientServerRandom: "
            + ArrayConverter.bytesToHexString(msg.getComputations().getClientServerRandom().getValue()));
    }

    @Override
    public void prepareAfterParse(boolean clientMode) {
        msg.prepareComputations();
        prepareClientServerRandom(msg);
        NamedGroup usedGroup = chooser.getSelectedNamedGroup();
        LOGGER.debug("PMS used Group: " + usedGroup.name());
        if (msg.getComputations().getPrivateKey() == null) {
            setComputationPrivateKey(msg, clientMode);
        }
        EllipticCurve curve = CurveFactory.getCurve(usedGroup);
<<<<<<< HEAD
        if (usedGroup == NamedGroup.ECDH_X25519 || usedGroup == NamedGroup.ECDH_X448) {
            RFC7748Curve rfcCurve = (RFC7748Curve) curve;
            if (clientMode) {
                premasterSecret = rfcCurve.computeSharedSecret(msg.getComputations().getPrivateKey().getValue(),
                    chooser.getServerEcPublicKey());
            } else {
                premasterSecret = rfcCurve.computeSharedSecret(msg.getComputations().getPrivateKey().getValue(),
                    msg.getPublicKey().getValue());
            }
        } else {
=======
        Point publicKey;
>>>>>>> 28d66524

        if (clientMode) {
            publicKey = chooser.getServerEcPublicKey();
        } else {
            publicKey = PointFormatter.formatFromByteArray(usedGroup, msg.getPublicKey().getValue());
        }
        premasterSecret = computePremasterSecret(curve, publicKey, msg.getComputations().getPrivateKey().getValue());
        preparePremasterSecret(msg);
    }

    private void setSerializedPublicKey() {
        NamedGroup usedGroup = chooser.getSelectedNamedGroup();
        LOGGER.debug("PublicKey used Group: " + usedGroup.name());
        ECPointFormat pointFormat = chooser.getConfig().getDefaultSelectedPointFormat();
        LOGGER.debug("EC Point format: " + pointFormat.name());
        setComputationPrivateKey(msg, true);
        byte[] publicKeyBytes;
        BigInteger privateKey = msg.getComputations().getPrivateKey().getValue();
        EllipticCurve curve = CurveFactory.getCurve(usedGroup);
        if (usedGroup == NamedGroup.ECDH_X25519 || usedGroup == NamedGroup.ECDH_X448) {
            RFC7748Curve rfcCurve = (RFC7748Curve) curve;
            publicKeyBytes = rfcCurve.computePublicKey(privateKey);
        } else {
            Point publicKey = curve.mult(privateKey, curve.getBasePoint());
            msg.getComputations().setPublicKeyX(publicKey.getFieldX().getData());
            msg.getComputations().setPublicKeyY(publicKey.getFieldY().getData());
            publicKey = curve.getPoint(msg.getComputations().getPublicKeyX().getValue(),
                msg.getComputations().getPublicKeyY().getValue());
            publicKeyBytes = PointFormatter.formatToByteArray(usedGroup, publicKey, pointFormat);
        }
        msg.setPublicKey(publicKeyBytes);
    }

    protected void setComputationPrivateKey(T msg, boolean clientMode) {
        if (clientMode) {
            LOGGER.debug("Using Client PrivateKey");
            msg.getComputations().setPrivateKey(chooser.getClientEcPrivateKey());
        } else {
            LOGGER.debug("Using Server PrivateKey");
            msg.getComputations().setPrivateKey(chooser.getServerEcPrivateKey());
        }
        LOGGER.debug("Computation PrivateKey: " + msg.getComputations().getPrivateKey().getValue().toString());
    }
}<|MERGE_RESOLUTION|>--- conflicted
+++ resolved
@@ -87,20 +87,7 @@
             setComputationPrivateKey(msg, clientMode);
         }
         EllipticCurve curve = CurveFactory.getCurve(usedGroup);
-<<<<<<< HEAD
-        if (usedGroup == NamedGroup.ECDH_X25519 || usedGroup == NamedGroup.ECDH_X448) {
-            RFC7748Curve rfcCurve = (RFC7748Curve) curve;
-            if (clientMode) {
-                premasterSecret = rfcCurve.computeSharedSecret(msg.getComputations().getPrivateKey().getValue(),
-                    chooser.getServerEcPublicKey());
-            } else {
-                premasterSecret = rfcCurve.computeSharedSecret(msg.getComputations().getPrivateKey().getValue(),
-                    msg.getPublicKey().getValue());
-            }
-        } else {
-=======
         Point publicKey;
->>>>>>> 28d66524
 
         if (clientMode) {
             publicKey = chooser.getServerEcPublicKey();
