--- conflicted
+++ resolved
@@ -42,54 +42,9 @@
 
     @Override
     public void prepareHandshakeMessageContents() {
-<<<<<<< HEAD
-        msg.prepareComputations();
-        NamedGroup usedGroup = chooser.getSelectedNamedGroup();
-        CustomECPoint serverPublicKey = chooser.getServerEcPublicKey();
-        BigInteger privateKey = chooser.getClientEcPrivateKey();
-        // Set everything in computations and reload
-        msg.getComputations().setClientPrivateKey(privateKey);
-        msg.getComputations().setServerPublicKeyX(serverPublicKey.getX());
-        msg.getComputations().setServerPublicKeyY(serverPublicKey.getY());
-        ECDomainParameters ecParams = getDomainParameters(chooser.getEcCurveType(), usedGroup);
-        serverPublicKey = new CustomECPoint(msg.getComputations().getServerPublicKeyX().getValue(), msg
-                .getComputations().getServerPublicKeyY().getValue());
-        privateKey = msg.getComputations().getClientPrivateKey().getValue();
-        ECPoint clientPublicKey = ecParams.getCurve().getMultiplier().multiply(ecParams.getG(), privateKey);
-        CustomECPoint customClientPublicKey = new CustomECPoint(clientPublicKey.getRawXCoord().toBigInteger(),
-                clientPublicKey.getRawYCoord().toBigInteger());
-        msg.getComputations().setClientPublicKey(customClientPublicKey);
-        try {
-            premasterSecret = TlsECCUtils.calculateECDHBasicAgreement(new ECPublicKeyParameters(ecParams.getCurve()
-                    .createPoint(serverPublicKey.getX(), serverPublicKey.getY()), ecParams),
-                    new ECPrivateKeyParameters(privateKey, ecParams));
-        } catch (IllegalArgumentException E) {
-            premasterSecret = chooser.getPreMasterSecret();
-        }
-        // Set and update premaster secret
-        msg.getComputations().setPremasterSecret(premasterSecret);
-        premasterSecret = msg.getComputations().getPremasterSecret().getValue();
-        List<ECPointFormat> pointFormatList = chooser.getServerSupportedPointFormats();
-        ECPointFormat[] formatArray = pointFormatList.toArray(new ECPointFormat[pointFormatList.size()]);
-        premasterSecret = msg.getComputations().getPremasterSecret().getValue();
-        try {
-            serializedPoint = ECCUtilsBCWrapper.serializeECPoint(formatArray, clientPublicKey);
-        } catch (IOException ex) {
-            throw new PreparationException("Could not serialize clientPublicKey", ex);
-        }
-        prepareEcPointFormat(msg);
-        prepareEcPointEncoded(msg);
-        preparePublicKeyBaseX(msg, clientPublicKey);
-        preparePublicKeyBaseY(msg, clientPublicKey);
-        prepareSerializedPublicKey(msg);
-        prepareSerializedPublicKeyLength(msg);
-        preparePremasterSecret(msg);
-        prepareClientRandom(msg);
-=======
         LOGGER.debug("Preparing ECDHClientExchangeMessage");
         prepareAfterParse(true);
         prepareEcdhParams();
->>>>>>> 711d994c
     }
 
     protected ECDomainParameters getDomainParameters(EllipticCurveType curveType, NamedGroup namedGroup) {
@@ -146,10 +101,10 @@
     public void prepareAfterParse(boolean clientMode) {
         msg.prepareComputations();
         prepareClientRandom(msg);
-        NamedCurve usedCurve = chooser.getSelectedCurve();
-        LOGGER.debug("Used Curve: " + usedCurve.name());
+        NamedGroup usedGroup = chooser.getSelectedNamedGroup();
+        LOGGER.debug("Used Group: " + usedGroup.name());
         setComputationPrivateKey(msg, clientMode);
-        ECDomainParameters ecParams = getDomainParameters(chooser.getEcCurveType(), usedCurve);
+        ECDomainParameters ecParams = getDomainParameters(chooser.getEcCurveType(), usedGroup);
         if (clientMode) {
             ECPoint clientPublicKey = ecParams.getG().multiply(msg.getComputations().getPrivateKey().getValue());
             clientPublicKey = clientPublicKey.normalize();
@@ -172,8 +127,8 @@
         List<ECPointFormat> pointFormatList = chooser.getServerSupportedPointFormats();
         ECPointFormat[] formatArray = pointFormatList.toArray(new ECPointFormat[pointFormatList.size()]);
 
-        NamedCurve usedCurve = chooser.getSelectedCurve();
-        ECDomainParameters ecParams = getDomainParameters(chooser.getEcCurveType(), usedCurve);
+        NamedGroup usedGroup = chooser.getSelectedNamedGroup();
+        ECDomainParameters ecParams = getDomainParameters(chooser.getEcCurveType(), usedGroup);
         ECPoint publicKey = ecParams.getCurve().createPoint(msg.getComputations().getComputedPublicKeyX().getValue(),
                 msg.getComputations().getComputedPublicKeyY().getValue());
         assert (publicKey.isValid());
@@ -205,25 +160,9 @@
             serializedPoint = msg.getPublicKey().getValue();
             List<ECPointFormat> pointFormatList = chooser.getServerSupportedPointFormats();
             ECPointFormat[] formatArray = pointFormatList.toArray(new ECPointFormat[pointFormatList.size()]);
-            NamedCurve usedCurve = chooser.getSelectedCurve();
-            ECDomainParameters ecParams = getDomainParameters(chooser.getEcCurveType(), usedCurve);
+            NamedGroup usedGroup = chooser.getSelectedNamedGroup();
+            ECDomainParameters ecParams = getDomainParameters(chooser.getEcCurveType(), usedGroup);
             short[] pointFormats = ECCUtilsBCWrapper.convertPointFormats(formatArray);
-<<<<<<< HEAD
-            ECPublicKeyParameters clientPublicKey = TlsECCUtils.deserializeECPublicKey(pointFormats,
-                    getDomainParameters(chooser.getEcCurveType(), chooser.getSelectedNamedGroup()), msg.getPublicKey()
-                            .getValue());
-            CustomECPoint customClientKey = new CustomECPoint(clientPublicKey.getQ().getRawXCoord().toBigInteger(),
-                    clientPublicKey.getQ().getRawYCoord().toBigInteger());
-            msg.getComputations().setClientPublicKey(customClientKey);
-
-            BigInteger privatekey = chooser.getServerEcPrivateKey();
-            computePremasterSecret(clientPublicKey,
-                    new ECPrivateKeyParameters(privatekey, clientPublicKey.getParameters()));
-            preparePremasterSecret(msg);
-            prepareClientRandom(msg);
-        } catch (IOException ex) {
-            throw new PreparationException("Could prepare ECDHClientKeyExchange Message after Parse", ex);
-=======
             try {
                 ECPublicKeyParameters clientPublicKey = TlsECCUtils.deserializeECPublicKey(pointFormats, ecParams,
                         serializedPoint);
@@ -233,7 +172,6 @@
                 throw new PreparationException("Could not deserialize EC Point: "
                         + ArrayConverter.bytesToHexString(serializedPoint), ex);
             }
->>>>>>> 711d994c
         }
         LOGGER.debug("Computation PublicKey: " + msg.getComputations().getPublicKey().toString());
 
