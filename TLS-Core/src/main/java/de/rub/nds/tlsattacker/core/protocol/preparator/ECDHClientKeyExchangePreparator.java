--- conflicted
+++ resolved
@@ -8,11 +8,6 @@
  */
 package de.rub.nds.tlsattacker.core.protocol.preparator;
 
-<<<<<<< HEAD
-=======
-import de.rub.nds.modifiablevariable.util.ArrayConverter;
-import de.rub.nds.modifiablevariable.util.RandomHelper;
->>>>>>> 8759c442
 import de.rub.nds.tlsattacker.core.constants.ECPointFormat;
 import de.rub.nds.tlsattacker.core.crypto.ECCUtilsBCWrapper;
 import de.rub.nds.tlsattacker.core.exceptions.PreparationException;
@@ -28,13 +23,7 @@
 import java.math.BigInteger;
 import java.util.Arrays;
 import java.util.List;
-<<<<<<< HEAD
 import org.bouncycastle.crypto.params.ECDomainParameters;
-=======
-import org.bouncycastle.asn1.x509.SubjectPublicKeyInfo;
-import org.bouncycastle.asn1.x9.X9ObjectIdentifiers;
-import org.bouncycastle.crypto.AsymmetricCipherKeyPair;
->>>>>>> 8759c442
 import org.bouncycastle.crypto.params.ECPrivateKeyParameters;
 import org.bouncycastle.crypto.params.ECPublicKeyParameters;
 import org.bouncycastle.crypto.tls.TlsECCUtils;
@@ -49,7 +38,6 @@
     private byte[] serializedPoint;
     private byte[] premasterSecret;
     private byte[] random;
-    private byte[] masterSecret;
     private final ECDHClientKeyExchangeMessage msg;
 
     public ECDHClientKeyExchangePreparator(Chooser chooser, ECDHClientKeyExchangeMessage message) {
@@ -90,20 +78,9 @@
         premasterSecret = msg.getComputations().getPremasterSecret().getValue();
         List<ECPointFormat> pointFormatList = chooser.getServerSupportedPointFormats();
         ECPointFormat[] formatArray = pointFormatList.toArray(new ECPointFormat[pointFormatList.size()]);
+        premasterSecret = msg.getComputations().getPremasterSecret().getValue();
         try {
-<<<<<<< HEAD
             serializedPoint = ECCUtilsBCWrapper.serializeECPoint(formatArray, clientPublicKey);
-=======
-            ECPointFormat[] formatArray = pointFormatList.toArray(new ECPointFormat[pointFormatList.size()]);
-            serializedPoint = ECCUtilsBCWrapper.serializeECPoint(formatArray, point);
-            prepareEcPointFormat(msg);
-            prepareEcPointEncoded(msg);
-            prepareSerializedPublicKey(msg);
-            prepareSerializedPublicKeyLength(msg);
-            computePremasterSecret(serverEcPublicKey, clientEcPrivateKey);
-            preparePremasterSecret(msg);
-            prepareClientRandom(msg);
->>>>>>> 8759c442
         } catch (IOException ex) {
             throw new PreparationException("Could not serialize clientPublicKey", ex);
         }
@@ -115,8 +92,6 @@
         prepareSerializedPublicKeyLength(msg);
         preparePremasterSecret(msg);
         prepareClientRandom(msg);
-        computeMasterSecret(premasterSecret, random);
-        prepareMasterSecret(msg);
     }
 
     private ECDomainParameters getDomainParameters(EllipticCurveType curveType, NamedCurve namedCurve) {
@@ -134,19 +109,8 @@
         premasterSecret = TlsECCUtils.calculateECDHBasicAgreement(publicKey, privateKey);
     }
 
-<<<<<<< HEAD
-    private void computeMasterSecret(byte[] preMasterSecret, byte[] random) {
-        PRFAlgorithm prfAlgorithm = chooser.getPRFAlgorithm();
-        masterSecret = PseudoRandomFunction.compute(prfAlgorithm, preMasterSecret,
-                PseudoRandomFunction.MASTER_SECRET_LABEL, random, HandshakeByteLength.MASTER_SECRET);
-    }
-
     private void preparePublicKeyBaseX(ECDHClientKeyExchangeMessage msg, ECPoint clientPublicKey) {
         msg.setPublicKeyBaseX(clientPublicKey.getRawXCoord().toBigInteger());
-=======
-    private void preparePublicKeyBaseX(ECDHClientKeyExchangeMessage msg) {
-        msg.setPublicKeyBaseX(clientEcPublicKey.getQ().getAffineXCoord().toBigInteger());
->>>>>>> 8759c442
         LOGGER.debug("PublicKeyBaseX: " + msg.getPublicKeyBaseX().getValue());
     }
 
