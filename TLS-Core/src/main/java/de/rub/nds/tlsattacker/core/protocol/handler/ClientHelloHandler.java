/**
 * TLS-Attacker - A Modular Penetration Testing Framework for TLS
 *
 * Copyright 2014-2021 Ruhr University Bochum, Paderborn University, Hackmanit GmbH
 *
 * Licensed under Apache License, Version 2.0
 * http://www.apache.org/licenses/LICENSE-2.0.txt
 */

package de.rub.nds.tlsattacker.core.protocol.handler;

import de.rub.nds.modifiablevariable.util.ArrayConverter;
import de.rub.nds.tlsattacker.core.constants.AlgorithmResolver;
import de.rub.nds.tlsattacker.core.constants.CipherSuite;
import de.rub.nds.tlsattacker.core.constants.CompressionMethod;
import de.rub.nds.tlsattacker.core.constants.DigestAlgorithm;
import de.rub.nds.tlsattacker.core.constants.ExtensionType;
import de.rub.nds.tlsattacker.core.constants.HKDFAlgorithm;
import de.rub.nds.tlsattacker.core.constants.ProtocolVersion;
import de.rub.nds.tlsattacker.core.constants.Tls13KeySetType;
import de.rub.nds.tlsattacker.core.crypto.HKDFunction;
import de.rub.nds.tlsattacker.core.exceptions.AdjustmentException;
import de.rub.nds.tlsattacker.core.exceptions.CryptoException;
import de.rub.nds.tlsattacker.core.exceptions.WorkflowExecutionException;
import de.rub.nds.tlsattacker.core.protocol.message.ClientHelloMessage;
import de.rub.nds.tlsattacker.core.protocol.parser.ClientHelloParser;
import de.rub.nds.tlsattacker.core.protocol.preparator.ClientHelloPreparator;
import de.rub.nds.tlsattacker.core.protocol.serializer.ClientHelloSerializer;
import de.rub.nds.tlsattacker.core.record.cipher.RecordCipher;
import de.rub.nds.tlsattacker.core.record.cipher.RecordCipherFactory;
import de.rub.nds.tlsattacker.core.record.cipher.cryptohelper.KeySet;
import de.rub.nds.tlsattacker.core.record.cipher.cryptohelper.KeySetGenerator;
import de.rub.nds.tlsattacker.core.state.TlsContext;
import de.rub.nds.tlsattacker.transport.ConnectionEndType;
import java.security.NoSuchAlgorithmException;
import java.util.LinkedList;
import java.util.List;
import org.apache.logging.log4j.LogManager;
import org.apache.logging.log4j.Logger;

public class ClientHelloHandler extends HandshakeMessageHandler<ClientHelloMessage> {

    private static final Logger LOGGER = LogManager.getLogger();

    public ClientHelloHandler(TlsContext tlsContext) {
        super(tlsContext);
    }

    @Override
    public ClientHelloParser getParser(byte[] message, int pointer) {
        return new ClientHelloParser(pointer, message, tlsContext.getChooser().getLastRecordVersion(),
            tlsContext.getConfig());
    }

    @Override
    public ClientHelloPreparator getPreparator(ClientHelloMessage message) {
        return new ClientHelloPreparator(tlsContext.getChooser(), message);
    }

    @Override
    public ClientHelloSerializer getSerializer(ClientHelloMessage message) {
        return new ClientHelloSerializer(message, tlsContext.getChooser().getSelectedProtocolVersion());
    }

    @Override
    public void adjustTLSContext(ClientHelloMessage message) {
        adjustProtocolVersion(message);
        adjustSessionID(message);
        adjustClientSupportedCipherSuites(message);
        adjustClientSupportedCompressions(message);
        if (isCookieFieldSet(message)) {
            adjustDTLSCookie(message);
        }
        adjustExtensions(message);
        warnOnConflictingExtensions();
        adjustRandomContext(message);
        if (tlsContext.getChooser().getSelectedProtocolVersion().isTLS13()
            && tlsContext.isExtensionNegotiated(ExtensionType.EARLY_DATA)) {
            try {
                adjustEarlyTrafficSecret();
                setClientRecordCipherEarly();
            } catch (CryptoException ex) {
                throw new AdjustmentException("Could not adjust", ex);
            }
        }
        tlsContext.setLastClientHello(message.getCompleteResultingMessage().getValue());
    }

    private boolean isCookieFieldSet(ClientHelloMessage message) {
        return message.getCookie() != null;
    }

    private void adjustClientSupportedCipherSuites(ClientHelloMessage message) {
        List<CipherSuite> suiteList = convertCipherSuites(message.getCipherSuites().getValue());
        tlsContext.setClientSupportedCipherSuites(suiteList);
        if (suiteList != null) {
            LOGGER.debug("Set ClientSupportedCipherSuites in Context to " + suiteList.toString());
        } else {
            LOGGER.debug("Set ClientSupportedCipherSuites in Context to " + null);
        }
    }

    private void adjustClientSupportedCompressions(ClientHelloMessage message) {
        List<CompressionMethod> compressionList = convertCompressionMethods(message.getCompressions().getValue());
        tlsContext.setClientSupportedCompressions(compressionList);
        LOGGER.debug("Set ClientSupportedCompressions in Context to " + compressionList.toString());
    }

    private void adjustDTLSCookie(ClientHelloMessage message) {
        byte[] dtlsCookie = message.getCookie().getValue();
        tlsContext.setDtlsCookie(dtlsCookie);
        LOGGER.debug("Set DTLS Cookie in Context to " + ArrayConverter.bytesToHexString(dtlsCookie));
    }

    private void adjustSessionID(ClientHelloMessage message) {
        byte[] sessionId = message.getSessionId().getValue();
        tlsContext.setClientSessionId(sessionId);
        LOGGER.debug("Set SessionId in Context to " + ArrayConverter.bytesToHexString(sessionId, false));
    }

    private void adjustProtocolVersion(ClientHelloMessage message) {
        ProtocolVersion version = ProtocolVersion.getProtocolVersion(message.getProtocolVersion().getValue());
        if (version != null) {
            tlsContext.setHighestClientProtocolVersion(version);
            LOGGER.debug("Set HighestClientProtocolVersion in Context to " + version.name());
        } else {
            LOGGER.warn("Did not Adjust ProtocolVersion since version is undefined "
                + ArrayConverter.bytesToHexString(message.getProtocolVersion().getValue()));
        }
    }

    private void adjustRandomContext(ClientHelloMessage message) {
        tlsContext.setClientRandom(message.getRandom().getValue());
        LOGGER.debug("Set ClientRandom in Context to " + ArrayConverter.bytesToHexString(tlsContext.getClientRandom()));
    }

    private List<CompressionMethod> convertCompressionMethods(byte[] bytesToConvert) {
        List<CompressionMethod> list = new LinkedList<>();
        for (byte b : bytesToConvert) {
            CompressionMethod method = CompressionMethod.getCompressionMethod(b);
            if (method == null) {
                LOGGER.warn("Could not convert " + b + " into a CompressionMethod");
            } else {
                list.add(method);
            }
        }
        return list;
    }

    private List<CipherSuite> convertCipherSuites(byte[] bytesToConvert) {
        if (bytesToConvert.length % 2 != 0) {
            LOGGER.warn(
                "Cannot convert:" + ArrayConverter.bytesToHexString(bytesToConvert, false) + " to a List<CipherSuite>");
            return null;
        }
        List<CipherSuite> list = new LinkedList<>();

        for (int i = 0; i < bytesToConvert.length; i += 2) {
            byte[] copied = new byte[2];
            copied[0] = bytesToConvert[i];
            copied[1] = bytesToConvert[i + 1];
            CipherSuite suite = CipherSuite.getCipherSuite(copied);
            if (suite == null) {
                LOGGER.warn("Cannot convert:" + ArrayConverter.bytesToHexString(copied) + " to a CipherSuite");
            } else {
                list.add(suite);
            }
        }
        return list;
    }

    @Override
    public void adjustTlsContextAfterSerialize(ClientHelloMessage message) {
        if (tlsContext.getChooser().getConnectionEndType() == ConnectionEndType.CLIENT
            && tlsContext.isExtensionProposed(ExtensionType.EARLY_DATA)) {
            try {
                adjustEarlyTrafficSecret();
                setClientRecordCipherEarly();
            } catch (CryptoException ex) {
                LOGGER.warn("Encountered an exception in adjust after Serialize", ex);
            }
        }
    }

    private void adjustEarlyTrafficSecret() throws CryptoException {
        HKDFAlgorithm hkdfAlgorithm =
            AlgorithmResolver.getHKDFAlgorithm(tlsContext.getChooser().getEarlyDataCipherSuite());
        DigestAlgorithm digestAlgo = AlgorithmResolver.getDigestAlgorithm(ProtocolVersion.TLS13,
            tlsContext.getChooser().getEarlyDataCipherSuite());

        byte[] earlySecret = HKDFunction.extract(hkdfAlgorithm, new byte[0], tlsContext.getChooser().getEarlyDataPsk());
        tlsContext.setEarlySecret(earlySecret);
        byte[] earlyTrafficSecret =
            HKDFunction.deriveSecret(hkdfAlgorithm, digestAlgo.getJavaName(), tlsContext.getChooser().getEarlySecret(),
                HKDFunction.CLIENT_EARLY_TRAFFIC_SECRET, tlsContext.getDigest().getRawBytes());
        tlsContext.setClientEarlyTrafficSecret(earlyTrafficSecret);
        LOGGER.debug("EarlyTrafficSecret: " + ArrayConverter.bytesToHexString(earlyTrafficSecret));
    }

    private void setClientRecordCipherEarly() throws CryptoException {
        try {
            tlsContext.setActiveClientKeySetType(Tls13KeySetType.EARLY_TRAFFIC_SECRETS);
            LOGGER.debug("Setting cipher for client to use early secrets");

            KeySet clientKeySet = KeySetGenerator.generateKeySet(tlsContext, ProtocolVersion.TLS13,
                tlsContext.getActiveClientKeySetType());
            RecordCipher recordCipherClient = RecordCipherFactory.getRecordCipher(tlsContext, clientKeySet,
                tlsContext.getChooser().getEarlyDataCipherSuite());

            if (tlsContext.getChooser().getConnectionEndType() == ConnectionEndType.SERVER) {
<<<<<<< HEAD
                tlsContext.setReadSequenceNumber(0);
                tlsContext.getRecordLayer().updateDecryptionCipher(recordCipherClient);
            } else {
                tlsContext.setWriteSequenceNumber(0);
                tlsContext.getRecordLayer().updateEncryptionCipher(recordCipherClient);
=======
                tlsContext.increaseReadEpoch();
                tlsContext.getRecordLayer().updateDecryptionCipher();
            } else {
                tlsContext.increaseWriteEpoch();
                tlsContext.getRecordLayer().updateEncryptionCipher();
>>>>>>> 79faecec
            }
        } catch (NoSuchAlgorithmException ex) {
            LOGGER.error("Unable to generate KeySet - unknown algorithm");
            throw new WorkflowExecutionException(ex.toString());
        }
    }

    private void warnOnConflictingExtensions() {
        if (tlsContext.getTalkingConnectionEndType() == tlsContext.getChooser().getMyConnectionPeer()) {
            if (tlsContext.isExtensionProposed(ExtensionType.MAX_FRAGMENT_LENGTH)
                && tlsContext.isExtensionProposed(ExtensionType.RECORD_SIZE_LIMIT)) {
                // RFC 8449 says 'A server that supports the "record_size_limit" extension MUST ignore a
                // "max_fragment_length" that appears in a ClientHello if both extensions appear.', this happens
                // implicitly when determining max record data size
                LOGGER.warn("Client sent max_fragment_length AND record_size_limit extensions");
            }
        }
    }
}<|MERGE_RESOLUTION|>--- conflicted
+++ resolved
@@ -208,19 +208,11 @@
                 tlsContext.getChooser().getEarlyDataCipherSuite());
 
             if (tlsContext.getChooser().getConnectionEndType() == ConnectionEndType.SERVER) {
-<<<<<<< HEAD
-                tlsContext.setReadSequenceNumber(0);
+                tlsContext.increaseReadEpoch();
                 tlsContext.getRecordLayer().updateDecryptionCipher(recordCipherClient);
             } else {
-                tlsContext.setWriteSequenceNumber(0);
+                tlsContext.increaseWriteEpoch();
                 tlsContext.getRecordLayer().updateEncryptionCipher(recordCipherClient);
-=======
-                tlsContext.increaseReadEpoch();
-                tlsContext.getRecordLayer().updateDecryptionCipher();
-            } else {
-                tlsContext.increaseWriteEpoch();
-                tlsContext.getRecordLayer().updateEncryptionCipher();
->>>>>>> 79faecec
             }
         } catch (NoSuchAlgorithmException ex) {
             LOGGER.error("Unable to generate KeySet - unknown algorithm");
