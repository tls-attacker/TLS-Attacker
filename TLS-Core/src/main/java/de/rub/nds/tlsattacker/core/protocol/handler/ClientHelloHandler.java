/**
 * TLS-Attacker - A Modular Penetration Testing Framework for TLS
 *
 * Copyright 2014-2017 Ruhr University Bochum / Hackmanit GmbH
 *
 * Licensed under Apache License 2.0
 * http://www.apache.org/licenses/LICENSE-2.0
 */
package de.rub.nds.tlsattacker.core.protocol.handler;

import de.rub.nds.modifiablevariable.util.ArrayConverter;
import de.rub.nds.tlsattacker.core.constants.CipherSuite;
import de.rub.nds.tlsattacker.core.constants.CompressionMethod;
import de.rub.nds.tlsattacker.core.constants.HandshakeMessageType;
import de.rub.nds.tlsattacker.core.constants.ProtocolVersion;
import de.rub.nds.tlsattacker.core.protocol.handler.extension.ExtensionHandler;
import de.rub.nds.tlsattacker.core.protocol.handler.extension.KeyShareExtensionHandler;
import de.rub.nds.tlsattacker.core.protocol.handler.factory.HandlerFactory;
import de.rub.nds.tlsattacker.core.protocol.message.ClientHelloMessage;
import de.rub.nds.tlsattacker.core.protocol.message.extension.ExtensionMessage;
import de.rub.nds.tlsattacker.core.protocol.message.extension.KeyShareExtensionMessage;
import de.rub.nds.tlsattacker.core.protocol.parser.ClientHelloParser;
import de.rub.nds.tlsattacker.core.protocol.preparator.ClientHelloPreparator;
import de.rub.nds.tlsattacker.core.protocol.serializer.ClientHelloSerializer;
import de.rub.nds.tlsattacker.core.state.TlsContext;
import java.util.LinkedList;
import java.util.List;

<<<<<<< HEAD
/**
 * @author Juraj Somorovsky <juraj.somorovsky@rub.de>
 * @author Philip Riese <philip.riese@rub.de>
 * @author Nurullah Erinola <nurullah.erinola@rub.de>
 * @author Marcel Maehren <marcel.maehren@rub.de>
 */
=======
>>>>>>> 7ec10dfd
public class ClientHelloHandler extends HandshakeMessageHandler<ClientHelloMessage> {

    public ClientHelloHandler(TlsContext tlsContext) {
        super(tlsContext);
    }

    @Override
    public ClientHelloParser getParser(byte[] message, int pointer) {
        return new ClientHelloParser(pointer, message, tlsContext.getChooser().getLastRecordVersion());
    }

    @Override
    public ClientHelloPreparator getPreparator(ClientHelloMessage message) {
        return new ClientHelloPreparator(tlsContext.getChooser(), message);
    }

    @Override
    public ClientHelloSerializer getSerializer(ClientHelloMessage message) {
        return new ClientHelloSerializer(message, tlsContext.getChooser().getSelectedProtocolVersion());
    }

    @Override
    public void adjustTLSContext(ClientHelloMessage message) {
        adjustProtocolVersion(message);
        adjustSessionID(message);
        adjustClientSupportedCipherSuites(message);
        adjustClientSupportedCompressions(message);
        if (isCookieFieldSet(message)) {
            adjustDTLSCookie(message);
        }
        if (message.getExtensions() != null) {
            KeyShareExtensionHandler keyShareHandler = null;
            KeyShareExtensionMessage keyShareExtension = null;
            for (ExtensionMessage extension : message.getExtensions()) {
                ExtensionHandler handler = HandlerFactory.getExtensionHandler(tlsContext,
                        extension.getExtensionTypeConstant(), HandshakeMessageType.CLIENT_HELLO);
                if(handler instanceof KeyShareExtensionHandler)
                {
                    keyShareHandler = (KeyShareExtensionHandler) handler;
                    keyShareExtension = (KeyShareExtensionMessage) extension;
                }
                else
                {
                    handler.adjustTLSContext(extension);
                }              
            }
            if(keyShareHandler != null) //delay KeyShare to process PSK first
            {
                keyShareHandler.adjustTLSContext(keyShareExtension);
            }
        }
        adjustRandomContext(message);
    }

    private boolean isCookieFieldSet(ClientHelloMessage message) {
        return message.getCookie() != null;
    }

    private void adjustClientSupportedCipherSuites(ClientHelloMessage message) {
        List<CipherSuite> suiteList = convertCipherSuites(message.getCipherSuites().getValue());
        tlsContext.setClientSupportedCiphersuites(suiteList);
        if (suiteList != null) {
            LOGGER.debug("Set ClientSupportedCiphersuites in Context to " + suiteList.toString());
        } else {
            LOGGER.debug("Set ClientSupportedCiphersuites in Context to " + null);
        }
    }

    private void adjustClientSupportedCompressions(ClientHelloMessage message) {
        List<CompressionMethod> compressionList = convertCompressionMethods(message.getCompressions().getValue());
        tlsContext.setClientSupportedCompressions(compressionList);
        LOGGER.debug("Set ClientSupportedCompressions in Context to " + compressionList.toString());
    }

    private void adjustDTLSCookie(ClientHelloMessage message) {
        byte[] dtlsCookie = message.getCookie().getValue();
        tlsContext.setDtlsCookie(dtlsCookie);
        LOGGER.debug("Set DTLS Cookie in Context to " + ArrayConverter.bytesToHexString(dtlsCookie));
    }

    private void adjustSessionID(ClientHelloMessage message) {
        byte[] sessionId = message.getSessionId().getValue();
        tlsContext.setClientSessionId(sessionId);
        LOGGER.debug("Set SessionId in Context to " + ArrayConverter.bytesToHexString(sessionId, false));
    }

    private void adjustProtocolVersion(ClientHelloMessage message) {
        ProtocolVersion version = ProtocolVersion.getProtocolVersion(message.getProtocolVersion().getValue());
        if (version != null) {
            tlsContext.setHighestClientProtocolVersion(version);
            LOGGER.debug("Set HighestClientProtocolVersion in Context to " + version.name());
        } else {
            LOGGER.warn("Did not Adjust ProtocolVersion since version is undefined "
                    + ArrayConverter.bytesToHexString(message.getProtocolVersion().getValue()));
        }
    }

    private void adjustRandomContext(ClientHelloMessage message) {
        tlsContext.setClientRandom(message.getRandom().getValue());
        LOGGER.debug("Set ClientRandom in Context to " + ArrayConverter.bytesToHexString(tlsContext.getClientRandom()));
    }

    private List<CompressionMethod> convertCompressionMethods(byte[] bytesToConvert) {
        List<CompressionMethod> list = new LinkedList<>();
        for (byte b : bytesToConvert) {
            CompressionMethod method = CompressionMethod.getCompressionMethod(b);
            if (method == null) {
                LOGGER.warn("Could not convert " + b + " into a CompressionMethod");
            } else {
                list.add(method);
            }
        }
        return list;
    }

    private List<CipherSuite> convertCipherSuites(byte[] bytesToConvert) {
        if (bytesToConvert.length % 2 != 0) {
            LOGGER.warn("Cannot convert:" + ArrayConverter.bytesToHexString(bytesToConvert, false)
                    + " to a List<CipherSuite>");
            return null;
        }
        List<CipherSuite> list = new LinkedList<>();

        for (int i = 0; i < bytesToConvert.length; i += 2) {
            byte[] copied = new byte[2];
            copied[0] = bytesToConvert[i];
            copied[1] = bytesToConvert[i + 1];
            CipherSuite suite = CipherSuite.getCipherSuite(copied);
            if (suite == null) {
                LOGGER.warn("Cannot convert:" + ArrayConverter.bytesToHexString(copied) + " to a CipherSuite");
            } else {
                list.add(suite);
            }
        }
        return list;
    }

}<|MERGE_RESOLUTION|>--- conflicted
+++ resolved
@@ -26,15 +26,6 @@
 import java.util.LinkedList;
 import java.util.List;
 
-<<<<<<< HEAD
-/**
- * @author Juraj Somorovsky <juraj.somorovsky@rub.de>
- * @author Philip Riese <philip.riese@rub.de>
- * @author Nurullah Erinola <nurullah.erinola@rub.de>
- * @author Marcel Maehren <marcel.maehren@rub.de>
- */
-=======
->>>>>>> 7ec10dfd
 public class ClientHelloHandler extends HandshakeMessageHandler<ClientHelloMessage> {
 
     public ClientHelloHandler(TlsContext tlsContext) {
@@ -71,17 +62,14 @@
             for (ExtensionMessage extension : message.getExtensions()) {
                 ExtensionHandler handler = HandlerFactory.getExtensionHandler(tlsContext,
                         extension.getExtensionTypeConstant(), HandshakeMessageType.CLIENT_HELLO);
-                if(handler instanceof KeyShareExtensionHandler)
-                {
+                if (handler instanceof KeyShareExtensionHandler) {
                     keyShareHandler = (KeyShareExtensionHandler) handler;
                     keyShareExtension = (KeyShareExtensionMessage) extension;
+                } else {
+                    handler.adjustTLSContext(extension);
                 }
-                else
-                {
-                    handler.adjustTLSContext(extension);
-                }              
             }
-            if(keyShareHandler != null) //delay KeyShare to process PSK first
+            if (keyShareHandler != null) // delay KeyShare to process PSK first
             {
                 keyShareHandler.adjustTLSContext(keyShareExtension);
             }
