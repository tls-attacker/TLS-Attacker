/*
 * TLS-Attacker - A Modular Penetration Testing Framework for TLS
 *
 * Copyright 2014-2022 Ruhr University Bochum, Paderborn University, and Hackmanit GmbH
 *
 * Licensed under Apache License, Version 2.0
 * http://www.apache.org/licenses/LICENSE-2.0.txt
 */
package de.rub.nds.tlsattacker.core.protocol.handler;

import de.rub.nds.modifiablevariable.util.ArrayConverter;
import de.rub.nds.tlsattacker.core.layer.context.TlsContext;
import de.rub.nds.tlsattacker.core.protocol.message.ClientHelloMessage;

public class ClientHelloHandler extends CoreClientHelloHandler<ClientHelloMessage> {
    public ClientHelloHandler(TlsContext tlsContext) {
        super(tlsContext);
    }

    @Override
    public void adjustContext(ClientHelloMessage message) {
<<<<<<< HEAD
        adjustProtocolVersion(message);
        adjustSessionID(message);
        adjustClientSupportedCipherSuites(message);
        adjustClientSupportedCompressions(message);
        if (isCookieFieldSet(message)) {
            adjustDTLSCookie(message);
        }
        adjustExtensions(message);
        warnOnConflictingExtensions();
        adjustRandomContext(message);
        if ((tlsContext.getChooser().getSelectedProtocolVersion().isTLS13()
                        || tlsContext.getChooser().getSelectedProtocolVersion()
                                == ProtocolVersion.DTLS13)
                && tlsContext.isExtensionNegotiated(ExtensionType.EARLY_DATA)) {
            try {
                adjustEarlyTrafficSecret();
                setClientRecordCipherEarly();
            } catch (CryptoException ex) {
                throw new AdjustmentException("Could not adjust", ex);
            }
        }
    }

    private boolean isCookieFieldSet(ClientHelloMessage message) {
        return message.getCookie() != null;
    }

    private void adjustClientSupportedCipherSuites(ClientHelloMessage message) {
        List<CipherSuite> suiteList = convertCipherSuites(message.getCipherSuites().getValue());
        tlsContext.setClientSupportedCipherSuites(suiteList);
        if (suiteList != null) {
            LOGGER.debug("Set ClientSupportedCipherSuites in Context to " + suiteList.toString());
        } else {
            LOGGER.debug("Set ClientSupportedCipherSuites in Context to " + null);
        }
    }

    private void adjustClientSupportedCompressions(ClientHelloMessage message) {
        List<CompressionMethod> compressionList =
                convertCompressionMethods(message.getCompressions().getValue());
        tlsContext.setClientSupportedCompressions(compressionList);
        LOGGER.debug("Set ClientSupportedCompressions in Context to " + compressionList.toString());
    }

    private void adjustDTLSCookie(ClientHelloMessage message) {
        byte[] dtlsCookie = message.getCookie().getValue();
        tlsContext.setDtlsCookie(dtlsCookie);
        LOGGER.debug(
                "Set DTLS Cookie in Context to " + ArrayConverter.bytesToHexString(dtlsCookie));
    }

    private void adjustSessionID(ClientHelloMessage message) {
        byte[] sessionId = message.getSessionId().getValue();
        tlsContext.setClientSessionId(sessionId);
        LOGGER.debug(
                "Set SessionId in Context to " + ArrayConverter.bytesToHexString(sessionId, false));
    }

    private void adjustProtocolVersion(ClientHelloMessage message) {
        ProtocolVersion version =
                ProtocolVersion.getProtocolVersion(message.getProtocolVersion().getValue());
        if (version != null) {
            tlsContext.setHighestClientProtocolVersion(version);
            LOGGER.debug("Set HighestClientProtocolVersion in Context to " + version.name());
        } else {
            LOGGER.warn(
                    "Did not Adjust ProtocolVersion since version is undefined "
                            + ArrayConverter.bytesToHexString(
                                    message.getProtocolVersion().getValue()));
        }
    }

    private void adjustRandomContext(ClientHelloMessage message) {
        tlsContext.setClientRandom(message.getRandom().getValue());
=======
        tlsContext.setLastClientHello(message.getCompleteResultingMessage().getValue());
        tlsContext.setInnerClientHello(message);
        super.adjustContext(message);
>>>>>>> ed4680f1
        LOGGER.debug(
                "Set InnerClient in Context to "
                        + ArrayConverter.bytesToHexString(message.getCompleteResultingMessage()));
    }

    @Override
    public void adjustContextAfterSerialize(ClientHelloMessage message) {
<<<<<<< HEAD
        if (tlsContext.getChooser().getConnectionEndType() == ConnectionEndType.CLIENT
                && tlsContext.isExtensionProposed(ExtensionType.EARLY_DATA)) {
            try {
                adjustEarlyTrafficSecret();
                setClientRecordCipherEarly();
            } catch (CryptoException ex) {
                LOGGER.warn("Encountered an exception in adjust after Serialize", ex);
            }
        }
        tlsContext.setLastClientHello(message.getCompleteResultingMessage().getValue());
    }

    private void adjustEarlyTrafficSecret() throws CryptoException {
        HKDFAlgorithm hkdfAlgorithm =
                AlgorithmResolver.getHKDFAlgorithm(
                        tlsContext.getChooser().getEarlyDataCipherSuite());
        DigestAlgorithm digestAlgo =
                AlgorithmResolver.getDigestAlgorithm(
                        ProtocolVersion.TLS13, tlsContext.getChooser().getEarlyDataCipherSuite());

        byte[] earlySecret =
                HKDFunction.extract(
                        hkdfAlgorithm, new byte[0], tlsContext.getChooser().getEarlyDataPsk());
        tlsContext.setEarlySecret(earlySecret);
        byte[] earlyTrafficSecret =
                HKDFunction.deriveSecret(
                        hkdfAlgorithm,
                        digestAlgo.getJavaName(),
                        tlsContext.getChooser().getEarlySecret(),
                        HKDFunction.CLIENT_EARLY_TRAFFIC_SECRET,
                        tlsContext.getDigest().getRawBytes(),
                        tlsContext.getChooser().getSelectedProtocolVersion());
        tlsContext.setClientEarlyTrafficSecret(earlyTrafficSecret);
        LOGGER.debug("EarlyTrafficSecret: " + ArrayConverter.bytesToHexString(earlyTrafficSecret));
    }

    private void setClientRecordCipherEarly() throws CryptoException {
        try {
            tlsContext.setActiveClientKeySetType(Tls13KeySetType.EARLY_TRAFFIC_SECRETS);
            LOGGER.debug("Setting cipher for client to use early secrets");

            KeySet clientKeySet =
                    KeySetGenerator.generateKeySet(
                            tlsContext,
                            tlsContext.getChooser().getSelectedProtocolVersion(),
                            tlsContext.getActiveClientKeySetType());

            if (tlsContext.getChooser().getConnectionEndType() == ConnectionEndType.SERVER) {
                tlsContext
                        .getRecordLayer()
                        .updateDecryptionCipher(
                                RecordCipherFactory.getRecordCipher(
                                        tlsContext,
                                        clientKeySet,
                                        tlsContext.getChooser().getEarlyDataCipherSuite(),
                                        tlsContext.getReadConnectionId()));
            } else {
                tlsContext
                        .getRecordLayer()
                        .updateEncryptionCipher(
                                RecordCipherFactory.getRecordCipher(
                                        tlsContext,
                                        clientKeySet,
                                        tlsContext.getChooser().getEarlyDataCipherSuite(),
                                        tlsContext.getWriteConnectionId()));
            }
        } catch (NoSuchAlgorithmException ex) {
            LOGGER.error("Unable to generate KeySet - unknown algorithm");
            throw new CryptoException(ex.toString());
        }
    }

    private void warnOnConflictingExtensions() {
        if (tlsContext.getTalkingConnectionEndType()
                == tlsContext.getChooser().getMyConnectionPeer()) {
            if (tlsContext.isExtensionProposed(ExtensionType.MAX_FRAGMENT_LENGTH)
                    && tlsContext.isExtensionProposed(ExtensionType.RECORD_SIZE_LIMIT)) {
                // RFC 8449 says 'A server that supports the "record_size_limit" extension MUST
                // ignore a
                // "max_fragment_length" that appears in a ClientHello if both extensions appear.',
                // this happens
                // implicitly when determining max record data size
                LOGGER.warn("Client sent max_fragment_length AND record_size_limit extensions");
            }
=======
        super.adjustContextAfterSerialize(message);
        // dont overwrite last client hello if innerclienthello
        if (tlsContext.getInnerClientHello() == null) {
            tlsContext.setLastClientHello(message.getCompleteResultingMessage().getValue());
>>>>>>> ed4680f1
        }
    }
}<|MERGE_RESOLUTION|>--- conflicted
+++ resolved
@@ -19,86 +19,9 @@
 
     @Override
     public void adjustContext(ClientHelloMessage message) {
-<<<<<<< HEAD
-        adjustProtocolVersion(message);
-        adjustSessionID(message);
-        adjustClientSupportedCipherSuites(message);
-        adjustClientSupportedCompressions(message);
-        if (isCookieFieldSet(message)) {
-            adjustDTLSCookie(message);
-        }
-        adjustExtensions(message);
-        warnOnConflictingExtensions();
-        adjustRandomContext(message);
-        if ((tlsContext.getChooser().getSelectedProtocolVersion().isTLS13()
-                        || tlsContext.getChooser().getSelectedProtocolVersion()
-                                == ProtocolVersion.DTLS13)
-                && tlsContext.isExtensionNegotiated(ExtensionType.EARLY_DATA)) {
-            try {
-                adjustEarlyTrafficSecret();
-                setClientRecordCipherEarly();
-            } catch (CryptoException ex) {
-                throw new AdjustmentException("Could not adjust", ex);
-            }
-        }
-    }
-
-    private boolean isCookieFieldSet(ClientHelloMessage message) {
-        return message.getCookie() != null;
-    }
-
-    private void adjustClientSupportedCipherSuites(ClientHelloMessage message) {
-        List<CipherSuite> suiteList = convertCipherSuites(message.getCipherSuites().getValue());
-        tlsContext.setClientSupportedCipherSuites(suiteList);
-        if (suiteList != null) {
-            LOGGER.debug("Set ClientSupportedCipherSuites in Context to " + suiteList.toString());
-        } else {
-            LOGGER.debug("Set ClientSupportedCipherSuites in Context to " + null);
-        }
-    }
-
-    private void adjustClientSupportedCompressions(ClientHelloMessage message) {
-        List<CompressionMethod> compressionList =
-                convertCompressionMethods(message.getCompressions().getValue());
-        tlsContext.setClientSupportedCompressions(compressionList);
-        LOGGER.debug("Set ClientSupportedCompressions in Context to " + compressionList.toString());
-    }
-
-    private void adjustDTLSCookie(ClientHelloMessage message) {
-        byte[] dtlsCookie = message.getCookie().getValue();
-        tlsContext.setDtlsCookie(dtlsCookie);
-        LOGGER.debug(
-                "Set DTLS Cookie in Context to " + ArrayConverter.bytesToHexString(dtlsCookie));
-    }
-
-    private void adjustSessionID(ClientHelloMessage message) {
-        byte[] sessionId = message.getSessionId().getValue();
-        tlsContext.setClientSessionId(sessionId);
-        LOGGER.debug(
-                "Set SessionId in Context to " + ArrayConverter.bytesToHexString(sessionId, false));
-    }
-
-    private void adjustProtocolVersion(ClientHelloMessage message) {
-        ProtocolVersion version =
-                ProtocolVersion.getProtocolVersion(message.getProtocolVersion().getValue());
-        if (version != null) {
-            tlsContext.setHighestClientProtocolVersion(version);
-            LOGGER.debug("Set HighestClientProtocolVersion in Context to " + version.name());
-        } else {
-            LOGGER.warn(
-                    "Did not Adjust ProtocolVersion since version is undefined "
-                            + ArrayConverter.bytesToHexString(
-                                    message.getProtocolVersion().getValue()));
-        }
-    }
-
-    private void adjustRandomContext(ClientHelloMessage message) {
-        tlsContext.setClientRandom(message.getRandom().getValue());
-=======
         tlsContext.setLastClientHello(message.getCompleteResultingMessage().getValue());
         tlsContext.setInnerClientHello(message);
         super.adjustContext(message);
->>>>>>> ed4680f1
         LOGGER.debug(
                 "Set InnerClient in Context to "
                         + ArrayConverter.bytesToHexString(message.getCompleteResultingMessage()));
@@ -106,97 +29,10 @@
 
     @Override
     public void adjustContextAfterSerialize(ClientHelloMessage message) {
-<<<<<<< HEAD
-        if (tlsContext.getChooser().getConnectionEndType() == ConnectionEndType.CLIENT
-                && tlsContext.isExtensionProposed(ExtensionType.EARLY_DATA)) {
-            try {
-                adjustEarlyTrafficSecret();
-                setClientRecordCipherEarly();
-            } catch (CryptoException ex) {
-                LOGGER.warn("Encountered an exception in adjust after Serialize", ex);
-            }
-        }
-        tlsContext.setLastClientHello(message.getCompleteResultingMessage().getValue());
-    }
-
-    private void adjustEarlyTrafficSecret() throws CryptoException {
-        HKDFAlgorithm hkdfAlgorithm =
-                AlgorithmResolver.getHKDFAlgorithm(
-                        tlsContext.getChooser().getEarlyDataCipherSuite());
-        DigestAlgorithm digestAlgo =
-                AlgorithmResolver.getDigestAlgorithm(
-                        ProtocolVersion.TLS13, tlsContext.getChooser().getEarlyDataCipherSuite());
-
-        byte[] earlySecret =
-                HKDFunction.extract(
-                        hkdfAlgorithm, new byte[0], tlsContext.getChooser().getEarlyDataPsk());
-        tlsContext.setEarlySecret(earlySecret);
-        byte[] earlyTrafficSecret =
-                HKDFunction.deriveSecret(
-                        hkdfAlgorithm,
-                        digestAlgo.getJavaName(),
-                        tlsContext.getChooser().getEarlySecret(),
-                        HKDFunction.CLIENT_EARLY_TRAFFIC_SECRET,
-                        tlsContext.getDigest().getRawBytes(),
-                        tlsContext.getChooser().getSelectedProtocolVersion());
-        tlsContext.setClientEarlyTrafficSecret(earlyTrafficSecret);
-        LOGGER.debug("EarlyTrafficSecret: " + ArrayConverter.bytesToHexString(earlyTrafficSecret));
-    }
-
-    private void setClientRecordCipherEarly() throws CryptoException {
-        try {
-            tlsContext.setActiveClientKeySetType(Tls13KeySetType.EARLY_TRAFFIC_SECRETS);
-            LOGGER.debug("Setting cipher for client to use early secrets");
-
-            KeySet clientKeySet =
-                    KeySetGenerator.generateKeySet(
-                            tlsContext,
-                            tlsContext.getChooser().getSelectedProtocolVersion(),
-                            tlsContext.getActiveClientKeySetType());
-
-            if (tlsContext.getChooser().getConnectionEndType() == ConnectionEndType.SERVER) {
-                tlsContext
-                        .getRecordLayer()
-                        .updateDecryptionCipher(
-                                RecordCipherFactory.getRecordCipher(
-                                        tlsContext,
-                                        clientKeySet,
-                                        tlsContext.getChooser().getEarlyDataCipherSuite(),
-                                        tlsContext.getReadConnectionId()));
-            } else {
-                tlsContext
-                        .getRecordLayer()
-                        .updateEncryptionCipher(
-                                RecordCipherFactory.getRecordCipher(
-                                        tlsContext,
-                                        clientKeySet,
-                                        tlsContext.getChooser().getEarlyDataCipherSuite(),
-                                        tlsContext.getWriteConnectionId()));
-            }
-        } catch (NoSuchAlgorithmException ex) {
-            LOGGER.error("Unable to generate KeySet - unknown algorithm");
-            throw new CryptoException(ex.toString());
-        }
-    }
-
-    private void warnOnConflictingExtensions() {
-        if (tlsContext.getTalkingConnectionEndType()
-                == tlsContext.getChooser().getMyConnectionPeer()) {
-            if (tlsContext.isExtensionProposed(ExtensionType.MAX_FRAGMENT_LENGTH)
-                    && tlsContext.isExtensionProposed(ExtensionType.RECORD_SIZE_LIMIT)) {
-                // RFC 8449 says 'A server that supports the "record_size_limit" extension MUST
-                // ignore a
-                // "max_fragment_length" that appears in a ClientHello if both extensions appear.',
-                // this happens
-                // implicitly when determining max record data size
-                LOGGER.warn("Client sent max_fragment_length AND record_size_limit extensions");
-            }
-=======
         super.adjustContextAfterSerialize(message);
         // dont overwrite last client hello if innerclienthello
         if (tlsContext.getInnerClientHello() == null) {
             tlsContext.setLastClientHello(message.getCompleteResultingMessage().getValue());
->>>>>>> ed4680f1
         }
     }
 }