/**
 * TLS-Attacker - A Modular Penetration Testing Framework for TLS
 *
 * Copyright 2014-2017 Ruhr University Bochum / Hackmanit GmbH
 *
 * Licensed under Apache License 2.0
 * http://www.apache.org/licenses/LICENSE-2.0
 */
package de.rub.nds.tlsattacker.core.constants;

/**
 * @author Juraj Somorovsky <juraj.somorovsky@rub.de>
 */
public class ExtensionByteLength {

    /**
     * extensions byte length
     */
    public static final int EXTENSIONS_LENGTH = 2;

    /**
     * extension type
     */
    public static final int TYPE = 2;

    /**
     * EC point formats length field of the ec point format extension message
     */
    public static final int EC_POINT_FORMATS_LENGTH = 1;

    /**
     * Supported Elliptic Curves length field of the elliptic curve extension
     * message
     */
    public static final int SUPPORTED_ELLIPTIC_CURVES_LENGTH = 2;
    /**
     * Heartbeat mode length in the heartbeat extension message
     */
    public static final int HEARTBEAT_MODE_LENGTH = 1;
    /**
     * MaxFragment length field in the MaxFragmentExtension message
     */
    public static final int MAX_FRAGMENT_EXTENSION_LENGTH = 1;
    /**
     * ServernameType length in the ServerNameIndicationExtension
     */
    public static final int SERVER_NAME_TYPE = 1;
    /**
     * ServerName length in the ServerNameIndicationExtension
     */
    public static final int SERVER_NAME_LENGTH = 2;
    /**
     * ServerNameListLength in the ServerNameIndicationExtension
     */
    public static final int SERVER_NAME_LIST_LENGTH = 2;
    /**
     * KeyShareType length in the KeySahreExtension
     */
    public static final int KEY_SHARE_TYPE = 2;
    /**
     * KeyShare length in the KeySahreExtension
     */
    public static final int KEY_SAHRE_LENGTH = 2;
    /**
     * KeyShareListLength in the KeySahreExtension
     */
    public static final int KEY_SHARE_LIST_LENGTH = 2;
    /**
     * Length of the Signature and HashAlgorithm Length field of the
     * SignatureAndHashAlgorithms Extension
     */
    public static final int SIGNATURE_AND_HASH_ALGORITHMS_LENGTH = 2;
<<<<<<< HEAD
    /**
     * Supported Protocol Versions length field of the
     * SupportedVersionsExtension message
     */
    public static final int SUPPORTED_PROTOCOL_VERSIONS_LENGTH = 1;
=======

    /**
     * Length of the Padding Length field of the Padding Extension
     */
    public static final int PADDING_LENGTH = 2;

    /**
     * Length of the version field as used by the token binding extension.
     */
    public static final int TOKENBINDING_VERSION_LENGTH = 2;

    /**
     * Length of the token binding extension key parameter length field
     */
    public static final int TOKENBINDING_KEYPARAMETER_LENGTHFIELD_LENGTH = 1;
>>>>>>> 2cf5a629
}<|MERGE_RESOLUTION|>--- conflicted
+++ resolved
@@ -70,13 +70,11 @@
      * SignatureAndHashAlgorithms Extension
      */
     public static final int SIGNATURE_AND_HASH_ALGORITHMS_LENGTH = 2;
-<<<<<<< HEAD
     /**
      * Supported Protocol Versions length field of the
      * SupportedVersionsExtension message
      */
     public static final int SUPPORTED_PROTOCOL_VERSIONS_LENGTH = 1;
-=======
 
     /**
      * Length of the Padding Length field of the Padding Extension
@@ -92,5 +90,4 @@
      * Length of the token binding extension key parameter length field
      */
     public static final int TOKENBINDING_KEYPARAMETER_LENGTHFIELD_LENGTH = 1;
->>>>>>> 2cf5a629
 }