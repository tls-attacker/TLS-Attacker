--- conflicted
+++ resolved
@@ -74,7 +74,9 @@
      */
     public static final int TOKENBINDING_KEYPARAMETER_LENGTHFIELD_LENGTH = 1;
 
-<<<<<<< HEAD
+    private ExtensionByteLength() {
+    }
+
     /**
      * Length of the certificate status request responder id list length field
      */
@@ -99,8 +101,4 @@
      * Length of the SRP extension identifier length field
      */
     public static final int SRP_IDENTIFIER_LENGTH = 1;
-=======
-    private ExtensionByteLength() {
-    }
->>>>>>> 306cffd7
 }