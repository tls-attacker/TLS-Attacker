--- conflicted
+++ resolved
@@ -131,7 +131,6 @@
 
     private void executeRetransmission(SendingAction action) {
         LOGGER.info("Executing retransmission of last sent flight");
-<<<<<<< HEAD
         for (String alias : action.getAllAliases()) {
             state.getTlsContext(alias).getRecordLayer().reencrypt(action.getSendRecords());
             state.getTlsContext(alias)
@@ -145,17 +144,6 @@
                 LOGGER.warn(ex);
                 state.getTlsContext().setReceivedTransportHandlerException(true);
             }
-=======
-        state.getTlsContext()
-                .getRecordLayer()
-                .setLayerConfiguration(
-                        new SpecificSendLayerConfiguration(
-                                ImplementedLayers.RECORD, action.getSendRecords()));
-        try {
-            state.getTlsContext().getRecordLayer().sendConfiguration();
-        } catch (IOException ex) {
-            state.getTlsContext().setReceivedTransportHandlerException(true);
->>>>>>> d878a479
         }
     }
 }