/*
 * TLS-Attacker - A Modular Penetration Testing Framework for TLS
 *
 * Copyright 2014-2022 Ruhr University Bochum, Paderborn University, and Hackmanit GmbH
 *
 * Licensed under Apache License, Version 2.0
 * http://www.apache.org/licenses/LICENSE-2.0.txt
 */
package de.rub.nds.tlsattacker.core.workflow;

import de.rub.nds.tlsattacker.core.constants.AckByteLength;
import de.rub.nds.tlsattacker.core.exceptions.SkipActionException;
import de.rub.nds.tlsattacker.core.exceptions.WorkflowExecutionException;
import de.rub.nds.tlsattacker.core.layer.SpecificSendLayerConfiguration;
import de.rub.nds.tlsattacker.core.layer.constant.ImplementedLayers;
import de.rub.nds.tlsattacker.core.record.Record;
import de.rub.nds.tlsattacker.core.state.State;
import de.rub.nds.tlsattacker.core.workflow.action.ReceivingAction;
import de.rub.nds.tlsattacker.core.workflow.action.SendingAction;
import de.rub.nds.tlsattacker.core.workflow.action.TlsAction;
import de.rub.nds.tlsattacker.core.workflow.action.executor.WorkflowExecutorType;
import java.io.IOException;
import java.math.BigInteger;
import java.util.LinkedList;
import java.util.List;
import org.apache.logging.log4j.LogManager;
import org.apache.logging.log4j.Logger;

public class DTLSWorkflowExecutor extends WorkflowExecutor {

    private static final Logger LOGGER = LogManager.getLogger();

    public DTLSWorkflowExecutor(State state) {
        super(WorkflowExecutorType.DTLS, state);
    }

    @Override
    public void executeWorkflow() throws WorkflowExecutionException {
        if (config.isWorkflowExecutorShouldOpen()) {
            try {
                initAllLayer();
            } catch (IOException ex) {
                throw new WorkflowExecutionException(
                        "Workflow not executed, could not initialize transport handler: ", ex);
            }
        }
        state.getWorkflowTrace().reset();
        state.setStartTimestamp(System.currentTimeMillis());
        List<TlsAction> tlsActions = state.getWorkflowTrace().getTlsActions();
        int retransmissions = 0;
        int retransmissionActionIndex = 0;
        for (int i = 0; i < tlsActions.size(); i++) {
            if (i != 0
                    && !(tlsActions.get(i) instanceof ReceivingAction)
                    && (tlsActions.get(i - 1) instanceof ReceivingAction)) {
                retransmissionActionIndex = i;
            }
            TlsAction action = tlsActions.get(i);

            if (!action.isExecuted()) {
                try {
                    this.executeAction(action, state);
                } catch (SkipActionException ex) {
                    continue;
                }
            } else {
                if (action instanceof SendingAction) {
                    executeRetransmission((SendingAction) action);
                } else if (action instanceof ReceivingAction) {
                    action.reset();
                    try {
                        this.executeAction(action, state);
                    } catch (SkipActionException ex) {
                        continue;
                    }
                }
            }

            if ((config.isStopActionsAfterFatal() && isReceivedFatalAlert())) {
                LOGGER.debug(
                        "Skipping all Actions, received FatalAlert, StopActionsAfterFatal active");
                break;
            }
            if ((config.getStopActionsAfterWarning() && isReceivedWarningAlert())) {
                LOGGER.debug(
                        "Skipping all Actions, received Warning Alert, StopActionsAfterWarning active");
                break;
            }
            if ((config.getStopActionsAfterIOException() && isIoException())) {
                LOGGER.debug(
                        "Skipping all Actions, received IO Exception, StopActionsAfterIOException active");
                break;
            }

            if (!action.executedAsPlanned()) {
                if (config.isStopTraceAfterUnexpected()) {
                    LOGGER.debug("Skipping all Actions, action did not execute as planned.");
                    break;
                } else if (retransmissions == config.getMaxDtlsRetransmissions()) {
                    break;
                } else {
                    i = retransmissionActionIndex - 1;
                    retransmissions++;
                }
            } else {
                if (action instanceof ReceivingAction) {
                    LOGGER.debug("Clearing received ACKs");
                    if (state.getTlsContext().getReceivedAcknowledgedRecords() != null) {
                        state.getTlsContext().getReceivedAcknowledgedRecords().clear();
                    }
                }
            }
        }

        if (config.isFinishWithCloseNotify()) {
            int currentEpoch = state.getTlsContext().getRecordLayer().getWriteEpoch();
            for (int epoch = currentEpoch; epoch >= 0; epoch--) {
                state.getTlsContext().getRecordLayer().setWriteEpoch(epoch);
                if (state.getTlsContext().getRecordLayer().getEncryptor().getRecordCipher(epoch)
                        == null) {
                    LOGGER.debug(
                            "Not sending a close notify for epoch "
                                    + epoch
                                    + ". No cipher available.");
                    continue;
                }
                sendCloseNotify();
            }
            state.getTlsContext().getRecordLayer().setWriteEpoch(currentEpoch);
        }

        setFinalSocketState();

        if (config.isWorkflowExecutorShouldClose()) {
            closeConnection();
        }
        if (config.isResetWorkflowTracesBeforeSaving()) {
            state.getWorkflowTrace().reset();
        }

        try {
            if (getAfterExecutionCallback() != null) {
                getAfterExecutionCallback().apply(state);
            }
        } catch (Exception ex) {
            LOGGER.trace("Error during AfterExecutionCallback", ex);
        }
    }

    private void executeRetransmission(SendingAction action) {
        LOGGER.info("Executing retransmission of last sent flight");
<<<<<<< HEAD
        List<Record> recordsToRetransmit = filterRecordsBasedOnAcks(action.getSendRecords());
        state.getTlsContext().getRecordLayer().reencrypt(recordsToRetransmit);
=======
>>>>>>> 86a64750
        state.getTlsContext()
                .getRecordLayer()
                .setLayerConfiguration(
                        new SpecificSendLayerConfiguration(
                                ImplementedLayers.RECORD, action.getSendRecords()));
        try {
            state.getTlsContext().getRecordLayer().sendConfiguration();
        } catch (IOException ex) {
            state.getTlsContext().setReceivedTransportHandlerException(true);
        }
    }

    private List<Record> filterRecordsBasedOnAcks(List<Record> sendRecords) {
        List<byte[]> acks = state.getTlsContext().getAcknowledgedRecords();
        List<Record> filteredRecords = new LinkedList<>();
        for (Record record : sendRecords) {
            if (!isRecordAcknowledged(record, acks)) {
                filteredRecords.add(record);
            }
        }
        return filteredRecords;
    }

    private boolean isRecordAcknowledged(Record record, List<byte[]> acknowledgedRecords) {
        for (byte[] ack : acknowledgedRecords) {
            BigInteger epoch = new BigInteger(ack, 0, AckByteLength.RECORD_NUMBER_EPOCH_LENGTH);
            BigInteger seqNum =
                    new BigInteger(
                            ack,
                            AckByteLength.RECORD_NUMBER_EPOCH_LENGTH,
                            AckByteLength.RECORD_NUMBER_SEQUENCE_NUMBER_LENGTH);
            if (record.getEpoch().getValue().equals(epoch.intValue())
                    && record.getSequenceNumber().getValue().equals(seqNum)) {
                return true;
            }
        }
        return false;
    }
}<|MERGE_RESOLUTION|>--- conflicted
+++ resolved
@@ -149,16 +149,12 @@
 
     private void executeRetransmission(SendingAction action) {
         LOGGER.info("Executing retransmission of last sent flight");
-<<<<<<< HEAD
         List<Record> recordsToRetransmit = filterRecordsBasedOnAcks(action.getSendRecords());
-        state.getTlsContext().getRecordLayer().reencrypt(recordsToRetransmit);
-=======
->>>>>>> 86a64750
         state.getTlsContext()
                 .getRecordLayer()
                 .setLayerConfiguration(
                         new SpecificSendLayerConfiguration(
-                                ImplementedLayers.RECORD, action.getSendRecords()));
+                                ImplementedLayers.RECORD, recordsToRetransmit));
         try {
             state.getTlsContext().getRecordLayer().sendConfiguration();
         } catch (IOException ex) {
