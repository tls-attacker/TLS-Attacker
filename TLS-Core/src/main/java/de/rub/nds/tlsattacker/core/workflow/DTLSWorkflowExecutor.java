--- conflicted
+++ resolved
@@ -12,27 +12,20 @@
 import de.rub.nds.tlsattacker.core.exceptions.WorkflowExecutionException;
 import de.rub.nds.tlsattacker.core.layer.SpecificSendLayerConfiguration;
 import de.rub.nds.tlsattacker.core.layer.constant.ImplementedLayers;
-<<<<<<< HEAD
 import de.rub.nds.tlsattacker.core.protocol.message.ack.RecordNumber;
 import de.rub.nds.tlsattacker.core.record.Record;
-=======
 import de.rub.nds.tlsattacker.core.state.Context;
->>>>>>> 4e6a5132
 import de.rub.nds.tlsattacker.core.state.State;
 import de.rub.nds.tlsattacker.core.workflow.action.ReceivingAction;
 import de.rub.nds.tlsattacker.core.workflow.action.SendingAction;
 import de.rub.nds.tlsattacker.core.workflow.action.TlsAction;
 import de.rub.nds.tlsattacker.core.workflow.action.executor.WorkflowExecutorType;
 import java.io.IOException;
-<<<<<<< HEAD
 import java.math.BigInteger;
-import java.util.List;
-import java.util.stream.Collectors;
-=======
 import java.util.Collections;
 import java.util.List;
 import java.util.Set;
->>>>>>> 4e6a5132
+import java.util.stream.Collectors;
 import org.apache.logging.log4j.LogManager;
 import org.apache.logging.log4j.Logger;
 
@@ -117,7 +110,6 @@
                     retransmissions++;
                 }
             } else {
-<<<<<<< HEAD
                 if (action instanceof ReceivingAction
                         && state.getTlsContext()
                                 .getChooser()
@@ -128,35 +120,26 @@
                         state.getTlsContext().getDtlsReceivedAcknowledgedRecords().clear();
                     }
                 }
-=======
                 index++;
->>>>>>> 4e6a5132
             }
         }
 
         if (config.isFinishWithCloseNotify()) {
-<<<<<<< HEAD
-            int currentEpoch = state.getTlsContext().getRecordLayer().getWriteEpoch();
-            for (int epoch = currentEpoch; epoch >= 0; epoch--) {
-                state.getTlsContext().getRecordLayer().setWriteEpoch(epoch);
-                if (state.getTlsContext().getRecordLayer().getEncryptor().getRecordCipher(epoch)
-                        == null) {
-                    LOGGER.debug(
-                            "Not sending a Close Notify for epoch "
-                                    + epoch
-                                    + ". No cipher available.");
-                    continue;
-                }
-                sendCloseNotify();
-=======
             for (Context context : state.getAllContexts()) {
                 int currentEpoch = context.getTlsContext().getRecordLayer().getWriteEpoch();
                 for (int epoch = currentEpoch; epoch >= 0; epoch--) {
                     context.getTlsContext().getRecordLayer().setWriteEpoch(epoch);
+                    if (state.getTlsContext().getRecordLayer().getEncryptor().getRecordCipher(epoch)
+                            == null) {
+                        LOGGER.debug(
+                                "Not sending a Close Notify for epoch "
+                                        + epoch
+                                        + ". No cipher available.");
+                        continue;
+                    }
                     sendCloseNotify(context.getTlsContext());
                 }
                 context.getTlsContext().getRecordLayer().setWriteEpoch(currentEpoch);
->>>>>>> 4e6a5132
             }
         }
 
@@ -239,11 +222,10 @@
 
     private void executeRetransmission(SendingAction action) throws IOException {
         LOGGER.info("Executing retransmission of last sent flight");
-<<<<<<< HEAD
         List<Record> recordsToRetransmit =
                 config.getRetransmitAcknowledgedRecordsInDtls13()
-                        ? action.getSendRecords()
-                        : filterRecordsBasedOnAcks(action.getSendRecords());
+                        ? action.getSentRecords()
+                        : filterRecordsBasedOnAcks(action.getSentRecords());
         state.getTlsContext()
                 .getRecordLayer()
                 .setLayerConfiguration(
@@ -253,21 +235,7 @@
             state.getTlsContext().getRecordLayer().sendConfiguration();
         } catch (IOException ex) {
             state.getTlsContext().setReceivedTransportHandlerException(true);
-=======
-        for (String alias : action.getAllSendingAliases()) {
-            LOGGER.debug("Retransmitting records for alias {}", alias);
-            state.getTlsContext()
-                    .getRecordLayer()
-                    .setLayerConfiguration(
-                            new SpecificSendLayerConfiguration(
-                                    ImplementedLayers.RECORD, action.getSentRecords()));
-            try {
-                state.getTlsContext().getRecordLayer().sendConfiguration();
-            } catch (IOException ex) {
-                state.getTlsContext().setReceivedTransportHandlerException(true);
-                LOGGER.warn("Received IOException during retransmission", ex);
-            }
->>>>>>> 4e6a5132
+            LOGGER.warn("Received IOException during retransmission", ex);
         }
     }
 
