--- conflicted
+++ resolved
@@ -12,8 +12,8 @@
 import de.rub.nds.tlsattacker.core.exceptions.WorkflowExecutionException;
 import de.rub.nds.tlsattacker.core.layer.SpecificSendLayerConfiguration;
 import de.rub.nds.tlsattacker.core.layer.constant.ImplementedLayers;
+import de.rub.nds.tlsattacker.core.state.Context;
 import de.rub.nds.tlsattacker.core.state.State;
-import de.rub.nds.tlsattacker.core.state.TlsContext;
 import de.rub.nds.tlsattacker.core.workflow.action.ReceivingAction;
 import de.rub.nds.tlsattacker.core.workflow.action.SendingAction;
 import de.rub.nds.tlsattacker.core.workflow.action.TlsAction;
@@ -103,13 +103,13 @@
         }
 
         if (config.isFinishWithCloseNotify()) {
-            for (TlsContext context : state.getAllTlsContexts()) {
-                int currentEpoch = context.getRecordLayer().getWriteEpoch();
+            for (Context context : state.getAllContexts()) {
+                int currentEpoch = context.getTlsContext().getRecordLayer().getWriteEpoch();
                 for (int epoch = currentEpoch; epoch >= 0; epoch--) {
-                    context.getRecordLayer().setWriteEpoch(epoch);
+                    context.getTlsContext().getRecordLayer().setWriteEpoch(epoch);
                     sendCloseNotify();
                 }
-                context.getRecordLayer().setWriteEpoch(currentEpoch);
+                context.getTlsContext().getRecordLayer().setWriteEpoch(currentEpoch);
             }
         }
 
@@ -133,22 +133,19 @@
 
     private void executeRetransmission(SendingAction action) {
         LOGGER.info("Executing retransmission of last sent flight");
-<<<<<<< HEAD
         for (String alias : action.getAllAliases()) {
             state.getTlsContext(alias).getRecordLayer().reencrypt(action.getSendRecords());
-            sendMessageHelper.sendRecords(action.getSendRecords(), state.getTlsContext(alias));
-=======
-        state.getTlsContext().getRecordLayer().reencrypt(action.getSendRecords());
-        state.getTlsContext()
-                .getRecordLayer()
-                .setLayerConfiguration(
-                        new SpecificSendLayerConfiguration(
-                                ImplementedLayers.RECORD, action.getSendRecords()));
-        try {
-            state.getTlsContext().getRecordLayer().sendConfiguration();
-        } catch (IOException ex) {
-            state.getTlsContext().setReceivedTransportHandlerException(true);
->>>>>>> 6e7968dd
+            state.getTlsContext(alias)
+                    .getRecordLayer()
+                    .setLayerConfiguration(
+                            new SpecificSendLayerConfiguration(
+                                    ImplementedLayers.RECORD, action.getSendRecords()));
+            try {
+                state.getTlsContext(alias).getRecordLayer().sendConfiguration();
+            } catch (IOException ex) {
+                LOGGER.warn(ex);
+                state.getTlsContext().setReceivedTransportHandlerException(true);
+            }
         }
     }
 }