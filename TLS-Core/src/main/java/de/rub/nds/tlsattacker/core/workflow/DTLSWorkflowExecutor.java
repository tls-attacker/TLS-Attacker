/*
 * TLS-Attacker - A Modular Penetration Testing Framework for TLS
 *
 * Copyright 2014-2022 Ruhr University Bochum, Paderborn University, and Hackmanit GmbH
 *
 * Licensed under Apache License, Version 2.0
 * http://www.apache.org/licenses/LICENSE-2.0.txt
 */
package de.rub.nds.tlsattacker.core.workflow;

<<<<<<< HEAD
import de.rub.nds.tlsattacker.core.exceptions.SkipActionException;
=======
import de.rub.nds.tlsattacker.core.exceptions.PreparationException;
>>>>>>> 9df4fa27
import de.rub.nds.tlsattacker.core.exceptions.WorkflowExecutionException;
import de.rub.nds.tlsattacker.core.layer.SpecificSendLayerConfiguration;
import de.rub.nds.tlsattacker.core.layer.constant.ImplementedLayers;
import de.rub.nds.tlsattacker.core.state.State;
import de.rub.nds.tlsattacker.core.workflow.action.ReceivingAction;
import de.rub.nds.tlsattacker.core.workflow.action.SendingAction;
import de.rub.nds.tlsattacker.core.workflow.action.TlsAction;
import de.rub.nds.tlsattacker.core.workflow.action.executor.WorkflowExecutorType;
import java.io.IOException;
import java.util.List;
import org.apache.logging.log4j.LogManager;
import org.apache.logging.log4j.Logger;

public class DTLSWorkflowExecutor extends WorkflowExecutor {

    private static final Logger LOGGER = LogManager.getLogger();

    public DTLSWorkflowExecutor(State state) {
        super(WorkflowExecutorType.DTLS, state);
    }

    @Override
    public void executeWorkflow() throws WorkflowExecutionException {
        if (config.isWorkflowExecutorShouldOpen()) {
            try {
                initAllLayer();
            } catch (IOException ex) {
                throw new WorkflowExecutionException(
                        "Workflow not executed, could not initialize transport handler: ", ex);
            }
        }
        state.getWorkflowTrace().reset();
        state.setStartTimestamp(System.currentTimeMillis());
        List<TlsAction> tlsActions = state.getWorkflowTrace().getTlsActions();
        int retransmissions = 0;
        int retransmissionActionIndex = 0;
        for (int i = 0; i < tlsActions.size(); i++) {
            if (i != 0
                    && !(tlsActions.get(i) instanceof ReceivingAction)
                    && (tlsActions.get(i - 1) instanceof ReceivingAction)) {
                retransmissionActionIndex = i;
            }
            TlsAction action = tlsActions.get(i);

            if (!action.isExecuted()) {
                try {
<<<<<<< HEAD
                    this.executeAction(action, state);
                } catch (SkipActionException ex) {
                    continue;
=======
                    action.execute(state);
                } catch (UnsupportedOperationException E) {
                    LOGGER.warn("Unsupported operation!", E);
                    state.setExecutionException(E);
                } catch (PreparationException | WorkflowExecutionException ex) {
                    state.setExecutionException(ex);
                    throw new WorkflowExecutionException(
                            "Problem while executing Action:" + action.toString(), ex);
                } catch (Exception e) {
                    LOGGER.error("", e);
                    state.setExecutionException(e);
                    throw e;
                } finally {
                    state.setEndTimestamp(System.currentTimeMillis());
>>>>>>> 9df4fa27
                }
            } else {
                if (action instanceof SendingAction) {
                    executeRetransmission((SendingAction) action);
                } else if (action instanceof ReceivingAction) {
                    action.reset();
                    try {
                        this.executeAction(action, state);
                    } catch (SkipActionException ex) {
                        continue;
                    }
<<<<<<< HEAD
=======
                } catch (IOException | PreparationException | WorkflowExecutionException ex) {
                    if (config.isWorkflowExecutorShouldClose()) {
                        closeConnection();
                    }
                    throw new WorkflowExecutionException(
                            "Problem while executing Action:" + action.toString(), ex);
>>>>>>> 9df4fa27
                }
            }

            if ((config.isStopActionsAfterFatal() && isReceivedFatalAlert())) {
                LOGGER.debug(
                        "Skipping all Actions, received FatalAlert, StopActionsAfterFatal active");
                break;
            }
            if ((config.getStopActionsAfterWarning() && isReceivedWarningAlert())) {
                LOGGER.debug(
                        "Skipping all Actions, received Warning Alert, StopActionsAfterWarning active");
                break;
            }
            if ((config.getStopActionsAfterIOException() && isIoException())) {
                LOGGER.debug(
                        "Skipping all Actions, received IO Exception, StopActionsAfterIOException active");
                break;
            }

            if (!action.executedAsPlanned()) {
                if (config.isStopTraceAfterUnexpected()) {
                    LOGGER.debug("Skipping all Actions, action did not execute as planned.");
                    break;
                } else if (retransmissions == config.getMaxDtlsRetransmissions()) {
                    break;
                } else {
                    i = retransmissionActionIndex - 1;
                    retransmissions++;
                }
            }
        }

        if (config.isFinishWithCloseNotify()) {
            int currentEpoch = state.getTlsContext().getRecordLayer().getWriteEpoch();
            for (int epoch = currentEpoch; epoch >= 0; epoch--) {
                state.getTlsContext().getRecordLayer().setWriteEpoch(epoch);
                sendCloseNotify();
            }
            state.getTlsContext().getRecordLayer().setWriteEpoch(currentEpoch);
        }

        setFinalSocketState();

        if (config.isWorkflowExecutorShouldClose()) {
            closeConnection();
        }
        if (config.isResetWorkflowTracesBeforeSaving()) {
            state.getWorkflowTrace().reset();
        }

        try {
            if (getAfterExecutionCallback() != null) {
                getAfterExecutionCallback().apply(state);
            }
        } catch (Exception ex) {
            LOGGER.trace("Error during AfterExecutionCallback", ex);
        }
    }

    private void executeRetransmission(SendingAction action) {
        LOGGER.info("Executing retransmission of last sent flight");
        state.getTlsContext().getRecordLayer().reencrypt(action.getSendRecords());
        state.getTlsContext()
                .getRecordLayer()
                .setLayerConfiguration(
                        new SpecificSendLayerConfiguration(
                                ImplementedLayers.RECORD, action.getSendRecords()));
        try {
            state.getTlsContext().getRecordLayer().sendConfiguration();
        } catch (IOException ex) {
            state.getTlsContext().setReceivedTransportHandlerException(true);
        }
    }
}<|MERGE_RESOLUTION|>--- conflicted
+++ resolved
@@ -8,11 +8,8 @@
  */
 package de.rub.nds.tlsattacker.core.workflow;
 
-<<<<<<< HEAD
+import de.rub.nds.tlsattacker.core.exceptions.PreparationException;
 import de.rub.nds.tlsattacker.core.exceptions.SkipActionException;
-=======
-import de.rub.nds.tlsattacker.core.exceptions.PreparationException;
->>>>>>> 9df4fa27
 import de.rub.nds.tlsattacker.core.exceptions.WorkflowExecutionException;
 import de.rub.nds.tlsattacker.core.layer.SpecificSendLayerConfiguration;
 import de.rub.nds.tlsattacker.core.layer.constant.ImplementedLayers;
@@ -59,26 +56,9 @@
 
             if (!action.isExecuted()) {
                 try {
-<<<<<<< HEAD
                     this.executeAction(action, state);
                 } catch (SkipActionException ex) {
                     continue;
-=======
-                    action.execute(state);
-                } catch (UnsupportedOperationException E) {
-                    LOGGER.warn("Unsupported operation!", E);
-                    state.setExecutionException(E);
-                } catch (PreparationException | WorkflowExecutionException ex) {
-                    state.setExecutionException(ex);
-                    throw new WorkflowExecutionException(
-                            "Problem while executing Action:" + action.toString(), ex);
-                } catch (Exception e) {
-                    LOGGER.error("", e);
-                    state.setExecutionException(e);
-                    throw e;
-                } finally {
-                    state.setEndTimestamp(System.currentTimeMillis());
->>>>>>> 9df4fa27
                 }
             } else {
                 if (action instanceof SendingAction) {
@@ -90,15 +70,6 @@
                     } catch (SkipActionException ex) {
                         continue;
                     }
-<<<<<<< HEAD
-=======
-                } catch (IOException | PreparationException | WorkflowExecutionException ex) {
-                    if (config.isWorkflowExecutorShouldClose()) {
-                        closeConnection();
-                    }
-                    throw new WorkflowExecutionException(
-                            "Problem while executing Action:" + action.toString(), ex);
->>>>>>> 9df4fa27
                 }
             }
 
