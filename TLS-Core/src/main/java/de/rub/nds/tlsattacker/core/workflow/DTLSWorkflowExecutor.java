/*
 * TLS-Attacker - A Modular Penetration Testing Framework for TLS
 *
 * Copyright 2014-2023 Ruhr University Bochum, Paderborn University, Technology Innovation Institute, and Hackmanit GmbH
 *
 * Licensed under Apache License, Version 2.0
 * http://www.apache.org/licenses/LICENSE-2.0.txt
 */
package de.rub.nds.tlsattacker.core.workflow;

import de.rub.nds.protocol.exception.PreparationException;
import de.rub.nds.tlsattacker.core.exceptions.WorkflowExecutionException;
import de.rub.nds.tlsattacker.core.layer.SpecificSendLayerConfiguration;
import de.rub.nds.tlsattacker.core.layer.constant.ImplementedLayers;
import de.rub.nds.tlsattacker.core.protocol.message.ack.RecordNumber;
import de.rub.nds.tlsattacker.core.record.Record;
import de.rub.nds.tlsattacker.core.state.Context;
import de.rub.nds.tlsattacker.core.state.State;
import de.rub.nds.tlsattacker.core.workflow.action.ReceivingAction;
import de.rub.nds.tlsattacker.core.workflow.action.SendingAction;
import de.rub.nds.tlsattacker.core.workflow.action.TlsAction;
import de.rub.nds.tlsattacker.core.workflow.action.executor.WorkflowExecutorType;
import java.io.IOException;
import java.math.BigInteger;
import java.util.Collections;
import java.util.List;
import java.util.Set;
import java.util.stream.Collectors;
import org.apache.logging.log4j.LogManager;
import org.apache.logging.log4j.Logger;

public class DTLSWorkflowExecutor extends WorkflowExecutor {

    private static final Logger LOGGER = LogManager.getLogger();

    public DTLSWorkflowExecutor(State state) {
        super(WorkflowExecutorType.DTLS, state);
    }

    @Override
    public void executeWorkflow() throws WorkflowExecutionException {
        LOGGER.debug("Starting execution of WorkflowTrace");
        if (config.isWorkflowExecutorShouldOpen()) {
            try {
                initAllLayer();
            } catch (IOException ex) {
                throw new WorkflowExecutionException(
                        "Workflow not executed, could not initialize transport handler: ", ex);
            }
        }
        state.getWorkflowTrace().reset();
        state.setStartTimestamp(System.currentTimeMillis());
        List<TlsAction> tlsActions = state.getWorkflowTrace().getTlsActions();
        int retransmissions = 0;
        int index = 0;
        while (index < tlsActions.size()) {
            TlsAction action = tlsActions.get(index);
            if (!action.isExecuted()) {
                LOGGER.trace("Executing regular action {} at index {}", action, index);
                try {
                    action.execute(state);
                } catch (UnsupportedOperationException E) {
                    LOGGER.warn("Unsupported operation!", E);
                    state.setExecutionException(E);
                } catch (PreparationException | WorkflowExecutionException ex) {
                    state.setExecutionException(ex);
                    throw new WorkflowExecutionException(
                            "Problem while executing Action:" + action.toString(), ex);
                } catch (Exception e) {
                    state.setExecutionException(e);
                    throw e;
                } finally {
                    state.setEndTimestamp(System.currentTimeMillis());
                }
            }

            if ((config.isStopActionsAfterFatal() && isReceivedFatalAlert())) {
                LOGGER.debug(
                        "Skipping all Actions, received FatalAlert, StopActionsAfterFatal active");
                break;
            }
            if ((config.getStopActionsAfterWarning() && isReceivedWarningAlert())) {
                LOGGER.debug(
                        "Skipping all Actions, received Warning Alert, StopActionsAfterWarning active");
                break;
            }
            if ((config.getStopActionsAfterIOException() && isIoException())) {
                LOGGER.debug(
                        "Skipping all Actions, received IO Exception, StopActionsAfterIOException active");
                break;
            }

            if (!action.executedAsPlanned() && action instanceof ReceivingAction) {
                if (config.isStopTraceAfterUnexpected()) {
                    LOGGER.debug("Skipping all Actions, action did not execute as planned.");
                    break;
                } else if (retransmissions == config.getMaxUDPRetransmissions()) {
                    LOGGER.debug("Hit max retransmissions, stopping workflow");
                    break;
                } else {
                    LOGGER.trace(
                            "Stepping back index to perform retransmission. From index: {}", index);
                    try {
                        performRetransmissions(tlsActions, index);
                    } catch (IOException E) {
                        LOGGER.warn(
                                "IOException occured during retransmission. Stopping workflow.", E);
                        break;
                    }
                    action.reset();
                    retransmissions++;
                }
            } else {
                if (action instanceof ReceivingAction
                        && state.getTlsContext()
                                .getChooser()
                                .getSelectedProtocolVersion()
                                .isDTLS13()) {
                    LOGGER.debug("Clearing received ACKs");
                    if (state.getTlsContext().getDtlsReceivedAcknowledgedRecords() != null) {
                        state.getTlsContext().getDtlsReceivedAcknowledgedRecords().clear();
                    }
                }
                index++;
            }
        }

        if (config.isFinishWithCloseNotify()) {
            for (Context context : state.getAllContexts()) {
                int currentEpoch = context.getTlsContext().getRecordLayer().getWriteEpoch();
                for (int epoch = currentEpoch; epoch >= 0; epoch--) {
                    context.getTlsContext().getRecordLayer().setWriteEpoch(epoch);
                    if (state.getTlsContext().getRecordLayer().getEncryptor().getRecordCipher(epoch)
                            == null) {
                        LOGGER.debug(
                                "Not sending a Close Notify for epoch "
                                        + epoch
                                        + ". No cipher available.");
                        continue;
                    }
                    sendCloseNotify(context.getTlsContext());
                }
                context.getTlsContext().getRecordLayer().setWriteEpoch(currentEpoch);
            }
        }

        setFinalSocketState();

        if (config.isWorkflowExecutorShouldClose()) {
            closeConnection();
        }
        if (config.isResetWorkflowTracesBeforeSaving()) {
            LOGGER.debug("Resetting WorkflowTrace");
            state.getWorkflowTrace().reset();
        }

        if (getAfterExecutionCallback() != null) {
            LOGGER.debug("Executing AfterExecutionCallback");
            try {
                getAfterExecutionCallback().apply(state);
            } catch (Exception ex) {
                LOGGER.trace("Error during AfterExecutionCallback", ex);
            }
        }
    }

    private void performRetransmissions(List<TlsAction> tlsActions, int receiveActionIndex)
            throws IOException {
        if (!(tlsActions.get(receiveActionIndex) instanceof ReceivingAction)) {
            throw new WorkflowExecutionException(
                    "Passed index of non receiving action as index. Index: "
                            + receiveActionIndex
                            + ", Type: "
                            + tlsActions.get(receiveActionIndex).getClass().getSimpleName());
        }
        ReceivingAction receivingAction = (ReceivingAction) tlsActions.get(receiveActionIndex);
        Set<String> receivingAliases = receivingAction.getAllReceivingAliases();
        // We will perform retransmissions for all receiving aliases, even if a subset
        // of those aliases actually does not need to have them
        int retransmissionIndex = findRetransmissionIndex(tlsActions, receiveActionIndex);
        for (int i = retransmissionIndex; i < receiveActionIndex; i++) {
            TlsAction action = tlsActions.get(i);
            if (action instanceof SendingAction) {
                SendingAction sendingAction = (SendingAction) action;
                if (sendingAction.getAllSendingAliases() != null
                        && !Collections.disjoint(
                                receivingAliases, sendingAction.getAllSendingAliases())) {
                    LOGGER.debug("Performing retransmission for action {}", sendingAction);
                    executeRetransmission(sendingAction);
                }
            }
        }
    }

    /**
     * We need to set the index to the correct value. We have to reexecute all sending actions in
     * the same context after the last receiving action.
     *
     * @param tlsActions The action in the workflow trace
     * @param index The index of the currently failing receiving action
     * @return the new index to start retransmissions from
     */
    private int findRetransmissionIndex(List<TlsAction> tlsActions, int index) {
        if (!(tlsActions.get(index) instanceof ReceivingAction)) {
            throw new WorkflowExecutionException("Passed index of non receiving action as index");
        }
        ReceivingAction receivingAction = (ReceivingAction) tlsActions.get(index);

        Set<String> aliases = receivingAction.getAllReceivingAliases();
        for (int i = index - 1; i >= 0; i--) {
            TlsAction action = tlsActions.get(i);
            if (action instanceof ReceivingAction) {
                for (String alias : action.getAllAliases()) {
                    if (aliases.contains(alias)) {
                        return i;
                    }
                }
                return i;
            }
        }
        return 0; // We need to restart from the beginning
    }

    private void executeRetransmission(SendingAction action) throws IOException {
<<<<<<< HEAD
        LOGGER.info("Executing retransmission of last sent flight");
        List<Record> recordsToRetransmit =
                config.getRetransmitAcknowledgedRecordsInDtls13()
                        ? action.getSentRecords()
                        : filterRecordsBasedOnAcks(action.getSentRecords());
        state.getTlsContext()
                .getRecordLayer()
                .setLayerConfiguration(
                        new SpecificSendLayerConfiguration(
                                ImplementedLayers.RECORD, recordsToRetransmit));
        try {
            state.getTlsContext().getRecordLayer().sendConfiguration();
        } catch (IOException ex) {
            state.getTlsContext().setReceivedTransportHandlerException(true);
            LOGGER.warn("Received IOException during retransmission", ex);
        }
    }

    private List<Record> filterRecordsBasedOnAcks(List<Record> sendRecords) {
        List<RecordNumber> acks = state.getTlsContext().getDtlsAcknowledgedRecords();
        if (acks == null || acks.isEmpty()) {
            return sendRecords;
=======
        LOGGER.debug("Executing retransmission for {}", action.getClass().getSimpleName());
        for (String alias : action.getAllSendingAliases()) {
            LOGGER.debug("Retransmitting records for alias {}", alias);
            state.getTlsContext(alias)
                    .getRecordLayer()
                    .setLayerConfiguration(
                            new SpecificSendLayerConfiguration(
                                    ImplementedLayers.RECORD, action.getSentRecords()));
            try {
                state.getTlsContext(alias).getRecordLayer().sendConfiguration();
            } catch (IOException ex) {
                state.getTlsContext(alias).setReceivedTransportHandlerException(true);
                LOGGER.warn("Received IOException during retransmission", ex);
            }
>>>>>>> 11ab2960
        }
        return sendRecords.stream()
                .filter(
                        (record) ->
                                !acks.contains(
                                        new RecordNumber(
                                                BigInteger.valueOf(
                                                        sendRecords.get(0).getEpoch().getValue()),
                                                record.getSequenceNumber().getValue())))
                .collect(Collectors.toList());
    }
}<|MERGE_RESOLUTION|>--- conflicted
+++ resolved
@@ -222,45 +222,31 @@
     }
 
     private void executeRetransmission(SendingAction action) throws IOException {
-<<<<<<< HEAD
-        LOGGER.info("Executing retransmission of last sent flight");
-        List<Record> recordsToRetransmit =
-                config.getRetransmitAcknowledgedRecordsInDtls13()
-                        ? action.getSentRecords()
-                        : filterRecordsBasedOnAcks(action.getSentRecords());
-        state.getTlsContext()
-                .getRecordLayer()
-                .setLayerConfiguration(
-                        new SpecificSendLayerConfiguration(
-                                ImplementedLayers.RECORD, recordsToRetransmit));
-        try {
-            state.getTlsContext().getRecordLayer().sendConfiguration();
-        } catch (IOException ex) {
-            state.getTlsContext().setReceivedTransportHandlerException(true);
-            LOGGER.warn("Received IOException during retransmission", ex);
-        }
-    }
-
-    private List<Record> filterRecordsBasedOnAcks(List<Record> sendRecords) {
-        List<RecordNumber> acks = state.getTlsContext().getDtlsAcknowledgedRecords();
-        if (acks == null || acks.isEmpty()) {
-            return sendRecords;
-=======
         LOGGER.debug("Executing retransmission for {}", action.getClass().getSimpleName());
         for (String alias : action.getAllSendingAliases()) {
             LOGGER.debug("Retransmitting records for alias {}", alias);
+            List<Record> recordsToRetransmit =
+                    config.getRetransmitAcknowledgedRecordsInDtls13()
+                            ? action.getSentRecords()
+                            : filterRecordsBasedOnAcks(action.getSentRecords());
             state.getTlsContext(alias)
                     .getRecordLayer()
                     .setLayerConfiguration(
                             new SpecificSendLayerConfiguration(
-                                    ImplementedLayers.RECORD, action.getSentRecords()));
+                                    ImplementedLayers.RECORD, recordsToRetransmit));
             try {
                 state.getTlsContext(alias).getRecordLayer().sendConfiguration();
             } catch (IOException ex) {
                 state.getTlsContext(alias).setReceivedTransportHandlerException(true);
                 LOGGER.warn("Received IOException during retransmission", ex);
             }
->>>>>>> 11ab2960
+        }
+    }
+
+    private List<Record> filterRecordsBasedOnAcks(List<Record> sendRecords) {
+        List<RecordNumber> acks = state.getTlsContext().getDtlsAcknowledgedRecords();
+        if (acks == null || acks.isEmpty()) {
+            return sendRecords;
         }
         return sendRecords.stream()
                 .filter(
