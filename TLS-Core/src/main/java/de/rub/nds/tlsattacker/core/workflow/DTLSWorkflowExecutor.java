/*
 * TLS-Attacker - A Modular Penetration Testing Framework for TLS
 *
 * Copyright 2014-2023 Ruhr University Bochum, Paderborn University, and Hackmanit GmbH
 *
 * Licensed under Apache License, Version 2.0
 * http://www.apache.org/licenses/LICENSE-2.0.txt
 */
package de.rub.nds.tlsattacker.core.workflow;

import de.rub.nds.tlsattacker.core.exceptions.SkipActionException;
import de.rub.nds.tlsattacker.core.exceptions.WorkflowExecutionException;
import de.rub.nds.tlsattacker.core.layer.SpecificSendLayerConfiguration;
import de.rub.nds.tlsattacker.core.layer.constant.ImplementedLayers;
import de.rub.nds.tlsattacker.core.state.Context;
import de.rub.nds.tlsattacker.core.state.State;
import de.rub.nds.tlsattacker.core.workflow.action.ReceivingAction;
import de.rub.nds.tlsattacker.core.workflow.action.SendingAction;
import de.rub.nds.tlsattacker.core.workflow.action.TlsAction;
import de.rub.nds.tlsattacker.core.workflow.action.executor.WorkflowExecutorType;
import java.io.IOException;
import java.util.Collections;
import java.util.List;
import java.util.Set;
import org.apache.logging.log4j.LogManager;
import org.apache.logging.log4j.Logger;

public class DTLSWorkflowExecutor extends WorkflowExecutor {

    private static final Logger LOGGER = LogManager.getLogger();

    public DTLSWorkflowExecutor(State state) {
        super(WorkflowExecutorType.DTLS, state);
    }

    @Override
    public void executeWorkflow() throws WorkflowExecutionException {
        if (config.isWorkflowExecutorShouldOpen()) {
            try {
                initAllLayer();
            } catch (IOException ex) {
                throw new WorkflowExecutionException(
                        "Workflow not executed, could not initialize transport handler: ", ex);
            }
        }
        state.getWorkflowTrace().reset();
        state.setStartTimestamp(System.currentTimeMillis());
        List<TlsAction> tlsActions = state.getWorkflowTrace().getTlsActions();
        int retransmissions = 0;
<<<<<<< HEAD
        int retransmissionActionIndex = 0;
        for (int i = 0; i < tlsActions.size(); i++) {
            if (i != 0
                    && !(tlsActions.get(i) instanceof ReceivingAction)
                    && (tlsActions.get(i - 1) instanceof ReceivingAction)) {
                retransmissionActionIndex = i;
            }
            TlsAction action = tlsActions.get(i);

=======
        int index = 0;
        while (index < tlsActions.size()) {
            TlsAction action = tlsActions.get(index);
>>>>>>> 9654fc35
            if (!action.isExecuted()) {
                LOGGER.trace("Executing regular action {} at index {}", action, index);
                try {
<<<<<<< HEAD
                    this.executeAction(action, state);
                } catch (SkipActionException ex) {
                    continue;
                }
            } else {
                if (action instanceof SendingAction) {
                    executeRetransmission((SendingAction) action);
                } else if (action instanceof ReceivingAction) {
                    action.reset();
                    try {
                        this.executeAction(action, state);
                    } catch (SkipActionException ex) {
                        continue;
                    }
                }
=======
                    action.execute(state);
                } catch (UnsupportedOperationException E) {
                    LOGGER.warn("Unsupported operation!", E);
                    state.setExecutionException(E);
                } catch (PreparationException | WorkflowExecutionException ex) {
                    state.setExecutionException(ex);
                    throw new WorkflowExecutionException(
                            "Problem while executing Action:" + action.toString(), ex);
                } catch (Exception e) {
                    state.setExecutionException(e);
                    throw e;
                } finally {
                    state.setEndTimestamp(System.currentTimeMillis());
                }
>>>>>>> 9654fc35
            }

            if ((config.isStopActionsAfterFatal() && isReceivedFatalAlert())) {
                LOGGER.debug(
                        "Skipping all Actions, received FatalAlert, StopActionsAfterFatal active");
                break;
            }
            if ((config.getStopActionsAfterWarning() && isReceivedWarningAlert())) {
                LOGGER.debug(
                        "Skipping all Actions, received Warning Alert, StopActionsAfterWarning active");
                break;
            }
            if ((config.getStopActionsAfterIOException() && isIoException())) {
                LOGGER.debug(
                        "Skipping all Actions, received IO Exception, StopActionsAfterIOException active");
                break;
            }

            if (!action.executedAsPlanned() && action instanceof ReceivingAction) {
                if (config.isStopTraceAfterUnexpected()) {
                    LOGGER.debug("Skipping all Actions, action did not execute as planned.");
                    break;
                } else if (retransmissions == config.getMaxDtlsRetransmissions()) {
                    LOGGER.debug("Hit max retransmissions, stopping workflow");
                    break;
                } else {
                    LOGGER.trace(
                            "Stepping back index to perform retransmission. From index: {}", index);
                    try {
                        performRetransmissions(tlsActions, index);
                    } catch (IOException E) {
                        LOGGER.warn(
                                "IOException occured during retransmission. Stopping workflow.", E);
                        break;
                    }
                    action.reset();
                    retransmissions++;
                }
            } else {
                index++;
            }
        }

        if (config.isFinishWithCloseNotify()) {
<<<<<<< HEAD
            for (Context context : state.getAllContexts()) {
                int currentEpoch = context.getTlsContext().getRecordLayer().getWriteEpoch();
                for (int epoch = currentEpoch; epoch >= 0; epoch--) {
                    context.getTlsContext().getRecordLayer().setWriteEpoch(epoch);
                    sendCloseNotify();
=======
            LOGGER.info("Closing connections with close notify");
            for (TlsContext context : state.getAllTlsContexts()) {
                int currentEpoch = context.getRecordLayer().getWriteEpoch();
                for (int epoch = currentEpoch; epoch >= 0; epoch--) {
                    context.getRecordLayer().setWriteEpoch(epoch);
                    sendCloseNotify(context);
>>>>>>> 9654fc35
                }
                context.getTlsContext().getRecordLayer().setWriteEpoch(currentEpoch);
            }
        }

        setFinalSocketState();

<<<<<<< HEAD
        closeConnection();
=======
        if (config.isWorkflowExecutorShouldClose()) {
            LOGGER.debug("Closing connection");
            closeConnection();
        }
>>>>>>> 9654fc35
        if (config.isResetWorkflowTracesBeforeSaving()) {
            LOGGER.debug("Resetting WorkflowTrace");
            state.getWorkflowTrace().reset();
        }

        if (getAfterExecutionCallback() != null) {
            LOGGER.debug("Executing AfterExecutionCallback");
            for (TlsContext context : state.getAllTlsContexts()) {
                try {
                    getAfterExecutionCallback().apply(context);
                } catch (Exception ex) {
                    LOGGER.trace("Error during AfterExecutionCallback", ex);
                }
            }
        }
    }

    private void performRetransmissions(List<TlsAction> tlsActions, int receiveActionIndex)
            throws IOException {
        if (!(tlsActions.get(receiveActionIndex) instanceof ReceivingAction)) {
            throw new WorkflowExecutionException(
                    "Passed index of non receiving action as index. Index: "
                            + receiveActionIndex
                            + ", Type: "
                            + tlsActions.get(receiveActionIndex).getClass().getSimpleName());
        }
        ReceivingAction receivingAction = (ReceivingAction) tlsActions.get(receiveActionIndex);
        Set<String> receivingAliases = receivingAction.getAllReceivingAliases();
        // We will perform retransmissions for all receiving aliases, even if a subset
        // of those aliases actually does not need to have them
        for (int i = findRetransmissionIndex(tlsActions, receiveActionIndex);
                i < receiveActionIndex;
                i++) {
            TlsAction action = tlsActions.get(i);
            if (action instanceof SendingAction) {
                SendingAction sendingAction = (SendingAction) action;
                if (sendingAction.getAllSendingAliases() != null
                        && !Collections.disjoint(
                                receivingAliases, sendingAction.getAllSendingAliases())) {
                    LOGGER.debug("Performing retransmission for action {}", sendingAction);
                    executeRetransmission(sendingAction);
                }
            }
        }
    }

    /**
     * We need to set the index to the correct value. We have to reexecute all sending actions in
     * the same context after the last receiving action.
     *
     * @param tlsActions The action in the workflow trace
     * @param index The index of the currently failing receiving action
     * @return the new index to start retransmissions from
     */
    private int findRetransmissionIndex(List<TlsAction> tlsActions, int index) {
        if (!(tlsActions.get(index) instanceof ReceivingAction)) {
            throw new WorkflowExecutionException("Passed index of non receiving action as index");
        }
        ReceivingAction receivingAction = (ReceivingAction) tlsActions.get(index);

        Set<String> aliases = receivingAction.getAllReceivingAliases();
        for (int i = index; i >= 0; i--) {
            TlsAction action = tlsActions.get(i);
            if (action instanceof ReceivingAction) {
                for (String alias : action.getAllAliases()) {
                    if (aliases.contains(alias)) {
                        return i + 1;
                    }
                }
                return i + 1;
            }
        }
        return 0; // We need to restart from the beginning
    }

    private void executeRetransmission(SendingAction action) {
        LOGGER.info("Executing retransmission of last sent flight");
        for (String alias : action.getAllSendingAliases()) {
            LOGGER.debug("Retransmitting records for alias {}", alias);
            state.getTlsContext(alias).getRecordLayer().reencrypt(action.getSendRecords());
            state.getTlsContext(alias)
                    .getRecordLayer()
                    .setLayerConfiguration(
                            new SpecificSendLayerConfiguration(
                                    ImplementedLayers.RECORD, action.getSendRecords()));
            try {
                state.getTlsContext(alias).getRecordLayer().sendConfiguration();
            } catch (IOException ex) {
                LOGGER.warn(ex);
                state.getTlsContext().setReceivedTransportHandlerException(true);
            }
        }
    }
}<|MERGE_RESOLUTION|>--- conflicted
+++ resolved
@@ -47,7 +47,6 @@
         state.setStartTimestamp(System.currentTimeMillis());
         List<TlsAction> tlsActions = state.getWorkflowTrace().getTlsActions();
         int retransmissions = 0;
-<<<<<<< HEAD
         int retransmissionActionIndex = 0;
         for (int i = 0; i < tlsActions.size(); i++) {
             if (i != 0
@@ -57,15 +56,9 @@
             }
             TlsAction action = tlsActions.get(i);
 
-=======
-        int index = 0;
-        while (index < tlsActions.size()) {
-            TlsAction action = tlsActions.get(index);
->>>>>>> 9654fc35
             if (!action.isExecuted()) {
                 LOGGER.trace("Executing regular action {} at index {}", action, index);
                 try {
-<<<<<<< HEAD
                     this.executeAction(action, state);
                 } catch (SkipActionException ex) {
                     continue;
@@ -81,22 +74,6 @@
                         continue;
                     }
                 }
-=======
-                    action.execute(state);
-                } catch (UnsupportedOperationException E) {
-                    LOGGER.warn("Unsupported operation!", E);
-                    state.setExecutionException(E);
-                } catch (PreparationException | WorkflowExecutionException ex) {
-                    state.setExecutionException(ex);
-                    throw new WorkflowExecutionException(
-                            "Problem while executing Action:" + action.toString(), ex);
-                } catch (Exception e) {
-                    state.setExecutionException(e);
-                    throw e;
-                } finally {
-                    state.setEndTimestamp(System.currentTimeMillis());
-                }
->>>>>>> 9654fc35
             }
 
             if ((config.isStopActionsAfterFatal() && isReceivedFatalAlert())) {
@@ -141,20 +118,11 @@
         }
 
         if (config.isFinishWithCloseNotify()) {
-<<<<<<< HEAD
             for (Context context : state.getAllContexts()) {
                 int currentEpoch = context.getTlsContext().getRecordLayer().getWriteEpoch();
                 for (int epoch = currentEpoch; epoch >= 0; epoch--) {
                     context.getTlsContext().getRecordLayer().setWriteEpoch(epoch);
                     sendCloseNotify();
-=======
-            LOGGER.info("Closing connections with close notify");
-            for (TlsContext context : state.getAllTlsContexts()) {
-                int currentEpoch = context.getRecordLayer().getWriteEpoch();
-                for (int epoch = currentEpoch; epoch >= 0; epoch--) {
-                    context.getRecordLayer().setWriteEpoch(epoch);
-                    sendCloseNotify(context);
->>>>>>> 9654fc35
                 }
                 context.getTlsContext().getRecordLayer().setWriteEpoch(currentEpoch);
             }
@@ -162,14 +130,7 @@
 
         setFinalSocketState();
 
-<<<<<<< HEAD
         closeConnection();
-=======
-        if (config.isWorkflowExecutorShouldClose()) {
-            LOGGER.debug("Closing connection");
-            closeConnection();
-        }
->>>>>>> 9654fc35
         if (config.isResetWorkflowTracesBeforeSaving()) {
             LOGGER.debug("Resetting WorkflowTrace");
             state.getWorkflowTrace().reset();
@@ -185,64 +146,6 @@
                 }
             }
         }
-    }
-
-    private void performRetransmissions(List<TlsAction> tlsActions, int receiveActionIndex)
-            throws IOException {
-        if (!(tlsActions.get(receiveActionIndex) instanceof ReceivingAction)) {
-            throw new WorkflowExecutionException(
-                    "Passed index of non receiving action as index. Index: "
-                            + receiveActionIndex
-                            + ", Type: "
-                            + tlsActions.get(receiveActionIndex).getClass().getSimpleName());
-        }
-        ReceivingAction receivingAction = (ReceivingAction) tlsActions.get(receiveActionIndex);
-        Set<String> receivingAliases = receivingAction.getAllReceivingAliases();
-        // We will perform retransmissions for all receiving aliases, even if a subset
-        // of those aliases actually does not need to have them
-        for (int i = findRetransmissionIndex(tlsActions, receiveActionIndex);
-                i < receiveActionIndex;
-                i++) {
-            TlsAction action = tlsActions.get(i);
-            if (action instanceof SendingAction) {
-                SendingAction sendingAction = (SendingAction) action;
-                if (sendingAction.getAllSendingAliases() != null
-                        && !Collections.disjoint(
-                                receivingAliases, sendingAction.getAllSendingAliases())) {
-                    LOGGER.debug("Performing retransmission for action {}", sendingAction);
-                    executeRetransmission(sendingAction);
-                }
-            }
-        }
-    }
-
-    /**
-     * We need to set the index to the correct value. We have to reexecute all sending actions in
-     * the same context after the last receiving action.
-     *
-     * @param tlsActions The action in the workflow trace
-     * @param index The index of the currently failing receiving action
-     * @return the new index to start retransmissions from
-     */
-    private int findRetransmissionIndex(List<TlsAction> tlsActions, int index) {
-        if (!(tlsActions.get(index) instanceof ReceivingAction)) {
-            throw new WorkflowExecutionException("Passed index of non receiving action as index");
-        }
-        ReceivingAction receivingAction = (ReceivingAction) tlsActions.get(index);
-
-        Set<String> aliases = receivingAction.getAllReceivingAliases();
-        for (int i = index; i >= 0; i--) {
-            TlsAction action = tlsActions.get(i);
-            if (action instanceof ReceivingAction) {
-                for (String alias : action.getAllAliases()) {
-                    if (aliases.contains(alias)) {
-                        return i + 1;
-                    }
-                }
-                return i + 1;
-            }
-        }
-        return 0; // We need to restart from the beginning
     }
 
     private void executeRetransmission(SendingAction action) {
