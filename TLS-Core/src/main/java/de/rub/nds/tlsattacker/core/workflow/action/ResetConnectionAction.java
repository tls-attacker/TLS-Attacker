/**
 * TLS-Attacker - A Modular Penetration Testing Framework for TLS
 *
 * Copyright 2014-2022 Ruhr University Bochum, Paderborn University, Hackmanit GmbH
 *
 * Licensed under Apache License, Version 2.0
 * http://www.apache.org/licenses/LICENSE-2.0.txt
 */

package de.rub.nds.tlsattacker.core.workflow.action;

import de.rub.nds.tlsattacker.core.constants.Tls13KeySetType;
import de.rub.nds.tlsattacker.core.exceptions.WorkflowExecutionException;
import de.rub.nds.tlsattacker.core.layer.context.TcpContext;
import de.rub.nds.tlsattacker.core.record.cipher.RecordCipherFactory;
import de.rub.nds.tlsattacker.core.state.State;
import de.rub.nds.tlsattacker.core.layer.context.TlsContext;
import java.io.IOException;
import java.util.Objects;
import javax.xml.bind.annotation.XmlRootElement;
import org.apache.logging.log4j.LogManager;
import org.apache.logging.log4j.Logger;

@XmlRootElement
public class ResetConnectionAction extends ConnectionBoundAction {

    private static final Logger LOGGER = LogManager.getLogger();

    private Boolean asPlanned;

    private Boolean resetContext = true;

    public ResetConnectionAction() {
    }

    public ResetConnectionAction(boolean resetContext) {
        this.resetContext = resetContext;
    }

    public ResetConnectionAction(String connectionAlias) {
        super(connectionAlias);
    }

    @Override
    public void execute(State state) throws WorkflowExecutionException {
<<<<<<< HEAD
        TlsContext tlsContext = state.getContext(getConnectionAlias()).getTlsContext();
        TcpContext tcpContext = state.getContext(getConnectionAlias()).getTcpContext();
=======
        TlsContext tlsContext = state.getTlsContext(connectionAlias);

        if (isExecuted()) {
            throw new WorkflowExecutionException("Action already executed!");
        }
>>>>>>> 3def229f

        LOGGER.info("Terminating Connection");
        try {
            tcpContext.getTransportHandler().closeClientConnection();
        } catch (IOException ex) {
            LOGGER.debug("Could not close client connection", ex);
        }

        if (resetContext) {
            LOGGER.info("Resetting Cipher");
            if (tlsContext.getRecordLayer() != null) {
                tlsContext.getRecordLayer().resetDecryptor();
                tlsContext.getRecordLayer().resetEncryptor();
                tlsContext.getRecordLayer().updateDecryptionCipher(RecordCipherFactory.getNullCipher(tlsContext));
                tlsContext.getRecordLayer().updateEncryptionCipher(RecordCipherFactory.getNullCipher(tlsContext));
                tlsContext.getRecordLayer().setWriteEpoch(0);
                tlsContext.getRecordLayer().setReadEpoch(0);
            }
            LOGGER.info("Resetting SecureRenegotiation");
            tlsContext.setLastClientVerifyData(null);
            tlsContext.setLastServerVerifyData(null);
            LOGGER.info("Resetting MessageDigest");
            tlsContext.getDigest().reset();
            LOGGER.info("Resetting ActiveKeySets");
            tlsContext.setActiveClientKeySetType(Tls13KeySetType.NONE);
            tlsContext.setActiveServerKeySetType(Tls13KeySetType.NONE);
            LOGGER.info("Resetting TLS 1.3 HRR and PSK values");
            tlsContext.setExtensionCookie(null);
            tlsContext.setLastClientHello(null);
            tlsContext.setPsk(null);
            tlsContext.setEarlyDataPSKIdentity(null);
            tlsContext.setEarlyDataPsk(null);
            tlsContext.setEarlySecret(null);
            tlsContext.setEarlyDataCipherSuite(null);
            LOGGER.info("Resetting DTLS numbers and cookie");
            tlsContext.setDtlsCookie(null);
            tlsContext.getDtlsReceivedChangeCipherSpecEpochs().clear();
            tlsContext.getDtlsReceivedHandshakeMessageSequences().clear();
            tlsContext.getDtlsReceivedChangeCipherSpecEpochs().clear();
            tlsContext.getDtlsReceivedHandshakeMessageSequences().clear();
            tlsContext.setDtlsCookie(null);
            if (tlsContext.getDtlsFragmentLayer() != null) {
                tlsContext.getDtlsFragmentLayer().resetFragmentManager(state.getConfig());
                tlsContext.getDtlsFragmentLayer().setReadHandshakeMessageSequence(0);
                tlsContext.getDtlsFragmentLayer().setWriteHandshakeMessageSequence(0);

            }
        }

        LOGGER.info("Reopening Connection");
        try {
            tcpContext.getTransportHandler().initialize();
            asPlanned = true;
        } catch (IOException ex) {
            LOGGER.debug("Could not initialize TransportHandler", ex);
            asPlanned = false;
        }

        setExecuted(true);
    }

    @Override
    public void reset() {
        setExecuted(false);
        asPlanned = null;
    }

    @Override
    public boolean executedAsPlanned() {
        return isExecuted() && Objects.equals(asPlanned, Boolean.TRUE);
    }

}<|MERGE_RESOLUTION|>--- conflicted
+++ resolved
@@ -43,16 +43,11 @@
 
     @Override
     public void execute(State state) throws WorkflowExecutionException {
-<<<<<<< HEAD
-        TlsContext tlsContext = state.getContext(getConnectionAlias()).getTlsContext();
-        TcpContext tcpContext = state.getContext(getConnectionAlias()).getTcpContext();
-=======
-        TlsContext tlsContext = state.getTlsContext(connectionAlias);
-
         if (isExecuted()) {
             throw new WorkflowExecutionException("Action already executed!");
         }
->>>>>>> 3def229f
+        TlsContext tlsContext = state.getContext(getConnectionAlias()).getTlsContext();
+        TcpContext tcpContext = state.getContext(getConnectionAlias()).getTcpContext();
 
         LOGGER.info("Terminating Connection");
         try {
@@ -60,7 +55,6 @@
         } catch (IOException ex) {
             LOGGER.debug("Could not close client connection", ex);
         }
-
         if (resetContext) {
             LOGGER.info("Resetting Cipher");
             if (tlsContext.getRecordLayer() != null) {
