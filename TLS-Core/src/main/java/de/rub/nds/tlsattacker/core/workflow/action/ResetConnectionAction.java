/**
 * TLS-Attacker - A Modular Penetration Testing Framework for TLS
 *
 * Copyright 2014-2021 Ruhr University Bochum, Paderborn University, Hackmanit GmbH
 *
 * Licensed under Apache License, Version 2.0
 * http://www.apache.org/licenses/LICENSE-2.0.txt
 */

package de.rub.nds.tlsattacker.core.workflow.action;

import de.rub.nds.tlsattacker.core.constants.Tls13KeySetType;
import de.rub.nds.tlsattacker.core.dtls.CssManager;
import de.rub.nds.tlsattacker.core.dtls.FragmentManager;
import de.rub.nds.tlsattacker.core.exceptions.WorkflowExecutionException;
import de.rub.nds.tlsattacker.core.record.cipher.RecordNullCipher;
import de.rub.nds.tlsattacker.core.state.State;
import de.rub.nds.tlsattacker.core.state.TlsContext;
import java.io.IOException;
import java.util.Objects;
import org.apache.logging.log4j.LogManager;
import org.apache.logging.log4j.Logger;

public class ResetConnectionAction extends ConnectionBoundAction {

    private static final Logger LOGGER = LogManager.getLogger();

    private Boolean asPlanned;

    public ResetConnectionAction() {
    }

    public ResetConnectionAction(String connectionAlias) {
        super(connectionAlias);
    }

    @Override
    public void execute(State state) throws WorkflowExecutionException {
        TlsContext tlsContext = state.getTlsContext(getConnectionAlias());

        LOGGER.info("Terminating Connection");
        try {
            tlsContext.getTransportHandler().closeClientConnection();
        } catch (IOException ex) {
            LOGGER.debug("Could not close client connection", ex);
        }
<<<<<<< HEAD
        LOGGER.info("Resseting Cipher");
        tlsContext.getRecordLayer().resetDecryptorCipher();
        tlsContext.getRecordLayer().resetEncryptorCipher();
=======
        LOGGER.info("Resetting Cipher");
>>>>>>> 31017caf
        tlsContext.getRecordLayer().setRecordCipher(new RecordNullCipher(tlsContext));
        tlsContext.getRecordLayer().updateDecryptionCipher();
        tlsContext.getRecordLayer().updateEncryptionCipher();
        LOGGER.info("Resetting SecureRenegotiation");
        tlsContext.setLastClientVerifyData(new byte[0]);
        tlsContext.setLastServerVerifyData(new byte[0]);
        LOGGER.info("Resetting MessageDigest");
        tlsContext.getDigest().reset();
        LOGGER.info("Resetting ActiveKeySets");
        tlsContext.setActiveClientKeySetType(Tls13KeySetType.NONE);
        tlsContext.setActiveServerKeySetType(Tls13KeySetType.NONE);
        tlsContext.setReadSequenceNumber(0);
        tlsContext.setWriteSequenceNumber(0);
        LOGGER.info("Resetting DTLS numbers and cookie");
        tlsContext.setDtlsCookie(null);
        tlsContext.setDtlsReadHandshakeMessageSequence(0);
        tlsContext.setDtlsWriteHandshakeMessageSequence(0);
        tlsContext.setDtlsReceiveEpoch(0);
        tlsContext.setDtlsWriteEpoch(0);
        tlsContext.setDtlsCssManager(new CssManager(state.getConfig()));
        tlsContext.setDtlsFragmentManager(new FragmentManager(state.getConfig()));
        tlsContext.getDtlsReceivedHandshakeMessageSequences().clear();

        LOGGER.info("Reopening Connection");
        try {
            tlsContext.getTransportHandler().initialize();
            asPlanned = true;
        } catch (IOException ex) {
            LOGGER.debug("Could not initialize TransportHandler", ex);
            asPlanned = false;
        }
        setExecuted(true);
    }

    @Override
    public void reset() {
        setExecuted(false);
        asPlanned = null;
    }

    @Override
    public boolean executedAsPlanned() {
        return isExecuted() && Objects.equals(asPlanned, Boolean.TRUE);
    }

}<|MERGE_RESOLUTION|>--- conflicted
+++ resolved
@@ -44,13 +44,9 @@
         } catch (IOException ex) {
             LOGGER.debug("Could not close client connection", ex);
         }
-<<<<<<< HEAD
-        LOGGER.info("Resseting Cipher");
-        tlsContext.getRecordLayer().resetDecryptorCipher();
-        tlsContext.getRecordLayer().resetEncryptorCipher();
-=======
         LOGGER.info("Resetting Cipher");
->>>>>>> 31017caf
+        tlsContext.getRecordLayer().resetDecryptor();
+        tlsContext.getRecordLayer().resetEncryptor();
         tlsContext.getRecordLayer().setRecordCipher(new RecordNullCipher(tlsContext));
         tlsContext.getRecordLayer().updateDecryptionCipher();
         tlsContext.getRecordLayer().updateEncryptionCipher();
