/*
 * TLS-Attacker - A Modular Penetration Testing Framework for TLS
 *
 * Copyright 2014-2023 Ruhr University Bochum, Paderborn University, Technology Innovation Institute, and Hackmanit GmbH
 *
 * Licensed under Apache License, Version 2.0
 * http://www.apache.org/licenses/LICENSE-2.0.txt
 */
package de.rub.nds.tlsattacker.core.workflow.action;

import de.rub.nds.tlsattacker.core.constants.Tls13KeySetType;
import de.rub.nds.tlsattacker.core.exceptions.ActionExecutionException;
import de.rub.nds.tlsattacker.core.layer.context.TcpContext;
import de.rub.nds.tlsattacker.core.layer.context.TlsContext;
import de.rub.nds.tlsattacker.core.layer.impl.QuicFrameLayer;
import de.rub.nds.tlsattacker.core.layer.impl.QuicPacketLayer;
import de.rub.nds.tlsattacker.core.record.cipher.RecordCipherFactory;
import de.rub.nds.tlsattacker.core.state.Context;
import de.rub.nds.tlsattacker.core.state.State;
import de.rub.nds.tlsattacker.core.state.quic.QuicContext;
import jakarta.xml.bind.annotation.XmlRootElement;
import java.io.IOException;
import java.util.Objects;
import org.apache.logging.log4j.LogManager;
import org.apache.logging.log4j.Logger;

@XmlRootElement
public class ResetConnectionAction extends ConnectionBoundAction {

    private static final Logger LOGGER = LogManager.getLogger();

    private Boolean asPlanned;

    private Boolean resetContext = true;

    private Boolean switchToIpv6 = false;

    public ResetConnectionAction() {}

    public ResetConnectionAction(boolean resetContext) {
        this.resetContext = resetContext;
    }

    public ResetConnectionAction(boolean resetContext, boolean switchToIpv6) {
        this.resetContext = resetContext;
        this.switchToIpv6 = switchToIpv6;
    }

    public ResetConnectionAction(String connectionAlias) {
        super(connectionAlias);
    }

    @Override
    public void execute(State state) throws ActionExecutionException {
        if (isExecuted()) {
            throw new ActionExecutionException("Action already executed!");
        }
        Context context = state.getContext(getConnectionAlias());
        TlsContext tlsContext = context.getTlsContext();
        TcpContext tcpContext = context.getTcpContext();

        if (isExecuted()) {
            throw new ActionExecutionException("Action already executed!");
        }

        LOGGER.info("Terminating Connection");
        try {
            tcpContext.getTransportHandler().closeClientConnection();
        } catch (IOException ex) {
            LOGGER.debug("Could not close client connection", ex);
        }
        if (resetContext) {
            LOGGER.info("Resetting Cipher");
            if (tlsContext.getRecordLayer() != null) {
                tlsContext.getRecordLayer().resetDecryptor();
                tlsContext.getRecordLayer().resetEncryptor();
                tlsContext
                        .getRecordLayer()
                        .updateDecryptionCipher(RecordCipherFactory.getNullCipher(tlsContext));
                tlsContext
                        .getRecordLayer()
                        .updateEncryptionCipher(RecordCipherFactory.getNullCipher(tlsContext));
                tlsContext.getRecordLayer().setWriteEpoch(0);
                tlsContext.getRecordLayer().setReadEpoch(0);
            }
            LOGGER.info("Resetting KeyShareStores");
            tlsContext.setServerKeyShareStoreEntry(null);
            tlsContext.setClientKeyShareStoreEntryList(null);
            LOGGER.info("Resetting SecureRenegotiation");
            tlsContext.setLastClientVerifyData(null);
            tlsContext.setLastServerVerifyData(null);
            LOGGER.info("Resetting MessageDigest");
            tlsContext.getDigest().reset();
            LOGGER.info("Resetting ActiveKeySets");
            tlsContext.setActiveClientKeySetType(Tls13KeySetType.NONE);
            tlsContext.setActiveServerKeySetType(Tls13KeySetType.NONE);
            LOGGER.info("Resetting TLS 1.3 HRR and PSK values");
            tlsContext.setExtensionCookie(null);
            tlsContext.setLastClientHello(null);
            tlsContext.setPsk(null);
            tlsContext.setEarlyDataPSKIdentity(null);
            tlsContext.setEarlyDataPsk(null);
            tlsContext.setEarlySecret(null);
            tlsContext.setEarlyDataCipherSuite(null);
            LOGGER.info("Resetting DTLS numbers and cookie");
            tlsContext.setDtlsCookie(null);
            tlsContext.getDtlsReceivedChangeCipherSpecEpochs().clear();
            tlsContext.getDtlsReceivedHandshakeMessageSequences().clear();
            tlsContext.getDtlsReceivedChangeCipherSpecEpochs().clear();
            tlsContext.getDtlsReceivedHandshakeMessageSequences().clear();
            tlsContext.setDtlsCookie(null);
            if (tlsContext.getDtlsFragmentLayer() != null) {
                tlsContext.getDtlsFragmentLayer().resetFragmentManager(state.getConfig());
                tlsContext.getDtlsFragmentLayer().setReadHandshakeMessageSequence(0);
                tlsContext.getDtlsFragmentLayer().setWriteHandshakeMessageSequence(0);
            }
            if (context.getConfig().getQuic()) {
                QuicContext quicContext = context.getQuicContext();
                quicContext.reset();
                ((QuicPacketLayer) context.getLayerStack().getLayer(QuicPacketLayer.class))
                        .clearReceivedPacketBuffer();
                ((QuicFrameLayer) context.getLayerStack().getLayer(QuicFrameLayer.class))
                        .clearCryptoFrameBuffer();
            }
        }

        LOGGER.info("Reopening Connection");
        try {
<<<<<<< HEAD
            tcpContext.getTransportHandler().preInitialize();
=======
            if (switchToIpv6) {
                tcpContext.getTransportHandler().setUseIpv6(true);
            }
>>>>>>> eb3048a7
            tcpContext.getTransportHandler().initialize();
            asPlanned = true;
        } catch (IOException ex) {
            LOGGER.debug("Could not initialize TransportHandler", ex);
            asPlanned = false;
        }

        setExecuted(true);
    }

    @Override
    public String toString() {
        return "RestConnectionAction: "
                + (isExecuted() ? "\n" : "(not executed)\n")
                + "\tReset context: "
                + resetContext
                + "\n\tSwitch to ipv6: "
                + switchToIpv6;
    }

    @Override
    public void reset() {
        setExecuted(false);
        asPlanned = null;
    }

    @Override
    public boolean executedAsPlanned() {
        return isExecuted() && Objects.equals(asPlanned, Boolean.TRUE);
    }
}<|MERGE_RESOLUTION|>--- conflicted
+++ resolved
@@ -126,13 +126,10 @@
 
         LOGGER.info("Reopening Connection");
         try {
-<<<<<<< HEAD
-            tcpContext.getTransportHandler().preInitialize();
-=======
             if (switchToIpv6) {
                 tcpContext.getTransportHandler().setUseIpv6(true);
             }
->>>>>>> eb3048a7
+            tcpContext.getTransportHandler().preInitialize();
             tcpContext.getTransportHandler().initialize();
             asPlanned = true;
         } catch (IOException ex) {
