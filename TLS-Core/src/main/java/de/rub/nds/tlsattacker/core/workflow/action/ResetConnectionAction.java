/**
 * TLS-Attacker - A Modular Penetration Testing Framework for TLS
 *
 * Copyright 2014-2022 Ruhr University Bochum, Paderborn University, Hackmanit GmbH
 *
 * Licensed under Apache License, Version 2.0
 * http://www.apache.org/licenses/LICENSE-2.0.txt
 */

package de.rub.nds.tlsattacker.core.workflow.action;

import de.rub.nds.tlsattacker.core.constants.Tls13KeySetType;
import de.rub.nds.tlsattacker.core.exceptions.WorkflowExecutionException;
import de.rub.nds.tlsattacker.core.layer.context.TcpContext;
import de.rub.nds.tlsattacker.core.record.cipher.RecordCipherFactory;
import de.rub.nds.tlsattacker.core.state.State;
import de.rub.nds.tlsattacker.core.layer.context.TlsContext;
import java.io.IOException;
import java.util.Objects;
import javax.xml.bind.annotation.XmlRootElement;
import org.apache.logging.log4j.LogManager;
import org.apache.logging.log4j.Logger;

@XmlRootElement
public class ResetConnectionAction extends ConnectionBoundAction {

    private static final Logger LOGGER = LogManager.getLogger();

    private Boolean asPlanned;

    private Boolean resetContext = true;

    public ResetConnectionAction() {
    }

    public ResetConnectionAction(boolean resetContext) {
        this.resetContext = resetContext;
    }

    public ResetConnectionAction(String connectionAlias) {
        super(connectionAlias);
    }

    @Override
    public void execute(State state) throws WorkflowExecutionException {
        TlsContext tlsContext = state.getContext(getConnectionAlias()).getTlsContext();
        TcpContext tcpContext = state.getContext(getConnectionAlias()).getTcpContext();

        LOGGER.info("Terminating Connection");
        try {
            tcpContext.getTransportHandler().closeClientConnection();
        } catch (IOException ex) {
            LOGGER.debug("Could not close client connection", ex);
        }
<<<<<<< HEAD
        LOGGER.info("Resetting Cipher");
        if (tlsContext.getRecordLayer() != null) {
=======
        if (resetContext) {
            LOGGER.info("Resetting Cipher");
>>>>>>> acf5b98a
            tlsContext.getRecordLayer().resetDecryptor();
            tlsContext.getRecordLayer().resetEncryptor();
            tlsContext.getRecordLayer().updateDecryptionCipher(RecordCipherFactory.getNullCipher(tlsContext));
            tlsContext.getRecordLayer().updateEncryptionCipher(RecordCipherFactory.getNullCipher(tlsContext));
            tlsContext.getRecordLayer().setWriteEpoch(0);
            tlsContext.getRecordLayer().setReadEpoch(0);
<<<<<<< HEAD
        }
        LOGGER.info("Resetting SecureRenegotiation");
        tlsContext.setLastClientVerifyData(null);
        tlsContext.setLastServerVerifyData(null);
        LOGGER.info("Resetting MessageDigest");
        tlsContext.getDigest().reset();
        LOGGER.info("Resetting ActiveKeySets");
        tlsContext.setActiveClientKeySetType(Tls13KeySetType.NONE);
        tlsContext.setActiveServerKeySetType(Tls13KeySetType.NONE);
        LOGGER.info("Resetting TLS 1.3 HRR and PSK values");
        tlsContext.setExtensionCookie(null);
        tlsContext.setLastClientHello(null);
        tlsContext.setPsk(null);
        tlsContext.setEarlyDataPSKIdentity(null);
        tlsContext.setEarlyDataPsk(null);
        tlsContext.setEarlySecret(null);
        tlsContext.setEarlyDataCipherSuite(null);
        LOGGER.info("Resetting DTLS numbers and cookie");
        tlsContext.setDtlsCookie(null);
        if (tlsContext.getDtlsFragmentLayer() != null) {
            tlsContext.getDtlsFragmentLayer().setReadHandshakeMessageSequence(0);
            tlsContext.getDtlsFragmentLayer().setWriteHandshakeMessageSequence(0);
            tlsContext.getDtlsFragmentLayer().resetFragmentManager(state.getConfig());
        }
        tlsContext.getDtlsReceivedChangeCipherSpecEpochs().clear();
        tlsContext.getDtlsReceivedHandshakeMessageSequences().clear();
=======
            LOGGER.info("Resetting SecureRenegotiation");
            tlsContext.setLastClientVerifyData(null);
            tlsContext.setLastServerVerifyData(null);
            LOGGER.info("Resetting MessageDigest");
            tlsContext.getDigest().reset();
            LOGGER.info("Resetting ActiveKeySets");
            tlsContext.setActiveClientKeySetType(Tls13KeySetType.NONE);
            tlsContext.setActiveServerKeySetType(Tls13KeySetType.NONE);
            LOGGER.info("Resetting TLS 1.3 HRR and PSK values");
            tlsContext.setExtensionCookie(null);
            tlsContext.setLastClientHello(null);
            tlsContext.setPsk(null);
            tlsContext.setEarlyDataPSKIdentity(null);
            tlsContext.setEarlyDataPsk(null);
            tlsContext.setEarlySecret(null);
            tlsContext.setEarlyDataCipherSuite(null);
            LOGGER.info("Resetting DTLS numbers and cookie");
            tlsContext.setDtlsCookie(null);
            tlsContext.setDtlsReadHandshakeMessageSequence(0);
            tlsContext.setDtlsWriteHandshakeMessageSequence(0);
            tlsContext.getDtlsReceivedChangeCipherSpecEpochs().clear();
            tlsContext.setDtlsFragmentManager(new FragmentManager(state.getConfig()));
            tlsContext.getDtlsReceivedHandshakeMessageSequences().clear();
        }
>>>>>>> acf5b98a
        LOGGER.info("Reopening Connection");
        try {
            tcpContext.getTransportHandler().initialize();
            asPlanned = true;
        } catch (IOException ex) {
            LOGGER.debug("Could not initialize TransportHandler", ex);
            asPlanned = false;
        }
        setExecuted(true);
    }

    @Override
    public void reset() {
        setExecuted(false);
        asPlanned = null;
    }

    @Override
    public boolean executedAsPlanned() {
        return isExecuted() && Objects.equals(asPlanned, Boolean.TRUE);
    }

}<|MERGE_RESOLUTION|>--- conflicted
+++ resolved
@@ -52,47 +52,16 @@
         } catch (IOException ex) {
             LOGGER.debug("Could not close client connection", ex);
         }
-<<<<<<< HEAD
-        LOGGER.info("Resetting Cipher");
-        if (tlsContext.getRecordLayer() != null) {
-=======
         if (resetContext) {
             LOGGER.info("Resetting Cipher");
->>>>>>> acf5b98a
-            tlsContext.getRecordLayer().resetDecryptor();
-            tlsContext.getRecordLayer().resetEncryptor();
-            tlsContext.getRecordLayer().updateDecryptionCipher(RecordCipherFactory.getNullCipher(tlsContext));
-            tlsContext.getRecordLayer().updateEncryptionCipher(RecordCipherFactory.getNullCipher(tlsContext));
-            tlsContext.getRecordLayer().setWriteEpoch(0);
-            tlsContext.getRecordLayer().setReadEpoch(0);
-<<<<<<< HEAD
-        }
-        LOGGER.info("Resetting SecureRenegotiation");
-        tlsContext.setLastClientVerifyData(null);
-        tlsContext.setLastServerVerifyData(null);
-        LOGGER.info("Resetting MessageDigest");
-        tlsContext.getDigest().reset();
-        LOGGER.info("Resetting ActiveKeySets");
-        tlsContext.setActiveClientKeySetType(Tls13KeySetType.NONE);
-        tlsContext.setActiveServerKeySetType(Tls13KeySetType.NONE);
-        LOGGER.info("Resetting TLS 1.3 HRR and PSK values");
-        tlsContext.setExtensionCookie(null);
-        tlsContext.setLastClientHello(null);
-        tlsContext.setPsk(null);
-        tlsContext.setEarlyDataPSKIdentity(null);
-        tlsContext.setEarlyDataPsk(null);
-        tlsContext.setEarlySecret(null);
-        tlsContext.setEarlyDataCipherSuite(null);
-        LOGGER.info("Resetting DTLS numbers and cookie");
-        tlsContext.setDtlsCookie(null);
-        if (tlsContext.getDtlsFragmentLayer() != null) {
-            tlsContext.getDtlsFragmentLayer().setReadHandshakeMessageSequence(0);
-            tlsContext.getDtlsFragmentLayer().setWriteHandshakeMessageSequence(0);
-            tlsContext.getDtlsFragmentLayer().resetFragmentManager(state.getConfig());
-        }
-        tlsContext.getDtlsReceivedChangeCipherSpecEpochs().clear();
-        tlsContext.getDtlsReceivedHandshakeMessageSequences().clear();
-=======
+            if (tlsContext.getRecordLayer() != null) {
+                tlsContext.getRecordLayer().resetDecryptor();
+                tlsContext.getRecordLayer().resetEncryptor();
+                tlsContext.getRecordLayer().updateDecryptionCipher(RecordCipherFactory.getNullCipher(tlsContext));
+                tlsContext.getRecordLayer().updateEncryptionCipher(RecordCipherFactory.getNullCipher(tlsContext));
+                tlsContext.getRecordLayer().setWriteEpoch(0);
+                tlsContext.getRecordLayer().setReadEpoch(0);
+            }
             LOGGER.info("Resetting SecureRenegotiation");
             tlsContext.setLastClientVerifyData(null);
             tlsContext.setLastServerVerifyData(null);
@@ -111,13 +80,19 @@
             tlsContext.setEarlyDataCipherSuite(null);
             LOGGER.info("Resetting DTLS numbers and cookie");
             tlsContext.setDtlsCookie(null);
-            tlsContext.setDtlsReadHandshakeMessageSequence(0);
-            tlsContext.setDtlsWriteHandshakeMessageSequence(0);
             tlsContext.getDtlsReceivedChangeCipherSpecEpochs().clear();
-            tlsContext.setDtlsFragmentManager(new FragmentManager(state.getConfig()));
             tlsContext.getDtlsReceivedHandshakeMessageSequences().clear();
+            tlsContext.getDtlsReceivedChangeCipherSpecEpochs().clear();
+            tlsContext.getDtlsReceivedHandshakeMessageSequences().clear();
+            tlsContext.setDtlsCookie(null);
+            if (tlsContext.getDtlsFragmentLayer() != null) {
+                tlsContext.getDtlsFragmentLayer().resetFragmentManager(state.getConfig());
+                tlsContext.getDtlsFragmentLayer().setReadHandshakeMessageSequence(0);
+                tlsContext.getDtlsFragmentLayer().setWriteHandshakeMessageSequence(0);
+
+            }
         }
->>>>>>> acf5b98a
+
         LOGGER.info("Reopening Connection");
         try {
             tcpContext.getTransportHandler().initialize();
