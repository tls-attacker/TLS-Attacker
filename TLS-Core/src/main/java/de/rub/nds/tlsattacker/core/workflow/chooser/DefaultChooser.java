/**
 * TLS-Attacker - A Modular Penetration Testing Framework for TLS
 *
 * Copyright 2014-2017 Ruhr University Bochum / Hackmanit GmbH
 *
 * Licensed under Apache License 2.0
 * http://www.apache.org/licenses/LICENSE-2.0
 */
package de.rub.nds.tlsattacker.core.workflow.chooser;

import de.rub.nds.tlsattacker.core.config.Config;
import de.rub.nds.tlsattacker.core.constants.CipherSuite;
import de.rub.nds.tlsattacker.core.constants.ClientCertificateType;
import de.rub.nds.tlsattacker.core.constants.CompressionMethod;
import de.rub.nds.tlsattacker.core.constants.ECPointFormat;
import de.rub.nds.tlsattacker.core.constants.EllipticCurveType;
import de.rub.nds.tlsattacker.core.constants.HeartbeatMode;
import de.rub.nds.tlsattacker.core.constants.MaxFragmentLength;
import de.rub.nds.tlsattacker.core.constants.NamedCurve;
import de.rub.nds.tlsattacker.core.constants.PRFAlgorithm;
import de.rub.nds.tlsattacker.core.constants.ProtocolVersion;
import de.rub.nds.tlsattacker.core.constants.SignatureAndHashAlgorithm;
import de.rub.nds.tlsattacker.core.constants.TokenBindingKeyParameters;
import de.rub.nds.tlsattacker.core.constants.TokenBindingVersion;
import de.rub.nds.tlsattacker.core.crypto.ec.CustomECPoint;
import de.rub.nds.tlsattacker.core.protocol.message.extension.KS.KSEntry;
import de.rub.nds.tlsattacker.core.protocol.message.extension.SNI.SNIEntry;
import de.rub.nds.tlsattacker.core.record.layer.RecordLayerType;
import de.rub.nds.tlsattacker.core.state.TlsContext;
import de.rub.nds.tlsattacker.transport.Connection;
import de.rub.nds.tlsattacker.transport.ConnectionEndType;
import de.rub.nds.tlsattacker.transport.TransportHandler;
import java.math.BigInteger;
import java.util.LinkedList;
import java.util.List;

public class DefaultChooser extends Chooser {

    DefaultChooser(TlsContext context, Config config) {
        super(context, config);
    }

    @Override
    public List<ECPointFormat> getClientSupportedPointFormats() {
        if (context.getClientPointFormatsList() != null) {
            return context.getClientPointFormatsList();
        } else {
            return config.getDefaultClientSupportedPointFormats();
        }
    }

    @Override
    public SignatureAndHashAlgorithm getSelectedSigHashAlgorithm() {
        if (context.getSelectedSignatureAndHashAlgorithm() != null) {
            return context.getSelectedSignatureAndHashAlgorithm();
        } else {
            return config.getDefaultSelectedSignatureAndHashAlgorithm();
        }
    }

    @Override
    public List<NamedCurve> getClientSupportedNamedCurves() {
        if (context.getClientNamedCurvesList() != null) {
            return context.getClientNamedCurvesList();
        } else {
            return config.getDefaultClientNamedCurves();
        }
    }

    @Override
    public List<ECPointFormat> getServerSupportedPointFormats() {
        if (context.getServerPointFormatsList() != null) {
            return context.getServerPointFormatsList();
        } else {
            return config.getDefaultServerSupportedPointFormats();
        }
    }

    @Override
    public List<SignatureAndHashAlgorithm> getClientSupportedSignatureAndHashAlgorithms() {
        if (context.getClientSupportedSignatureAndHashAlgorithms() != null) {
            return context.getClientSupportedSignatureAndHashAlgorithms();
        } else {
            return config.getDefaultClientSupportedSignatureAndHashAlgorithms();
        }
    }

    @Override
    public List<SNIEntry> getClientSNIEntryList() {
        if (context.getClientSNIEntryList() != null) {
            return context.getClientSNIEntryList();
        } else {
            return config.getDefaultClientSNIEntryList();
        }
    }

    @Override
    public ProtocolVersion getLastRecordVersion() {
        if (context.getLastRecordVersion() != null) {
            return context.getLastRecordVersion();
        } else {
            return config.getDefaultLastRecordProtocolVersion();
        }
    }

    @Override
    public byte[] getDistinguishedNames() {
        if (context.getDistinguishedNames() != null) {
            return context.getDistinguishedNames();
        } else {
            return config.getDistinguishedNames();
        }
    }

    @Override
    public List<ClientCertificateType> getClientCertificateTypes() {
        if (context.getClientCertificateTypes() != null) {
            return context.getClientCertificateTypes();
        } else {
            return config.getClientCertificateTypes();
        }
    }

    @Override
    public MaxFragmentLength getMaxFragmentLength() {
        if (context.getMaxFragmentLength() != null) {
            return context.getMaxFragmentLength();
        } else {
            return config.getDefaultMaxFragmentLength();
        }
    }

    @Override
    public HeartbeatMode getHeartbeatMode() {
        if (context.getHeartbeatMode() != null) {
            return context.getHeartbeatMode();
        } else {
            return config.getDefaultHeartbeatMode();
        }
    }

    @Override
    public boolean isUseExtendedMasterSecret() {
        return context.isUseExtendedMasterSecret();
    }

    @Override
    public List<CompressionMethod> getClientSupportedCompressions() {
        if (context.getClientSupportedCompressions() != null) {
            return context.getClientSupportedCompressions();
        } else {
            return config.getDefaultClientSupportedCompressionMethods();
        }
    }

    @Override
    public List<CipherSuite> getClientSupportedCiphersuites() {
        if (context.getClientSupportedCiphersuites() != null) {
            return context.getClientSupportedCiphersuites();
        } else {
            return config.getDefaultClientSupportedCiphersuites();
        }
    }

    @Override
    public List<SignatureAndHashAlgorithm> getServerSupportedSignatureAndHashAlgorithms() {
        if (context.getServerSupportedSignatureAndHashAlgorithms() != null) {
            return context.getServerSupportedSignatureAndHashAlgorithms();
        } else {
            return config.getDefaultServerSupportedSignatureAndHashAlgorithms();
        }
    }

    @Override
    public ProtocolVersion getSelectedProtocolVersion() {
        if (context.getSelectedProtocolVersion() != null) {
            return context.getSelectedProtocolVersion();
        } else {
            return config.getDefaultSelectedProtocolVersion();
        }
    }

    @Override
    public ProtocolVersion getHighestClientProtocolVersion() {
        if (context.getHighestClientProtocolVersion() != null) {
            return context.getHighestClientProtocolVersion();
        } else {
            return config.getDefaultHighestClientProtocolVersion();
        }
    }

    @Override
    public ConnectionEndType getTalkingConnectionEnd() {
        return context.getTalkingConnectionEndType();
    }

    @Override
    public byte[] getMasterSecret() {
        if (context.getMasterSecret() != null) {
            return context.getMasterSecret();
        } else {
            return config.getDefaultMasterSecret();
        }
    }

    @Override
    public CipherSuite getSelectedCipherSuite() {
        if (context.getSelectedCipherSuite() != null) {
            return context.getSelectedCipherSuite();
        } else {
            return config.getDefaultSelectedCipherSuite();
        }
    }

    @Override
    public byte[] getPreMasterSecret() {
        if (context.getPreMasterSecret() != null) {
            return context.getPreMasterSecret();
        } else {
            return config.getDefaultPreMasterSecret();
        }
    }

    @Override
    public byte[] getClientRandom() {
        if (context.getClientRandom() != null) {
            return context.getClientRandom();
        } else {
            return config.getDefaultClientRandom();
        }
    }

    @Override
    public byte[] getServerRandom() {
        if (context.getServerRandom() != null) {
            return context.getServerRandom();
        } else {
            return config.getDefaultServerRandom();
        }
    }

    @Override
    public CompressionMethod getSelectedCompressionMethod() {
        if (context.getSelectedCompressionMethod() != null) {
            return context.getSelectedCompressionMethod();
        } else {
            return config.getDefaultSelectedCompressionMethod();
        }
    }

    @Override
    public byte[] getClientSessionId() {
        if (context.getClientSessionId() != null) {
            return context.getClientSessionId();
        } else {
            return config.getDefaultClientSessionId();
        }
    }

    @Override
    public byte[] getServerSessionId() {
        if (context.getServerSessionId() != null) {
            return context.getServerSessionId();
        } else {
            return config.getDefaultServerSessionId();
        }
    }

    @Override
    public byte[] getDtlsCookie() {
        if (context.getDtlsCookie() != null) {
            return context.getDtlsCookie();
        } else {
            return config.getDefaultDtlsCookie();
        }
    }

    @Override
    public TransportHandler getTransportHandler() {
        return context.getTransportHandler();
    }

    @Override
    public PRFAlgorithm getPRFAlgorithm() {
        if (context.getPrfAlgorithm() != null) {
            return context.getPrfAlgorithm();
        } else {
            return config.getDefaultPRFAlgorithm();
        }
    }

    @Override
    public byte[] getSessionTicketTLS() {
        if (context.getSessionTicketTLS() != null) {
            return context.getSessionTicketTLS();
        } else {
            return config.getTLSSessionTicket();
        }
    }

    @Override
    public byte[] getSignedCertificateTimestamp() {
        if (context.getSignedCertificateTimestamp() != null) {
            return context.getSignedCertificateTimestamp();
        } else {
            return config.getDefaultSignedCertificateTimestamp();
        }
    }

    @Override
    public TokenBindingVersion getTokenBindingVersion() {
        if (context.getTokenBindingVersion() != null) {
            return context.getTokenBindingVersion();
        } else {
            return config.getDefaultTokenBindingVersion();
        }
    }

    @Override
    public List<TokenBindingKeyParameters> getTokenBindingKeyParameters() {
        if (context.getTokenBindingKeyParameters() != null) {
            return context.getTokenBindingKeyParameters();
        } else {
            return config.getDefaultTokenBindingKeyParameters();
        }
    }

    @Override
    public BigInteger getDhModulus() {
        if (context.getDhModulus() != null) {
            return context.getDhModulus();
        } else {
            return config.getDefaultDhModulus();
        }
    }

    @Override
    public BigInteger getDhGenerator() {
        if (context.getDhGenerator() != null) {
            return context.getDhGenerator();
        } else {
            return config.getDefaultDhGenerator();
        }
    }

    @Override
    public BigInteger getDhServerPrivateKey() {
        if (context.getServerDhPrivateKey() != null) {
            return context.getServerDhPrivateKey();
        } else {
            return config.getDefaultServerDhPrivateKey();
        }
    }

    @Override
    public BigInteger getSRPModulus() {
        if (context.getSRPModulus() != null) {
            return context.getSRPModulus();
        } else {
            return config.getDefaultSRPModulus();
        }
    }

    @Override
    public byte[] getPSKIdentity() {
        if (context.getPSKIdentity() != null) {
            return context.getPSKIdentity();
        } else {
            return config.getDefaultPSKIdentity();
        }
    }

    @Override
    public byte[] getPSKIdentityHint() {
        if (context.getPSKIdentityHint() != null) {
            return context.getPSKIdentityHint();
        } else {
            return config.getDefaultPSKIdentityHint();
        }
    }

    @Override
    public BigInteger getPSKModulus() {
        if (context.getPSKModulus() != null) {
            return context.getPSKModulus();
        } else {
            return config.getDefaultPSKModulus();
        }
    }

    @Override
    public BigInteger getPSKServerPrivateKey() {
        if (context.getServerPSKPrivateKey() != null) {
            return context.getServerPSKPrivateKey();
        } else {
            return config.getDefaultPSKServerPrivateKey();
        }
    }

    @Override
    public BigInteger getPSKServerPublicKey() {
        if (context.getServerPSKPublicKey() != null) {
            return context.getServerPSKPublicKey();
        } else {
            return config.getDefaultPSKServerPublicKey();
        }
    }

    @Override
    public BigInteger getPSKGenerator() {
        if (context.getPSKGenerator() != null) {
            return context.getPSKGenerator();
        } else {
            return config.getDefaultPSKGenerator();
        }
    }

    @Override
    public BigInteger getSRPGenerator() {
        if (context.getSRPGenerator() != null) {
            return context.getSRPGenerator();
        } else {
            return config.getDefaultSRPGenerator();
        }
    }

    @Override
    public BigInteger getSRPServerPrivateKey() {
        if (context.getServerSRPPrivateKey() != null) {
            return context.getServerSRPPrivateKey();
        } else {
            return config.getDefaultSRPServerPrivateKey();
        }
    }

    @Override
    public BigInteger getSRPServerPublicKey() {
        if (context.getServerSRPPublicKey() != null) {
            return context.getServerSRPPublicKey();
        } else {
            return config.getDefaultSRPServerPublicKey();
        }
    }

    @Override
    public BigInteger getSRPClientPrivateKey() {
        if (context.getClientSRPPrivateKey() != null) {
            return context.getClientSRPPrivateKey();
        } else {
            return config.getDefaultSRPClientPrivateKey();
        }
    }

    @Override
    public BigInteger getSRPClientPublicKey() {
        if (context.getClientSRPPublicKey() != null) {
            return context.getClientSRPPublicKey();
        } else {
            return config.getDefaultSRPClientPublicKey();
        }
    }

    @Override
    public byte[] getSRPPassword() {
        if (context.getSRPPassword() != null) {
            return context.getSRPPassword();
        } else {
            return config.getDefaultSRPPassword();
        }
    }

    @Override
    public byte[] getSRPIdentity() {
        if (context.getSRPIdentity() != null) {
            return context.getSRPIdentity();
        } else {
            return config.getDefaultSRPIdentity();
        }
    }

    @Override
    public byte[] getSRPServerSalt() {
        if (context.getSRPServerSalt() != null) {
            return context.getSRPServerSalt();
        } else {
            return config.getDefaultSRPServerSalt();
        }
    }

    @Override
    public BigInteger getDhClientPrivateKey() {
        if (context.getClientDhPrivateKey() != null) {
            return context.getClientDhPrivateKey();
        } else {
            return config.getDefaultClientDhPrivateKey();
        }
    }

    @Override
    public BigInteger getDhServerPublicKey() {
        if (context.getServerDhPublicKey() != null) {
            return context.getServerDhPublicKey();
        } else {
            return config.getDefaultServerDhPublicKey();
        }
    }

    @Override
    public BigInteger getDhClientPublicKey() {
        if (context.getClientDhPublicKey() != null) {
            return context.getClientDhPublicKey();
        } else {
            return config.getDefaultClientDhPublicKey();
        }
    }

    @Override
    public BigInteger getServerEcPrivateKey() {
        if (context.getServerEcPrivateKey() != null) {
            return context.getServerEcPrivateKey();
        } else {
            return config.getDefaultServerEcPrivateKey();
        }
    }

    @Override
    public BigInteger getClientEcPrivateKey() {
        if (context.getClientEcPrivateKey() != null) {
            return context.getClientEcPrivateKey();
        } else {
            return config.getDefaultClientEcPrivateKey();
        }
    }

    @Override
    public NamedCurve getSelectedCurve() {
        if (context.getSelectedCurve() != null) {
            return context.getSelectedCurve();
        } else {
            return config.getDefaultSelectedCurve();
        }
    }

    @Override
    public CustomECPoint getClientEcPublicKey() {
        if (context.getClientEcPublicKey() != null) {
            return context.getClientEcPublicKey();
        } else {
            return config.getDefaultClientEcPublicKey();
        }
    }

    @Override
    public CustomECPoint getServerEcPublicKey() {
        if (context.getServerEcPublicKey() != null) {
            return context.getServerEcPublicKey();
        } else {
            return config.getDefaultServerEcPublicKey();
        }
    }

    @Override
    public EllipticCurveType getEcCurveType() {
        // We currently only support named curves TODO
        return EllipticCurveType.NAMED_CURVE;
    }

    @Override
    public BigInteger getRsaModulus() {
        if (context.getRsaModulus() != null) {
            return context.getRsaModulus();
        } else {
            return config.getDefaultRSAModulus();
        }
    }

    @Override
    public BigInteger getServerRSAPublicKey() {
        if (context.getServerRSAPublicKey() != null) {
            return context.getServerRSAPublicKey();
        } else {
            return config.getDefaultServerRSAPublicKey();
        }
    }

    @Override
    public BigInteger getClientRSAPublicKey() {
        if (context.getClientRSAPublicKey() != null) {
            return context.getClientRSAPublicKey();
        } else {
            return config.getDefaultClientRSAPublicKey();
        }
    }

    @Override
    public byte[] getCertificateRequestContext() {
        if (context.getCertificateRequestContext() != null) {
            return context.getCertificateRequestContext();
        } else {
            return config.getDefaultCertificateRequestContext();
        }
    }

    @Override
    public byte[] getServerHandshakeTrafficSecret() {
        if (context.getServerHandshakeTrafficSecret() != null) {
            return context.getServerHandshakeTrafficSecret();
        } else {
            return config.getDefaultServerHandshakeTrafficSecret();
        }
    }

    @Override
    public byte[] getClientHandshakeTrafficSecret() {
        if (context.getClientHandshakeTrafficSecret() != null) {
            return context.getClientHandshakeTrafficSecret();
        } else {
            return config.getDefaultClientHandshakeTrafficSecret();
        }
    }

    @Override
    public KSEntry getServerKSEntry() {
        if (context.getServerKSEntry() != null) {
            return context.getServerKSEntry();
        } else {
            return config.getDefaultServerKSEntry();
        }
    }

    @Override
    public byte[] getClientApplicationTrafficSecret() {
        if (context.getClientApplicationTrafficSecret() != null) {
            return context.getClientApplicationTrafficSecret();
        } else {
            return config.getDefaultClientApplicationTrafficSecret();
        }

    }

    @Override
    public byte[] getServerApplicationTrafficSecret() {
        if (context.getServerApplicationTrafficSecret() != null) {
            return context.getServerApplicationTrafficSecret();
        } else {
            return config.getDefaultServerApplicationTrafficSecret();
        }
    }

    @Override
    public RecordLayerType getRecordLayerType() {
        if (context.getRecordLayerType() != null) {
            return context.getRecordLayerType();
        } else {
            return config.getRecordLayerType();
        }
    }

    @Override
    public BigInteger getClientRSAPrivateKey() {
        if (context.getClientRSAPrivateKey() != null) {
            return context.getClientRSAPrivateKey();
        } else {
            return config.getDefaultClientRSAPrivateKey();
        }
    }

    @Override
    public BigInteger getServerRSAPrivateKey() {
        if (context.getServerRSAPrivateKey() != null) {
            return context.getServerRSAPrivateKey();
        } else {
            return config.getDefaultServerRSAPrivateKey();
        }
    }

    @Override
    public Connection getConnection() {
        return context.getConnection();
    }

    @Override
    public ConnectionEndType getMyConnectionPeer() {
        return getConnection().getLocalConnectionEndType() == ConnectionEndType.CLIENT ? ConnectionEndType.SERVER
                : ConnectionEndType.CLIENT;
    }

    @Override
    public ProtocolVersion getHighestProtocolVersion() {
        if (context.getHighestProtocolVersion() != null) {
            return context.getHighestProtocolVersion();
        } else {
            return config.getHighestProtocolVersion();
        }
    }

    @Override
    public boolean isClientAuthentication() {
        if (context.isClientAuthentication() != null) {
            return context.isClientAuthentication();
        } else {
            return config.isClientAuthentication();
        }
    }

    @Override
    public byte[] getLastHandledApplicationMessageData() {
        if (context.getLastHandledApplicationMessageData() != null) {
            return context.getLastHandledApplicationMessageData();
        } else {
            return config.getDefaultApplicationMessageData().getBytes();
        }
    }

    @Override
<<<<<<< HEAD
    public ConnectionEndType getConnectionEndType() {
        return getConnection().getLocalConnectionEndType();
    }

    @Override
    public String getHttpsCookieValue() {
        String cookieVal = context.getHttpsCookieValue();
        if (cookieVal != null && !cookieVal.isEmpty()) {
            return cookieVal;
        } else {
            return config.getDefaultHttpsCookieValue();
        }
    }

    @Override
    public String getHttpsCookieName() {
        String cookieName = context.getHttpsCookieName();
        if (cookieName != null && !cookieName.isEmpty()) {
            return cookieName;
        } else {
            return config.getDefaultHttpsCookieName();
=======
    public List<KSEntry> getClientKeyShareEntryList() {
        if (context.getClientKeyShareEntryList() != null) {
            return context.getClientKeyShareEntryList();
        } else {
            return new LinkedList<>(); // Todo, maybe add defaultClientKeyShare
                                       // list to config
>>>>>>> 6c134a63
        }
    }
}<|MERGE_RESOLUTION|>--- conflicted
+++ resolved
@@ -713,9 +713,13 @@
     }
 
     @Override
-<<<<<<< HEAD
-    public ConnectionEndType getConnectionEndType() {
-        return getConnection().getLocalConnectionEndType();
+    public List<KSEntry> getClientKeyShareEntryList() {
+        if (context.getClientKeyShareEntryList() != null) {
+            return context.getClientKeyShareEntryList();
+        } else {
+            return new LinkedList<>(); // Todo, maybe add defaultClientKeyShare
+                                       // list to config
+        }
     }
 
     @Override
@@ -735,14 +739,11 @@
             return cookieName;
         } else {
             return config.getDefaultHttpsCookieName();
-=======
-    public List<KSEntry> getClientKeyShareEntryList() {
-        if (context.getClientKeyShareEntryList() != null) {
-            return context.getClientKeyShareEntryList();
-        } else {
-            return new LinkedList<>(); // Todo, maybe add defaultClientKeyShare
-                                       // list to config
->>>>>>> 6c134a63
-        }
+        }
+    }
+
+    @Override
+    public ConnectionEndType getConnectionEndType() {
+        return getConnection().getLocalConnectionEndType();
     }
 }