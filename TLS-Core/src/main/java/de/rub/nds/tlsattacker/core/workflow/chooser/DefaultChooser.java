/**
 * TLS-Attacker - A Modular Penetration Testing Framework for TLS
 *
 * Copyright 2014-2017 Ruhr University Bochum / Hackmanit GmbH
 *
 * Licensed under Apache License 2.0
 * http://www.apache.org/licenses/LICENSE-2.0
 */
package de.rub.nds.tlsattacker.core.workflow.chooser;

import de.rub.nds.tlsattacker.core.config.Config;
import de.rub.nds.tlsattacker.core.constants.CipherSuite;
import de.rub.nds.tlsattacker.core.constants.ClientCertificateType;
import de.rub.nds.tlsattacker.core.constants.CompressionMethod;
import de.rub.nds.tlsattacker.core.constants.ECPointFormat;
import de.rub.nds.tlsattacker.core.constants.EllipticCurveType;
import de.rub.nds.tlsattacker.core.constants.HeartbeatMode;
import de.rub.nds.tlsattacker.core.constants.MaxFragmentLength;
import de.rub.nds.tlsattacker.core.constants.NamedCurve;
import de.rub.nds.tlsattacker.core.constants.PRFAlgorithm;
import de.rub.nds.tlsattacker.core.constants.ProtocolVersion;
import de.rub.nds.tlsattacker.core.constants.SignatureAndHashAlgorithm;
import de.rub.nds.tlsattacker.core.constants.TokenBindingKeyParameters;
import de.rub.nds.tlsattacker.core.constants.TokenBindingVersion;
import de.rub.nds.tlsattacker.core.crypto.ec.CustomECPoint;
import de.rub.nds.tlsattacker.core.protocol.message.extension.KS.KSEntry;
import de.rub.nds.tlsattacker.core.protocol.message.extension.SNI.SNIEntry;
import de.rub.nds.tlsattacker.core.record.layer.RecordLayerType;
import de.rub.nds.tlsattacker.core.state.TlsContext;
import de.rub.nds.tlsattacker.transport.ConnectionEnd;
import de.rub.nds.tlsattacker.transport.ConnectionEndType;
import de.rub.nds.tlsattacker.transport.TransportHandler;
import java.math.BigInteger;
import java.util.List;

/**
 *
 * @author Robert Merget <robert.merget@rub.de>
 */
public class DefaultChooser extends Chooser {

    DefaultChooser(TlsContext context, Config config) {
        super(context, config);
    }

    @Override
    public List<ECPointFormat> getClientSupportedPointFormats() {
        if (context.getClientPointFormatsList() != null) {
            return context.getClientPointFormatsList();
        } else {
            return config.getDefaultClientSupportedPointFormats();
        }
    }

    @Override
    public SignatureAndHashAlgorithm getSelectedSigHashAlgorithm() {
        if (context.getSelectedSignatureAndHashAlgorithm() != null) {
            return context.getSelectedSignatureAndHashAlgorithm();
        } else {
            return config.getDefaultSelectedSignatureAndHashAlgorithm();
        }
    }

    @Override
    public List<NamedCurve> getClientSupportedNamedCurves() {
        if (context.getClientNamedCurvesList() != null) {
            return context.getClientNamedCurvesList();
        } else {
            return config.getDefaultClientNamedCurves();
        }
    }

    @Override
    public List<ECPointFormat> getServerSupportedPointFormats() {
        if (context.getServerPointFormatsList() != null) {
            return context.getServerPointFormatsList();
        } else {
            return config.getDefaultServerSupportedPointFormats();
        }
    }

    @Override
    public List<SignatureAndHashAlgorithm> getClientSupportedSignatureAndHashAlgorithms() {
        if (context.getClientSupportedSignatureAndHashAlgorithms() != null) {
            return context.getClientSupportedSignatureAndHashAlgorithms();
        } else {
            return config.getDefaultClientSupportedSignatureAndHashAlgorithms();
        }
    }

    @Override
    public List<SNIEntry> getClientSNIEntryList() {
        if (context.getClientSNIEntryList() != null) {
            return context.getClientSNIEntryList();
        } else {
            return config.getDefaultClientSNIEntryList();
        }
    }

    @Override
    public ProtocolVersion getLastRecordVersion() {
        if (context.getLastRecordVersion() != null) {
            return context.getLastRecordVersion();
        } else {
            return config.getDefaultLastRecordProtocolVersion();
        }
    }

    @Override
    public byte[] getDistinguishedNames() {
        if (context.getDistinguishedNames() != null) {
            return context.getDistinguishedNames();
        } else {
            return config.getDistinguishedNames();
        }
    }

    @Override
    public List<ClientCertificateType> getClientCertificateTypes() {
        if (context.getClientCertificateTypes() != null) {
            return context.getClientCertificateTypes();
        } else {
            return config.getClientCertificateTypes();
        }
    }

    @Override
    public MaxFragmentLength getMaxFragmentLength() {
        if (context.getMaxFragmentLength() != null) {
            return context.getMaxFragmentLength();
        } else {
            return config.getDefaultMaxFragmentLength();
        }
    }

    @Override
    public HeartbeatMode getHeartbeatMode() {
        if (context.getHeartbeatMode() != null) {
            return context.getHeartbeatMode();
        } else {
            return config.getDefaultHeartbeatMode();
        }
    }

    @Override
    public boolean isUseExtendedMasterSecret() {
        return context.isUseExtendedMasterSecret();
    }

    @Override
    public List<CompressionMethod> getClientSupportedCompressions() {
        if (context.getClientSupportedCompressions() != null) {
            return context.getClientSupportedCompressions();
        } else {
            return config.getDefaultClientSupportedCompressionMethods();
        }
    }

    @Override
    public List<CipherSuite> getClientSupportedCiphersuites() {
        if (context.getClientSupportedCiphersuites() != null) {
            return context.getClientSupportedCiphersuites();
        } else {
            return config.getDefaultClientSupportedCiphersuites();
        }
    }

    @Override
    public List<SignatureAndHashAlgorithm> getServerSupportedSignatureAndHashAlgorithms() {
        if (context.getServerSupportedSignatureAndHashAlgorithms() != null) {
            return context.getServerSupportedSignatureAndHashAlgorithms();
        } else {
            return config.getDefaultServerSupportedSignatureAndHashAlgorithms();
        }
    }

    @Override
    public ProtocolVersion getSelectedProtocolVersion() {
        if (context.getSelectedProtocolVersion() != null) {
            return context.getSelectedProtocolVersion();
        } else {
            return config.getDefaultSelectedProtocolVersion();
        }
    }

    @Override
    public ProtocolVersion getHighestClientProtocolVersion() {
        if (context.getHighestClientProtocolVersion() != null) {
            return context.getHighestClientProtocolVersion();
        } else {
            return config.getDefaultHighestClientProtocolVersion();
        }
    }

    @Override
    public ConnectionEndType getTalkingConnectionEnd() {
        return context.getTalkingConnectionEndType();
    }

    @Override
    public byte[] getMasterSecret() {
        if (context.getMasterSecret() != null) {
            return context.getMasterSecret();
        } else {
            return config.getDefaultMasterSecret();
        }
    }

    @Override
    public CipherSuite getSelectedCipherSuite() {
        if (context.getSelectedCipherSuite() != null) {
            return context.getSelectedCipherSuite();
        } else {
            return config.getDefaultSelectedCipherSuite();
        }
    }

    @Override
    public byte[] getPreMasterSecret() {
        if (context.getPreMasterSecret() != null) {
            return context.getPreMasterSecret();
        } else {
            return config.getDefaultPreMasterSecret();
        }
    }

    @Override
    public byte[] getClientRandom() {
        if (context.getClientRandom() != null) {
            return context.getClientRandom();
        } else {
            return config.getDefaultClientRandom();
        }
    }

    @Override
    public byte[] getServerRandom() {
        if (context.getServerRandom() != null) {
            return context.getServerRandom();
        } else {
            return config.getDefaultServerRandom();
        }
    }

    @Override
    public CompressionMethod getSelectedCompressionMethod() {
        if (context.getSelectedCompressionMethod() != null) {
            return context.getSelectedCompressionMethod();
        } else {
            return config.getDefaultSelectedCompressionMethod();
        }
    }

    @Override
    public byte[] getClientSessionId() {
        if (context.getClientSessionId() != null) {
            return context.getClientSessionId();
        } else {
            return config.getDefaultClientSessionId();
        }
    }

    @Override
    public byte[] getServerSessionId() {
        if (context.getServerSessionId() != null) {
            return context.getServerSessionId();
        } else {
            return config.getDefaultServerSessionId();
        }
    }

    @Override
    public byte[] getDtlsCookie() {
        if (context.getDtlsCookie() != null) {
            return context.getDtlsCookie();
        } else {
            return config.getDefaultDtlsCookie();
        }
    }

    @Override
    public TransportHandler getTransportHandler() {
        return context.getTransportHandler();
    }

    @Override
    public PRFAlgorithm getPRFAlgorithm() {
        if (context.getPrfAlgorithm() != null) {
            return context.getPrfAlgorithm();
        } else {
            return config.getDefaultPRFAlgorithm();
        }
    }

    @Override
    public byte[] getSessionTicketTLS() {
        if (context.getSessionTicketTLS() != null) {
            return context.getSessionTicketTLS();
        } else {
            return config.getTLSSessionTicket();
        }
    }

    @Override
    public byte[] getSignedCertificateTimestamp() {
        if (context.getSignedCertificateTimestamp() != null) {
            return context.getSignedCertificateTimestamp();
        } else {
            return config.getDefaultSignedCertificateTimestamp();
        }
    }

    @Override
    public TokenBindingVersion getTokenBindingVersion() {
        if (context.getTokenBindingVersion() != null) {
            return context.getTokenBindingVersion();
        } else {
            return config.getDefaultTokenBindingVersion();
        }
    }

    @Override
    public List<TokenBindingKeyParameters> getTokenBindingKeyParameters() {
        if (context.getTokenBindingKeyParameters() != null) {
            return context.getTokenBindingKeyParameters();
        } else {
            return config.getDefaultTokenBindingKeyParameters();
        }
    }

    @Override
    public BigInteger getDhModulus() {
        if (context.getDhModulus() != null) {
            return context.getDhModulus();
        } else {
            return config.getDefaultDhModulus();
        }
    }

    @Override
    public BigInteger getDhGenerator() {
        if (context.getDhGenerator() != null) {
            return context.getDhGenerator();
        } else {
            return config.getDefaultDhGenerator();
        }
    }

    @Override
    public BigInteger getDhServerPrivateKey() {
        if (context.getServerDhPrivateKey() != null) {
            return context.getServerDhPrivateKey();
        } else {
            return config.getDefaultServerDhPrivateKey();
        }
    }

    @Override
    public BigInteger getDhClientPrivateKey() {
        if (context.getClientDhPrivateKey() != null) {
            return context.getClientDhPrivateKey();
        } else {
            return config.getDefaultClientDhPrivateKey();
        }
    }

    @Override
    public BigInteger getDhServerPublicKey() {
        if (context.getServerDhPublicKey() != null) {
            return context.getServerDhPublicKey();
        } else {
            return config.getDefaultServerDhPublicKey();
        }
    }

    @Override
    public BigInteger getDhClientPublicKey() {
        if (context.getClientDhPublicKey() != null) {
            return context.getClientDhPublicKey();
        } else {
            return config.getDefaultClientDhPublicKey();
        }
    }

    @Override
    public BigInteger getServerEcPrivateKey() {
        if (context.getServerEcPrivateKey() != null) {
            return context.getServerEcPrivateKey();
        } else {
            return config.getDefaultServerEcPrivateKey();
        }
    }

    @Override
    public BigInteger getClientEcPrivateKey() {
        if (context.getClientEcPrivateKey() != null) {
            return context.getClientEcPrivateKey();
        } else {
            return config.getDefaultClientEcPrivateKey();
        }
    }

    @Override
    public NamedCurve getSelectedCurve() {
        if (context.getSelectedCurve() != null) {
            return context.getSelectedCurve();
        } else {
            return config.getDefaultSelectedCurve();
        }
    }

    @Override
    public CustomECPoint getClientEcPublicKey() {
        if (context.getClientEcPublicKey() != null) {
            return context.getClientEcPublicKey();
        } else {
            return config.getDefaultClientEcPublicKey();
        }
    }

    @Override
    public CustomECPoint getServerEcPublicKey() {
        if (context.getServerEcPublicKey() != null) {
            return context.getServerEcPublicKey();
        } else {
            return config.getDefaultServerEcPublicKey();
        }
    }

    @Override
    public EllipticCurveType getEcCurveType() {
        // We currently only support named curves TODO
        return EllipticCurveType.NAMED_CURVE;
    }

    @Override
    public BigInteger getRsaModulus() {
        if (context.getRsaModulus() != null) {
            return context.getRsaModulus();
        } else {
            return config.getDefaultRSAModulus();
        }
    }

    @Override
    public BigInteger getServerRSAPublicKey() {
        if (context.getServerRSAPublicKey() != null) {
            return context.getServerRSAPublicKey();
        } else {
            return config.getDefaultServerRSAPublicKey();
        }
    }

    @Override
    public BigInteger getClientRSAPublicKey() {
        if (context.getClientRSAPublicKey() != null) {
            return context.getClientRSAPublicKey();
        } else {
            return config.getDefaultClientRSAPublicKey();
        }
    }

    @Override
    public byte[] getCertificateRequestContext() {
        if (context.getCertificateRequestContext() != null) {
            return context.getCertificateRequestContext();
        } else {
            return config.getDefaultCertificateRequestContext();
        }
    }

    @Override
    public byte[] getServerHandshakeTrafficSecret() {
        if (context.getServerHandshakeTrafficSecret() != null) {
            return context.getServerHandshakeTrafficSecret();
        } else {
            return config.getDefaultServerHandshakeTrafficSecret();
        }
    }

    @Override
    public byte[] getClientHandshakeTrafficSecret() {
        if (context.getClientHandshakeTrafficSecret() != null) {
            return context.getClientHandshakeTrafficSecret();
        } else {
            return config.getDefaultClientHandshakeTrafficSecret();
        }
    }

    @Override
    public KSEntry getServerKSEntry() {
        if (context.getServerKSEntry() != null) {
            return context.getServerKSEntry();
        } else {
            return config.getDefaultServerKSEntry();
        }
    }

    @Override
<<<<<<< HEAD
    public byte[] getClientApplicationTrafficSecret() {
        if (context.getClientApplicationTrafficSecret() != null) {
            return context.getClientApplicationTrafficSecret();
        } else {
            return config.getDefaultClientApplicationTrafficSecret();
        }

    }

    @Override
    public byte[] getServerApplicationTrafficSecret() {
        if (context.getServerApplicationTrafficSecret() != null) {
            return context.getServerApplicationTrafficSecret();
        } else {
            return config.getDefaultServerApplicationTrafficSecret();
=======
    public RecordLayerType getRecordLayerType() {
        if (context.getRecordLayerType() != null) {
            return context.getRecordLayerType();
        } else {
            return config.getRecordLayerType();
        }
    }

    @Override
    public BigInteger getClientRSAPrivateKey() {
        if (context.getClientRSAPrivateKey() != null) {
            return context.getClientRSAPrivateKey();
        } else {
            return config.getDefaultClientRSAPrivateKey();
        }
    }

    @Override
    public BigInteger getServerRSAPrivateKey() {
        if (context.getServerRSAPrivateKey() != null) {
            return context.getServerRSAPrivateKey();
        } else {
            return config.getDefaultServerRSAPrivateKey();
        }
    }

    @Override
    public ConnectionEnd getConnectionEnd() {
        if (context.getConnectionEnd() != null) {
            return context.getConnectionEnd();
        } else {
            return config.getConnectionEnd();
        }
    }

    @Override
    public ConnectionEndType getMyConnectionPeer() {
        return getConnectionEnd().getConnectionEndType() == ConnectionEndType.CLIENT ? ConnectionEndType.SERVER
                : ConnectionEndType.CLIENT;
    }

    @Override
    public ProtocolVersion getHighestProtocolVersion() {
        if (context.getHighestProtocolVersion() != null) {
            return context.getHighestProtocolVersion();
        } else {
            return config.getHighestProtocolVersion();
        }
    }

    @Override
    public boolean isClientAuthentication() {
        if (context.isClientAuthentication() != null) {
            return context.isClientAuthentication();
        } else {
            return config.isClientAuthentication();
        }
    }

    @Override
    public byte[] getLastHandledApplicationMessageData() {
        if (context.getLastHandledApplicationMessageData() != null) {
            return context.getLastHandledApplicationMessageData();
        } else {
            return config.getDefaultApplicationMessageData().getBytes();
>>>>>>> d6a5db9c
        }
    }
}<|MERGE_RESOLUTION|>--- conflicted
+++ resolved
@@ -497,7 +497,6 @@
     }
 
     @Override
-<<<<<<< HEAD
     public byte[] getClientApplicationTrafficSecret() {
         if (context.getClientApplicationTrafficSecret() != null) {
             return context.getClientApplicationTrafficSecret();
@@ -513,7 +512,10 @@
             return context.getServerApplicationTrafficSecret();
         } else {
             return config.getDefaultServerApplicationTrafficSecret();
-=======
+        }
+    }
+
+    @Override
     public RecordLayerType getRecordLayerType() {
         if (context.getRecordLayerType() != null) {
             return context.getRecordLayerType();
@@ -579,7 +581,6 @@
             return context.getLastHandledApplicationMessageData();
         } else {
             return config.getDefaultApplicationMessageData().getBytes();
->>>>>>> d6a5db9c
         }
     }
 }