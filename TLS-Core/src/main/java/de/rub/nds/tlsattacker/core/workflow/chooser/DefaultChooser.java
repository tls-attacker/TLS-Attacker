/**
 * TLS-Attacker - A Modular Penetration Testing Framework for TLS
 *
 * Copyright 2014-2017 Ruhr University Bochum / Hackmanit GmbH
 *
 * Licensed under Apache License 2.0
 * http://www.apache.org/licenses/LICENSE-2.0
 */
package de.rub.nds.tlsattacker.core.workflow.chooser;

import de.rub.nds.tlsattacker.core.config.Config;
import de.rub.nds.tlsattacker.core.constants.CipherSuite;
import de.rub.nds.tlsattacker.core.constants.ClientCertificateType;
import de.rub.nds.tlsattacker.core.constants.CompressionMethod;
import de.rub.nds.tlsattacker.core.constants.ECPointFormat;
import de.rub.nds.tlsattacker.core.constants.EllipticCurveType;
import de.rub.nds.tlsattacker.core.constants.HeartbeatMode;
import de.rub.nds.tlsattacker.core.constants.MaxFragmentLength;
import de.rub.nds.tlsattacker.core.constants.NamedCurve;
import de.rub.nds.tlsattacker.core.constants.PRFAlgorithm;
import de.rub.nds.tlsattacker.core.constants.ProtocolVersion;
import de.rub.nds.tlsattacker.core.constants.SignatureAndHashAlgorithm;
import de.rub.nds.tlsattacker.core.constants.TokenBindingKeyParameters;
import de.rub.nds.tlsattacker.core.constants.TokenBindingVersion;
import de.rub.nds.tlsattacker.core.crypto.ec.CustomECPoint;
import de.rub.nds.tlsattacker.core.protocol.message.extension.KS.KSEntry;
import de.rub.nds.tlsattacker.core.protocol.message.extension.SNI.SNIEntry;
import de.rub.nds.tlsattacker.core.record.layer.RecordLayerType;
import de.rub.nds.tlsattacker.core.state.TlsContext;
import de.rub.nds.tlsattacker.transport.ConnectionEnd;
import de.rub.nds.tlsattacker.transport.ConnectionEndType;
import de.rub.nds.tlsattacker.transport.TransportHandler;
import java.math.BigInteger;
import java.util.LinkedList;
import java.util.List;

public class DefaultChooser extends Chooser {

    DefaultChooser(TlsContext context, Config config) {
        super(context, config);
    }

    @Override
    public List<ECPointFormat> getClientSupportedPointFormats() {
        if (context.getClientPointFormatsList() != null) {
            return context.getClientPointFormatsList();
        } else {
            return config.getDefaultClientSupportedPointFormats();
        }
    }

    @Override
    public SignatureAndHashAlgorithm getSelectedSigHashAlgorithm() {
        if (context.getSelectedSignatureAndHashAlgorithm() != null) {
            return context.getSelectedSignatureAndHashAlgorithm();
        } else {
            return config.getDefaultSelectedSignatureAndHashAlgorithm();
        }
    }

    @Override
    public List<NamedCurve> getClientSupportedNamedCurves() {
        if (context.getClientNamedCurvesList() != null) {
            return context.getClientNamedCurvesList();
        } else {
            return config.getDefaultClientNamedCurves();
        }
    }

    @Override
    public List<ECPointFormat> getServerSupportedPointFormats() {
        if (context.getServerPointFormatsList() != null) {
            return context.getServerPointFormatsList();
        } else {
            return config.getDefaultServerSupportedPointFormats();
        }
    }

    @Override
    public List<SignatureAndHashAlgorithm> getClientSupportedSignatureAndHashAlgorithms() {
        if (context.getClientSupportedSignatureAndHashAlgorithms() != null) {
            return context.getClientSupportedSignatureAndHashAlgorithms();
        } else {
            return config.getDefaultClientSupportedSignatureAndHashAlgorithms();
        }
    }

    @Override
    public List<SNIEntry> getClientSNIEntryList() {
        if (context.getClientSNIEntryList() != null) {
            return context.getClientSNIEntryList();
        } else {
            return config.getDefaultClientSNIEntryList();
        }
    }

    @Override
    public ProtocolVersion getLastRecordVersion() {
        if (context.getLastRecordVersion() != null) {
            return context.getLastRecordVersion();
        } else {
            return config.getDefaultLastRecordProtocolVersion();
        }
    }

    @Override
    public byte[] getDistinguishedNames() {
        if (context.getDistinguishedNames() != null) {
            return context.getDistinguishedNames();
        } else {
            return config.getDistinguishedNames();
        }
    }

    @Override
    public List<ClientCertificateType> getClientCertificateTypes() {
        if (context.getClientCertificateTypes() != null) {
            return context.getClientCertificateTypes();
        } else {
            return config.getClientCertificateTypes();
        }
    }

    @Override
    public MaxFragmentLength getMaxFragmentLength() {
        if (context.getMaxFragmentLength() != null) {
            return context.getMaxFragmentLength();
        } else {
            return config.getDefaultMaxFragmentLength();
        }
    }

    @Override
    public HeartbeatMode getHeartbeatMode() {
        if (context.getHeartbeatMode() != null) {
            return context.getHeartbeatMode();
        } else {
            return config.getDefaultHeartbeatMode();
        }
    }

    @Override
    public boolean isUseExtendedMasterSecret() {
        return context.isUseExtendedMasterSecret();
    }

    @Override
    public List<CompressionMethod> getClientSupportedCompressions() {
        if (context.getClientSupportedCompressions() != null) {
            return context.getClientSupportedCompressions();
        } else {
            return config.getDefaultClientSupportedCompressionMethods();
        }
    }

    @Override
    public List<CipherSuite> getClientSupportedCiphersuites() {
        if (context.getClientSupportedCiphersuites() != null) {
            return context.getClientSupportedCiphersuites();
        } else {
            return config.getDefaultClientSupportedCiphersuites();
        }
    }

    @Override
    public List<SignatureAndHashAlgorithm> getServerSupportedSignatureAndHashAlgorithms() {
        if (context.getServerSupportedSignatureAndHashAlgorithms() != null) {
            return context.getServerSupportedSignatureAndHashAlgorithms();
        } else {
            return config.getDefaultServerSupportedSignatureAndHashAlgorithms();
        }
    }

    @Override
    public ProtocolVersion getSelectedProtocolVersion() {
        if (context.getSelectedProtocolVersion() != null) {
            return context.getSelectedProtocolVersion();
        } else {
            return config.getDefaultSelectedProtocolVersion();
        }
    }

    @Override
    public ProtocolVersion getHighestClientProtocolVersion() {
        if (context.getHighestClientProtocolVersion() != null) {
            return context.getHighestClientProtocolVersion();
        } else {
            return config.getDefaultHighestClientProtocolVersion();
        }
    }

    @Override
    public ConnectionEndType getTalkingConnectionEnd() {
        return context.getTalkingConnectionEndType();
    }

    @Override
    public byte[] getMasterSecret() {
        if (context.getMasterSecret() != null) {
            return context.getMasterSecret();
        } else {
            return config.getDefaultMasterSecret();
        }
    }

    @Override
    public CipherSuite getSelectedCipherSuite() {
        if (context.getSelectedCipherSuite() != null) {
            return context.getSelectedCipherSuite();
        } else {
            return config.getDefaultSelectedCipherSuite();
        }
    }

    @Override
    public byte[] getPreMasterSecret() {
        if (context.getPreMasterSecret() != null) {
            return context.getPreMasterSecret();
        } else {
            return config.getDefaultPreMasterSecret();
        }
    }

    @Override
    public byte[] getClientRandom() {
        if (context.getClientRandom() != null) {
            return context.getClientRandom();
        } else {
            return config.getDefaultClientRandom();
        }
    }

    @Override
    public byte[] getServerRandom() {
        if (context.getServerRandom() != null) {
            return context.getServerRandom();
        } else {
            return config.getDefaultServerRandom();
        }
    }

    @Override
    public CompressionMethod getSelectedCompressionMethod() {
        if (context.getSelectedCompressionMethod() != null) {
            return context.getSelectedCompressionMethod();
        } else {
            return config.getDefaultSelectedCompressionMethod();
        }
    }

    @Override
    public byte[] getClientSessionId() {
        if (context.getClientSessionId() != null) {
            return context.getClientSessionId();
        } else {
            return config.getDefaultClientSessionId();
        }
    }

    @Override
    public byte[] getServerSessionId() {
        if (context.getServerSessionId() != null) {
            return context.getServerSessionId();
        } else {
            return config.getDefaultServerSessionId();
        }
    }

    @Override
    public byte[] getDtlsCookie() {
        if (context.getDtlsCookie() != null) {
            return context.getDtlsCookie();
        } else {
            return config.getDefaultDtlsCookie();
        }
    }

    @Override
    public TransportHandler getTransportHandler() {
        return context.getTransportHandler();
    }

    @Override
    public PRFAlgorithm getPRFAlgorithm() {
        if (context.getPrfAlgorithm() != null) {
            return context.getPrfAlgorithm();
        } else {
            return config.getDefaultPRFAlgorithm();
        }
    }

    @Override
    public byte[] getSessionTicketTLS() {
        if (context.getSessionTicketTLS() != null) {
            return context.getSessionTicketTLS();
        } else {
            return config.getTLSSessionTicket();
        }
    }

    @Override
    public byte[] getSignedCertificateTimestamp() {
        if (context.getSignedCertificateTimestamp() != null) {
            return context.getSignedCertificateTimestamp();
        } else {
            return config.getDefaultSignedCertificateTimestamp();
        }
    }

    @Override
    public TokenBindingVersion getTokenBindingVersion() {
        if (context.getTokenBindingVersion() != null) {
            return context.getTokenBindingVersion();
        } else {
            return config.getDefaultTokenBindingVersion();
        }
    }

    @Override
    public List<TokenBindingKeyParameters> getTokenBindingKeyParameters() {
        if (context.getTokenBindingKeyParameters() != null) {
            return context.getTokenBindingKeyParameters();
        } else {
            return config.getDefaultTokenBindingKeyParameters();
        }
    }

    @Override
    public BigInteger getDhModulus() {
        if (context.getDhModulus() != null) {
            return context.getDhModulus();
        } else {
            return config.getDefaultDhModulus();
        }
    }

    @Override
    public BigInteger getDhGenerator() {
        if (context.getDhGenerator() != null) {
            return context.getDhGenerator();
        } else {
            return config.getDefaultDhGenerator();
        }
    }

    @Override
    public BigInteger getDhServerPrivateKey() {
        if (context.getServerDhPrivateKey() != null) {
            return context.getServerDhPrivateKey();
        } else {
            return config.getDefaultServerDhPrivateKey();
        }
    }

    @Override
    public BigInteger getDhClientPrivateKey() {
        if (context.getClientDhPrivateKey() != null) {
            return context.getClientDhPrivateKey();
        } else {
            return config.getDefaultClientDhPrivateKey();
        }
    }

    @Override
    public BigInteger getDhServerPublicKey() {
        if (context.getServerDhPublicKey() != null) {
            return context.getServerDhPublicKey();
        } else {
            return config.getDefaultServerDhPublicKey();
        }
    }

    @Override
    public BigInteger getDhClientPublicKey() {
        if (context.getClientDhPublicKey() != null) {
            return context.getClientDhPublicKey();
        } else {
            return config.getDefaultClientDhPublicKey();
        }
    }

    @Override
    public BigInteger getServerEcPrivateKey() {
        if (context.getServerEcPrivateKey() != null) {
            return context.getServerEcPrivateKey();
        } else {
            return config.getDefaultServerEcPrivateKey();
        }
    }

    @Override
    public BigInteger getClientEcPrivateKey() {
        if (context.getClientEcPrivateKey() != null) {
            return context.getClientEcPrivateKey();
        } else {
            return config.getDefaultClientEcPrivateKey();
        }
    }

    @Override
    public NamedCurve getSelectedCurve() {
        if (context.getSelectedCurve() != null) {
            return context.getSelectedCurve();
        } else {
            return config.getDefaultSelectedCurve();
        }
    }

    @Override
    public CustomECPoint getClientEcPublicKey() {
        if (context.getClientEcPublicKey() != null) {
            return context.getClientEcPublicKey();
        } else {
            return config.getDefaultClientEcPublicKey();
        }
    }

    @Override
    public CustomECPoint getServerEcPublicKey() {
        if (context.getServerEcPublicKey() != null) {
            return context.getServerEcPublicKey();
        } else {
            return config.getDefaultServerEcPublicKey();
        }
    }

    @Override
    public EllipticCurveType getEcCurveType() {
        // We currently only support named curves TODO
        return EllipticCurveType.NAMED_CURVE;
    }

    @Override
    public BigInteger getRsaModulus() {
        if (context.getRsaModulus() != null) {
            return context.getRsaModulus();
        } else {
            return config.getDefaultRSAModulus();
        }
    }

    @Override
    public BigInteger getServerRSAPublicKey() {
        if (context.getServerRSAPublicKey() != null) {
            return context.getServerRSAPublicKey();
        } else {
            return config.getDefaultServerRSAPublicKey();
        }
    }

    @Override
    public BigInteger getClientRSAPublicKey() {
        if (context.getClientRSAPublicKey() != null) {
            return context.getClientRSAPublicKey();
        } else {
            return config.getDefaultClientRSAPublicKey();
        }
    }

    @Override
    public byte[] getCertificateRequestContext() {
        if (context.getCertificateRequestContext() != null) {
            return context.getCertificateRequestContext();
        } else {
            return config.getDefaultCertificateRequestContext();
        }
    }

    @Override
    public byte[] getServerHandshakeTrafficSecret() {
        if (context.getServerHandshakeTrafficSecret() != null) {
            return context.getServerHandshakeTrafficSecret();
        } else {
            return config.getDefaultServerHandshakeTrafficSecret();
        }
    }

    @Override
    public byte[] getClientHandshakeTrafficSecret() {
        if (context.getClientHandshakeTrafficSecret() != null) {
            return context.getClientHandshakeTrafficSecret();
        } else {
            return config.getDefaultClientHandshakeTrafficSecret();
        }
    }

    @Override
    public KSEntry getServerKSEntry() {
        if (context.getServerKSEntry() != null) {
            return context.getServerKSEntry();
        } else {
            return config.getDefaultServerKSEntry();
        }
    }

    @Override
    public byte[] getClientApplicationTrafficSecret() {
        if (context.getClientApplicationTrafficSecret() != null) {
            return context.getClientApplicationTrafficSecret();
        } else {
            return config.getDefaultClientApplicationTrafficSecret();
        }

    }

    @Override
    public byte[] getServerApplicationTrafficSecret() {
        if (context.getServerApplicationTrafficSecret() != null) {
            return context.getServerApplicationTrafficSecret();
        } else {
            return config.getDefaultServerApplicationTrafficSecret();
        }
    }

    @Override
    public RecordLayerType getRecordLayerType() {
        if (context.getRecordLayerType() != null) {
            return context.getRecordLayerType();
        } else {
            return config.getRecordLayerType();
        }
    }

    @Override
    public BigInteger getClientRSAPrivateKey() {
        if (context.getClientRSAPrivateKey() != null) {
            return context.getClientRSAPrivateKey();
        } else {
            return config.getDefaultClientRSAPrivateKey();
        }
    }

    @Override
    public BigInteger getServerRSAPrivateKey() {
        if (context.getServerRSAPrivateKey() != null) {
            return context.getServerRSAPrivateKey();
        } else {
            return config.getDefaultServerRSAPrivateKey();
        }
    }

    @Override
    public ConnectionEnd getConnectionEnd() {
        if (context.getConnectionEnd() != null) {
            return context.getConnectionEnd();
        } else {
            return config.getConnectionEnd();
        }
    }

    @Override
    public ConnectionEndType getMyConnectionPeer() {
        return getConnectionEnd().getConnectionEndType() == ConnectionEndType.CLIENT ? ConnectionEndType.SERVER
                : ConnectionEndType.CLIENT;
    }

    @Override
    public ProtocolVersion getHighestProtocolVersion() {
        if (context.getHighestProtocolVersion() != null) {
            return context.getHighestProtocolVersion();
        } else {
            return config.getHighestProtocolVersion();
        }
    }

    @Override
    public boolean isClientAuthentication() {
        if (context.isClientAuthentication() != null) {
            return context.isClientAuthentication();
        } else {
            return config.isClientAuthentication();
        }
    }

    @Override
    public byte[] getLastHandledApplicationMessageData() {
        if (context.getLastHandledApplicationMessageData() != null) {
            return context.getLastHandledApplicationMessageData();
        } else {
            return config.getDefaultApplicationMessageData().getBytes();
        }
    }

    @Override
<<<<<<< HEAD
    public byte[] getPsk() {
        if (context.getPsk() != null) {
            return context.getPsk();
        } else {
            return config.getPsk();
=======
    public List<KSEntry> getClientKeyShareEntryList() {
        if (context.getClientKeyShareEntryList() != null) {
            return context.getClientKeyShareEntryList();
        } else {
            return new LinkedList<>(); // Todo, maybe add defaultClientKeyShare
                                       // list to config
>>>>>>> 0b7fa675
        }
    }
}<|MERGE_RESOLUTION|>--- conflicted
+++ resolved
@@ -580,22 +580,23 @@
             return config.getDefaultApplicationMessageData().getBytes();
         }
     }
-
-    @Override
-<<<<<<< HEAD
+  
+    @Override
     public byte[] getPsk() {
         if (context.getPsk() != null) {
             return context.getPsk();
         } else {
             return config.getPsk();
-=======
+        }
+    }
+    
+    @Override
     public List<KSEntry> getClientKeyShareEntryList() {
         if (context.getClientKeyShareEntryList() != null) {
             return context.getClientKeyShareEntryList();
         } else {
             return new LinkedList<>(); // Todo, maybe add defaultClientKeyShare
                                        // list to config
->>>>>>> 0b7fa675
         }
     }
 }