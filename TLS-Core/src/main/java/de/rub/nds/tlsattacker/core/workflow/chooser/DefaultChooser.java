--- conflicted
+++ resolved
@@ -1168,19 +1168,20 @@
     }
 
     @Override
-<<<<<<< HEAD
     public Integer getNumberOfRequestedConnectionIds() {
         if (context.getTlsContext().getNumberOfRequestedConnectionIds() != null) {
             return context.getTlsContext().getNumberOfRequestedConnectionIds();
         } else {
             return config.getDefaultNumberOfRequestedConnectionIds();
-=======
+        }
+    }
+
+    @Override
     public SrtpProtectionProfile getSelectedSrtpProtectionProfile() {
         if (context.getTlsContext().getSelectedSrtpProtectionProfile() != null) {
             return context.getTlsContext().getSelectedSrtpProtectionProfile();
         } else {
             return config.getDefaultSelectedSrtpProtectionProfile();
->>>>>>> 4e6a5132
         }
     }
 }