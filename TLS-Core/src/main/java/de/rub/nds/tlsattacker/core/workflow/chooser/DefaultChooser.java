--- conflicted
+++ resolved
@@ -728,51 +728,49 @@
             return context.getClientKeyShareEntryList();
         } else {
             return new LinkedList<>(); // Todo, maybe add defaultClientKeyShare
-                                       // list to config
-        }
-    }
-
-    @Override
-<<<<<<< HEAD
+            // list to config
+        }
+    }
+
+    @Override
     public String getHttpsCookieValue() {
         String cookieVal = context.getHttpsCookieValue();
         if (cookieVal != null && !cookieVal.isEmpty()) {
             return cookieVal;
         } else {
             return config.getDefaultHttpsCookieValue();
-=======
-    public List<PskSet> getPskSets() {
-        if (context.getPskSets() != null) {
-            return context.getPskSets();
-        } else {
-            return config.getPskSets();
->>>>>>> ed0cd341
-        }
-    }
-
-    @Override
-<<<<<<< HEAD
+        }
+    }
+
+    @Override
     public String getHttpsCookieName() {
         String cookieName = context.getHttpsCookieName();
         if (cookieName != null && !cookieName.isEmpty()) {
             return cookieName;
         } else {
             return config.getDefaultHttpsCookieName();
-=======
+        }
+    }
+
+    @Override
+    public List<PskSet> getPskSets() {
+        if (context.getPskSets() != null) {
+            return context.getPskSets();
+        } else {
+            return config.getPskSets();
+        }
+    }
+
+    @Override
     public CipherSuite getEarlyDataCipherSuite() {
         if (context.getEarlyDataCipherSuite() != null) {
             return context.getEarlyDataCipherSuite();
         } else {
             return config.getEarlyDataCipherSuite();
->>>>>>> ed0cd341
-        }
-    }
-
-    @Override
-<<<<<<< HEAD
-    public ConnectionEndType getConnectionEndType() {
-        return getConnection().getLocalConnectionEndType();
-=======
+        }
+    }
+
+    @Override
     public byte[] getClientEarlyTrafficSecret() {
         if (context.getClientEarlyTrafficSecret() != null) {
             return context.getClientEarlyTrafficSecret();
@@ -797,6 +795,10 @@
         } else {
             return config.getEarlyDataPsk();
         }
->>>>>>> ed0cd341
+    }
+
+    @Override
+    public ConnectionEndType getConnectionEndType() {
+        return getConnection().getLocalConnectionEndType();
     }
 }