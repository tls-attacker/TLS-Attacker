/**
 * TLS-Attacker - A Modular Penetration Testing Framework for TLS
 *
 * Copyright 2014-2020 Ruhr University Bochum, Paderborn University,
 * and Hackmanit GmbH
 *
 * Licensed under Apache License 2.0
 * http://www.apache.org/licenses/LICENSE-2.0
 */

package de.rub.nds.tlsattacker.core.workflow.chooser;

import de.rub.nds.tlsattacker.core.config.Config;
import de.rub.nds.tlsattacker.core.constants.CertificateType;
import de.rub.nds.tlsattacker.core.constants.CipherSuite;
import de.rub.nds.tlsattacker.core.constants.ClientCertificateType;
import de.rub.nds.tlsattacker.core.constants.CompressionMethod;
import de.rub.nds.tlsattacker.core.constants.ECPointFormat;
import de.rub.nds.tlsattacker.core.constants.EllipticCurveType;
import de.rub.nds.tlsattacker.core.constants.EsniDnsKeyRecordVersion;
import de.rub.nds.tlsattacker.core.constants.GOSTCurve;
import de.rub.nds.tlsattacker.core.constants.HeartbeatMode;
import de.rub.nds.tlsattacker.core.constants.MaxFragmentLength;
import de.rub.nds.tlsattacker.core.constants.NamedGroup;
import de.rub.nds.tlsattacker.core.constants.PRFAlgorithm;
import de.rub.nds.tlsattacker.core.constants.ProtocolVersion;
import de.rub.nds.tlsattacker.core.constants.SSL2CipherSuite;
import de.rub.nds.tlsattacker.core.constants.SignatureAndHashAlgorithm;
import de.rub.nds.tlsattacker.core.constants.TokenBindingKeyParameters;
import de.rub.nds.tlsattacker.core.constants.TokenBindingVersion;
import de.rub.nds.tlsattacker.core.crypto.ec.Point;
import de.rub.nds.tlsattacker.core.protocol.message.extension.keyshare.KeyShareStoreEntry;
import de.rub.nds.tlsattacker.core.protocol.message.extension.psk.PskSet;
import de.rub.nds.tlsattacker.core.record.layer.RecordLayerType;
import de.rub.nds.tlsattacker.core.state.TlsContext;
import de.rub.nds.tlsattacker.transport.Connection;
import de.rub.nds.tlsattacker.transport.ConnectionEndType;
import de.rub.nds.tlsattacker.transport.TransportHandler;
import java.math.BigInteger;
import java.util.List;
import org.bouncycastle.util.Arrays;

public class DefaultChooser extends Chooser {

    DefaultChooser(TlsContext context, Config config) {
        super(context, config);
    }

    @Override
    public CertificateType getSelectedClientCertificateType() {
        if (context.getSelectedClientCertificateType() != null) {
            return context.getSelectedClientCertificateType();
        } else {
            return config.getDefaultSelectedClientCertificateType();
        }
    }

    @Override
    public CertificateType getSelectedServerCertificateType() {
        if (context.getSelectedServerCertificateType() != null) {
            return context.getSelectedServerCertificateType();
        } else {
            return config.getDefaultSelectedServerCertificateType();
        }
    }

    @Override
    public List<ECPointFormat> getClientSupportedPointFormats() {
        if (context.getClientPointFormatsList() != null) {
            return context.getClientPointFormatsList();
        } else {
            return config.getDefaultClientSupportedPointFormats();
        }
    }

    @Override
    public SignatureAndHashAlgorithm getSelectedSigHashAlgorithm() {
        if (context.getSelectedSignatureAndHashAlgorithm() != null) {
            return context.getSelectedSignatureAndHashAlgorithm();
        } else {
            return config.getDefaultSelectedSignatureAndHashAlgorithm();
        }
    }

    @Override
    public List<NamedGroup> getClientSupportedNamedGroups() {
        if (context.getClientNamedGroupsList() != null) {
            return context.getClientNamedGroupsList();
        } else {
            return config.getDefaultClientNamedGroups();
        }
    }

    @Override
    public List<NamedGroup> getServerSupportedNamedGroups() {
        if (context.getServerNamedGroupsList() != null) {
            return context.getServerNamedGroupsList();
        } else {
            return config.getDefaultServerNamedGroups();
        }
    }

    @Override
    public List<ECPointFormat> getServerSupportedPointFormats() {
        if (context.getServerPointFormatsList() != null) {
            return context.getServerPointFormatsList();
        } else {
            return config.getDefaultServerSupportedPointFormats();
        }
    }

    @Override
    public List<SignatureAndHashAlgorithm> getClientSupportedSignatureAndHashAlgorithms() {
        if (context.getClientSupportedSignatureAndHashAlgorithms() != null) {
            return context.getClientSupportedSignatureAndHashAlgorithms();
        } else {
            return config.getDefaultClientSupportedSignatureAndHashAlgorithms();
        }
    }

    @Override
    public ProtocolVersion getLastRecordVersion() {
        if (context.getLastRecordVersion() != null) {
            return context.getLastRecordVersion();
        } else {
            return config.getDefaultLastRecordProtocolVersion();
        }
    }

    @Override
    public byte[] getDistinguishedNames() {
        if (context.getDistinguishedNames() != null) {
            return copy(context.getDistinguishedNames());
        } else {
            return config.getDistinguishedNames();
        }
    }

    @Override
    public List<ClientCertificateType> getClientCertificateTypes() {
        if (context.getClientCertificateTypes() != null) {
            return context.getClientCertificateTypes();
        } else {
            return config.getClientCertificateTypes();
        }
    }

    @Override
    public MaxFragmentLength getMaxFragmentLength() {
        if (context.getMaxFragmentLength() != null) {
            return context.getMaxFragmentLength();
        } else {
            return config.getDefaultMaxFragmentLength();
        }
    }

    @Override
    public HeartbeatMode getHeartbeatMode() {
        if (context.getHeartbeatMode() != null) {
            return context.getHeartbeatMode();
        } else {
            return config.getDefaultHeartbeatMode();
        }
    }

    @Override
    public boolean isUseExtendedMasterSecret() {
        return context.isUseExtendedMasterSecret();
    }

    @Override
    public List<CompressionMethod> getClientSupportedCompressions() {
        if (context.getClientSupportedCompressions() != null) {
            return context.getClientSupportedCompressions();
        } else {
            return config.getDefaultClientSupportedCompressionMethods();
        }
    }

    @Override
    public List<CipherSuite> getClientSupportedCipherSuites() {
        if (context.getClientSupportedCipherSuites() != null) {
            return context.getClientSupportedCipherSuites();
        } else {
            return config.getDefaultClientSupportedCipherSuites();
        }
    }

    @Override
    public List<SignatureAndHashAlgorithm> getServerSupportedSignatureAndHashAlgorithms() {
        if (context.getServerSupportedSignatureAndHashAlgorithms() != null) {
            return context.getServerSupportedSignatureAndHashAlgorithms();
        } else {
            return config.getDefaultServerSupportedSignatureAndHashAlgorithms();
        }
    }

    @Override
    public ProtocolVersion getSelectedProtocolVersion() {
        if (context.getSelectedProtocolVersion() != null) {
            return context.getSelectedProtocolVersion();
        } else {
            return config.getDefaultSelectedProtocolVersion();
        }
    }

    @Override
    public ProtocolVersion getHighestClientProtocolVersion() {
        if (context.getHighestClientProtocolVersion() != null) {
            return context.getHighestClientProtocolVersion();
        } else {
            return config.getDefaultHighestClientProtocolVersion();
        }
    }

    @Override
    public ConnectionEndType getTalkingConnectionEnd() {
        return context.getTalkingConnectionEndType();
    }

    @Override
    public byte[] getMasterSecret() {
        if (context.getMasterSecret() != null) {
            return copy(context.getMasterSecret());
        } else {
            return config.getDefaultMasterSecret();
        }
    }

    @Override
    public CipherSuite getSelectedCipherSuite() {
        if (context.getSelectedCipherSuite() != null) {
            return context.getSelectedCipherSuite();
        } else {
            return config.getDefaultSelectedCipherSuite();
        }
    }

    @Override
    public SSL2CipherSuite getSSL2CipherSuite() {
        if (context.getSSL2CipherSuite() != null) {
            return context.getSSL2CipherSuite();
        } else {
            return config.getDefaultSSL2CipherSuite();
        }
    }

    @Override
    public byte[] getPreMasterSecret() {
        if (context.getPreMasterSecret() != null) {
            return copy(context.getPreMasterSecret());
        } else {
            return config.getDefaultPreMasterSecret();
        }
    }

    /**
     * Additional Check for Extended Random. If extended Random was negotiated, we add the additional bytes to the
     * Client Random
     */
    @Override
    public byte[] getClientRandom() {
        if (context.getClientRandom() != null) {
            return copy(context.getClientRandom());
        } else {
            return config.getDefaultClientRandom();
        }
    }

    @Override
    public byte[] getClientExtendedRandom() {
        if (context.getClientExtendedRandom() != null) {
            return copy(context.getClientExtendedRandom());
        } else {
            return config.getDefaultClientExtendedRandom();
        }
    }

    @Override
    public byte[] getServerExtendedRandom() {
        if (context.getServerExtendedRandom() != null) {
            return copy(context.getServerExtendedRandom());
        } else {
            return config.getDefaultServerExtendedRandom();
        }
    }

    /**
     * Additional Check for Extended Random. If extended Random was negotiated, we add the additional bytes to the
     * Server Random
     */
    @Override
    public byte[] getServerRandom() {
        if (context.getServerRandom() != null) {
            return copy(context.getServerRandom());
        } else {
            return config.getDefaultServerRandom();
        }
    }

    @Override
    public CompressionMethod getSelectedCompressionMethod() {
        if (context.getSelectedCompressionMethod() != null) {
            return context.getSelectedCompressionMethod();
        } else {
            return config.getDefaultSelectedCompressionMethod();
        }
    }

    @Override
    public byte[] getClientSessionId() {
        if (context.getClientSessionId() != null) {
            return copy(context.getClientSessionId());
        } else {
            return config.getDefaultClientSessionId();
        }
    }

    @Override
    public byte[] getServerSessionId() {
        if (context.getServerSessionId() != null) {
            return copy(context.getServerSessionId());
        } else {
            return config.getDefaultServerSessionId();
        }
    }

    @Override
    public byte[] getDtlsCookie() {
        if (context.getDtlsCookie() != null) {
            return copy(context.getDtlsCookie());
        } else {
            return config.getDtlsDefaultCookie();
        }
    }

    @Override
    public TransportHandler getTransportHandler() {
        return context.getTransportHandler();
    }

    @Override
    public PRFAlgorithm getPRFAlgorithm() {
        if (context.getPrfAlgorithm() != null) {
            return context.getPrfAlgorithm();
        } else {
            return config.getDefaultPRFAlgorithm();
        }
    }

    @Override
    public byte[] getSessionTicketTLS() {
        if (context.getSessionTicketTLS() != null) {
            return copy(context.getSessionTicketTLS());
        } else {
            return config.getTlsSessionTicket();
        }
    }

    @Override
    public byte[] getSignedCertificateTimestamp() {
        if (context.getSignedCertificateTimestamp() != null) {
            return copy(context.getSignedCertificateTimestamp());
        } else {
            return config.getDefaultSignedCertificateTimestamp();
        }
    }

    @Override
    public TokenBindingVersion getTokenBindingVersion() {
        if (context.getTokenBindingVersion() != null) {
            return context.getTokenBindingVersion();
        } else {
            return config.getDefaultTokenBindingVersion();
        }
    }

    @Override
    public List<TokenBindingKeyParameters> getTokenBindingKeyParameters() {
        if (context.getTokenBindingKeyParameters() != null) {
            return context.getTokenBindingKeyParameters();
        } else {
            return config.getDefaultTokenBindingKeyParameters();
        }
    }

    @Override
    public BigInteger getServerDhModulus() {
        if (context.getServerDhModulus() != null) {
            return context.getServerDhModulus();
        } else {
            return config.getDefaultServerDhModulus();
        }
    }

    @Override
    public BigInteger getServerDhGenerator() {
        if (context.getServerDhGenerator() != null) {
            return context.getServerDhGenerator();
        } else {
            return config.getDefaultServerDhGenerator();
        }
    }

    @Override
    public BigInteger getClientDhModulus() {
        if (context.getClientDhModulus() != null) {
            return context.getClientDhModulus();
        } else {
            return config.getDefaultClientDhModulus();
        }
    }

    @Override
    public BigInteger getClientDhGenerator() {
        if (context.getClientDhGenerator() != null) {
            return context.getClientDhGenerator();
        } else {
            return config.getDefaultClientDhGenerator();
        }
    }

    @Override
    public BigInteger getServerDhPrivateKey() {
        if (context.getServerDhPrivateKey() != null) {
            return context.getServerDhPrivateKey();
        } else {
            return config.getDefaultServerDhPrivateKey();
        }
    }

    @Override
    public BigInteger getSRPModulus() {
        if (context.getSRPModulus() != null) {
            return context.getSRPModulus();
        } else {
            return config.getDefaultSRPModulus();
        }
    }

    @Override
    public byte[] getPSKIdentity() {
        if (context.getPSKIdentity() != null) {
            return copy(context.getPSKIdentity());
        } else {
            return config.getDefaultPSKIdentity();
        }
    }

    @Override
    public byte[] getPSKIdentityHint() {
        if (context.getPSKIdentityHint() != null) {
            return copy(context.getPSKIdentityHint());
        } else {
            return config.getDefaultPSKIdentityHint();
        }
    }

    @Override
    public BigInteger getPSKModulus() {
        if (context.getPSKModulus() != null) {
            return context.getPSKModulus();
        } else {
            return config.getDefaultPSKModulus();
        }
    }

    @Override
    public BigInteger getPSKServerPrivateKey() {
        if (context.getServerPSKPrivateKey() != null) {
            return context.getServerPSKPrivateKey();
        } else {
            return config.getDefaultPSKServerPrivateKey();
        }
    }

    @Override
    public BigInteger getPSKServerPublicKey() {
        if (context.getServerPSKPublicKey() != null) {
            return context.getServerPSKPublicKey();
        } else {
            return config.getDefaultPSKServerPublicKey();
        }
    }

    @Override
    public BigInteger getPSKGenerator() {
        if (context.getPSKGenerator() != null) {
            return context.getPSKGenerator();
        } else {
            return config.getDefaultPSKGenerator();
        }
    }

    @Override
    public BigInteger getSRPGenerator() {
        if (context.getSRPGenerator() != null) {
            return context.getSRPGenerator();
        } else {
            return config.getDefaultSRPGenerator();
        }
    }

    @Override
    public BigInteger getSRPServerPrivateKey() {
        if (context.getServerSRPPrivateKey() != null) {
            return context.getServerSRPPrivateKey();
        } else {
            return config.getDefaultSRPServerPrivateKey();
        }
    }

    @Override
    public BigInteger getSRPServerPublicKey() {
        if (context.getServerSRPPublicKey() != null) {
            return context.getServerSRPPublicKey();
        } else {
            return config.getDefaultSRPServerPublicKey();
        }
    }

    @Override
    public BigInteger getSRPClientPrivateKey() {
        if (context.getClientSRPPrivateKey() != null) {
            return context.getClientSRPPrivateKey();
        } else {
            return config.getDefaultSRPClientPrivateKey();
        }
    }

    @Override
    public BigInteger getSRPClientPublicKey() {
        if (context.getClientSRPPublicKey() != null) {
            return context.getClientSRPPublicKey();
        } else {
            return config.getDefaultSRPClientPublicKey();
        }
    }

    @Override
    public byte[] getSRPPassword() {
        if (context.getSRPPassword() != null) {
            return copy(context.getSRPPassword());
        } else {
            return config.getDefaultSRPPassword();
        }
    }

    @Override
    public byte[] getSRPIdentity() {
        if (context.getSRPIdentity() != null) {
            return copy(context.getSRPIdentity());
        } else {
            return config.getDefaultSRPIdentity();
        }
    }

    @Override
    public byte[] getSRPServerSalt() {
        if (context.getSRPServerSalt() != null) {
            return copy(context.getSRPServerSalt());
        } else {
            return config.getDefaultSRPServerSalt();
        }
    }

    @Override
    public BigInteger getClientDhPrivateKey() {
        if (context.getClientDhPrivateKey() != null) {
            return context.getClientDhPrivateKey();
        } else {
            return config.getDefaultClientDhPrivateKey();
        }
    }

    @Override
    public BigInteger getServerDhPublicKey() {
        if (context.getServerDhPublicKey() != null) {
            return context.getServerDhPublicKey();
        } else {
            return config.getDefaultServerDhPublicKey();
        }
    }

    @Override
    public BigInteger getClientDhPublicKey() {
        if (context.getClientDhPublicKey() != null) {
            return context.getClientDhPublicKey();
        } else {
            return config.getDefaultClientDhPublicKey();
        }
    }

    @Override
    public BigInteger getServerEcPrivateKey() {
        if (context.getServerEcPrivateKey() != null) {
            return context.getServerEcPrivateKey();
        } else {
            return config.getDefaultServerEcPrivateKey();
        }
    }

    @Override
    public GOSTCurve getSelectedGostCurve() {
        if (context.getSelectedGostCurve() != null) {
            return context.getSelectedGostCurve();
        } else {
            return config.getDefaultSelectedGostCurve();
        }
    }

    @Override
    public BigInteger getClientEcPrivateKey() {
        if (context.getClientEcPrivateKey() != null) {
            return context.getClientEcPrivateKey();
        } else {
            return config.getDefaultClientEcPrivateKey();
        }
    }

    @Override
    public NamedGroup getSelectedNamedGroup() {
        if (context.getSelectedGroup() != null) {
            return context.getSelectedGroup();
        } else {
            return config.getDefaultSelectedNamedGroup();
        }
    }

    @Override
    public NamedGroup getEcCertificateCurve() {
        if (context.getEcCertificateCurve() != null) {
            return context.getEcCertificateCurve();
        } else {
            return config.getDefaultEcCertificateCurve();
        }
    }

    @Override
    public Point getClientEcPublicKey() {
        if (context.getClientEcPublicKey() != null) {
            return context.getClientEcPublicKey();
        } else {
            return config.getDefaultClientEcPublicKey();
        }
    }

    @Override
    public Point getServerEcPublicKey() {
        if (context.getServerEcPublicKey() != null) {
            return context.getServerEcPublicKey();
        } else {
            return config.getDefaultServerEcPublicKey();
        }
    }

    @Override
    public EllipticCurveType getEcCurveType() {
        // We currently only support named curves TODO
        return EllipticCurveType.NAMED_CURVE;
    }

    @Override
    public BigInteger getServerRsaModulus() {
        if (context.getServerRsaModulus() != null) {
            return context.getServerRsaModulus();
        } else {
            return config.getDefaultServerRSAModulus();
        }
    }

    @Override
    public BigInteger getClientRsaModulus() {
        if (context.getClientRsaModulus() != null) {
            return context.getClientRsaModulus();
        } else {
            return config.getDefaultClientRSAModulus();
        }
    }

    @Override
    public BigInteger getServerRSAPublicKey() {
        if (context.getServerRSAPublicKey() != null) {
            return context.getServerRSAPublicKey();
        } else {
            return config.getDefaultServerRSAPublicKey();
        }
    }

    @Override
    public BigInteger getClientRSAPublicKey() {
        if (context.getClientRSAPublicKey() != null) {
            return context.getClientRSAPublicKey();
        } else {
            return config.getDefaultClientRSAPublicKey();
        }
    }

    @Override
    public byte[] getCertificateRequestContext() {
        if (context.getCertificateRequestContext() != null) {
            return copy(context.getCertificateRequestContext());
        } else {
            return config.getDefaultCertificateRequestContext();
        }
    }

    @Override
    public byte[] getServerHandshakeTrafficSecret() {
        if (context.getServerHandshakeTrafficSecret() != null) {
            return copy(context.getServerHandshakeTrafficSecret());
        } else {
            return config.getDefaultServerHandshakeTrafficSecret();
        }
    }

    @Override
    public byte[] getClientHandshakeTrafficSecret() {
        if (context.getClientHandshakeTrafficSecret() != null) {
            return copy(context.getClientHandshakeTrafficSecret());
        } else {
            return config.getDefaultClientHandshakeTrafficSecret();
        }
    }

    @Override
    public byte[] getClientApplicationTrafficSecret() {
        if (context.getClientApplicationTrafficSecret() != null) {
            return copy(context.getClientApplicationTrafficSecret());
        } else {
            return config.getDefaultClientApplicationTrafficSecret();
        }

    }

    @Override
    public byte[] getServerApplicationTrafficSecret() {
        if (context.getServerApplicationTrafficSecret() != null) {
            return copy(context.getServerApplicationTrafficSecret());
        } else {
            return config.getDefaultServerApplicationTrafficSecret();
        }
    }

    @Override
    public RecordLayerType getRecordLayerType() {
        if (context.getRecordLayerType() != null) {
            return context.getRecordLayerType();
        } else {
            return config.getRecordLayerType();
        }
    }

    @Override
    public BigInteger getClientRSAPrivateKey() {
        if (context.getClientRSAPrivateKey() != null) {
            return context.getClientRSAPrivateKey();
        } else {
            return config.getDefaultClientRSAPrivateKey();
        }
    }

    @Override
    public BigInteger getServerRSAPrivateKey() {
        if (context.getServerRSAPrivateKey() != null) {
            return context.getServerRSAPrivateKey();
        } else {
            return config.getDefaultServerRSAPrivateKey();
        }
    }

    @Override
    public Connection getConnection() {
        return context.getConnection();
    }

    @Override
    public ConnectionEndType getMyConnectionPeer() {
        return getConnection().getLocalConnectionEndType() == ConnectionEndType.CLIENT ? ConnectionEndType.SERVER
            : ConnectionEndType.CLIENT;
    }

    @Override
    public ProtocolVersion getHighestProtocolVersion() {
        if (context.getHighestProtocolVersion() != null) {
            return context.getHighestProtocolVersion();
        } else {
            return config.getHighestProtocolVersion();
        }
    }

    @Override
    public boolean isClientAuthentication() {
        if (context.isClientAuthentication() != null) {
            return context.isClientAuthentication();
        } else {
            return config.isClientAuthentication();
        }
    }

    @Override
    public byte[] getLastHandledApplicationMessageData() {
        if (context.getLastHandledApplicationMessageData() != null) {
            return copy(context.getLastHandledApplicationMessageData());
        } else {
            return config.getDefaultApplicationMessageData().getBytes();
        }
    }

    @Override
    public byte[] getPsk() {
        if (context.getPsk() != null) {
            return copy(context.getPsk());
        } else {
            return config.getPsk();
        }
    }

    @Override
    public String getHttpsCookieValue() {
        String cookieVal = context.getHttpsCookieValue();
        if (cookieVal != null && !cookieVal.isEmpty()) {
            return cookieVal;
        } else {
            return config.getDefaultHttpsCookieValue();
        }
    }

    @Override
    public String getHttpsCookieName() {
        String cookieName = context.getHttpsCookieName();
        if (cookieName != null && !cookieName.isEmpty()) {
            return cookieName;
        } else {
            return config.getDefaultHttpsCookieName();
        }
    }

    @Override
    public List<PskSet> getPskSets() {
        if (context.getPskSets() != null) {
            return context.getPskSets();
        } else {
            return config.getDefaultPskSets();
        }
    }

    @Override
    public CipherSuite getEarlyDataCipherSuite() {
        if (context.getEarlyDataCipherSuite() != null) {
            return context.getEarlyDataCipherSuite();
        } else {
            return config.getEarlyDataCipherSuite();
        }
    }

    @Override
    public byte[] getClientEarlyTrafficSecret() {
        if (context.getClientEarlyTrafficSecret() != null) {
            return copy(context.getClientEarlyTrafficSecret());
        } else {
            return config.getClientEarlyTrafficSecret();
        }
    }

    @Override
    public byte[] getEarlySecret() {
        if (context.getEarlySecret() != null) {
            return copy(context.getEarlySecret());
        } else {
            return config.getEarlySecret();
        }
    }

    @Override
    public byte[] getEarlyDataPsk() {
        if (context.getEarlyDataPsk() != null) {
            return copy(context.getEarlyDataPsk());
        } else {
            return config.getEarlyDataPsk();
        }
    }

    @Override
    public ConnectionEndType getConnectionEndType() {
        return getConnection().getLocalConnectionEndType();
    }

    @Override
    public List<KeyShareStoreEntry> getClientKeyShares() {
        if (context.getClientKeyShareStoreEntryList() != null) {
            return context.getClientKeyShareStoreEntryList();
        } else {
            return config.getDefaultClientKeyStoreEntries();
        }
    }

    @Override
    public KeyShareStoreEntry getServerKeyShare() {
        if (context.getServerKeyShareStoreEntry() != null) {
            return context.getServerKeyShareStoreEntry();
        } else {
            return config.getDefaultServerKeyShareEntry();
        }
    }

    @Override
    public BigInteger getDsaClientPrivateKey() {
        if (context.getClientDsaPrivateKey() != null) {
            return context.getClientDsaPrivateKey();
        } else {
            return config.getDefaultClientDsaPrivateKey();
        }
    }

    @Override
    public BigInteger getDsaClientPublicKey() {
        if (context.getClientDsaPublicKey() != null) {
            return context.getClientDsaPublicKey();
        } else {
            return config.getDefaultClientDsaPublicKey();
        }
    }

    @Override
    public BigInteger getDsaClientPrimeP() {
        if (context.getClientDsaPrimeP() != null) {
            return context.getClientDsaPrimeP();
        } else {
            return config.getDefaultClientDsaPrimeP();
        }
    }

    @Override
    public BigInteger getDsaClientPrimeQ() {
        if (context.getClientDsaPrimeQ() != null) {
            return context.getClientDsaPrimeQ();
        } else {
            return config.getDefaultClientDsaPrimeQ();
        }
    }

    @Override
    public BigInteger getDsaClientGenerator() {
        if (context.getClientDsaGenerator() != null) {
            return context.getClientDsaGenerator();
        } else {
            return config.getDefaultClientDsaGenerator();
        }
    }

    @Override
    public BigInteger getDsaServerPrivateKey() {
        if (context.getServerDsaPrivateKey() != null) {
            return context.getServerDsaPrivateKey();
        } else {
            return config.getDefaultServerDsaPrivateKey();
        }
    }

    @Override
    public BigInteger getDsaServerPublicKey() {
        if (context.getServerDsaPublicKey() != null) {
            return context.getServerDsaPublicKey();
        } else {
            return config.getDefaultServerDsaPublicKey();
        }
    }

    @Override
    public BigInteger getDsaServerPrimeP() {
        if (context.getServerDsaPrimeP() != null) {
            return context.getServerDsaPrimeP();
        } else {
            return config.getDefaultServerDsaPrimeP();
        }
    }

    @Override
    public BigInteger getDsaServerPrimeQ() {
        if (context.getServerDsaPrimeQ() != null) {
            return context.getServerDsaPrimeQ();
        } else {
            return config.getDefaultServerDsaPrimeQ();
        }
    }

    @Override
    public BigInteger getDsaServerGenerator() {
        if (context.getServerDsaGenerator() != null) {
            return context.getServerDsaGenerator();
        } else {
            return config.getDefaultServerDsaGenerator();
        }
    }

    @Override
    public byte[] getHandshakeSecret() {
        if (context.getHandshakeSecret() != null) {
            return copy(context.getHandshakeSecret());
        } else {
            return config.getDefaultHandshakeSecret();
        }
    }

    private byte[] copy(byte[] array) {
        return Arrays.copyOf(array, array.length);
    }

    @Override
    public String getClientPWDUsername() {
        if (context.getClientPWDUsername() != null) {
            return context.getClientPWDUsername();
        } else {
            return config.getDefaultClientPWDUsername();
        }
    }

    @Override
    public byte[] getServerPWDSalt() {
        return context.getServerPWDSalt();
    }

    @Override
    public String getPWDPassword() {
        return config.getDefaultPWDPassword();
    }

    @Override
    public byte[] getEsniClientNonce() {
        if (context.getEsniClientNonce() != null) {
            return this.context.getEsniClientNonce();
        } else {
            return config.getDefaultEsniClientNonce();
        }
    }

    @Override
    public byte[] getEsniServerNonce() {
        if (context.getEsniServerNonce() != null) {
            return this.context.getEsniServerNonce();
        } else {
            return config.getDefaultEsniServerNonce();
        }
    }

    @Override
    public byte[] getEsniRecordBytes() {
        if (context.getEsniRecordBytes() != null) {
            return context.getEsniRecordBytes();
        } else {
            return config.getDefaultEsniRecordBytes();
        }
    }

    @Override
    public EsniDnsKeyRecordVersion getEsniRecordVersion() {
        if (context.getEsniRecordVersion() != null) {
            return context.getEsniRecordVersion();
        } else {
            return config.getDefaultEsniRecordVersion();
        }
    }

    @Override
    public byte[] getEsniRecordChecksum() {
        if (context.getEsniRecordChecksum() != null) {
            return context.getEsniRecordChecksum();
        } else {
            return config.getDefaultEsniRecordChecksum();
        }
    }

    @Override
    public List<KeyShareStoreEntry> getEsniServerKeyShareEntries() {
        if (context.getEsniServerKeyShareEntries() != null && context.getEsniServerKeyShareEntries().size() > 0) {
            return context.getEsniServerKeyShareEntries();
        } else {
            return config.getDefaultEsniServerKeyShareEntries();
        }
    }

    @Override
    public List<CipherSuite> getEsniServerCipherSuites() {

        if (context.getEsniServerCipherSuites() != null) {
            return context.getEsniServerCipherSuites();
        } else {
            return config.getDefaultEsniServerCipherSuites();
        }
    }

    @Override
    public Integer getEsniPaddedLength() {

        if (context.getEsniPaddedLength() != null) {
            return context.getEsniPaddedLength();
        } else {
            return config.getDefaultEsniPaddedLength();
        }
    }

    @Override
    public Long getEsniNotBefore() {
        if (context.getEsniKeysNotBefore() != null) {
            return this.context.getEsniKeysNotBefore();
        } else {
            return config.getDefaultEsniNotBefore();
        }
    }

    @Override
    public Long getEsniNotAfter() {
        if (context.getEsniNotAfter() != null) {
            return context.getEsniNotAfter();
        } else {
            return config.getDefaultEsniNotAfter();
        }
    }

    @Override
<<<<<<< HEAD
    public List<String> getProposedAlpnProtocols() {
        if (context.getProposedAlpnProtocols() != null) {
            return context.getProposedAlpnProtocols();
        } else {
            return config.getDefaultProposedAlpnProtocols();
=======
    public Integer getMaxEarlyDataSize() {
        if (context.getMaxEarlyDataSize() != null) {
            return context.getMaxEarlyDataSize();
        } else {
            return config.getDefaultMaxEarlyDataSize();
        }
    }

    @Override
    public byte[] getLastClientHello() {
        if (context.getLastClientHello() != null) {
            return context.getLastClientHello();
        } else {
            return config.getDefaultLastClientHello();
>>>>>>> 9c0c2b84
        }
    }
}<|MERGE_RESOLUTION|>--- conflicted
+++ resolved
@@ -1119,13 +1119,14 @@
     }
 
     @Override
-<<<<<<< HEAD
     public List<String> getProposedAlpnProtocols() {
         if (context.getProposedAlpnProtocols() != null) {
             return context.getProposedAlpnProtocols();
         } else {
             return config.getDefaultProposedAlpnProtocols();
-=======
+        }
+    }
+
     public Integer getMaxEarlyDataSize() {
         if (context.getMaxEarlyDataSize() != null) {
             return context.getMaxEarlyDataSize();
@@ -1140,7 +1141,6 @@
             return context.getLastClientHello();
         } else {
             return config.getDefaultLastClientHello();
->>>>>>> 9c0c2b84
         }
     }
 }