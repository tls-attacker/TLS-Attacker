<?xml version="1.0" encoding="UTF-8"?>
<project xmlns="http://maven.apache.org/POM/4.0.0"
         xmlns:xsi="http://www.w3.org/2001/XMLSchema-instance"
         xsi:schemaLocation="http://maven.apache.org/POM/4.0.0 http://maven.apache.org/xsd/maven-4.0.0.xsd">
    <modelVersion>4.0.0</modelVersion>
    <parent>
        <groupId>de.rub.nds.tlsattacker</groupId>
        <artifactId>TLS-Attacker</artifactId>
        <version>4.0.0-SNAPSHOT</version>
    </parent>

    <name>TLS-Core</name>
    <artifactId>TLS-Core</artifactId>
    <packaging>jar</packaging>

    <dependencies>
        <!-- scope: compile -->
        <dependency>
            <groupId>${project.groupId}</groupId>
            <artifactId>Transport</artifactId>
            <version>${project.version}</version>
        </dependency>
        <dependency>
            <groupId>${project.groupId}</groupId>
            <artifactId>Utils</artifactId>
            <version>${project.version}</version>
        </dependency>
    </dependencies>

    <build>
        <plugins>
            <!--################## clean lifecycle plugins ##################-->
            <plugin>
                <groupId>org.apache.maven.plugins</groupId>
                <artifactId>maven-clean-plugin</artifactId>
            </plugin>
            <!--################# default lifecycle plugins #################-->
            <!-- Record unit test coverage with JaCoCo -->
            <plugin>
                <groupId>org.jacoco</groupId>
                <artifactId>jacoco-maven-plugin</artifactId>
                <executions>
                    <execution>
                        <id>jacoco-initialize</id>
                        <goals>
                            <goal>prepare-agent</goal>
                        </goals>
                    </execution>
                </executions>
            </plugin>
            <!-- Copy project resources to output directory -->
            <plugin>
                <groupId>org.apache.maven.plugins</groupId>
                <artifactId>maven-resources-plugin</artifactId>
            </plugin>
            <!-- Compile source files -->
            <plugin>
                <groupId>org.apache.maven.plugins</groupId>
                <artifactId>maven-compiler-plugin</artifactId>
            </plugin>
            <!-- Execute unit tests -->
            <plugin>
                <groupId>org.apache.maven.plugins</groupId>
                <artifactId>maven-surefire-plugin</artifactId>
            </plugin>
<<<<<<< HEAD
            <plugin>
                <groupId>org.apache.maven.plugins</groupId>
                <artifactId>maven-compiler-plugin</artifactId>
                <configuration>
                    <source>11</source>
                    <target>11</target>
                </configuration>
=======
            <!-- Build jar file -->
            <plugin>
                <groupId>org.apache.maven.plugins</groupId>
                <artifactId>maven-jar-plugin</artifactId>
            </plugin>
            <!-- Compile javadoc -->
            <plugin>
                <groupId>org.apache.maven.plugins</groupId>
                <artifactId>maven-javadoc-plugin</artifactId>
            </plugin>
            <!-- Pack source files to jar archive -->
            <plugin>
                <groupId>org.apache.maven.plugins</groupId>
                <artifactId>maven-source-plugin</artifactId>
            </plugin>
            <!-- Execute integration tests -->
            <plugin>
                <groupId>org.apache.maven.plugins</groupId>
                <artifactId>maven-failsafe-plugin</artifactId>
>>>>>>> b1069fa4
            </plugin>
        </plugins>
    </build>

    <reporting>
        <plugins>
            <plugin>
                <groupId>org.jacoco</groupId>
                <artifactId>jacoco-maven-plugin</artifactId>
                <reportSets>
                    <reportSet>
                        <reports>
                            <report>report</report>
                        </reports>
                    </reportSet>
                </reportSets>
            </plugin>
        </plugins>
    </reporting>

    <properties>
        <main.basedir>${project.parent.basedir}</main.basedir>
    </properties>
</project><|MERGE_RESOLUTION|>--- conflicted
+++ resolved
@@ -63,15 +63,6 @@
                 <groupId>org.apache.maven.plugins</groupId>
                 <artifactId>maven-surefire-plugin</artifactId>
             </plugin>
-<<<<<<< HEAD
-            <plugin>
-                <groupId>org.apache.maven.plugins</groupId>
-                <artifactId>maven-compiler-plugin</artifactId>
-                <configuration>
-                    <source>11</source>
-                    <target>11</target>
-                </configuration>
-=======
             <!-- Build jar file -->
             <plugin>
                 <groupId>org.apache.maven.plugins</groupId>
@@ -91,7 +82,6 @@
             <plugin>
                 <groupId>org.apache.maven.plugins</groupId>
                 <artifactId>maven-failsafe-plugin</artifactId>
->>>>>>> b1069fa4
             </plugin>
         </plugins>
     </build>
