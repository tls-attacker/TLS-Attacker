/**
 * TLS-Attacker - A Modular Penetration Testing Framework for TLS
 *
 * Copyright 2014-2016 Ruhr University Bochum / Hackmanit GmbH
 *
 * Licensed under Apache License 2.0
 * http://www.apache.org/licenses/LICENSE-2.0
 */
package de.rub.nds.tlsattacker.testsuite.impl;

import java.io.File;
import java.io.FileFilter;
import java.io.FilenameFilter;
import java.util.List;

import org.apache.logging.log4j.LogManager;
import org.apache.logging.log4j.Logger;

import de.rub.nds.tlsattacker.attacks.config.BleichenbacherCommandConfig;
import de.rub.nds.tlsattacker.attacks.config.HeartbleedCommandConfig;
import de.rub.nds.tlsattacker.attacks.config.InvalidCurveAttackCommandConfig;
import de.rub.nds.tlsattacker.attacks.config.PaddingOracleCommandConfig;
import de.rub.nds.tlsattacker.attacks.config.PoodleCommandConfig;
import de.rub.nds.tlsattacker.attacks.impl.BleichenbacherAttack;
import de.rub.nds.tlsattacker.attacks.impl.HeartbleedAttack;
import de.rub.nds.tlsattacker.attacks.impl.InvalidCurveAttack;
import de.rub.nds.tlsattacker.attacks.impl.PaddingOracleAttack;
import de.rub.nds.tlsattacker.attacks.impl.PoodleAttack;
import de.rub.nds.tlsattacker.modifiablevariable.ModifiableVariable;
import de.rub.nds.tlsattacker.modifiablevariable.util.ModifiableVariableAnalyzer;
import de.rub.nds.tlsattacker.modifiablevariable.util.ModifiableVariableField;
import de.rub.nds.tlsattacker.testsuite.config.ServerTestSuiteConfig;
import de.rub.nds.tlsattacker.tls.Attacker;
import de.rub.nds.tlsattacker.tls.config.CommandConfig;
import de.rub.nds.tlsattacker.tls.config.ConfigHandler;
import de.rub.nds.tlsattacker.tls.config.ConfigHandlerFactory;
import de.rub.nds.tlsattacker.tls.config.GeneralConfig;
import de.rub.nds.tlsattacker.tls.exceptions.ConfigurationException;
import de.rub.nds.tlsattacker.tls.exceptions.WorkflowExecutionException;
import de.rub.nds.tlsattacker.tls.util.LogLevel;
import de.rub.nds.tlsattacker.tls.workflow.TlsContext;
import de.rub.nds.tlsattacker.tls.workflow.TlsContextAnalyzer;
import de.rub.nds.tlsattacker.tls.workflow.WorkflowExecutor;
import de.rub.nds.tlsattacker.transport.TransportHandler;

/**
 * 
 * @author Juraj Somorovsky <juraj.somorovsky@rub.de>
 */
public class ServerTestSuite extends TestSuite {

    public static Logger LOGGER = LogManager.getLogger(ServerTestSuite.class);

    private final ServerTestSuiteConfig testConfig;

    private ConfigHandler configHandler;

<<<<<<< HEAD
    public ServerTestSuite(ServerTestConfig serverTestConfig, GeneralConfig generalConfig) {
	super(generalConfig);
	this.testConfig = serverTestConfig;
=======
    public ServerTestSuite(ServerTestSuiteConfig serverTestConfig, GeneralConfig generalConfig) {
        super(generalConfig);
        this.testConfig = serverTestConfig;
>>>>>>> a4896f00
    }

    @Override
    public boolean startTests() {
	configHandler = ConfigHandlerFactory.createConfigHandler("client");
	configHandler.initialize(generalConfig);

	this.startAttackTests();
	this.startTestFromFiles();
	return failedTests.isEmpty();
    }

    private void startAttackTests() {
<<<<<<< HEAD
	Attacker attacker;
	BleichenbacherCommandConfig bb = new BleichenbacherCommandConfig();
=======
        Attacker<? extends CommandConfig> attacker;
        BleichenbacherCommandConfig bb = new BleichenbacherCommandConfig();
>>>>>>> a4896f00
	bb.setConnect(testConfig.getConnect());
	attacker = new BleichenbacherAttack(bb);
	attacker.executeAttack(configHandler);
	if (attacker.isVulnerable()) {
	    failedTests.add(BleichenbacherCommandConfig.ATTACK_COMMAND);
	} else {
	    successfulTests.add(BleichenbacherCommandConfig.ATTACK_COMMAND);
	}

	InvalidCurveAttackCommandConfig icea = new InvalidCurveAttackCommandConfig();
	icea.setConnect(testConfig.getConnect());
	attacker = new InvalidCurveAttack(icea);
	attacker.executeAttack(configHandler);
	if (attacker.isVulnerable()) {
	    failedTests.add(InvalidCurveAttackCommandConfig.ATTACK_COMMAND);
	} else {
	    successfulTests.add(InvalidCurveAttackCommandConfig.ATTACK_COMMAND);
	}

	HeartbleedCommandConfig heartbleed = new HeartbleedCommandConfig();
	heartbleed.setConnect(testConfig.getConnect());
	attacker = new HeartbleedAttack(heartbleed);
	attacker.executeAttack(configHandler);
	if (attacker.isVulnerable()) {
	    failedTests.add(HeartbleedCommandConfig.ATTACK_COMMAND);
	} else {
	    successfulTests.add(HeartbleedCommandConfig.ATTACK_COMMAND);
	}

	PoodleCommandConfig poodle = new PoodleCommandConfig();
	poodle.setConnect(testConfig.getConnect());
	attacker = new PoodleAttack(poodle);
	attacker.executeAttack(configHandler);
	if (attacker.isVulnerable()) {
	    failedTests.add(PoodleCommandConfig.ATTACK_COMMAND);
	} else {
	    successfulTests.add(PoodleCommandConfig.ATTACK_COMMAND);
	}

	PaddingOracleCommandConfig po = new PaddingOracleCommandConfig();
	po.setConnect(testConfig.getConnect());
	attacker = new PaddingOracleAttack(po);
	attacker.executeAttack(configHandler);
	if (attacker.isVulnerable()) {
	    failedTests.add(PaddingOracleCommandConfig.ATTACK_COMMAND);
	} else {
	    successfulTests.add(PaddingOracleCommandConfig.ATTACK_COMMAND);
	}

    }

    private void startTestFromFiles() {
<<<<<<< HEAD
	File folder = new File(testConfig.getFolder());
	File[] testsuites = folder.listFiles(new DirectoryFilter());
	for (File testsuite : testsuites) {
	    LOGGER.log(LogLevel.CONSOLE_OUTPUT, "Starting {} Test Suite", testsuite.getName());
	    File[] tests = testsuite.listFiles(new DirectoryFilter());
	    for (File test : tests) {
		LOGGER.info("Testing {} (one of these has to be succesful)", test.getName());
		File[] testCases = test.listFiles(new DirectoryFilter());
		boolean successfulTest = false;
		for (File testCase : testCases) {
		    LOGGER.info("  Running {}", testCase.getName());
		    if (startTestCase(testCase)) {
			// one of our test cases was successful
			successfulTest = true;
		    }
		}
		if (successfulTest) {
		    LOGGER.log(LogLevel.CONSOLE_OUTPUT, "{} SUCCESSFUL ", test.getName());
		    successfulTests.add(test.getName());
		} else {
		    LOGGER.log(LogLevel.CONSOLE_OUTPUT, "{} FAILED ", test.getName());
		    failedTests.add(test.getName());
		}
	    }
	}
	LOGGER.log(LogLevel.CONSOLE_OUTPUT, "Summary of successful tests");
	for (String s : successfulTests) {
	    LOGGER.log(LogLevel.CONSOLE_OUTPUT, "  {}", s);
	}
	LOGGER.log(LogLevel.CONSOLE_OUTPUT, "Summary of failed tests");
	for (String s : failedTests) {
	    LOGGER.log(LogLevel.CONSOLE_OUTPUT, "  {}", s);
	}
	LOGGER.log(LogLevel.CONSOLE_OUTPUT, "Successful tests: {}", successfulTests.size());
	LOGGER.log(LogLevel.CONSOLE_OUTPUT, "Failed tests: {}", failedTests.size());
    }

    private boolean startTestCase(File testFolder) {
	boolean succesful = true;

	File[] xmlFiles = testFolder.listFiles(new FilenameFilter() {
	    @Override
	    public boolean accept(File dir, String name) {
		return name.toLowerCase().endsWith(".xml");
	    }
	});

	for (File xmlFile : xmlFiles) {
	    try {
		testConfig.setWorkflowInput(xmlFile.getAbsolutePath());
		TransportHandler transportHandler = configHandler.initializeTransportHandler(testConfig);
		TlsContext tlsContext = configHandler.initializeTlsContext(testConfig);
		WorkflowExecutor workflowExecutor = configHandler.initializeWorkflowExecutor(transportHandler,
			tlsContext);
		workflowExecutor.executeWorkflow();
		transportHandler.closeConnection();
		if (TlsContextAnalyzer.containsFullWorkflow(tlsContext)) {
		    LOGGER.info("    {} passed", xmlFile.getName());
		    List<ModifiableVariableField> mvfs = ModifiableVariableAnalyzer
			    .getAllModifiableVariableFieldsRecursively(tlsContext.getWorkflowTrace());
		    for (ModifiableVariableField mvf : mvfs) {
			ModifiableVariable mv = mvf.getModifiableVariable();
			if (mv != null && mv.containsAssertion()) {
			    if (mv.validateAssertions()) {
				LOGGER.info("    Assertion in {}.{} succesfully validated", mvf.getObject().getClass()
					.getSimpleName(), mvf.getField().getName());
			    } else {
				LOGGER.info("    Assertion in {}.{} invalid", mvf.getObject().getClass()
					.getSimpleName(), mvf.getField().getName());
				succesful = false;
			    }
			}
		    }
		} else {
		    LOGGER.info("    {} failed", xmlFile.getName());
		    succesful = false;
		}
	    } catch (WorkflowExecutionException | ConfigurationException | IllegalArgumentException
		    | IllegalAccessException ex) {
		LOGGER.info("    {} failed", xmlFile.getName());
		LOGGER.info(ex);
		succesful = false;
	    }
	}

	return succesful;
=======
        File folder = new File(testConfig.getFolder());
        File[] testsuites = folder.listFiles(new DirectoryFilter());
        if(null == testsuites) {
            testsuites = new File[0];
        }
        for (File testsuite : testsuites) {
            LOGGER.log(LogLevel.CONSOLE_OUTPUT, "Starting {} Test Suite", testsuite.getName());
            File[] tests = testsuite.listFiles(new DirectoryFilter());
            if(null == tests) {
                tests = new File[0];
            }
            for (File test : tests) {
                LOGGER.info("Testing {} (one of these has to be succesful)", test.getName());
                File[] testCases = test.listFiles(new DirectoryFilter());
                if(null == testCases) {
                    testCases = new File[0];
                }
                boolean successfulTest = false;
                for (File testCase : testCases) {
                    LOGGER.info("  Running {}", testCase.getName());
                    if (startTestCase(testCase)) {
                        // one of our test cases was successful
                        successfulTest = true;
                    }
                }
                if (successfulTest) {
                    LOGGER.log(LogLevel.CONSOLE_OUTPUT, "{} SUCCESSFUL ", test.getName());
                    successfulTests.add(test.getName());
                } else {
                    LOGGER.log(LogLevel.CONSOLE_OUTPUT, "{} FAILED ", test.getName());
                    failedTests.add(test.getName());
                }
            }
        }
        LOGGER.log(LogLevel.CONSOLE_OUTPUT, "Summary of successful tests");
        for (String s : successfulTests) {
            LOGGER.log(LogLevel.CONSOLE_OUTPUT, "  {}", s);
        }
        LOGGER.log(LogLevel.CONSOLE_OUTPUT, "Summary of failed tests");
        for (String s : failedTests) {
            LOGGER.log(LogLevel.CONSOLE_OUTPUT, "  {}", s);
        }
        LOGGER.log(LogLevel.CONSOLE_OUTPUT, "Successful tests: {}", successfulTests.size());
        LOGGER.log(LogLevel.CONSOLE_OUTPUT, "Failed tests: {}", failedTests.size());
    }

    private boolean startTestCase(File testFolder) {
        boolean succesful = true;

        File[] xmlFiles = testFolder.listFiles(new FilenameFilter() {
            @Override
            public boolean accept(File dir, String name) {
                return name.toLowerCase().endsWith(".xml");
            }
        });

        if(null == xmlFiles) {
            xmlFiles = new File[0];
        }

        for (File xmlFile : xmlFiles) {
            try {
                testConfig.setWorkflowInput(xmlFile.getAbsolutePath());
                TransportHandler transportHandler = configHandler.initializeTransportHandler(testConfig);
                TlsContext tlsContext = configHandler.initializeTlsContext(testConfig);
                WorkflowExecutor workflowExecutor = configHandler.initializeWorkflowExecutor(transportHandler,
                        tlsContext);
                workflowExecutor.executeWorkflow();
                transportHandler.closeConnection();
                if (TlsContextAnalyzer.containsFullWorkflow(tlsContext)) {
                    LOGGER.info("    {} passed", xmlFile.getName());
                    List<ModifiableVariableField> mvfs = ModifiableVariableAnalyzer
                            .getAllModifiableVariableFieldsRecursively(tlsContext.getWorkflowTrace());
                    for (ModifiableVariableField mvf : mvfs) {
                        ModifiableVariable mv = mvf.getModifiableVariable();
                        if (mv != null && mv.containsAssertion()) {
                            if (mv.validateAssertions()) {
                                LOGGER.info("    Assertion in {}.{} succesfully validated", mvf.getObject().getClass()
                                        .getSimpleName(), mvf.getField().getName());
                            } else {
                                LOGGER.info("    Assertion in {}.{} invalid", mvf.getObject().getClass()
                                        .getSimpleName(), mvf.getField().getName());
                                succesful = false;
                            }
                        }
                    }
                } else {
                    LOGGER.info("    {} failed", xmlFile.getName());
                    succesful = false;
                }
            } catch (WorkflowExecutionException | ConfigurationException | IllegalArgumentException | IllegalAccessException ex) {
                LOGGER.info("    {} failed", xmlFile.getName());
                LOGGER.info(ex);
                succesful = false;
            }
        }

        return succesful;
>>>>>>> a4896f00
    }

    class DirectoryFilter implements FileFilter {

	@Override
	public boolean accept(File f) {
	    return f.isDirectory();
	}

    };

}<|MERGE_RESOLUTION|>--- conflicted
+++ resolved
@@ -55,15 +55,9 @@
 
     private ConfigHandler configHandler;
 
-<<<<<<< HEAD
-    public ServerTestSuite(ServerTestConfig serverTestConfig, GeneralConfig generalConfig) {
-	super(generalConfig);
-	this.testConfig = serverTestConfig;
-=======
     public ServerTestSuite(ServerTestSuiteConfig serverTestConfig, GeneralConfig generalConfig) {
         super(generalConfig);
         this.testConfig = serverTestConfig;
->>>>>>> a4896f00
     }
 
     @Override
@@ -77,13 +71,8 @@
     }
 
     private void startAttackTests() {
-<<<<<<< HEAD
-	Attacker attacker;
-	BleichenbacherCommandConfig bb = new BleichenbacherCommandConfig();
-=======
         Attacker<? extends CommandConfig> attacker;
         BleichenbacherCommandConfig bb = new BleichenbacherCommandConfig();
->>>>>>> a4896f00
 	bb.setConnect(testConfig.getConnect());
 	attacker = new BleichenbacherAttack(bb);
 	attacker.executeAttack(configHandler);
@@ -136,94 +125,6 @@
     }
 
     private void startTestFromFiles() {
-<<<<<<< HEAD
-	File folder = new File(testConfig.getFolder());
-	File[] testsuites = folder.listFiles(new DirectoryFilter());
-	for (File testsuite : testsuites) {
-	    LOGGER.log(LogLevel.CONSOLE_OUTPUT, "Starting {} Test Suite", testsuite.getName());
-	    File[] tests = testsuite.listFiles(new DirectoryFilter());
-	    for (File test : tests) {
-		LOGGER.info("Testing {} (one of these has to be succesful)", test.getName());
-		File[] testCases = test.listFiles(new DirectoryFilter());
-		boolean successfulTest = false;
-		for (File testCase : testCases) {
-		    LOGGER.info("  Running {}", testCase.getName());
-		    if (startTestCase(testCase)) {
-			// one of our test cases was successful
-			successfulTest = true;
-		    }
-		}
-		if (successfulTest) {
-		    LOGGER.log(LogLevel.CONSOLE_OUTPUT, "{} SUCCESSFUL ", test.getName());
-		    successfulTests.add(test.getName());
-		} else {
-		    LOGGER.log(LogLevel.CONSOLE_OUTPUT, "{} FAILED ", test.getName());
-		    failedTests.add(test.getName());
-		}
-	    }
-	}
-	LOGGER.log(LogLevel.CONSOLE_OUTPUT, "Summary of successful tests");
-	for (String s : successfulTests) {
-	    LOGGER.log(LogLevel.CONSOLE_OUTPUT, "  {}", s);
-	}
-	LOGGER.log(LogLevel.CONSOLE_OUTPUT, "Summary of failed tests");
-	for (String s : failedTests) {
-	    LOGGER.log(LogLevel.CONSOLE_OUTPUT, "  {}", s);
-	}
-	LOGGER.log(LogLevel.CONSOLE_OUTPUT, "Successful tests: {}", successfulTests.size());
-	LOGGER.log(LogLevel.CONSOLE_OUTPUT, "Failed tests: {}", failedTests.size());
-    }
-
-    private boolean startTestCase(File testFolder) {
-	boolean succesful = true;
-
-	File[] xmlFiles = testFolder.listFiles(new FilenameFilter() {
-	    @Override
-	    public boolean accept(File dir, String name) {
-		return name.toLowerCase().endsWith(".xml");
-	    }
-	});
-
-	for (File xmlFile : xmlFiles) {
-	    try {
-		testConfig.setWorkflowInput(xmlFile.getAbsolutePath());
-		TransportHandler transportHandler = configHandler.initializeTransportHandler(testConfig);
-		TlsContext tlsContext = configHandler.initializeTlsContext(testConfig);
-		WorkflowExecutor workflowExecutor = configHandler.initializeWorkflowExecutor(transportHandler,
-			tlsContext);
-		workflowExecutor.executeWorkflow();
-		transportHandler.closeConnection();
-		if (TlsContextAnalyzer.containsFullWorkflow(tlsContext)) {
-		    LOGGER.info("    {} passed", xmlFile.getName());
-		    List<ModifiableVariableField> mvfs = ModifiableVariableAnalyzer
-			    .getAllModifiableVariableFieldsRecursively(tlsContext.getWorkflowTrace());
-		    for (ModifiableVariableField mvf : mvfs) {
-			ModifiableVariable mv = mvf.getModifiableVariable();
-			if (mv != null && mv.containsAssertion()) {
-			    if (mv.validateAssertions()) {
-				LOGGER.info("    Assertion in {}.{} succesfully validated", mvf.getObject().getClass()
-					.getSimpleName(), mvf.getField().getName());
-			    } else {
-				LOGGER.info("    Assertion in {}.{} invalid", mvf.getObject().getClass()
-					.getSimpleName(), mvf.getField().getName());
-				succesful = false;
-			    }
-			}
-		    }
-		} else {
-		    LOGGER.info("    {} failed", xmlFile.getName());
-		    succesful = false;
-		}
-	    } catch (WorkflowExecutionException | ConfigurationException | IllegalArgumentException
-		    | IllegalAccessException ex) {
-		LOGGER.info("    {} failed", xmlFile.getName());
-		LOGGER.info(ex);
-		succesful = false;
-	    }
-	}
-
-	return succesful;
-=======
         File folder = new File(testConfig.getFolder());
         File[] testsuites = folder.listFiles(new DirectoryFilter());
         if(null == testsuites) {
@@ -271,14 +172,14 @@
     }
 
     private boolean startTestCase(File testFolder) {
-        boolean succesful = true;
-
-        File[] xmlFiles = testFolder.listFiles(new FilenameFilter() {
-            @Override
-            public boolean accept(File dir, String name) {
-                return name.toLowerCase().endsWith(".xml");
-            }
-        });
+	boolean succesful = true;
+
+	File[] xmlFiles = testFolder.listFiles(new FilenameFilter() {
+	    @Override
+	    public boolean accept(File dir, String name) {
+		return name.toLowerCase().endsWith(".xml");
+	    }
+	});
 
         if(null == xmlFiles) {
             xmlFiles = new File[0];
@@ -321,8 +222,7 @@
             }
         }
 
-        return succesful;
->>>>>>> a4896f00
+	return succesful;
     }
 
     class DirectoryFilter implements FileFilter {
