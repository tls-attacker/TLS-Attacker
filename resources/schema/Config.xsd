<?xml version="1.0" standalone="yes"?>
<xs:schema version="1.0" xmlns:xs="http://www.w3.org/2001/XMLSchema">

  <xs:element name="accessModificationFilter" type="accessModificationFilter"/>

  <xs:element name="bigIntegerAddModification" type="bigIntegerAddModification"/>

  <xs:element name="bigIntegerExplicitValueModification" type="bigIntegerExplicitValueModification"/>

  <xs:element name="bigIntegerInteractiveModification" type="bigIntegerInteractiveModification"/>

  <xs:element name="bigIntegerMultiplyModification" type="bigIntegerMultiplyModification"/>

  <xs:element name="bigIntegerShiftLeftModification" type="bigIntegerShiftLeftModification"/>

  <xs:element name="bigIntegerShiftRightModification" type="bigIntegerShiftRightModification"/>

  <xs:element name="bigIntegerSubtractModification" type="bigIntegerSubtractModification"/>

  <xs:element name="bigIntegerXorModification" type="bigIntegerXorModification"/>

  <xs:element name="booleanExplicitValueModification" type="booleanExplicitValueModification"/>

  <xs:element name="booleanToggleModification" type="booleanToggleModification"/>

  <xs:element name="byteAddModification" type="byteAddModification"/>

  <xs:element name="byteArrayDeleteModification" type="byteArrayDeleteModification"/>

  <xs:element name="byteArrayDuplicateModification" type="byteArrayDuplicateModification"/>

  <xs:element name="byteArrayExplicitValueModification" type="byteArrayExplicitValueModification"/>

  <xs:element name="byteArrayInsertModification" type="byteArrayInsertModification"/>

  <xs:element name="byteArrayPayloadModification" type="byteArrayPayloadModification"/>

  <xs:element name="byteArrayShuffleModification" type="byteArrayShuffleModification"/>

  <xs:element name="byteArrayXorModification" type="byteArrayXorModification"/>

  <xs:element name="byteExplicitValueModification" type="byteExplicitValueModification"/>

  <xs:element name="byteSubtractModification" type="byteSubtractModification"/>

  <xs:element name="byteXorModification" type="byteXorModification"/>

  <xs:element name="config" type="config"/>

  <xs:element name="integerAddModification" type="integerAddModification"/>

  <xs:element name="integerExplicitValueModification" type="integerExplicitValueModification"/>

  <xs:element name="integerShiftLeftModification" type="integerShiftLeftModification"/>

  <xs:element name="integerShiftRightModification" type="integerShiftRightModification"/>

  <xs:element name="integerSubtractModification" type="integerSubtractModification"/>

  <xs:element name="integerXorModification" type="integerXorModification"/>

  <xs:element name="keyShareStoreEntry" type="keyShareStoreEntry"/>

  <xs:element name="longAddModification" type="longAddModification"/>

  <xs:element name="longExplicitValueModification" type="longExplicitValueModification"/>

  <xs:element name="longSubtractModification" type="longSubtractModification"/>

  <xs:element name="longXorModification" type="longXorModification"/>

  <xs:element name="modifiableByte" type="modifiableByte"/>

  <xs:element name="modifiableByteArray" type="modifiableByteArray"/>

  <xs:element name="modifiableInteger" type="modifiableInteger"/>

  <xs:element name="point" type="point"/>

  <xs:element name="stringExplicitValueModification" type="stringExplicitValueModification"/>

  <xs:complexType name="config">
    <xs:all>
      <xs:element name="defaultHandshakeSecret" type="xs:string" minOccurs="0"/>
      <xs:element name="throwExceptionOnParserContextViolation" type="xs:boolean" minOccurs="0"/>
      <xs:element name="preferredCertificateSignatureType" type="certificateKeyType" minOccurs="0"/>
      <xs:element name="preferredCertificateSignatureGroup" type="namedGroup" minOccurs="0"/>
      <xs:element name="autoSelectCertificate" type="xs:boolean" minOccurs="0"/>
      <xs:element name="defaultExplicitCertificateKeyPair" type="certificateKeyPair" minOccurs="0"/>
      <xs:element name="autoAdjustSignatureAndHashAlgorithm" type="xs:boolean" minOccurs="0"/>
      <xs:element name="preferredHashAlgorithm" type="hashAlgorithm" minOccurs="0"/>
      <xs:element name="outputFilters" minOccurs="0">
        <xs:complexType>
          <xs:sequence>
            <xs:element name="outputFilter" type="filterType" minOccurs="0" maxOccurs="unbounded"/>
          </xs:sequence>
        </xs:complexType>
      </xs:element>
      <xs:element name="applyFiltersInPlace" type="xs:boolean" minOccurs="0"/>
      <xs:element name="filtersKeepUserSettings" type="xs:boolean" minOccurs="0"/>
      <xs:element name="reorderReceivedDtlsRecords" type="xs:boolean" minOccurs="0"/>
      <xs:element name="highestProtocolVersion" type="protocolVersion" minOccurs="0"/>
      <xs:element name="defaultClientConnection" type="outboundConnection" minOccurs="0"/>
      <xs:element name="receiveFinalTcpSocketStateWithTimeout" type="xs:boolean" minOccurs="0"/>
      <xs:element name="retryFailedClientTcpSocketInitialization" type="xs:boolean" minOccurs="0"/>
      <xs:element name="defaultServerConnection" type="inboundConnection" minOccurs="0"/>
      <xs:element name="defaultRunningMode" type="runningModeType" minOccurs="0"/>
      <xs:element name="clientAuthentication" type="xs:boolean" minOccurs="0"/>
      <xs:element name="defaultClientSupportedSignatureAndHashAlgorithms" minOccurs="0">
        <xs:complexType>
          <xs:sequence>
            <xs:element name="defaultClientSupportedSignatureAndHashAlgorithm" type="signatureAndHashAlgorithm" minOccurs="0" maxOccurs="unbounded"/>
          </xs:sequence>
        </xs:complexType>
      </xs:element>
      <xs:element name="defaultClientSupportedCipherSuites" minOccurs="0">
        <xs:complexType>
          <xs:sequence>
            <xs:element name="defaultClientSupportedCipherSuite" type="cipherSuite" minOccurs="0" maxOccurs="unbounded"/>
          </xs:sequence>
        </xs:complexType>
      </xs:element>
      <xs:element name="defaultServerSupportedCipherSuites" minOccurs="0">
        <xs:complexType>
          <xs:sequence>
            <xs:element name="defaultServerSupportedCipherSuite" type="cipherSuite" minOccurs="0" maxOccurs="unbounded"/>
          </xs:sequence>
        </xs:complexType>
      </xs:element>
      <xs:element name="defaultClientNamedGroups" minOccurs="0">
        <xs:complexType>
          <xs:sequence>
            <xs:element name="defaultClientNamedGroup" type="namedGroup" minOccurs="0" maxOccurs="unbounded"/>
          </xs:sequence>
        </xs:complexType>
      </xs:element>
      <xs:element name="defaultServerNamedGroups" minOccurs="0">
        <xs:complexType>
          <xs:sequence>
            <xs:element name="defaultServerNamedGroup" type="namedGroup" minOccurs="0" maxOccurs="unbounded"/>
          </xs:sequence>
        </xs:complexType>
      </xs:element>
      <xs:element name="supportedVersions" minOccurs="0">
        <xs:complexType>
          <xs:sequence>
            <xs:element name="supportedVersion" type="protocolVersion" minOccurs="0" maxOccurs="unbounded"/>
          </xs:sequence>
        </xs:complexType>
      </xs:element>
      <xs:element name="heartbeatMode" type="heartbeatMode" minOccurs="0"/>
      <xs:element name="defaultAdditionalPadding" type="xs:int" minOccurs="0"/>
      <xs:element name="defaultSelectedNamedGroup" type="namedGroup" minOccurs="0"/>
      <xs:element name="defaultKeySharePrivateKey" type="xs:integer" minOccurs="0"/>
      <xs:element name="defaultClientKeyShareNamedGroups" minOccurs="0">
        <xs:complexType>
          <xs:sequence>
            <xs:element name="defaultClientKeyShareNamedGroup" type="namedGroup" minOccurs="0" maxOccurs="unbounded"/>
          </xs:sequence>
        </xs:complexType>
      </xs:element>
      <xs:element name="defaultClientKeyStoreEntries" minOccurs="0">
        <xs:complexType>
          <xs:sequence>
            <xs:element name="defaultClientKeyStoreEntry" type="keyShareStoreEntry" minOccurs="0" maxOccurs="unbounded"/>
          </xs:sequence>
        </xs:complexType>
      </xs:element>
      <xs:element name="defaultServerKeyShareEntry" type="keyShareStoreEntry" minOccurs="0"/>
      <xs:element name="sniType" type="nameType" minOccurs="0"/>
      <xs:element name="prefferedCertRsaKeySize" type="xs:int" minOccurs="0"/>
      <xs:element name="prefferedCertDssKeySize" type="xs:int" minOccurs="0"/>
<<<<<<< HEAD
=======
      <xs:element name="maxFragmentLength" type="maxFragmentLength" minOccurs="0"/>
      <xs:element name="defaultKeyUpdateRequestMode" type="keyUpdateRequest" minOccurs="0"/>
>>>>>>> 634da707
      <xs:element name="encryptChangeCipherSpecTls13" type="xs:boolean" minOccurs="0"/>
      <xs:element name="tlsSessionTicket" type="xs:string" minOccurs="0"/>
      <xs:element name="defaultClientRenegotiationInfo" type="xs:string" minOccurs="0"/>
      <xs:element name="defaultServerRenegotiationInfo" type="xs:string" minOccurs="0"/>
      <xs:element name="defaultSignedCertificateTimestamp" type="xs:string" minOccurs="0"/>
      <xs:element name="defaultTokenBindingVersion" type="tokenBindingVersion" minOccurs="0"/>
      <xs:element name="defaultTokenBindingKeyParameters" minOccurs="0">
        <xs:complexType>
          <xs:sequence>
            <xs:element name="defaultTokenBindingKeyParameter" type="tokenBindingKeyParameters" minOccurs="0" maxOccurs="unbounded"/>
          </xs:sequence>
        </xs:complexType>
      </xs:element>
      <xs:element name="certificateStatusRequestExtensionRequestType" type="certificateStatusRequestType" minOccurs="0"/>
      <xs:element name="certificateStatusRequestExtensionResponderIDList" type="xs:string" minOccurs="0"/>
      <xs:element name="certificateStatusRequestExtensionRequestExtension" type="xs:string" minOccurs="0"/>
      <xs:element name="defaultProposedAlpnProtocols" minOccurs="0">
        <xs:complexType>
          <xs:sequence>
            <xs:element name="defaultProposedAlpnProtocol" type="xs:string" minOccurs="0" maxOccurs="unbounded"/>
          </xs:sequence>
        </xs:complexType>
      </xs:element>
      <xs:element name="defaultSelectedAlpnProtocol" type="xs:string" minOccurs="0"/>
      <xs:element name="secureRemotePasswordExtensionIdentifier" type="xs:string" minOccurs="0"/>
      <xs:element name="secureRealTimeTransportProtocolProtectionProfiles" minOccurs="0">
        <xs:complexType>
          <xs:sequence>
            <xs:element name="secureRealTimeTransportProtocolProtectionProfile" type="srtpProtectionProfiles" minOccurs="0" maxOccurs="unbounded"/>
          </xs:sequence>
        </xs:complexType>
      </xs:element>
      <xs:element name="secureRealTimeTransportProtocolMasterKeyIdentifier" type="xs:string" minOccurs="0"/>
      <xs:element name="userMappingExtensionHintType" type="userMappingExtensionHintType" minOccurs="0"/>
      <xs:element name="certificateTypeDesiredTypes" minOccurs="0">
        <xs:complexType>
          <xs:sequence>
            <xs:element name="certificateTypeDesiredType" type="certificateType" minOccurs="0" maxOccurs="unbounded"/>
          </xs:sequence>
        </xs:complexType>
      </xs:element>
      <xs:element name="clientCertificateTypeDesiredTypes" minOccurs="0">
        <xs:complexType>
          <xs:sequence>
            <xs:element name="clientCertificateTypeDesiredType" type="certificateType" minOccurs="0" maxOccurs="unbounded"/>
          </xs:sequence>
        </xs:complexType>
      </xs:element>
      <xs:element name="serverCertificateTypeDesiredTypes" minOccurs="0">
        <xs:complexType>
          <xs:sequence>
            <xs:element name="serverCertificateTypeDesiredType" type="certificateType" minOccurs="0" maxOccurs="unbounded"/>
          </xs:sequence>
        </xs:complexType>
      </xs:element>
      <xs:element name="clientAuthzExtensionDataFormat" minOccurs="0">
        <xs:complexType>
          <xs:sequence>
            <xs:element name="clientAuthzExtensionDataFormat" type="authzDataFormat" minOccurs="0" maxOccurs="unbounded"/>
          </xs:sequence>
        </xs:complexType>
      </xs:element>
      <xs:element name="certificateTypeExtensionMessageState" type="xs:boolean" minOccurs="0"/>
      <xs:element name="serverAuthzExtensionDataFormat" minOccurs="0">
        <xs:complexType>
          <xs:sequence>
            <xs:element name="serverAuthzExtensionDataFormat" type="authzDataFormat" minOccurs="0" maxOccurs="unbounded"/>
          </xs:sequence>
        </xs:complexType>
      </xs:element>
      <xs:element name="trustedCaIndicationExtensionAuthorities" minOccurs="0">
        <xs:complexType>
          <xs:sequence>
            <xs:element name="trustedCaIndicationExtensionAuthority" type="trustedAuthority" minOccurs="0" maxOccurs="unbounded"/>
          </xs:sequence>
        </xs:complexType>
      </xs:element>
      <xs:element name="clientCertificateTypeExtensionMessageState" type="xs:boolean" minOccurs="0"/>
      <xs:element name="cachedInfoExtensionIsClientState" type="xs:boolean" minOccurs="0"/>
      <xs:element name="cachedObjectList" minOccurs="0">
        <xs:complexType>
          <xs:sequence>
            <xs:element name="cachedObject" type="cachedObject" minOccurs="0" maxOccurs="unbounded"/>
          </xs:sequence>
        </xs:complexType>
      </xs:element>
      <xs:element name="statusRequestV2RequestList" minOccurs="0">
        <xs:complexType>
          <xs:sequence>
            <xs:element name="statusRequestV2Request" type="requestItemV2" minOccurs="0" maxOccurs="unbounded"/>
          </xs:sequence>
        </xs:complexType>
      </xs:element>
      <xs:element name="workflowInput" type="xs:string" minOccurs="0"/>
      <xs:element name="workflowOutput" type="xs:string" minOccurs="0"/>
      <xs:element name="configOutput" type="xs:string" minOccurs="0"/>
      <xs:element name="workflowTraceType" type="workflowTraceType" minOccurs="0"/>
      <xs:element name="serverSendsApplicationData" type="xs:boolean" minOccurs="0"/>
      <xs:element name="addExtensionsInSSL" type="xs:boolean" minOccurs="0"/>
      <xs:element name="addECPointFormatExtension" type="xs:boolean" minOccurs="0"/>
      <xs:element name="addEllipticCurveExtension" type="xs:boolean" minOccurs="0"/>
      <xs:element name="addHeartbeatExtension" type="xs:boolean" minOccurs="0"/>
      <xs:element name="addMaxFragmentLengthExtension" type="xs:boolean" minOccurs="0"/>
      <xs:element name="addRecordSizeLimitExtension" type="xs:boolean" minOccurs="0"/>
      <xs:element name="addServerNameIndicationExtension" type="xs:boolean" minOccurs="0"/>
      <xs:element name="addSignatureAndHashAlgorithmsExtension" type="xs:boolean" minOccurs="0"/>
      <xs:element name="addSupportedVersionsExtension" type="xs:boolean" minOccurs="0"/>
      <xs:element name="addKeyShareExtension" type="xs:boolean" minOccurs="0"/>
      <xs:element name="addEarlyDataExtension" type="xs:boolean" minOccurs="0"/>
      <xs:element name="defaultMaxEarlyDataSize" type="xs:int" minOccurs="0"/>
      <xs:element name="addEncryptedServerNameIndicationExtension" type="xs:boolean" minOccurs="0"/>
      <xs:element name="addPWDClearExtension" type="xs:boolean" minOccurs="0"/>
      <xs:element name="addPWDProtectExtension" type="xs:boolean" minOccurs="0"/>
      <xs:element name="addPSKKeyExchangeModesExtension" type="xs:boolean" minOccurs="0"/>
      <xs:element name="addPreSharedKeyExtension" type="xs:boolean" minOccurs="0"/>
      <xs:element name="addPaddingExtension" type="xs:boolean" minOccurs="0"/>
      <xs:element name="addExtendedMasterSecretExtension" type="xs:boolean" minOccurs="0"/>
      <xs:element name="addSessionTicketTLSExtension" type="xs:boolean" minOccurs="0"/>
      <xs:element name="addExtendedRandomExtension" type="xs:boolean" minOccurs="0"/>
      <xs:element name="addSignedCertificateTimestampExtension" type="xs:boolean" minOccurs="0"/>
      <xs:element name="addRenegotiationInfoExtension" type="xs:boolean" minOccurs="0"/>
      <xs:element name="addTokenBindingExtension" type="xs:boolean" minOccurs="0"/>
      <xs:element name="addHttpsCookie" type="xs:boolean" minOccurs="0"/>
      <xs:element name="defaultHttpsCookieName" type="xs:string" minOccurs="0"/>
      <xs:element name="defaultHttpsCookieValue" type="xs:string" minOccurs="0"/>
      <xs:element name="addCertificateStatusRequestExtension" type="xs:boolean" minOccurs="0"/>
      <xs:element name="addAlpnExtension" type="xs:boolean" minOccurs="0"/>
      <xs:element name="addSRPExtension" type="xs:boolean" minOccurs="0"/>
      <xs:element name="addSRTPExtension" type="xs:boolean" minOccurs="0"/>
      <xs:element name="addTruncatedHmacExtension" type="xs:boolean" minOccurs="0"/>
      <xs:element name="addUserMappingExtension" type="xs:boolean" minOccurs="0"/>
      <xs:element name="addCertificateTypeExtension" type="xs:boolean" minOccurs="0"/>
      <xs:element name="addClientAuthzExtension" type="xs:boolean" minOccurs="0"/>
      <xs:element name="addServerAuthzExtension" type="xs:boolean" minOccurs="0"/>
      <xs:element name="addClientCertificateTypeExtension" type="xs:boolean" minOccurs="0"/>
      <xs:element name="addServerCertificateTypeExtension" type="xs:boolean" minOccurs="0"/>
      <xs:element name="addEncryptThenMacExtension" type="xs:boolean" minOccurs="0"/>
      <xs:element name="addCachedInfoExtension" type="xs:boolean" minOccurs="0"/>
      <xs:element name="addClientCertificateUrlExtension" type="xs:boolean" minOccurs="0"/>
      <xs:element name="addTrustedCaIndicationExtension" type="xs:boolean" minOccurs="0"/>
      <xs:element name="addCertificateStatusRequestV2Extension" type="xs:boolean" minOccurs="0"/>
      <xs:element name="addCookieExtension" type="xs:boolean" minOccurs="0"/>
      <xs:element name="updateTimestamps" type="xs:boolean" minOccurs="0"/>
      <xs:element name="pskKeyExchangeModes" minOccurs="0">
        <xs:complexType>
          <xs:sequence>
            <xs:element name="pskKeyExchangeMode" type="pskKeyExchangeMode" minOccurs="0" maxOccurs="unbounded"/>
          </xs:sequence>
        </xs:complexType>
      </xs:element>
      <xs:element name="psk" type="xs:string" minOccurs="0"/>
      <xs:element name="clientEarlyTrafficSecret" type="xs:string" minOccurs="0"/>
      <xs:element name="earlySecret" type="xs:string" minOccurs="0"/>
      <xs:element name="earlyDataCipherSuite" type="cipherSuite" minOccurs="0"/>
      <xs:element name="earlyDataPsk" type="xs:string" minOccurs="0"/>
      <xs:element name="defaultPskSets" minOccurs="0">
        <xs:complexType>
          <xs:sequence>
            <xs:element name="defaultPskSet" type="pskSet" minOccurs="0" maxOccurs="unbounded"/>
          </xs:sequence>
        </xs:complexType>
      </xs:element>
      <xs:element name="limitPsksToOne" type="xs:boolean" minOccurs="0"/>
      <xs:element name="preserveMessageRecordRelation" type="xs:boolean" minOccurs="0"/>
      <xs:element name="usePsk" type="xs:boolean" minOccurs="0"/>
      <xs:element name="earlyData" type="xs:string" minOccurs="0"/>
      <xs:element name="distinguishedNames" type="xs:string" minOccurs="0"/>
      <xs:element name="enforceSettings" type="xs:boolean" minOccurs="0"/>
      <xs:element name="earlyStop" type="xs:boolean" minOccurs="0"/>
      <xs:element name="stealthMode" type="xs:boolean" minOccurs="0"/>
      <xs:element name="stopActionsAfterIOException" type="xs:boolean" minOccurs="0"/>
      <xs:element name="stopTraceAfterUnexpected" type="xs:boolean" minOccurs="0"/>
      <xs:element name="messageFactoryActionOptions" minOccurs="0">
        <xs:complexType>
          <xs:sequence>
            <xs:element name="messageFactoryActionOption" type="actionOption" minOccurs="0" maxOccurs="unbounded"/>
          </xs:sequence>
        </xs:complexType>
      </xs:element>
      <xs:element name="defaultServerDhGenerator" type="xs:integer" minOccurs="0"/>
      <xs:element name="defaultServerDhModulus" type="xs:integer" minOccurs="0"/>
      <xs:element name="defaultClientDhGenerator" type="xs:integer" minOccurs="0"/>
      <xs:element name="defaultClientDhModulus" type="xs:integer" minOccurs="0"/>
      <xs:element name="defaultServerDhPrivateKey" type="xs:integer" minOccurs="0"/>
      <xs:element name="defaultClientDhPrivateKey" type="xs:integer" minOccurs="0"/>
      <xs:element name="defaultServerDhPublicKey" type="xs:integer" minOccurs="0"/>
      <xs:element name="defaultClientDhPublicKey" type="xs:integer" minOccurs="0"/>
      <xs:element name="defaultServerDsaPrivateKey" type="xs:integer" minOccurs="0"/>
      <xs:element name="defaultServerDsaPublicKey" type="xs:integer" minOccurs="0"/>
      <xs:element name="defaultServerDsaPrimeP" type="xs:integer" minOccurs="0"/>
      <xs:element name="defaultServerDsaPrimeQ" type="xs:integer" minOccurs="0"/>
      <xs:element name="defaultServerDsaGenerator" type="xs:integer" minOccurs="0"/>
      <xs:element name="defaultClientDsaPrivateKey" type="xs:integer" minOccurs="0"/>
      <xs:element name="defaultClientDsaPublicKey" type="xs:integer" minOccurs="0"/>
      <xs:element name="defaultClientDsaPrimeP" type="xs:integer" minOccurs="0"/>
      <xs:element name="defaultClientDsaPrimeQ" type="xs:integer" minOccurs="0"/>
      <xs:element name="defaultClientDsaGenerator" type="xs:integer" minOccurs="0"/>
      <xs:element name="defaultSelectedGostCurve" type="gostCurve" minOccurs="0"/>
      <xs:element name="defaultApplicationMessageData" type="xs:string" minOccurs="0"/>
      <xs:element name="clientCertificateTypes" minOccurs="0">
        <xs:complexType>
          <xs:sequence>
            <xs:element name="clientCertificateType" type="clientCertificateType" minOccurs="0" maxOccurs="unbounded"/>
          </xs:sequence>
        </xs:complexType>
      </xs:element>
      <xs:element name="heartbeatPayloadLength" type="xs:int" minOccurs="0"/>
      <xs:element name="heartbeatPaddingLength" type="xs:int" minOccurs="0"/>
      <xs:element name="defaultPaddingExtensionBytes" type="xs:string" minOccurs="0"/>
      <xs:element name="dtlsDefaultCookieLength" type="xs:int" minOccurs="0"/>
      <xs:element name="dtlsMaximumFragmentLength" type="xs:int" minOccurs="0"/>
      <xs:element name="workflowExecutorType" type="workflowExecutorType" minOccurs="0"/>
      <xs:element name="flushOnMessageTypeChange" type="xs:boolean" minOccurs="0"/>
      <xs:element name="createRecordsDynamically" type="xs:boolean" minOccurs="0"/>
      <xs:element name="createIndividualRecords" type="xs:boolean" minOccurs="0"/>
      <xs:element name="recordLayerType" type="recordLayerType" minOccurs="0"/>
      <xs:element name="resetWorkflowTracesBeforeSaving" type="xs:boolean" minOccurs="0"/>
      <xs:element name="quickReceive" type="xs:boolean" minOccurs="0"/>
      <xs:element name="workflowExecutorShouldOpen" type="xs:boolean" minOccurs="0"/>
      <xs:element name="workflowExecutorShouldClose" type="xs:boolean" minOccurs="0"/>
      <xs:element name="stopReceivingAfterFatal" type="xs:boolean" minOccurs="0"/>
      <xs:element name="stopActionsAfterFatal" type="xs:boolean" minOccurs="0"/>
      <xs:element name="stopReceivingAfterWarning" type="xs:boolean" minOccurs="0"/>
      <xs:element name="stopActionsAfterWarning" type="xs:boolean" minOccurs="0"/>
      <xs:element name="defaultSelectedCipherSuite" type="cipherSuite" minOccurs="0"/>
      <xs:element name="defaultSelectedServerCertificateType" type="certificateType" minOccurs="0"/>
      <xs:element name="defaultSelectedClientCertificateType" type="certificateType" minOccurs="0"/>
      <xs:element name="defaultSSL2CipherSuite" type="ssl2CipherSuite" minOccurs="0"/>
      <xs:element name="defaultServerSupportedPointFormats" minOccurs="0">
        <xs:complexType>
          <xs:sequence>
            <xs:element name="defaultServerSupportedPointFormat" type="ecPointFormat" minOccurs="0" maxOccurs="unbounded"/>
          </xs:sequence>
        </xs:complexType>
      </xs:element>
      <xs:element name="defaultClientSupportedPointFormats" minOccurs="0">
        <xs:complexType>
          <xs:sequence>
            <xs:element name="defaultClientSupportedPointFormat" type="ecPointFormat" minOccurs="0" maxOccurs="unbounded"/>
          </xs:sequence>
        </xs:complexType>
      </xs:element>
      <xs:element name="defaultServerSupportedSignatureAndHashAlgorithms" minOccurs="0">
        <xs:complexType>
          <xs:sequence>
            <xs:element name="defaultServerSupportedSignatureAndHashAlgorithm" type="signatureAndHashAlgorithm" minOccurs="0" maxOccurs="unbounded"/>
          </xs:sequence>
        </xs:complexType>
      </xs:element>
      <xs:element name="defaultSelectedSignatureAndHashAlgorithm" type="signatureAndHashAlgorithm" minOccurs="0"/>
      <xs:element name="defaultLastRecordProtocolVersion" type="protocolVersion" minOccurs="0"/>
      <xs:element name="defaultSelectedProtocolVersion" type="protocolVersion" minOccurs="0"/>
      <xs:element name="defaultHighestClientProtocolVersion" type="protocolVersion" minOccurs="0"/>
      <xs:element name="defaultMaxFragmentLength" type="maxFragmentLength" minOccurs="0"/>
      <xs:element name="defaultMaxRecordData" type="xs:int" minOccurs="0"/>
      <xs:element name="inboundRecordSizeLimit" type="xs:int" minOccurs="0"/>
      <xs:element name="defaultHeartbeatMode" type="heartbeatMode" minOccurs="0"/>
      <xs:element name="defaultClientSupportedCompressionMethods" minOccurs="0">
        <xs:complexType>
          <xs:sequence>
            <xs:element name="defaultClientSupportedCompressionMethod" type="compressionMethod" minOccurs="0" maxOccurs="unbounded"/>
          </xs:sequence>
        </xs:complexType>
      </xs:element>
      <xs:element name="defaultServerSupportedCompressionMethods" minOccurs="0">
        <xs:complexType>
          <xs:sequence>
            <xs:element name="defaultServerSupportedCompressionMethod" type="compressionMethod" minOccurs="0" maxOccurs="unbounded"/>
          </xs:sequence>
        </xs:complexType>
      </xs:element>
      <xs:element name="defaultMasterSecret" type="xs:string" minOccurs="0"/>
      <xs:element name="defaultPreMasterSecret" type="xs:string" minOccurs="0"/>
      <xs:element name="defaultClientExtendedRandom" type="xs:string" minOccurs="0"/>
      <xs:element name="defaultServerExtendedRandom" type="xs:string" minOccurs="0"/>
      <xs:element name="defaultClientRandom" type="xs:string" minOccurs="0"/>
      <xs:element name="defaultServerRandom" type="xs:string" minOccurs="0"/>
      <xs:element name="defaultClientSessionId" type="xs:string" minOccurs="0"/>
      <xs:element name="defaultServerSessionId" type="xs:string" minOccurs="0"/>
      <xs:element name="defaultSelectedCompressionMethod" type="compressionMethod" minOccurs="0"/>
      <xs:element name="dtlsDefaultCookie" type="xs:string" minOccurs="0"/>
      <xs:element name="defaultExtensionCookie" type="xs:string" minOccurs="0"/>
      <xs:element name="defaultCertificateRequestContext" type="xs:string" minOccurs="0"/>
      <xs:element name="defaultPRFAlgorithm" type="prfAlgorithm" minOccurs="0"/>
      <xs:element name="defaultAlertDescription" type="alertDescription" minOccurs="0"/>
      <xs:element name="defaultAlertLevel" type="alertLevel" minOccurs="0"/>
      <xs:element name="defaultEcCertificateCurve" type="namedGroup" minOccurs="0"/>
      <xs:element name="defaultClientEcPublicKey" type="point" minOccurs="0"/>
      <xs:element name="defaultServerEcPublicKey" type="point" minOccurs="0"/>
      <xs:element name="defaultServerEcPrivateKey" type="xs:integer" minOccurs="0"/>
      <xs:element name="defaultClientEcPrivateKey" type="xs:integer" minOccurs="0"/>
      <xs:element name="defaultServerRSAModulus" type="xs:integer" minOccurs="0"/>
      <xs:element name="defaultClientRSAModulus" type="xs:integer" minOccurs="0"/>
      <xs:element name="defaultServerRSAPublicKey" type="xs:integer" minOccurs="0"/>
      <xs:element name="defaultClientRSAPublicKey" type="xs:integer" minOccurs="0"/>
      <xs:element name="defaultServerRSAPrivateKey" type="xs:integer" minOccurs="0"/>
      <xs:element name="defaultClientRSAPrivateKey" type="xs:integer" minOccurs="0"/>
      <xs:element name="defaultPSKKey" type="xs:string" minOccurs="0"/>
      <xs:element name="defaultPSKIdentity" type="xs:string" minOccurs="0"/>
      <xs:element name="defaultPSKIdentityHint" type="xs:string" minOccurs="0"/>
      <xs:element name="defaultSRPModulus" type="xs:integer" minOccurs="0"/>
      <xs:element name="defaultPSKModulus" type="xs:integer" minOccurs="0"/>
      <xs:element name="defaultPSKGenerator" type="xs:integer" minOccurs="0"/>
      <xs:element name="defaultPskDhServerPrivateKey" type="xs:integer" minOccurs="0"/>
      <xs:element name="defaultPskDhServerPublicKey" type="xs:integer" minOccurs="0"/>
      <xs:element name="defaultSRPGenerator" type="xs:integer" minOccurs="0"/>
      <xs:element name="defaultSRPServerPrivateKey" type="xs:integer" minOccurs="0"/>
      <xs:element name="defaultSRPClientPrivateKey" type="xs:integer" minOccurs="0"/>
      <xs:element name="defaultSRPServerPublicKey" type="xs:integer" minOccurs="0"/>
      <xs:element name="defaultSRPClientPublicKey" type="xs:integer" minOccurs="0"/>
      <xs:element name="defaultSRPServerSalt" type="xs:string" minOccurs="0"/>
      <xs:element name="defaultSRPIdentity" type="xs:string" minOccurs="0"/>
      <xs:element name="defaultSRPPassword" type="xs:string" minOccurs="0"/>
      <xs:element name="defaultClientHandshakeTrafficSecret" type="xs:string" minOccurs="0"/>
      <xs:element name="defaultServerHandshakeTrafficSecret" type="xs:string" minOccurs="0"/>
      <xs:element name="defaultClientApplicationTrafficSecret" type="xs:string" minOccurs="0"/>
      <xs:element name="defaultServerApplicationTrafficSecret" type="xs:string" minOccurs="0"/>
      <xs:element name="defaultTokenBindingType" type="tokenBindingType" minOccurs="0"/>
      <xs:element name="defaultTokenBindingECPublicKey" type="point" minOccurs="0"/>
      <xs:element name="defaultTokenBindingRsaPublicKey" type="xs:integer" minOccurs="0"/>
      <xs:element name="defaultTokenBindingRsaPrivateKey" type="xs:integer" minOccurs="0"/>
      <xs:element name="defaultTokenBindingEcPrivateKey" type="xs:integer" minOccurs="0"/>
      <xs:element name="defaultTokenBindingRsaModulus" type="xs:integer" minOccurs="0"/>
      <xs:element name="useFreshRandom" type="xs:boolean" minOccurs="0"/>
      <xs:element name="chooserType" type="chooserType" minOccurs="0"/>
      <xs:element name="useAllProvidedRecords" type="xs:boolean" minOccurs="0"/>
      <xs:element name="httpsParsingEnabled" type="xs:boolean" minOccurs="0"/>
      <xs:element name="defaultHttpsRequestPath" type="xs:string" minOccurs="0"/>
      <xs:element name="starttlsType" type="starttlsType" minOccurs="0"/>
      <xs:element name="sessionTicketLifetimeHint" type="xs:long" minOccurs="0"/>
      <xs:element name="sessionTicketKeyAES" type="xs:string" minOccurs="0"/>
      <xs:element name="sessionTicketKeyHMAC" type="xs:string" minOccurs="0"/>
      <xs:element name="sessionTicketKeyName" type="xs:string" minOccurs="0"/>
      <xs:element name="defaultSessionTicketAgeAdd" type="xs:string" minOccurs="0"/>
      <xs:element name="defaultSessionTicketNonce" type="xs:string" minOccurs="0"/>
      <xs:element name="defaultSessionTicketIdentity" type="xs:string" minOccurs="0"/>
      <xs:element name="defaultLastClientHello" type="xs:string" minOccurs="0"/>
      <xs:element name="clientAuthenticationType" type="clientAuthenticationType" minOccurs="0"/>
      <xs:element name="tls13BackwardsCompatibilityMode" type="xs:boolean" minOccurs="0"/>
      <xs:element name="defaultClientPWDUsername" type="xs:string" minOccurs="0"/>
      <xs:element name="defaultPWDProtectGroup" type="namedGroup" minOccurs="0"/>
      <xs:element name="defaultServerPWDProtectPublicKey" type="point" minOccurs="0"/>
      <xs:element name="defaultServerPWDProtectPrivateKey" type="xs:integer" minOccurs="0"/>
      <xs:element name="defaultServerPWDProtectRandomSecret" type="xs:integer" minOccurs="0"/>
      <xs:element name="defaultPWDPassword" type="xs:string" minOccurs="0"/>
      <xs:element name="defaultPWDIterations" type="xs:int" minOccurs="0"/>
      <xs:element name="defaultServerPWDPrivate" type="xs:string" minOccurs="0"/>
      <xs:element name="defaultServerPWDMask" type="xs:string" minOccurs="0"/>
      <xs:element name="defaultClientPWDPrivate" type="xs:string" minOccurs="0"/>
      <xs:element name="defaultClientPWDMask" type="xs:string" minOccurs="0"/>
      <xs:element name="defaultServerPWDSalt" type="xs:string" minOccurs="0"/>
      <xs:element name="parseInvalidRecordsUnencrypted" type="xs:boolean" minOccurs="0"/>
      <xs:element name="defaultSelectedPointFormat" type="ecPointFormat" minOccurs="0"/>
      <xs:element name="defaultEsniClientPrivateKey" type="xs:integer" minOccurs="0"/>
      <xs:element name="clientSupportedEsniCipherSuites" minOccurs="0">
        <xs:complexType>
          <xs:sequence>
            <xs:element name="clientSupportedEsniCipherSuite" type="cipherSuite" minOccurs="0" maxOccurs="unbounded"/>
          </xs:sequence>
        </xs:complexType>
      </xs:element>
      <xs:element name="clientSupportedEsniNamedGroups" minOccurs="0">
        <xs:complexType>
          <xs:sequence>
            <xs:element name="clientSupportedEsniNamedGroup" type="namedGroup" minOccurs="0" maxOccurs="unbounded"/>
          </xs:sequence>
        </xs:complexType>
      </xs:element>
      <xs:element name="esniServerKeyPairs" minOccurs="0">
        <xs:complexType>
          <xs:sequence>
            <xs:element name="esniServerKeyPair" type="keyShareEntry" minOccurs="0" maxOccurs="unbounded"/>
          </xs:sequence>
        </xs:complexType>
      </xs:element>
      <xs:element name="defaultEsniClientNonce" type="xs:string" minOccurs="0"/>
      <xs:element name="defaultEsniServerNonce" type="xs:string" minOccurs="0"/>
      <xs:element name="defaultEsniRecordBytes" type="xs:string" minOccurs="0"/>
      <xs:element name="defaultEsniRecordVersion" type="esniDnsKeyRecordVersion" minOccurs="0"/>
      <xs:element name="defaultEsniRecordChecksum" type="xs:string" minOccurs="0"/>
      <xs:element name="defaultEsniServerKeyShareEntries" minOccurs="0">
        <xs:complexType>
          <xs:sequence>
            <xs:element name="defaultEsniServerKeyShareEntry" type="keyShareStoreEntry" minOccurs="0" maxOccurs="unbounded"/>
          </xs:sequence>
        </xs:complexType>
      </xs:element>
      <xs:element name="defaultEsniServerCipherSuites" minOccurs="0">
        <xs:complexType>
          <xs:sequence>
            <xs:element name="defaultEsniServerCipherSuite" type="cipherSuite" minOccurs="0" maxOccurs="unbounded"/>
          </xs:sequence>
        </xs:complexType>
      </xs:element>
      <xs:element name="defaultEsniPaddedLength" type="xs:int" minOccurs="0"/>
      <xs:element name="defaultEsniNotBefore" type="xs:long" minOccurs="0"/>
      <xs:element name="defaultEsniNotAfter" type="xs:long" minOccurs="0"/>
      <xs:element name="defaultEsniExtensions" minOccurs="0">
        <xs:complexType>
          <xs:sequence>
            <xs:element name="defaultEsniExtension" type="extensionType" minOccurs="0" maxOccurs="unbounded"/>
          </xs:sequence>
        </xs:complexType>
      </xs:element>
      <xs:element name="acceptOnlyFittingDtlsFragments" type="xs:boolean" minOccurs="0"/>
      <xs:element name="acceptContentRewritingDtlsFragments" type="xs:boolean" minOccurs="0"/>
      <xs:element name="writeKeylogFile" type="xs:boolean" minOccurs="0"/>
      <xs:element name="keylogFilePath" type="xs:string" minOccurs="0"/>
    </xs:all>
  </xs:complexType>

  <xs:complexType name="certificateKeyPair">
    <xs:sequence>
      <xs:element name="certPublicKeyType" type="certificateKeyType" minOccurs="0"/>
      <xs:element name="certSignatureType" type="certificateKeyType" minOccurs="0"/>
      <xs:element name="gostCurve" type="gostCurve" minOccurs="0"/>
      <xs:element name="certificateBytes" type="xs:string" minOccurs="0"/>
      <xs:choice minOccurs="0">
        <xs:element name="DhPublicKey" type="customDhPublicKey"/>
        <xs:element name="DsaPublicKey" type="customDsaPublicKey"/>
        <xs:element name="RsaPublicKey" type="customRsaPublicKey"/>
        <xs:element name="EcPublicKey" type="customEcPublicKey"/>
      </xs:choice>
      <xs:choice minOccurs="0">
        <xs:element name="DhPrivateKey" type="customDHPrivateKey"/>
        <xs:element name="DsaPrivateKey" type="customDSAPrivateKey"/>
        <xs:element name="RsaPrivateKey" type="customRSAPrivateKey"/>
        <xs:element name="EcPrivateKey" type="customECPrivateKey"/>
      </xs:choice>
      <xs:element name="signatureGroup" type="namedGroup" minOccurs="0"/>
      <xs:element name="publicKeyGroup" type="namedGroup" minOccurs="0"/>
    </xs:sequence>
  </xs:complexType>

  <xs:complexType name="customDhPublicKey">
    <xs:complexContent>
      <xs:extension base="customPublicKey">
        <xs:sequence>
          <xs:element name="modulus" type="xs:integer" minOccurs="0"/>
          <xs:element name="generator" type="xs:integer" minOccurs="0"/>
          <xs:element name="publicKey" type="xs:integer" minOccurs="0"/>
        </xs:sequence>
      </xs:extension>
    </xs:complexContent>
  </xs:complexType>

  <xs:complexType name="customPublicKey" abstract="true">
    <xs:sequence/>
  </xs:complexType>

  <xs:complexType name="customDsaPublicKey">
    <xs:complexContent>
      <xs:extension base="customPublicKey">
        <xs:sequence>
          <xs:element name="dsaP" type="xs:integer" minOccurs="0"/>
          <xs:element name="dsaQ" type="xs:integer" minOccurs="0"/>
          <xs:element name="dsaG" type="xs:integer" minOccurs="0"/>
          <xs:element name="publicKey" type="xs:integer" minOccurs="0"/>
        </xs:sequence>
      </xs:extension>
    </xs:complexContent>
  </xs:complexType>

  <xs:complexType name="customRsaPublicKey">
    <xs:complexContent>
      <xs:extension base="customPublicKey">
        <xs:sequence>
          <xs:element name="publicExponent" type="xs:integer" minOccurs="0"/>
          <xs:element name="modulus" type="xs:integer" minOccurs="0"/>
        </xs:sequence>
      </xs:extension>
    </xs:complexContent>
  </xs:complexType>

  <xs:complexType name="customEcPublicKey">
    <xs:complexContent>
      <xs:extension base="customPublicKey">
        <xs:sequence>
          <xs:element ref="point" minOccurs="0"/>
          <xs:element name="group" type="namedGroup" minOccurs="0"/>
          <xs:element name="gostCurve" type="gostCurve" minOccurs="0"/>
        </xs:sequence>
      </xs:extension>
    </xs:complexContent>
  </xs:complexType>

  <xs:complexType name="point">
    <xs:sequence>
      <xs:choice minOccurs="0">
        <xs:element name="xFieldElementF2m" type="fieldElementF2M"/>
        <xs:element name="xFieldElementFp" type="fieldElementFp"/>
      </xs:choice>
      <xs:choice minOccurs="0">
        <xs:element name="yFieldElementF2m" type="fieldElementF2M"/>
        <xs:element name="yFieldElementFp" type="fieldElementFp"/>
      </xs:choice>
      <xs:element name="infinity" type="xs:boolean"/>
    </xs:sequence>
  </xs:complexType>

  <xs:complexType name="fieldElementF2M">
    <xs:complexContent>
      <xs:extension base="fieldElement">
        <xs:sequence/>
      </xs:extension>
    </xs:complexContent>
  </xs:complexType>

  <xs:complexType name="fieldElement" abstract="true">
    <xs:sequence>
      <xs:element name="data" type="xs:integer" minOccurs="0"/>
      <xs:element name="modulus" type="xs:integer" minOccurs="0"/>
    </xs:sequence>
  </xs:complexType>

  <xs:complexType name="fieldElementFp">
    <xs:complexContent>
      <xs:extension base="fieldElement">
        <xs:sequence/>
      </xs:extension>
    </xs:complexContent>
  </xs:complexType>

  <xs:complexType name="customDHPrivateKey">
    <xs:complexContent>
      <xs:extension base="customPrivateKey">
        <xs:sequence>
          <xs:element name="privateKey" type="xs:integer" minOccurs="0"/>
          <xs:element name="modulus" type="xs:integer" minOccurs="0"/>
          <xs:element name="generator" type="xs:integer" minOccurs="0"/>
        </xs:sequence>
      </xs:extension>
    </xs:complexContent>
  </xs:complexType>

  <xs:complexType name="customPrivateKey" abstract="true">
    <xs:sequence/>
  </xs:complexType>

  <xs:complexType name="customDSAPrivateKey">
    <xs:complexContent>
      <xs:extension base="customPrivateKey">
        <xs:sequence>
          <xs:element name="privateKey" type="xs:integer" minOccurs="0"/>
          <xs:element name="primeP" type="xs:integer" minOccurs="0"/>
          <xs:element name="primeQ" type="xs:integer" minOccurs="0"/>
          <xs:element name="generator" type="xs:integer" minOccurs="0"/>
        </xs:sequence>
      </xs:extension>
    </xs:complexContent>
  </xs:complexType>

  <xs:complexType name="customRSAPrivateKey">
    <xs:complexContent>
      <xs:extension base="customPrivateKey">
        <xs:sequence>
          <xs:element name="modulus" type="xs:integer" minOccurs="0"/>
          <xs:element name="privateExponent" type="xs:integer" minOccurs="0"/>
        </xs:sequence>
      </xs:extension>
    </xs:complexContent>
  </xs:complexType>

  <xs:complexType name="customECPrivateKey">
    <xs:complexContent>
      <xs:extension base="customPrivateKey">
        <xs:sequence>
          <xs:element name="privateKey" type="xs:integer" minOccurs="0"/>
          <xs:element name="group" type="namedGroup" minOccurs="0"/>
        </xs:sequence>
      </xs:extension>
    </xs:complexContent>
  </xs:complexType>

  <xs:complexType name="outboundConnection">
    <xs:complexContent>
      <xs:extension base="aliasedConnection">
        <xs:sequence/>
      </xs:extension>
    </xs:complexContent>
  </xs:complexType>

  <xs:complexType name="aliasedConnection" abstract="true">
    <xs:sequence>
      <xs:element name="alias" type="xs:string" minOccurs="0"/>
      <xs:element name="ip" type="xs:string" minOccurs="0"/>
      <xs:element name="port" type="xs:int" minOccurs="0"/>
      <xs:element name="hostname" type="xs:string" minOccurs="0"/>
      <xs:element name="proxyDataPort" type="xs:int" minOccurs="0"/>
      <xs:element name="proxyDataHostname" type="xs:string" minOccurs="0"/>
      <xs:element name="proxyControlPort" type="xs:int" minOccurs="0"/>
      <xs:element name="proxyControlHostname" type="xs:string" minOccurs="0"/>
      <xs:element name="timeout" type="xs:int" minOccurs="0"/>
      <xs:element name="firstTimeout" type="xs:int" minOccurs="0"/>
      <xs:element name="connectionTimeout" type="xs:int" minOccurs="0"/>
      <xs:element name="transportHandlerType" type="transportHandlerType" minOccurs="0"/>
    </xs:sequence>
  </xs:complexType>

  <xs:complexType name="inboundConnection">
    <xs:complexContent>
      <xs:extension base="aliasedConnection">
        <xs:sequence/>
      </xs:extension>
    </xs:complexContent>
  </xs:complexType>

  <xs:complexType name="keyShareStoreEntry">
    <xs:sequence>
      <xs:element name="group" type="namedGroup" minOccurs="0"/>
      <xs:element name="publicKey" type="xs:string" minOccurs="0"/>
    </xs:sequence>
  </xs:complexType>

  <xs:complexType name="trustedAuthority">
    <xs:complexContent>
      <xs:extension base="modifiableVariableHolder">
        <xs:sequence>
          <xs:element name="identifierType" type="modifiableByte" minOccurs="0"/>
          <xs:element name="sha1Hash" type="modifiableByteArray" minOccurs="0"/>
          <xs:element name="distinguishedNameLength" type="modifiableInteger" minOccurs="0"/>
          <xs:element name="distinguishedName" type="modifiableByteArray" minOccurs="0"/>
          <xs:element name="identifierTypeConfig" type="xs:byte"/>
          <xs:element name="sha1HashConfig" type="xs:string" minOccurs="0"/>
          <xs:element name="distinguishedNameLengthConfig" type="xs:int" minOccurs="0"/>
          <xs:element name="distinguishedNameConfig" type="xs:string" minOccurs="0"/>
        </xs:sequence>
      </xs:extension>
    </xs:complexContent>
  </xs:complexType>

  <xs:complexType name="modifiableVariableHolder" abstract="true">
    <xs:sequence/>
  </xs:complexType>

  <xs:complexType name="modifiableByte">
    <xs:sequence>
      <xs:choice minOccurs="0">
        <xs:element name="BigIntegerXorModification" type="bigIntegerXorModification"/>
        <xs:element name="BigIntegerSubtractModification" type="bigIntegerSubtractModification"/>
        <xs:element name="BigIntegerShiftRightModification" type="bigIntegerShiftRightModification"/>
        <xs:element name="BigIntegerShiftLeftModification" type="bigIntegerShiftLeftModification"/>
        <xs:element name="BigIntegerExplicitValueModification" type="bigIntegerExplicitValueModification"/>
        <xs:element name="BigIntegerAddModification" type="bigIntegerAddModification"/>
        <xs:element name="BigIntegerInteractiveModification" type="bigIntegerInteractiveModification"/>
        <xs:element name="BigIntegerMultiplyModification" type="bigIntegerMultiplyModification"/>
        <xs:element name="BooleanToggleModification" type="booleanToggleModification"/>
        <xs:element name="BooleanExplicitValueModification" type="booleanExplicitValueModification"/>
        <xs:element name="ByteArrayXorModification" type="byteArrayXorModification"/>
        <xs:element name="ByteArrayShuffleModification" type="byteArrayShuffleModification"/>
        <xs:element name="ByteArrayPayloadModification" type="byteArrayPayloadModification"/>
        <xs:element name="ByteArrayInsertModification" type="byteArrayInsertModification"/>
        <xs:element name="ByteArrayExplicitValueModification" type="byteArrayExplicitValueModification"/>
        <xs:element name="ByteArrayDuplicateModification" type="byteArrayDuplicateModification"/>
        <xs:element name="ByteArrayDeleteModification" type="byteArrayDeleteModification"/>
        <xs:element name="IntegerXorModification" type="integerXorModification"/>
        <xs:element name="IntegerSubtractModification" type="integerSubtractModification"/>
        <xs:element name="IntegerShiftRightModification" type="integerShiftRightModification"/>
        <xs:element name="IntegerShiftLeftModification" type="integerShiftLeftModification"/>
        <xs:element name="IntegerExplicitValueModification" type="integerExplicitValueModification"/>
        <xs:element name="IntegerAddModification" type="integerAddModification"/>
        <xs:element name="LongXorModification" type="longXorModification"/>
        <xs:element name="LongSubtractModification" type="longSubtractModification"/>
        <xs:element name="LongExplicitValueModification" type="longExplicitValueModification"/>
        <xs:element name="LongAddModification" type="longAddModification"/>
        <xs:element name="ByteXorModification" type="byteXorModification"/>
        <xs:element name="ByteSubtractModification" type="byteSubtractModification"/>
        <xs:element name="ByteAddModification" type="byteAddModification"/>
        <xs:element name="ByteExplicitValueModification" type="byteExplicitValueModification"/>
        <xs:element name="StringExplicitValueModification" type="stringExplicitValueModification"/>
      </xs:choice>
      <xs:element name="createRandomModification" type="xs:boolean" minOccurs="0"/>
      <xs:element name="assertEquals" type="xs:anyType" minOccurs="0"/>
      <xs:element name="originalValue" type="xs:byte" minOccurs="0"/>
    </xs:sequence>
  </xs:complexType>

  <xs:complexType name="bigIntegerXorModification">
    <xs:sequence>
      <xs:element name="xor" type="xs:integer" minOccurs="0"/>
      <xs:element name="AccessModificationFilter" type="accessModificationFilter" minOccurs="0"/>
    </xs:sequence>
  </xs:complexType>

  <xs:complexType name="accessModificationFilter">
    <xs:complexContent>
      <xs:extension base="modificationFilter">
        <xs:sequence>
          <xs:element name="accessCounter" type="xs:int"/>
          <xs:element name="accessNumbers" type="xs:int" nillable="true" minOccurs="0" maxOccurs="unbounded"/>
        </xs:sequence>
      </xs:extension>
    </xs:complexContent>
  </xs:complexType>

  <xs:complexType name="modificationFilter" abstract="true">
    <xs:sequence/>
  </xs:complexType>

  <xs:complexType name="bigIntegerSubtractModification">
    <xs:sequence>
      <xs:element name="subtrahend" type="xs:integer" minOccurs="0"/>
      <xs:element name="AccessModificationFilter" type="accessModificationFilter" minOccurs="0"/>
    </xs:sequence>
  </xs:complexType>

  <xs:complexType name="bigIntegerShiftRightModification">
    <xs:sequence>
      <xs:element name="shift" type="xs:int"/>
      <xs:element name="AccessModificationFilter" type="accessModificationFilter" minOccurs="0"/>
    </xs:sequence>
  </xs:complexType>

  <xs:complexType name="bigIntegerShiftLeftModification">
    <xs:sequence>
      <xs:element name="shift" type="xs:int"/>
      <xs:element name="AccessModificationFilter" type="accessModificationFilter" minOccurs="0"/>
    </xs:sequence>
  </xs:complexType>

  <xs:complexType name="bigIntegerExplicitValueModification">
    <xs:sequence>
      <xs:element name="explicitValue" type="xs:integer" minOccurs="0"/>
      <xs:element name="AccessModificationFilter" type="accessModificationFilter" minOccurs="0"/>
    </xs:sequence>
  </xs:complexType>

  <xs:complexType name="bigIntegerAddModification">
    <xs:sequence>
      <xs:element name="summand" type="xs:integer" minOccurs="0"/>
      <xs:element name="AccessModificationFilter" type="accessModificationFilter" minOccurs="0"/>
    </xs:sequence>
  </xs:complexType>

  <xs:complexType name="bigIntegerInteractiveModification">
    <xs:sequence>
      <xs:element name="AccessModificationFilter" type="accessModificationFilter" minOccurs="0"/>
    </xs:sequence>
  </xs:complexType>

  <xs:complexType name="bigIntegerMultiplyModification">
    <xs:sequence>
      <xs:element name="factor" type="xs:integer" minOccurs="0"/>
      <xs:element name="AccessModificationFilter" type="accessModificationFilter" minOccurs="0"/>
    </xs:sequence>
  </xs:complexType>

  <xs:complexType name="booleanToggleModification">
    <xs:sequence>
      <xs:element name="AccessModificationFilter" type="accessModificationFilter" minOccurs="0"/>
    </xs:sequence>
  </xs:complexType>

  <xs:complexType name="booleanExplicitValueModification">
    <xs:sequence>
      <xs:element name="explicitValue" type="xs:boolean"/>
      <xs:element name="AccessModificationFilter" type="accessModificationFilter" minOccurs="0"/>
    </xs:sequence>
  </xs:complexType>

  <xs:complexType name="byteArrayXorModification">
    <xs:sequence>
      <xs:element name="xor" type="xs:string" minOccurs="0"/>
      <xs:element name="startPosition" type="xs:int"/>
      <xs:element name="AccessModificationFilter" type="accessModificationFilter" minOccurs="0"/>
    </xs:sequence>
  </xs:complexType>

  <xs:complexType name="byteArrayShuffleModification">
    <xs:sequence>
      <xs:element name="shuffle" type="xs:string" minOccurs="0"/>
      <xs:element name="AccessModificationFilter" type="accessModificationFilter" minOccurs="0"/>
    </xs:sequence>
  </xs:complexType>

  <xs:complexType name="byteArrayPayloadModification">
    <xs:sequence>
      <xs:element name="prependPayload" type="xs:string" minOccurs="0"/>
      <xs:element name="payload" type="xs:string" minOccurs="0"/>
      <xs:element name="appendPayload" type="xs:string" minOccurs="0"/>
      <xs:element name="insert" type="xs:boolean"/>
      <xs:element name="insertPosition" type="xs:int"/>
      <xs:element name="AccessModificationFilter" type="accessModificationFilter" minOccurs="0"/>
    </xs:sequence>
  </xs:complexType>

  <xs:complexType name="byteArrayInsertModification">
    <xs:sequence>
      <xs:element name="bytesToInsert" type="xs:string" minOccurs="0"/>
      <xs:element name="startPosition" type="xs:int"/>
      <xs:element name="AccessModificationFilter" type="accessModificationFilter" minOccurs="0"/>
    </xs:sequence>
  </xs:complexType>

  <xs:complexType name="byteArrayExplicitValueModification">
    <xs:sequence>
      <xs:element name="explicitValue" type="xs:string" minOccurs="0"/>
      <xs:element name="AccessModificationFilter" type="accessModificationFilter" minOccurs="0"/>
    </xs:sequence>
  </xs:complexType>

  <xs:complexType name="byteArrayDuplicateModification">
    <xs:sequence>
      <xs:element name="AccessModificationFilter" type="accessModificationFilter" minOccurs="0"/>
    </xs:sequence>
  </xs:complexType>

  <xs:complexType name="byteArrayDeleteModification">
    <xs:sequence>
      <xs:element name="count" type="xs:int"/>
      <xs:element name="startPosition" type="xs:int"/>
      <xs:element name="AccessModificationFilter" type="accessModificationFilter" minOccurs="0"/>
    </xs:sequence>
  </xs:complexType>

  <xs:complexType name="integerXorModification">
    <xs:sequence>
      <xs:element name="xor" type="xs:int" minOccurs="0"/>
      <xs:element name="AccessModificationFilter" type="accessModificationFilter" minOccurs="0"/>
    </xs:sequence>
  </xs:complexType>

  <xs:complexType name="integerSubtractModification">
    <xs:sequence>
      <xs:element name="subtrahend" type="xs:int" minOccurs="0"/>
      <xs:element name="AccessModificationFilter" type="accessModificationFilter" minOccurs="0"/>
    </xs:sequence>
  </xs:complexType>

  <xs:complexType name="integerShiftRightModification">
    <xs:sequence>
      <xs:element name="shift" type="xs:int"/>
      <xs:element name="AccessModificationFilter" type="accessModificationFilter" minOccurs="0"/>
    </xs:sequence>
  </xs:complexType>

  <xs:complexType name="integerShiftLeftModification">
    <xs:sequence>
      <xs:element name="shift" type="xs:int"/>
      <xs:element name="AccessModificationFilter" type="accessModificationFilter" minOccurs="0"/>
    </xs:sequence>
  </xs:complexType>

  <xs:complexType name="integerExplicitValueModification">
    <xs:sequence>
      <xs:element name="explicitValue" type="xs:int" minOccurs="0"/>
      <xs:element name="AccessModificationFilter" type="accessModificationFilter" minOccurs="0"/>
    </xs:sequence>
  </xs:complexType>

  <xs:complexType name="integerAddModification">
    <xs:sequence>
      <xs:element name="summand" type="xs:int" minOccurs="0"/>
      <xs:element name="AccessModificationFilter" type="accessModificationFilter" minOccurs="0"/>
    </xs:sequence>
  </xs:complexType>

  <xs:complexType name="longXorModification">
    <xs:sequence>
      <xs:element name="xor" type="xs:long" minOccurs="0"/>
      <xs:element name="AccessModificationFilter" type="accessModificationFilter" minOccurs="0"/>
    </xs:sequence>
  </xs:complexType>

  <xs:complexType name="longSubtractModification">
    <xs:sequence>
      <xs:element name="subtrahend" type="xs:long" minOccurs="0"/>
      <xs:element name="AccessModificationFilter" type="accessModificationFilter" minOccurs="0"/>
    </xs:sequence>
  </xs:complexType>

  <xs:complexType name="longExplicitValueModification">
    <xs:sequence>
      <xs:element name="explicitValue" type="xs:long" minOccurs="0"/>
      <xs:element name="AccessModificationFilter" type="accessModificationFilter" minOccurs="0"/>
    </xs:sequence>
  </xs:complexType>

  <xs:complexType name="longAddModification">
    <xs:sequence>
      <xs:element name="summand" type="xs:long" minOccurs="0"/>
      <xs:element name="AccessModificationFilter" type="accessModificationFilter" minOccurs="0"/>
    </xs:sequence>
  </xs:complexType>

  <xs:complexType name="byteXorModification">
    <xs:sequence>
      <xs:element name="AccessModificationFilter" type="accessModificationFilter" minOccurs="0"/>
      <xs:element name="xor" type="xs:byte" minOccurs="0"/>
    </xs:sequence>
  </xs:complexType>

  <xs:complexType name="byteSubtractModification">
    <xs:sequence>
      <xs:element name="subtrahend" type="xs:byte" minOccurs="0"/>
      <xs:element name="AccessModificationFilter" type="accessModificationFilter" minOccurs="0"/>
    </xs:sequence>
  </xs:complexType>

  <xs:complexType name="byteAddModification">
    <xs:sequence>
      <xs:element name="summand" type="xs:byte" minOccurs="0"/>
      <xs:element name="AccessModificationFilter" type="accessModificationFilter" minOccurs="0"/>
    </xs:sequence>
  </xs:complexType>

  <xs:complexType name="byteExplicitValueModification">
    <xs:sequence>
      <xs:element name="explicitValue" type="xs:byte" minOccurs="0"/>
      <xs:element name="AccessModificationFilter" type="accessModificationFilter" minOccurs="0"/>
    </xs:sequence>
  </xs:complexType>

  <xs:complexType name="stringExplicitValueModification">
    <xs:sequence>
      <xs:element name="explicitValue" type="xs:string" minOccurs="0"/>
      <xs:element name="AccessModificationFilter" type="accessModificationFilter" minOccurs="0"/>
    </xs:sequence>
  </xs:complexType>

  <xs:complexType name="modifiableByteArray">
    <xs:sequence>
      <xs:choice minOccurs="0">
        <xs:element name="BigIntegerXorModification" type="bigIntegerXorModification"/>
        <xs:element name="BigIntegerSubtractModification" type="bigIntegerSubtractModification"/>
        <xs:element name="BigIntegerShiftRightModification" type="bigIntegerShiftRightModification"/>
        <xs:element name="BigIntegerShiftLeftModification" type="bigIntegerShiftLeftModification"/>
        <xs:element name="BigIntegerExplicitValueModification" type="bigIntegerExplicitValueModification"/>
        <xs:element name="BigIntegerAddModification" type="bigIntegerAddModification"/>
        <xs:element name="BigIntegerInteractiveModification" type="bigIntegerInteractiveModification"/>
        <xs:element name="BigIntegerMultiplyModification" type="bigIntegerMultiplyModification"/>
        <xs:element name="BooleanToggleModification" type="booleanToggleModification"/>
        <xs:element name="BooleanExplicitValueModification" type="booleanExplicitValueModification"/>
        <xs:element name="ByteArrayXorModification" type="byteArrayXorModification"/>
        <xs:element name="ByteArrayShuffleModification" type="byteArrayShuffleModification"/>
        <xs:element name="ByteArrayPayloadModification" type="byteArrayPayloadModification"/>
        <xs:element name="ByteArrayInsertModification" type="byteArrayInsertModification"/>
        <xs:element name="ByteArrayExplicitValueModification" type="byteArrayExplicitValueModification"/>
        <xs:element name="ByteArrayDuplicateModification" type="byteArrayDuplicateModification"/>
        <xs:element name="ByteArrayDeleteModification" type="byteArrayDeleteModification"/>
        <xs:element name="IntegerXorModification" type="integerXorModification"/>
        <xs:element name="IntegerSubtractModification" type="integerSubtractModification"/>
        <xs:element name="IntegerShiftRightModification" type="integerShiftRightModification"/>
        <xs:element name="IntegerShiftLeftModification" type="integerShiftLeftModification"/>
        <xs:element name="IntegerExplicitValueModification" type="integerExplicitValueModification"/>
        <xs:element name="IntegerAddModification" type="integerAddModification"/>
        <xs:element name="LongXorModification" type="longXorModification"/>
        <xs:element name="LongSubtractModification" type="longSubtractModification"/>
        <xs:element name="LongExplicitValueModification" type="longExplicitValueModification"/>
        <xs:element name="LongAddModification" type="longAddModification"/>
        <xs:element name="ByteXorModification" type="byteXorModification"/>
        <xs:element name="ByteSubtractModification" type="byteSubtractModification"/>
        <xs:element name="ByteAddModification" type="byteAddModification"/>
        <xs:element name="ByteExplicitValueModification" type="byteExplicitValueModification"/>
        <xs:element name="StringExplicitValueModification" type="stringExplicitValueModification"/>
      </xs:choice>
      <xs:element name="assertEquals" type="xs:string" minOccurs="0"/>
      <xs:element name="originalValue" type="xs:string" minOccurs="0"/>
    </xs:sequence>
  </xs:complexType>

  <xs:complexType name="modifiableInteger">
    <xs:sequence>
      <xs:choice minOccurs="0">
        <xs:element name="BigIntegerXorModification" type="bigIntegerXorModification"/>
        <xs:element name="BigIntegerSubtractModification" type="bigIntegerSubtractModification"/>
        <xs:element name="BigIntegerShiftRightModification" type="bigIntegerShiftRightModification"/>
        <xs:element name="BigIntegerShiftLeftModification" type="bigIntegerShiftLeftModification"/>
        <xs:element name="BigIntegerExplicitValueModification" type="bigIntegerExplicitValueModification"/>
        <xs:element name="BigIntegerAddModification" type="bigIntegerAddModification"/>
        <xs:element name="BigIntegerInteractiveModification" type="bigIntegerInteractiveModification"/>
        <xs:element name="BigIntegerMultiplyModification" type="bigIntegerMultiplyModification"/>
        <xs:element name="BooleanToggleModification" type="booleanToggleModification"/>
        <xs:element name="BooleanExplicitValueModification" type="booleanExplicitValueModification"/>
        <xs:element name="ByteArrayXorModification" type="byteArrayXorModification"/>
        <xs:element name="ByteArrayShuffleModification" type="byteArrayShuffleModification"/>
        <xs:element name="ByteArrayPayloadModification" type="byteArrayPayloadModification"/>
        <xs:element name="ByteArrayInsertModification" type="byteArrayInsertModification"/>
        <xs:element name="ByteArrayExplicitValueModification" type="byteArrayExplicitValueModification"/>
        <xs:element name="ByteArrayDuplicateModification" type="byteArrayDuplicateModification"/>
        <xs:element name="ByteArrayDeleteModification" type="byteArrayDeleteModification"/>
        <xs:element name="IntegerXorModification" type="integerXorModification"/>
        <xs:element name="IntegerSubtractModification" type="integerSubtractModification"/>
        <xs:element name="IntegerShiftRightModification" type="integerShiftRightModification"/>
        <xs:element name="IntegerShiftLeftModification" type="integerShiftLeftModification"/>
        <xs:element name="IntegerExplicitValueModification" type="integerExplicitValueModification"/>
        <xs:element name="IntegerAddModification" type="integerAddModification"/>
        <xs:element name="LongXorModification" type="longXorModification"/>
        <xs:element name="LongSubtractModification" type="longSubtractModification"/>
        <xs:element name="LongExplicitValueModification" type="longExplicitValueModification"/>
        <xs:element name="LongAddModification" type="longAddModification"/>
        <xs:element name="ByteXorModification" type="byteXorModification"/>
        <xs:element name="ByteSubtractModification" type="byteSubtractModification"/>
        <xs:element name="ByteAddModification" type="byteAddModification"/>
        <xs:element name="ByteExplicitValueModification" type="byteExplicitValueModification"/>
        <xs:element name="StringExplicitValueModification" type="stringExplicitValueModification"/>
      </xs:choice>
      <xs:element name="createRandomModification" type="xs:boolean" minOccurs="0"/>
      <xs:element name="assertEquals" type="xs:anyType" minOccurs="0"/>
      <xs:element name="originalValue" type="xs:int" minOccurs="0"/>
    </xs:sequence>
  </xs:complexType>

  <xs:complexType name="cachedObject">
    <xs:complexContent>
      <xs:extension base="modifiableVariableHolder">
        <xs:sequence>
          <xs:element name="cachedInformationType" type="modifiableByte" minOccurs="0"/>
          <xs:element name="cachedInformationTypeConfig" type="xs:byte"/>
          <xs:element name="hashValue" type="modifiableByteArray" minOccurs="0"/>
          <xs:element name="hashValueConfig" type="xs:base64Binary" minOccurs="0"/>
          <xs:element name="hashValueLength" type="modifiableInteger" minOccurs="0"/>
        </xs:sequence>
      </xs:extension>
    </xs:complexContent>
  </xs:complexType>

  <xs:complexType name="requestItemV2">
    <xs:sequence>
      <xs:element name="requestExtensionLengthConfig" type="xs:int" minOccurs="0"/>
      <xs:element name="requestExtensions" type="modifiableByteArray" minOccurs="0"/>
      <xs:element name="requestExtensionsConfig" type="xs:base64Binary" minOccurs="0"/>
      <xs:element name="requestExtensionsLength" type="modifiableInteger" minOccurs="0"/>
      <xs:element name="requestLength" type="modifiableInteger" minOccurs="0"/>
      <xs:element name="requestLengthConfig" type="xs:int" minOccurs="0"/>
      <xs:element name="requestType" type="modifiableInteger" minOccurs="0"/>
      <xs:element name="requestTypeConfig" type="xs:int" minOccurs="0"/>
      <xs:element name="responderIdList" type="responderId" nillable="true" minOccurs="0" maxOccurs="unbounded"/>
      <xs:element name="responderIdListBytes" type="modifiableByteArray" minOccurs="0"/>
      <xs:element name="responderIdListLength" type="modifiableInteger" minOccurs="0"/>
      <xs:element name="responderIdListLengthConfig" type="xs:int" minOccurs="0"/>
    </xs:sequence>
  </xs:complexType>

  <xs:complexType name="responderId">
    <xs:sequence>
      <xs:element name="id" type="modifiableByteArray" minOccurs="0"/>
      <xs:element name="idConfig" type="xs:base64Binary" minOccurs="0"/>
      <xs:element name="idLength" type="modifiableInteger" minOccurs="0"/>
      <xs:element name="idLengthConfig" type="xs:int" minOccurs="0"/>
    </xs:sequence>
  </xs:complexType>

  <xs:complexType name="pskSet">
    <xs:sequence>
      <xs:element name="preSharedKeyIdentity" type="xs:string" minOccurs="0"/>
      <xs:element name="preSharedKey" type="xs:string" minOccurs="0"/>
      <xs:element name="ticketAge" type="xs:string" minOccurs="0"/>
      <xs:element name="ticketAgeAdd" type="xs:string" minOccurs="0"/>
      <xs:element name="ticketNonce" type="xs:string" minOccurs="0"/>
      <xs:element name="cipherSuite" type="cipherSuite" minOccurs="0"/>
    </xs:sequence>
  </xs:complexType>

  <xs:complexType name="keyShareEntry">
    <xs:complexContent>
      <xs:extension base="modifiableVariableHolder">
        <xs:sequence>
          <xs:element name="group" type="modifiableByteArray" minOccurs="0"/>
          <xs:element name="groupConfig" type="namedGroup" minOccurs="0"/>
          <xs:element name="privateKey" type="xs:integer" minOccurs="0"/>
          <xs:element name="publicKey" type="modifiableByteArray" minOccurs="0"/>
          <xs:element name="publicKeyLength" type="modifiableInteger" minOccurs="0"/>
        </xs:sequence>
      </xs:extension>
    </xs:complexContent>
  </xs:complexType>

  <xs:simpleType name="certificateKeyType">
    <xs:restriction base="xs:string">
      <xs:enumeration value="DH"/>
      <xs:enumeration value="ECDH"/>
      <xs:enumeration value="RSA"/>
      <xs:enumeration value="DSS"/>
      <xs:enumeration value="ECDSA"/>
      <xs:enumeration value="GOST01"/>
      <xs:enumeration value="GOST12"/>
      <xs:enumeration value="FORTEZZA"/>
      <xs:enumeration value="ECNRA"/>
      <xs:enumeration value="NONE"/>
    </xs:restriction>
  </xs:simpleType>

  <xs:simpleType name="namedGroup">
    <xs:restriction base="xs:string">
      <xs:enumeration value="SECT163K1"/>
      <xs:enumeration value="SECT163R1"/>
      <xs:enumeration value="SECT163R2"/>
      <xs:enumeration value="SECT193R1"/>
      <xs:enumeration value="SECT193R2"/>
      <xs:enumeration value="SECT233K1"/>
      <xs:enumeration value="SECT233R1"/>
      <xs:enumeration value="SECT239K1"/>
      <xs:enumeration value="SECT283K1"/>
      <xs:enumeration value="SECT283R1"/>
      <xs:enumeration value="SECT409K1"/>
      <xs:enumeration value="SECT409R1"/>
      <xs:enumeration value="SECT571K1"/>
      <xs:enumeration value="SECT571R1"/>
      <xs:enumeration value="SECP160K1"/>
      <xs:enumeration value="SECP160R1"/>
      <xs:enumeration value="SECP160R2"/>
      <xs:enumeration value="SECP192K1"/>
      <xs:enumeration value="SECP192R1"/>
      <xs:enumeration value="SECP224K1"/>
      <xs:enumeration value="SECP224R1"/>
      <xs:enumeration value="SECP256K1"/>
      <xs:enumeration value="SECP256R1"/>
      <xs:enumeration value="SECP384R1"/>
      <xs:enumeration value="SECP521R1"/>
      <xs:enumeration value="BRAINPOOLP256R1"/>
      <xs:enumeration value="BRAINPOOLP384R1"/>
      <xs:enumeration value="BRAINPOOLP512R1"/>
      <xs:enumeration value="ECDH_X25519"/>
      <xs:enumeration value="ECDH_X448"/>
      <xs:enumeration value="FFDHE2048"/>
      <xs:enumeration value="FFDHE3072"/>
      <xs:enumeration value="FFDHE4096"/>
      <xs:enumeration value="FFDHE6144"/>
      <xs:enumeration value="FFDHE8192"/>
      <xs:enumeration value="EXPLICIT_PRIME"/>
      <xs:enumeration value="EXPLICIT_CHAR2"/>
      <xs:enumeration value="GREASE_00"/>
      <xs:enumeration value="GREASE_01"/>
      <xs:enumeration value="GREASE_02"/>
      <xs:enumeration value="GREASE_03"/>
      <xs:enumeration value="GREASE_04"/>
      <xs:enumeration value="GREASE_05"/>
      <xs:enumeration value="GREASE_06"/>
      <xs:enumeration value="GREASE_07"/>
      <xs:enumeration value="GREASE_08"/>
      <xs:enumeration value="GREASE_09"/>
      <xs:enumeration value="GREASE_10"/>
      <xs:enumeration value="GREASE_11"/>
      <xs:enumeration value="GREASE_12"/>
      <xs:enumeration value="GREASE_13"/>
      <xs:enumeration value="GREASE_14"/>
      <xs:enumeration value="GREASE_15"/>
    </xs:restriction>
  </xs:simpleType>

  <xs:simpleType name="gostCurve">
    <xs:restriction base="xs:string">
      <xs:enumeration value="GostR3410_2001_CryptoPro_A"/>
      <xs:enumeration value="GostR3410_2001_CryptoPro_B"/>
      <xs:enumeration value="GostR3410_2001_CryptoPro_C"/>
      <xs:enumeration value="GostR3410_2001_CryptoPro_XchA"/>
      <xs:enumeration value="GostR3410_2001_CryptoPro_XchB"/>
      <xs:enumeration value="Tc26_Gost_3410_12_256_paramSetA"/>
      <xs:enumeration value="Tc26_Gost_3410_12_512_paramSetA"/>
      <xs:enumeration value="Tc26_Gost_3410_12_512_paramSetB"/>
      <xs:enumeration value="Tc26_Gost_3410_12_512_paramSetC"/>
    </xs:restriction>
  </xs:simpleType>

  <xs:simpleType name="hashAlgorithm">
    <xs:restriction base="xs:string">
      <xs:enumeration value="NONE"/>
      <xs:enumeration value="MD5"/>
      <xs:enumeration value="SHA1"/>
      <xs:enumeration value="SHA224"/>
      <xs:enumeration value="SHA256"/>
      <xs:enumeration value="SHA384"/>
      <xs:enumeration value="SHA512"/>
      <xs:enumeration value="GOSTR3411"/>
      <xs:enumeration value="GOSTR34112012_256"/>
      <xs:enumeration value="GOSTR34112012_512"/>
    </xs:restriction>
  </xs:simpleType>

  <xs:simpleType name="filterType">
    <xs:restriction base="xs:string">
      <xs:enumeration value="DEFAULT"/>
      <xs:enumeration value="DISCARD_RECORDS"/>
    </xs:restriction>
  </xs:simpleType>

  <xs:simpleType name="protocolVersion">
    <xs:restriction base="xs:string">
      <xs:enumeration value="SSL2"/>
      <xs:enumeration value="SSL3"/>
      <xs:enumeration value="TLS10"/>
      <xs:enumeration value="TLS11"/>
      <xs:enumeration value="TLS12"/>
      <xs:enumeration value="TLS13"/>
      <xs:enumeration value="TLS13_DRAFT14"/>
      <xs:enumeration value="TLS13_DRAFT15"/>
      <xs:enumeration value="TLS13_DRAFT16"/>
      <xs:enumeration value="TLS13_DRAFT17"/>
      <xs:enumeration value="TLS13_DRAFT18"/>
      <xs:enumeration value="TLS13_DRAFT19"/>
      <xs:enumeration value="TLS13_DRAFT20"/>
      <xs:enumeration value="TLS13_DRAFT21"/>
      <xs:enumeration value="TLS13_DRAFT22"/>
      <xs:enumeration value="TLS13_DRAFT23"/>
      <xs:enumeration value="TLS13_DRAFT24"/>
      <xs:enumeration value="TLS13_DRAFT25"/>
      <xs:enumeration value="TLS13_DRAFT26"/>
      <xs:enumeration value="TLS13_DRAFT27"/>
      <xs:enumeration value="TLS13_DRAFT28"/>
      <xs:enumeration value="DTLS10"/>
      <xs:enumeration value="DTLS12"/>
      <xs:enumeration value="GREASE_00"/>
      <xs:enumeration value="GREASE_01"/>
      <xs:enumeration value="GREASE_02"/>
      <xs:enumeration value="GREASE_03"/>
      <xs:enumeration value="GREASE_04"/>
      <xs:enumeration value="GREASE_05"/>
      <xs:enumeration value="GREASE_06"/>
      <xs:enumeration value="GREASE_07"/>
      <xs:enumeration value="GREASE_08"/>
      <xs:enumeration value="GREASE_09"/>
      <xs:enumeration value="GREASE_10"/>
      <xs:enumeration value="GREASE_11"/>
      <xs:enumeration value="GREASE_12"/>
      <xs:enumeration value="GREASE_13"/>
      <xs:enumeration value="GREASE_14"/>
      <xs:enumeration value="GREASE_15"/>
    </xs:restriction>
  </xs:simpleType>

  <xs:simpleType name="transportHandlerType">
    <xs:restriction base="xs:string">
      <xs:enumeration value="TCP"/>
      <xs:enumeration value="EAP_TLS"/>
      <xs:enumeration value="UDP"/>
      <xs:enumeration value="NON_BLOCKING_TCP"/>
      <xs:enumeration value="STREAM"/>
      <xs:enumeration value="TCP_TIMING"/>
      <xs:enumeration value="UDP_TIMING"/>
      <xs:enumeration value="TCP_PROXY_TIMING"/>
      <xs:enumeration value="TCP_NO_DELAY"/>
      <xs:enumeration value="TCP_FRAGMENTATION"/>
    </xs:restriction>
  </xs:simpleType>

  <xs:simpleType name="runningModeType">
    <xs:restriction base="xs:string">
      <xs:enumeration value="CLIENT"/>
      <xs:enumeration value="SERVER"/>
      <xs:enumeration value="MITM"/>
    </xs:restriction>
  </xs:simpleType>

  <xs:simpleType name="signatureAndHashAlgorithm">
    <xs:restriction base="xs:string">
      <xs:enumeration value="ANONYMOUS_NONE"/>
      <xs:enumeration value="ANONYMOUS_MD5"/>
      <xs:enumeration value="ANONYMOUS_SHA1"/>
      <xs:enumeration value="ANONYMOUS_SHA224"/>
      <xs:enumeration value="ANONYMOUS_SHA256"/>
      <xs:enumeration value="ANONYMOUS_SHA384"/>
      <xs:enumeration value="ANONYMOUS_SHA512"/>
      <xs:enumeration value="RSA_NONE"/>
      <xs:enumeration value="RSA_MD5"/>
      <xs:enumeration value="RSA_SHA1"/>
      <xs:enumeration value="RSA_SHA224"/>
      <xs:enumeration value="RSA_SHA256"/>
      <xs:enumeration value="RSA_SHA384"/>
      <xs:enumeration value="RSA_SHA512"/>
      <xs:enumeration value="DSA_NONE"/>
      <xs:enumeration value="DSA_MD5"/>
      <xs:enumeration value="DSA_SHA1"/>
      <xs:enumeration value="DSA_SHA224"/>
      <xs:enumeration value="DSA_SHA256"/>
      <xs:enumeration value="DSA_SHA384"/>
      <xs:enumeration value="DSA_SHA512"/>
      <xs:enumeration value="ECDSA_NONE"/>
      <xs:enumeration value="ECDSA_MD5"/>
      <xs:enumeration value="ECDSA_SHA1"/>
      <xs:enumeration value="ECDSA_SHA224"/>
      <xs:enumeration value="ECDSA_SHA256"/>
      <xs:enumeration value="ECDSA_SHA384"/>
      <xs:enumeration value="ECDSA_SHA512"/>
      <xs:enumeration value="ED25519"/>
      <xs:enumeration value="ED448"/>
      <xs:enumeration value="RSA_PSS_RSAE_SHA256"/>
      <xs:enumeration value="RSA_PSS_RSAE_SHA384"/>
      <xs:enumeration value="RSA_PSS_RSAE_SHA512"/>
      <xs:enumeration value="RSA_PSS_PSS_SHA256"/>
      <xs:enumeration value="RSA_PSS_PSS_SHA384"/>
      <xs:enumeration value="RSA_PSS_PSS_SHA512"/>
      <xs:enumeration value="GOSTR34102001_GOSTR3411"/>
      <xs:enumeration value="GOSTR34102012_256_GOSTR34112012_256"/>
      <xs:enumeration value="GOSTR34102012_512_GOSTR34112012_512"/>
      <xs:enumeration value="GREASE_00"/>
      <xs:enumeration value="GREASE_01"/>
      <xs:enumeration value="GREASE_02"/>
      <xs:enumeration value="GREASE_03"/>
      <xs:enumeration value="GREASE_04"/>
      <xs:enumeration value="GREASE_05"/>
      <xs:enumeration value="GREASE_06"/>
      <xs:enumeration value="GREASE_07"/>
      <xs:enumeration value="GREASE_08"/>
      <xs:enumeration value="GREASE_09"/>
      <xs:enumeration value="GREASE_10"/>
      <xs:enumeration value="GREASE_11"/>
      <xs:enumeration value="GREASE_12"/>
      <xs:enumeration value="GREASE_13"/>
      <xs:enumeration value="GREASE_14"/>
      <xs:enumeration value="GREASE_15"/>
    </xs:restriction>
  </xs:simpleType>

  <xs:simpleType name="cipherSuite">
    <xs:restriction base="xs:string">
      <xs:enumeration value="TLS_NULL_WITH_NULL_NULL"/>
      <xs:enumeration value="TLS_RSA_WITH_NULL_MD5"/>
      <xs:enumeration value="TLS_RSA_WITH_NULL_SHA"/>
      <xs:enumeration value="TLS_RSA_EXPORT_WITH_RC4_40_MD5"/>
      <xs:enumeration value="TLS_RSA_WITH_RC4_128_MD5"/>
      <xs:enumeration value="TLS_RSA_WITH_RC4_128_SHA"/>
      <xs:enumeration value="TLS_RSA_EXPORT_WITH_RC2_CBC_40_MD5"/>
      <xs:enumeration value="TLS_RSA_WITH_IDEA_CBC_SHA"/>
      <xs:enumeration value="TLS_RSA_EXPORT_WITH_DES40_CBC_SHA"/>
      <xs:enumeration value="TLS_RSA_WITH_DES_CBC_SHA"/>
      <xs:enumeration value="TLS_RSA_WITH_3DES_EDE_CBC_SHA"/>
      <xs:enumeration value="TLS_DH_DSS_EXPORT_WITH_DES40_CBC_SHA"/>
      <xs:enumeration value="TLS_DH_DSS_WITH_DES_CBC_SHA"/>
      <xs:enumeration value="TLS_DH_DSS_WITH_3DES_EDE_CBC_SHA"/>
      <xs:enumeration value="TLS_DH_RSA_EXPORT_WITH_DES40_CBC_SHA"/>
      <xs:enumeration value="TLS_DH_RSA_WITH_DES_CBC_SHA"/>
      <xs:enumeration value="TLS_DH_RSA_WITH_3DES_EDE_CBC_SHA"/>
      <xs:enumeration value="TLS_DHE_DSS_EXPORT_WITH_DES40_CBC_SHA"/>
      <xs:enumeration value="TLS_DHE_DSS_WITH_DES_CBC_SHA"/>
      <xs:enumeration value="TLS_DHE_DSS_WITH_3DES_EDE_CBC_SHA"/>
      <xs:enumeration value="TLS_DHE_RSA_EXPORT_WITH_DES40_CBC_SHA"/>
      <xs:enumeration value="TLS_DHE_RSA_WITH_DES_CBC_SHA"/>
      <xs:enumeration value="TLS_DHE_RSA_WITH_3DES_EDE_CBC_SHA"/>
      <xs:enumeration value="TLS_DH_anon_EXPORT_WITH_RC4_40_MD5"/>
      <xs:enumeration value="TLS_DH_anon_WITH_RC4_128_MD5"/>
      <xs:enumeration value="TLS_DH_anon_EXPORT_WITH_DES40_CBC_SHA"/>
      <xs:enumeration value="TLS_DH_anon_WITH_DES_CBC_SHA"/>
      <xs:enumeration value="TLS_DH_anon_WITH_3DES_EDE_CBC_SHA"/>
      <xs:enumeration value="SSL_FORTEZZA_KEA_WITH_NULL_SHA"/>
      <xs:enumeration value="SSL_FORTEZZA_KEA_WITH_FORTEZZA_CBC_SHA"/>
      <xs:enumeration value="TLS_KRB5_WITH_DES_CBC_SHA"/>
      <xs:enumeration value="TLS_KRB5_WITH_3DES_EDE_CBC_SHA"/>
      <xs:enumeration value="TLS_KRB5_WITH_RC4_128_SHA"/>
      <xs:enumeration value="TLS_KRB5_WITH_IDEA_CBC_SHA"/>
      <xs:enumeration value="TLS_KRB5_WITH_DES_CBC_MD5"/>
      <xs:enumeration value="TLS_KRB5_WITH_3DES_EDE_CBC_MD5"/>
      <xs:enumeration value="TLS_KRB5_WITH_RC4_128_MD5"/>
      <xs:enumeration value="TLS_KRB5_WITH_IDEA_CBC_MD5"/>
      <xs:enumeration value="TLS_KRB5_EXPORT_WITH_DES_CBC_40_SHA"/>
      <xs:enumeration value="TLS_KRB5_EXPORT_WITH_RC2_CBC_40_SHA"/>
      <xs:enumeration value="TLS_KRB5_EXPORT_WITH_RC4_40_SHA"/>
      <xs:enumeration value="TLS_KRB5_EXPORT_WITH_DES_CBC_40_MD5"/>
      <xs:enumeration value="TLS_KRB5_EXPORT_WITH_RC2_CBC_40_MD5"/>
      <xs:enumeration value="TLS_KRB5_EXPORT_WITH_RC4_40_MD5"/>
      <xs:enumeration value="TLS_PSK_WITH_NULL_SHA"/>
      <xs:enumeration value="TLS_DHE_PSK_WITH_NULL_SHA"/>
      <xs:enumeration value="TLS_RSA_PSK_WITH_NULL_SHA"/>
      <xs:enumeration value="TLS_RSA_WITH_AES_128_CBC_SHA"/>
      <xs:enumeration value="TLS_DH_DSS_WITH_AES_128_CBC_SHA"/>
      <xs:enumeration value="TLS_DH_RSA_WITH_AES_128_CBC_SHA"/>
      <xs:enumeration value="TLS_DHE_DSS_WITH_AES_128_CBC_SHA"/>
      <xs:enumeration value="TLS_DHE_RSA_WITH_AES_128_CBC_SHA"/>
      <xs:enumeration value="TLS_DH_anon_WITH_AES_128_CBC_SHA"/>
      <xs:enumeration value="TLS_RSA_WITH_AES_256_CBC_SHA"/>
      <xs:enumeration value="TLS_DH_DSS_WITH_AES_256_CBC_SHA"/>
      <xs:enumeration value="TLS_DH_RSA_WITH_AES_256_CBC_SHA"/>
      <xs:enumeration value="TLS_DHE_DSS_WITH_AES_256_CBC_SHA"/>
      <xs:enumeration value="TLS_DHE_RSA_WITH_AES_256_CBC_SHA"/>
      <xs:enumeration value="TLS_DH_anon_WITH_AES_256_CBC_SHA"/>
      <xs:enumeration value="TLS_RSA_WITH_NULL_SHA256"/>
      <xs:enumeration value="TLS_RSA_WITH_AES_128_CBC_SHA256"/>
      <xs:enumeration value="TLS_RSA_WITH_AES_256_CBC_SHA256"/>
      <xs:enumeration value="TLS_DH_DSS_WITH_AES_128_CBC_SHA256"/>
      <xs:enumeration value="TLS_DH_RSA_WITH_AES_128_CBC_SHA256"/>
      <xs:enumeration value="TLS_DHE_DSS_WITH_AES_128_CBC_SHA256"/>
      <xs:enumeration value="TLS_RSA_WITH_CAMELLIA_128_CBC_SHA"/>
      <xs:enumeration value="TLS_DH_DSS_WITH_CAMELLIA_128_CBC_SHA"/>
      <xs:enumeration value="TLS_DH_RSA_WITH_CAMELLIA_128_CBC_SHA"/>
      <xs:enumeration value="TLS_DHE_DSS_WITH_CAMELLIA_128_CBC_SHA"/>
      <xs:enumeration value="TLS_DHE_RSA_WITH_CAMELLIA_128_CBC_SHA"/>
      <xs:enumeration value="TLS_DH_anon_WITH_CAMELLIA_128_CBC_SHA"/>
      <xs:enumeration value="UNOFFICIAL_TLS_ECDH_ECDSA_WITH_NULL_SHA"/>
      <xs:enumeration value="UNOFFICIAL_TLS_ECDH_ECDSA_WITH_RC4_128_SHA"/>
      <xs:enumeration value="UNOFFICIAL_TLS_ECDH_ECDSA_WITH_DES_CBC_SHA"/>
      <xs:enumeration value="UNOFFICIAL_TLS_ECDH_ECDSA_WITH_AES_128_CBC_SHA"/>
      <xs:enumeration value="UNOFFICIAL_TLS_ECDH_ECNRA_WITH_NULL_SHA"/>
      <xs:enumeration value="UNOFFICIAL_TLS_ECDH_ECNRA_WITH_RC4_128_SHA"/>
      <xs:enumeration value="UNOFFICIAL_TLS_ECDH_ECNRA_WITH_DES_CBC_SHA"/>
      <xs:enumeration value="UNOFFICIAL_TLS_ECDH_ECNRA_WITH_3DES_EDE_CBC_SHA"/>
      <xs:enumeration value="UNOFFICIAL_TLS_ECMQV_ECDSA_WITH_NULL_SHA"/>
      <xs:enumeration value="UNOFFICIAL_TLS_ECMQV_ECDSA_WITH_RC4_128_SHA"/>
      <xs:enumeration value="UNOFFICIAL_TLS_ECMQV_ECDSA_WITH_DES_CBC_SHA"/>
      <xs:enumeration value="UNOFFICIAL_TLS_ECMQV_ECDSA_WITH_3DES_EDE_CBC_SHA"/>
      <xs:enumeration value="UNOFFICIAL_TLS_ECMQV_ECNRA_WITH_NULL_SHA"/>
      <xs:enumeration value="UNOFFICIAL_TLS_ECMQV_ECNRA_WITH_RC4_128_SHA"/>
      <xs:enumeration value="UNOFFICIAL_TLS_ECMQV_ECNRA_WITH_DES_CBC_SHA"/>
      <xs:enumeration value="UNOFFICIAL_TLS_ECMQV_ECNRA_WITH_3DES_EDE_CBC_SHA"/>
      <xs:enumeration value="UNOFFICIAL_TLS_ECDH_anon_WITH_NULL_SHA"/>
      <xs:enumeration value="UNOFFICIAL_TLS_ECDH_anon_WITH_RC4_128_SHA"/>
      <xs:enumeration value="UNOFFICIAL_TLS_ECDH_anon_WITH_DES_CBC_SHA"/>
      <xs:enumeration value="UNOFFICIAL_TLS_ECDH_anon_WITH_3DES_EDE_CBC_SHA"/>
      <xs:enumeration value="UNOFFICIAL_TLS_ECDH_anon_EXPORT_WITH_DES40_CBC_SHA"/>
      <xs:enumeration value="UNOFFICIAL_TLS_ECDH_anon_EXPORT_WITH_RC4_40_SHA"/>
      <xs:enumeration value="TLS_RSA_EXPORT1024_WITH_RC4_56_MD5"/>
      <xs:enumeration value="TLS_RSA_EXPORT1024_WITH_RC2_56_MD5"/>
      <xs:enumeration value="TLS_RSA_EXPORT1024_WITH_DES_CBC_SHA"/>
      <xs:enumeration value="TLS_DHE_DSS_EXPORT1024_WITH_DES_CBC_SHA"/>
      <xs:enumeration value="TLS_RSA_EXPORT1024_WITH_RC4_56_SHA"/>
      <xs:enumeration value="TLS_DHE_DSS_EXPORT1024_WITH_RC4_56_SHA"/>
      <xs:enumeration value="TLS_DHE_DSS_WITH_RC4_128_SHA"/>
      <xs:enumeration value="TLS_DHE_RSA_WITH_AES_128_CBC_SHA256"/>
      <xs:enumeration value="TLS_DH_DSS_WITH_AES_256_CBC_SHA256"/>
      <xs:enumeration value="TLS_DH_RSA_WITH_AES_256_CBC_SHA256"/>
      <xs:enumeration value="TLS_DHE_DSS_WITH_AES_256_CBC_SHA256"/>
      <xs:enumeration value="TLS_DHE_RSA_WITH_AES_256_CBC_SHA256"/>
      <xs:enumeration value="TLS_DH_anon_WITH_AES_128_CBC_SHA256"/>
      <xs:enumeration value="TLS_DH_anon_WITH_AES_256_CBC_SHA256"/>
      <xs:enumeration value="TLS_GOSTR341094_WITH_28147_CNT_IMIT"/>
      <xs:enumeration value="TLS_GOSTR341001_WITH_28147_CNT_IMIT"/>
      <xs:enumeration value="TLS_GOSTR341094_WITH_NULL_GOSTR3411"/>
      <xs:enumeration value="TLS_GOSTR341001_WITH_NULL_GOSTR3411"/>
      <xs:enumeration value="TLS_RSA_WITH_CAMELLIA_256_CBC_SHA"/>
      <xs:enumeration value="TLS_DH_DSS_WITH_CAMELLIA_256_CBC_SHA"/>
      <xs:enumeration value="TLS_DH_RSA_WITH_CAMELLIA_256_CBC_SHA"/>
      <xs:enumeration value="TLS_DHE_DSS_WITH_CAMELLIA_256_CBC_SHA"/>
      <xs:enumeration value="TLS_DHE_RSA_WITH_CAMELLIA_256_CBC_SHA"/>
      <xs:enumeration value="TLS_DH_anon_WITH_CAMELLIA_256_CBC_SHA"/>
      <xs:enumeration value="TLS_PSK_WITH_RC4_128_SHA"/>
      <xs:enumeration value="TLS_PSK_WITH_3DES_EDE_CBC_SHA"/>
      <xs:enumeration value="TLS_PSK_WITH_AES_128_CBC_SHA"/>
      <xs:enumeration value="TLS_PSK_WITH_AES_256_CBC_SHA"/>
      <xs:enumeration value="TLS_DHE_PSK_WITH_RC4_128_SHA"/>
      <xs:enumeration value="TLS_DHE_PSK_WITH_3DES_EDE_CBC_SHA"/>
      <xs:enumeration value="TLS_DHE_PSK_WITH_AES_128_CBC_SHA"/>
      <xs:enumeration value="TLS_DHE_PSK_WITH_AES_256_CBC_SHA"/>
      <xs:enumeration value="TLS_RSA_PSK_WITH_RC4_128_SHA"/>
      <xs:enumeration value="TLS_RSA_PSK_WITH_3DES_EDE_CBC_SHA"/>
      <xs:enumeration value="TLS_RSA_PSK_WITH_AES_128_CBC_SHA"/>
      <xs:enumeration value="TLS_RSA_PSK_WITH_AES_256_CBC_SHA"/>
      <xs:enumeration value="TLS_RSA_WITH_SEED_CBC_SHA"/>
      <xs:enumeration value="TLS_DH_DSS_WITH_SEED_CBC_SHA"/>
      <xs:enumeration value="TLS_DH_RSA_WITH_SEED_CBC_SHA"/>
      <xs:enumeration value="TLS_DHE_DSS_WITH_SEED_CBC_SHA"/>
      <xs:enumeration value="TLS_DHE_RSA_WITH_SEED_CBC_SHA"/>
      <xs:enumeration value="TLS_DH_anon_WITH_SEED_CBC_SHA"/>
      <xs:enumeration value="TLS_RSA_WITH_AES_128_GCM_SHA256"/>
      <xs:enumeration value="TLS_RSA_WITH_AES_256_GCM_SHA384"/>
      <xs:enumeration value="TLS_DHE_RSA_WITH_AES_128_GCM_SHA256"/>
      <xs:enumeration value="TLS_DHE_RSA_WITH_AES_256_GCM_SHA384"/>
      <xs:enumeration value="TLS_DH_RSA_WITH_AES_128_GCM_SHA256"/>
      <xs:enumeration value="TLS_DH_RSA_WITH_AES_256_GCM_SHA384"/>
      <xs:enumeration value="TLS_DHE_DSS_WITH_AES_128_GCM_SHA256"/>
      <xs:enumeration value="TLS_DHE_DSS_WITH_AES_256_GCM_SHA384"/>
      <xs:enumeration value="TLS_DH_DSS_WITH_AES_128_GCM_SHA256"/>
      <xs:enumeration value="TLS_DH_DSS_WITH_AES_256_GCM_SHA384"/>
      <xs:enumeration value="TLS_DH_anon_WITH_AES_128_GCM_SHA256"/>
      <xs:enumeration value="TLS_DH_anon_WITH_AES_256_GCM_SHA384"/>
      <xs:enumeration value="TLS_PSK_WITH_AES_128_GCM_SHA256"/>
      <xs:enumeration value="TLS_PSK_WITH_AES_256_GCM_SHA384"/>
      <xs:enumeration value="TLS_DHE_PSK_WITH_AES_128_GCM_SHA256"/>
      <xs:enumeration value="TLS_DHE_PSK_WITH_AES_256_GCM_SHA384"/>
      <xs:enumeration value="TLS_RSA_PSK_WITH_AES_128_GCM_SHA256"/>
      <xs:enumeration value="TLS_RSA_PSK_WITH_AES_256_GCM_SHA384"/>
      <xs:enumeration value="TLS_PSK_WITH_AES_128_CBC_SHA256"/>
      <xs:enumeration value="TLS_PSK_WITH_AES_256_CBC_SHA384"/>
      <xs:enumeration value="TLS_PSK_WITH_NULL_SHA256"/>
      <xs:enumeration value="TLS_PSK_WITH_NULL_SHA384"/>
      <xs:enumeration value="TLS_DHE_PSK_WITH_AES_128_CBC_SHA256"/>
      <xs:enumeration value="TLS_DHE_PSK_WITH_AES_256_CBC_SHA384"/>
      <xs:enumeration value="TLS_DHE_PSK_WITH_NULL_SHA256"/>
      <xs:enumeration value="TLS_DHE_PSK_WITH_NULL_SHA384"/>
      <xs:enumeration value="TLS_RSA_PSK_WITH_AES_128_CBC_SHA256"/>
      <xs:enumeration value="TLS_RSA_PSK_WITH_AES_256_CBC_SHA384"/>
      <xs:enumeration value="TLS_RSA_PSK_WITH_NULL_SHA256"/>
      <xs:enumeration value="TLS_RSA_PSK_WITH_NULL_SHA384"/>
      <xs:enumeration value="TLS_RSA_WITH_CAMELLIA_128_CBC_SHA256"/>
      <xs:enumeration value="TLS_DH_DSS_WITH_CAMELLIA_128_CBC_SHA256"/>
      <xs:enumeration value="TLS_DH_RSA_WITH_CAMELLIA_128_CBC_SHA256"/>
      <xs:enumeration value="TLS_DHE_DSS_WITH_CAMELLIA_128_CBC_SHA256"/>
      <xs:enumeration value="TLS_DHE_RSA_WITH_CAMELLIA_128_CBC_SHA256"/>
      <xs:enumeration value="TLS_DH_anon_WITH_CAMELLIA_128_CBC_SHA256"/>
      <xs:enumeration value="TLS_RSA_WITH_CAMELLIA_256_CBC_SHA256"/>
      <xs:enumeration value="TLS_DH_DSS_WITH_CAMELLIA_256_CBC_SHA256"/>
      <xs:enumeration value="TLS_DH_RSA_WITH_CAMELLIA_256_CBC_SHA256"/>
      <xs:enumeration value="TLS_DHE_DSS_WITH_CAMELLIA_256_CBC_SHA256"/>
      <xs:enumeration value="TLS_DHE_RSA_WITH_CAMELLIA_256_CBC_SHA256"/>
      <xs:enumeration value="TLS_DH_anon_WITH_CAMELLIA_256_CBC_SHA256"/>
      <xs:enumeration value="TLS_EMPTY_RENEGOTIATION_INFO_SCSV"/>
      <xs:enumeration value="TLS_AES_128_GCM_SHA256"/>
      <xs:enumeration value="TLS_AES_256_GCM_SHA384"/>
      <xs:enumeration value="TLS_CHACHA20_POLY1305_SHA256"/>
      <xs:enumeration value="TLS_AES_128_CCM_SHA256"/>
      <xs:enumeration value="TLS_AES_128_CCM_8_SHA256"/>
      <xs:enumeration value="TLS_FALLBACK_SCSV"/>
      <xs:enumeration value="TLS_ECDH_ECDSA_WITH_NULL_SHA"/>
      <xs:enumeration value="TLS_ECDH_ECDSA_WITH_RC4_128_SHA"/>
      <xs:enumeration value="TLS_ECDH_ECDSA_WITH_3DES_EDE_CBC_SHA"/>
      <xs:enumeration value="TLS_ECDH_ECDSA_WITH_AES_128_CBC_SHA"/>
      <xs:enumeration value="TLS_ECDH_ECDSA_WITH_AES_256_CBC_SHA"/>
      <xs:enumeration value="TLS_ECDHE_ECDSA_WITH_NULL_SHA"/>
      <xs:enumeration value="TLS_ECDHE_ECDSA_WITH_RC4_128_SHA"/>
      <xs:enumeration value="TLS_ECDHE_ECDSA_WITH_3DES_EDE_CBC_SHA"/>
      <xs:enumeration value="TLS_ECDHE_ECDSA_WITH_AES_128_CBC_SHA"/>
      <xs:enumeration value="TLS_ECDHE_ECDSA_WITH_AES_256_CBC_SHA"/>
      <xs:enumeration value="TLS_ECDH_RSA_WITH_NULL_SHA"/>
      <xs:enumeration value="TLS_ECDH_RSA_WITH_RC4_128_SHA"/>
      <xs:enumeration value="TLS_ECDH_RSA_WITH_3DES_EDE_CBC_SHA"/>
      <xs:enumeration value="TLS_ECDH_RSA_WITH_AES_128_CBC_SHA"/>
      <xs:enumeration value="TLS_ECDH_RSA_WITH_AES_256_CBC_SHA"/>
      <xs:enumeration value="TLS_ECDHE_RSA_WITH_NULL_SHA"/>
      <xs:enumeration value="TLS_ECDHE_RSA_WITH_RC4_128_SHA"/>
      <xs:enumeration value="TLS_ECDHE_RSA_WITH_3DES_EDE_CBC_SHA"/>
      <xs:enumeration value="TLS_ECDHE_RSA_WITH_AES_128_CBC_SHA"/>
      <xs:enumeration value="TLS_ECDHE_RSA_WITH_AES_256_CBC_SHA"/>
      <xs:enumeration value="TLS_ECDH_anon_WITH_NULL_SHA"/>
      <xs:enumeration value="TLS_ECDH_anon_WITH_RC4_128_SHA"/>
      <xs:enumeration value="TLS_ECDH_anon_WITH_3DES_EDE_CBC_SHA"/>
      <xs:enumeration value="TLS_ECDH_anon_WITH_AES_128_CBC_SHA"/>
      <xs:enumeration value="TLS_ECDH_anon_WITH_AES_256_CBC_SHA"/>
      <xs:enumeration value="TLS_SRP_SHA_WITH_3DES_EDE_CBC_SHA"/>
      <xs:enumeration value="TLS_SRP_SHA_RSA_WITH_3DES_EDE_CBC_SHA"/>
      <xs:enumeration value="TLS_SRP_SHA_DSS_WITH_3DES_EDE_CBC_SHA"/>
      <xs:enumeration value="TLS_SRP_SHA_WITH_AES_128_CBC_SHA"/>
      <xs:enumeration value="TLS_SRP_SHA_RSA_WITH_AES_128_CBC_SHA"/>
      <xs:enumeration value="TLS_SRP_SHA_DSS_WITH_AES_128_CBC_SHA"/>
      <xs:enumeration value="TLS_SRP_SHA_WITH_AES_256_CBC_SHA"/>
      <xs:enumeration value="TLS_SRP_SHA_RSA_WITH_AES_256_CBC_SHA"/>
      <xs:enumeration value="TLS_SRP_SHA_DSS_WITH_AES_256_CBC_SHA"/>
      <xs:enumeration value="TLS_ECDHE_ECDSA_WITH_AES_128_CBC_SHA256"/>
      <xs:enumeration value="TLS_ECDHE_ECDSA_WITH_AES_256_CBC_SHA384"/>
      <xs:enumeration value="TLS_ECDH_ECDSA_WITH_AES_128_CBC_SHA256"/>
      <xs:enumeration value="TLS_ECDH_ECDSA_WITH_AES_256_CBC_SHA384"/>
      <xs:enumeration value="TLS_ECDHE_RSA_WITH_AES_128_CBC_SHA256"/>
      <xs:enumeration value="TLS_ECDHE_RSA_WITH_AES_256_CBC_SHA384"/>
      <xs:enumeration value="TLS_ECDH_RSA_WITH_AES_128_CBC_SHA256"/>
      <xs:enumeration value="TLS_ECDH_RSA_WITH_AES_256_CBC_SHA384"/>
      <xs:enumeration value="TLS_ECDHE_ECDSA_WITH_AES_128_GCM_SHA256"/>
      <xs:enumeration value="TLS_ECDHE_ECDSA_WITH_AES_256_GCM_SHA384"/>
      <xs:enumeration value="TLS_ECDH_ECDSA_WITH_AES_128_GCM_SHA256"/>
      <xs:enumeration value="TLS_ECDH_ECDSA_WITH_AES_256_GCM_SHA384"/>
      <xs:enumeration value="TLS_ECDHE_RSA_WITH_AES_128_GCM_SHA256"/>
      <xs:enumeration value="TLS_ECDHE_RSA_WITH_AES_256_GCM_SHA384"/>
      <xs:enumeration value="TLS_ECDH_RSA_WITH_AES_128_GCM_SHA256"/>
      <xs:enumeration value="TLS_ECDH_RSA_WITH_AES_256_GCM_SHA384"/>
      <xs:enumeration value="TLS_ECDHE_PSK_WITH_RC4_128_SHA"/>
      <xs:enumeration value="TLS_ECDHE_PSK_WITH_3DES_EDE_CBC_SHA"/>
      <xs:enumeration value="TLS_ECDHE_PSK_WITH_AES_128_CBC_SHA"/>
      <xs:enumeration value="TLS_ECDHE_PSK_WITH_AES_256_CBC_SHA"/>
      <xs:enumeration value="TLS_ECDHE_PSK_WITH_AES_128_CBC_SHA256"/>
      <xs:enumeration value="TLS_ECDHE_PSK_WITH_AES_256_CBC_SHA384"/>
      <xs:enumeration value="TLS_ECDHE_PSK_WITH_NULL_SHA"/>
      <xs:enumeration value="TLS_ECDHE_PSK_WITH_NULL_SHA256"/>
      <xs:enumeration value="TLS_ECDHE_PSK_WITH_NULL_SHA384"/>
      <xs:enumeration value="TLS_RSA_WITH_ARIA_128_CBC_SHA256"/>
      <xs:enumeration value="TLS_RSA_WITH_ARIA_256_CBC_SHA384"/>
      <xs:enumeration value="TLS_DH_DSS_WITH_ARIA_128_CBC_SHA256"/>
      <xs:enumeration value="TLS_DH_DSS_WITH_ARIA_256_CBC_SHA384"/>
      <xs:enumeration value="TLS_DH_RSA_WITH_ARIA_128_CBC_SHA256"/>
      <xs:enumeration value="TLS_DH_RSA_WITH_ARIA_256_CBC_SHA384"/>
      <xs:enumeration value="TLS_DHE_DSS_WITH_ARIA_128_CBC_SHA256"/>
      <xs:enumeration value="TLS_DHE_DSS_WITH_ARIA_256_CBC_SHA384"/>
      <xs:enumeration value="TLS_DHE_RSA_WITH_ARIA_128_CBC_SHA256"/>
      <xs:enumeration value="TLS_DHE_RSA_WITH_ARIA_256_CBC_SHA384"/>
      <xs:enumeration value="TLS_DH_anon_WITH_ARIA_128_CBC_SHA256"/>
      <xs:enumeration value="TLS_DH_anon_WITH_ARIA_256_CBC_SHA384"/>
      <xs:enumeration value="TLS_ECDHE_ECDSA_WITH_ARIA_128_CBC_SHA256"/>
      <xs:enumeration value="TLS_ECDHE_ECDSA_WITH_ARIA_256_CBC_SHA384"/>
      <xs:enumeration value="TLS_ECDH_ECDSA_WITH_ARIA_128_CBC_SHA256"/>
      <xs:enumeration value="TLS_ECDH_ECDSA_WITH_ARIA_256_CBC_SHA384"/>
      <xs:enumeration value="TLS_ECDHE_RSA_WITH_ARIA_128_CBC_SHA256"/>
      <xs:enumeration value="TLS_ECDHE_RSA_WITH_ARIA_256_CBC_SHA384"/>
      <xs:enumeration value="TLS_ECDH_RSA_WITH_ARIA_128_CBC_SHA256"/>
      <xs:enumeration value="TLS_ECDH_RSA_WITH_ARIA_256_CBC_SHA384"/>
      <xs:enumeration value="TLS_RSA_WITH_ARIA_128_GCM_SHA256"/>
      <xs:enumeration value="TLS_RSA_WITH_ARIA_256_GCM_SHA384"/>
      <xs:enumeration value="TLS_DHE_RSA_WITH_ARIA_128_GCM_SHA256"/>
      <xs:enumeration value="TLS_DHE_RSA_WITH_ARIA_256_GCM_SHA384"/>
      <xs:enumeration value="TLS_DH_RSA_WITH_ARIA_128_GCM_SHA256"/>
      <xs:enumeration value="TLS_DH_RSA_WITH_ARIA_256_GCM_SHA384"/>
      <xs:enumeration value="TLS_DHE_DSS_WITH_ARIA_128_GCM_SHA256"/>
      <xs:enumeration value="TLS_DHE_DSS_WITH_ARIA_256_GCM_SHA384"/>
      <xs:enumeration value="TLS_DH_DSS_WITH_ARIA_128_GCM_SHA256"/>
      <xs:enumeration value="TLS_DH_DSS_WITH_ARIA_256_GCM_SHA384"/>
      <xs:enumeration value="TLS_DH_anon_WITH_ARIA_128_GCM_SHA256"/>
      <xs:enumeration value="TLS_DH_anon_WITH_ARIA_256_GCM_SHA384"/>
      <xs:enumeration value="TLS_ECDHE_ECDSA_WITH_ARIA_128_GCM_SHA256"/>
      <xs:enumeration value="TLS_ECDHE_ECDSA_WITH_ARIA_256_GCM_SHA384"/>
      <xs:enumeration value="TLS_ECDH_ECDSA_WITH_ARIA_128_GCM_SHA256"/>
      <xs:enumeration value="TLS_ECDH_ECDSA_WITH_ARIA_256_GCM_SHA384"/>
      <xs:enumeration value="TLS_ECDHE_RSA_WITH_ARIA_128_GCM_SHA256"/>
      <xs:enumeration value="TLS_ECDHE_RSA_WITH_ARIA_256_GCM_SHA384"/>
      <xs:enumeration value="TLS_ECDH_RSA_WITH_ARIA_128_GCM_SHA256"/>
      <xs:enumeration value="TLS_ECDH_RSA_WITH_ARIA_256_GCM_SHA384"/>
      <xs:enumeration value="TLS_PSK_WITH_ARIA_128_CBC_SHA256"/>
      <xs:enumeration value="TLS_PSK_WITH_ARIA_256_CBC_SHA384"/>
      <xs:enumeration value="TLS_DHE_PSK_WITH_ARIA_128_CBC_SHA256"/>
      <xs:enumeration value="TLS_DHE_PSK_WITH_ARIA_256_CBC_SHA384"/>
      <xs:enumeration value="TLS_RSA_PSK_WITH_ARIA_128_CBC_SHA256"/>
      <xs:enumeration value="TLS_RSA_PSK_WITH_ARIA_256_CBC_SHA384"/>
      <xs:enumeration value="TLS_PSK_WITH_ARIA_128_GCM_SHA256"/>
      <xs:enumeration value="TLS_PSK_WITH_ARIA_256_GCM_SHA384"/>
      <xs:enumeration value="TLS_DHE_PSK_WITH_ARIA_128_GCM_SHA256"/>
      <xs:enumeration value="TLS_DHE_PSK_WITH_ARIA_256_GCM_SHA384"/>
      <xs:enumeration value="TLS_RSA_PSK_WITH_ARIA_128_GCM_SHA256"/>
      <xs:enumeration value="TLS_RSA_PSK_WITH_ARIA_256_GCM_SHA384"/>
      <xs:enumeration value="TLS_ECDHE_PSK_WITH_ARIA_128_CBC_SHA256"/>
      <xs:enumeration value="TLS_ECDHE_PSK_WITH_ARIA_256_CBC_SHA384"/>
      <xs:enumeration value="TLS_ECDHE_ECDSA_WITH_CAMELLIA_128_CBC_SHA256"/>
      <xs:enumeration value="TLS_ECDHE_ECDSA_WITH_CAMELLIA_256_CBC_SHA384"/>
      <xs:enumeration value="TLS_ECDH_ECDSA_WITH_CAMELLIA_128_CBC_SHA256"/>
      <xs:enumeration value="TLS_ECDH_ECDSA_WITH_CAMELLIA_256_CBC_SHA384"/>
      <xs:enumeration value="TLS_ECDHE_RSA_WITH_CAMELLIA_128_CBC_SHA256"/>
      <xs:enumeration value="TLS_ECDHE_RSA_WITH_CAMELLIA_256_CBC_SHA384"/>
      <xs:enumeration value="TLS_ECDH_RSA_WITH_CAMELLIA_128_CBC_SHA256"/>
      <xs:enumeration value="TLS_ECDH_RSA_WITH_CAMELLIA_256_CBC_SHA384"/>
      <xs:enumeration value="TLS_RSA_WITH_CAMELLIA_128_GCM_SHA256"/>
      <xs:enumeration value="TLS_RSA_WITH_CAMELLIA_256_GCM_SHA384"/>
      <xs:enumeration value="TLS_DHE_RSA_WITH_CAMELLIA_128_GCM_SHA256"/>
      <xs:enumeration value="TLS_DHE_RSA_WITH_CAMELLIA_256_GCM_SHA384"/>
      <xs:enumeration value="TLS_DH_RSA_WITH_CAMELLIA_128_GCM_SHA256"/>
      <xs:enumeration value="TLS_DH_RSA_WITH_CAMELLIA_256_GCM_SHA384"/>
      <xs:enumeration value="TLS_DHE_DSS_WITH_CAMELLIA_128_GCM_SHA256"/>
      <xs:enumeration value="TLS_DHE_DSS_WITH_CAMELLIA_256_GCM_SHA384"/>
      <xs:enumeration value="TLS_DH_DSS_WITH_CAMELLIA_128_GCM_SHA256"/>
      <xs:enumeration value="TLS_DH_DSS_WITH_CAMELLIA_256_GCM_SHA384"/>
      <xs:enumeration value="TLS_DH_anon_WITH_CAMELLIA_128_GCM_SHA256"/>
      <xs:enumeration value="TLS_DH_anon_WITH_CAMELLIA_256_GCM_SHA384"/>
      <xs:enumeration value="TLS_ECDHE_ECDSA_WITH_CAMELLIA_128_GCM_SHA256"/>
      <xs:enumeration value="TLS_ECDHE_ECDSA_WITH_CAMELLIA_256_GCM_SHA384"/>
      <xs:enumeration value="TLS_ECDH_ECDSA_WITH_CAMELLIA_128_GCM_SHA256"/>
      <xs:enumeration value="TLS_ECDH_ECDSA_WITH_CAMELLIA_256_GCM_SHA384"/>
      <xs:enumeration value="TLS_ECDHE_RSA_WITH_CAMELLIA_128_GCM_SHA256"/>
      <xs:enumeration value="TLS_ECDHE_RSA_WITH_CAMELLIA_256_GCM_SHA384"/>
      <xs:enumeration value="TLS_ECDH_RSA_WITH_CAMELLIA_128_GCM_SHA256"/>
      <xs:enumeration value="TLS_ECDH_RSA_WITH_CAMELLIA_256_GCM_SHA384"/>
      <xs:enumeration value="TLS_PSK_WITH_CAMELLIA_128_GCM_SHA256"/>
      <xs:enumeration value="TLS_PSK_WITH_CAMELLIA_256_GCM_SHA384"/>
      <xs:enumeration value="TLS_DHE_PSK_WITH_CAMELLIA_128_GCM_SHA256"/>
      <xs:enumeration value="TLS_DHE_PSK_WITH_CAMELLIA_256_GCM_SHA384"/>
      <xs:enumeration value="TLS_RSA_PSK_WITH_CAMELLIA_128_GCM_SHA256"/>
      <xs:enumeration value="TLS_RSA_PSK_WITH_CAMELLIA_256_GCM_SHA384"/>
      <xs:enumeration value="TLS_PSK_WITH_CAMELLIA_128_CBC_SHA256"/>
      <xs:enumeration value="TLS_PSK_WITH_CAMELLIA_256_CBC_SHA384"/>
      <xs:enumeration value="TLS_DHE_PSK_WITH_CAMELLIA_128_CBC_SHA256"/>
      <xs:enumeration value="TLS_DHE_PSK_WITH_CAMELLIA_256_CBC_SHA384"/>
      <xs:enumeration value="TLS_RSA_PSK_WITH_CAMELLIA_128_CBC_SHA256"/>
      <xs:enumeration value="TLS_RSA_PSK_WITH_CAMELLIA_256_CBC_SHA384"/>
      <xs:enumeration value="TLS_ECDHE_PSK_WITH_CAMELLIA_128_CBC_SHA256"/>
      <xs:enumeration value="TLS_ECDHE_PSK_WITH_CAMELLIA_256_CBC_SHA384"/>
      <xs:enumeration value="TLS_RSA_WITH_AES_128_CCM"/>
      <xs:enumeration value="TLS_RSA_WITH_AES_256_CCM"/>
      <xs:enumeration value="TLS_DHE_RSA_WITH_AES_128_CCM"/>
      <xs:enumeration value="TLS_DHE_RSA_WITH_AES_256_CCM"/>
      <xs:enumeration value="TLS_RSA_WITH_AES_128_CCM_8"/>
      <xs:enumeration value="TLS_RSA_WITH_AES_256_CCM_8"/>
      <xs:enumeration value="TLS_DHE_RSA_WITH_AES_128_CCM_8"/>
      <xs:enumeration value="TLS_DHE_RSA_WITH_AES_256_CCM_8"/>
      <xs:enumeration value="TLS_PSK_WITH_AES_128_CCM"/>
      <xs:enumeration value="TLS_PSK_WITH_AES_256_CCM"/>
      <xs:enumeration value="TLS_DHE_PSK_WITH_AES_128_CCM"/>
      <xs:enumeration value="TLS_DHE_PSK_WITH_AES_256_CCM"/>
      <xs:enumeration value="TLS_PSK_WITH_AES_128_CCM_8"/>
      <xs:enumeration value="TLS_PSK_WITH_AES_256_CCM_8"/>
      <xs:enumeration value="TLS_PSK_DHE_WITH_AES_128_CCM_8"/>
      <xs:enumeration value="TLS_PSK_DHE_WITH_AES_256_CCM_8"/>
      <xs:enumeration value="TLS_PSK_DHE_WITH_AES_256_CCM_80"/>
      <xs:enumeration value="TLS_ECDHE_ECDSA_WITH_AES_128_CCM"/>
      <xs:enumeration value="TLS_ECDHE_ECDSA_WITH_AES_256_CCM"/>
      <xs:enumeration value="TLS_ECDHE_ECDSA_WITH_AES_128_CCM_8"/>
      <xs:enumeration value="TLS_ECDHE_ECDSA_WITH_AES_256_CCM_8"/>
      <xs:enumeration value="TLS_ECCPWD_WITH_AES_128_GCM_SHA256"/>
      <xs:enumeration value="TLS_ECCPWD_WITH_AES_256_GCM_SHA384"/>
      <xs:enumeration value="TLS_ECCPWD_WITH_AES_128_CCM_SHA256"/>
      <xs:enumeration value="TLS_ECCPWD_WITH_AES_256_CCM_SHA384"/>
      <xs:enumeration value="UNOFFICIAL_TLS_RSA_WITH_CHACHA20_POLY1305"/>
      <xs:enumeration value="UNOFFICIAL_TLS_ECDHE_RSA_WITH_CHACHA20_POLY1305_SHA256"/>
      <xs:enumeration value="UNOFFICIAL_TLS_ECDHE_ECDSA_WITH_CHACHA20_POLY1305_SHA256"/>
      <xs:enumeration value="UNOFFICIAL_TLS_DHE_RSA_WITH_CHACHA20_POLY1305_SHA256"/>
      <xs:enumeration value="UNOFFICIAL_TLS_DHE_PSK_WITH_CHACHA20_POLY1305_OLD"/>
      <xs:enumeration value="UNOFFICIAL_TLS_PSK_WITH_CHACHA20_POLY1305_OLD"/>
      <xs:enumeration value="UNOFFICIAL_TLS_ECDHE_PSK_WITH_CHACHA20_POLY1305_OLD"/>
      <xs:enumeration value="UNOFFICIAL_TLS_RSA_PSK_WITH_CHACHA20_POLY1305_OLD"/>
      <xs:enumeration value="TLS_ECDHE_RSA_WITH_CHACHA20_POLY1305_SHA256"/>
      <xs:enumeration value="TLS_ECDHE_ECDSA_WITH_CHACHA20_POLY1305_SHA256"/>
      <xs:enumeration value="TLS_DHE_RSA_WITH_CHACHA20_POLY1305_SHA256"/>
      <xs:enumeration value="TLS_PSK_WITH_CHACHA20_POLY1305_SHA256"/>
      <xs:enumeration value="TLS_ECDHE_PSK_WITH_CHACHA20_POLY1305_SHA256"/>
      <xs:enumeration value="TLS_DHE_PSK_WITH_CHACHA20_POLY1305_SHA256"/>
      <xs:enumeration value="TLS_RSA_PSK_WITH_CHACHA20_POLY1305_SHA256"/>
      <xs:enumeration value="TLS_CECPQ1_RSA_WITH_CHACHA20_POLY1305_SHA256"/>
      <xs:enumeration value="TLS_CECPQ1_ECDSA_WITH_CHACHA20_POLY1305_SHA256"/>
      <xs:enumeration value="TLS_CECPQ1_RSA_WITH_AES_256_GCM_SHA384"/>
      <xs:enumeration value="TLS_CECPQ1_ECDSA_WITH_AES_256_GCM_SHA384"/>
      <xs:enumeration value="TLS_RSA_WITH_RABBIT_CBC_SHA"/>
      <xs:enumeration value="GREASE_00"/>
      <xs:enumeration value="GREASE_01"/>
      <xs:enumeration value="GREASE_02"/>
      <xs:enumeration value="GREASE_03"/>
      <xs:enumeration value="GREASE_04"/>
      <xs:enumeration value="GREASE_05"/>
      <xs:enumeration value="GREASE_06"/>
      <xs:enumeration value="GREASE_07"/>
      <xs:enumeration value="GREASE_08"/>
      <xs:enumeration value="GREASE_09"/>
      <xs:enumeration value="GREASE_10"/>
      <xs:enumeration value="GREASE_11"/>
      <xs:enumeration value="GREASE_12"/>
      <xs:enumeration value="GREASE_13"/>
      <xs:enumeration value="GREASE_14"/>
      <xs:enumeration value="GREASE_15"/>
      <xs:enumeration value="TLS_GOSTR341112_256_WITH_28147_CNT_IMIT"/>
      <xs:enumeration value="TLS_GOSTR341112_256_WITH_NULL_GOSTR3411"/>
    </xs:restriction>
  </xs:simpleType>

  <xs:simpleType name="heartbeatMode">
    <xs:restriction base="xs:string">
      <xs:enumeration value="PEER_ALLOWED_TO_SEND"/>
      <xs:enumeration value="PEER_NOT_ALLOWED_TO_SEND"/>
    </xs:restriction>
  </xs:simpleType>

  <xs:simpleType name="nameType">
    <xs:restriction base="xs:string">
      <xs:enumeration value="HOST_NAME"/>
    </xs:restriction>
  </xs:simpleType>

<<<<<<< HEAD
=======
  <xs:simpleType name="maxFragmentLength">
    <xs:restriction base="xs:string">
      <xs:enumeration value="TWO_9"/>
      <xs:enumeration value="TWO_10"/>
      <xs:enumeration value="TWO_11"/>
      <xs:enumeration value="TWO_12"/>
    </xs:restriction>
  </xs:simpleType>

  <xs:simpleType name="keyUpdateRequest">
    <xs:restriction base="xs:string">
      <xs:enumeration value="UPDATE_NOT_REQUESTED"/>
      <xs:enumeration value="UPDATE_REQUESTED"/>
    </xs:restriction>
  </xs:simpleType>

>>>>>>> 634da707
  <xs:simpleType name="tokenBindingVersion">
    <xs:restriction base="xs:string">
      <xs:enumeration value="DRAFT_1"/>
      <xs:enumeration value="DRAFT_2"/>
      <xs:enumeration value="DRAFT_3"/>
      <xs:enumeration value="DRAFT_4"/>
      <xs:enumeration value="DRAFT_5"/>
      <xs:enumeration value="DRAFT_6"/>
      <xs:enumeration value="DRAFT_7"/>
      <xs:enumeration value="DRAFT_8"/>
      <xs:enumeration value="DRAFT_9"/>
      <xs:enumeration value="DRAFT_10"/>
      <xs:enumeration value="DRAFT_11"/>
      <xs:enumeration value="DRAFT_12"/>
      <xs:enumeration value="DRAFT_13"/>
      <xs:enumeration value="DRAFT_14"/>
      <xs:enumeration value="DRAFT_15"/>
      <xs:enumeration value="DRAFT_16"/>
      <xs:enumeration value="DRAFT_17"/>
      <xs:enumeration value="DRAFT_18"/>
    </xs:restriction>
  </xs:simpleType>

  <xs:simpleType name="tokenBindingKeyParameters">
    <xs:restriction base="xs:string">
      <xs:enumeration value="RSA2048_PKCS1_5"/>
      <xs:enumeration value="RSA2048_PSS"/>
      <xs:enumeration value="ECDSAP256"/>
    </xs:restriction>
  </xs:simpleType>

  <xs:simpleType name="certificateStatusRequestType">
    <xs:restriction base="xs:string">
      <xs:enumeration value="OCSP"/>
      <xs:enumeration value="OCSP_multi"/>
    </xs:restriction>
  </xs:simpleType>

  <xs:simpleType name="srtpProtectionProfiles">
    <xs:restriction base="xs:string">
      <xs:enumeration value="SRTP_AES128_CM_HMAC_SHA1_80"/>
      <xs:enumeration value="SRTP_AES128_CM_HMAC_SHA1_32"/>
      <xs:enumeration value="SRTP_NULL_HMAC_SHA1_80"/>
      <xs:enumeration value="SRTP_NULL_HMAC_SHA1_32"/>
    </xs:restriction>
  </xs:simpleType>

  <xs:simpleType name="userMappingExtensionHintType">
    <xs:restriction base="xs:string">
      <xs:enumeration value="UPN_DOMAIN_HINT"/>
    </xs:restriction>
  </xs:simpleType>

  <xs:simpleType name="certificateType">
    <xs:restriction base="xs:string">
      <xs:enumeration value="X509"/>
      <xs:enumeration value="OPEN_PGP"/>
      <xs:enumeration value="RAW_PUBLIC_KEY"/>
    </xs:restriction>
  </xs:simpleType>

  <xs:simpleType name="authzDataFormat">
    <xs:restriction base="xs:string">
      <xs:enumeration value="X509_ATTR_CERT"/>
      <xs:enumeration value="SAML_ASSERTION"/>
      <xs:enumeration value="X509_ATTR_CERT_URL"/>
      <xs:enumeration value="SAML_ASSERTION_URL"/>
    </xs:restriction>
  </xs:simpleType>

  <xs:simpleType name="workflowTraceType">
    <xs:restriction base="xs:string">
      <xs:enumeration value="FULL"/>
      <xs:enumeration value="HANDSHAKE"/>
      <xs:enumeration value="DYNAMIC_HANDSHAKE"/>
      <xs:enumeration value="DYNAMIC_HELLO"/>
      <xs:enumeration value="HELLO"/>
      <xs:enumeration value="SHORT_HELLO"/>
      <xs:enumeration value="RESUMPTION"/>
      <xs:enumeration value="FULL_RESUMPTION"/>
      <xs:enumeration value="CLIENT_RENEGOTIATION_WITHOUT_RESUMPTION"/>
      <xs:enumeration value="CLIENT_RENEGOTIATION"/>
      <xs:enumeration value="SERVER_RENEGOTIATION"/>
      <xs:enumeration value="DYNAMIC_CLIENT_RENEGOTIATION_WITHOUT_RESUMPTION"/>
      <xs:enumeration value="HTTPS"/>
      <xs:enumeration value="SSL2_HELLO"/>
      <xs:enumeration value="SIMPLE_MITM_PROXY"/>
      <xs:enumeration value="TLS13_PSK"/>
      <xs:enumeration value="FULL_TLS13_PSK"/>
      <xs:enumeration value="ZERO_RTT"/>
      <xs:enumeration value="FULL_ZERO_RTT"/>
      <xs:enumeration value="FALSE_START"/>
      <xs:enumeration value="RSA_SYNC_PROXY"/>
    </xs:restriction>
  </xs:simpleType>

  <xs:simpleType name="pskKeyExchangeMode">
    <xs:restriction base="xs:string">
      <xs:enumeration value="PSK_KE"/>
      <xs:enumeration value="PSK_DHE_KE"/>
    </xs:restriction>
  </xs:simpleType>

  <xs:simpleType name="actionOption">
    <xs:restriction base="xs:string">
      <xs:enumeration value="EARLY_CLEAN_SHUTDOWN"/>
      <xs:enumeration value="IGNORE_UNEXPECTED_NEW_SESSION_TICKETS"/>
      <xs:enumeration value="IGNORE_UNEXPECTED_WARNINGS"/>
      <xs:enumeration value="MAY_FAIL"/>
      <xs:enumeration value="CHECK_ONLY_EXPECTED"/>
    </xs:restriction>
  </xs:simpleType>

  <xs:simpleType name="clientCertificateType">
    <xs:restriction base="xs:string">
      <xs:enumeration value="RSA_SIGN"/>
      <xs:enumeration value="DSS_SIGN"/>
      <xs:enumeration value="RSA_FIXED_DH"/>
      <xs:enumeration value="DSS_FIXED_DH"/>
      <xs:enumeration value="RSA_EPHEMERAL_DH_RESERVED"/>
      <xs:enumeration value="DSS_EPHEMERAL_DH_RESERVED"/>
      <xs:enumeration value="FORTEZZA_DMS_RESERVED"/>
      <xs:enumeration value="GOSTR34101994"/>
      <xs:enumeration value="GOSTR34102001"/>
      <xs:enumeration value="ECDSA_SIGN"/>
      <xs:enumeration value="RSA_FIXED_ECDH"/>
      <xs:enumeration value="ECDSA_FIXED_ECDH"/>
      <xs:enumeration value="GOST_SIGN256"/>
      <xs:enumeration value="GOST_SIGN512"/>
      <xs:enumeration value="GOSTR34102012_256"/>
      <xs:enumeration value="GOSTR34102012_512"/>
    </xs:restriction>
  </xs:simpleType>

  <xs:simpleType name="workflowExecutorType">
    <xs:restriction base="xs:string">
      <xs:enumeration value="DEFAULT"/>
      <xs:enumeration value="THREADED_SERVER"/>
    </xs:restriction>
  </xs:simpleType>

  <xs:simpleType name="recordLayerType">
    <xs:restriction base="xs:string">
      <xs:enumeration value="RECORD"/>
      <xs:enumeration value="BLOB"/>
    </xs:restriction>
  </xs:simpleType>

  <xs:simpleType name="ssl2CipherSuite">
    <xs:restriction base="xs:string">
      <xs:enumeration value="SSL_CK_RC4_128_WITH_MD5"/>
      <xs:enumeration value="SSL_CK_RC4_128_EXPORT40_WITH_MD5"/>
      <xs:enumeration value="SSL_CK_RC2_128_CBC_WITH_MD5"/>
      <xs:enumeration value="SSL_CK_RC2_128_CBC_EXPORT40_WITH_MD5"/>
      <xs:enumeration value="SSL_CK_IDEA_128_CBC_WITH_MD5"/>
      <xs:enumeration value="SSL_CK_DES_64_CBC_WITH_MD5"/>
      <xs:enumeration value="SSL_CK_DES_192_EDE3_CBC_WITH_MD5"/>
      <xs:enumeration value="SSL_UNKNOWN_CIPHER"/>
    </xs:restriction>
  </xs:simpleType>

  <xs:simpleType name="ecPointFormat">
    <xs:restriction base="xs:string">
      <xs:enumeration value="UNCOMPRESSED"/>
      <xs:enumeration value="ANSIX962_COMPRESSED_PRIME"/>
      <xs:enumeration value="ANSIX962_COMPRESSED_CHAR2"/>
    </xs:restriction>
  </xs:simpleType>

  <xs:simpleType name="maxFragmentLength">
    <xs:restriction base="xs:string">
      <xs:enumeration value="TWO_9"/>
      <xs:enumeration value="TWO_10"/>
      <xs:enumeration value="TWO_11"/>
      <xs:enumeration value="TWO_12"/>
    </xs:restriction>
  </xs:simpleType>

  <xs:simpleType name="compressionMethod">
    <xs:restriction base="xs:string">
      <xs:enumeration value="NULL"/>
      <xs:enumeration value="DEFLATE"/>
      <xs:enumeration value="LZS"/>
    </xs:restriction>
  </xs:simpleType>

  <xs:simpleType name="prfAlgorithm">
    <xs:restriction base="xs:string">
      <xs:enumeration value="TLS_PRF_LEGACY"/>
      <xs:enumeration value="TLS_PRF_SHA256"/>
      <xs:enumeration value="TLS_PRF_SHA384"/>
      <xs:enumeration value="TLS_PRF_GOSTR3411"/>
      <xs:enumeration value="TLS_PRF_GOSTR3411_2012_256"/>
    </xs:restriction>
  </xs:simpleType>

  <xs:simpleType name="alertDescription">
    <xs:restriction base="xs:string">
      <xs:enumeration value="CLOSE_NOTIFY"/>
      <xs:enumeration value="UNEXPECTED_MESSAGE"/>
      <xs:enumeration value="BAD_RECORD_MAC"/>
      <xs:enumeration value="DECRYPTION_FAILED_RESERVED"/>
      <xs:enumeration value="RECORD_OVERFLOW"/>
      <xs:enumeration value="DECOMPRESSION_FAILURE"/>
      <xs:enumeration value="HANDSHAKE_FAILURE"/>
      <xs:enumeration value="NO_CERTIFICATE_RESERVED"/>
      <xs:enumeration value="BAD_CERTIFICATE"/>
      <xs:enumeration value="UNSUPPORTED_CERTIFICATE"/>
      <xs:enumeration value="CERTIFICATE_REVOKED"/>
      <xs:enumeration value="CERTIFICATE_EXPIRED"/>
      <xs:enumeration value="CERTIFICATE_UNKNOWN"/>
      <xs:enumeration value="ILLEGAL_PARAMETER"/>
      <xs:enumeration value="UNKNOWN_CA"/>
      <xs:enumeration value="ACCESS_DENIED"/>
      <xs:enumeration value="DECODE_ERROR"/>
      <xs:enumeration value="DECRYPT_ERROR"/>
      <xs:enumeration value="EXPORT_RESTRICTION_RESERVED"/>
      <xs:enumeration value="PROTOCOL_VERSION"/>
      <xs:enumeration value="INSUFFICIENT_SECURITY"/>
      <xs:enumeration value="INTERNAL_ERROR"/>
      <xs:enumeration value="INAPPROPRIATE_FALLBACK"/>
      <xs:enumeration value="USER_CANCELED"/>
      <xs:enumeration value="NO_RENEGOTIATION"/>
      <xs:enumeration value="MISSING_EXTENSION"/>
      <xs:enumeration value="UNSUPPORTED_EXTENSION"/>
      <xs:enumeration value="CERTIFICATE_UNOBTAINABLE"/>
      <xs:enumeration value="UNRECOGNIZED_NAME"/>
      <xs:enumeration value="BAD_CERTIFICATE_STATUS_RESPONSE"/>
      <xs:enumeration value="BAD_CERTIFICATE_HASH_VALUE"/>
      <xs:enumeration value="UNKNOWN_PSK_IDENTITY"/>
      <xs:enumeration value="CERTIFICATE_REQUIRED"/>
      <xs:enumeration value="NO_APPLICATION_PROTOCOL"/>
    </xs:restriction>
  </xs:simpleType>

  <xs:simpleType name="alertLevel">
    <xs:restriction base="xs:string">
      <xs:enumeration value="UNDEFINED"/>
      <xs:enumeration value="WARNING"/>
      <xs:enumeration value="FATAL"/>
    </xs:restriction>
  </xs:simpleType>

  <xs:simpleType name="tokenBindingType">
    <xs:restriction base="xs:string">
      <xs:enumeration value="PROVIDED_TOKEN_BINDING"/>
      <xs:enumeration value="REFERRED_TOKEN_BINDING"/>
    </xs:restriction>
  </xs:simpleType>

  <xs:simpleType name="chooserType">
    <xs:restriction base="xs:string">
      <xs:enumeration value="DEFAULT"/>
    </xs:restriction>
  </xs:simpleType>

  <xs:simpleType name="starttlsType">
    <xs:restriction base="xs:string">
      <xs:enumeration value="NONE"/>
      <xs:enumeration value="FTP"/>
      <xs:enumeration value="IMAP"/>
      <xs:enumeration value="POP3"/>
      <xs:enumeration value="SMTP"/>
    </xs:restriction>
  </xs:simpleType>

  <xs:simpleType name="clientAuthenticationType">
    <xs:restriction base="xs:string">
      <xs:enumeration value="ANONYMOUS"/>
      <xs:enumeration value="CERTIFICATE_BASED"/>
      <xs:enumeration value="PSK"/>
    </xs:restriction>
  </xs:simpleType>

  <xs:simpleType name="esniDnsKeyRecordVersion">
    <xs:restriction base="xs:string">
      <xs:enumeration value="NULL"/>
      <xs:enumeration value="VERSION_FF01"/>
      <xs:enumeration value="VERSION_FF02"/>
      <xs:enumeration value="VERSION_FF03"/>
    </xs:restriction>
  </xs:simpleType>

  <xs:simpleType name="extensionType">
    <xs:restriction base="xs:string">
      <xs:enumeration value="SERVER_NAME_INDICATION"/>
      <xs:enumeration value="MAX_FRAGMENT_LENGTH"/>
      <xs:enumeration value="CLIENT_CERTIFICATE_URL"/>
      <xs:enumeration value="TRUSTED_CA_KEYS"/>
      <xs:enumeration value="TRUNCATED_HMAC"/>
      <xs:enumeration value="STATUS_REQUEST"/>
      <xs:enumeration value="USER_MAPPING"/>
      <xs:enumeration value="CLIENT_AUTHZ"/>
      <xs:enumeration value="SERVER_AUTHZ"/>
      <xs:enumeration value="CERT_TYPE"/>
      <xs:enumeration value="ELLIPTIC_CURVES"/>
      <xs:enumeration value="EC_POINT_FORMATS"/>
      <xs:enumeration value="SRP"/>
      <xs:enumeration value="SIGNATURE_AND_HASH_ALGORITHMS"/>
      <xs:enumeration value="USE_SRTP"/>
      <xs:enumeration value="HEARTBEAT"/>
      <xs:enumeration value="ALPN"/>
      <xs:enumeration value="STATUS_REQUEST_V2"/>
      <xs:enumeration value="SIGNED_CERTIFICATE_TIMESTAMP"/>
      <xs:enumeration value="CLIENT_CERTIFICATE_TYPE"/>
      <xs:enumeration value="SERVER_CERTIFICATE_TYPE"/>
      <xs:enumeration value="PADDING"/>
      <xs:enumeration value="ENCRYPT_THEN_MAC"/>
      <xs:enumeration value="EXTENDED_MASTER_SECRET"/>
      <xs:enumeration value="TOKEN_BINDING"/>
      <xs:enumeration value="CACHED_INFO"/>
      <xs:enumeration value="RECORD_SIZE_LIMIT"/>
      <xs:enumeration value="PWD_PROTECT"/>
      <xs:enumeration value="PWD_CLEAR"/>
      <xs:enumeration value="PASSWORD_SALT"/>
      <xs:enumeration value="SESSION_TICKET"/>
      <xs:enumeration value="EXTENDED_RANDOM"/>
      <xs:enumeration value="KEY_SHARE_OLD"/>
      <xs:enumeration value="PRE_SHARED_KEY"/>
      <xs:enumeration value="EARLY_DATA"/>
      <xs:enumeration value="SUPPORTED_VERSIONS"/>
      <xs:enumeration value="COOKIE"/>
      <xs:enumeration value="PSK_KEY_EXCHANGE_MODES"/>
      <xs:enumeration value="CERTIFICATE_AUTHORITIES"/>
      <xs:enumeration value="OID_FILTERS"/>
      <xs:enumeration value="POST_HANDSHAKE_AUTH"/>
      <xs:enumeration value="SIGNATURE_ALGORITHMS_CERT"/>
      <xs:enumeration value="KEY_SHARE"/>
      <xs:enumeration value="RENEGOTIATION_INFO"/>
      <xs:enumeration value="ENCRYPTED_SERVER_NAME_INDICATION"/>
      <xs:enumeration value="GREASE_00"/>
      <xs:enumeration value="GREASE_01"/>
      <xs:enumeration value="GREASE_02"/>
      <xs:enumeration value="GREASE_03"/>
      <xs:enumeration value="GREASE_04"/>
      <xs:enumeration value="GREASE_05"/>
      <xs:enumeration value="GREASE_06"/>
      <xs:enumeration value="GREASE_07"/>
      <xs:enumeration value="GREASE_08"/>
      <xs:enumeration value="GREASE_09"/>
      <xs:enumeration value="GREASE_10"/>
      <xs:enumeration value="GREASE_11"/>
      <xs:enumeration value="GREASE_12"/>
      <xs:enumeration value="GREASE_13"/>
      <xs:enumeration value="GREASE_14"/>
      <xs:enumeration value="GREASE_15"/>
      <xs:enumeration value="UNKNOWN"/>
    </xs:restriction>
  </xs:simpleType>
</xs:schema>
<|MERGE_RESOLUTION|>--- conflicted
+++ resolved
@@ -170,11 +170,8 @@
       <xs:element name="sniType" type="nameType" minOccurs="0"/>
       <xs:element name="prefferedCertRsaKeySize" type="xs:int" minOccurs="0"/>
       <xs:element name="prefferedCertDssKeySize" type="xs:int" minOccurs="0"/>
-<<<<<<< HEAD
-=======
       <xs:element name="maxFragmentLength" type="maxFragmentLength" minOccurs="0"/>
       <xs:element name="defaultKeyUpdateRequestMode" type="keyUpdateRequest" minOccurs="0"/>
->>>>>>> 634da707
       <xs:element name="encryptChangeCipherSpecTls13" type="xs:boolean" minOccurs="0"/>
       <xs:element name="tlsSessionTicket" type="xs:string" minOccurs="0"/>
       <xs:element name="defaultClientRenegotiationInfo" type="xs:string" minOccurs="0"/>
@@ -1899,8 +1896,6 @@
     </xs:restriction>
   </xs:simpleType>
 
-<<<<<<< HEAD
-=======
   <xs:simpleType name="maxFragmentLength">
     <xs:restriction base="xs:string">
       <xs:enumeration value="TWO_9"/>
@@ -1917,7 +1912,6 @@
     </xs:restriction>
   </xs:simpleType>
 
->>>>>>> 634da707
   <xs:simpleType name="tokenBindingVersion">
     <xs:restriction base="xs:string">
       <xs:enumeration value="DRAFT_1"/>
@@ -2084,15 +2078,6 @@
       <xs:enumeration value="UNCOMPRESSED"/>
       <xs:enumeration value="ANSIX962_COMPRESSED_PRIME"/>
       <xs:enumeration value="ANSIX962_COMPRESSED_CHAR2"/>
-    </xs:restriction>
-  </xs:simpleType>
-
-  <xs:simpleType name="maxFragmentLength">
-    <xs:restriction base="xs:string">
-      <xs:enumeration value="TWO_9"/>
-      <xs:enumeration value="TWO_10"/>
-      <xs:enumeration value="TWO_11"/>
-      <xs:enumeration value="TWO_12"/>
     </xs:restriction>
   </xs:simpleType>
 
