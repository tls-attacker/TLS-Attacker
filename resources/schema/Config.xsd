--- conflicted
+++ resolved
@@ -3843,136 +3843,18 @@
       <xs:enumeration value="BRAINPOOLP384R1"/>
       <xs:enumeration value="BRAINPOOLP384T1"/>
       <xs:enumeration value="BRAINPOOLP512R1"/>
-<<<<<<< HEAD
       <xs:enumeration value="BRAINPOOLP512T1"/>
-=======
-      <xs:enumeration value="ECDH_X25519"/>
-      <xs:enumeration value="ECDH_X448"/>
-      <xs:enumeration value="CURVE_SM2"/>
-      <xs:enumeration value="FFDHE2048"/>
-      <xs:enumeration value="FFDHE3072"/>
-      <xs:enumeration value="FFDHE4096"/>
-      <xs:enumeration value="FFDHE6144"/>
-      <xs:enumeration value="FFDHE8192"/>
-      <xs:enumeration value="EXPLICIT_PRIME"/>
-      <xs:enumeration value="EXPLICIT_CHAR2"/>
-      <xs:enumeration value="GREASE_00"/>
-      <xs:enumeration value="GREASE_01"/>
-      <xs:enumeration value="GREASE_02"/>
-      <xs:enumeration value="GREASE_03"/>
-      <xs:enumeration value="GREASE_04"/>
-      <xs:enumeration value="GREASE_05"/>
-      <xs:enumeration value="GREASE_06"/>
-      <xs:enumeration value="GREASE_07"/>
-      <xs:enumeration value="GREASE_08"/>
-      <xs:enumeration value="GREASE_09"/>
-      <xs:enumeration value="GREASE_10"/>
-      <xs:enumeration value="GREASE_11"/>
-      <xs:enumeration value="GREASE_12"/>
-      <xs:enumeration value="GREASE_13"/>
-      <xs:enumeration value="GREASE_14"/>
-      <xs:enumeration value="GREASE_15"/>
-    </xs:restriction>
-  </xs:simpleType>
-
-  <xs:simpleType name="signatureAndHashAlgorithm">
-    <xs:restriction base="xs:string">
-      <xs:enumeration value="ANONYMOUS_NONE"/>
-      <xs:enumeration value="ANONYMOUS_MD5"/>
-      <xs:enumeration value="ANONYMOUS_SHA1"/>
-      <xs:enumeration value="ANONYMOUS_SHA224"/>
-      <xs:enumeration value="ANONYMOUS_SHA256"/>
-      <xs:enumeration value="ANONYMOUS_SHA384"/>
-      <xs:enumeration value="ANONYMOUS_SHA512"/>
-      <xs:enumeration value="RSA_NONE"/>
-      <xs:enumeration value="RSA_MD5"/>
-      <xs:enumeration value="RSA_SHA1"/>
-      <xs:enumeration value="RSA_SHA224"/>
-      <xs:enumeration value="RSA_SHA256"/>
-      <xs:enumeration value="RSA_SHA384"/>
-      <xs:enumeration value="RSA_SHA512"/>
-      <xs:enumeration value="DSA_NONE"/>
-      <xs:enumeration value="DSA_MD5"/>
-      <xs:enumeration value="DSA_SHA1"/>
-      <xs:enumeration value="DSA_SHA224"/>
-      <xs:enumeration value="DSA_SHA256"/>
-      <xs:enumeration value="DSA_SHA384"/>
-      <xs:enumeration value="DSA_SHA512"/>
-      <xs:enumeration value="ECDSA_NONE"/>
-      <xs:enumeration value="ECDSA_MD5"/>
-      <xs:enumeration value="ECDSA_SHA1"/>
-      <xs:enumeration value="ECDSA_SHA224"/>
-      <xs:enumeration value="ECDSA_SHA256"/>
-      <xs:enumeration value="ECDSA_SHA384"/>
-      <xs:enumeration value="ECDSA_SHA512"/>
-      <xs:enumeration value="SM2_SM3"/>
-      <xs:enumeration value="ED25519"/>
-      <xs:enumeration value="ED448"/>
-      <xs:enumeration value="RSA_PSS_RSAE_SHA256"/>
-      <xs:enumeration value="RSA_PSS_RSAE_SHA384"/>
-      <xs:enumeration value="RSA_PSS_RSAE_SHA512"/>
-      <xs:enumeration value="RSA_PSS_PSS_SHA256"/>
-      <xs:enumeration value="RSA_PSS_PSS_SHA384"/>
-      <xs:enumeration value="RSA_PSS_PSS_SHA512"/>
-      <xs:enumeration value="GOSTR34102001_GOSTR3411"/>
-      <xs:enumeration value="GOSTR34102012_256_GOSTR34112012_256"/>
-      <xs:enumeration value="GOSTR34102012_512_GOSTR34112012_512"/>
-      <xs:enumeration value="GREASE_00"/>
-      <xs:enumeration value="GREASE_01"/>
-      <xs:enumeration value="GREASE_02"/>
-      <xs:enumeration value="GREASE_03"/>
-      <xs:enumeration value="GREASE_04"/>
-      <xs:enumeration value="GREASE_05"/>
-      <xs:enumeration value="GREASE_06"/>
-      <xs:enumeration value="GREASE_07"/>
-      <xs:enumeration value="GREASE_08"/>
-      <xs:enumeration value="GREASE_09"/>
-      <xs:enumeration value="GREASE_10"/>
-      <xs:enumeration value="GREASE_11"/>
-      <xs:enumeration value="GREASE_12"/>
-      <xs:enumeration value="GREASE_13"/>
-      <xs:enumeration value="GREASE_14"/>
-      <xs:enumeration value="GREASE_15"/>
-    </xs:restriction>
-  </xs:simpleType>
-
-  <xs:simpleType name="gostCurve">
-    <xs:restriction base="xs:string">
-      <xs:enumeration value="GostR3410_2001_CryptoPro_A"/>
-      <xs:enumeration value="GostR3410_2001_CryptoPro_B"/>
-      <xs:enumeration value="GostR3410_2001_CryptoPro_C"/>
-      <xs:enumeration value="GostR3410_2001_CryptoPro_XchA"/>
-      <xs:enumeration value="GostR3410_2001_CryptoPro_XchB"/>
-      <xs:enumeration value="Tc26_Gost_3410_12_256_paramSetA"/>
-      <xs:enumeration value="Tc26_Gost_3410_12_512_paramSetA"/>
-      <xs:enumeration value="Tc26_Gost_3410_12_512_paramSetB"/>
-      <xs:enumeration value="Tc26_Gost_3410_12_512_paramSetC"/>
->>>>>>> 0d461c4b
     </xs:restriction>
   </xs:simpleType>
 
   <xs:simpleType name="x500AttributeType">
     <xs:restriction base="xs:string">
-<<<<<<< HEAD
       <xs:enumeration value="COMMON_NAME"/>
       <xs:enumeration value="COUNTRY_NAME"/>
       <xs:enumeration value="LOCALITY"/>
       <xs:enumeration value="STATE_OR_PROVINCE_NAME"/>
       <xs:enumeration value="ORGANISATION_NAME"/>
       <xs:enumeration value="ORGANISATION_UNIT_NAME"/>
-=======
-      <xs:enumeration value="NONE"/>
-      <xs:enumeration value="MD5"/>
-      <xs:enumeration value="SHA1"/>
-      <xs:enumeration value="SHA224"/>
-      <xs:enumeration value="SHA256"/>
-      <xs:enumeration value="SHA384"/>
-      <xs:enumeration value="SHA512"/>
-      <xs:enumeration value="GOSTR3411"/>
-      <xs:enumeration value="GOSTR34112012_256"/>
-      <xs:enumeration value="GOSTR34112012_512"/>
-      <xs:enumeration value="SM3"/>
->>>>>>> 0d461c4b
     </xs:restriction>
   </xs:simpleType>
 
@@ -5129,4 +5011,4 @@
       <xs:element name="item" type="mapElements" minOccurs="0" maxOccurs="unbounded" nillable="true"/>
     </xs:sequence>
   </xs:complexType>
-</xs:schema>
+</xs:schema>