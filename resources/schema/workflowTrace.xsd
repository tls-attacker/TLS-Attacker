--- conflicted
+++ resolved
@@ -1,13 +1,11 @@
 <?xml version="1.0" standalone="yes"?>
 <xs:schema version="1.0" xmlns:xs="http://www.w3.org/2001/XMLSchema">
 
-<<<<<<< HEAD
   <xs:element name="ACK" type="ackMessage"/>
-=======
+
   <xs:element name="ActivateDecryption" type="activateDecryptionAction"/>
 
   <xs:element name="ActivateEncryption" type="activateEncryptionAction"/>
->>>>>>> 4e6a5132
 
   <xs:element name="Alert" type="alertMessage"/>
 
@@ -183,13 +181,11 @@
 
   <xs:element name="MaxFragmentLengthExtension" type="maxFragmentLengthExtensionMessage"/>
 
-<<<<<<< HEAD
+  <xs:element name="MessageAction" type="messageAction"/>
+
+  <xs:element name="MultiReceive" type="multiReceiveAction"/>
+
   <xs:element name="NewConnectionId" type="newConnectionIdMessage"/>
-=======
-  <xs:element name="MessageAction" type="messageAction"/>
-
-  <xs:element name="MultiReceive" type="multiReceiveAction"/>
->>>>>>> 4e6a5132
 
   <xs:element name="NewSessionTicket" type="newSessionTicketMessage"/>
 
@@ -263,13 +259,11 @@
 
   <xs:element name="RenegotiationInfoExtension" type="renegotiationInfoExtensionMessage"/>
 
-<<<<<<< HEAD
   <xs:element name="RequestConnectionId" type="requestConnectionIdMessage"/>
-=======
+
   <xs:element name="ResetConnection" type="resetConnectionAction"/>
 
   <xs:element name="ResetRecordCipherLists" type="resetRecordCipherListsAction"/>
->>>>>>> 4e6a5132
 
   <xs:element name="SRPExtension" type="srpExtensionMessage"/>
 
@@ -409,7 +403,6 @@
 
   <xs:element name="byteXorModification" type="byteXorModification"/>
 
-<<<<<<< HEAD
   <xs:element name="changeCipherSuiteAction" type="changeCipherSuiteAction"/>
 
   <xs:element name="changeClientRandomAction" type="changeClientRandomAction"/>
@@ -430,16 +423,15 @@
 
   <xs:element name="changePreMasterSecretAction" type="changePreMasterSecretAction"/>
 
+  <xs:element name="certificateBytes" type="certificateBytes"/>
+
+  <xs:element name="certificateSignatureAlgorithmIdentifier" type="certificateSignatureAlgorithmIdentifier"/>
+
   <xs:element name="changeProposedExtensionsAction" type="changeProposedExtensionsAction"/>
 
   <xs:element name="changeProtocolVersionAction" type="changeProtocolVersionAction"/>
 
   <xs:element name="changeReadEpochAction" type="changeReadEpochAction"/>
-=======
-  <xs:element name="certificateBytes" type="certificateBytes"/>
-
-  <xs:element name="certificateSignatureAlgorithmIdentifier" type="certificateSignatureAlgorithmIdentifier"/>
->>>>>>> 4e6a5132
 
   <xs:element name="changeReadMessageSequenceAction" type="changeReadMessageSequenceAction"/>
 
@@ -3914,54 +3906,15 @@
     </xs:complexContent>
   </xs:complexType>
 
-<<<<<<< HEAD
-  <xs:complexType name="changeNegotiatedExtensionsAction">
-    <xs:complexContent>
-      <xs:extension base="connectionBoundAction">
-        <xs:sequence>
-          <xs:element name="added" type="extensionType" nillable="true" minOccurs="0" maxOccurs="unbounded"/>
-          <xs:element name="removed" type="extensionType" nillable="true" minOccurs="0" maxOccurs="unbounded"/>
-          <xs:element name="replaced" type="extensionType" nillable="true" minOccurs="0" maxOccurs="unbounded"/>
-          <xs:element name="replace" type="xs:boolean"/>
-        </xs:sequence>
-=======
   <xs:complexType name="changeReadSequenceNumberAction">
     <xs:complexContent>
       <xs:extension base="changeSequenceNumberAction">
         <xs:sequence/>
->>>>>>> 4e6a5132
-      </xs:extension>
-    </xs:complexContent>
-  </xs:complexType>
-
-<<<<<<< HEAD
-  <xs:complexType name="changeProposedExtensionsAction">
-    <xs:complexContent>
-      <xs:extension base="connectionBoundAction">
-        <xs:sequence>
-          <xs:element name="added" type="extensionType" nillable="true" minOccurs="0" maxOccurs="unbounded"/>
-          <xs:element name="removed" type="extensionType" nillable="true" minOccurs="0" maxOccurs="unbounded"/>
-          <xs:element name="replaced" type="extensionType" nillable="true" minOccurs="0" maxOccurs="unbounded"/>
-          <xs:element name="replace" type="xs:boolean"/>
-        </xs:sequence>
-      </xs:extension>
-    </xs:complexContent>
-  </xs:complexType>
-
-  <xs:complexType name="changeConnectionIdAction" abstract="true">
-    <xs:complexContent>
-      <xs:extension base="connectionBoundAction">
-        <xs:sequence>
-          <xs:element name="connectionId" type="xs:base64Binary" minOccurs="0"/>
-        </xs:sequence>
-      </xs:extension>
-    </xs:complexContent>
-  </xs:complexType>
-
-  <xs:complexType name="changeClientRandomAction">
-=======
+      </xs:extension>
+    </xs:complexContent>
+  </xs:complexType>
+
   <xs:complexType name="changeSequenceNumberAction" abstract="true">
->>>>>>> 4e6a5132
     <xs:complexContent>
       <xs:extension base="connectionBoundAction">
         <xs:sequence>
@@ -3996,201 +3949,7 @@
     <xs:complexContent>
       <xs:extension base="connectionBoundAction">
         <xs:sequence>
-<<<<<<< HEAD
-          <xs:element name="sessionList" type="session" nillable="true" minOccurs="0" maxOccurs="unbounded"/>
-          <xs:element name="keylogfile" type="keylogfile" minOccurs="0"/>
-          <xs:element name="handshakeSecret" type="xs:base64Binary" minOccurs="0"/>
-          <xs:element name="clientHandshakeTrafficSecret" type="xs:base64Binary" minOccurs="0"/>
-          <xs:element name="serverHandshakeTrafficSecret" type="xs:base64Binary" minOccurs="0"/>
-          <xs:element name="clientApplicationTrafficSecret" type="xs:base64Binary" minOccurs="0"/>
-          <xs:element name="serverApplicationTrafficSecret" type="xs:base64Binary" minOccurs="0"/>
-          <xs:element name="clientEarlyTrafficSecret" type="xs:base64Binary" minOccurs="0"/>
-          <xs:element name="earlyDataCipherSuite" type="cipherSuite" minOccurs="0"/>
-          <xs:element name="earlySecret" type="xs:base64Binary" minOccurs="0"/>
-          <xs:element name="pskSets" type="pskSet" nillable="true" minOccurs="0" maxOccurs="unbounded"/>
-          <xs:element name="psk" type="xs:base64Binary" minOccurs="0"/>
-          <xs:element name="earlyDataPsk" type="xs:base64Binary" minOccurs="0"/>
-          <xs:element name="earlyDataPSKIdentity" type="xs:base64Binary" minOccurs="0"/>
-          <xs:element name="selectedIdentityIndex" type="xs:int"/>
-          <xs:element name="clientPskKeyExchangeModes" type="pskKeyExchangeMode" nillable="true" minOccurs="0" maxOccurs="unbounded"/>
-          <xs:element name="maxEarlyDataSize" type="xs:int" minOccurs="0"/>
-          <xs:element name="masterSecret" type="xs:base64Binary" minOccurs="0"/>
-          <xs:element name="clearKey" type="xs:base64Binary" minOccurs="0"/>
-          <xs:element name="preMasterSecret" type="xs:base64Binary" minOccurs="0"/>
-          <xs:element name="resumptionMasterSecret" type="xs:base64Binary" minOccurs="0"/>
-          <xs:element name="clientExtendedRandom" type="xs:base64Binary" minOccurs="0"/>
-          <xs:element name="serverExtendedRandom" type="xs:base64Binary" minOccurs="0"/>
-          <xs:element name="clientRandom" type="xs:base64Binary" minOccurs="0"/>
-          <xs:element name="serverRandom" type="xs:base64Binary" minOccurs="0"/>
-          <xs:element name="selectedCipherSuite" type="cipherSuite" minOccurs="0"/>
-          <xs:element name="ssl2CipherSuite" type="ssl2CipherSuite" minOccurs="0"/>
-          <xs:element name="selectedCompressionMethod" type="compressionMethod" minOccurs="0"/>
-          <xs:element name="serverSessionId" type="xs:base64Binary" minOccurs="0"/>
-          <xs:element name="clientSessionId" type="xs:base64Binary" minOccurs="0"/>
-          <xs:element name="ssl2Iv" type="xs:base64Binary" minOccurs="0"/>
-          <xs:element name="serverCertificate" type="certificate" minOccurs="0"/>
-          <xs:element name="clientCertificate" type="certificate" minOccurs="0"/>
-          <xs:element name="digest" type="messageDigestCollector" minOccurs="0"/>
-          <xs:element name="dtlsCookie" type="xs:base64Binary" minOccurs="0"/>
-          <xs:element name="extensionCookie" type="xs:base64Binary" minOccurs="0"/>
-          <xs:element name="selectedProtocolVersion" type="protocolVersion" minOccurs="0"/>
-          <xs:element name="highestClientProtocolVersion" type="protocolVersion" minOccurs="0"/>
-          <xs:element name="clientSupportedCipherSuites" type="cipherSuite" nillable="true" minOccurs="0" maxOccurs="unbounded"/>
-          <xs:element name="clientSupportedCompressions" type="compressionMethod" nillable="true" minOccurs="0" maxOccurs="unbounded"/>
-          <xs:element name="serverSupportedSignatureAndHashAlgorithms" type="signatureAndHashAlgorithm" nillable="true" minOccurs="0" maxOccurs="unbounded"/>
-          <xs:element name="clientSupportedSignatureAndHashAlgorithms" type="signatureAndHashAlgorithm" nillable="true" minOccurs="0" maxOccurs="unbounded"/>
-          <xs:element name="clientSupportedCertificateSignAlgorithms" type="signatureAndHashAlgorithm" nillable="true" minOccurs="0" maxOccurs="unbounded"/>
-          <xs:element name="serverSupportedCertificateSignAlgorithms" type="signatureAndHashAlgorithm" nillable="true" minOccurs="0" maxOccurs="unbounded"/>
-          <xs:element name="heartbeatMode" type="heartbeatMode" minOccurs="0"/>
-          <xs:element name="selectedSigHashAlgorithm" type="signatureAndHashAlgorithm" minOccurs="0"/>
-          <xs:element name="cachedInfoExtensionClientState" type="xs:boolean"/>
-          <xs:element name="cachedInfoExtensionObjects" type="cachedObject" nillable="true" minOccurs="0" maxOccurs="unbounded"/>
-          <xs:element name="statusRequestV2RequestList" type="requestItemV2" nillable="true" minOccurs="0" maxOccurs="unbounded"/>
-          <xs:element name="selectedClientCertificateType" type="certificateType" minOccurs="0"/>
-          <xs:element name="selectedServerCertificateType" type="certificateType" minOccurs="0"/>
-          <xs:element name="paddingExtensionBytes" type="xs:base64Binary" minOccurs="0"/>
-          <xs:element name="renegotiationInfo" type="xs:base64Binary" minOccurs="0"/>
-          <xs:element name="certificateRequestContext" type="xs:base64Binary" minOccurs="0"/>
-          <xs:element name="signedCertificateTimestamp" type="xs:base64Binary" minOccurs="0"/>
-          <xs:element name="certificateStatusRequestExtensionRequestType" type="certificateStatusRequestType" minOccurs="0"/>
-          <xs:element name="certificateStatusRequestExtensionResponderIDList" type="xs:base64Binary" minOccurs="0"/>
-          <xs:element name="certificateStatusRequestExtensionRequestExtension" type="xs:base64Binary" minOccurs="0"/>
-          <xs:element name="secureRemotePasswordExtensionIdentifier" type="xs:base64Binary" minOccurs="0"/>
-          <xs:element name="secureRealTimeTransportProtocolProtectionProfiles" type="srtpProtectionProfiles" nillable="true" minOccurs="0" maxOccurs="unbounded"/>
-          <xs:element name="secureRealTimeProtocolMasterKeyIdentifier" type="xs:base64Binary" minOccurs="0"/>
-          <xs:element name="userMappingExtensionHintType" type="userMappingExtensionHintType" minOccurs="0"/>
-          <xs:element name="clientAuthzDataFormatList" type="authzDataFormat" nillable="true" minOccurs="0" maxOccurs="unbounded"/>
-          <xs:element name="serverAuthzDataFormatList" type="authzDataFormat" nillable="true" minOccurs="0" maxOccurs="unbounded"/>
-          <xs:element name="serverDhGenerator" type="xs:integer" minOccurs="0"/>
-          <xs:element name="serverDhModulus" type="xs:integer" minOccurs="0"/>
-          <xs:element name="clientDhGenerator" type="xs:integer" minOccurs="0"/>
-          <xs:element name="clientDhModulus" type="xs:integer" minOccurs="0"/>
-          <xs:element name="serverDhPrivateKey" type="xs:integer" minOccurs="0"/>
-          <xs:element name="serverDhPublicKey" type="xs:integer" minOccurs="0"/>
-          <xs:element name="clientDhPrivateKey" type="xs:integer" minOccurs="0"/>
-          <xs:element name="clientDhPublicKey" type="xs:integer" minOccurs="0"/>
-          <xs:element name="srpModulus" type="xs:integer" minOccurs="0"/>
-          <xs:element name="pskModulus" type="xs:integer" minOccurs="0"/>
-          <xs:element name="serverPSKPrivateKey" type="xs:integer" minOccurs="0"/>
-          <xs:element name="serverPSKPublicKey" type="xs:integer" minOccurs="0"/>
-          <xs:element name="pskGenerator" type="xs:integer" minOccurs="0"/>
-          <xs:element name="srpGenerator" type="xs:integer" minOccurs="0"/>
-          <xs:element name="serverSRPPublicKey" type="xs:integer" minOccurs="0"/>
-          <xs:element name="serverSRPPrivateKey" type="xs:integer" minOccurs="0"/>
-          <xs:element name="clientSRPPublicKey" type="xs:integer" minOccurs="0"/>
-          <xs:element name="clientSRPPrivateKey" type="xs:integer" minOccurs="0"/>
-          <xs:element name="srpServerSalt" type="xs:base64Binary" minOccurs="0"/>
-          <xs:element name="srpPassword" type="xs:base64Binary" minOccurs="0"/>
-          <xs:element name="srpIdentity" type="xs:base64Binary" minOccurs="0"/>
-          <xs:element name="pskKey" type="xs:base64Binary" minOccurs="0"/>
-          <xs:element name="pskIdentity" type="xs:base64Binary" minOccurs="0"/>
-          <xs:element name="pskIdentityHint" type="xs:base64Binary" minOccurs="0"/>
-          <xs:element name="selectedGroup" type="namedGroup" minOccurs="0"/>
-          <xs:element name="ecCertificateCurve" type="namedGroup" minOccurs="0"/>
-          <xs:element name="ecCertificateSignatureCurve" type="namedGroup" minOccurs="0"/>
-          <xs:element name="clientEcPublicKey" type="point" minOccurs="0"/>
-          <xs:element name="serverEcPublicKey" type="point" minOccurs="0"/>
-          <xs:element name="serverEcPrivateKey" type="xs:integer" minOccurs="0"/>
-          <xs:element name="clientEcPrivateKey" type="xs:integer" minOccurs="0"/>
-          <xs:element name="clientRsaModulus" type="xs:integer" minOccurs="0"/>
-          <xs:element name="serverRSAModulus" type="xs:integer" minOccurs="0"/>
-          <xs:element name="serverRSAPublicKey" type="xs:integer" minOccurs="0"/>
-          <xs:element name="clientRSAPublicKey" type="xs:integer" minOccurs="0"/>
-          <xs:element name="serverRSAPrivateKey" type="xs:integer" minOccurs="0"/>
-          <xs:element name="clientRSAPrivateKey" type="xs:integer" minOccurs="0"/>
-          <xs:element name="clientDsaPrivateKey" type="xs:integer" minOccurs="0"/>
-          <xs:element name="serverDsaPrivateKey" type="xs:integer" minOccurs="0"/>
-          <xs:element name="serverDsaPrimeP" type="xs:integer" minOccurs="0"/>
-          <xs:element name="serverDsaPrimeQ" type="xs:integer" minOccurs="0"/>
-          <xs:element name="serverDsaGenerator" type="xs:integer" minOccurs="0"/>
-          <xs:element name="serverDsaPublicKey" type="xs:integer" minOccurs="0"/>
-          <xs:element name="clientDsaPublicKey" type="xs:integer" minOccurs="0"/>
-          <xs:element name="clientDsaPrimeP" type="xs:integer" minOccurs="0"/>
-          <xs:element name="clientDsaPrimeQ" type="xs:integer" minOccurs="0"/>
-          <xs:element name="clientDsaGenerator" type="xs:integer" minOccurs="0"/>
-          <xs:element name="clientNamedGroupsList" type="namedGroup" nillable="true" minOccurs="0" maxOccurs="unbounded"/>
-          <xs:element name="serverNamedGroupsList" type="namedGroup" nillable="true" minOccurs="0" maxOccurs="unbounded"/>
-          <xs:element name="clientPointFormatsList" type="ecPointFormat" nillable="true" minOccurs="0" maxOccurs="unbounded"/>
-          <xs:element name="serverPointFormatsList" type="ecPointFormat" nillable="true" minOccurs="0" maxOccurs="unbounded"/>
-          <xs:element name="receivedFatalAlert" type="xs:boolean"/>
-          <xs:element name="receivedMessageWithWrongTls13KeyType" type="xs:boolean"/>
-          <xs:element name="clientCertificateTypes" type="clientCertificateType" nillable="true" minOccurs="0" maxOccurs="unbounded"/>
-          <xs:element name="distinguishedNames" type="xs:base64Binary" minOccurs="0"/>
-          <xs:element name="lastRecordVersion" type="protocolVersion" minOccurs="0"/>
-          <xs:element name="clientSNIEntryList" type="sniEntry" nillable="true" minOccurs="0" maxOccurs="unbounded"/>
-          <xs:element name="clientKeyShareStoreEntryList" type="keyShareStoreEntry" nillable="true" minOccurs="0" maxOccurs="unbounded"/>
-          <xs:element name="serverKeyShareStoreEntry" type="keyShareStoreEntry" minOccurs="0"/>
-          <xs:element name="selectedGostCurve" type="gostCurve" minOccurs="0"/>
-          <xs:element name="activeClientKeySetType" type="tls13KeySetType" minOccurs="0"/>
-          <xs:element name="activeServerKeySetType" type="tls13KeySetType" minOccurs="0"/>
-          <xs:element name="dtlsReceivedHandshakeMessageSequences" type="xs:int" nillable="true" minOccurs="0" maxOccurs="unbounded"/>
-          <xs:element name="dtlsReceivedChangeCipherSpecEpochs" type="xs:int" nillable="true" minOccurs="0" maxOccurs="unbounded"/>
-          <xs:element name="clientSupportedProtocolVersions" type="protocolVersion" nillable="true" minOccurs="0" maxOccurs="unbounded"/>
-          <xs:element name="tokenBindingVersion" type="tokenBindingVersion" minOccurs="0"/>
-          <xs:element name="tokenBindingKeyParameters" type="tokenBindingKeyParameters" nillable="true" minOccurs="0" maxOccurs="unbounded"/>
-          <xs:element name="tokenBindingNegotiatedSuccessfully" type="xs:boolean"/>
-          <xs:element name="proposedAlpnProtocols" type="xs:string" nillable="true" minOccurs="0" maxOccurs="unbounded"/>
-          <xs:element name="selectedAlpnProtocol" type="xs:string" minOccurs="0"/>
-          <xs:element name="certificateTypeClientDesiredTypes" type="certificateType" nillable="true" minOccurs="0" maxOccurs="unbounded"/>
-          <xs:element name="serverCertificateTypeDesiredTypes" type="certificateType" nillable="true" minOccurs="0" maxOccurs="unbounded"/>
-          <xs:element name="clientCertificateTypeDesiredTypes" type="certificateType" nillable="true" minOccurs="0" maxOccurs="unbounded"/>
-          <xs:element name="trustedCaIndicationExtensionCas" type="trustedAuthority" nillable="true" minOccurs="0" maxOccurs="unbounded"/>
-          <xs:element name="selectedSignatureAndHashAlgorithm" type="signatureAndHashAlgorithm" minOccurs="0"/>
-          <xs:element name="prfAlgorithm" type="prfAlgorithm" minOccurs="0"/>
-          <xs:element name="highestProtocolVersion" type="protocolVersion" minOccurs="0"/>
-          <xs:element name="clientAuthentication" type="xs:boolean" minOccurs="0"/>
-          <xs:element name="clientPWDUsername" type="xs:string" minOccurs="0"/>
-          <xs:element name="serverPWDSalt" type="xs:base64Binary" minOccurs="0"/>
-          <xs:element name="pwdpe" type="point" minOccurs="0"/>
-          <xs:element name="clientPWDPrivate" type="xs:integer" minOccurs="0"/>
-          <xs:element name="serverPWDPrivate" type="xs:integer" minOccurs="0"/>
-          <xs:element name="serverPWDScalar" type="xs:integer" minOccurs="0"/>
-          <xs:element name="serverPWDElement" type="point" minOccurs="0"/>
-          <xs:element name="lastHandledApplicationMessageData" type="xs:base64Binary" minOccurs="0"/>
-          <xs:element name="lastClientVerifyData" type="xs:base64Binary" minOccurs="0"/>
-          <xs:element name="lastServerVerifyData" type="xs:base64Binary" minOccurs="0"/>
-          <xs:element name="lastClientHello" type="xs:base64Binary" minOccurs="0"/>
-          <xs:element name="random" type="random" minOccurs="0"/>
-          <xs:element name="messageBuffer" type="protocolMessage" nillable="true" minOccurs="0" maxOccurs="unbounded"/>
-          <xs:element name="recordBuffer" type="record" nillable="true" minOccurs="0" maxOccurs="unbounded"/>
-          <xs:element name="fragmentBuffer" type="dtlsHandshakeMessageFragment" nillable="true" minOccurs="0" maxOccurs="unbounded"/>
-          <xs:element name="chooser" type="chooser" minOccurs="0"/>
-          <xs:element name="proposedExtensionSet" type="extensionType" nillable="true" minOccurs="0" maxOccurs="unbounded"/>
-          <xs:element name="negotiatedExtensionSet" type="extensionType" nillable="true" minOccurs="0" maxOccurs="unbounded"/>
-          <xs:element name="secureRenegotiation" type="xs:boolean"/>
-          <xs:element name="useExtendedMasterSecret" type="xs:boolean"/>
-          <xs:element name="receivedTransportHandlerException" type="xs:boolean"/>
-          <xs:element name="reversePrepareAfterParse" type="xs:boolean"/>
-          <xs:element ref="echConfig" minOccurs="0"/>
-          <xs:element name="innerClientHello" type="clientHelloMessage" minOccurs="0"/>
-          <xs:element name="outerClientHello" type="encryptedClientHelloMessage" minOccurs="0"/>
-          <xs:element name="supportsECH" type="xs:boolean"/>
-          <xs:element name="echClientKeyShareEntry" type="keyShareEntry" minOccurs="0"/>
-          <xs:element name="echServerKeyShareEntry" type="keyShareEntry" minOccurs="0"/>
-          <xs:element name="esniClientNonce" type="xs:base64Binary" minOccurs="0"/>
-          <xs:element name="esniServerNonce" type="xs:base64Binary" minOccurs="0"/>
-          <xs:element name="esniRecordBytes" type="xs:base64Binary" minOccurs="0"/>
-          <xs:element name="esniRecordVersion" type="esniDnsKeyRecordVersion" minOccurs="0"/>
-          <xs:element name="esniRecordChecksum" type="xs:base64Binary" minOccurs="0"/>
-          <xs:element name="publicName" type="xs:base64Binary" minOccurs="0"/>
-          <xs:element name="esniServerKeyShareEntries" type="keyShareStoreEntry" nillable="true" minOccurs="0" maxOccurs="unbounded"/>
-          <xs:element name="esniServerCipherSuites" type="cipherSuite" nillable="true" minOccurs="0" maxOccurs="unbounded"/>
-          <xs:element name="esniPaddedLength" type="xs:int" minOccurs="0"/>
-          <xs:element name="esniNotBefore" type="xs:long" minOccurs="0"/>
-          <xs:element name="esniNotAfter" type="xs:long" minOccurs="0"/>
-          <xs:element name="esniExtensions" type="extensionType" nillable="true" minOccurs="0" maxOccurs="unbounded"/>
-          <xs:element name="maxFragmentLength" type="maxFragmentLength" minOccurs="0"/>
-          <xs:element name="outboundRecordSizeLimit" type="xs:int" minOccurs="0"/>
-          <xs:element name="writeConnectionIds" type="xs:base64Binary" nillable="true" minOccurs="0" maxOccurs="unbounded"/>
-          <xs:element name="writeConnectionIdIndex" type="xs:int"/>
-          <xs:element name="readConnectionIDs" type="xs:base64Binary" nillable="true" minOccurs="0" maxOccurs="unbounded"/>
-          <xs:element name="readConnectionIdIndex" type="xs:int"/>
-          <xs:element name="numberOfRequestedConnectionIds" type="xs:int" minOccurs="0"/>
-          <xs:element name="dtlsAcknowledgedRecords" type="recordNumber" nillable="true" minOccurs="0" maxOccurs="unbounded"/>
-          <xs:element name="dtlsReceivedAcknowledgedRecords" type="recordNumber" nillable="true" minOccurs="0" maxOccurs="unbounded"/>
-=======
           <xs:element name="type" type="extensionType" minOccurs="0" maxOccurs="unbounded"/>
->>>>>>> 4e6a5132
         </xs:sequence>
       </xs:extension>
     </xs:complexContent>
@@ -4280,6 +4039,42 @@
     <xs:complexContent>
       <xs:extension base="messageAction">
         <xs:sequence/>
+      </xs:extension>
+    </xs:complexContent>
+  </xs:complexType>
+
+  <xs:complexType name="changeNegotiatedExtensionsAction">
+    <xs:complexContent>
+      <xs:extension base="connectionBoundAction">
+        <xs:sequence>
+          <xs:element name="added" type="extensionType" nillable="true" minOccurs="0" maxOccurs="unbounded"/>
+          <xs:element name="removed" type="extensionType" nillable="true" minOccurs="0" maxOccurs="unbounded"/>
+          <xs:element name="replaced" type="extensionType" nillable="true" minOccurs="0" maxOccurs="unbounded"/>
+          <xs:element name="replace" type="xs:boolean"/>
+        </xs:sequence>
+      </xs:extension>
+    </xs:complexContent>
+  </xs:complexType>
+
+  <xs:complexType name="changeProposedExtensionsAction">
+    <xs:complexContent>
+      <xs:extension base="connectionBoundAction">
+        <xs:sequence>
+          <xs:element name="added" type="extensionType" nillable="true" minOccurs="0" maxOccurs="unbounded"/>
+          <xs:element name="removed" type="extensionType" nillable="true" minOccurs="0" maxOccurs="unbounded"/>
+          <xs:element name="replaced" type="extensionType" nillable="true" minOccurs="0" maxOccurs="unbounded"/>
+          <xs:element name="replace" type="xs:boolean"/>
+        </xs:sequence>
+      </xs:extension>
+    </xs:complexContent>
+  </xs:complexType>
+
+  <xs:complexType name="changeConnectionIdAction" abstract="true">
+    <xs:complexContent>
+      <xs:extension base="connectionBoundAction">
+        <xs:sequence>
+          <xs:element name="connectionId" type="xs:base64Binary" minOccurs="0"/>
+        </xs:sequence>
       </xs:extension>
     </xs:complexContent>
   </xs:complexType>
@@ -4369,574 +4164,6 @@
     </xs:complexContent>
   </xs:complexType>
 
-<<<<<<< HEAD
-  <xs:complexType name="config">
-    <xs:all>
-      <xs:element name="defaultLayerConfiguration" type="layerConfiguration" minOccurs="0"/>
-      <xs:element name="defaultHandshakeSecret" type="xs:string" minOccurs="0"/>
-      <xs:element name="preferredCertificateSignatureType" type="certificateKeyType" minOccurs="0"/>
-      <xs:element name="preferredCertificateSignatureGroup" type="namedGroup" minOccurs="0"/>
-      <xs:element name="autoSelectCertificate" type="xs:boolean" minOccurs="0"/>
-      <xs:element name="defaultExplicitCertificateKeyPair" type="certificateKeyPair" minOccurs="0"/>
-      <xs:element name="autoAdjustSignatureAndHashAlgorithm" type="xs:boolean" minOccurs="0"/>
-      <xs:element name="preferredHashAlgorithm" type="hashAlgorithm" minOccurs="0"/>
-      <xs:element name="outputFilters" minOccurs="0">
-        <xs:complexType>
-          <xs:sequence>
-            <xs:element name="outputFilter" type="filterType" minOccurs="0" maxOccurs="unbounded"/>
-          </xs:sequence>
-        </xs:complexType>
-      </xs:element>
-      <xs:element name="applyFiltersInPlace" type="xs:boolean" minOccurs="0"/>
-      <xs:element name="filtersKeepUserSettings" type="xs:boolean" minOccurs="0"/>
-      <xs:element name="reorderReceivedDtlsRecords" type="xs:boolean" minOccurs="0"/>
-      <xs:element name="highestProtocolVersion" type="protocolVersion" minOccurs="0"/>
-      <xs:element name="defaultClientConnection" type="outboundConnection" minOccurs="0"/>
-      <xs:element name="receiveFinalTcpSocketStateWithTimeout" type="xs:boolean" minOccurs="0"/>
-      <xs:element name="retryFailedClientTcpSocketInitialization" type="xs:boolean" minOccurs="0"/>
-      <xs:element name="resetClientSourcePort" type="xs:boolean" minOccurs="0"/>
-      <xs:element name="defaultServerConnection" type="inboundConnection" minOccurs="0"/>
-      <xs:element name="defaultRunningMode" type="runningModeType" minOccurs="0"/>
-      <xs:element name="dtlsCookieExchange" type="xs:boolean" minOccurs="0"/>
-      <xs:element name="clientAuthentication" type="xs:boolean" minOccurs="0"/>
-      <xs:element name="respectClientProposedExtensions" type="xs:boolean" minOccurs="0"/>
-      <xs:element name="defaultClientSupportedSignatureAndHashAlgorithms" minOccurs="0">
-        <xs:complexType>
-          <xs:sequence>
-            <xs:element name="defaultClientSupportedSignatureAndHashAlgorithm" type="signatureAndHashAlgorithm" minOccurs="0" maxOccurs="unbounded"/>
-          </xs:sequence>
-        </xs:complexType>
-      </xs:element>
-      <xs:element name="defaultClientSupportedCertificateSignAlgorithms" minOccurs="0">
-        <xs:complexType>
-          <xs:sequence>
-            <xs:element name="defaultClientSupportedCertificateSignAlgorithms" type="signatureAndHashAlgorithm" minOccurs="0" maxOccurs="unbounded"/>
-          </xs:sequence>
-        </xs:complexType>
-      </xs:element>
-      <xs:element name="defaultClientSupportedCipherSuites" minOccurs="0">
-        <xs:complexType>
-          <xs:sequence>
-            <xs:element name="defaultClientSupportedCipherSuite" type="cipherSuite" minOccurs="0" maxOccurs="unbounded"/>
-          </xs:sequence>
-        </xs:complexType>
-      </xs:element>
-      <xs:element name="defaultServerSupportedCipherSuites" minOccurs="0">
-        <xs:complexType>
-          <xs:sequence>
-            <xs:element name="defaultServerSupportedCipherSuite" type="cipherSuite" minOccurs="0" maxOccurs="unbounded"/>
-          </xs:sequence>
-        </xs:complexType>
-      </xs:element>
-      <xs:element name="defaultServerSupportedSSL2CipherSuites" minOccurs="0">
-        <xs:complexType>
-          <xs:sequence>
-            <xs:element name="defaultServerSupportedSSL2CipherSuite" type="ssl2CipherSuite" minOccurs="0" maxOccurs="unbounded"/>
-          </xs:sequence>
-        </xs:complexType>
-      </xs:element>
-      <xs:element name="defaultClientNamedGroups" minOccurs="0">
-        <xs:complexType>
-          <xs:sequence>
-            <xs:element name="defaultClientNamedGroup" type="namedGroup" minOccurs="0" maxOccurs="unbounded"/>
-          </xs:sequence>
-        </xs:complexType>
-      </xs:element>
-      <xs:element name="defaultServerNamedGroups" minOccurs="0">
-        <xs:complexType>
-          <xs:sequence>
-            <xs:element name="defaultServerNamedGroup" type="namedGroup" minOccurs="0" maxOccurs="unbounded"/>
-          </xs:sequence>
-        </xs:complexType>
-      </xs:element>
-      <xs:element name="supportedVersions" minOccurs="0">
-        <xs:complexType>
-          <xs:sequence>
-            <xs:element name="supportedVersion" type="protocolVersion" minOccurs="0" maxOccurs="unbounded"/>
-          </xs:sequence>
-        </xs:complexType>
-      </xs:element>
-      <xs:element name="heartbeatMode" type="heartbeatMode" minOccurs="0"/>
-      <xs:element name="defaultAdditionalPadding" type="xs:int" minOccurs="0"/>
-      <xs:element name="defaultSniHostnames" minOccurs="0">
-        <xs:complexType>
-          <xs:sequence>
-            <xs:element name="defaultSniHostname" type="serverNamePair" minOccurs="0" maxOccurs="unbounded"/>
-          </xs:sequence>
-        </xs:complexType>
-      </xs:element>
-      <xs:element name="defaultSelectedNamedGroup" type="namedGroup" minOccurs="0"/>
-      <xs:element name="defaultKeySharePrivateKey" type="xs:integer" minOccurs="0"/>
-      <xs:element name="defaultClientKeyShareNamedGroups" minOccurs="0">
-        <xs:complexType>
-          <xs:sequence>
-            <xs:element name="defaultClientKeyShareNamedGroup" type="namedGroup" minOccurs="0" maxOccurs="unbounded"/>
-          </xs:sequence>
-        </xs:complexType>
-      </xs:element>
-      <xs:element name="defaultClientKeyStoreEntries" minOccurs="0">
-        <xs:complexType>
-          <xs:sequence>
-            <xs:element name="defaultClientKeyStoreEntry" type="keyShareStoreEntry" minOccurs="0" maxOccurs="unbounded"/>
-          </xs:sequence>
-        </xs:complexType>
-      </xs:element>
-      <xs:element name="defaultServerKeyShareEntry" type="keyShareStoreEntry" minOccurs="0"/>
-      <xs:element name="sniType" type="nameType" minOccurs="0"/>
-      <xs:element name="preferredCertRsaKeySize" type="xs:int" minOccurs="0"/>
-      <xs:element name="preferredCertDssKeySize" type="xs:int" minOccurs="0"/>
-      <xs:element name="defaultKeyUpdateRequestMode" type="keyUpdateRequest" minOccurs="0"/>
-      <xs:element name="encryptChangeCipherSpecTls13" type="xs:boolean" minOccurs="0"/>
-      <xs:element name="tlsSessionTicket" type="xs:string" minOccurs="0"/>
-      <xs:element name="defaultClientRenegotiationInfo" type="xs:string" minOccurs="0"/>
-      <xs:element name="defaultServerRenegotiationInfo" type="xs:string" minOccurs="0"/>
-      <xs:element name="defaultSignedCertificateTimestamp" type="xs:string" minOccurs="0"/>
-      <xs:element name="defaultTokenBindingVersion" type="tokenBindingVersion" minOccurs="0"/>
-      <xs:element name="defaultTokenBindingKeyParameters" minOccurs="0">
-        <xs:complexType>
-          <xs:sequence>
-            <xs:element name="defaultTokenBindingKeyParameter" type="tokenBindingKeyParameters" minOccurs="0" maxOccurs="unbounded"/>
-          </xs:sequence>
-        </xs:complexType>
-      </xs:element>
-      <xs:element name="certificateStatusRequestExtensionRequestType" type="certificateStatusRequestType" minOccurs="0"/>
-      <xs:element name="certificateStatusRequestExtensionResponderIDList" type="xs:string" minOccurs="0"/>
-      <xs:element name="certificateStatusRequestExtensionRequestExtension" type="xs:string" minOccurs="0"/>
-      <xs:element name="defaultProposedAlpnProtocols" minOccurs="0">
-        <xs:complexType>
-          <xs:sequence>
-            <xs:element name="defaultProposedAlpnProtocol" type="xs:string" minOccurs="0" maxOccurs="unbounded"/>
-          </xs:sequence>
-        </xs:complexType>
-      </xs:element>
-      <xs:element name="defaultQuicTransportParameters" type="quicTransportParameters" minOccurs="0"/>
-      <xs:element name="echoQuic" type="xs:boolean" minOccurs="0"/>
-      <xs:element name="defaultSelectedAlpnProtocol" type="xs:string" minOccurs="0"/>
-      <xs:element name="secureRemotePasswordExtensionIdentifier" type="xs:string" minOccurs="0"/>
-      <xs:element name="secureRealTimeTransportProtocolProtectionProfiles" minOccurs="0">
-        <xs:complexType>
-          <xs:sequence>
-            <xs:element name="secureRealTimeTransportProtocolProtectionProfile" type="srtpProtectionProfiles" minOccurs="0" maxOccurs="unbounded"/>
-          </xs:sequence>
-        </xs:complexType>
-      </xs:element>
-      <xs:element name="secureRealTimeTransportProtocolMasterKeyIdentifier" type="xs:string" minOccurs="0"/>
-      <xs:element name="userMappingExtensionHintType" type="userMappingExtensionHintType" minOccurs="0"/>
-      <xs:element name="certificateTypeDesiredTypes" minOccurs="0">
-        <xs:complexType>
-          <xs:sequence>
-            <xs:element name="certificateTypeDesiredType" type="certificateType" minOccurs="0" maxOccurs="unbounded"/>
-          </xs:sequence>
-        </xs:complexType>
-      </xs:element>
-      <xs:element name="clientCertificateTypeDesiredTypes" minOccurs="0">
-        <xs:complexType>
-          <xs:sequence>
-            <xs:element name="clientCertificateTypeDesiredType" type="certificateType" minOccurs="0" maxOccurs="unbounded"/>
-          </xs:sequence>
-        </xs:complexType>
-      </xs:element>
-      <xs:element name="serverCertificateTypeDesiredTypes" minOccurs="0">
-        <xs:complexType>
-          <xs:sequence>
-            <xs:element name="serverCertificateTypeDesiredType" type="certificateType" minOccurs="0" maxOccurs="unbounded"/>
-          </xs:sequence>
-        </xs:complexType>
-      </xs:element>
-      <xs:element name="clientAuthzExtensionDataFormat" minOccurs="0">
-        <xs:complexType>
-          <xs:sequence>
-            <xs:element name="clientAuthzExtensionDataFormat" type="authzDataFormat" minOccurs="0" maxOccurs="unbounded"/>
-          </xs:sequence>
-        </xs:complexType>
-      </xs:element>
-      <xs:element name="certificateTypeExtensionMessageState" type="xs:boolean" minOccurs="0"/>
-      <xs:element name="serverAuthzExtensionDataFormat" minOccurs="0">
-        <xs:complexType>
-          <xs:sequence>
-            <xs:element name="serverAuthzExtensionDataFormat" type="authzDataFormat" minOccurs="0" maxOccurs="unbounded"/>
-          </xs:sequence>
-        </xs:complexType>
-      </xs:element>
-      <xs:element name="trustedCaIndicationExtensionAuthorities" minOccurs="0">
-        <xs:complexType>
-          <xs:sequence>
-            <xs:element name="trustedCaIndicationExtensionAuthority" type="trustedAuthority" minOccurs="0" maxOccurs="unbounded"/>
-          </xs:sequence>
-        </xs:complexType>
-      </xs:element>
-      <xs:element name="clientCertificateTypeExtensionMessageState" type="xs:boolean" minOccurs="0"/>
-      <xs:element name="cachedInfoExtensionIsClientState" type="xs:boolean" minOccurs="0"/>
-      <xs:element name="cachedObjectList" minOccurs="0">
-        <xs:complexType>
-          <xs:sequence>
-            <xs:element name="cachedObject" type="cachedObject" minOccurs="0" maxOccurs="unbounded"/>
-          </xs:sequence>
-        </xs:complexType>
-      </xs:element>
-      <xs:element name="statusRequestV2RequestList" minOccurs="0">
-        <xs:complexType>
-          <xs:sequence>
-            <xs:element name="statusRequestV2Request" type="requestItemV2" minOccurs="0" maxOccurs="unbounded"/>
-          </xs:sequence>
-        </xs:complexType>
-      </xs:element>
-      <xs:element name="workflowTraceType" type="workflowTraceType" minOccurs="0"/>
-      <xs:element name="serverSendsApplicationData" type="xs:boolean" minOccurs="0"/>
-      <xs:element name="addExtensionsInSSL" type="xs:boolean" minOccurs="0"/>
-      <xs:element name="addECPointFormatExtension" type="xs:boolean" minOccurs="0"/>
-      <xs:element name="addEllipticCurveExtension" type="xs:boolean" minOccurs="0"/>
-      <xs:element name="addHeartbeatExtension" type="xs:boolean" minOccurs="0"/>
-      <xs:element name="addMaxFragmentLengthExtension" type="xs:boolean" minOccurs="0"/>
-      <xs:element name="addRecordSizeLimitExtension" type="xs:boolean" minOccurs="0"/>
-      <xs:element name="addServerNameIndicationExtension" type="xs:boolean" minOccurs="0"/>
-      <xs:element name="addSignatureAndHashAlgorithmsExtension" type="xs:boolean" minOccurs="0"/>
-      <xs:element name="addSignatureAlgorithmsCertExtension" type="xs:boolean" minOccurs="0"/>
-      <xs:element name="addSupportedVersionsExtension" type="xs:boolean" minOccurs="0"/>
-      <xs:element name="addKeyShareExtension" type="xs:boolean" minOccurs="0"/>
-      <xs:element name="addEarlyDataExtension" type="xs:boolean" minOccurs="0"/>
-      <xs:element name="defaultMaxEarlyDataSize" type="xs:int" minOccurs="0"/>
-      <xs:element name="addEncryptedServerNameIndicationExtension" type="xs:boolean" minOccurs="0"/>
-      <xs:element name="addPWDClearExtension" type="xs:boolean" minOccurs="0"/>
-      <xs:element name="addPWDProtectExtension" type="xs:boolean" minOccurs="0"/>
-      <xs:element name="addPSKKeyExchangeModesExtension" type="xs:boolean" minOccurs="0"/>
-      <xs:element name="addPreSharedKeyExtension" type="xs:boolean" minOccurs="0"/>
-      <xs:element name="addPaddingExtension" type="xs:boolean" minOccurs="0"/>
-      <xs:element name="addExtendedMasterSecretExtension" type="xs:boolean" minOccurs="0"/>
-      <xs:element name="addSessionTicketTLSExtension" type="xs:boolean" minOccurs="0"/>
-      <xs:element name="addExtendedRandomExtension" type="xs:boolean" minOccurs="0"/>
-      <xs:element name="addQuicTransportParametersExtension" type="xs:boolean" minOccurs="0"/>
-      <xs:element name="addSignedCertificateTimestampExtension" type="xs:boolean" minOccurs="0"/>
-      <xs:element name="addRenegotiationInfoExtension" type="xs:boolean" minOccurs="0"/>
-      <xs:element name="addTokenBindingExtension" type="xs:boolean" minOccurs="0"/>
-      <xs:element name="addHttpCookie" type="xs:boolean" minOccurs="0"/>
-      <xs:element name="defaultHttpCookieName" type="xs:string" minOccurs="0"/>
-      <xs:element name="defaultHttpCookieValue" type="xs:string" minOccurs="0"/>
-      <xs:element name="addCertificateStatusRequestExtension" type="xs:boolean" minOccurs="0"/>
-      <xs:element name="addAlpnExtension" type="xs:boolean" minOccurs="0"/>
-      <xs:element name="addSRPExtension" type="xs:boolean" minOccurs="0"/>
-      <xs:element name="addSRTPExtension" type="xs:boolean" minOccurs="0"/>
-      <xs:element name="addTruncatedHmacExtension" type="xs:boolean" minOccurs="0"/>
-      <xs:element name="addUserMappingExtension" type="xs:boolean" minOccurs="0"/>
-      <xs:element name="addCertificateTypeExtension" type="xs:boolean" minOccurs="0"/>
-      <xs:element name="addClientAuthzExtension" type="xs:boolean" minOccurs="0"/>
-      <xs:element name="addServerAuthzExtension" type="xs:boolean" minOccurs="0"/>
-      <xs:element name="addClientCertificateTypeExtension" type="xs:boolean" minOccurs="0"/>
-      <xs:element name="addServerCertificateTypeExtension" type="xs:boolean" minOccurs="0"/>
-      <xs:element name="addEncryptThenMacExtension" type="xs:boolean" minOccurs="0"/>
-      <xs:element name="addCachedInfoExtension" type="xs:boolean" minOccurs="0"/>
-      <xs:element name="addClientCertificateUrlExtension" type="xs:boolean" minOccurs="0"/>
-      <xs:element name="addTrustedCaIndicationExtension" type="xs:boolean" minOccurs="0"/>
-      <xs:element name="addCertificateStatusRequestV2Extension" type="xs:boolean" minOccurs="0"/>
-      <xs:element name="addCookieExtension" type="xs:boolean" minOccurs="0"/>
-      <xs:element name="sendHandshakeMessagesWithinSingleRecord" type="xs:boolean" minOccurs="0"/>
-      <xs:element name="defaultConnectionId" type="xs:string" minOccurs="0"/>
-      <xs:element name="defaultNumberOfRequestedConnectionIds" type="xs:int" minOccurs="0"/>
-      <xs:element name="defaultUsageofSentConnectionIds" type="connectionIdUsage" minOccurs="0"/>
-      <xs:element name="addConnectionIdExtension" type="xs:boolean" minOccurs="0"/>
-      <xs:element name="pskKeyExchangeModes" minOccurs="0">
-        <xs:complexType>
-          <xs:sequence>
-            <xs:element name="pskKeyExchangeMode" type="pskKeyExchangeMode" minOccurs="0" maxOccurs="unbounded"/>
-          </xs:sequence>
-        </xs:complexType>
-      </xs:element>
-      <xs:element name="psk" type="xs:string" minOccurs="0"/>
-      <xs:element name="clientEarlyTrafficSecret" type="xs:string" minOccurs="0"/>
-      <xs:element name="earlySecret" type="xs:string" minOccurs="0"/>
-      <xs:element name="earlyDataCipherSuite" type="cipherSuite" minOccurs="0"/>
-      <xs:element name="earlyDataPsk" type="xs:string" minOccurs="0"/>
-      <xs:element name="defaultPskSets" minOccurs="0">
-        <xs:complexType>
-          <xs:sequence>
-            <xs:element name="defaultPskSet" type="pskSet" minOccurs="0" maxOccurs="unbounded"/>
-          </xs:sequence>
-        </xs:complexType>
-      </xs:element>
-      <xs:element name="limitPsksToOne" type="xs:boolean" minOccurs="0"/>
-      <xs:element name="preserveMessageRecordRelation" type="xs:boolean" minOccurs="0"/>
-      <xs:element name="usePsk" type="xs:boolean" minOccurs="0"/>
-      <xs:element name="earlyData" type="xs:string" minOccurs="0"/>
-      <xs:element name="distinguishedNames" type="xs:string" minOccurs="0"/>
-      <xs:element name="enforceSettings" type="xs:boolean" minOccurs="0"/>
-      <xs:element name="receiveMaximumBytes" type="xs:int" minOccurs="0"/>
-      <xs:element name="stealthMode" type="xs:boolean" minOccurs="0"/>
-      <xs:element name="stopActionsAfterIOException" type="xs:boolean" minOccurs="0"/>
-      <xs:element name="stopTraceAfterUnexpected" type="xs:boolean" minOccurs="0"/>
-      <xs:element name="messageFactoryActionOptions" minOccurs="0">
-        <xs:complexType>
-          <xs:sequence>
-            <xs:element name="messageFactoryActionOption" type="actionOption" minOccurs="0" maxOccurs="unbounded"/>
-          </xs:sequence>
-        </xs:complexType>
-      </xs:element>
-      <xs:element name="defaultServerDhGenerator" type="xs:integer" minOccurs="0"/>
-      <xs:element name="defaultServerDhModulus" type="xs:integer" minOccurs="0"/>
-      <xs:element name="defaultClientDhGenerator" type="xs:integer" minOccurs="0"/>
-      <xs:element name="defaultClientDhModulus" type="xs:integer" minOccurs="0"/>
-      <xs:element name="defaultServerDhPrivateKey" type="xs:integer" minOccurs="0"/>
-      <xs:element name="defaultClientDhPrivateKey" type="xs:integer" minOccurs="0"/>
-      <xs:element name="defaultServerDhPublicKey" type="xs:integer" minOccurs="0"/>
-      <xs:element name="defaultClientDhPublicKey" type="xs:integer" minOccurs="0"/>
-      <xs:element name="defaultServerDsaPrivateKey" type="xs:integer" minOccurs="0"/>
-      <xs:element name="defaultServerDsaPublicKey" type="xs:integer" minOccurs="0"/>
-      <xs:element name="defaultServerDsaPrimeP" type="xs:integer" minOccurs="0"/>
-      <xs:element name="defaultServerDsaPrimeQ" type="xs:integer" minOccurs="0"/>
-      <xs:element name="defaultServerDsaGenerator" type="xs:integer" minOccurs="0"/>
-      <xs:element name="defaultClientDsaPrivateKey" type="xs:integer" minOccurs="0"/>
-      <xs:element name="defaultClientDsaPublicKey" type="xs:integer" minOccurs="0"/>
-      <xs:element name="defaultClientDsaPrimeP" type="xs:integer" minOccurs="0"/>
-      <xs:element name="defaultClientDsaPrimeQ" type="xs:integer" minOccurs="0"/>
-      <xs:element name="defaultClientDsaGenerator" type="xs:integer" minOccurs="0"/>
-      <xs:element name="defaultSelectedGostCurve" type="gostCurve" minOccurs="0"/>
-      <xs:element name="defaultApplicationMessageData" type="xs:string" minOccurs="0"/>
-      <xs:element name="clientCertificateTypes" minOccurs="0">
-        <xs:complexType>
-          <xs:sequence>
-            <xs:element name="clientCertificateType" type="clientCertificateType" minOccurs="0" maxOccurs="unbounded"/>
-          </xs:sequence>
-        </xs:complexType>
-      </xs:element>
-      <xs:element name="heartbeatPayloadLength" type="xs:int" minOccurs="0"/>
-      <xs:element name="heartbeatPaddingLength" type="xs:int" minOccurs="0"/>
-      <xs:element name="defaultPaddingExtensionBytes" type="xs:string" minOccurs="0"/>
-      <xs:element name="dtlsDefaultCookieLength" type="xs:int" minOccurs="0"/>
-      <xs:element name="dtlsMaximumFragmentLength" type="xs:int" minOccurs="0"/>
-      <xs:element name="workflowExecutorType" type="workflowExecutorType" minOccurs="0"/>
-      <xs:element name="flushOnMessageTypeChange" type="xs:boolean" minOccurs="0"/>
-      <xs:element name="createFragmentsDynamically" type="xs:boolean" minOccurs="0"/>
-      <xs:element name="createRecordsDynamically" type="xs:boolean" minOccurs="0"/>
-      <xs:element name="individualTransportPacketsForFragments" type="xs:boolean" minOccurs="0"/>
-      <xs:element name="individualTransportPacketCooldown" type="xs:int" minOccurs="0"/>
-      <xs:element name="resetWorkflowTracesBeforeSaving" type="xs:boolean" minOccurs="0"/>
-      <xs:element name="workflowExecutorShouldOpen" type="xs:boolean" minOccurs="0"/>
-      <xs:element name="stopReceivingAfterFatal" type="xs:boolean" minOccurs="0"/>
-      <xs:element name="workflowExecutorShouldClose" type="xs:boolean" minOccurs="0"/>
-      <xs:element name="stopActionsAfterFatal" type="xs:boolean" minOccurs="0"/>
-      <xs:element name="finishWithCloseNotify" type="xs:boolean" minOccurs="0"/>
-      <xs:element name="ignoreRetransmittedCcsInDtls" type="xs:boolean" minOccurs="0"/>
-      <xs:element name="addRetransmissionsToWorkflowTraceInDtls" type="xs:boolean" minOccurs="0"/>
-      <xs:element name="maxUDPRetransmissions" type="xs:int" minOccurs="0"/>
-      <xs:element name="expectHandshakeDoneQuicFrame" type="xs:boolean" minOccurs="0"/>
-      <xs:element name="isQuic" type="xs:boolean" minOccurs="0"/>
-      <xs:element name="quicRetryFlowRequired" type="xs:boolean" minOccurs="0"/>
-      <xs:element name="quicVersion" type="xs:string" minOccurs="0"/>
-      <xs:element name="stopActionsAfterWarning" type="xs:boolean" minOccurs="0"/>
-      <xs:element name="defaultSelectedCipherSuite" type="cipherSuite" minOccurs="0"/>
-      <xs:element name="defaultSelectedServerCertificateType" type="certificateType" minOccurs="0"/>
-      <xs:element name="defaultSelectedClientCertificateType" type="certificateType" minOccurs="0"/>
-      <xs:element name="defaultSSL2CipherSuite" type="ssl2CipherSuite" minOccurs="0"/>
-      <xs:element name="defaultServerSupportedPointFormats" minOccurs="0">
-        <xs:complexType>
-          <xs:sequence>
-            <xs:element name="defaultServerSupportedPointFormat" type="ecPointFormat" minOccurs="0" maxOccurs="unbounded"/>
-          </xs:sequence>
-        </xs:complexType>
-      </xs:element>
-      <xs:element name="defaultClientSupportedPointFormats" minOccurs="0">
-        <xs:complexType>
-          <xs:sequence>
-            <xs:element name="defaultClientSupportedPointFormat" type="ecPointFormat" minOccurs="0" maxOccurs="unbounded"/>
-          </xs:sequence>
-        </xs:complexType>
-      </xs:element>
-      <xs:element name="defaultServerSupportedSignatureAndHashAlgorithms" minOccurs="0">
-        <xs:complexType>
-          <xs:sequence>
-            <xs:element name="defaultServerSupportedSignatureAndHashAlgorithm" type="signatureAndHashAlgorithm" minOccurs="0" maxOccurs="unbounded"/>
-          </xs:sequence>
-        </xs:complexType>
-      </xs:element>
-      <xs:element name="defaultServerSupportedCertificateSignAlgorithms" minOccurs="0">
-        <xs:complexType>
-          <xs:sequence>
-            <xs:element name="defaultServerSupportedCertificateSignAlgorithms" type="signatureAndHashAlgorithm" minOccurs="0" maxOccurs="unbounded"/>
-          </xs:sequence>
-        </xs:complexType>
-      </xs:element>
-      <xs:element name="defaultSelectedSignatureAndHashAlgorithm" type="signatureAndHashAlgorithm" minOccurs="0"/>
-      <xs:element name="defaultSelectedSignatureAlgorithmCert" type="signatureAndHashAlgorithm" minOccurs="0"/>
-      <xs:element name="defaultLastRecordProtocolVersion" type="protocolVersion" minOccurs="0"/>
-      <xs:element name="defaultSelectedProtocolVersion" type="protocolVersion" minOccurs="0"/>
-      <xs:element name="defaultHighestClientProtocolVersion" type="protocolVersion" minOccurs="0"/>
-      <xs:element name="defaultMaxFragmentLength" type="maxFragmentLength" minOccurs="0"/>
-      <xs:element name="defaultMaxRecordData" type="xs:int" minOccurs="0"/>
-      <xs:element name="enforcedMaxRecordData" type="xs:int" minOccurs="0"/>
-      <xs:element name="inboundRecordSizeLimit" type="xs:int" minOccurs="0"/>
-      <xs:element name="defaultHeartbeatMode" type="heartbeatMode" minOccurs="0"/>
-      <xs:element name="defaultClientSupportedCompressionMethods" minOccurs="0">
-        <xs:complexType>
-          <xs:sequence>
-            <xs:element name="defaultClientSupportedCompressionMethod" type="compressionMethod" minOccurs="0" maxOccurs="unbounded"/>
-          </xs:sequence>
-        </xs:complexType>
-      </xs:element>
-      <xs:element name="defaultServerSupportedCompressionMethods" minOccurs="0">
-        <xs:complexType>
-          <xs:sequence>
-            <xs:element name="defaultServerSupportedCompressionMethod" type="compressionMethod" minOccurs="0" maxOccurs="unbounded"/>
-          </xs:sequence>
-        </xs:complexType>
-      </xs:element>
-      <xs:element name="defaultMasterSecret" type="xs:string" minOccurs="0"/>
-      <xs:element name="defaultPreMasterSecret" type="xs:string" minOccurs="0"/>
-      <xs:element name="defaultClientExtendedRandom" type="xs:string" minOccurs="0"/>
-      <xs:element name="defaultServerExtendedRandom" type="xs:string" minOccurs="0"/>
-      <xs:element name="defaultClientRandom" type="xs:string" minOccurs="0"/>
-      <xs:element name="defaultServerRandom" type="xs:string" minOccurs="0"/>
-      <xs:element name="defaultClientSessionId" type="xs:string" minOccurs="0"/>
-      <xs:element name="defaultClientTicketResumptionSessionId" type="xs:string" minOccurs="0"/>
-      <xs:element name="defaultServerSessionId" type="xs:string" minOccurs="0"/>
-      <xs:element name="defaultSelectedCompressionMethod" type="compressionMethod" minOccurs="0"/>
-      <xs:element name="dtlsDefaultCookie" type="xs:string" minOccurs="0"/>
-      <xs:element name="defaultExtensionCookie" type="xs:string" minOccurs="0"/>
-      <xs:element name="defaultCertificateRequestContext" type="xs:string" minOccurs="0"/>
-      <xs:element name="defaultPRFAlgorithm" type="prfAlgorithm" minOccurs="0"/>
-      <xs:element name="defaultAlertDescription" type="alertDescription" minOccurs="0"/>
-      <xs:element name="defaultAlertLevel" type="alertLevel" minOccurs="0"/>
-      <xs:element name="defaultEcCertificateCurve" type="namedGroup" minOccurs="0"/>
-      <xs:element name="defaultClientEcPublicKey" type="point" minOccurs="0"/>
-      <xs:element name="defaultServerEcPublicKey" type="point" minOccurs="0"/>
-      <xs:element name="defaultServerEcPrivateKey" type="xs:integer" minOccurs="0"/>
-      <xs:element name="defaultClientEcPrivateKey" type="xs:integer" minOccurs="0"/>
-      <xs:element name="defaultServerRSAModulus" type="xs:integer" minOccurs="0"/>
-      <xs:element name="defaultClientRSAModulus" type="xs:integer" minOccurs="0"/>
-      <xs:element name="defaultServerRSAPublicKey" type="xs:integer" minOccurs="0"/>
-      <xs:element name="defaultClientRSAPublicKey" type="xs:integer" minOccurs="0"/>
-      <xs:element name="defaultServerRSAPrivateKey" type="xs:integer" minOccurs="0"/>
-      <xs:element name="defaultClientRSAPrivateKey" type="xs:integer" minOccurs="0"/>
-      <xs:element name="defaultPSKKey" type="xs:string" minOccurs="0"/>
-      <xs:element name="defaultPSKIdentity" type="xs:string" minOccurs="0"/>
-      <xs:element name="defaultPSKIdentityHint" type="xs:string" minOccurs="0"/>
-      <xs:element name="defaultSRPModulus" type="xs:integer" minOccurs="0"/>
-      <xs:element name="defaultPSKModulus" type="xs:integer" minOccurs="0"/>
-      <xs:element name="defaultPSKGenerator" type="xs:integer" minOccurs="0"/>
-      <xs:element name="defaultPskDhServerPrivateKey" type="xs:integer" minOccurs="0"/>
-      <xs:element name="defaultPskDhServerPublicKey" type="xs:integer" minOccurs="0"/>
-      <xs:element name="defaultSRPGenerator" type="xs:integer" minOccurs="0"/>
-      <xs:element name="defaultSRPServerPrivateKey" type="xs:integer" minOccurs="0"/>
-      <xs:element name="defaultSRPClientPrivateKey" type="xs:integer" minOccurs="0"/>
-      <xs:element name="defaultSRPServerPublicKey" type="xs:integer" minOccurs="0"/>
-      <xs:element name="defaultSRPClientPublicKey" type="xs:integer" minOccurs="0"/>
-      <xs:element name="defaultSRPServerSalt" type="xs:string" minOccurs="0"/>
-      <xs:element name="defaultSRPIdentity" type="xs:string" minOccurs="0"/>
-      <xs:element name="defaultSRPPassword" type="xs:string" minOccurs="0"/>
-      <xs:element name="defaultClientHandshakeTrafficSecret" type="xs:string" minOccurs="0"/>
-      <xs:element name="defaultServerHandshakeTrafficSecret" type="xs:string" minOccurs="0"/>
-      <xs:element name="defaultClientApplicationTrafficSecret" type="xs:string" minOccurs="0"/>
-      <xs:element name="defaultServerApplicationTrafficSecret" type="xs:string" minOccurs="0"/>
-      <xs:element name="defaultServerRSAExportModulus" type="xs:integer" minOccurs="0"/>
-      <xs:element name="defaultServerRSAExportPublicKey" type="xs:integer" minOccurs="0"/>
-      <xs:element name="defaultServerRSAExportPrivateKey" type="xs:integer" minOccurs="0"/>
-      <xs:element name="defaultServerDhExportGenerator" type="xs:integer" minOccurs="0"/>
-      <xs:element name="defaultServerDhExportModulus" type="xs:integer" minOccurs="0"/>
-      <xs:element name="defaultServerDhExportPublicKey" type="xs:integer" minOccurs="0"/>
-      <xs:element name="defaultServerDhExportPrivateKey" type="xs:integer" minOccurs="0"/>
-      <xs:element name="defaultTokenBindingType" type="tokenBindingType" minOccurs="0"/>
-      <xs:element name="defaultTokenBindingECPublicKey" type="point" minOccurs="0"/>
-      <xs:element name="defaultTokenBindingRsaPublicKey" type="xs:integer" minOccurs="0"/>
-      <xs:element name="defaultTokenBindingRsaPrivateKey" type="xs:integer" minOccurs="0"/>
-      <xs:element name="defaultTokenBindingEcPrivateKey" type="xs:integer" minOccurs="0"/>
-      <xs:element name="defaultTokenBindingRsaModulus" type="xs:integer" minOccurs="0"/>
-      <xs:element name="useFreshRandom" type="xs:boolean" minOccurs="0"/>
-      <xs:element name="chooserType" type="chooserType" minOccurs="0"/>
-      <xs:element name="useAllProvidedDtlsFragments" type="xs:boolean" minOccurs="0"/>
-      <xs:element name="useAllProvidedRecords" type="xs:boolean" minOccurs="0"/>
-      <xs:element name="defaultHttpsLocationPath" type="xs:string" minOccurs="0"/>
-      <xs:element name="defaultHttpsRequestPath" type="xs:string" minOccurs="0"/>
-      <xs:element name="starttlsType" type="starttlsType" minOccurs="0"/>
-      <xs:element name="overrideSessionIdForTickets" type="xs:boolean" minOccurs="0"/>
-      <xs:element name="sessionTicketLifetimeHint" type="xs:long" minOccurs="0"/>
-      <xs:element name="sessionTicketEncryptionKey" type="xs:string" minOccurs="0"/>
-      <xs:element name="sessionTicketKeyHMAC" type="xs:string" minOccurs="0"/>
-      <xs:element name="sessionTicketKeyName" type="xs:string" minOccurs="0"/>
-      <xs:element name="sessionTicketCipherAlgorithm" type="cipherAlgorithm" minOccurs="0"/>
-      <xs:element name="sessionTicketMacAlgorithm" type="macAlgorithm" minOccurs="0"/>
-      <xs:element name="defaultSessionTicketAgeAdd" type="xs:string" minOccurs="0"/>
-      <xs:element name="defaultSessionTicketNonce" type="xs:string" minOccurs="0"/>
-      <xs:element name="defaultSessionTicketIdentity" type="xs:string" minOccurs="0"/>
-      <xs:element name="defaultLastClientHello" type="xs:string" minOccurs="0"/>
-      <xs:element name="clientAuthenticationType" type="clientAuthenticationType" minOccurs="0"/>
-      <xs:element name="tls13BackwardsCompatibilityMode" type="xs:boolean" minOccurs="0"/>
-      <xs:element name="defaultClientPWDUsername" type="xs:string" minOccurs="0"/>
-      <xs:element name="defaultPWDProtectGroup" type="namedGroup" minOccurs="0"/>
-      <xs:element name="defaultServerPWDProtectPublicKey" type="point" minOccurs="0"/>
-      <xs:element name="defaultServerPWDProtectPrivateKey" type="xs:integer" minOccurs="0"/>
-      <xs:element name="defaultServerPWDProtectRandomSecret" type="xs:integer" minOccurs="0"/>
-      <xs:element name="defaultPWDPassword" type="xs:string" minOccurs="0"/>
-      <xs:element name="defaultPWDIterations" type="xs:int" minOccurs="0"/>
-      <xs:element name="defaultServerPWDPrivate" type="xs:string" minOccurs="0"/>
-      <xs:element name="defaultServerPWDMask" type="xs:string" minOccurs="0"/>
-      <xs:element name="defaultClientPWDPrivate" type="xs:string" minOccurs="0"/>
-      <xs:element name="defaultClientPWDMask" type="xs:string" minOccurs="0"/>
-      <xs:element name="defaultServerPWDSalt" type="xs:string" minOccurs="0"/>
-      <xs:element name="defaultSelectedPointFormat" type="ecPointFormat" minOccurs="0"/>
-      <xs:element name="defaultDnsServer" type="xs:string" minOccurs="0"/>
-      <xs:element name="defaultEsniClientPrivateKey" type="xs:integer" minOccurs="0"/>
-      <xs:element name="clientSupportedEsniCipherSuites" minOccurs="0">
-        <xs:complexType>
-          <xs:sequence>
-            <xs:element name="clientSupportedEsniCipherSuite" type="cipherSuite" minOccurs="0" maxOccurs="unbounded"/>
-          </xs:sequence>
-        </xs:complexType>
-      </xs:element>
-      <xs:element name="clientSupportedEsniNamedGroups" minOccurs="0">
-        <xs:complexType>
-          <xs:sequence>
-            <xs:element name="clientSupportedEsniNamedGroup" type="namedGroup" minOccurs="0" maxOccurs="unbounded"/>
-          </xs:sequence>
-        </xs:complexType>
-      </xs:element>
-      <xs:element name="esniServerKeyPairs" minOccurs="0">
-        <xs:complexType>
-          <xs:sequence>
-            <xs:element name="esniServerKeyPair" type="keyShareEntry" minOccurs="0" maxOccurs="unbounded"/>
-          </xs:sequence>
-        </xs:complexType>
-      </xs:element>
-      <xs:element name="defaultEsniClientNonce" type="xs:string" minOccurs="0"/>
-      <xs:element name="defaultEsniServerNonce" type="xs:string" minOccurs="0"/>
-      <xs:element name="defaultEsniRecordBytes" type="xs:string" minOccurs="0"/>
-      <xs:element name="defaultEsniRecordVersion" type="esniDnsKeyRecordVersion" minOccurs="0"/>
-      <xs:element name="defaultEsniRecordChecksum" type="xs:string" minOccurs="0"/>
-      <xs:element name="defaultEsniServerKeyShareEntries" minOccurs="0">
-        <xs:complexType>
-          <xs:sequence>
-            <xs:element name="defaultEsniServerKeyShareEntry" type="keyShareStoreEntry" minOccurs="0" maxOccurs="unbounded"/>
-          </xs:sequence>
-        </xs:complexType>
-      </xs:element>
-      <xs:element name="defaultEsniServerCipherSuites" minOccurs="0">
-        <xs:complexType>
-          <xs:sequence>
-            <xs:element name="defaultEsniServerCipherSuite" type="cipherSuite" minOccurs="0" maxOccurs="unbounded"/>
-          </xs:sequence>
-        </xs:complexType>
-      </xs:element>
-      <xs:element name="defaultEsniPaddedLength" type="xs:int" minOccurs="0"/>
-      <xs:element name="defaultEsniNotBefore" type="xs:long" minOccurs="0"/>
-      <xs:element name="defaultEsniNotAfter" type="xs:long" minOccurs="0"/>
-      <xs:element name="defaultEsniExtensions" minOccurs="0">
-        <xs:complexType>
-          <xs:sequence>
-            <xs:element name="defaultEsniExtension" type="extensionType" minOccurs="0" maxOccurs="unbounded"/>
-          </xs:sequence>
-        </xs:complexType>
-      </xs:element>
-      <xs:element name="defaultEchClientPrivateKey" type="xs:integer" minOccurs="0"/>
-      <xs:element name="defaultEchServerPrivateKey" type="xs:integer" minOccurs="0"/>
-      <xs:element name="defaultEchConfig" type="echConfig" minOccurs="0"/>
-      <xs:element name="addEncryptedClientHelloExtension" type="xs:boolean" minOccurs="0"/>
-      <xs:element name="defaultMaxEchAlpnPadding" type="xs:int" minOccurs="0"/>
-      <xs:element name="acceptOnlyFittingDtlsFragments" type="xs:boolean" minOccurs="0"/>
-      <xs:element name="skipMessageSequenceNumber" type="xs:boolean" minOccurs="0"/>
-      <xs:element name="acceptContentRewritingDtlsFragments" type="xs:boolean" minOccurs="0"/>
-      <xs:element name="writeKeylogFile" type="xs:boolean" minOccurs="0"/>
-      <xs:element name="keylogFilePath" type="xs:string" minOccurs="0"/>
-      <xs:element name="dtls13HeaderSeqNumSizeLong" type="xs:boolean" minOccurs="0"/>
-      <xs:element name="retransmitAcknowledgedRecordsInDtls13" type="xs:boolean" minOccurs="0"/>
-    </xs:all>
-=======
   <xs:complexType name="deepCopyBufferedRecordsAction">
     <xs:complexContent>
       <xs:extension base="copyContextFieldAction">
@@ -5754,7 +4981,6 @@
       <xs:element name="runningMode" type="runningModeType" minOccurs="0"/>
       <xs:element name="startTimestamp" type="xs:long"/>
     </xs:sequence>
->>>>>>> 4e6a5132
   </xs:complexType>
 
   <xs:complexType name="throwable">
@@ -6027,6 +5253,13 @@
           <xs:element name="readConnectionID" type="xs:base64Binary" minOccurs="0"/>
           <xs:element name="clientX509Context" type="x509Context" minOccurs="0"/>
           <xs:element name="serverX509Context" type="x509Context" minOccurs="0"/>
+          <xs:element name="writeConnectionIds" type="xs:base64Binary" nillable="true" minOccurs="0" maxOccurs="unbounded"/>
+          <xs:element name="writeConnectionIdIndex" type="xs:int"/>
+          <xs:element name="readConnectionIDs" type="xs:base64Binary" nillable="true" minOccurs="0" maxOccurs="unbounded"/>
+          <xs:element name="readConnectionIdIndex" type="xs:int"/>
+          <xs:element name="numberOfRequestedConnectionIds" type="xs:int" minOccurs="0"/>
+          <xs:element name="dtlsAcknowledgedRecords" type="recordNumber" nillable="true" minOccurs="0" maxOccurs="unbounded"/>
+          <xs:element name="dtlsReceivedAcknowledgedRecords" type="recordNumber" nillable="true" minOccurs="0" maxOccurs="unbounded"/>
         </xs:sequence>
       </xs:extension>
     </xs:complexContent>
@@ -6568,6 +5801,8 @@
       <xs:element name="addCookieExtension" type="xs:boolean" minOccurs="0"/>
       <xs:element name="sendHandshakeMessagesWithinSingleRecord" type="xs:boolean" minOccurs="0"/>
       <xs:element name="defaultConnectionId" type="xs:string" minOccurs="0"/>
+      <xs:element name="defaultNumberOfRequestedConnectionIds" type="xs:int" minOccurs="0"/>
+      <xs:element name="defaultUsageofSentConnectionIds" type="connectionIdUsage" minOccurs="0"/>
       <xs:element name="addConnectionIdExtension" type="xs:boolean" minOccurs="0"/>
       <xs:element name="pskKeyExchangeModes" minOccurs="0">
         <xs:complexType>
@@ -6848,9 +6083,12 @@
       <xs:element name="addEncryptedClientHelloExtension" type="xs:boolean" minOccurs="0"/>
       <xs:element name="defaultMaxEchAlpnPadding" type="xs:int" minOccurs="0"/>
       <xs:element name="acceptOnlyFittingDtlsFragments" type="xs:boolean" minOccurs="0"/>
+      <xs:element name="skipMessageSequenceNumber" type="xs:boolean" minOccurs="0"/>
       <xs:element name="acceptContentRewritingDtlsFragments" type="xs:boolean" minOccurs="0"/>
       <xs:element name="writeKeylogFile" type="xs:boolean" minOccurs="0"/>
       <xs:element name="keylogFilePath" type="xs:string" minOccurs="0"/>
+      <xs:element name="dtls13HeaderSeqNumSizeLong" type="xs:boolean" minOccurs="0"/>
+      <xs:element name="retransmitAcknowledgedRecordsInDtls13" type="xs:boolean" minOccurs="0"/>
     </xs:all>
   </xs:complexType>
 
