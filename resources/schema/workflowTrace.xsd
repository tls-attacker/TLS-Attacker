<?xml version="1.0" standalone="yes"?>
<xs:schema version="1.0" xmlns:xs="http://www.w3.org/2001/XMLSchema">

  <xs:element name="Alert" type="alertMessage"/>

  <xs:element name="AlpnExtension" type="alpnExtensionMessage"/>

  <xs:element name="Application" type="applicationMessage"/>

  <xs:element name="CachedInfoExtension" type="cachedInfoExtensionMessage"/>

  <xs:element name="Certificate" type="certificateMessage"/>

  <xs:element name="CertificateRequest" type="certificateRequestMessage"/>

  <xs:element name="CertificateStatus" type="certificateStatusMessage"/>

  <xs:element name="CertificateStatusRequestExtension" type="certificateStatusRequestExtensionMessage"/>

  <xs:element name="CertificateStatusRequestV2Extension" type="certificateStatusRequestV2ExtensionMessage"/>

  <xs:element name="CertificateTypeExtension" type="certificateTypeExtensionMessage"/>

  <xs:element name="CertificateVerify" type="certificateVerifyMessage"/>

  <xs:element name="ChangeCipherSpec" type="changeCipherSpecMessage"/>

  <xs:element name="ClientAuthorizationExtension" type="clientAuthzExtensionMessage"/>

  <xs:element name="ClientCertificateTypeExtension" type="clientCertificateTypeExtensionMessage"/>

  <xs:element name="ClientCertificateUrlExtension" type="clientCertificateUrlExtensionMessage"/>

  <xs:element name="ClientHello" type="clientHelloMessage"/>

  <xs:element name="CookieExtension" type="cookieExtensionMessage"/>

  <xs:element name="DHClientKeyExchange" type="dhClientKeyExchangeMessage"/>

  <xs:element name="DHEClientKeyExchange" type="dheServerKeyExchangeMessage"/>

  <xs:element name="DtlsHandshakeMessageFragment" type="dtlsHandshakeMessageFragment"/>

  <xs:element name="ECDHClientKeyExchange" type="ecdhClientKeyExchangeMessage"/>

  <xs:element name="ECDHEServerKeyExchange" type="ecdheServerKeyExchangeMessage"/>

  <xs:element name="ECPointFormat" type="ecPointFormatExtensionMessage"/>

  <xs:element name="EarlyDataExtension" type="earlyDataExtensionMessage"/>

  <xs:element name="EllipticCurves" type="ellipticCurvesExtensionMessage"/>

  <xs:element name="EmptyClientKeyExchange" type="emptyClientKeyExchangeMessage"/>

  <xs:element name="EncryptThenMacExtension" type="encryptThenMacExtensionMessage"/>

  <xs:element name="EncryptedExtensions" type="encryptedExtensionsMessage"/>

  <xs:element name="EncryptedServerNameIndicationExtension" type="encryptedServerNameIndicationExtensionMessage"/>

  <xs:element name="EndOfEarlyData" type="endOfEarlyDataMessage"/>

  <xs:element name="ExtendedMasterSecretExtension" type="extendedMasterSecretExtensionMessage"/>

  <xs:element name="ExtendedRandomExtension" type="extendedRandomExtensionMessage"/>

  <xs:element name="Finished" type="finishedMessage"/>

  <xs:element name="GOSTClientKeyExchange" type="gostClientKeyExchangeMessage"/>

  <xs:element name="GreaseExtension" type="greaseExtensionMessage"/>

  <xs:element name="Heartbeat" type="heartbeatMessage"/>

  <xs:element name="HeartbeatExtension" type="heartbeatExtensionMessage"/>

  <xs:element name="HelloRequest" type="helloRequestMessage"/>

  <xs:element name="HelloVerifyRequest" type="helloVerifyRequestMessage"/>

  <xs:element name="KeyShareExtension" type="keyShareExtensionMessage"/>

  <xs:element name="KeyUpdate" type="keyUpdateMessage"/>

  <xs:element name="MaxFragmentLengthExtension" type="maxFragmentLengthExtensionMessage"/>

  <xs:element name="NewSessionTicket" type="newSessionTicketMessage"/>

  <xs:element name="PSKKeyExchangeModesExtension" type="pskKeyExchangeModesExtensionMessage"/>

  <xs:element name="PWDClearExtension" type="pwdClearExtensionMessage"/>

  <xs:element name="PWDClientKeyExchange" type="pwdClientKeyExchangeMessage"/>

  <xs:element name="PWDProtectExtension" type="pwdProtectExtensionMessage"/>

  <xs:element name="PWDServerKeyExchange" type="pwdServerKeyExchangeMessage"/>

  <xs:element name="PaddingExtension" type="paddingExtensionMessage"/>

  <xs:element name="PasswordSaltExtension" type="passwordSaltExtensionMessage"/>

  <xs:element name="PreSharedKeyExtension" type="preSharedKeyExtensionMessage"/>

  <xs:element name="PskClientKeyExchange" type="pskClientKeyExchangeMessage"/>

  <xs:element name="PskDhClientKeyExchange" type="pskDhClientKeyExchangeMessage"/>

  <xs:element name="PskDheServerKeyExchange" type="pskDheServerKeyExchangeMessage"/>

  <xs:element name="PskEcDhClientKeyExchange" type="pskEcDhClientKeyExchangeMessage"/>

  <xs:element name="PskEcDheServerKeyExchange" type="pskEcDheServerKeyExchangeMessage"/>

  <xs:element name="PskRsaClientKeyExchange" type="pskRsaClientKeyExchangeMessage"/>

  <xs:element name="PskServerKeyExchange" type="pskServerKeyExchangeMessage"/>

  <xs:element name="RSAClientKeyExchange" type="rsaClientKeyExchangeMessage"/>

  <xs:element name="RSAServerKeyExchange" type="rsaServerKeyExchangeMessage"/>

  <xs:element name="RecordSizeLimitExtension" type="recordSizeLimitExtensionMessage"/>

  <xs:element name="RenegotiationInfoExtension" type="renegotiationInfoExtensionMessage"/>

  <xs:element name="SRPExtension" type="srpExtensionMessage"/>

  <xs:element name="SSL2ClientHello" type="ssl2ClientHelloMessage"/>

  <xs:element name="SSL2ClientMasterKey" type="ssl2ClientMasterKeyMessage"/>

  <xs:element name="SSL2ServerHello" type="ssl2ServerHelloMessage"/>

  <xs:element name="SSL2ServerVerify" type="ssl2ServerVerifyMessage"/>

  <xs:element name="ServerAuthorizationExtension" type="serverAuthzExtensionMessage"/>

  <xs:element name="ServerCertificateTypeExtension" type="serverCertificateTypeExtensionMessage"/>

  <xs:element name="ServerHello" type="serverHelloMessage"/>

  <xs:element name="ServerHelloDone" type="serverHelloDoneMessage"/>

  <xs:element name="ServerNameIndicationExtension" type="serverNameIndicationExtensionMessage"/>

  <xs:element name="SessionTicketTLSExtension" type="sessionTicketTLSExtensionMessage"/>

  <xs:element name="SignatureAndHashAlgorithmsExtension" type="signatureAndHashAlgorithmsExtensionMessage"/>

  <xs:element name="SignedCertificateTimestampExtension" type="signedCertificateTimestampExtensionMessage"/>

  <xs:element name="SrpClientKeyExchange" type="srpClientKeyExchangeMessage"/>

  <xs:element name="SrpServerKeyExchange" type="srpServerKeyExchangeMessage"/>

  <xs:element name="SrtpExtension" type="srtpExtensionMessage"/>

  <xs:element name="SupplementalData" type="supplementalDataMessage"/>

  <xs:element name="SupportedVersions" type="supportedVersionsExtensionMessage"/>

  <xs:element name="TokenBindingExtension" type="tokenBindingExtensionMessage"/>

  <xs:element name="TruncatedHmacExtension" type="truncatedHmacExtensionMessage"/>

  <xs:element name="TrustedCaIndicationExtension" type="trustedCaIndicationExtensionMessage"/>

  <xs:element name="UnknownExtension" type="unknownExtensionMessage"/>

  <xs:element name="UnknownHandshakeMessage" type="unknownHandshakeMessage"/>

  <xs:element name="UnknownMessage" type="unknownMessage"/>

  <xs:element name="accessModificationFilter" type="accessModificationFilter"/>

  <xs:element name="activateDecryptionAction" type="activateDecryptionAction"/>

  <xs:element name="activateEncryptionAction" type="activateEncryptionAction"/>

  <xs:element name="applyBufferedMessagesAction" type="applyBufferedMessagesAction"/>

  <xs:element name="asciiAction" type="asciiAction"/>

  <xs:element name="bigIntegerAddModification" type="bigIntegerAddModification"/>

  <xs:element name="bigIntegerExplicitValueModification" type="bigIntegerExplicitValueModification"/>

  <xs:element name="bigIntegerInteractiveModification" type="bigIntegerInteractiveModification"/>

  <xs:element name="bigIntegerMultiplyModification" type="bigIntegerMultiplyModification"/>

  <xs:element name="bigIntegerShiftLeftModification" type="bigIntegerShiftLeftModification"/>

  <xs:element name="bigIntegerShiftRightModification" type="bigIntegerShiftRightModification"/>

  <xs:element name="bigIntegerSubtractModification" type="bigIntegerSubtractModification"/>

  <xs:element name="bigIntegerXorModification" type="bigIntegerXorModification"/>

  <xs:element name="booleanExplicitValueModification" type="booleanExplicitValueModification"/>

  <xs:element name="booleanToggleModification" type="booleanToggleModification"/>

  <xs:element name="bufferedGenericReceiveAction" type="bufferedGenericReceiveAction"/>

  <xs:element name="bufferedSendAction" type="bufferedSendAction"/>

  <xs:element name="byteAddModification" type="byteAddModification"/>

  <xs:element name="byteArrayDeleteModification" type="byteArrayDeleteModification"/>

  <xs:element name="byteArrayDuplicateModification" type="byteArrayDuplicateModification"/>

  <xs:element name="byteArrayExplicitValueModification" type="byteArrayExplicitValueModification"/>

  <xs:element name="byteArrayInsertModification" type="byteArrayInsertModification"/>

  <xs:element name="byteArrayPayloadModification" type="byteArrayPayloadModification"/>

  <xs:element name="byteArrayShuffleModification" type="byteArrayShuffleModification"/>

  <xs:element name="byteArrayXorModification" type="byteArrayXorModification"/>

  <xs:element name="byteExplicitValueModification" type="byteExplicitValueModification"/>

  <xs:element name="byteSubtractModification" type="byteSubtractModification"/>

  <xs:element name="byteXorModification" type="byteXorModification"/>

  <xs:element name="changeCipherSuiteAction" type="changeCipherSuiteAction"/>

  <xs:element name="changeClientRandomAction" type="changeClientRandomAction"/>

  <xs:element name="changeCompressionAction" type="changeCompressionAction"/>

  <xs:element name="changeConnectionTimeoutAction" type="changeConnectionTimeoutAction"/>

  <xs:element name="changeContextValueAction" type="changeContextValueAction"/>

  <xs:element name="changeDefaultPreMasterSecretAction" type="changeDefaultPreMasterSecretAction"/>

  <xs:element name="changeMasterSecretAction" type="changeMasterSecretAction"/>

  <xs:element name="changePreMasterSecretAction" type="changePreMasterSecretAction"/>

  <xs:element name="changeProtocolVersionAction" type="changeProtocolVersionAction"/>

  <xs:element name="changeReadEpochAction" type="changeReadEpochAction"/>

  <xs:element name="changeReadSequenceNumberAction" type="changeReadSequenceNumberAction"/>

  <xs:element name="changeServerRandomAction" type="changeServerRandomAction"/>

  <xs:element name="changeWriteEpochAction" type="changeWriteEpochAction"/>

  <xs:element name="changeWriteSequenceNumberAction" type="changeWriteSequenceNumberAction"/>

  <xs:element name="clearBuffersAction" type="clearBuffersAction"/>

  <xs:element name="config" type="config"/>

  <xs:element name="copyBufferedMessagesAction" type="copyBufferedMessagesAction"/>

  <xs:element name="copyBufferedRecordsAction" type="copyBufferedRecordsAction"/>

  <xs:element name="copyBuffersAction" type="copyBuffersAction"/>

  <xs:element name="copyClientRandomAction" type="copyClientRandomAction"/>

  <xs:element name="copyPreMasterSecretAction" type="copyPreMasterSecretAction"/>

  <xs:element name="copyServerRandomAction" type="copyServerRandomAction"/>

  <xs:element name="deactivateDecryptionAction" type="deactivateDecryptionAction"/>

  <xs:element name="deactivateEncryptionAction" type="deactivateEncryptionAction"/>

  <xs:element name="deepCopyBufferedMessagesAction" type="deepCopyBufferedMessagesAction"/>

  <xs:element name="deepCopyBufferedRecordsAction" type="deepCopyBufferedRecordsAction"/>

  <xs:element name="deepCopyBuffersAction" type="deepCopyBuffersAction"/>

  <xs:element name="esniKeyDnsRequestAction" type="esniKeyDnsRequestAction"/>

  <xs:element name="findReceivedProtocolMessageAction" type="findReceivedProtocolMessageAction"/>

  <xs:element name="flushSessionCacheAction" type="flushSessionCacheAction"/>

  <xs:element name="forwardDataAction" type="forwardDataAction"/>

  <xs:element name="forwardMessagesAction" type="forwardMessagesAction"/>

  <xs:element name="forwardMessagesWithPrepareAction" type="forwardMessagesWithPrepareAction"/>

  <xs:element name="genericReceiveAction" type="genericReceiveAction"/>

  <xs:element name="genericReceiveAsciiAction" type="genericReceiveAsciiAction"/>

  <xs:element name="integerAddModification" type="integerAddModification"/>

  <xs:element name="integerExplicitValueModification" type="integerExplicitValueModification"/>

  <xs:element name="integerShiftLeftModification" type="integerShiftLeftModification"/>

  <xs:element name="integerShiftRightModification" type="integerShiftRightModification"/>

  <xs:element name="integerSubtractModification" type="integerSubtractModification"/>

  <xs:element name="integerXorModification" type="integerXorModification"/>

  <xs:element name="keyShareStoreEntry" type="keyShareStoreEntry"/>

  <xs:element name="longAddModification" type="longAddModification"/>

  <xs:element name="longExplicitValueModification" type="longExplicitValueModification"/>

  <xs:element name="longSubtractModification" type="longSubtractModification"/>

  <xs:element name="longXorModification" type="longXorModification"/>

  <xs:element name="modifiableBigInteger" type="modifiableBigInteger"/>

  <xs:element name="modifiableBoolean" type="modifiableBoolean"/>

  <xs:element name="modifiableByte" type="modifiableByte"/>

  <xs:element name="modifiableByteArray" type="modifiableByteArray"/>

  <xs:element name="modifiableInteger" type="modifiableInteger"/>

  <xs:element name="modifiableLong" type="modifiableLong"/>

  <xs:element name="modifiableString" type="modifiableString"/>

  <xs:element name="multiReceiveAction" type="multiReceiveAction"/>

  <xs:element name="point" type="point"/>

  <xs:element name="popAndSendAction" type="popAndSendAction"/>

  <xs:element name="popAndSendMessageAction" type="popAndSendMessageAction"/>

  <xs:element name="popAndSendRecordAction" type="popAndSendRecordAction"/>

  <xs:element name="popBufferedMessageAction" type="popBufferedMessageAction"/>

  <xs:element name="popBufferedRecordAction" type="popBufferedRecordAction"/>

  <xs:element name="popBuffersAction" type="popBuffersAction"/>

  <xs:element name="printLastHandledApplicationDataAction" type="printLastHandledApplicationDataAction"/>

  <xs:element name="printProposedExtensionsAction" type="printProposedExtensionsAction"/>

  <xs:element name="printSecretsAction" type="printSecretsAction"/>

  <xs:element name="receiveAction" type="receiveAction"/>

  <xs:element name="receiveAsciiAction" type="receiveAsciiAction"/>

  <xs:element name="receiveTillAction" type="receiveTillAction"/>

  <xs:element name="remBufferedChCiphersAction" type="remBufferedChCiphersAction"/>

  <xs:element name="remBufferedChExtensionsAction" type="remBufferedChExtensionsAction"/>

  <xs:element name="renegotiationAction" type="renegotiationAction"/>

  <xs:element name="resetConnectionAction" type="resetConnectionAction"/>

  <xs:element name="sendAction" type="sendAction"/>

  <xs:element name="sendAsciiAction" type="sendAsciiAction"/>

  <xs:element name="sendDynamicClientKeyExchangeAction" type="sendDynamicClientKeyExchangeAction"/>

  <xs:element name="sendDynamicServerCertificateAction" type="sendDynamicServerCertificateAction"/>

  <xs:element name="sendDynamicServerKeyExchangeAction" type="sendDynamicServerKeyExchangeAction"/>

  <xs:element name="sendRaccoonCkeAction" type="sendRaccoonCkeAction"/>

  <xs:element name="stringExplicitValueModification" type="stringExplicitValueModification"/>

  <xs:element name="tightReceiveAction" type="tightReceiveAction"/>

  <xs:element name="userMappingExtensionMessage" type="userMappingExtensionMessage"/>

  <xs:element name="waitAction" type="waitAction"/>

  <xs:element name="workflowTrace" type="workflowTrace"/>

  <xs:complexType name="workflowTrace">
    <xs:sequence>
      <xs:choice minOccurs="0" maxOccurs="unbounded">
        <xs:element name="AliasedConnection" type="aliasedConnection"/>
        <xs:element name="InboundConnection" type="inboundConnection"/>
        <xs:element name="OutboundConnection" type="outboundConnection"/>
      </xs:choice>
      <xs:choice minOccurs="0" maxOccurs="unbounded">
        <xs:element name="ActivateDecryption" type="activateDecryptionAction"/>
        <xs:element name="ActivateEncryption" type="activateEncryptionAction"/>
        <xs:element name="ApplyBufferedMessages" type="applyBufferedMessagesAction"/>
        <xs:element name="BufferedGenericReceive" type="bufferedGenericReceiveAction"/>
        <xs:element name="BufferedSend" type="bufferedSendAction"/>
        <xs:element name="ChangeCipherSuite" type="changeCipherSuiteAction"/>
        <xs:element name="ChangeClientRandom" type="changeClientRandomAction"/>
        <xs:element name="ChangeCompression" type="changeCompressionAction"/>
        <xs:element name="ChangeContextValue" type="changeContextValueAction"/>
        <xs:element name="ChangeMasterSecret" type="changeMasterSecretAction"/>
        <xs:element name="ChangePreMasterSecret" type="changePreMasterSecretAction"/>
        <xs:element name="ChangeServerRsaParameters" type="changeServerRsaParametersAction"/>
        <xs:element name="ChangeDefaultPreMasterSecret" type="changeDefaultPreMasterSecretAction"/>
        <xs:element name="ChangeProtocolVersion" type="changeProtocolVersionAction"/>
        <xs:element name="ChangeServerRandom" type="changeServerRandomAction"/>
        <xs:element name="ChangeConnectionTimeout" type="changeConnectionTimeoutAction"/>
        <xs:element name="ChangeReadEpoch" type="changeReadEpochAction"/>
        <xs:element name="ChangeReadSequenceNumber" type="changeReadSequenceNumberAction"/>
        <xs:element name="ChangeWriteEpoch" type="changeWriteEpochAction"/>
        <xs:element name="ChangeWriteSequenceNumber" type="changeWriteSequenceNumberAction"/>
        <xs:element name="ClearBuffers" type="clearBuffersAction"/>
        <xs:element name="ClearDigest" type="clearDigestAction"/>
        <xs:element name="ConnectionBound" type="connectionBoundAction"/>
        <xs:element name="CopyBufferedMessages" type="copyBufferedMessagesAction"/>
        <xs:element name="CopyBufferedRecords" type="copyBufferedRecordsAction"/>
        <xs:element name="CopyBuffers" type="copyBuffersAction"/>
        <xs:element name="CopyClientRandom" type="copyClientRandomAction"/>
        <xs:element name="CopyContextField" type="copyContextFieldAction"/>
        <xs:element name="CopyPreMasterSecret" type="copyPreMasterSecretAction"/>
        <xs:element name="CopyServerRandom" type="copyServerRandomAction"/>
        <xs:element name="DeactivateDecryption" type="deactivateDecryptionAction"/>
        <xs:element name="DeactivateEncryption" type="deactivateEncryptionAction"/>
        <xs:element name="DeepCopyBufferedMessages" type="deepCopyBufferedMessagesAction"/>
        <xs:element name="DeepCopyBufferedRecords" type="deepCopyBufferedRecordsAction"/>
        <xs:element name="DeepCopyBuffers" type="deepCopyBuffersAction"/>
        <xs:element name="EsniKeyDnsRequest" type="esniKeyDnsRequestAction"/>
        <xs:element name="FindReceivedProtocolMessage" type="findReceivedProtocolMessageAction"/>
        <xs:element name="ForwardMessages" type="forwardMessagesAction"/>
        <xs:element name="ForwardMessagesWithPrepare" type="forwardMessagesWithPrepareAction"/>
        <xs:element name="ForwardData" type="forwardDataAction"/>
        <xs:element name="GenericReceive" type="genericReceiveAction"/>
        <xs:element name="ReceiveTill" type="receiveTillAction"/>
        <xs:element name="TightReceive" type="tightReceiveAction"/>
        <xs:element name="MultiReceive" type="multiReceiveAction"/>
        <xs:element name="PopAndSend" type="popAndSendAction"/>
        <xs:element name="PopAndSendMessage" type="popAndSendMessageAction"/>
        <xs:element name="PopAndSendRecord" type="popAndSendRecordAction"/>
        <xs:element name="PopBuffers" type="popBuffersAction"/>
        <xs:element name="PopBufferedMessage" type="popBufferedMessageAction"/>
        <xs:element name="PopBufferedRecord" type="popBufferedRecordAction"/>
        <xs:element name="PrintLastHandledApplicationData" type="printLastHandledApplicationDataAction"/>
        <xs:element name="PrintProposedExtensions" type="printProposedExtensionsAction"/>
        <xs:element name="PrintSecrets" type="printSecretsAction"/>
        <xs:element name="Receive" type="receiveAction"/>
        <xs:element name="RemBufferedChCiphers" type="remBufferedChCiphersAction"/>
        <xs:element name="RemBufferedChExtensions" type="remBufferedChExtensionsAction"/>
        <xs:element name="Renegotiation" type="renegotiationAction"/>
        <xs:element name="ResetRecordCipherLists" type="resetRecordCipherListsAction"/>
        <xs:element name="ResetConnection" type="resetConnectionAction"/>
        <xs:element name="Send" type="sendAction"/>
        <xs:element name="SendDynamicClientKeyExchange" type="sendDynamicClientKeyExchangeAction"/>
        <xs:element name="SendDynamicServerKeyExchange" type="sendDynamicServerKeyExchangeAction"/>
        <xs:element name="SendDynamicCertificate" type="sendDynamicServerCertificateAction"/>
        <xs:element name="SendRaccoonCke" type="sendRaccoonCkeAction"/>
        <xs:element name="SendMessagesFromLastFlight" type="sendMessagesFromLastFlightAction"/>
        <xs:element name="SendRecordsFromLastFlight" type="sendRecordsFromLastFlightAction"/>
        <xs:element name="SetEncryptChangeCipherSpecConfig" type="setEncryptChangeCipherSpecConfigAction"/>
        <xs:element name="Wait" type="waitAction"/>
        <xs:element name="SendAscii" type="sendAsciiAction"/>
        <xs:element name="FlushSessionCache" type="flushSessionCacheAction"/>
        <xs:element name="GenericReceiveAscii" type="genericReceiveAsciiAction"/>
        <xs:element name="ReceiveAscii" type="receiveAsciiAction"/>
      </xs:choice>
      <xs:element name="name" type="xs:string" minOccurs="0"/>
      <xs:element name="description" type="xs:string" minOccurs="0"/>
    </xs:sequence>
  </xs:complexType>

  <xs:complexType name="aliasedConnection" abstract="true">
    <xs:sequence>
      <xs:element name="alias" type="xs:string" minOccurs="0"/>
      <xs:element name="ip" type="xs:string" minOccurs="0"/>
      <xs:element name="port" type="xs:int" minOccurs="0"/>
      <xs:element name="hostname" type="xs:string" minOccurs="0"/>
      <xs:element name="proxyDataPort" type="xs:int" minOccurs="0"/>
      <xs:element name="proxyDataHostname" type="xs:string" minOccurs="0"/>
      <xs:element name="proxyControlPort" type="xs:int" minOccurs="0"/>
      <xs:element name="proxyControlHostname" type="xs:string" minOccurs="0"/>
      <xs:element name="timeout" type="xs:int" minOccurs="0"/>
      <xs:element name="firstTimeout" type="xs:int" minOccurs="0"/>
      <xs:element name="connectionTimeout" type="xs:int" minOccurs="0"/>
      <xs:element name="transportHandlerType" type="transportHandlerType" minOccurs="0"/>
    </xs:sequence>
  </xs:complexType>

  <xs:complexType name="inboundConnection">
    <xs:complexContent>
      <xs:extension base="aliasedConnection">
        <xs:sequence/>
      </xs:extension>
    </xs:complexContent>
  </xs:complexType>

  <xs:complexType name="outboundConnection">
    <xs:complexContent>
      <xs:extension base="aliasedConnection">
        <xs:sequence/>
      </xs:extension>
    </xs:complexContent>
  </xs:complexType>

  <xs:complexType name="activateDecryptionAction">
    <xs:complexContent>
      <xs:extension base="activateCryptoAction">
        <xs:sequence/>
      </xs:extension>
    </xs:complexContent>
  </xs:complexType>

  <xs:complexType name="activateCryptoAction" abstract="true">
    <xs:complexContent>
      <xs:extension base="connectionBoundAction">
        <xs:sequence/>
      </xs:extension>
    </xs:complexContent>
  </xs:complexType>

  <xs:complexType name="connectionBoundAction" abstract="true">
    <xs:complexContent>
      <xs:extension base="tlsAction">
        <xs:sequence>
          <xs:element name="connectionAlias" type="xs:string" minOccurs="0"/>
        </xs:sequence>
      </xs:extension>
    </xs:complexContent>
  </xs:complexType>

  <xs:complexType name="tlsAction" abstract="true">
    <xs:sequence>
      <xs:element name="executed" type="xs:boolean" minOccurs="0"/>
      <xs:element name="actionOptions" minOccurs="0">
        <xs:complexType>
          <xs:sequence>
            <xs:element name="ActionOption" type="actionOption" minOccurs="0" maxOccurs="unbounded"/>
          </xs:sequence>
        </xs:complexType>
      </xs:element>
    </xs:sequence>
  </xs:complexType>

  <xs:complexType name="activateEncryptionAction">
    <xs:complexContent>
      <xs:extension base="activateCryptoAction">
        <xs:sequence/>
      </xs:extension>
    </xs:complexContent>
  </xs:complexType>

  <xs:complexType name="applyBufferedMessagesAction">
    <xs:complexContent>
      <xs:extension base="connectionBoundAction">
        <xs:sequence/>
      </xs:extension>
    </xs:complexContent>
  </xs:complexType>

  <xs:complexType name="bufferedGenericReceiveAction">
    <xs:complexContent>
      <xs:extension base="genericReceiveAction">
        <xs:sequence/>
      </xs:extension>
    </xs:complexContent>
  </xs:complexType>

  <xs:complexType name="genericReceiveAction">
    <xs:complexContent>
      <xs:extension base="messageAction">
        <xs:sequence/>
      </xs:extension>
    </xs:complexContent>
  </xs:complexType>

  <xs:complexType name="messageAction" abstract="true">
    <xs:complexContent>
      <xs:extension base="connectionBoundAction">
        <xs:sequence>
          <xs:element name="messages" minOccurs="0">
            <xs:complexType>
              <xs:sequence>
                <xs:choice minOccurs="0" maxOccurs="unbounded">
                  <xs:element ref="Certificate"/>
                  <xs:element ref="DtlsHandshakeMessageFragment"/>
                  <xs:element ref="CertificateVerify"/>
                  <xs:element ref="CertificateRequest"/>
                  <xs:element ref="ClientHello"/>
                  <xs:element ref="HelloVerifyRequest"/>
                  <xs:element ref="DHClientKeyExchange"/>
                  <xs:element ref="DHEClientKeyExchange"/>
                  <xs:element ref="ECDHClientKeyExchange"/>
                  <xs:element ref="ECDHEServerKeyExchange"/>
                  <xs:element ref="PskClientKeyExchange"/>
                  <xs:element ref="Finished"/>
                  <xs:element ref="RSAClientKeyExchange"/>
                  <xs:element ref="GOSTClientKeyExchange"/>
                  <xs:element ref="ServerHelloDone"/>
                  <xs:element ref="ServerHello"/>
                  <xs:element ref="Alert"/>
                  <xs:element ref="NewSessionTicket"/>
                  <xs:element ref="KeyUpdate"/>
                  <xs:element ref="Application"/>
                  <xs:element ref="ChangeCipherSpec"/>
                  <xs:element ref="SSL2ClientHello"/>
                  <xs:element ref="SSL2ClientMasterKey"/>
                  <xs:element ref="SSL2ServerHello"/>
                  <xs:element ref="SSL2ServerVerify"/>
                  <xs:element ref="UnknownMessage"/>
                  <xs:element ref="UnknownHandshakeMessage"/>
                  <xs:element ref="HelloRequest"/>
                  <xs:element ref="Heartbeat"/>
                  <xs:element ref="SupplementalData"/>
                  <xs:element ref="EncryptedExtensions"/>
                  <xs:element ref="PskDhClientKeyExchange"/>
                  <xs:element ref="PskDheServerKeyExchange"/>
                  <xs:element ref="PskEcDhClientKeyExchange"/>
                  <xs:element ref="PskEcDheServerKeyExchange"/>
                  <xs:element ref="PskRsaClientKeyExchange"/>
                  <xs:element ref="SrpClientKeyExchange"/>
                  <xs:element ref="SrpServerKeyExchange"/>
                  <xs:element ref="EndOfEarlyData"/>
                  <xs:element ref="PWDServerKeyExchange"/>
                  <xs:element ref="RSAServerKeyExchange"/>
                  <xs:element ref="PWDClientKeyExchange"/>
                  <xs:element ref="PskServerKeyExchange"/>
                  <xs:element ref="CertificateStatus"/>
                  <xs:element ref="EmptyClientKeyExchange"/>
                </xs:choice>
              </xs:sequence>
            </xs:complexType>
          </xs:element>
          <xs:element name="records" minOccurs="0">
            <xs:complexType>
              <xs:sequence>
                <xs:element name="Record" type="record" minOccurs="0" maxOccurs="unbounded"/>
              </xs:sequence>
            </xs:complexType>
          </xs:element>
          <xs:element name="fragments" minOccurs="0">
            <xs:complexType>
              <xs:sequence>
                <xs:element name="DtlsFragment" type="dtlsHandshakeMessageFragment" minOccurs="0" maxOccurs="unbounded"/>
              </xs:sequence>
            </xs:complexType>
          </xs:element>
          <xs:element name="layerStackProcessingResult" type="layerStackProcessingResult" minOccurs="0"/>
        </xs:sequence>
      </xs:extension>
    </xs:complexContent>
  </xs:complexType>

  <xs:complexType name="protocolMessage" abstract="true">
    <xs:complexContent>
      <xs:extension base="message">
        <xs:sequence>
          <xs:element name="completeResultingMessage" type="modifiableByteArray" minOccurs="0"/>
          <xs:element name="required" type="modifiableBoolean" minOccurs="0"/>
          <xs:element name="goingToBeSent" type="modifiableBoolean" minOccurs="0"/>
          <xs:element name="adjustContext" type="modifiableBoolean" minOccurs="0"/>
        </xs:sequence>
      </xs:extension>
    </xs:complexContent>
  </xs:complexType>

  <xs:complexType name="message" abstract="true">
    <xs:complexContent>
      <xs:extension base="modifiableVariableHolder">
        <xs:sequence/>
      </xs:extension>
    </xs:complexContent>
  </xs:complexType>

  <xs:complexType name="modifiableVariableHolder" abstract="true">
    <xs:sequence/>
  </xs:complexType>

  <xs:complexType name="modifiableByteArray">
    <xs:sequence>
      <xs:choice minOccurs="0">
        <xs:element name="BigIntegerXorModification" type="bigIntegerXorModification"/>
        <xs:element name="BigIntegerSubtractModification" type="bigIntegerSubtractModification"/>
        <xs:element name="BigIntegerShiftRightModification" type="bigIntegerShiftRightModification"/>
        <xs:element name="BigIntegerShiftLeftModification" type="bigIntegerShiftLeftModification"/>
        <xs:element name="BigIntegerExplicitValueModification" type="bigIntegerExplicitValueModification"/>
        <xs:element name="BigIntegerAddModification" type="bigIntegerAddModification"/>
        <xs:element name="BigIntegerInteractiveModification" type="bigIntegerInteractiveModification"/>
        <xs:element name="BigIntegerMultiplyModification" type="bigIntegerMultiplyModification"/>
        <xs:element name="BooleanToggleModification" type="booleanToggleModification"/>
        <xs:element name="BooleanExplicitValueModification" type="booleanExplicitValueModification"/>
        <xs:element name="ByteArrayXorModification" type="byteArrayXorModification"/>
        <xs:element name="ByteArrayShuffleModification" type="byteArrayShuffleModification"/>
        <xs:element name="ByteArrayPayloadModification" type="byteArrayPayloadModification"/>
        <xs:element name="ByteArrayInsertModification" type="byteArrayInsertModification"/>
        <xs:element name="ByteArrayExplicitValueModification" type="byteArrayExplicitValueModification"/>
        <xs:element name="ByteArrayDuplicateModification" type="byteArrayDuplicateModification"/>
        <xs:element name="ByteArrayDeleteModification" type="byteArrayDeleteModification"/>
        <xs:element name="IntegerXorModification" type="integerXorModification"/>
        <xs:element name="IntegerSubtractModification" type="integerSubtractModification"/>
        <xs:element name="IntegerShiftRightModification" type="integerShiftRightModification"/>
        <xs:element name="IntegerShiftLeftModification" type="integerShiftLeftModification"/>
        <xs:element name="IntegerExplicitValueModification" type="integerExplicitValueModification"/>
        <xs:element name="IntegerAddModification" type="integerAddModification"/>
        <xs:element name="LongXorModification" type="longXorModification"/>
        <xs:element name="LongSubtractModification" type="longSubtractModification"/>
        <xs:element name="LongExplicitValueModification" type="longExplicitValueModification"/>
        <xs:element name="LongAddModification" type="longAddModification"/>
        <xs:element name="ByteXorModification" type="byteXorModification"/>
        <xs:element name="ByteSubtractModification" type="byteSubtractModification"/>
        <xs:element name="ByteAddModification" type="byteAddModification"/>
        <xs:element name="ByteExplicitValueModification" type="byteExplicitValueModification"/>
        <xs:element name="StringExplicitValueModification" type="stringExplicitValueModification"/>
      </xs:choice>
      <xs:element name="assertEquals" type="xs:string" minOccurs="0"/>
      <xs:element name="originalValue" type="xs:string" minOccurs="0"/>
    </xs:sequence>
  </xs:complexType>

  <xs:complexType name="bigIntegerXorModification">
    <xs:sequence>
      <xs:element name="xor" type="xs:integer" minOccurs="0"/>
      <xs:element name="AccessModificationFilter" type="accessModificationFilter" minOccurs="0"/>
    </xs:sequence>
  </xs:complexType>

  <xs:complexType name="accessModificationFilter">
    <xs:complexContent>
      <xs:extension base="modificationFilter">
        <xs:sequence>
          <xs:element name="accessCounter" type="xs:int"/>
          <xs:element name="accessNumbers" type="xs:int" nillable="true" minOccurs="0" maxOccurs="unbounded"/>
        </xs:sequence>
      </xs:extension>
    </xs:complexContent>
  </xs:complexType>

  <xs:complexType name="modificationFilter" abstract="true">
    <xs:sequence/>
  </xs:complexType>

  <xs:complexType name="bigIntegerSubtractModification">
    <xs:sequence>
      <xs:element name="subtrahend" type="xs:integer" minOccurs="0"/>
      <xs:element name="AccessModificationFilter" type="accessModificationFilter" minOccurs="0"/>
    </xs:sequence>
  </xs:complexType>

  <xs:complexType name="bigIntegerShiftRightModification">
    <xs:sequence>
      <xs:element name="shift" type="xs:int"/>
      <xs:element name="AccessModificationFilter" type="accessModificationFilter" minOccurs="0"/>
    </xs:sequence>
  </xs:complexType>

  <xs:complexType name="bigIntegerShiftLeftModification">
    <xs:sequence>
      <xs:element name="shift" type="xs:int"/>
      <xs:element name="AccessModificationFilter" type="accessModificationFilter" minOccurs="0"/>
    </xs:sequence>
  </xs:complexType>

  <xs:complexType name="bigIntegerExplicitValueModification">
    <xs:sequence>
      <xs:element name="explicitValue" type="xs:integer" minOccurs="0"/>
      <xs:element name="AccessModificationFilter" type="accessModificationFilter" minOccurs="0"/>
    </xs:sequence>
  </xs:complexType>

  <xs:complexType name="bigIntegerAddModification">
    <xs:sequence>
      <xs:element name="summand" type="xs:integer" minOccurs="0"/>
      <xs:element name="AccessModificationFilter" type="accessModificationFilter" minOccurs="0"/>
    </xs:sequence>
  </xs:complexType>

  <xs:complexType name="bigIntegerInteractiveModification">
    <xs:sequence>
      <xs:element name="AccessModificationFilter" type="accessModificationFilter" minOccurs="0"/>
    </xs:sequence>
  </xs:complexType>

  <xs:complexType name="bigIntegerMultiplyModification">
    <xs:sequence>
      <xs:element name="factor" type="xs:integer" minOccurs="0"/>
      <xs:element name="AccessModificationFilter" type="accessModificationFilter" minOccurs="0"/>
    </xs:sequence>
  </xs:complexType>

  <xs:complexType name="booleanToggleModification">
    <xs:sequence>
      <xs:element name="AccessModificationFilter" type="accessModificationFilter" minOccurs="0"/>
    </xs:sequence>
  </xs:complexType>

  <xs:complexType name="booleanExplicitValueModification">
    <xs:sequence>
      <xs:element name="explicitValue" type="xs:boolean"/>
      <xs:element name="AccessModificationFilter" type="accessModificationFilter" minOccurs="0"/>
    </xs:sequence>
  </xs:complexType>

  <xs:complexType name="byteArrayXorModification">
    <xs:sequence>
      <xs:element name="xor" type="xs:string" minOccurs="0"/>
      <xs:element name="startPosition" type="xs:int"/>
      <xs:element name="AccessModificationFilter" type="accessModificationFilter" minOccurs="0"/>
    </xs:sequence>
  </xs:complexType>

  <xs:complexType name="byteArrayShuffleModification">
    <xs:sequence>
      <xs:element name="shuffle" type="xs:string" minOccurs="0"/>
      <xs:element name="AccessModificationFilter" type="accessModificationFilter" minOccurs="0"/>
    </xs:sequence>
  </xs:complexType>

  <xs:complexType name="byteArrayPayloadModification">
    <xs:sequence>
      <xs:element name="prependPayload" type="xs:string" minOccurs="0"/>
      <xs:element name="payload" type="xs:string" minOccurs="0"/>
      <xs:element name="appendPayload" type="xs:string" minOccurs="0"/>
      <xs:element name="insert" type="xs:boolean"/>
      <xs:element name="insertPosition" type="xs:int"/>
      <xs:element name="AccessModificationFilter" type="accessModificationFilter" minOccurs="0"/>
    </xs:sequence>
  </xs:complexType>

  <xs:complexType name="byteArrayInsertModification">
    <xs:sequence>
      <xs:element name="bytesToInsert" type="xs:string" minOccurs="0"/>
      <xs:element name="startPosition" type="xs:int"/>
      <xs:element name="AccessModificationFilter" type="accessModificationFilter" minOccurs="0"/>
    </xs:sequence>
  </xs:complexType>

  <xs:complexType name="byteArrayExplicitValueModification">
    <xs:sequence>
      <xs:element name="explicitValue" type="xs:string" minOccurs="0"/>
      <xs:element name="AccessModificationFilter" type="accessModificationFilter" minOccurs="0"/>
    </xs:sequence>
  </xs:complexType>

  <xs:complexType name="byteArrayDuplicateModification">
    <xs:sequence>
      <xs:element name="AccessModificationFilter" type="accessModificationFilter" minOccurs="0"/>
    </xs:sequence>
  </xs:complexType>

  <xs:complexType name="byteArrayDeleteModification">
    <xs:sequence>
      <xs:element name="count" type="xs:int"/>
      <xs:element name="startPosition" type="xs:int"/>
      <xs:element name="AccessModificationFilter" type="accessModificationFilter" minOccurs="0"/>
    </xs:sequence>
  </xs:complexType>

  <xs:complexType name="integerXorModification">
    <xs:sequence>
      <xs:element name="xor" type="xs:int" minOccurs="0"/>
      <xs:element name="AccessModificationFilter" type="accessModificationFilter" minOccurs="0"/>
    </xs:sequence>
  </xs:complexType>

  <xs:complexType name="integerSubtractModification">
    <xs:sequence>
      <xs:element name="subtrahend" type="xs:int" minOccurs="0"/>
      <xs:element name="AccessModificationFilter" type="accessModificationFilter" minOccurs="0"/>
    </xs:sequence>
  </xs:complexType>

  <xs:complexType name="integerShiftRightModification">
    <xs:sequence>
      <xs:element name="shift" type="xs:int"/>
      <xs:element name="AccessModificationFilter" type="accessModificationFilter" minOccurs="0"/>
    </xs:sequence>
  </xs:complexType>

  <xs:complexType name="integerShiftLeftModification">
    <xs:sequence>
      <xs:element name="shift" type="xs:int"/>
      <xs:element name="AccessModificationFilter" type="accessModificationFilter" minOccurs="0"/>
    </xs:sequence>
  </xs:complexType>

  <xs:complexType name="integerExplicitValueModification">
    <xs:sequence>
      <xs:element name="explicitValue" type="xs:int" minOccurs="0"/>
      <xs:element name="AccessModificationFilter" type="accessModificationFilter" minOccurs="0"/>
    </xs:sequence>
  </xs:complexType>

  <xs:complexType name="integerAddModification">
    <xs:sequence>
      <xs:element name="summand" type="xs:int" minOccurs="0"/>
      <xs:element name="AccessModificationFilter" type="accessModificationFilter" minOccurs="0"/>
    </xs:sequence>
  </xs:complexType>

  <xs:complexType name="longXorModification">
    <xs:sequence>
      <xs:element name="xor" type="xs:long" minOccurs="0"/>
      <xs:element name="AccessModificationFilter" type="accessModificationFilter" minOccurs="0"/>
    </xs:sequence>
  </xs:complexType>

  <xs:complexType name="longSubtractModification">
    <xs:sequence>
      <xs:element name="subtrahend" type="xs:long" minOccurs="0"/>
      <xs:element name="AccessModificationFilter" type="accessModificationFilter" minOccurs="0"/>
    </xs:sequence>
  </xs:complexType>

  <xs:complexType name="longExplicitValueModification">
    <xs:sequence>
      <xs:element name="explicitValue" type="xs:long" minOccurs="0"/>
      <xs:element name="AccessModificationFilter" type="accessModificationFilter" minOccurs="0"/>
    </xs:sequence>
  </xs:complexType>

  <xs:complexType name="longAddModification">
    <xs:sequence>
      <xs:element name="summand" type="xs:long" minOccurs="0"/>
      <xs:element name="AccessModificationFilter" type="accessModificationFilter" minOccurs="0"/>
    </xs:sequence>
  </xs:complexType>

  <xs:complexType name="byteXorModification">
    <xs:sequence>
      <xs:element name="AccessModificationFilter" type="accessModificationFilter" minOccurs="0"/>
      <xs:element name="xor" type="xs:byte" minOccurs="0"/>
    </xs:sequence>
  </xs:complexType>

  <xs:complexType name="byteSubtractModification">
    <xs:sequence>
      <xs:element name="subtrahend" type="xs:byte" minOccurs="0"/>
      <xs:element name="AccessModificationFilter" type="accessModificationFilter" minOccurs="0"/>
    </xs:sequence>
  </xs:complexType>

  <xs:complexType name="byteAddModification">
    <xs:sequence>
      <xs:element name="summand" type="xs:byte" minOccurs="0"/>
      <xs:element name="AccessModificationFilter" type="accessModificationFilter" minOccurs="0"/>
    </xs:sequence>
  </xs:complexType>

  <xs:complexType name="byteExplicitValueModification">
    <xs:sequence>
      <xs:element name="explicitValue" type="xs:byte" minOccurs="0"/>
      <xs:element name="AccessModificationFilter" type="accessModificationFilter" minOccurs="0"/>
    </xs:sequence>
  </xs:complexType>

  <xs:complexType name="stringExplicitValueModification">
    <xs:sequence>
      <xs:element name="explicitValue" type="xs:string" minOccurs="0"/>
      <xs:element name="AccessModificationFilter" type="accessModificationFilter" minOccurs="0"/>
    </xs:sequence>
  </xs:complexType>

  <xs:complexType name="modifiableBoolean">
    <xs:sequence>
      <xs:choice minOccurs="0">
        <xs:element name="BigIntegerXorModification" type="bigIntegerXorModification"/>
        <xs:element name="BigIntegerSubtractModification" type="bigIntegerSubtractModification"/>
        <xs:element name="BigIntegerShiftRightModification" type="bigIntegerShiftRightModification"/>
        <xs:element name="BigIntegerShiftLeftModification" type="bigIntegerShiftLeftModification"/>
        <xs:element name="BigIntegerExplicitValueModification" type="bigIntegerExplicitValueModification"/>
        <xs:element name="BigIntegerAddModification" type="bigIntegerAddModification"/>
        <xs:element name="BigIntegerInteractiveModification" type="bigIntegerInteractiveModification"/>
        <xs:element name="BigIntegerMultiplyModification" type="bigIntegerMultiplyModification"/>
        <xs:element name="BooleanToggleModification" type="booleanToggleModification"/>
        <xs:element name="BooleanExplicitValueModification" type="booleanExplicitValueModification"/>
        <xs:element name="ByteArrayXorModification" type="byteArrayXorModification"/>
        <xs:element name="ByteArrayShuffleModification" type="byteArrayShuffleModification"/>
        <xs:element name="ByteArrayPayloadModification" type="byteArrayPayloadModification"/>
        <xs:element name="ByteArrayInsertModification" type="byteArrayInsertModification"/>
        <xs:element name="ByteArrayExplicitValueModification" type="byteArrayExplicitValueModification"/>
        <xs:element name="ByteArrayDuplicateModification" type="byteArrayDuplicateModification"/>
        <xs:element name="ByteArrayDeleteModification" type="byteArrayDeleteModification"/>
        <xs:element name="IntegerXorModification" type="integerXorModification"/>
        <xs:element name="IntegerSubtractModification" type="integerSubtractModification"/>
        <xs:element name="IntegerShiftRightModification" type="integerShiftRightModification"/>
        <xs:element name="IntegerShiftLeftModification" type="integerShiftLeftModification"/>
        <xs:element name="IntegerExplicitValueModification" type="integerExplicitValueModification"/>
        <xs:element name="IntegerAddModification" type="integerAddModification"/>
        <xs:element name="LongXorModification" type="longXorModification"/>
        <xs:element name="LongSubtractModification" type="longSubtractModification"/>
        <xs:element name="LongExplicitValueModification" type="longExplicitValueModification"/>
        <xs:element name="LongAddModification" type="longAddModification"/>
        <xs:element name="ByteXorModification" type="byteXorModification"/>
        <xs:element name="ByteSubtractModification" type="byteSubtractModification"/>
        <xs:element name="ByteAddModification" type="byteAddModification"/>
        <xs:element name="ByteExplicitValueModification" type="byteExplicitValueModification"/>
        <xs:element name="StringExplicitValueModification" type="stringExplicitValueModification"/>
      </xs:choice>
      <xs:element name="createRandomModification" type="xs:boolean" minOccurs="0"/>
      <xs:element name="assertEquals" type="xs:anyType" minOccurs="0"/>
      <xs:element name="originalValue" type="xs:boolean" minOccurs="0"/>
    </xs:sequence>
  </xs:complexType>

  <xs:complexType name="httpMessage" abstract="true">
    <xs:complexContent>
      <xs:extension base="message">
        <xs:sequence/>
      </xs:extension>
    </xs:complexContent>
  </xs:complexType>

  <xs:complexType name="certificateMessage">
    <xs:complexContent>
      <xs:extension base="handshakeMessage">
        <xs:sequence>
          <xs:element name="requestContextLength" type="modifiableInteger" minOccurs="0"/>
          <xs:element name="requestContext" type="modifiableByteArray" minOccurs="0"/>
          <xs:element name="certificatesListLength" type="modifiableInteger" minOccurs="0"/>
          <xs:element name="certificatesListBytes" type="modifiableByteArray" minOccurs="0"/>
          <xs:element name="certificatesList" type="certificatePair" nillable="true" minOccurs="0" maxOccurs="unbounded"/>
          <xs:element name="certificateListConfig" minOccurs="0">
            <xs:complexType>
              <xs:sequence>
                <xs:element name="certificatesListConfig" type="certificatePair" minOccurs="0" maxOccurs="unbounded"/>
              </xs:sequence>
            </xs:complexType>
          </xs:element>
          <xs:element name="certificatesListAsEntry" type="certificateEntry" nillable="true" minOccurs="0" maxOccurs="unbounded"/>
        </xs:sequence>
      </xs:extension>
    </xs:complexContent>
  </xs:complexType>

  <xs:complexType name="handshakeMessage" abstract="true">
    <xs:complexContent>
      <xs:extension base="protocolMessage">
        <xs:sequence>
          <xs:element name="type" type="modifiableByte" minOccurs="0"/>
          <xs:element name="length" type="modifiableInteger" minOccurs="0"/>
          <xs:element name="includeInDigest" type="modifiableBoolean" minOccurs="0"/>
          <xs:element name="retransmission" type="modifiableBoolean" minOccurs="0"/>
          <xs:element name="messageContent" type="modifiableByteArray" minOccurs="0"/>
          <xs:element name="extensions" minOccurs="0">
            <xs:complexType>
              <xs:sequence>
                <xs:choice minOccurs="0" maxOccurs="unbounded">
                  <xs:element ref="EncryptedServerNameIndicationExtension"/>
                  <xs:element ref="ECPointFormat"/>
                  <xs:element ref="EllipticCurves"/>
                  <xs:element ref="ExtendedMasterSecretExtension"/>
                  <xs:element ref="GreaseExtension"/>
                  <xs:element ref="HeartbeatExtension"/>
                  <xs:element ref="MaxFragmentLengthExtension"/>
                  <xs:element ref="RecordSizeLimitExtension"/>
                  <xs:element ref="PaddingExtension"/>
                  <xs:element ref="RenegotiationInfoExtension"/>
                  <xs:element ref="ServerNameIndicationExtension"/>
                  <xs:element ref="SessionTicketTLSExtension"/>
                  <xs:element ref="SignatureAndHashAlgorithmsExtension"/>
                  <xs:element ref="SignedCertificateTimestampExtension"/>
                  <xs:element ref="ExtendedRandomExtension"/>
                  <xs:element ref="TokenBindingExtension"/>
                  <xs:element ref="KeyShareExtension"/>
                  <xs:element ref="SupportedVersions"/>
                  <xs:element ref="AlpnExtension"/>
                  <xs:element ref="CertificateStatusRequestExtension"/>
                  <xs:element ref="CertificateStatusRequestV2Extension"/>
                  <xs:element ref="CertificateTypeExtension"/>
                  <xs:element ref="ClientCertificateUrlExtension"/>
                  <xs:element ref="ClientCertificateTypeExtension"/>
                  <xs:element ref="ClientAuthorizationExtension"/>
                  <xs:element ref="EncryptThenMacExtension"/>
                  <xs:element ref="ServerAuthorizationExtension"/>
                  <xs:element ref="ServerCertificateTypeExtension"/>
                  <xs:element ref="SrtpExtension"/>
                  <xs:element ref="TrustedCaIndicationExtension"/>
                  <xs:element ref="TruncatedHmacExtension"/>
                  <xs:element ref="EarlyDataExtension"/>
                  <xs:element ref="PSKKeyExchangeModesExtension"/>
                  <xs:element ref="PreSharedKeyExtension"/>
                  <xs:element ref="UnknownExtension"/>
                  <xs:element ref="PWDClearExtension"/>
                  <xs:element ref="PWDProtectExtension"/>
                  <xs:element ref="PasswordSaltExtension"/>
                  <xs:element ref="CachedInfoExtension"/>
                  <xs:element ref="CookieExtension"/>
                  <xs:element ref="userMappingExtensionMessage"/>
                  <xs:element ref="SRPExtension"/>
                </xs:choice>
              </xs:sequence>
            </xs:complexType>
          </xs:element>
          <xs:element name="extensionBytes" type="modifiableByteArray" minOccurs="0"/>
          <xs:element name="extensionsLength" type="modifiableInteger" minOccurs="0"/>
          <xs:element name="messageSequence" type="modifiableInteger" minOccurs="0"/>
        </xs:sequence>
      </xs:extension>
    </xs:complexContent>
  </xs:complexType>

  <xs:complexType name="modifiableInteger">
    <xs:sequence>
      <xs:choice minOccurs="0">
        <xs:element name="BigIntegerXorModification" type="bigIntegerXorModification"/>
        <xs:element name="BigIntegerSubtractModification" type="bigIntegerSubtractModification"/>
        <xs:element name="BigIntegerShiftRightModification" type="bigIntegerShiftRightModification"/>
        <xs:element name="BigIntegerShiftLeftModification" type="bigIntegerShiftLeftModification"/>
        <xs:element name="BigIntegerExplicitValueModification" type="bigIntegerExplicitValueModification"/>
        <xs:element name="BigIntegerAddModification" type="bigIntegerAddModification"/>
        <xs:element name="BigIntegerInteractiveModification" type="bigIntegerInteractiveModification"/>
        <xs:element name="BigIntegerMultiplyModification" type="bigIntegerMultiplyModification"/>
        <xs:element name="BooleanToggleModification" type="booleanToggleModification"/>
        <xs:element name="BooleanExplicitValueModification" type="booleanExplicitValueModification"/>
        <xs:element name="ByteArrayXorModification" type="byteArrayXorModification"/>
        <xs:element name="ByteArrayShuffleModification" type="byteArrayShuffleModification"/>
        <xs:element name="ByteArrayPayloadModification" type="byteArrayPayloadModification"/>
        <xs:element name="ByteArrayInsertModification" type="byteArrayInsertModification"/>
        <xs:element name="ByteArrayExplicitValueModification" type="byteArrayExplicitValueModification"/>
        <xs:element name="ByteArrayDuplicateModification" type="byteArrayDuplicateModification"/>
        <xs:element name="ByteArrayDeleteModification" type="byteArrayDeleteModification"/>
        <xs:element name="IntegerXorModification" type="integerXorModification"/>
        <xs:element name="IntegerSubtractModification" type="integerSubtractModification"/>
        <xs:element name="IntegerShiftRightModification" type="integerShiftRightModification"/>
        <xs:element name="IntegerShiftLeftModification" type="integerShiftLeftModification"/>
        <xs:element name="IntegerExplicitValueModification" type="integerExplicitValueModification"/>
        <xs:element name="IntegerAddModification" type="integerAddModification"/>
        <xs:element name="LongXorModification" type="longXorModification"/>
        <xs:element name="LongSubtractModification" type="longSubtractModification"/>
        <xs:element name="LongExplicitValueModification" type="longExplicitValueModification"/>
        <xs:element name="LongAddModification" type="longAddModification"/>
        <xs:element name="ByteXorModification" type="byteXorModification"/>
        <xs:element name="ByteSubtractModification" type="byteSubtractModification"/>
        <xs:element name="ByteAddModification" type="byteAddModification"/>
        <xs:element name="ByteExplicitValueModification" type="byteExplicitValueModification"/>
        <xs:element name="StringExplicitValueModification" type="stringExplicitValueModification"/>
      </xs:choice>
      <xs:element name="createRandomModification" type="xs:boolean" minOccurs="0"/>
      <xs:element name="assertEquals" type="xs:anyType" minOccurs="0"/>
      <xs:element name="originalValue" type="xs:int" minOccurs="0"/>
    </xs:sequence>
  </xs:complexType>

  <xs:complexType name="certificatePair">
    <xs:complexContent>
      <xs:extension base="modifiableVariableHolder">
        <xs:sequence>
          <xs:element name="certificateConfig" type="xs:string" minOccurs="0"/>
          <xs:element name="extensionsConfig" type="extensionMessage" nillable="true" minOccurs="0" maxOccurs="unbounded"/>
          <xs:element name="certificate" type="modifiableByteArray" minOccurs="0"/>
          <xs:element name="certificateLength" type="modifiableInteger" minOccurs="0"/>
          <xs:element name="extensions" type="modifiableByteArray" minOccurs="0"/>
          <xs:element name="extensionsLength" type="modifiableInteger" minOccurs="0"/>
        </xs:sequence>
      </xs:extension>
    </xs:complexContent>
  </xs:complexType>

  <xs:complexType name="extensionMessage" abstract="true">
    <xs:complexContent>
      <xs:extension base="modifiableVariableHolder">
        <xs:sequence>
          <xs:element name="extensionBytes" type="modifiableByteArray" minOccurs="0"/>
          <xs:element name="extensionContent" type="modifiableByteArray" minOccurs="0"/>
          <xs:element name="extensionLength" type="modifiableInteger" minOccurs="0"/>
          <xs:element name="extensionType" type="modifiableByteArray" minOccurs="0"/>
        </xs:sequence>
      </xs:extension>
    </xs:complexContent>
  </xs:complexType>

  <xs:complexType name="encryptedServerNameIndicationExtensionMessage">
    <xs:complexContent>
      <xs:extension base="extensionMessage">
        <xs:sequence>
          <xs:element name="cipherSuite" type="modifiableByteArray" minOccurs="0"/>
          <xs:element name="clientEsniInner" type="clientEsniInner" minOccurs="0"/>
          <xs:element name="clientEsniInnerBytes" type="modifiableByteArray" minOccurs="0"/>
          <xs:element name="encryptedSni" type="modifiableByteArray" minOccurs="0"/>
          <xs:element name="encryptedSniComputation" type="encryptedSniComputation" minOccurs="0"/>
          <xs:element name="encryptedSniLength" type="modifiableInteger" minOccurs="0"/>
          <xs:element name="esniMessageTypeConfig" type="esniMessageType" minOccurs="0"/>
          <xs:element name="keyShareEntry" type="keyShareEntry" minOccurs="0"/>
          <xs:element name="recordDigest" type="modifiableByteArray" minOccurs="0"/>
          <xs:element name="recordDigestLength" type="modifiableInteger" minOccurs="0"/>
          <xs:element name="serverNonce" type="modifiableByteArray" minOccurs="0"/>
        </xs:sequence>
      </xs:extension>
    </xs:complexContent>
  </xs:complexType>

  <xs:complexType name="clientEsniInner">
    <xs:complexContent>
      <xs:extension base="modifiableVariableHolder">
        <xs:sequence>
          <xs:element name="clientNonce" type="modifiableByteArray" minOccurs="0"/>
          <xs:element name="padding" type="modifiableByteArray" minOccurs="0"/>
          <xs:element name="serverNameList" type="serverNamePair" nillable="true" minOccurs="0" maxOccurs="unbounded"/>
          <xs:element name="serverNameListBytes" type="modifiableByteArray" minOccurs="0"/>
          <xs:element name="serverNameListLength" type="modifiableInteger" minOccurs="0"/>
        </xs:sequence>
      </xs:extension>
    </xs:complexContent>
  </xs:complexType>

  <xs:complexType name="serverNamePair">
    <xs:complexContent>
      <xs:extension base="modifiableVariableHolder">
        <xs:sequence>
          <xs:element name="serverName" type="modifiableByteArray" minOccurs="0"/>
          <xs:element name="serverNameConfig" type="xs:base64Binary" minOccurs="0"/>
          <xs:element name="serverNameLength" type="modifiableInteger" minOccurs="0"/>
          <xs:element name="serverNameType" type="modifiableByte" minOccurs="0"/>
          <xs:element name="serverNameTypeConfig" type="xs:byte"/>
        </xs:sequence>
      </xs:extension>
    </xs:complexContent>
  </xs:complexType>

  <xs:complexType name="modifiableByte">
    <xs:sequence>
      <xs:choice minOccurs="0">
        <xs:element name="BigIntegerXorModification" type="bigIntegerXorModification"/>
        <xs:element name="BigIntegerSubtractModification" type="bigIntegerSubtractModification"/>
        <xs:element name="BigIntegerShiftRightModification" type="bigIntegerShiftRightModification"/>
        <xs:element name="BigIntegerShiftLeftModification" type="bigIntegerShiftLeftModification"/>
        <xs:element name="BigIntegerExplicitValueModification" type="bigIntegerExplicitValueModification"/>
        <xs:element name="BigIntegerAddModification" type="bigIntegerAddModification"/>
        <xs:element name="BigIntegerInteractiveModification" type="bigIntegerInteractiveModification"/>
        <xs:element name="BigIntegerMultiplyModification" type="bigIntegerMultiplyModification"/>
        <xs:element name="BooleanToggleModification" type="booleanToggleModification"/>
        <xs:element name="BooleanExplicitValueModification" type="booleanExplicitValueModification"/>
        <xs:element name="ByteArrayXorModification" type="byteArrayXorModification"/>
        <xs:element name="ByteArrayShuffleModification" type="byteArrayShuffleModification"/>
        <xs:element name="ByteArrayPayloadModification" type="byteArrayPayloadModification"/>
        <xs:element name="ByteArrayInsertModification" type="byteArrayInsertModification"/>
        <xs:element name="ByteArrayExplicitValueModification" type="byteArrayExplicitValueModification"/>
        <xs:element name="ByteArrayDuplicateModification" type="byteArrayDuplicateModification"/>
        <xs:element name="ByteArrayDeleteModification" type="byteArrayDeleteModification"/>
        <xs:element name="IntegerXorModification" type="integerXorModification"/>
        <xs:element name="IntegerSubtractModification" type="integerSubtractModification"/>
        <xs:element name="IntegerShiftRightModification" type="integerShiftRightModification"/>
        <xs:element name="IntegerShiftLeftModification" type="integerShiftLeftModification"/>
        <xs:element name="IntegerExplicitValueModification" type="integerExplicitValueModification"/>
        <xs:element name="IntegerAddModification" type="integerAddModification"/>
        <xs:element name="LongXorModification" type="longXorModification"/>
        <xs:element name="LongSubtractModification" type="longSubtractModification"/>
        <xs:element name="LongExplicitValueModification" type="longExplicitValueModification"/>
        <xs:element name="LongAddModification" type="longAddModification"/>
        <xs:element name="ByteXorModification" type="byteXorModification"/>
        <xs:element name="ByteSubtractModification" type="byteSubtractModification"/>
        <xs:element name="ByteAddModification" type="byteAddModification"/>
        <xs:element name="ByteExplicitValueModification" type="byteExplicitValueModification"/>
        <xs:element name="StringExplicitValueModification" type="stringExplicitValueModification"/>
      </xs:choice>
      <xs:element name="createRandomModification" type="xs:boolean" minOccurs="0"/>
      <xs:element name="assertEquals" type="xs:anyType" minOccurs="0"/>
      <xs:element name="originalValue" type="xs:byte" minOccurs="0"/>
    </xs:sequence>
  </xs:complexType>

  <xs:complexType name="encryptedSniComputation">
    <xs:complexContent>
      <xs:extension base="modifiableVariableHolder">
        <xs:sequence>
          <xs:element name="clientHelloKeyShare" type="modifiableByteArray" minOccurs="0"/>
          <xs:element name="clientHelloRandom" type="modifiableByteArray" minOccurs="0"/>
          <xs:element name="esniContents" type="modifiableByteArray" minOccurs="0"/>
          <xs:element name="esniContentsHash" type="modifiableByteArray" minOccurs="0"/>
          <xs:element name="esniIv" type="modifiableByteArray" minOccurs="0"/>
          <xs:element name="esniKey" type="modifiableByteArray" minOccurs="0"/>
          <xs:element name="esniMasterSecret" type="modifiableByteArray" minOccurs="0"/>
          <xs:element name="esniRecordBytes" type="modifiableByteArray" minOccurs="0"/>
          <xs:element name="esniServerPublicKey" type="modifiableByteArray" minOccurs="0"/>
          <xs:element name="esniSharedSecret" type="modifiableByteArray" minOccurs="0"/>
        </xs:sequence>
      </xs:extension>
    </xs:complexContent>
  </xs:complexType>

  <xs:complexType name="keyShareEntry">
    <xs:complexContent>
      <xs:extension base="modifiableVariableHolder">
        <xs:sequence>
          <xs:element name="group" type="modifiableByteArray" minOccurs="0"/>
          <xs:element name="groupConfig" type="namedGroup" minOccurs="0"/>
          <xs:element name="privateKey" type="xs:integer" minOccurs="0"/>
          <xs:element name="publicKey" type="modifiableByteArray" minOccurs="0"/>
          <xs:element name="publicKeyLength" type="modifiableInteger" minOccurs="0"/>
        </xs:sequence>
      </xs:extension>
    </xs:complexContent>
  </xs:complexType>

  <xs:complexType name="ecPointFormatExtensionMessage">
    <xs:complexContent>
      <xs:extension base="extensionMessage">
        <xs:sequence>
          <xs:element name="pointFormats" type="modifiableByteArray" minOccurs="0"/>
          <xs:element name="pointFormatsLength" type="modifiableInteger" minOccurs="0"/>
        </xs:sequence>
      </xs:extension>
    </xs:complexContent>
  </xs:complexType>

  <xs:complexType name="ellipticCurvesExtensionMessage">
    <xs:complexContent>
      <xs:extension base="extensionMessage">
        <xs:sequence>
          <xs:element name="supportedGroups" type="modifiableByteArray" minOccurs="0"/>
          <xs:element name="supportedGroupsLength" type="modifiableInteger" minOccurs="0"/>
        </xs:sequence>
      </xs:extension>
    </xs:complexContent>
  </xs:complexType>

  <xs:complexType name="extendedMasterSecretExtensionMessage">
    <xs:complexContent>
      <xs:extension base="extensionMessage">
        <xs:sequence/>
      </xs:extension>
    </xs:complexContent>
  </xs:complexType>

  <xs:complexType name="greaseExtensionMessage">
    <xs:complexContent>
      <xs:extension base="extensionMessage">
        <xs:sequence>
          <xs:element name="data" type="xs:base64Binary" minOccurs="0"/>
          <xs:element name="randomData" type="modifiableByteArray" minOccurs="0"/>
          <xs:element name="type" type="extensionType" minOccurs="0"/>
        </xs:sequence>
      </xs:extension>
    </xs:complexContent>
  </xs:complexType>

  <xs:complexType name="heartbeatExtensionMessage">
    <xs:complexContent>
      <xs:extension base="extensionMessage">
        <xs:sequence>
          <xs:element name="heartbeatMode" type="modifiableByteArray" minOccurs="0"/>
          <xs:element name="heartbeatModeConfig" type="heartbeatMode" minOccurs="0"/>
        </xs:sequence>
      </xs:extension>
    </xs:complexContent>
  </xs:complexType>

  <xs:complexType name="maxFragmentLengthExtensionMessage">
    <xs:complexContent>
      <xs:extension base="extensionMessage">
        <xs:sequence>
          <xs:element name="maxFragmentLength" type="modifiableByteArray" minOccurs="0"/>
        </xs:sequence>
      </xs:extension>
    </xs:complexContent>
  </xs:complexType>

  <xs:complexType name="recordSizeLimitExtensionMessage">
    <xs:complexContent>
      <xs:extension base="extensionMessage">
        <xs:sequence>
          <xs:element name="recordSizeLimit" type="modifiableByteArray" minOccurs="0"/>
        </xs:sequence>
      </xs:extension>
    </xs:complexContent>
  </xs:complexType>

  <xs:complexType name="paddingExtensionMessage">
    <xs:complexContent>
      <xs:extension base="extensionMessage">
        <xs:sequence>
          <xs:element name="paddingBytes" type="modifiableByteArray" minOccurs="0"/>
        </xs:sequence>
      </xs:extension>
    </xs:complexContent>
  </xs:complexType>

  <xs:complexType name="renegotiationInfoExtensionMessage">
    <xs:complexContent>
      <xs:extension base="extensionMessage">
        <xs:sequence>
          <xs:element name="renegotiationInfo" type="modifiableByteArray" minOccurs="0"/>
          <xs:element name="renegotiationInfoLength" type="modifiableInteger" minOccurs="0"/>
        </xs:sequence>
      </xs:extension>
    </xs:complexContent>
  </xs:complexType>

  <xs:complexType name="serverNameIndicationExtensionMessage">
    <xs:complexContent>
      <xs:extension base="extensionMessage">
        <xs:sequence>
          <xs:element name="serverNameList" type="serverNamePair" nillable="true" minOccurs="0" maxOccurs="unbounded"/>
          <xs:element name="serverNameListBytes" type="modifiableByteArray" minOccurs="0"/>
          <xs:element name="serverNameListLength" type="modifiableInteger" minOccurs="0"/>
        </xs:sequence>
      </xs:extension>
    </xs:complexContent>
  </xs:complexType>

  <xs:complexType name="sessionTicketTLSExtensionMessage">
    <xs:complexContent>
      <xs:extension base="extensionMessage">
        <xs:sequence>
          <xs:element name="sessionTicket" type="sessionTicket" minOccurs="0"/>
        </xs:sequence>
      </xs:extension>
    </xs:complexContent>
  </xs:complexType>

  <xs:complexType name="sessionTicket">
    <xs:complexContent>
      <xs:extension base="modifiableVariableHolder">
        <xs:sequence>
          <xs:element name="encryptedState" type="modifiableByteArray" minOccurs="0"/>
          <xs:element name="encryptedStateLength" type="modifiableInteger" minOccurs="0"/>
          <xs:element name="IV" type="modifiableByteArray" minOccurs="0"/>
          <xs:element name="identity" type="modifiableByteArray" minOccurs="0"/>
          <xs:element name="identityLength" type="modifiableInteger" minOccurs="0"/>
          <xs:element name="keyName" type="modifiableByteArray" minOccurs="0"/>
          <xs:element name="MAC" type="modifiableByteArray" minOccurs="0"/>
          <xs:element name="ticketAgeAdd" type="modifiableByteArray" minOccurs="0"/>
          <xs:element name="ticketNonce" type="modifiableByteArray" minOccurs="0"/>
          <xs:element name="ticketNonceLength" type="modifiableInteger" minOccurs="0"/>
        </xs:sequence>
      </xs:extension>
    </xs:complexContent>
  </xs:complexType>

  <xs:complexType name="signatureAndHashAlgorithmsExtensionMessage">
    <xs:complexContent>
      <xs:extension base="extensionMessage">
        <xs:sequence>
          <xs:element name="signatureAndHashAlgorithms" type="modifiableByteArray" minOccurs="0"/>
          <xs:element name="signatureAndHashAlgorithmsLength" type="modifiableInteger" minOccurs="0"/>
        </xs:sequence>
      </xs:extension>
    </xs:complexContent>
  </xs:complexType>

  <xs:complexType name="signedCertificateTimestampExtensionMessage">
    <xs:complexContent>
      <xs:extension base="extensionMessage">
        <xs:sequence>
          <xs:element name="signedTimestamp" type="modifiableByteArray" minOccurs="0"/>
        </xs:sequence>
      </xs:extension>
    </xs:complexContent>
  </xs:complexType>

  <xs:complexType name="extendedRandomExtensionMessage">
    <xs:complexContent>
      <xs:extension base="extensionMessage">
        <xs:sequence>
          <xs:element name="extendedRandom" type="modifiableByteArray" minOccurs="0"/>
          <xs:element name="extendedRandomLength" type="modifiableInteger" minOccurs="0"/>
        </xs:sequence>
      </xs:extension>
    </xs:complexContent>
  </xs:complexType>

  <xs:complexType name="tokenBindingExtensionMessage">
    <xs:complexContent>
      <xs:extension base="extensionMessage">
        <xs:sequence>
          <xs:element name="parameterListLength" type="modifiableInteger" minOccurs="0"/>
          <xs:element name="tokenbindingKeyParameters" type="modifiableByteArray" minOccurs="0"/>
          <xs:element name="tokenbindingVersion" type="modifiableByteArray" minOccurs="0"/>
        </xs:sequence>
      </xs:extension>
    </xs:complexContent>
  </xs:complexType>

  <xs:complexType name="keyShareExtensionMessage">
    <xs:complexContent>
      <xs:extension base="extensionMessage">
        <xs:sequence>
          <xs:element name="keyShareListLength" type="modifiableInteger" minOccurs="0"/>
          <xs:element name="keyShareListBytes" type="modifiableByteArray" minOccurs="0"/>
          <xs:element name="keyShareList" type="keyShareEntry" nillable="true" minOccurs="0" maxOccurs="unbounded"/>
          <xs:element name="retryRequestMode" type="modifiableBoolean" minOccurs="0"/>
        </xs:sequence>
      </xs:extension>
    </xs:complexContent>
  </xs:complexType>

  <xs:complexType name="supportedVersionsExtensionMessage">
    <xs:complexContent>
      <xs:extension base="extensionMessage">
        <xs:sequence>
          <xs:element name="supportedVersions" type="modifiableByteArray" minOccurs="0"/>
          <xs:element name="supportedVersionsLength" type="modifiableInteger" minOccurs="0"/>
        </xs:sequence>
      </xs:extension>
    </xs:complexContent>
  </xs:complexType>

  <xs:complexType name="alpnExtensionMessage">
    <xs:complexContent>
      <xs:extension base="extensionMessage">
        <xs:sequence>
          <xs:element name="alpnEntryList" type="alpnEntry" nillable="true" minOccurs="0" maxOccurs="unbounded"/>
          <xs:element name="proposedAlpnProtocols" type="modifiableByteArray" minOccurs="0"/>
          <xs:element name="proposedAlpnProtocolsLength" type="modifiableInteger" minOccurs="0"/>
        </xs:sequence>
      </xs:extension>
    </xs:complexContent>
  </xs:complexType>

  <xs:complexType name="alpnEntry">
    <xs:complexContent>
      <xs:extension base="modifiableVariableHolder">
        <xs:sequence>
          <xs:element name="alpnEntryLength" type="modifiableInteger" minOccurs="0"/>
          <xs:element name="alpnEntry" type="modifiableString" minOccurs="0"/>
          <xs:element name="alpnEntryConfig" type="xs:string" minOccurs="0"/>
        </xs:sequence>
      </xs:extension>
    </xs:complexContent>
  </xs:complexType>

  <xs:complexType name="modifiableString">
    <xs:sequence>
      <xs:choice minOccurs="0">
        <xs:element name="BigIntegerXorModification" type="bigIntegerXorModification"/>
        <xs:element name="BigIntegerSubtractModification" type="bigIntegerSubtractModification"/>
        <xs:element name="BigIntegerShiftRightModification" type="bigIntegerShiftRightModification"/>
        <xs:element name="BigIntegerShiftLeftModification" type="bigIntegerShiftLeftModification"/>
        <xs:element name="BigIntegerExplicitValueModification" type="bigIntegerExplicitValueModification"/>
        <xs:element name="BigIntegerAddModification" type="bigIntegerAddModification"/>
        <xs:element name="BigIntegerInteractiveModification" type="bigIntegerInteractiveModification"/>
        <xs:element name="BigIntegerMultiplyModification" type="bigIntegerMultiplyModification"/>
        <xs:element name="BooleanToggleModification" type="booleanToggleModification"/>
        <xs:element name="BooleanExplicitValueModification" type="booleanExplicitValueModification"/>
        <xs:element name="ByteArrayXorModification" type="byteArrayXorModification"/>
        <xs:element name="ByteArrayShuffleModification" type="byteArrayShuffleModification"/>
        <xs:element name="ByteArrayPayloadModification" type="byteArrayPayloadModification"/>
        <xs:element name="ByteArrayInsertModification" type="byteArrayInsertModification"/>
        <xs:element name="ByteArrayExplicitValueModification" type="byteArrayExplicitValueModification"/>
        <xs:element name="ByteArrayDuplicateModification" type="byteArrayDuplicateModification"/>
        <xs:element name="ByteArrayDeleteModification" type="byteArrayDeleteModification"/>
        <xs:element name="IntegerXorModification" type="integerXorModification"/>
        <xs:element name="IntegerSubtractModification" type="integerSubtractModification"/>
        <xs:element name="IntegerShiftRightModification" type="integerShiftRightModification"/>
        <xs:element name="IntegerShiftLeftModification" type="integerShiftLeftModification"/>
        <xs:element name="IntegerExplicitValueModification" type="integerExplicitValueModification"/>
        <xs:element name="IntegerAddModification" type="integerAddModification"/>
        <xs:element name="LongXorModification" type="longXorModification"/>
        <xs:element name="LongSubtractModification" type="longSubtractModification"/>
        <xs:element name="LongExplicitValueModification" type="longExplicitValueModification"/>
        <xs:element name="LongAddModification" type="longAddModification"/>
        <xs:element name="ByteXorModification" type="byteXorModification"/>
        <xs:element name="ByteSubtractModification" type="byteSubtractModification"/>
        <xs:element name="ByteAddModification" type="byteAddModification"/>
        <xs:element name="ByteExplicitValueModification" type="byteExplicitValueModification"/>
        <xs:element name="StringExplicitValueModification" type="stringExplicitValueModification"/>
      </xs:choice>
      <xs:element name="createRandomModification" type="xs:boolean" minOccurs="0"/>
      <xs:element name="assertEquals" type="xs:anyType" minOccurs="0"/>
      <xs:element name="originalValue" type="xs:string" minOccurs="0"/>
    </xs:sequence>
  </xs:complexType>

  <xs:complexType name="certificateStatusRequestExtensionMessage">
    <xs:complexContent>
      <xs:extension base="extensionMessage">
        <xs:sequence>
          <xs:element name="certificateStatusRequestType" type="modifiableInteger" minOccurs="0"/>
          <xs:element name="certificateStatusType" type="modifiableInteger" minOccurs="0"/>
          <xs:element name="ocspResponseBytes" type="modifiableByteArray" minOccurs="0"/>
          <xs:element name="ocspResponseLength" type="modifiableInteger" minOccurs="0"/>
          <xs:element name="requestExtension" type="modifiableByteArray" minOccurs="0"/>
          <xs:element name="requestExtensionLength" type="modifiableInteger" minOccurs="0"/>
          <xs:element name="responderIDList" type="modifiableByteArray" minOccurs="0"/>
          <xs:element name="responderIDListLength" type="modifiableInteger" minOccurs="0"/>
        </xs:sequence>
      </xs:extension>
    </xs:complexContent>
  </xs:complexType>

  <xs:complexType name="certificateStatusRequestV2ExtensionMessage">
    <xs:complexContent>
      <xs:extension base="extensionMessage">
        <xs:sequence>
          <xs:element name="statusRequestBytes" type="modifiableByteArray" minOccurs="0"/>
          <xs:element name="statusRequestList" type="requestItemV2" nillable="true" minOccurs="0" maxOccurs="unbounded"/>
          <xs:element name="statusRequestListLength" type="modifiableInteger" minOccurs="0"/>
        </xs:sequence>
      </xs:extension>
    </xs:complexContent>
  </xs:complexType>

  <xs:complexType name="requestItemV2">
    <xs:sequence>
      <xs:element name="requestExtensionLengthConfig" type="xs:int" minOccurs="0"/>
      <xs:element name="requestExtensions" type="modifiableByteArray" minOccurs="0"/>
      <xs:element name="requestExtensionsConfig" type="xs:base64Binary" minOccurs="0"/>
      <xs:element name="requestExtensionsLength" type="modifiableInteger" minOccurs="0"/>
      <xs:element name="requestLength" type="modifiableInteger" minOccurs="0"/>
      <xs:element name="requestLengthConfig" type="xs:int" minOccurs="0"/>
      <xs:element name="requestType" type="modifiableInteger" minOccurs="0"/>
      <xs:element name="requestTypeConfig" type="xs:int" minOccurs="0"/>
      <xs:element name="responderIdList" type="responderId" nillable="true" minOccurs="0" maxOccurs="unbounded"/>
      <xs:element name="responderIdListBytes" type="modifiableByteArray" minOccurs="0"/>
      <xs:element name="responderIdListLength" type="modifiableInteger" minOccurs="0"/>
      <xs:element name="responderIdListLengthConfig" type="xs:int" minOccurs="0"/>
    </xs:sequence>
  </xs:complexType>

  <xs:complexType name="responderId">
    <xs:sequence>
      <xs:element name="id" type="modifiableByteArray" minOccurs="0"/>
      <xs:element name="idConfig" type="xs:base64Binary" minOccurs="0"/>
      <xs:element name="idLength" type="modifiableInteger" minOccurs="0"/>
      <xs:element name="idLengthConfig" type="xs:int" minOccurs="0"/>
    </xs:sequence>
  </xs:complexType>

  <xs:complexType name="certificateTypeExtensionMessage">
    <xs:complexContent>
      <xs:extension base="extensionMessage">
        <xs:sequence>
          <xs:element name="certificateTypes" type="modifiableByteArray" minOccurs="0"/>
          <xs:element name="certificateTypesLength" type="modifiableInteger" minOccurs="0"/>
          <xs:element name="isClientMessage" type="modifiableBoolean" minOccurs="0"/>
        </xs:sequence>
      </xs:extension>
    </xs:complexContent>
  </xs:complexType>

  <xs:complexType name="clientCertificateUrlExtensionMessage">
    <xs:complexContent>
      <xs:extension base="extensionMessage">
        <xs:sequence/>
      </xs:extension>
    </xs:complexContent>
  </xs:complexType>

  <xs:complexType name="clientCertificateTypeExtensionMessage">
    <xs:complexContent>
      <xs:extension base="extensionMessage">
        <xs:sequence>
          <xs:element name="certificateTypes" type="modifiableByteArray" minOccurs="0"/>
          <xs:element name="certificateTypesLength" type="modifiableInteger" minOccurs="0"/>
          <xs:element name="isClientMessage" type="modifiableBoolean" minOccurs="0"/>
        </xs:sequence>
      </xs:extension>
    </xs:complexContent>
  </xs:complexType>

  <xs:complexType name="clientAuthzExtensionMessage">
    <xs:complexContent>
      <xs:extension base="extensionMessage">
        <xs:sequence>
          <xs:element name="authzFormatList" type="modifiableByteArray" minOccurs="0"/>
          <xs:element name="authzFormatListLength" type="modifiableInteger" minOccurs="0"/>
        </xs:sequence>
      </xs:extension>
    </xs:complexContent>
  </xs:complexType>

  <xs:complexType name="encryptThenMacExtensionMessage">
    <xs:complexContent>
      <xs:extension base="extensionMessage">
        <xs:sequence/>
      </xs:extension>
    </xs:complexContent>
  </xs:complexType>

  <xs:complexType name="serverAuthzExtensionMessage">
    <xs:complexContent>
      <xs:extension base="extensionMessage">
        <xs:sequence>
          <xs:element name="authzFormatList" type="modifiableByteArray" minOccurs="0"/>
          <xs:element name="authzFormatListLength" type="modifiableInteger" minOccurs="0"/>
        </xs:sequence>
      </xs:extension>
    </xs:complexContent>
  </xs:complexType>

  <xs:complexType name="serverCertificateTypeExtensionMessage">
    <xs:complexContent>
      <xs:extension base="extensionMessage">
        <xs:sequence>
          <xs:element name="certificateTypes" type="modifiableByteArray" minOccurs="0"/>
          <xs:element name="certificateTypesLength" type="modifiableInteger" minOccurs="0"/>
          <xs:element name="isClientMessage" type="modifiableBoolean" minOccurs="0"/>
        </xs:sequence>
      </xs:extension>
    </xs:complexContent>
  </xs:complexType>

  <xs:complexType name="srtpExtensionMessage">
    <xs:complexContent>
      <xs:extension base="extensionMessage">
        <xs:sequence>
          <xs:element name="srtpMki" type="modifiableByteArray" minOccurs="0"/>
          <xs:element name="srtpMkiLength" type="modifiableInteger" minOccurs="0"/>
          <xs:element name="srtpProtectionProfiles" type="modifiableByteArray" minOccurs="0"/>
          <xs:element name="srtpProtectionProfilesLength" type="modifiableInteger" minOccurs="0"/>
        </xs:sequence>
      </xs:extension>
    </xs:complexContent>
  </xs:complexType>

  <xs:complexType name="trustedCaIndicationExtensionMessage">
    <xs:complexContent>
      <xs:extension base="extensionMessage">
        <xs:sequence>
          <xs:element name="trustedAuthorities" type="trustedAuthority" nillable="true" minOccurs="0" maxOccurs="unbounded"/>
          <xs:element name="trustedAuthoritiesBytes" type="modifiableByteArray" minOccurs="0"/>
          <xs:element name="trustedAuthoritiesLength" type="modifiableInteger" minOccurs="0"/>
        </xs:sequence>
      </xs:extension>
    </xs:complexContent>
  </xs:complexType>

  <xs:complexType name="trustedAuthority">
    <xs:complexContent>
      <xs:extension base="modifiableVariableHolder">
        <xs:sequence>
          <xs:element name="identifierType" type="modifiableByte" minOccurs="0"/>
          <xs:element name="sha1Hash" type="modifiableByteArray" minOccurs="0"/>
          <xs:element name="distinguishedNameLength" type="modifiableInteger" minOccurs="0"/>
          <xs:element name="distinguishedName" type="modifiableByteArray" minOccurs="0"/>
          <xs:element name="identifierTypeConfig" type="xs:byte"/>
          <xs:element name="sha1HashConfig" type="xs:string" minOccurs="0"/>
          <xs:element name="distinguishedNameLengthConfig" type="xs:int" minOccurs="0"/>
          <xs:element name="distinguishedNameConfig" type="xs:string" minOccurs="0"/>
        </xs:sequence>
      </xs:extension>
    </xs:complexContent>
  </xs:complexType>

  <xs:complexType name="truncatedHmacExtensionMessage">
    <xs:complexContent>
      <xs:extension base="extensionMessage">
        <xs:sequence/>
      </xs:extension>
    </xs:complexContent>
  </xs:complexType>

  <xs:complexType name="earlyDataExtensionMessage">
    <xs:complexContent>
      <xs:extension base="extensionMessage">
        <xs:sequence>
          <xs:element name="maxEarlyDataSize" type="modifiableInteger" minOccurs="0"/>
          <xs:element name="newSessionTicketExtension" type="xs:boolean"/>
        </xs:sequence>
      </xs:extension>
    </xs:complexContent>
  </xs:complexType>

  <xs:complexType name="pskKeyExchangeModesExtensionMessage">
    <xs:complexContent>
      <xs:extension base="extensionMessage">
        <xs:sequence>
          <xs:element name="keyExchangeModesConfig" type="xs:string" minOccurs="0"/>
          <xs:element name="keyExchangeModesListLength" type="modifiableInteger" minOccurs="0"/>
          <xs:element name="keyExchangeModesListBytes" type="modifiableByteArray" minOccurs="0"/>
        </xs:sequence>
      </xs:extension>
    </xs:complexContent>
  </xs:complexType>

  <xs:complexType name="preSharedKeyExtensionMessage">
    <xs:complexContent>
      <xs:extension base="extensionMessage">
        <xs:sequence>
          <xs:element name="binderListBytes" type="modifiableByteArray" minOccurs="0"/>
          <xs:element name="binderListLength" type="modifiableInteger" minOccurs="0"/>
          <xs:element name="binders" type="pskBinder" nillable="true" minOccurs="0" maxOccurs="unbounded"/>
          <xs:element name="identities" type="pskIdentity" nillable="true" minOccurs="0" maxOccurs="unbounded"/>
          <xs:element name="identityListBytes" type="modifiableByteArray" minOccurs="0"/>
          <xs:element name="identityListLength" type="modifiableInteger" minOccurs="0"/>
          <xs:element name="selectedIdentity" type="modifiableInteger" minOccurs="0"/>
        </xs:sequence>
      </xs:extension>
    </xs:complexContent>
  </xs:complexType>

  <xs:complexType name="pskBinder">
    <xs:complexContent>
      <xs:extension base="modifiableVariableHolder">
        <xs:sequence>
          <xs:element name="binderCipherConfig" type="cipherSuite" minOccurs="0"/>
          <xs:element name="binderEntry" type="modifiableByteArray" minOccurs="0"/>
          <xs:element name="binderEntryLength" type="modifiableInteger" minOccurs="0"/>
        </xs:sequence>
      </xs:extension>
    </xs:complexContent>
  </xs:complexType>

  <xs:complexType name="pskIdentity">
    <xs:sequence>
      <xs:element name="identityConfig" type="xs:string" minOccurs="0"/>
      <xs:element name="ticketAgeConfig" type="xs:string" minOccurs="0"/>
      <xs:element name="ticketAgeAddConfig" type="xs:string" minOccurs="0"/>
      <xs:element name="identityLength" type="modifiableInteger" minOccurs="0"/>
      <xs:element name="identity" type="modifiableByteArray" minOccurs="0"/>
      <xs:element name="obfuscatedTicketAge" type="modifiableByteArray" minOccurs="0"/>
    </xs:sequence>
  </xs:complexType>

  <xs:complexType name="unknownExtensionMessage">
    <xs:complexContent>
      <xs:extension base="extensionMessage">
        <xs:sequence>
          <xs:element name="dataConfig" type="xs:string" minOccurs="0"/>
          <xs:element name="extensionData" type="modifiableByteArray" minOccurs="0"/>
          <xs:element name="typeConfig" type="xs:string" minOccurs="0"/>
        </xs:sequence>
      </xs:extension>
    </xs:complexContent>
  </xs:complexType>

  <xs:complexType name="pwdClearExtensionMessage">
    <xs:complexContent>
      <xs:extension base="extensionMessage">
        <xs:sequence>
          <xs:element name="username" type="modifiableString" minOccurs="0"/>
          <xs:element name="usernameLength" type="modifiableInteger" minOccurs="0"/>
        </xs:sequence>
      </xs:extension>
    </xs:complexContent>
  </xs:complexType>

  <xs:complexType name="pwdProtectExtensionMessage">
    <xs:complexContent>
      <xs:extension base="extensionMessage">
        <xs:sequence>
          <xs:element name="username" type="modifiableByteArray" minOccurs="0"/>
          <xs:element name="usernameLength" type="modifiableInteger" minOccurs="0"/>
        </xs:sequence>
      </xs:extension>
    </xs:complexContent>
  </xs:complexType>

  <xs:complexType name="passwordSaltExtensionMessage">
    <xs:complexContent>
      <xs:extension base="extensionMessage">
        <xs:sequence>
          <xs:element name="salt" type="modifiableByteArray" minOccurs="0"/>
          <xs:element name="saltLength" type="modifiableInteger" minOccurs="0"/>
        </xs:sequence>
      </xs:extension>
    </xs:complexContent>
  </xs:complexType>

  <xs:complexType name="cachedInfoExtensionMessage">
    <xs:complexContent>
      <xs:extension base="extensionMessage">
        <xs:sequence>
          <xs:element name="cachedInfo" type="cachedObject" nillable="true" minOccurs="0" maxOccurs="unbounded"/>
          <xs:element name="cachedInfoBytes" type="modifiableByteArray" minOccurs="0"/>
          <xs:element name="cachedInfoLength" type="modifiableInteger" minOccurs="0"/>
        </xs:sequence>
      </xs:extension>
    </xs:complexContent>
  </xs:complexType>

  <xs:complexType name="cachedObject">
    <xs:complexContent>
      <xs:extension base="modifiableVariableHolder">
        <xs:sequence>
          <xs:element name="cachedInformationType" type="modifiableByte" minOccurs="0"/>
          <xs:element name="cachedInformationTypeConfig" type="xs:byte"/>
          <xs:element name="hashValue" type="modifiableByteArray" minOccurs="0"/>
          <xs:element name="hashValueConfig" type="xs:base64Binary" minOccurs="0"/>
          <xs:element name="hashValueLength" type="modifiableInteger" minOccurs="0"/>
        </xs:sequence>
      </xs:extension>
    </xs:complexContent>
  </xs:complexType>

  <xs:complexType name="cookieExtensionMessage">
    <xs:complexContent>
      <xs:extension base="extensionMessage">
        <xs:sequence>
          <xs:element name="cookie" type="modifiableByteArray" minOccurs="0"/>
          <xs:element name="cookieLength" type="modifiableInteger" minOccurs="0"/>
        </xs:sequence>
      </xs:extension>
    </xs:complexContent>
  </xs:complexType>

  <xs:complexType name="dtlsHandshakeMessageFragment">
    <xs:complexContent>
      <xs:extension base="handshakeMessage">
        <xs:sequence>
          <xs:element name="fragmentOffset" type="modifiableInteger" minOccurs="0"/>
          <xs:element name="fragmentLength" type="modifiableInteger" minOccurs="0"/>
          <xs:element name="epoch" type="modifiableInteger" minOccurs="0"/>
          <xs:element name="fragmentContentConfig" type="xs:base64Binary" minOccurs="0"/>
          <xs:element name="messageSequenceConfig" type="xs:int"/>
          <xs:element name="offsetConfig" type="xs:int"/>
          <xs:element name="handshakeMessageLengthConfig" type="xs:int"/>
          <xs:element name="handshakeMessageTypeConfig" type="handshakeMessageType" minOccurs="0"/>
          <xs:element name="maxFragmentLengthConfig" type="xs:int"/>
        </xs:sequence>
      </xs:extension>
    </xs:complexContent>
  </xs:complexType>

  <xs:complexType name="userMappingExtensionMessage">
    <xs:complexContent>
      <xs:extension base="extensionMessage">
        <xs:sequence>
          <xs:element name="userMappingType" type="modifiableByte" minOccurs="0"/>
        </xs:sequence>
      </xs:extension>
    </xs:complexContent>
  </xs:complexType>

  <xs:complexType name="srpExtensionMessage">
    <xs:complexContent>
      <xs:extension base="extensionMessage">
        <xs:sequence>
          <xs:element name="srpIdentifier" type="modifiableByteArray" minOccurs="0"/>
          <xs:element name="srpIdentifierLength" type="modifiableInteger" minOccurs="0"/>
        </xs:sequence>
      </xs:extension>
    </xs:complexContent>
  </xs:complexType>

  <xs:complexType name="certificateEntry">
    <xs:sequence>
      <xs:element name="certificate" type="xs:string" minOccurs="0"/>
      <xs:element name="extensions" type="extensionMessage" nillable="true" minOccurs="0" maxOccurs="unbounded"/>
    </xs:sequence>
  </xs:complexType>

  <xs:complexType name="certificateVerifyMessage">
    <xs:complexContent>
      <xs:extension base="handshakeMessage">
        <xs:sequence>
          <xs:element name="signatureHashAlgorithm" type="modifiableByteArray" minOccurs="0"/>
          <xs:element name="signatureLength" type="modifiableInteger" minOccurs="0"/>
          <xs:element name="signature" type="modifiableByteArray" minOccurs="0"/>
        </xs:sequence>
      </xs:extension>
    </xs:complexContent>
  </xs:complexType>

  <xs:complexType name="certificateRequestMessage">
    <xs:complexContent>
      <xs:extension base="handshakeMessage">
        <xs:sequence>
          <xs:element name="clientCertificateTypesCount" type="modifiableInteger" minOccurs="0"/>
          <xs:element name="clientCertificateTypes" type="modifiableByteArray" minOccurs="0"/>
          <xs:element name="signatureHashAlgorithmsLength" type="modifiableInteger" minOccurs="0"/>
          <xs:element name="signatureHashAlgorithms" type="modifiableByteArray" minOccurs="0"/>
          <xs:element name="distinguishedNamesLength" type="modifiableInteger" minOccurs="0"/>
          <xs:element name="distinguishedNames" type="modifiableByteArray" minOccurs="0"/>
          <xs:element name="certificateRequestContextLength" type="modifiableInteger" minOccurs="0"/>
          <xs:element name="certificateRequestContext" type="modifiableByteArray" minOccurs="0"/>
        </xs:sequence>
      </xs:extension>
    </xs:complexContent>
  </xs:complexType>

  <xs:complexType name="clientHelloMessage">
    <xs:complexContent>
      <xs:extension base="helloMessage">
        <xs:sequence>
          <xs:element name="compressionLength" type="modifiableInteger" minOccurs="0"/>
          <xs:element name="cipherSuiteLength" type="modifiableInteger" minOccurs="0"/>
          <xs:element name="cipherSuites" type="modifiableByteArray" minOccurs="0"/>
          <xs:element name="compressions" type="modifiableByteArray" minOccurs="0"/>
          <xs:element name="cookie" type="modifiableByteArray" minOccurs="0"/>
          <xs:element name="cookieLength" type="modifiableInteger" minOccurs="0"/>
        </xs:sequence>
      </xs:extension>
    </xs:complexContent>
  </xs:complexType>

  <xs:complexType name="helloMessage" abstract="true">
    <xs:complexContent>
      <xs:extension base="handshakeMessage">
        <xs:sequence>
          <xs:element name="protocolVersion" type="modifiableByteArray" minOccurs="0"/>
          <xs:element name="unixTime" type="modifiableByteArray" minOccurs="0"/>
          <xs:element name="random" type="modifiableByteArray" minOccurs="0"/>
          <xs:element name="sessionIdLength" type="modifiableInteger" minOccurs="0"/>
          <xs:element name="sessionId" type="modifiableByteArray" minOccurs="0"/>
        </xs:sequence>
      </xs:extension>
    </xs:complexContent>
  </xs:complexType>

  <xs:complexType name="helloVerifyRequestMessage">
    <xs:complexContent>
      <xs:extension base="handshakeMessage">
        <xs:sequence>
          <xs:element name="protocolVersion" type="modifiableByteArray" minOccurs="0"/>
          <xs:element name="cookieLength" type="modifiableByte" minOccurs="0"/>
          <xs:element name="cookie" type="modifiableByteArray" minOccurs="0"/>
        </xs:sequence>
      </xs:extension>
    </xs:complexContent>
  </xs:complexType>

  <xs:complexType name="dhClientKeyExchangeMessage">
    <xs:complexContent>
      <xs:extension base="clientKeyExchangeMessage">
        <xs:sequence>
          <xs:element name="computations" type="dhClientComputations" minOccurs="0"/>
        </xs:sequence>
      </xs:extension>
    </xs:complexContent>
  </xs:complexType>

  <xs:complexType name="clientKeyExchangeMessage" abstract="true">
    <xs:complexContent>
      <xs:extension base="handshakeMessage">
        <xs:sequence>
          <xs:element name="publicKeyLength" type="modifiableInteger" minOccurs="0"/>
          <xs:element name="publicKey" type="modifiableByteArray" minOccurs="0"/>
        </xs:sequence>
      </xs:extension>
    </xs:complexContent>
  </xs:complexType>

  <xs:complexType name="dhClientComputations">
    <xs:complexContent>
      <xs:extension base="keyExchangeComputations">
        <xs:sequence>
          <xs:element name="generator" type="modifiableBigInteger" minOccurs="0"/>
          <xs:element name="modulus" type="modifiableBigInteger" minOccurs="0"/>
          <xs:element name="publicKey" type="modifiableBigInteger" minOccurs="0"/>
        </xs:sequence>
      </xs:extension>
    </xs:complexContent>
  </xs:complexType>

  <xs:complexType name="keyExchangeComputations" abstract="true">
    <xs:complexContent>
      <xs:extension base="modifiableVariableHolder">
        <xs:sequence>
          <xs:element name="clientServerRandom" type="modifiableByteArray" minOccurs="0"/>
          <xs:element name="premasterSecret" type="modifiableByteArray" minOccurs="0"/>
          <xs:element name="privateKey" type="modifiableBigInteger" minOccurs="0"/>
        </xs:sequence>
      </xs:extension>
    </xs:complexContent>
  </xs:complexType>

  <xs:complexType name="modifiableBigInteger">
    <xs:sequence>
      <xs:choice minOccurs="0">
        <xs:element name="BigIntegerXorModification" type="bigIntegerXorModification"/>
        <xs:element name="BigIntegerSubtractModification" type="bigIntegerSubtractModification"/>
        <xs:element name="BigIntegerShiftRightModification" type="bigIntegerShiftRightModification"/>
        <xs:element name="BigIntegerShiftLeftModification" type="bigIntegerShiftLeftModification"/>
        <xs:element name="BigIntegerExplicitValueModification" type="bigIntegerExplicitValueModification"/>
        <xs:element name="BigIntegerAddModification" type="bigIntegerAddModification"/>
        <xs:element name="BigIntegerInteractiveModification" type="bigIntegerInteractiveModification"/>
        <xs:element name="BigIntegerMultiplyModification" type="bigIntegerMultiplyModification"/>
        <xs:element name="BooleanToggleModification" type="booleanToggleModification"/>
        <xs:element name="BooleanExplicitValueModification" type="booleanExplicitValueModification"/>
        <xs:element name="ByteArrayXorModification" type="byteArrayXorModification"/>
        <xs:element name="ByteArrayShuffleModification" type="byteArrayShuffleModification"/>
        <xs:element name="ByteArrayPayloadModification" type="byteArrayPayloadModification"/>
        <xs:element name="ByteArrayInsertModification" type="byteArrayInsertModification"/>
        <xs:element name="ByteArrayExplicitValueModification" type="byteArrayExplicitValueModification"/>
        <xs:element name="ByteArrayDuplicateModification" type="byteArrayDuplicateModification"/>
        <xs:element name="ByteArrayDeleteModification" type="byteArrayDeleteModification"/>
        <xs:element name="IntegerXorModification" type="integerXorModification"/>
        <xs:element name="IntegerSubtractModification" type="integerSubtractModification"/>
        <xs:element name="IntegerShiftRightModification" type="integerShiftRightModification"/>
        <xs:element name="IntegerShiftLeftModification" type="integerShiftLeftModification"/>
        <xs:element name="IntegerExplicitValueModification" type="integerExplicitValueModification"/>
        <xs:element name="IntegerAddModification" type="integerAddModification"/>
        <xs:element name="LongXorModification" type="longXorModification"/>
        <xs:element name="LongSubtractModification" type="longSubtractModification"/>
        <xs:element name="LongExplicitValueModification" type="longExplicitValueModification"/>
        <xs:element name="LongAddModification" type="longAddModification"/>
        <xs:element name="ByteXorModification" type="byteXorModification"/>
        <xs:element name="ByteSubtractModification" type="byteSubtractModification"/>
        <xs:element name="ByteAddModification" type="byteAddModification"/>
        <xs:element name="ByteExplicitValueModification" type="byteExplicitValueModification"/>
        <xs:element name="StringExplicitValueModification" type="stringExplicitValueModification"/>
      </xs:choice>
      <xs:element name="createRandomModification" type="xs:boolean" minOccurs="0"/>
      <xs:element name="assertEquals" type="xs:anyType" minOccurs="0"/>
      <xs:element name="originalValue" type="xs:integer" minOccurs="0"/>
    </xs:sequence>
  </xs:complexType>

  <xs:complexType name="dheServerKeyExchangeMessage">
    <xs:complexContent>
      <xs:extension base="serverKeyExchangeMessage">
        <xs:sequence>
          <xs:element name="modulus" type="modifiableByteArray" minOccurs="0"/>
          <xs:element name="modulusLength" type="modifiableInteger" minOccurs="0"/>
          <xs:element name="generator" type="modifiableByteArray" minOccurs="0"/>
          <xs:element name="generatorLength" type="modifiableInteger" minOccurs="0"/>
          <xs:element name="computations" type="dheServerComputations" minOccurs="0"/>
        </xs:sequence>
      </xs:extension>
    </xs:complexContent>
  </xs:complexType>

  <xs:complexType name="serverKeyExchangeMessage" abstract="true">
    <xs:complexContent>
      <xs:extension base="handshakeMessage">
        <xs:sequence>
          <xs:element name="signatureAndHashAlgorithm" type="modifiableByteArray" minOccurs="0"/>
          <xs:element name="signatureLength" type="modifiableInteger" minOccurs="0"/>
          <xs:element name="signature" type="modifiableByteArray" minOccurs="0"/>
          <xs:element name="publicKeyLength" type="modifiableInteger" minOccurs="0"/>
          <xs:element name="publicKey" type="modifiableByteArray" minOccurs="0"/>
        </xs:sequence>
      </xs:extension>
    </xs:complexContent>
  </xs:complexType>

  <xs:complexType name="dheServerComputations">
    <xs:complexContent>
      <xs:extension base="keyExchangeComputations">
        <xs:sequence>
          <xs:element name="generator" type="modifiableBigInteger" minOccurs="0"/>
          <xs:element name="modulus" type="modifiableBigInteger" minOccurs="0"/>
        </xs:sequence>
      </xs:extension>
    </xs:complexContent>
  </xs:complexType>

  <xs:complexType name="ecdhClientKeyExchangeMessage">
    <xs:complexContent>
      <xs:extension base="clientKeyExchangeMessage">
        <xs:sequence>
          <xs:element name="computations" type="ecdhClientComputations" minOccurs="0"/>
        </xs:sequence>
      </xs:extension>
    </xs:complexContent>
  </xs:complexType>

  <xs:complexType name="ecdhClientComputations">
    <xs:complexContent>
      <xs:extension base="keyExchangeComputations">
        <xs:sequence>
          <xs:element name="publicKeyX" type="modifiableBigInteger" minOccurs="0"/>
          <xs:element name="publicKeyY" type="modifiableBigInteger" minOccurs="0"/>
        </xs:sequence>
      </xs:extension>
    </xs:complexContent>
  </xs:complexType>

  <xs:complexType name="ecdheServerKeyExchangeMessage">
    <xs:complexContent>
      <xs:extension base="serverKeyExchangeMessage">
        <xs:sequence>
          <xs:element name="curveType" type="modifiableByte" minOccurs="0"/>
          <xs:element name="namedGroup" type="modifiableByteArray" minOccurs="0"/>
          <xs:element name="computations" type="ecdheServerComputations" minOccurs="0"/>
        </xs:sequence>
      </xs:extension>
    </xs:complexContent>
  </xs:complexType>

  <xs:complexType name="ecdheServerComputations">
    <xs:complexContent>
      <xs:extension base="keyExchangeComputations">
        <xs:sequence>
          <xs:element name="ecPointFormat" type="modifiableByte" minOccurs="0"/>
          <xs:element name="namedGroup" type="modifiableByteArray" minOccurs="0"/>
        </xs:sequence>
      </xs:extension>
    </xs:complexContent>
  </xs:complexType>

  <xs:complexType name="pskClientKeyExchangeMessage">
    <xs:complexContent>
      <xs:extension base="clientKeyExchangeMessage">
        <xs:sequence>
          <xs:element name="computations" type="pskPremasterComputations" minOccurs="0"/>
          <xs:element name="identity" type="modifiableByteArray" minOccurs="0"/>
          <xs:element name="identityLength" type="modifiableInteger" minOccurs="0"/>
        </xs:sequence>
      </xs:extension>
    </xs:complexContent>
  </xs:complexType>

  <xs:complexType name="pskPremasterComputations">
    <xs:complexContent>
      <xs:extension base="keyExchangeComputations">
        <xs:sequence/>
      </xs:extension>
    </xs:complexContent>
  </xs:complexType>

  <xs:complexType name="finishedMessage">
    <xs:complexContent>
      <xs:extension base="handshakeMessage">
        <xs:sequence>
          <xs:element name="verifyData" type="modifiableByteArray" minOccurs="0"/>
        </xs:sequence>
      </xs:extension>
    </xs:complexContent>
  </xs:complexType>

  <xs:complexType name="rsaClientKeyExchangeMessage">
    <xs:complexContent>
      <xs:extension base="clientKeyExchangeMessage">
        <xs:sequence>
          <xs:element name="computations" type="rsaClientComputations" minOccurs="0"/>
        </xs:sequence>
      </xs:extension>
    </xs:complexContent>
  </xs:complexType>

  <xs:complexType name="rsaClientComputations">
    <xs:complexContent>
      <xs:extension base="keyExchangeComputations">
        <xs:sequence>
          <xs:element name="padding" type="modifiableByteArray" minOccurs="0"/>
          <xs:element name="plainPaddedPremasterSecret" type="modifiableByteArray" minOccurs="0"/>
          <xs:element name="premasterSecretProtocolVersion" type="modifiableByteArray" minOccurs="0"/>
        </xs:sequence>
      </xs:extension>
    </xs:complexContent>
  </xs:complexType>

  <xs:complexType name="gostClientKeyExchangeMessage">
    <xs:complexContent>
      <xs:extension base="clientKeyExchangeMessage">
        <xs:sequence>
          <xs:element name="computations" type="gostClientComputations" minOccurs="0"/>
          <xs:element name="keyTransportBlob" type="modifiableByteArray" minOccurs="0"/>
        </xs:sequence>
      </xs:extension>
    </xs:complexContent>
  </xs:complexType>

  <xs:complexType name="gostClientComputations">
    <xs:complexContent>
      <xs:extension base="keyExchangeComputations">
        <xs:sequence>
          <xs:element name="clientPublicKeyX" type="modifiableBigInteger" minOccurs="0"/>
          <xs:element name="clientPublicKeyY" type="modifiableBigInteger" minOccurs="0"/>
          <xs:element name="maskKey" type="modifiableByteArray" minOccurs="0"/>
          <xs:element name="proxyKeyBlobs" type="modifiableByteArray" minOccurs="0"/>
          <xs:element name="ukm" type="modifiableByteArray" minOccurs="0"/>
        </xs:sequence>
      </xs:extension>
    </xs:complexContent>
  </xs:complexType>

  <xs:complexType name="serverHelloDoneMessage">
    <xs:complexContent>
      <xs:extension base="handshakeMessage">
        <xs:sequence/>
      </xs:extension>
    </xs:complexContent>
  </xs:complexType>

  <xs:complexType name="serverHelloMessage">
    <xs:complexContent>
      <xs:extension base="helloMessage">
        <xs:sequence>
          <xs:element name="selectedCipherSuite" type="modifiableByteArray" minOccurs="0"/>
          <xs:element name="selectedCompressionMethod" type="modifiableByte" minOccurs="0"/>
          <xs:element name="autoSetHelloRetryModeInKeyShare" type="xs:boolean" minOccurs="0"/>
        </xs:sequence>
      </xs:extension>
    </xs:complexContent>
  </xs:complexType>

  <xs:complexType name="alertMessage">
    <xs:complexContent>
      <xs:extension base="protocolMessage">
        <xs:sequence>
          <xs:element name="config" type="xs:string" minOccurs="0"/>
          <xs:element name="level" type="modifiableByte" minOccurs="0"/>
          <xs:element name="description" type="modifiableByte" minOccurs="0"/>
        </xs:sequence>
      </xs:extension>
    </xs:complexContent>
  </xs:complexType>

  <xs:complexType name="newSessionTicketMessage">
    <xs:complexContent>
      <xs:extension base="handshakeMessage">
        <xs:sequence>
          <xs:element name="ticketLifetimeHint" type="modifiableLong" minOccurs="0"/>
          <xs:element name="ticket" type="sessionTicket" minOccurs="0"/>
        </xs:sequence>
      </xs:extension>
    </xs:complexContent>
  </xs:complexType>

  <xs:complexType name="modifiableLong">
    <xs:sequence>
      <xs:choice minOccurs="0">
        <xs:element name="BigIntegerXorModification" type="bigIntegerXorModification"/>
        <xs:element name="BigIntegerSubtractModification" type="bigIntegerSubtractModification"/>
        <xs:element name="BigIntegerShiftRightModification" type="bigIntegerShiftRightModification"/>
        <xs:element name="BigIntegerShiftLeftModification" type="bigIntegerShiftLeftModification"/>
        <xs:element name="BigIntegerExplicitValueModification" type="bigIntegerExplicitValueModification"/>
        <xs:element name="BigIntegerAddModification" type="bigIntegerAddModification"/>
        <xs:element name="BigIntegerInteractiveModification" type="bigIntegerInteractiveModification"/>
        <xs:element name="BigIntegerMultiplyModification" type="bigIntegerMultiplyModification"/>
        <xs:element name="BooleanToggleModification" type="booleanToggleModification"/>
        <xs:element name="BooleanExplicitValueModification" type="booleanExplicitValueModification"/>
        <xs:element name="ByteArrayXorModification" type="byteArrayXorModification"/>
        <xs:element name="ByteArrayShuffleModification" type="byteArrayShuffleModification"/>
        <xs:element name="ByteArrayPayloadModification" type="byteArrayPayloadModification"/>
        <xs:element name="ByteArrayInsertModification" type="byteArrayInsertModification"/>
        <xs:element name="ByteArrayExplicitValueModification" type="byteArrayExplicitValueModification"/>
        <xs:element name="ByteArrayDuplicateModification" type="byteArrayDuplicateModification"/>
        <xs:element name="ByteArrayDeleteModification" type="byteArrayDeleteModification"/>
        <xs:element name="IntegerXorModification" type="integerXorModification"/>
        <xs:element name="IntegerSubtractModification" type="integerSubtractModification"/>
        <xs:element name="IntegerShiftRightModification" type="integerShiftRightModification"/>
        <xs:element name="IntegerShiftLeftModification" type="integerShiftLeftModification"/>
        <xs:element name="IntegerExplicitValueModification" type="integerExplicitValueModification"/>
        <xs:element name="IntegerAddModification" type="integerAddModification"/>
        <xs:element name="LongXorModification" type="longXorModification"/>
        <xs:element name="LongSubtractModification" type="longSubtractModification"/>
        <xs:element name="LongExplicitValueModification" type="longExplicitValueModification"/>
        <xs:element name="LongAddModification" type="longAddModification"/>
        <xs:element name="ByteXorModification" type="byteXorModification"/>
        <xs:element name="ByteSubtractModification" type="byteSubtractModification"/>
        <xs:element name="ByteAddModification" type="byteAddModification"/>
        <xs:element name="ByteExplicitValueModification" type="byteExplicitValueModification"/>
        <xs:element name="StringExplicitValueModification" type="stringExplicitValueModification"/>
      </xs:choice>
      <xs:element name="createRandomModification" type="xs:boolean" minOccurs="0"/>
      <xs:element name="assertEquals" type="xs:anyType" minOccurs="0"/>
      <xs:element name="originalValue" type="xs:long" minOccurs="0"/>
    </xs:sequence>
  </xs:complexType>

  <xs:complexType name="keyUpdateMessage">
    <xs:complexContent>
      <xs:extension base="handshakeMessage">
        <xs:sequence>
          <xs:element name="requestMode" type="modifiableByte" minOccurs="0"/>
        </xs:sequence>
      </xs:extension>
    </xs:complexContent>
  </xs:complexType>

  <xs:complexType name="applicationMessage">
    <xs:complexContent>
      <xs:extension base="protocolMessage">
        <xs:sequence>
          <xs:element name="dataConfig" type="xs:string" minOccurs="0"/>
          <xs:element name="data" type="modifiableByteArray" minOccurs="0"/>
        </xs:sequence>
      </xs:extension>
    </xs:complexContent>
  </xs:complexType>

  <xs:complexType name="changeCipherSpecMessage">
    <xs:complexContent>
      <xs:extension base="protocolMessage">
        <xs:sequence>
          <xs:element name="ccsProtocolType" type="modifiableByteArray" minOccurs="0"/>
        </xs:sequence>
      </xs:extension>
    </xs:complexContent>
  </xs:complexType>

  <xs:complexType name="ssl2ClientHelloMessage">
    <xs:complexContent>
      <xs:extension base="ssl2HandshakeMessage">
        <xs:sequence>
          <xs:element name="protocolVersion" type="modifiableByteArray" minOccurs="0"/>
          <xs:element name="cipherSuiteLength" type="modifiableInteger" minOccurs="0"/>
          <xs:element name="sessionIdLength" type="modifiableInteger" minOccurs="0"/>
          <xs:element name="challengeLength" type="modifiableInteger" minOccurs="0"/>
          <xs:element name="cipherSuites" type="modifiableByteArray" minOccurs="0"/>
          <xs:element name="sessionId" type="modifiableByteArray" minOccurs="0"/>
          <xs:element name="challenge" type="modifiableByteArray" minOccurs="0"/>
        </xs:sequence>
      </xs:extension>
    </xs:complexContent>
  </xs:complexType>

  <xs:complexType name="ssl2HandshakeMessage" abstract="true">
    <xs:complexContent>
      <xs:extension base="handshakeMessage">
        <xs:sequence>
          <xs:element name="messageLength" type="modifiableInteger" minOccurs="0"/>
          <xs:element name="paddingLength" type="modifiableInteger" minOccurs="0"/>
        </xs:sequence>
      </xs:extension>
    </xs:complexContent>
  </xs:complexType>

  <xs:complexType name="ssl2ClientMasterKeyMessage">
    <xs:complexContent>
      <xs:extension base="ssl2HandshakeMessage">
        <xs:sequence>
          <xs:element name="cipherKind" type="modifiableByteArray" minOccurs="0"/>
          <xs:element name="clearKeyLength" type="modifiableInteger" minOccurs="0"/>
          <xs:element name="encryptedKeyLength" type="modifiableInteger" minOccurs="0"/>
          <xs:element name="keyArgLength" type="modifiableInteger" minOccurs="0"/>
          <xs:element name="clearKeyData" type="modifiableByteArray" minOccurs="0"/>
          <xs:element name="encryptedKeyData" type="modifiableByteArray" minOccurs="0"/>
          <xs:element name="keyArgData" type="modifiableByteArray" minOccurs="0"/>
          <xs:element name="computations" type="rsaClientComputations" minOccurs="0"/>
        </xs:sequence>
      </xs:extension>
    </xs:complexContent>
  </xs:complexType>

  <xs:complexType name="ssl2ServerHelloMessage">
    <xs:complexContent>
      <xs:extension base="ssl2HandshakeMessage">
        <xs:sequence>
          <xs:element name="sessionIdHit" type="modifiableByte" minOccurs="0"/>
          <xs:element name="certificateType" type="modifiableByte" minOccurs="0"/>
          <xs:element name="protocolVersion" type="modifiableByteArray" minOccurs="0"/>
          <xs:element name="certificateLength" type="modifiableInteger" minOccurs="0"/>
          <xs:element name="cipherSuitesLength" type="modifiableInteger" minOccurs="0"/>
          <xs:element name="sessionIdLength" type="modifiableInteger" minOccurs="0"/>
          <xs:element name="certificate" type="modifiableByteArray" minOccurs="0"/>
          <xs:element name="cipherSuites" type="modifiableByteArray" minOccurs="0"/>
          <xs:element name="sessionId" type="modifiableByteArray" minOccurs="0"/>
        </xs:sequence>
      </xs:extension>
    </xs:complexContent>
  </xs:complexType>

  <xs:complexType name="ssl2ServerVerifyMessage">
    <xs:complexContent>
      <xs:extension base="ssl2HandshakeMessage">
        <xs:sequence>
          <xs:element name="encryptedPart" type="modifiableByteArray" minOccurs="0"/>
        </xs:sequence>
      </xs:extension>
    </xs:complexContent>
  </xs:complexType>

  <xs:complexType name="unknownMessage">
    <xs:complexContent>
      <xs:extension base="protocolMessage">
        <xs:sequence>
          <xs:element name="dataConfig" type="xs:base64Binary" minOccurs="0"/>
          <xs:element name="recordContentMessageType" type="protocolMessageType" minOccurs="0"/>
        </xs:sequence>
      </xs:extension>
    </xs:complexContent>
  </xs:complexType>

  <xs:complexType name="unknownHandshakeMessage">
    <xs:complexContent>
      <xs:extension base="handshakeMessage">
        <xs:sequence>
          <xs:element name="dataConfig" type="xs:base64Binary" minOccurs="0"/>
          <xs:element name="data" type="modifiableByteArray" minOccurs="0"/>
        </xs:sequence>
      </xs:extension>
    </xs:complexContent>
  </xs:complexType>

  <xs:complexType name="helloRequestMessage">
    <xs:complexContent>
      <xs:extension base="handshakeMessage">
        <xs:sequence/>
      </xs:extension>
    </xs:complexContent>
  </xs:complexType>

  <xs:complexType name="heartbeatMessage">
    <xs:complexContent>
      <xs:extension base="protocolMessage">
        <xs:sequence>
          <xs:element name="heartbeatMessageType" type="modifiableByte" minOccurs="0"/>
          <xs:element name="payloadLength" type="modifiableInteger" minOccurs="0"/>
          <xs:element name="payload" type="modifiableByteArray" minOccurs="0"/>
          <xs:element name="padding" type="modifiableByteArray" minOccurs="0"/>
        </xs:sequence>
      </xs:extension>
    </xs:complexContent>
  </xs:complexType>

  <xs:complexType name="supplementalDataMessage">
    <xs:complexContent>
      <xs:extension base="handshakeMessage">
        <xs:sequence>
          <xs:element name="entries" type="supplementalDataEntry" nillable="true" minOccurs="0" maxOccurs="unbounded"/>
          <xs:element name="supplementalDataLength" type="modifiableInteger" minOccurs="0"/>
          <xs:element name="supplementalDataBytes" type="modifiableByteArray" minOccurs="0"/>
        </xs:sequence>
      </xs:extension>
    </xs:complexContent>
  </xs:complexType>

  <xs:complexType name="supplementalDataEntry">
    <xs:sequence>
      <xs:element name="supplementalDataEntry" type="modifiableByteArray" minOccurs="0"/>
      <xs:element name="supplementalDataEntryLength" type="modifiableInteger" minOccurs="0"/>
      <xs:element name="supplementalDataEntryType" type="modifiableInteger" minOccurs="0"/>
    </xs:sequence>
  </xs:complexType>

  <xs:complexType name="encryptedExtensionsMessage">
    <xs:complexContent>
      <xs:extension base="handshakeMessage">
        <xs:sequence/>
      </xs:extension>
    </xs:complexContent>
  </xs:complexType>

  <xs:complexType name="pskDhClientKeyExchangeMessage">
    <xs:complexContent>
      <xs:extension base="dhClientKeyExchangeMessage">
        <xs:sequence>
          <xs:element name="identity" type="modifiableByteArray" minOccurs="0"/>
          <xs:element name="identityLength" type="modifiableInteger" minOccurs="0"/>
        </xs:sequence>
      </xs:extension>
    </xs:complexContent>
  </xs:complexType>

  <xs:complexType name="pskDheServerKeyExchangeMessage">
    <xs:complexContent>
      <xs:extension base="dheServerKeyExchangeMessage">
        <xs:sequence>
          <xs:element name="identityHint" type="modifiableByteArray" minOccurs="0"/>
          <xs:element name="identityHintLength" type="modifiableInteger" minOccurs="0"/>
        </xs:sequence>
      </xs:extension>
    </xs:complexContent>
  </xs:complexType>

  <xs:complexType name="pskEcDhClientKeyExchangeMessage">
    <xs:complexContent>
      <xs:extension base="ecdhClientKeyExchangeMessage">
        <xs:sequence>
          <xs:element name="identity" type="modifiableByteArray" minOccurs="0"/>
          <xs:element name="identityLength" type="modifiableInteger" minOccurs="0"/>
        </xs:sequence>
      </xs:extension>
    </xs:complexContent>
  </xs:complexType>

  <xs:complexType name="pskEcDheServerKeyExchangeMessage">
    <xs:complexContent>
      <xs:extension base="ecdheServerKeyExchangeMessage">
        <xs:sequence>
          <xs:element name="identityHint" type="modifiableByteArray" minOccurs="0"/>
          <xs:element name="identityHintLength" type="modifiableInteger" minOccurs="0"/>
        </xs:sequence>
      </xs:extension>
    </xs:complexContent>
  </xs:complexType>

  <xs:complexType name="pskRsaClientKeyExchangeMessage">
    <xs:complexContent>
      <xs:extension base="rsaClientKeyExchangeMessage">
        <xs:sequence>
          <xs:element name="identity" type="modifiableByteArray" minOccurs="0"/>
          <xs:element name="identityLength" type="modifiableInteger" minOccurs="0"/>
        </xs:sequence>
      </xs:extension>
    </xs:complexContent>
  </xs:complexType>

  <xs:complexType name="srpClientKeyExchangeMessage">
    <xs:complexContent>
      <xs:extension base="clientKeyExchangeMessage">
        <xs:sequence>
          <xs:element name="modulus" type="modifiableByteArray" minOccurs="0"/>
          <xs:element name="modulusLength" type="modifiableInteger" minOccurs="0"/>
          <xs:element name="generator" type="modifiableByteArray" minOccurs="0"/>
          <xs:element name="generatorLength" type="modifiableInteger" minOccurs="0"/>
          <xs:element name="computations" type="srpClientComputations" minOccurs="0"/>
          <xs:element name="salt" type="modifiableByteArray" minOccurs="0"/>
          <xs:element name="saltLength" type="modifiableInteger" minOccurs="0"/>
        </xs:sequence>
      </xs:extension>
    </xs:complexContent>
  </xs:complexType>

  <xs:complexType name="srpClientComputations">
    <xs:complexContent>
      <xs:extension base="keyExchangeComputations">
        <xs:sequence>
          <xs:element name="generator" type="modifiableBigInteger" minOccurs="0"/>
          <xs:element name="modulus" type="modifiableBigInteger" minOccurs="0"/>
          <xs:element name="SRPIdentity" type="modifiableByteArray" minOccurs="0"/>
          <xs:element name="SRPPassword" type="modifiableByteArray" minOccurs="0"/>
          <xs:element name="salt" type="modifiableByteArray" minOccurs="0"/>
          <xs:element name="serverPublicKey" type="modifiableBigInteger" minOccurs="0"/>
        </xs:sequence>
      </xs:extension>
    </xs:complexContent>
  </xs:complexType>

  <xs:complexType name="srpServerKeyExchangeMessage">
    <xs:complexContent>
      <xs:extension base="serverKeyExchangeMessage">
        <xs:sequence>
          <xs:element name="modulus" type="modifiableByteArray" minOccurs="0"/>
          <xs:element name="modulusLength" type="modifiableInteger" minOccurs="0"/>
          <xs:element name="generator" type="modifiableByteArray" minOccurs="0"/>
          <xs:element name="generatorLength" type="modifiableInteger" minOccurs="0"/>
          <xs:element name="salt" type="modifiableByteArray" minOccurs="0"/>
          <xs:element name="saltLength" type="modifiableInteger" minOccurs="0"/>
          <xs:element name="computations" type="srpServerComputations" minOccurs="0"/>
        </xs:sequence>
      </xs:extension>
    </xs:complexContent>
  </xs:complexType>

  <xs:complexType name="srpServerComputations">
    <xs:complexContent>
      <xs:extension base="keyExchangeComputations">
        <xs:sequence>
          <xs:element name="generator" type="modifiableBigInteger" minOccurs="0"/>
          <xs:element name="modulus" type="modifiableBigInteger" minOccurs="0"/>
          <xs:element name="SRPIdentity" type="modifiableByteArray" minOccurs="0"/>
          <xs:element name="SRPPassword" type="modifiableByteArray" minOccurs="0"/>
          <xs:element name="salt" type="modifiableByteArray" minOccurs="0"/>
        </xs:sequence>
      </xs:extension>
    </xs:complexContent>
  </xs:complexType>

  <xs:complexType name="endOfEarlyDataMessage">
    <xs:complexContent>
      <xs:extension base="handshakeMessage">
        <xs:sequence/>
      </xs:extension>
    </xs:complexContent>
  </xs:complexType>

  <xs:complexType name="pwdServerKeyExchangeMessage">
    <xs:complexContent>
      <xs:extension base="serverKeyExchangeMessage">
        <xs:sequence>
          <xs:element name="saltLength" type="modifiableInteger" minOccurs="0"/>
          <xs:element name="salt" type="modifiableByteArray" minOccurs="0"/>
          <xs:element name="curveType" type="modifiableByte" minOccurs="0"/>
          <xs:element name="namedGroup" type="modifiableByteArray" minOccurs="0"/>
          <xs:element name="elementLength" type="modifiableInteger" minOccurs="0"/>
          <xs:element name="element" type="modifiableByteArray" minOccurs="0"/>
          <xs:element name="scalarLength" type="modifiableInteger" minOccurs="0"/>
          <xs:element name="scalar" type="modifiableByteArray" minOccurs="0"/>
          <xs:element name="computations" type="pwdComputations" minOccurs="0"/>
        </xs:sequence>
      </xs:extension>
    </xs:complexContent>
  </xs:complexType>

  <xs:complexType name="pwdComputations">
    <xs:complexContent>
      <xs:extension base="keyExchangeComputations">
        <xs:sequence>
          <xs:element name="passwordElement" type="point" minOccurs="0"/>
          <xs:element name="privateKeyScalar" type="xs:integer" minOccurs="0"/>
        </xs:sequence>
      </xs:extension>
    </xs:complexContent>
  </xs:complexType>

  <xs:complexType name="point">
    <xs:sequence>
      <xs:choice minOccurs="0">
        <xs:element name="xFieldElementF2m" type="fieldElementF2M"/>
        <xs:element name="xFieldElementFp" type="fieldElementFp"/>
      </xs:choice>
      <xs:choice minOccurs="0">
        <xs:element name="yFieldElementF2m" type="fieldElementF2M"/>
        <xs:element name="yFieldElementFp" type="fieldElementFp"/>
      </xs:choice>
      <xs:element name="infinity" type="xs:boolean"/>
    </xs:sequence>
  </xs:complexType>

  <xs:complexType name="fieldElementF2M">
    <xs:complexContent>
      <xs:extension base="fieldElement">
        <xs:sequence/>
      </xs:extension>
    </xs:complexContent>
  </xs:complexType>

  <xs:complexType name="fieldElement" abstract="true">
    <xs:sequence>
      <xs:element name="data" type="xs:integer" minOccurs="0"/>
      <xs:element name="modulus" type="xs:integer" minOccurs="0"/>
    </xs:sequence>
  </xs:complexType>

  <xs:complexType name="fieldElementFp">
    <xs:complexContent>
      <xs:extension base="fieldElement">
        <xs:sequence/>
      </xs:extension>
    </xs:complexContent>
  </xs:complexType>

  <xs:complexType name="rsaServerKeyExchangeMessage">
    <xs:complexContent>
      <xs:extension base="serverKeyExchangeMessage">
        <xs:sequence>
          <xs:element name="modulus" type="modifiableByteArray" minOccurs="0"/>
          <xs:element name="modulusLength" type="modifiableInteger" minOccurs="0"/>
          <xs:element name="computations" type="rsaServerComputations" minOccurs="0"/>
        </xs:sequence>
      </xs:extension>
    </xs:complexContent>
  </xs:complexType>

  <xs:complexType name="rsaServerComputations">
    <xs:complexContent>
      <xs:extension base="keyExchangeComputations">
        <xs:sequence/>
      </xs:extension>
    </xs:complexContent>
  </xs:complexType>

  <xs:complexType name="pwdClientKeyExchangeMessage">
    <xs:complexContent>
      <xs:extension base="clientKeyExchangeMessage">
        <xs:sequence>
          <xs:element name="elementLength" type="modifiableInteger" minOccurs="0"/>
          <xs:element name="element" type="modifiableByteArray" minOccurs="0"/>
          <xs:element name="scalarLength" type="modifiableInteger" minOccurs="0"/>
          <xs:element name="scalar" type="modifiableByteArray" minOccurs="0"/>
          <xs:element name="computations" type="pwdComputations" minOccurs="0"/>
        </xs:sequence>
      </xs:extension>
    </xs:complexContent>
  </xs:complexType>

  <xs:complexType name="pskServerKeyExchangeMessage">
    <xs:complexContent>
      <xs:extension base="serverKeyExchangeMessage">
        <xs:sequence>
          <xs:element name="computations" type="pskPremasterComputations" minOccurs="0"/>
          <xs:element name="identityHint" type="modifiableByteArray" minOccurs="0"/>
          <xs:element name="identityHintLength" type="modifiableInteger" minOccurs="0"/>
        </xs:sequence>
      </xs:extension>
    </xs:complexContent>
  </xs:complexType>

  <xs:complexType name="certificateStatusMessage">
    <xs:complexContent>
      <xs:extension base="handshakeMessage">
        <xs:sequence>
          <xs:element name="certificateStatusType" type="modifiableInteger" minOccurs="0"/>
          <xs:element name="ocspResponseLength" type="modifiableInteger" minOccurs="0"/>
          <xs:element name="ocspResponseBytes" type="modifiableByteArray" minOccurs="0"/>
        </xs:sequence>
      </xs:extension>
    </xs:complexContent>
  </xs:complexType>

  <xs:complexType name="emptyClientKeyExchangeMessage">
    <xs:complexContent>
      <xs:extension base="clientKeyExchangeMessage">
        <xs:sequence>
          <xs:element name="computations" type="emptyClientComputations" minOccurs="0"/>
        </xs:sequence>
      </xs:extension>
    </xs:complexContent>
  </xs:complexType>

  <xs:complexType name="emptyClientComputations">
    <xs:complexContent>
      <xs:extension base="keyExchangeComputations">
        <xs:sequence/>
      </xs:extension>
    </xs:complexContent>
  </xs:complexType>

  <xs:complexType name="record">
    <xs:complexContent>
      <xs:extension base="modifiableVariableHolder">
        <xs:sequence>
          <xs:element name="cleanProtocolMessageBytes" type="modifiableByteArray" minOccurs="0"/>
          <xs:element name="completeRecordBytes" type="modifiableByteArray" minOccurs="0"/>
          <xs:element name="computations" type="recordCryptoComputations" minOccurs="0"/>
          <xs:element name="contentMessageType" type="protocolMessageType" minOccurs="0"/>
          <xs:element name="contentType" type="modifiableByte" minOccurs="0"/>
          <xs:element name="epoch" type="modifiableInteger" minOccurs="0"/>
          <xs:element name="length" type="modifiableInteger" minOccurs="0"/>
          <xs:element name="maxRecordLengthConfig" type="xs:int" minOccurs="0"/>
          <xs:element name="protocolMessageBytes" type="modifiableByteArray" minOccurs="0"/>
          <xs:element name="protocolVersion" type="modifiableByteArray" minOccurs="0"/>
          <xs:element name="sequenceNumber" type="modifiableBigInteger" minOccurs="0"/>
        </xs:sequence>
      </xs:extension>
    </xs:complexContent>
  </xs:complexType>

  <xs:complexType name="recordCryptoComputations">
    <xs:complexContent>
      <xs:extension base="modifiableVariableHolder">
        <xs:sequence>
          <xs:element name="additionalPaddingLength" type="modifiableInteger" minOccurs="0"/>
          <xs:element name="aeadSalt" type="modifiableByteArray" minOccurs="0"/>
          <xs:element name="authenticatedMetaData" type="modifiableByteArray" minOccurs="0"/>
          <xs:element name="authenticatedNonMetaData" type="modifiableByteArray" minOccurs="0"/>
          <xs:element name="authenticationTag" type="modifiableByteArray" minOccurs="0"/>
          <xs:element name="authenticationTagValid" type="xs:boolean" minOccurs="0"/>
          <xs:element name="cbcInitialisationVector" type="modifiableByteArray" minOccurs="0"/>
          <xs:element name="cipherKey" type="modifiableByteArray" minOccurs="0"/>
          <xs:element name="ciphertext" type="modifiableByteArray" minOccurs="0"/>
          <xs:element name="explicitNonce" type="modifiableByteArray" minOccurs="0"/>
          <xs:element name="gcmNonce" type="modifiableByteArray" minOccurs="0"/>
          <xs:element name="mac" type="modifiableByteArray" minOccurs="0"/>
          <xs:element name="macKey" type="modifiableByteArray" minOccurs="0"/>
          <xs:element name="macValid" type="xs:boolean" minOccurs="0"/>
          <xs:element name="padding" type="modifiableByteArray" minOccurs="0"/>
          <xs:element name="paddingValid" type="xs:boolean" minOccurs="0"/>
          <xs:element name="plainRecordBytes" type="modifiableByteArray" minOccurs="0"/>
          <xs:element name="usedTls13KeySetType" type="tls13KeySetType" minOccurs="0"/>
        </xs:sequence>
      </xs:extension>
    </xs:complexContent>
  </xs:complexType>

  <xs:complexType name="layerStackProcessingResult">
    <xs:sequence/>
  </xs:complexType>

  <xs:complexType name="bufferedSendAction">
    <xs:complexContent>
      <xs:extension base="messageAction">
        <xs:sequence/>
      </xs:extension>
    </xs:complexContent>
  </xs:complexType>

  <xs:complexType name="changeCipherSuiteAction">
    <xs:complexContent>
      <xs:extension base="connectionBoundAction">
        <xs:sequence>
          <xs:element name="newValue" type="cipherSuite" minOccurs="0"/>
          <xs:element name="oldValue" type="cipherSuite" minOccurs="0"/>
        </xs:sequence>
      </xs:extension>
    </xs:complexContent>
  </xs:complexType>

  <xs:complexType name="changeClientRandomAction">
    <xs:complexContent>
      <xs:extension base="connectionBoundAction">
        <xs:sequence>
          <xs:element name="newValue" type="xs:string" minOccurs="0"/>
          <xs:element name="oldValue" type="xs:string" minOccurs="0"/>
        </xs:sequence>
      </xs:extension>
    </xs:complexContent>
  </xs:complexType>

  <xs:complexType name="changeCompressionAction">
    <xs:complexContent>
      <xs:extension base="connectionBoundAction">
        <xs:sequence>
          <xs:element name="newValue" type="compressionMethod" minOccurs="0"/>
          <xs:element name="oldValue" type="compressionMethod" minOccurs="0"/>
        </xs:sequence>
      </xs:extension>
    </xs:complexContent>
  </xs:complexType>

  <xs:complexType name="changeContextValueAction">
    <xs:complexContent>
      <xs:extension base="connectionBoundAction">
        <xs:sequence>
          <xs:element name="newValue" type="xs:anyType" minOccurs="0"/>
          <xs:element name="newValueList" minOccurs="0">
            <xs:complexType>
              <xs:sequence>
                <xs:element name="newValue" type="xs:anyType" minOccurs="0" maxOccurs="unbounded"/>
              </xs:sequence>
            </xs:complexType>
          </xs:element>
          <xs:element name="oldValue" type="xs:anyType" minOccurs="0"/>
          <xs:element name="oldValueList" type="xs:anyType" nillable="true" minOccurs="0" maxOccurs="unbounded"/>
          <xs:element name="fieldName" type="xs:string" minOccurs="0"/>
          <xs:element name="usesList" type="xs:boolean" minOccurs="0"/>
        </xs:sequence>
      </xs:extension>
    </xs:complexContent>
  </xs:complexType>

  <xs:complexType name="tlsContext">
    <xs:complexContent>
      <xs:extension base="layerContext">
        <xs:sequence>
          <xs:element name="sessionList" type="session" nillable="true" minOccurs="0" maxOccurs="unbounded"/>
          <xs:element name="keylogfile" type="keylogfile" minOccurs="0"/>
          <xs:element name="handshakeSecret" type="xs:base64Binary" minOccurs="0"/>
          <xs:element name="clientHandshakeTrafficSecret" type="xs:base64Binary" minOccurs="0"/>
          <xs:element name="serverHandshakeTrafficSecret" type="xs:base64Binary" minOccurs="0"/>
          <xs:element name="clientApplicationTrafficSecret" type="xs:base64Binary" minOccurs="0"/>
          <xs:element name="serverApplicationTrafficSecret" type="xs:base64Binary" minOccurs="0"/>
          <xs:element name="clientEarlyTrafficSecret" type="xs:base64Binary" minOccurs="0"/>
          <xs:element name="earlyDataCipherSuite" type="cipherSuite" minOccurs="0"/>
          <xs:element name="earlySecret" type="xs:base64Binary" minOccurs="0"/>
          <xs:element name="pskSets" type="pskSet" nillable="true" minOccurs="0" maxOccurs="unbounded"/>
          <xs:element name="psk" type="xs:base64Binary" minOccurs="0"/>
          <xs:element name="earlyDataPsk" type="xs:base64Binary" minOccurs="0"/>
          <xs:element name="earlyDataPSKIdentity" type="xs:base64Binary" minOccurs="0"/>
          <xs:element name="selectedIdentityIndex" type="xs:int"/>
          <xs:element name="clientPskKeyExchangeModes" type="pskKeyExchangeMode" nillable="true" minOccurs="0" maxOccurs="unbounded"/>
          <xs:element name="maxEarlyDataSize" type="xs:int" minOccurs="0"/>
          <xs:element name="masterSecret" type="xs:base64Binary" minOccurs="0"/>
          <xs:element name="clearKey" type="xs:base64Binary" minOccurs="0"/>
          <xs:element name="preMasterSecret" type="xs:base64Binary" minOccurs="0"/>
          <xs:element name="resumptionMasterSecret" type="xs:base64Binary" minOccurs="0"/>
          <xs:element name="clientExtendedRandom" type="xs:base64Binary" minOccurs="0"/>
          <xs:element name="serverExtendedRandom" type="xs:base64Binary" minOccurs="0"/>
          <xs:element name="clientRandom" type="xs:base64Binary" minOccurs="0"/>
          <xs:element name="serverRandom" type="xs:base64Binary" minOccurs="0"/>
          <xs:element name="selectedCipherSuite" type="cipherSuite" minOccurs="0"/>
          <xs:element name="ssl2CipherSuite" type="ssl2CipherSuite" minOccurs="0"/>
          <xs:element name="selectedCompressionMethod" type="compressionMethod" minOccurs="0"/>
          <xs:element name="serverSessionId" type="xs:base64Binary" minOccurs="0"/>
          <xs:element name="clientSessionId" type="xs:base64Binary" minOccurs="0"/>
          <xs:element name="ssl2Iv" type="xs:base64Binary" minOccurs="0"/>
          <xs:element name="serverCertificate" type="certificate" minOccurs="0"/>
          <xs:element name="clientCertificate" type="certificate" minOccurs="0"/>
          <xs:element name="digest" type="messageDigestCollector" minOccurs="0"/>
          <xs:element name="dtlsCookie" type="xs:base64Binary" minOccurs="0"/>
          <xs:element name="extensionCookie" type="xs:base64Binary" minOccurs="0"/>
          <xs:element name="selectedProtocolVersion" type="protocolVersion" minOccurs="0"/>
          <xs:element name="highestClientProtocolVersion" type="protocolVersion" minOccurs="0"/>
          <xs:element name="clientSupportedCipherSuites" type="cipherSuite" nillable="true" minOccurs="0" maxOccurs="unbounded"/>
          <xs:element name="clientSupportedCompressions" type="compressionMethod" nillable="true" minOccurs="0" maxOccurs="unbounded"/>
          <xs:element name="serverSupportedSignatureAndHashAlgorithms" type="signatureAndHashAlgorithm" nillable="true" minOccurs="0" maxOccurs="unbounded"/>
          <xs:element name="clientSupportedSignatureAndHashAlgorithms" type="signatureAndHashAlgorithm" nillable="true" minOccurs="0" maxOccurs="unbounded"/>
          <xs:element name="heartbeatMode" type="heartbeatMode" minOccurs="0"/>
          <xs:element name="selectedSigHashAlgorithm" type="signatureAndHashAlgorithm" minOccurs="0"/>
          <xs:element name="cachedInfoExtensionClientState" type="xs:boolean"/>
          <xs:element name="cachedInfoExtensionObjects" type="cachedObject" nillable="true" minOccurs="0" maxOccurs="unbounded"/>
          <xs:element name="statusRequestV2RequestList" type="requestItemV2" nillable="true" minOccurs="0" maxOccurs="unbounded"/>
          <xs:element name="selectedClientCertificateType" type="certificateType" minOccurs="0"/>
          <xs:element name="selectedServerCertificateType" type="certificateType" minOccurs="0"/>
          <xs:element name="paddingExtensionBytes" type="xs:base64Binary" minOccurs="0"/>
          <xs:element name="renegotiationInfo" type="xs:base64Binary" minOccurs="0"/>
          <xs:element name="certificateRequestContext" type="xs:base64Binary" minOccurs="0"/>
          <xs:element name="signedCertificateTimestamp" type="xs:base64Binary" minOccurs="0"/>
          <xs:element name="certificateStatusRequestExtensionRequestType" type="certificateStatusRequestType" minOccurs="0"/>
          <xs:element name="certificateStatusRequestExtensionResponderIDList" type="xs:base64Binary" minOccurs="0"/>
          <xs:element name="certificateStatusRequestExtensionRequestExtension" type="xs:base64Binary" minOccurs="0"/>
          <xs:element name="secureRemotePasswordExtensionIdentifier" type="xs:base64Binary" minOccurs="0"/>
          <xs:element name="secureRealTimeTransportProtocolProtectionProfiles" type="srtpProtectionProfiles" nillable="true" minOccurs="0" maxOccurs="unbounded"/>
          <xs:element name="secureRealTimeProtocolMasterKeyIdentifier" type="xs:base64Binary" minOccurs="0"/>
          <xs:element name="userMappingExtensionHintType" type="userMappingExtensionHintType" minOccurs="0"/>
          <xs:element name="clientAuthzDataFormatList" type="authzDataFormat" nillable="true" minOccurs="0" maxOccurs="unbounded"/>
          <xs:element name="serverAuthzDataFormatList" type="authzDataFormat" nillable="true" minOccurs="0" maxOccurs="unbounded"/>
          <xs:element name="serverDhGenerator" type="xs:integer" minOccurs="0"/>
          <xs:element name="serverDhModulus" type="xs:integer" minOccurs="0"/>
          <xs:element name="clientDhGenerator" type="xs:integer" minOccurs="0"/>
          <xs:element name="clientDhModulus" type="xs:integer" minOccurs="0"/>
          <xs:element name="serverDhPrivateKey" type="xs:integer" minOccurs="0"/>
          <xs:element name="serverDhPublicKey" type="xs:integer" minOccurs="0"/>
          <xs:element name="clientDhPrivateKey" type="xs:integer" minOccurs="0"/>
          <xs:element name="clientDhPublicKey" type="xs:integer" minOccurs="0"/>
          <xs:element name="srpModulus" type="xs:integer" minOccurs="0"/>
          <xs:element name="pskModulus" type="xs:integer" minOccurs="0"/>
          <xs:element name="serverPSKPrivateKey" type="xs:integer" minOccurs="0"/>
          <xs:element name="serverPSKPublicKey" type="xs:integer" minOccurs="0"/>
          <xs:element name="pskGenerator" type="xs:integer" minOccurs="0"/>
          <xs:element name="srpGenerator" type="xs:integer" minOccurs="0"/>
          <xs:element name="serverSRPPublicKey" type="xs:integer" minOccurs="0"/>
          <xs:element name="serverSRPPrivateKey" type="xs:integer" minOccurs="0"/>
          <xs:element name="clientSRPPublicKey" type="xs:integer" minOccurs="0"/>
          <xs:element name="clientSRPPrivateKey" type="xs:integer" minOccurs="0"/>
          <xs:element name="srpServerSalt" type="xs:base64Binary" minOccurs="0"/>
          <xs:element name="srpPassword" type="xs:base64Binary" minOccurs="0"/>
          <xs:element name="srpIdentity" type="xs:base64Binary" minOccurs="0"/>
          <xs:element name="pskKey" type="xs:base64Binary" minOccurs="0"/>
          <xs:element name="pskIdentity" type="xs:base64Binary" minOccurs="0"/>
          <xs:element name="pskIdentityHint" type="xs:base64Binary" minOccurs="0"/>
          <xs:element name="selectedGroup" type="namedGroup" minOccurs="0"/>
          <xs:element name="ecCertificateCurve" type="namedGroup" minOccurs="0"/>
          <xs:element name="ecCertificateSignatureCurve" type="namedGroup" minOccurs="0"/>
          <xs:element name="clientEcPublicKey" type="point" minOccurs="0"/>
          <xs:element name="serverEcPublicKey" type="point" minOccurs="0"/>
          <xs:element name="serverEcPrivateKey" type="xs:integer" minOccurs="0"/>
          <xs:element name="clientEcPrivateKey" type="xs:integer" minOccurs="0"/>
          <xs:element name="clientRsaModulus" type="xs:integer" minOccurs="0"/>
          <xs:element name="serverRSAModulus" type="xs:integer" minOccurs="0"/>
          <xs:element name="serverRSAPublicKey" type="xs:integer" minOccurs="0"/>
          <xs:element name="clientRSAPublicKey" type="xs:integer" minOccurs="0"/>
          <xs:element name="serverRSAPrivateKey" type="xs:integer" minOccurs="0"/>
          <xs:element name="clientRSAPrivateKey" type="xs:integer" minOccurs="0"/>
          <xs:element name="clientDsaPrivateKey" type="xs:integer" minOccurs="0"/>
          <xs:element name="serverDsaPrivateKey" type="xs:integer" minOccurs="0"/>
          <xs:element name="serverDsaPrimeP" type="xs:integer" minOccurs="0"/>
          <xs:element name="serverDsaPrimeQ" type="xs:integer" minOccurs="0"/>
          <xs:element name="serverDsaGenerator" type="xs:integer" minOccurs="0"/>
          <xs:element name="serverDsaPublicKey" type="xs:integer" minOccurs="0"/>
          <xs:element name="clientDsaPublicKey" type="xs:integer" minOccurs="0"/>
          <xs:element name="clientDsaPrimeP" type="xs:integer" minOccurs="0"/>
          <xs:element name="clientDsaPrimeQ" type="xs:integer" minOccurs="0"/>
          <xs:element name="clientDsaGenerator" type="xs:integer" minOccurs="0"/>
          <xs:element name="clientNamedGroupsList" type="namedGroup" nillable="true" minOccurs="0" maxOccurs="unbounded"/>
          <xs:element name="serverNamedGroupsList" type="namedGroup" nillable="true" minOccurs="0" maxOccurs="unbounded"/>
          <xs:element name="clientPointFormatsList" type="ecPointFormat" nillable="true" minOccurs="0" maxOccurs="unbounded"/>
          <xs:element name="serverPointFormatsList" type="ecPointFormat" nillable="true" minOccurs="0" maxOccurs="unbounded"/>
          <xs:element name="receivedFatalAlert" type="xs:boolean"/>
          <xs:element name="receivedMessageWithWrongTls13KeyType" type="xs:boolean"/>
          <xs:element name="clientCertificateTypes" type="clientCertificateType" nillable="true" minOccurs="0" maxOccurs="unbounded"/>
          <xs:element name="distinguishedNames" type="xs:base64Binary" minOccurs="0"/>
          <xs:element name="lastRecordVersion" type="protocolVersion" minOccurs="0"/>
          <xs:element name="clientSNIEntryList" type="sniEntry" nillable="true" minOccurs="0" maxOccurs="unbounded"/>
          <xs:element name="clientKeyShareStoreEntryList" type="keyShareStoreEntry" nillable="true" minOccurs="0" maxOccurs="unbounded"/>
          <xs:element name="serverKeyShareStoreEntry" type="keyShareStoreEntry" minOccurs="0"/>
          <xs:element name="selectedGostCurve" type="gostCurve" minOccurs="0"/>
          <xs:element name="activeClientKeySetType" type="tls13KeySetType" minOccurs="0"/>
          <xs:element name="activeServerKeySetType" type="tls13KeySetType" minOccurs="0"/>
          <xs:element name="dtlsReadHandshakeMessageSequence" type="xs:int"/>
          <xs:element name="dtlsWriteHandshakeMessageSequence" type="xs:int"/>
          <xs:element name="dtlsReceivedHandshakeMessageSequences" type="xs:int" nillable="true" minOccurs="0" maxOccurs="unbounded"/>
          <xs:element name="globalDtlsFragmentManager" type="fragmentManager" minOccurs="0"/>
          <xs:element name="dtlsReceivedChangeCipherSpecEpochs" type="xs:int" nillable="true" minOccurs="0" maxOccurs="unbounded"/>
          <xs:element name="clientSupportedProtocolVersions" type="protocolVersion" nillable="true" minOccurs="0" maxOccurs="unbounded"/>
          <xs:element name="tokenBindingVersion" type="tokenBindingVersion" minOccurs="0"/>
          <xs:element name="tokenBindingKeyParameters" type="tokenBindingKeyParameters" nillable="true" minOccurs="0" maxOccurs="unbounded"/>
          <xs:element name="tokenBindingNegotiatedSuccessfully" type="xs:boolean"/>
          <xs:element name="proposedAlpnProtocols" type="xs:string" nillable="true" minOccurs="0" maxOccurs="unbounded"/>
          <xs:element name="selectedAlpnProtocol" type="xs:string" minOccurs="0"/>
          <xs:element name="certificateTypeClientDesiredTypes" type="certificateType" nillable="true" minOccurs="0" maxOccurs="unbounded"/>
          <xs:element name="serverCertificateTypeDesiredTypes" type="certificateType" nillable="true" minOccurs="0" maxOccurs="unbounded"/>
          <xs:element name="clientCertificateTypeDesiredTypes" type="certificateType" nillable="true" minOccurs="0" maxOccurs="unbounded"/>
          <xs:element name="trustedCaIndicationExtensionCas" type="trustedAuthority" nillable="true" minOccurs="0" maxOccurs="unbounded"/>
          <xs:element name="selectedSignatureAndHashAlgorithm" type="signatureAndHashAlgorithm" minOccurs="0"/>
          <xs:element name="prfAlgorithm" type="prfAlgorithm" minOccurs="0"/>
          <xs:element name="highestProtocolVersion" type="protocolVersion" minOccurs="0"/>
          <xs:element name="clientAuthentication" type="xs:boolean" minOccurs="0"/>
          <xs:element name="clientPWDUsername" type="xs:string" minOccurs="0"/>
          <xs:element name="serverPWDSalt" type="xs:base64Binary" minOccurs="0"/>
          <xs:element name="pwdpe" type="point" minOccurs="0"/>
          <xs:element name="clientPWDPrivate" type="xs:integer" minOccurs="0"/>
          <xs:element name="serverPWDPrivate" type="xs:integer" minOccurs="0"/>
          <xs:element name="serverPWDScalar" type="xs:integer" minOccurs="0"/>
          <xs:element name="serverPWDElement" type="point" minOccurs="0"/>
          <xs:element name="lastHandledApplicationMessageData" type="xs:base64Binary" minOccurs="0"/>
          <xs:element name="lastClientVerifyData" type="xs:base64Binary" minOccurs="0"/>
          <xs:element name="lastServerVerifyData" type="xs:base64Binary" minOccurs="0"/>
          <xs:element name="lastClientHello" type="xs:base64Binary" minOccurs="0"/>
          <xs:element name="random" type="random" minOccurs="0"/>
          <xs:element name="messageBuffer" type="protocolMessage" nillable="true" minOccurs="0" maxOccurs="unbounded"/>
          <xs:element name="recordBuffer" type="record" nillable="true" minOccurs="0" maxOccurs="unbounded"/>
          <xs:element name="fragmentBuffer" type="dtlsHandshakeMessageFragment" nillable="true" minOccurs="0" maxOccurs="unbounded"/>
          <xs:element name="chooser" type="chooser" minOccurs="0"/>
          <xs:element name="proposedExtensionSet" type="extensionType" nillable="true" minOccurs="0" maxOccurs="unbounded"/>
          <xs:element name="negotiatedExtensionSet" type="extensionType" nillable="true" minOccurs="0" maxOccurs="unbounded"/>
          <xs:element name="secureRenegotiation" type="xs:boolean"/>
          <xs:element name="useExtendedMasterSecret" type="xs:boolean"/>
          <xs:element name="receivedTransportHandlerException" type="xs:boolean"/>
          <xs:element name="reversePrepareAfterParse" type="xs:boolean"/>
          <xs:element name="esniClientNonce" type="xs:base64Binary" minOccurs="0"/>
          <xs:element name="esniServerNonce" type="xs:base64Binary" minOccurs="0"/>
          <xs:element name="esniRecordBytes" type="xs:base64Binary" minOccurs="0"/>
          <xs:element name="esniRecordVersion" type="esniDnsKeyRecordVersion" minOccurs="0"/>
          <xs:element name="esniRecordChecksum" type="xs:base64Binary" minOccurs="0"/>
          <xs:element name="esniServerKeyShareEntries" type="keyShareStoreEntry" nillable="true" minOccurs="0" maxOccurs="unbounded"/>
          <xs:element name="esniServerCipherSuites" type="cipherSuite" nillable="true" minOccurs="0" maxOccurs="unbounded"/>
          <xs:element name="esniPaddedLength" type="xs:int" minOccurs="0"/>
          <xs:element name="esniNotBefore" type="xs:long" minOccurs="0"/>
          <xs:element name="esniNotAfter" type="xs:long" minOccurs="0"/>
          <xs:element name="esniExtensions" type="extensionType" nillable="true" minOccurs="0" maxOccurs="unbounded"/>
          <xs:element name="maxFragmentLength" type="maxFragmentLength" minOccurs="0"/>
          <xs:element name="outboundRecordSizeLimit" type="xs:int" minOccurs="0"/>
        </xs:sequence>
      </xs:extension>
    </xs:complexContent>
  </xs:complexType>

  <xs:complexType name="layerContext" abstract="true">
    <xs:sequence>
      <xs:element name="connection" type="aliasedConnection" minOccurs="0"/>
      <xs:element name="context" type="context" minOccurs="0"/>
      <xs:element name="talkingConnectionEndType" type="connectionEndType" minOccurs="0"/>
      <xs:element name="transportHandler" type="transportHandler" minOccurs="0"/>
    </xs:sequence>
  </xs:complexType>

  <xs:complexType name="session" abstract="true">
    <xs:sequence>
      <xs:element name="masterSecret" type="xs:base64Binary" minOccurs="0"/>
    </xs:sequence>
  </xs:complexType>

  <xs:complexType name="keylogfile">
    <xs:sequence/>
  </xs:complexType>

  <xs:complexType name="pskSet">
    <xs:sequence>
      <xs:element name="preSharedKeyIdentity" type="xs:string" minOccurs="0"/>
      <xs:element name="preSharedKey" type="xs:string" minOccurs="0"/>
      <xs:element name="ticketAge" type="xs:string" minOccurs="0"/>
      <xs:element name="ticketAgeAdd" type="xs:string" minOccurs="0"/>
      <xs:element name="ticketNonce" type="xs:string" minOccurs="0"/>
      <xs:element name="cipherSuite" type="cipherSuite" minOccurs="0"/>
    </xs:sequence>
  </xs:complexType>

  <xs:complexType name="certificate">
    <xs:sequence/>
  </xs:complexType>

  <xs:complexType name="messageDigestCollector">
    <xs:sequence>
      <xs:element name="rawBytes" type="xs:base64Binary" minOccurs="0"/>
    </xs:sequence>
  </xs:complexType>

  <xs:complexType name="sniEntry">
    <xs:sequence>
      <xs:element name="name" type="xs:string" minOccurs="0"/>
      <xs:element name="type" type="nameType" minOccurs="0"/>
    </xs:sequence>
  </xs:complexType>

  <xs:complexType name="keyShareStoreEntry">
    <xs:sequence>
      <xs:element name="group" type="namedGroup" minOccurs="0"/>
      <xs:element name="publicKey" type="xs:string" minOccurs="0"/>
    </xs:sequence>
  </xs:complexType>

  <xs:complexType name="fragmentManager">
    <xs:sequence/>
  </xs:complexType>

  <xs:complexType name="random">
    <xs:sequence/>
  </xs:complexType>

  <xs:complexType name="chooser" abstract="true">
    <xs:sequence/>
  </xs:complexType>

  <xs:complexType name="context">
    <xs:sequence>
      <xs:element name="chooser" type="chooser" minOccurs="0"/>
      <xs:element ref="config" minOccurs="0"/>
      <xs:element name="transportHandler" type="transportHandler" minOccurs="0"/>
      <xs:element name="tcpContext" type="tcpContext" minOccurs="0"/>
      <xs:element name="httpContext" type="httpContext" minOccurs="0"/>
      <xs:element name="tlsContext" type="tlsContext" minOccurs="0"/>
      <xs:element name="layerStack" type="layerStack" minOccurs="0"/>
      <xs:element name="talkingConnectionEndType" type="connectionEndType" minOccurs="0"/>
<<<<<<< HEAD
      <xs:element name="connection" type="aliasedConnection" minOccurs="0"/>
=======
      <xs:element name="dtlsCookie" type="xs:base64Binary" minOccurs="0"/>
      <xs:element name="extensionCookie" type="xs:base64Binary" minOccurs="0"/>
      <xs:element name="selectedProtocolVersion" type="protocolVersion" minOccurs="0"/>
      <xs:element name="highestClientProtocolVersion" type="protocolVersion" minOccurs="0"/>
      <xs:element name="clientSupportedCipherSuites" type="cipherSuite" nillable="true" minOccurs="0" maxOccurs="unbounded"/>
      <xs:element name="clientSupportedCompressions" type="compressionMethod" nillable="true" minOccurs="0" maxOccurs="unbounded"/>
      <xs:element name="serverSupportedSignatureAndHashAlgorithms" type="signatureAndHashAlgorithm" nillable="true" minOccurs="0" maxOccurs="unbounded"/>
      <xs:element name="clientSupportedSignatureAndHashAlgorithms" type="signatureAndHashAlgorithm" nillable="true" minOccurs="0" maxOccurs="unbounded"/>
      <xs:element name="heartbeatMode" type="heartbeatMode" minOccurs="0"/>
      <xs:element name="selectedSigHashAlgorithm" type="signatureAndHashAlgorithm" minOccurs="0"/>
      <xs:element name="cachedInfoExtensionClientState" type="xs:boolean"/>
      <xs:element name="cachedInfoExtensionObjects" type="cachedObject" nillable="true" minOccurs="0" maxOccurs="unbounded"/>
      <xs:element name="statusRequestV2RequestList" type="requestItemV2" nillable="true" minOccurs="0" maxOccurs="unbounded"/>
      <xs:element name="selectedClientCertificateType" type="certificateType" minOccurs="0"/>
      <xs:element name="selectedServerCertificateType" type="certificateType" minOccurs="0"/>
      <xs:element name="paddingExtensionBytes" type="xs:base64Binary" minOccurs="0"/>
      <xs:element name="renegotiationInfo" type="xs:base64Binary" minOccurs="0"/>
      <xs:element name="certificateRequestContext" type="xs:base64Binary" minOccurs="0"/>
      <xs:element name="signedCertificateTimestamp" type="xs:base64Binary" minOccurs="0"/>
      <xs:element name="certificateStatusRequestExtensionRequestType" type="certificateStatusRequestType" minOccurs="0"/>
      <xs:element name="certificateStatusRequestExtensionResponderIDList" type="xs:base64Binary" minOccurs="0"/>
      <xs:element name="certificateStatusRequestExtensionRequestExtension" type="xs:base64Binary" minOccurs="0"/>
      <xs:element name="secureRemotePasswordExtensionIdentifier" type="xs:base64Binary" minOccurs="0"/>
      <xs:element name="secureRealTimeTransportProtocolProtectionProfiles" type="srtpProtectionProfiles" nillable="true" minOccurs="0" maxOccurs="unbounded"/>
      <xs:element name="secureRealTimeProtocolMasterKeyIdentifier" type="xs:base64Binary" minOccurs="0"/>
      <xs:element name="userMappingExtensionHintType" type="userMappingExtensionHintType" minOccurs="0"/>
      <xs:element name="clientAuthzDataFormatList" type="authzDataFormat" nillable="true" minOccurs="0" maxOccurs="unbounded"/>
      <xs:element name="serverAuthzDataFormatList" type="authzDataFormat" nillable="true" minOccurs="0" maxOccurs="unbounded"/>
      <xs:element name="serverDhGenerator" type="xs:integer" minOccurs="0"/>
      <xs:element name="serverDhModulus" type="xs:integer" minOccurs="0"/>
      <xs:element name="clientDhGenerator" type="xs:integer" minOccurs="0"/>
      <xs:element name="clientDhModulus" type="xs:integer" minOccurs="0"/>
      <xs:element name="serverDhPrivateKey" type="xs:integer" minOccurs="0"/>
      <xs:element name="serverDhPublicKey" type="xs:integer" minOccurs="0"/>
      <xs:element name="clientDhPrivateKey" type="xs:integer" minOccurs="0"/>
      <xs:element name="clientDhPublicKey" type="xs:integer" minOccurs="0"/>
      <xs:element name="srpModulus" type="xs:integer" minOccurs="0"/>
      <xs:element name="pskModulus" type="xs:integer" minOccurs="0"/>
      <xs:element name="serverPSKPrivateKey" type="xs:integer" minOccurs="0"/>
      <xs:element name="serverPSKPublicKey" type="xs:integer" minOccurs="0"/>
      <xs:element name="pskGenerator" type="xs:integer" minOccurs="0"/>
      <xs:element name="srpGenerator" type="xs:integer" minOccurs="0"/>
      <xs:element name="serverSRPPublicKey" type="xs:integer" minOccurs="0"/>
      <xs:element name="serverSRPPrivateKey" type="xs:integer" minOccurs="0"/>
      <xs:element name="clientSRPPublicKey" type="xs:integer" minOccurs="0"/>
      <xs:element name="clientSRPPrivateKey" type="xs:integer" minOccurs="0"/>
      <xs:element name="srpServerSalt" type="xs:base64Binary" minOccurs="0"/>
      <xs:element name="srpPassword" type="xs:base64Binary" minOccurs="0"/>
      <xs:element name="srpIdentity" type="xs:base64Binary" minOccurs="0"/>
      <xs:element name="pskKey" type="xs:base64Binary" minOccurs="0"/>
      <xs:element name="pskIdentity" type="xs:base64Binary" minOccurs="0"/>
      <xs:element name="pskIdentityHint" type="xs:base64Binary" minOccurs="0"/>
      <xs:element name="selectedGroup" type="namedGroup" minOccurs="0"/>
      <xs:element name="ecCertificateCurve" type="namedGroup" minOccurs="0"/>
      <xs:element name="ecCertificateSignatureCurve" type="namedGroup" minOccurs="0"/>
      <xs:element name="clientEcPublicKey" type="point" minOccurs="0"/>
      <xs:element name="serverEcPublicKey" type="point" minOccurs="0"/>
      <xs:element name="serverEcPrivateKey" type="xs:integer" minOccurs="0"/>
      <xs:element name="clientEcPrivateKey" type="xs:integer" minOccurs="0"/>
      <xs:element name="clientRsaModulus" type="xs:integer" minOccurs="0"/>
      <xs:element name="serverRSAModulus" type="xs:integer" minOccurs="0"/>
      <xs:element name="serverRSAPublicKey" type="xs:integer" minOccurs="0"/>
      <xs:element name="clientRSAPublicKey" type="xs:integer" minOccurs="0"/>
      <xs:element name="serverRSAPrivateKey" type="xs:integer" minOccurs="0"/>
      <xs:element name="clientRSAPrivateKey" type="xs:integer" minOccurs="0"/>
      <xs:element name="clientDsaPrivateKey" type="xs:integer" minOccurs="0"/>
      <xs:element name="serverDsaPrivateKey" type="xs:integer" minOccurs="0"/>
      <xs:element name="serverDsaPrimeP" type="xs:integer" minOccurs="0"/>
      <xs:element name="serverDsaPrimeQ" type="xs:integer" minOccurs="0"/>
      <xs:element name="serverDsaGenerator" type="xs:integer" minOccurs="0"/>
      <xs:element name="serverDsaPublicKey" type="xs:integer" minOccurs="0"/>
      <xs:element name="clientDsaPublicKey" type="xs:integer" minOccurs="0"/>
      <xs:element name="clientDsaPrimeP" type="xs:integer" minOccurs="0"/>
      <xs:element name="clientDsaPrimeQ" type="xs:integer" minOccurs="0"/>
      <xs:element name="clientDsaGenerator" type="xs:integer" minOccurs="0"/>
      <xs:element name="clientNamedGroupsList" type="namedGroup" nillable="true" minOccurs="0" maxOccurs="unbounded"/>
      <xs:element name="serverNamedGroupsList" type="namedGroup" nillable="true" minOccurs="0" maxOccurs="unbounded"/>
      <xs:element name="clientPointFormatsList" type="ecPointFormat" nillable="true" minOccurs="0" maxOccurs="unbounded"/>
      <xs:element name="serverPointFormatsList" type="ecPointFormat" nillable="true" minOccurs="0" maxOccurs="unbounded"/>
      <xs:element name="receivedFatalAlert" type="xs:boolean"/>
      <xs:element name="receivedMessageWithWrongTls13KeyType" type="xs:boolean"/>
      <xs:element name="clientCertificateTypes" type="clientCertificateType" nillable="true" minOccurs="0" maxOccurs="unbounded"/>
      <xs:element name="distinguishedNames" type="xs:base64Binary" minOccurs="0"/>
      <xs:element name="lastRecordVersion" type="protocolVersion" minOccurs="0"/>
      <xs:element name="clientSNIEntryList" type="sniEntry" nillable="true" minOccurs="0" maxOccurs="unbounded"/>
      <xs:element name="clientKeyShareStoreEntryList" type="keyShareStoreEntry" nillable="true" minOccurs="0" maxOccurs="unbounded"/>
      <xs:element name="serverKeyShareStoreEntry" type="keyShareStoreEntry" minOccurs="0"/>
      <xs:element name="selectedGostCurve" type="gostCurve" minOccurs="0"/>
      <xs:element name="activeClientKeySetType" type="tls13KeySetType" minOccurs="0"/>
      <xs:element name="activeServerKeySetType" type="tls13KeySetType" minOccurs="0"/>
      <xs:element name="dtlsReceivedHandshakeMessageSequences" type="xs:int" nillable="true" minOccurs="0" maxOccurs="unbounded"/>
      <xs:element name="dtlsReceivedChangeCipherSpecEpochs" type="xs:int" nillable="true" minOccurs="0" maxOccurs="unbounded"/>
      <xs:element name="clientSupportedProtocolVersions" type="protocolVersion" nillable="true" minOccurs="0" maxOccurs="unbounded"/>
      <xs:element name="tokenBindingVersion" type="tokenBindingVersion" minOccurs="0"/>
      <xs:element name="tokenBindingKeyParameters" type="tokenBindingKeyParameters" nillable="true" minOccurs="0" maxOccurs="unbounded"/>
      <xs:element name="tokenBindingNegotiatedSuccessfully" type="xs:boolean"/>
      <xs:element name="proposedAlpnProtocols" type="xs:string" nillable="true" minOccurs="0" maxOccurs="unbounded"/>
      <xs:element name="selectedAlpnProtocol" type="xs:string" minOccurs="0"/>
      <xs:element name="certificateTypeClientDesiredTypes" type="certificateType" nillable="true" minOccurs="0" maxOccurs="unbounded"/>
      <xs:element name="serverCertificateTypeDesiredTypes" type="certificateType" nillable="true" minOccurs="0" maxOccurs="unbounded"/>
      <xs:element name="clientCertificateTypeDesiredTypes" type="certificateType" nillable="true" minOccurs="0" maxOccurs="unbounded"/>
      <xs:element name="trustedCaIndicationExtensionCas" type="trustedAuthority" nillable="true" minOccurs="0" maxOccurs="unbounded"/>
      <xs:element name="selectedSignatureAndHashAlgorithm" type="signatureAndHashAlgorithm" minOccurs="0"/>
      <xs:element name="prfAlgorithm" type="prfAlgorithm" minOccurs="0"/>
      <xs:element name="highestProtocolVersion" type="protocolVersion" minOccurs="0"/>
      <xs:element name="clientAuthentication" type="xs:boolean" minOccurs="0"/>
      <xs:element name="clientPWDUsername" type="xs:string" minOccurs="0"/>
      <xs:element name="serverPWDSalt" type="xs:base64Binary" minOccurs="0"/>
      <xs:element name="pwdpe" type="point" minOccurs="0"/>
      <xs:element name="clientPWDPrivate" type="xs:integer" minOccurs="0"/>
      <xs:element name="serverPWDPrivate" type="xs:integer" minOccurs="0"/>
      <xs:element name="serverPWDScalar" type="xs:integer" minOccurs="0"/>
      <xs:element name="serverPWDElement" type="point" minOccurs="0"/>
      <xs:element name="lastHandledApplicationMessageData" type="xs:base64Binary" minOccurs="0"/>
      <xs:element name="lastClientVerifyData" type="xs:base64Binary" minOccurs="0"/>
      <xs:element name="lastServerVerifyData" type="xs:base64Binary" minOccurs="0"/>
      <xs:element name="lastClientHello" type="xs:base64Binary" minOccurs="0"/>
      <xs:element name="random" type="random" minOccurs="0"/>
      <xs:element name="messageBuffer" type="protocolMessage" nillable="true" minOccurs="0" maxOccurs="unbounded"/>
      <xs:element name="recordBuffer" type="record" nillable="true" minOccurs="0" maxOccurs="unbounded"/>
      <xs:element name="fragmentBuffer" type="dtlsHandshakeMessageFragment" nillable="true" minOccurs="0" maxOccurs="unbounded"/>
      <xs:element name="chooser" type="chooser" minOccurs="0"/>
      <xs:element name="proposedExtensionSet" type="extensionType" nillable="true" minOccurs="0" maxOccurs="unbounded"/>
      <xs:element name="negotiatedExtensionSet" type="extensionType" nillable="true" minOccurs="0" maxOccurs="unbounded"/>
      <xs:element name="secureRenegotiation" type="xs:boolean"/>
      <xs:element name="useExtendedMasterSecret" type="xs:boolean"/>
      <xs:element name="httpsCookieName" type="xs:string" minOccurs="0"/>
      <xs:element name="httpsCookieValue" type="xs:string" minOccurs="0"/>
      <xs:element name="receivedTransportHandlerException" type="xs:boolean"/>
      <xs:element name="reversePrepareAfterParse" type="xs:boolean"/>
      <xs:element name="esniClientNonce" type="xs:base64Binary" minOccurs="0"/>
      <xs:element name="esniServerNonce" type="xs:base64Binary" minOccurs="0"/>
      <xs:element name="esniRecordBytes" type="xs:base64Binary" minOccurs="0"/>
      <xs:element name="esniRecordVersion" type="esniDnsKeyRecordVersion" minOccurs="0"/>
      <xs:element name="esniRecordChecksum" type="xs:base64Binary" minOccurs="0"/>
      <xs:element name="esniServerKeyShareEntries" type="keyShareStoreEntry" nillable="true" minOccurs="0" maxOccurs="unbounded"/>
      <xs:element name="esniServerCipherSuites" type="cipherSuite" nillable="true" minOccurs="0" maxOccurs="unbounded"/>
      <xs:element name="esniPaddedLength" type="xs:int" minOccurs="0"/>
      <xs:element name="esniNotBefore" type="xs:long" minOccurs="0"/>
      <xs:element name="esniNotAfter" type="xs:long" minOccurs="0"/>
      <xs:element name="esniExtensions" type="extensionType" nillable="true" minOccurs="0" maxOccurs="unbounded"/>
      <xs:element name="maxFragmentLength" type="maxFragmentLength" minOccurs="0"/>
      <xs:element name="outboundRecordSizeLimit" type="xs:int" minOccurs="0"/>
>>>>>>> e94acd88
    </xs:sequence>
  </xs:complexType>

  <xs:complexType name="config">
    <xs:all>
      <xs:element name="defaultLayerConfiguration" type="layerConfiguration" minOccurs="0"/>
      <xs:element name="defaultHandshakeSecret" type="xs:string" minOccurs="0"/>
      <xs:element name="throwExceptionOnParserContextViolation" type="xs:boolean" minOccurs="0"/>
      <xs:element name="preferredCertificateSignatureType" type="certificateKeyType" minOccurs="0"/>
      <xs:element name="preferredCertificateSignatureGroup" type="namedGroup" minOccurs="0"/>
      <xs:element name="autoSelectCertificate" type="xs:boolean" minOccurs="0"/>
      <xs:element name="defaultExplicitCertificateKeyPair" type="certificateKeyPair" minOccurs="0"/>
      <xs:element name="autoAdjustSignatureAndHashAlgorithm" type="xs:boolean" minOccurs="0"/>
      <xs:element name="preferredHashAlgorithm" type="hashAlgorithm" minOccurs="0"/>
      <xs:element name="outputFilters" minOccurs="0">
        <xs:complexType>
          <xs:sequence>
            <xs:element name="outputFilter" type="filterType" minOccurs="0" maxOccurs="unbounded"/>
          </xs:sequence>
        </xs:complexType>
      </xs:element>
      <xs:element name="applyFiltersInPlace" type="xs:boolean" minOccurs="0"/>
      <xs:element name="filtersKeepUserSettings" type="xs:boolean" minOccurs="0"/>
      <xs:element name="reorderReceivedDtlsRecords" type="xs:boolean" minOccurs="0"/>
      <xs:element name="highestProtocolVersion" type="protocolVersion" minOccurs="0"/>
      <xs:element name="defaultClientConnection" type="outboundConnection" minOccurs="0"/>
      <xs:element name="receiveFinalTcpSocketStateWithTimeout" type="xs:boolean" minOccurs="0"/>
      <xs:element name="retryFailedClientTcpSocketInitialization" type="xs:boolean" minOccurs="0"/>
      <xs:element name="defaultServerConnection" type="inboundConnection" minOccurs="0"/>
      <xs:element name="defaultRunningMode" type="runningModeType" minOccurs="0"/>
      <xs:element name="dtlsCookieExchange" type="xs:boolean" minOccurs="0"/>
      <xs:element name="clientAuthentication" type="xs:boolean" minOccurs="0"/>
      <xs:element name="defaultClientSupportedSignatureAndHashAlgorithms" minOccurs="0">
        <xs:complexType>
          <xs:sequence>
            <xs:element name="defaultClientSupportedSignatureAndHashAlgorithm" type="signatureAndHashAlgorithm" minOccurs="0" maxOccurs="unbounded"/>
          </xs:sequence>
        </xs:complexType>
      </xs:element>
      <xs:element name="defaultClientSupportedCipherSuites" minOccurs="0">
        <xs:complexType>
          <xs:sequence>
            <xs:element name="defaultClientSupportedCipherSuite" type="cipherSuite" minOccurs="0" maxOccurs="unbounded"/>
          </xs:sequence>
        </xs:complexType>
      </xs:element>
      <xs:element name="defaultServerSupportedCipherSuites" minOccurs="0">
        <xs:complexType>
          <xs:sequence>
            <xs:element name="defaultServerSupportedCipherSuite" type="cipherSuite" minOccurs="0" maxOccurs="unbounded"/>
          </xs:sequence>
        </xs:complexType>
      </xs:element>
      <xs:element name="defaultClientNamedGroups" minOccurs="0">
        <xs:complexType>
          <xs:sequence>
            <xs:element name="defaultClientNamedGroup" type="namedGroup" minOccurs="0" maxOccurs="unbounded"/>
          </xs:sequence>
        </xs:complexType>
      </xs:element>
      <xs:element name="defaultServerNamedGroups" minOccurs="0">
        <xs:complexType>
          <xs:sequence>
            <xs:element name="defaultServerNamedGroup" type="namedGroup" minOccurs="0" maxOccurs="unbounded"/>
          </xs:sequence>
        </xs:complexType>
      </xs:element>
      <xs:element name="supportedVersions" minOccurs="0">
        <xs:complexType>
          <xs:sequence>
            <xs:element name="supportedVersion" type="protocolVersion" minOccurs="0" maxOccurs="unbounded"/>
          </xs:sequence>
        </xs:complexType>
      </xs:element>
      <xs:element name="heartbeatMode" type="heartbeatMode" minOccurs="0"/>
      <xs:element name="defaultAdditionalPadding" type="xs:int" minOccurs="0"/>
      <xs:element name="defaultSelectedNamedGroup" type="namedGroup" minOccurs="0"/>
      <xs:element name="defaultKeySharePrivateKey" type="xs:integer" minOccurs="0"/>
      <xs:element name="defaultClientKeyShareNamedGroups" minOccurs="0">
        <xs:complexType>
          <xs:sequence>
            <xs:element name="defaultClientKeyShareNamedGroup" type="namedGroup" minOccurs="0" maxOccurs="unbounded"/>
          </xs:sequence>
        </xs:complexType>
      </xs:element>
      <xs:element name="defaultClientKeyStoreEntries" minOccurs="0">
        <xs:complexType>
          <xs:sequence>
            <xs:element name="defaultClientKeyStoreEntry" type="keyShareStoreEntry" minOccurs="0" maxOccurs="unbounded"/>
          </xs:sequence>
        </xs:complexType>
      </xs:element>
      <xs:element name="defaultServerKeyShareEntry" type="keyShareStoreEntry" minOccurs="0"/>
      <xs:element name="sniType" type="nameType" minOccurs="0"/>
      <xs:element name="prefferedCertRsaKeySize" type="xs:int" minOccurs="0"/>
      <xs:element name="prefferedCertDssKeySize" type="xs:int" minOccurs="0"/>
      <xs:element name="defaultKeyUpdateRequestMode" type="keyUpdateRequest" minOccurs="0"/>
      <xs:element name="encryptChangeCipherSpecTls13" type="xs:boolean" minOccurs="0"/>
      <xs:element name="tlsSessionTicket" type="xs:string" minOccurs="0"/>
      <xs:element name="defaultClientRenegotiationInfo" type="xs:string" minOccurs="0"/>
      <xs:element name="defaultServerRenegotiationInfo" type="xs:string" minOccurs="0"/>
      <xs:element name="defaultSignedCertificateTimestamp" type="xs:string" minOccurs="0"/>
      <xs:element name="defaultTokenBindingVersion" type="tokenBindingVersion" minOccurs="0"/>
      <xs:element name="defaultTokenBindingKeyParameters" minOccurs="0">
        <xs:complexType>
          <xs:sequence>
            <xs:element name="defaultTokenBindingKeyParameter" type="tokenBindingKeyParameters" minOccurs="0" maxOccurs="unbounded"/>
          </xs:sequence>
        </xs:complexType>
      </xs:element>
      <xs:element name="certificateStatusRequestExtensionRequestType" type="certificateStatusRequestType" minOccurs="0"/>
      <xs:element name="certificateStatusRequestExtensionResponderIDList" type="xs:string" minOccurs="0"/>
      <xs:element name="certificateStatusRequestExtensionRequestExtension" type="xs:string" minOccurs="0"/>
      <xs:element name="defaultProposedAlpnProtocols" minOccurs="0">
        <xs:complexType>
          <xs:sequence>
            <xs:element name="defaultProposedAlpnProtocol" type="xs:string" minOccurs="0" maxOccurs="unbounded"/>
          </xs:sequence>
        </xs:complexType>
      </xs:element>
      <xs:element name="defaultSelectedAlpnProtocol" type="xs:string" minOccurs="0"/>
      <xs:element name="secureRemotePasswordExtensionIdentifier" type="xs:string" minOccurs="0"/>
      <xs:element name="secureRealTimeTransportProtocolProtectionProfiles" minOccurs="0">
        <xs:complexType>
          <xs:sequence>
            <xs:element name="secureRealTimeTransportProtocolProtectionProfile" type="srtpProtectionProfiles" minOccurs="0" maxOccurs="unbounded"/>
          </xs:sequence>
        </xs:complexType>
      </xs:element>
      <xs:element name="secureRealTimeTransportProtocolMasterKeyIdentifier" type="xs:string" minOccurs="0"/>
      <xs:element name="userMappingExtensionHintType" type="userMappingExtensionHintType" minOccurs="0"/>
      <xs:element name="certificateTypeDesiredTypes" minOccurs="0">
        <xs:complexType>
          <xs:sequence>
            <xs:element name="certificateTypeDesiredType" type="certificateType" minOccurs="0" maxOccurs="unbounded"/>
          </xs:sequence>
        </xs:complexType>
      </xs:element>
      <xs:element name="clientCertificateTypeDesiredTypes" minOccurs="0">
        <xs:complexType>
          <xs:sequence>
            <xs:element name="clientCertificateTypeDesiredType" type="certificateType" minOccurs="0" maxOccurs="unbounded"/>
          </xs:sequence>
        </xs:complexType>
      </xs:element>
      <xs:element name="serverCertificateTypeDesiredTypes" minOccurs="0">
        <xs:complexType>
          <xs:sequence>
            <xs:element name="serverCertificateTypeDesiredType" type="certificateType" minOccurs="0" maxOccurs="unbounded"/>
          </xs:sequence>
        </xs:complexType>
      </xs:element>
      <xs:element name="clientAuthzExtensionDataFormat" minOccurs="0">
        <xs:complexType>
          <xs:sequence>
            <xs:element name="clientAuthzExtensionDataFormat" type="authzDataFormat" minOccurs="0" maxOccurs="unbounded"/>
          </xs:sequence>
        </xs:complexType>
      </xs:element>
      <xs:element name="certificateTypeExtensionMessageState" type="xs:boolean" minOccurs="0"/>
      <xs:element name="serverAuthzExtensionDataFormat" minOccurs="0">
        <xs:complexType>
          <xs:sequence>
            <xs:element name="serverAuthzExtensionDataFormat" type="authzDataFormat" minOccurs="0" maxOccurs="unbounded"/>
          </xs:sequence>
        </xs:complexType>
      </xs:element>
      <xs:element name="trustedCaIndicationExtensionAuthorities" minOccurs="0">
        <xs:complexType>
          <xs:sequence>
            <xs:element name="trustedCaIndicationExtensionAuthority" type="trustedAuthority" minOccurs="0" maxOccurs="unbounded"/>
          </xs:sequence>
        </xs:complexType>
      </xs:element>
      <xs:element name="clientCertificateTypeExtensionMessageState" type="xs:boolean" minOccurs="0"/>
      <xs:element name="cachedInfoExtensionIsClientState" type="xs:boolean" minOccurs="0"/>
      <xs:element name="cachedObjectList" minOccurs="0">
        <xs:complexType>
          <xs:sequence>
            <xs:element name="cachedObject" type="cachedObject" minOccurs="0" maxOccurs="unbounded"/>
          </xs:sequence>
        </xs:complexType>
      </xs:element>
      <xs:element name="statusRequestV2RequestList" minOccurs="0">
        <xs:complexType>
          <xs:sequence>
            <xs:element name="statusRequestV2Request" type="requestItemV2" minOccurs="0" maxOccurs="unbounded"/>
          </xs:sequence>
        </xs:complexType>
      </xs:element>
      <xs:element name="workflowInput" type="xs:string" minOccurs="0"/>
      <xs:element name="workflowOutput" type="xs:string" minOccurs="0"/>
      <xs:element name="configOutput" type="xs:string" minOccurs="0"/>
      <xs:element name="workflowTraceType" type="workflowTraceType" minOccurs="0"/>
      <xs:element name="serverSendsApplicationData" type="xs:boolean" minOccurs="0"/>
      <xs:element name="addExtensionsInSSL" type="xs:boolean" minOccurs="0"/>
      <xs:element name="addECPointFormatExtension" type="xs:boolean" minOccurs="0"/>
      <xs:element name="addEllipticCurveExtension" type="xs:boolean" minOccurs="0"/>
      <xs:element name="addHeartbeatExtension" type="xs:boolean" minOccurs="0"/>
      <xs:element name="addMaxFragmentLengthExtension" type="xs:boolean" minOccurs="0"/>
      <xs:element name="addRecordSizeLimitExtension" type="xs:boolean" minOccurs="0"/>
      <xs:element name="addServerNameIndicationExtension" type="xs:boolean" minOccurs="0"/>
      <xs:element name="addSignatureAndHashAlgorithmsExtension" type="xs:boolean" minOccurs="0"/>
      <xs:element name="addSupportedVersionsExtension" type="xs:boolean" minOccurs="0"/>
      <xs:element name="addKeyShareExtension" type="xs:boolean" minOccurs="0"/>
      <xs:element name="addEarlyDataExtension" type="xs:boolean" minOccurs="0"/>
      <xs:element name="defaultMaxEarlyDataSize" type="xs:int" minOccurs="0"/>
      <xs:element name="addEncryptedServerNameIndicationExtension" type="xs:boolean" minOccurs="0"/>
      <xs:element name="addPWDClearExtension" type="xs:boolean" minOccurs="0"/>
      <xs:element name="addPWDProtectExtension" type="xs:boolean" minOccurs="0"/>
      <xs:element name="addPSKKeyExchangeModesExtension" type="xs:boolean" minOccurs="0"/>
      <xs:element name="addPreSharedKeyExtension" type="xs:boolean" minOccurs="0"/>
      <xs:element name="addPaddingExtension" type="xs:boolean" minOccurs="0"/>
      <xs:element name="addExtendedMasterSecretExtension" type="xs:boolean" minOccurs="0"/>
      <xs:element name="addSessionTicketTLSExtension" type="xs:boolean" minOccurs="0"/>
      <xs:element name="addExtendedRandomExtension" type="xs:boolean" minOccurs="0"/>
      <xs:element name="addSignedCertificateTimestampExtension" type="xs:boolean" minOccurs="0"/>
      <xs:element name="addRenegotiationInfoExtension" type="xs:boolean" minOccurs="0"/>
      <xs:element name="addTokenBindingExtension" type="xs:boolean" minOccurs="0"/>
      <xs:element name="addHttpCookie" type="xs:boolean" minOccurs="0"/>
      <xs:element name="defaultHttpCookieName" type="xs:string" minOccurs="0"/>
      <xs:element name="defaultHttpCookieValue" type="xs:string" minOccurs="0"/>
      <xs:element name="addCertificateStatusRequestExtension" type="xs:boolean" minOccurs="0"/>
      <xs:element name="addAlpnExtension" type="xs:boolean" minOccurs="0"/>
      <xs:element name="addSRPExtension" type="xs:boolean" minOccurs="0"/>
      <xs:element name="addSRTPExtension" type="xs:boolean" minOccurs="0"/>
      <xs:element name="addTruncatedHmacExtension" type="xs:boolean" minOccurs="0"/>
      <xs:element name="addUserMappingExtension" type="xs:boolean" minOccurs="0"/>
      <xs:element name="addCertificateTypeExtension" type="xs:boolean" minOccurs="0"/>
      <xs:element name="addClientAuthzExtension" type="xs:boolean" minOccurs="0"/>
      <xs:element name="addServerAuthzExtension" type="xs:boolean" minOccurs="0"/>
      <xs:element name="addClientCertificateTypeExtension" type="xs:boolean" minOccurs="0"/>
      <xs:element name="addServerCertificateTypeExtension" type="xs:boolean" minOccurs="0"/>
      <xs:element name="addEncryptThenMacExtension" type="xs:boolean" minOccurs="0"/>
      <xs:element name="addCachedInfoExtension" type="xs:boolean" minOccurs="0"/>
      <xs:element name="addClientCertificateUrlExtension" type="xs:boolean" minOccurs="0"/>
      <xs:element name="addTrustedCaIndicationExtension" type="xs:boolean" minOccurs="0"/>
      <xs:element name="addCertificateStatusRequestV2Extension" type="xs:boolean" minOccurs="0"/>
      <xs:element name="addCookieExtension" type="xs:boolean" minOccurs="0"/>
      <xs:element name="updateTimestamps" type="xs:boolean" minOccurs="0"/>
      <xs:element name="pskKeyExchangeModes" minOccurs="0">
        <xs:complexType>
          <xs:sequence>
            <xs:element name="pskKeyExchangeMode" type="pskKeyExchangeMode" minOccurs="0" maxOccurs="unbounded"/>
          </xs:sequence>
        </xs:complexType>
      </xs:element>
      <xs:element name="psk" type="xs:string" minOccurs="0"/>
      <xs:element name="clientEarlyTrafficSecret" type="xs:string" minOccurs="0"/>
      <xs:element name="earlySecret" type="xs:string" minOccurs="0"/>
      <xs:element name="earlyDataCipherSuite" type="cipherSuite" minOccurs="0"/>
      <xs:element name="earlyDataPsk" type="xs:string" minOccurs="0"/>
      <xs:element name="defaultPskSets" minOccurs="0">
        <xs:complexType>
          <xs:sequence>
            <xs:element name="defaultPskSet" type="pskSet" minOccurs="0" maxOccurs="unbounded"/>
          </xs:sequence>
        </xs:complexType>
      </xs:element>
      <xs:element name="limitPsksToOne" type="xs:boolean" minOccurs="0"/>
      <xs:element name="preserveMessageRecordRelation" type="xs:boolean" minOccurs="0"/>
      <xs:element name="usePsk" type="xs:boolean" minOccurs="0"/>
      <xs:element name="earlyData" type="xs:string" minOccurs="0"/>
      <xs:element name="distinguishedNames" type="xs:string" minOccurs="0"/>
      <xs:element name="enforceSettings" type="xs:boolean" minOccurs="0"/>
      <xs:element name="earlyStop" type="xs:boolean" minOccurs="0"/>
      <xs:element name="receiveMaximumBytes" type="xs:int" minOccurs="0"/>
      <xs:element name="stealthMode" type="xs:boolean" minOccurs="0"/>
      <xs:element name="stopActionsAfterIOException" type="xs:boolean" minOccurs="0"/>
      <xs:element name="stopTraceAfterUnexpected" type="xs:boolean" minOccurs="0"/>
      <xs:element name="messageFactoryActionOptions" minOccurs="0">
        <xs:complexType>
          <xs:sequence>
            <xs:element name="messageFactoryActionOption" type="actionOption" minOccurs="0" maxOccurs="unbounded"/>
          </xs:sequence>
        </xs:complexType>
      </xs:element>
      <xs:element name="defaultServerDhGenerator" type="xs:integer" minOccurs="0"/>
      <xs:element name="defaultServerDhModulus" type="xs:integer" minOccurs="0"/>
      <xs:element name="defaultClientDhGenerator" type="xs:integer" minOccurs="0"/>
      <xs:element name="defaultClientDhModulus" type="xs:integer" minOccurs="0"/>
      <xs:element name="defaultServerDhPrivateKey" type="xs:integer" minOccurs="0"/>
      <xs:element name="defaultClientDhPrivateKey" type="xs:integer" minOccurs="0"/>
      <xs:element name="defaultServerDhPublicKey" type="xs:integer" minOccurs="0"/>
      <xs:element name="defaultClientDhPublicKey" type="xs:integer" minOccurs="0"/>
      <xs:element name="defaultServerDsaPrivateKey" type="xs:integer" minOccurs="0"/>
      <xs:element name="defaultServerDsaPublicKey" type="xs:integer" minOccurs="0"/>
      <xs:element name="defaultServerDsaPrimeP" type="xs:integer" minOccurs="0"/>
      <xs:element name="defaultServerDsaPrimeQ" type="xs:integer" minOccurs="0"/>
      <xs:element name="defaultServerDsaGenerator" type="xs:integer" minOccurs="0"/>
      <xs:element name="defaultClientDsaPrivateKey" type="xs:integer" minOccurs="0"/>
      <xs:element name="defaultClientDsaPublicKey" type="xs:integer" minOccurs="0"/>
      <xs:element name="defaultClientDsaPrimeP" type="xs:integer" minOccurs="0"/>
      <xs:element name="defaultClientDsaPrimeQ" type="xs:integer" minOccurs="0"/>
      <xs:element name="defaultClientDsaGenerator" type="xs:integer" minOccurs="0"/>
      <xs:element name="defaultSelectedGostCurve" type="gostCurve" minOccurs="0"/>
      <xs:element name="defaultApplicationMessageData" type="xs:string" minOccurs="0"/>
      <xs:element name="clientCertificateTypes" minOccurs="0">
        <xs:complexType>
          <xs:sequence>
            <xs:element name="clientCertificateType" type="clientCertificateType" minOccurs="0" maxOccurs="unbounded"/>
          </xs:sequence>
        </xs:complexType>
      </xs:element>
      <xs:element name="heartbeatPayloadLength" type="xs:int" minOccurs="0"/>
      <xs:element name="heartbeatPaddingLength" type="xs:int" minOccurs="0"/>
      <xs:element name="defaultPaddingExtensionBytes" type="xs:string" minOccurs="0"/>
      <xs:element name="dtlsDefaultCookieLength" type="xs:int" minOccurs="0"/>
      <xs:element name="dtlsMaximumFragmentLength" type="xs:int" minOccurs="0"/>
      <xs:element name="defaultLayerStackType" type="layerStackType" minOccurs="0"/>
      <xs:element name="workflowExecutorType" type="workflowExecutorType" minOccurs="0"/>
      <xs:element name="flushOnMessageTypeChange" type="xs:boolean" minOccurs="0"/>
      <xs:element name="createFragmentsDynamically" type="xs:boolean" minOccurs="0"/>
      <xs:element name="createRecordsDynamically" type="xs:boolean" minOccurs="0"/>
      <xs:element name="createIndividualRecords" type="xs:boolean" minOccurs="0"/>
      <xs:element name="resetWorkflowTracesBeforeSaving" type="xs:boolean" minOccurs="0"/>
      <xs:element name="quickReceive" type="xs:boolean" minOccurs="0"/>
      <xs:element name="workflowExecutorShouldOpen" type="xs:boolean" minOccurs="0"/>
      <xs:element name="workflowExecutorShouldClose" type="xs:boolean" minOccurs="0"/>
      <xs:element name="stopReceivingAfterFatal" type="xs:boolean" minOccurs="0"/>
      <xs:element name="stopActionsAfterFatal" type="xs:boolean" minOccurs="0"/>
      <xs:element name="finishWithCloseNotify" type="xs:boolean" minOccurs="0"/>
      <xs:element name="ignoreRetransmittedCcsInDtls" type="xs:boolean" minOccurs="0"/>
      <xs:element name="addRetransmissionsToWorkflowTraceInDtls" type="xs:boolean" minOccurs="0"/>
      <xs:element name="maxDtlsRetransmissions" type="xs:int" minOccurs="0"/>
      <xs:element name="stopReceivingAfterWarning" type="xs:boolean" minOccurs="0"/>
      <xs:element name="stopActionsAfterWarning" type="xs:boolean" minOccurs="0"/>
      <xs:element name="defaultSelectedCipherSuite" type="cipherSuite" minOccurs="0"/>
      <xs:element name="defaultSelectedServerCertificateType" type="certificateType" minOccurs="0"/>
      <xs:element name="defaultSelectedClientCertificateType" type="certificateType" minOccurs="0"/>
      <xs:element name="defaultSSL2CipherSuite" type="ssl2CipherSuite" minOccurs="0"/>
      <xs:element name="defaultServerSupportedPointFormats" minOccurs="0">
        <xs:complexType>
          <xs:sequence>
            <xs:element name="defaultServerSupportedPointFormat" type="ecPointFormat" minOccurs="0" maxOccurs="unbounded"/>
          </xs:sequence>
        </xs:complexType>
      </xs:element>
      <xs:element name="defaultClientSupportedPointFormats" minOccurs="0">
        <xs:complexType>
          <xs:sequence>
            <xs:element name="defaultClientSupportedPointFormat" type="ecPointFormat" minOccurs="0" maxOccurs="unbounded"/>
          </xs:sequence>
        </xs:complexType>
      </xs:element>
      <xs:element name="defaultServerSupportedSignatureAndHashAlgorithms" minOccurs="0">
        <xs:complexType>
          <xs:sequence>
            <xs:element name="defaultServerSupportedSignatureAndHashAlgorithm" type="signatureAndHashAlgorithm" minOccurs="0" maxOccurs="unbounded"/>
          </xs:sequence>
        </xs:complexType>
      </xs:element>
      <xs:element name="defaultSelectedSignatureAndHashAlgorithm" type="signatureAndHashAlgorithm" minOccurs="0"/>
      <xs:element name="defaultLastRecordProtocolVersion" type="protocolVersion" minOccurs="0"/>
      <xs:element name="defaultSelectedProtocolVersion" type="protocolVersion" minOccurs="0"/>
      <xs:element name="defaultHighestClientProtocolVersion" type="protocolVersion" minOccurs="0"/>
      <xs:element name="defaultMaxFragmentLength" type="maxFragmentLength" minOccurs="0"/>
      <xs:element name="defaultMaxRecordData" type="xs:int" minOccurs="0"/>
      <xs:element name="inboundRecordSizeLimit" type="xs:int" minOccurs="0"/>
      <xs:element name="defaultHeartbeatMode" type="heartbeatMode" minOccurs="0"/>
      <xs:element name="defaultClientSupportedCompressionMethods" minOccurs="0">
        <xs:complexType>
          <xs:sequence>
            <xs:element name="defaultClientSupportedCompressionMethod" type="compressionMethod" minOccurs="0" maxOccurs="unbounded"/>
          </xs:sequence>
        </xs:complexType>
      </xs:element>
      <xs:element name="defaultServerSupportedCompressionMethods" minOccurs="0">
        <xs:complexType>
          <xs:sequence>
            <xs:element name="defaultServerSupportedCompressionMethod" type="compressionMethod" minOccurs="0" maxOccurs="unbounded"/>
          </xs:sequence>
        </xs:complexType>
      </xs:element>
      <xs:element name="defaultMasterSecret" type="xs:string" minOccurs="0"/>
      <xs:element name="defaultPreMasterSecret" type="xs:string" minOccurs="0"/>
      <xs:element name="defaultClientExtendedRandom" type="xs:string" minOccurs="0"/>
      <xs:element name="defaultServerExtendedRandom" type="xs:string" minOccurs="0"/>
      <xs:element name="defaultClientRandom" type="xs:string" minOccurs="0"/>
      <xs:element name="defaultServerRandom" type="xs:string" minOccurs="0"/>
      <xs:element name="defaultClientSessionId" type="xs:string" minOccurs="0"/>
      <xs:element name="defaultClientTicketResumptionSessionId" type="xs:string" minOccurs="0"/>
      <xs:element name="defaultServerSessionId" type="xs:string" minOccurs="0"/>
      <xs:element name="defaultSelectedCompressionMethod" type="compressionMethod" minOccurs="0"/>
      <xs:element name="dtlsDefaultCookie" type="xs:string" minOccurs="0"/>
      <xs:element name="defaultExtensionCookie" type="xs:string" minOccurs="0"/>
      <xs:element name="defaultCertificateRequestContext" type="xs:string" minOccurs="0"/>
      <xs:element name="defaultPRFAlgorithm" type="prfAlgorithm" minOccurs="0"/>
      <xs:element name="defaultAlertDescription" type="alertDescription" minOccurs="0"/>
      <xs:element name="defaultAlertLevel" type="alertLevel" minOccurs="0"/>
      <xs:element name="defaultEcCertificateCurve" type="namedGroup" minOccurs="0"/>
      <xs:element name="defaultClientEcPublicKey" type="point" minOccurs="0"/>
      <xs:element name="defaultServerEcPublicKey" type="point" minOccurs="0"/>
      <xs:element name="defaultServerEcPrivateKey" type="xs:integer" minOccurs="0"/>
      <xs:element name="defaultClientEcPrivateKey" type="xs:integer" minOccurs="0"/>
      <xs:element name="defaultServerRSAModulus" type="xs:integer" minOccurs="0"/>
      <xs:element name="defaultClientRSAModulus" type="xs:integer" minOccurs="0"/>
      <xs:element name="defaultServerRSAPublicKey" type="xs:integer" minOccurs="0"/>
      <xs:element name="defaultClientRSAPublicKey" type="xs:integer" minOccurs="0"/>
      <xs:element name="defaultServerRSAPrivateKey" type="xs:integer" minOccurs="0"/>
      <xs:element name="defaultClientRSAPrivateKey" type="xs:integer" minOccurs="0"/>
      <xs:element name="defaultPSKKey" type="xs:string" minOccurs="0"/>
      <xs:element name="defaultPSKIdentity" type="xs:string" minOccurs="0"/>
      <xs:element name="defaultPSKIdentityHint" type="xs:string" minOccurs="0"/>
      <xs:element name="defaultSRPModulus" type="xs:integer" minOccurs="0"/>
      <xs:element name="defaultPSKModulus" type="xs:integer" minOccurs="0"/>
      <xs:element name="defaultPSKGenerator" type="xs:integer" minOccurs="0"/>
      <xs:element name="defaultPskDhServerPrivateKey" type="xs:integer" minOccurs="0"/>
      <xs:element name="defaultPskDhServerPublicKey" type="xs:integer" minOccurs="0"/>
      <xs:element name="defaultSRPGenerator" type="xs:integer" minOccurs="0"/>
      <xs:element name="defaultSRPServerPrivateKey" type="xs:integer" minOccurs="0"/>
      <xs:element name="defaultSRPClientPrivateKey" type="xs:integer" minOccurs="0"/>
      <xs:element name="defaultSRPServerPublicKey" type="xs:integer" minOccurs="0"/>
      <xs:element name="defaultSRPClientPublicKey" type="xs:integer" minOccurs="0"/>
      <xs:element name="defaultSRPServerSalt" type="xs:string" minOccurs="0"/>
      <xs:element name="defaultSRPIdentity" type="xs:string" minOccurs="0"/>
      <xs:element name="defaultSRPPassword" type="xs:string" minOccurs="0"/>
      <xs:element name="defaultClientHandshakeTrafficSecret" type="xs:string" minOccurs="0"/>
      <xs:element name="defaultServerHandshakeTrafficSecret" type="xs:string" minOccurs="0"/>
      <xs:element name="defaultClientApplicationTrafficSecret" type="xs:string" minOccurs="0"/>
      <xs:element name="defaultServerApplicationTrafficSecret" type="xs:string" minOccurs="0"/>
      <xs:element name="defaultTokenBindingType" type="tokenBindingType" minOccurs="0"/>
      <xs:element name="defaultTokenBindingECPublicKey" type="point" minOccurs="0"/>
      <xs:element name="defaultTokenBindingRsaPublicKey" type="xs:integer" minOccurs="0"/>
      <xs:element name="defaultTokenBindingRsaPrivateKey" type="xs:integer" minOccurs="0"/>
      <xs:element name="defaultTokenBindingEcPrivateKey" type="xs:integer" minOccurs="0"/>
      <xs:element name="defaultTokenBindingRsaModulus" type="xs:integer" minOccurs="0"/>
      <xs:element name="useFreshRandom" type="xs:boolean" minOccurs="0"/>
      <xs:element name="chooserType" type="chooserType" minOccurs="0"/>
      <xs:element name="useAllProvidedDtlsFragments" type="xs:boolean" minOccurs="0"/>
      <xs:element name="useAllProvidedRecords" type="xs:boolean" minOccurs="0"/>
      <xs:element name="httpParsingEnabled" type="xs:boolean" minOccurs="0"/>
      <xs:element name="defaultHttpRequestPath" type="xs:string" minOccurs="0"/>
      <xs:element name="starttlsType" type="starttlsType" minOccurs="0"/>
      <xs:element name="overrideSessionIdForTickets" type="xs:boolean" minOccurs="0"/>
      <xs:element name="sessionTicketLifetimeHint" type="xs:long" minOccurs="0"/>
      <xs:element name="sessionTicketEncryptionKey" type="xs:string" minOccurs="0"/>
      <xs:element name="sessionTicketKeyHMAC" type="xs:string" minOccurs="0"/>
      <xs:element name="sessionTicketKeyName" type="xs:string" minOccurs="0"/>
      <xs:element name="sessionTicketCipherAlgorithm" type="cipherAlgorithm" minOccurs="0"/>
      <xs:element name="sessionTicketMacAlgorithm" type="macAlgorithm" minOccurs="0"/>
      <xs:element name="defaultSessionTicketAgeAdd" type="xs:string" minOccurs="0"/>
      <xs:element name="defaultSessionTicketNonce" type="xs:string" minOccurs="0"/>
      <xs:element name="defaultSessionTicketIdentity" type="xs:string" minOccurs="0"/>
      <xs:element name="defaultLastClientHello" type="xs:string" minOccurs="0"/>
      <xs:element name="clientAuthenticationType" type="clientAuthenticationType" minOccurs="0"/>
      <xs:element name="tls13BackwardsCompatibilityMode" type="xs:boolean" minOccurs="0"/>
      <xs:element name="defaultClientPWDUsername" type="xs:string" minOccurs="0"/>
      <xs:element name="defaultPWDProtectGroup" type="namedGroup" minOccurs="0"/>
      <xs:element name="defaultServerPWDProtectPublicKey" type="point" minOccurs="0"/>
      <xs:element name="defaultServerPWDProtectPrivateKey" type="xs:integer" minOccurs="0"/>
      <xs:element name="defaultServerPWDProtectRandomSecret" type="xs:integer" minOccurs="0"/>
      <xs:element name="defaultPWDPassword" type="xs:string" minOccurs="0"/>
      <xs:element name="defaultPWDIterations" type="xs:int" minOccurs="0"/>
      <xs:element name="defaultServerPWDPrivate" type="xs:string" minOccurs="0"/>
      <xs:element name="defaultServerPWDMask" type="xs:string" minOccurs="0"/>
      <xs:element name="defaultClientPWDPrivate" type="xs:string" minOccurs="0"/>
      <xs:element name="defaultClientPWDMask" type="xs:string" minOccurs="0"/>
      <xs:element name="defaultServerPWDSalt" type="xs:string" minOccurs="0"/>
      <xs:element name="parseInvalidRecordsUnencrypted" type="xs:boolean" minOccurs="0"/>
      <xs:element name="defaultSelectedPointFormat" type="ecPointFormat" minOccurs="0"/>
      <xs:element name="defaultEsniClientPrivateKey" type="xs:integer" minOccurs="0"/>
      <xs:element name="clientSupportedEsniCipherSuites" minOccurs="0">
        <xs:complexType>
          <xs:sequence>
            <xs:element name="clientSupportedEsniCipherSuite" type="cipherSuite" minOccurs="0" maxOccurs="unbounded"/>
          </xs:sequence>
        </xs:complexType>
      </xs:element>
      <xs:element name="clientSupportedEsniNamedGroups" minOccurs="0">
        <xs:complexType>
          <xs:sequence>
            <xs:element name="clientSupportedEsniNamedGroup" type="namedGroup" minOccurs="0" maxOccurs="unbounded"/>
          </xs:sequence>
        </xs:complexType>
      </xs:element>
      <xs:element name="esniServerKeyPairs" minOccurs="0">
        <xs:complexType>
          <xs:sequence>
            <xs:element name="esniServerKeyPair" type="keyShareEntry" minOccurs="0" maxOccurs="unbounded"/>
          </xs:sequence>
        </xs:complexType>
      </xs:element>
      <xs:element name="defaultEsniClientNonce" type="xs:string" minOccurs="0"/>
      <xs:element name="defaultEsniServerNonce" type="xs:string" minOccurs="0"/>
      <xs:element name="defaultEsniRecordBytes" type="xs:string" minOccurs="0"/>
      <xs:element name="defaultEsniRecordVersion" type="esniDnsKeyRecordVersion" minOccurs="0"/>
      <xs:element name="defaultEsniRecordChecksum" type="xs:string" minOccurs="0"/>
      <xs:element name="defaultEsniServerKeyShareEntries" minOccurs="0">
        <xs:complexType>
          <xs:sequence>
            <xs:element name="defaultEsniServerKeyShareEntry" type="keyShareStoreEntry" minOccurs="0" maxOccurs="unbounded"/>
          </xs:sequence>
        </xs:complexType>
      </xs:element>
      <xs:element name="defaultEsniServerCipherSuites" minOccurs="0">
        <xs:complexType>
          <xs:sequence>
            <xs:element name="defaultEsniServerCipherSuite" type="cipherSuite" minOccurs="0" maxOccurs="unbounded"/>
          </xs:sequence>
        </xs:complexType>
      </xs:element>
      <xs:element name="defaultEsniPaddedLength" type="xs:int" minOccurs="0"/>
      <xs:element name="defaultEsniNotBefore" type="xs:long" minOccurs="0"/>
      <xs:element name="defaultEsniNotAfter" type="xs:long" minOccurs="0"/>
      <xs:element name="defaultEsniExtensions" minOccurs="0">
        <xs:complexType>
          <xs:sequence>
            <xs:element name="defaultEsniExtension" type="extensionType" minOccurs="0" maxOccurs="unbounded"/>
          </xs:sequence>
        </xs:complexType>
      </xs:element>
      <xs:element name="acceptOnlyFittingDtlsFragments" type="xs:boolean" minOccurs="0"/>
      <xs:element name="acceptContentRewritingDtlsFragments" type="xs:boolean" minOccurs="0"/>
      <xs:element name="writeKeylogFile" type="xs:boolean" minOccurs="0"/>
      <xs:element name="keylogFilePath" type="xs:string" minOccurs="0"/>
    </xs:all>
  </xs:complexType>

  <xs:complexType name="certificateKeyPair">
    <xs:sequence>
      <xs:element name="certPublicKeyType" type="certificateKeyType" minOccurs="0"/>
      <xs:element name="certSignatureType" type="certificateKeyType" minOccurs="0"/>
      <xs:element name="gostCurve" type="gostCurve" minOccurs="0"/>
      <xs:element name="certificateBytes" type="xs:string" minOccurs="0"/>
      <xs:choice minOccurs="0">
        <xs:element name="DhPublicKey" type="customDhPublicKey"/>
        <xs:element name="DsaPublicKey" type="customDsaPublicKey"/>
        <xs:element name="RsaPublicKey" type="customRsaPublicKey"/>
        <xs:element name="EcPublicKey" type="customEcPublicKey"/>
      </xs:choice>
      <xs:choice minOccurs="0">
        <xs:element name="DhPrivateKey" type="customDHPrivateKey"/>
        <xs:element name="DsaPrivateKey" type="customDSAPrivateKey"/>
        <xs:element name="RsaPrivateKey" type="customRSAPrivateKey"/>
        <xs:element name="EcPrivateKey" type="customECPrivateKey"/>
      </xs:choice>
      <xs:element name="signatureGroup" type="namedGroup" minOccurs="0"/>
      <xs:element name="publicKeyGroup" type="namedGroup" minOccurs="0"/>
    </xs:sequence>
  </xs:complexType>

  <xs:complexType name="customDhPublicKey">
    <xs:complexContent>
      <xs:extension base="customPublicKey">
        <xs:sequence>
          <xs:element name="modulus" type="xs:integer" minOccurs="0"/>
          <xs:element name="generator" type="xs:integer" minOccurs="0"/>
          <xs:element name="publicKey" type="xs:integer" minOccurs="0"/>
        </xs:sequence>
      </xs:extension>
    </xs:complexContent>
  </xs:complexType>

  <xs:complexType name="customPublicKey" abstract="true">
    <xs:sequence/>
  </xs:complexType>

  <xs:complexType name="customDsaPublicKey">
    <xs:complexContent>
      <xs:extension base="customPublicKey">
        <xs:sequence>
          <xs:element name="dsaP" type="xs:integer" minOccurs="0"/>
          <xs:element name="dsaQ" type="xs:integer" minOccurs="0"/>
          <xs:element name="dsaG" type="xs:integer" minOccurs="0"/>
          <xs:element name="publicKey" type="xs:integer" minOccurs="0"/>
        </xs:sequence>
      </xs:extension>
    </xs:complexContent>
  </xs:complexType>

  <xs:complexType name="customRsaPublicKey">
    <xs:complexContent>
      <xs:extension base="customPublicKey">
        <xs:sequence>
          <xs:element name="publicExponent" type="xs:integer" minOccurs="0"/>
          <xs:element name="modulus" type="xs:integer" minOccurs="0"/>
        </xs:sequence>
      </xs:extension>
    </xs:complexContent>
  </xs:complexType>

  <xs:complexType name="customEcPublicKey">
    <xs:complexContent>
      <xs:extension base="customPublicKey">
        <xs:sequence>
          <xs:element ref="point" minOccurs="0"/>
          <xs:element name="group" type="namedGroup" minOccurs="0"/>
          <xs:element name="gostCurve" type="gostCurve" minOccurs="0"/>
        </xs:sequence>
      </xs:extension>
    </xs:complexContent>
  </xs:complexType>

  <xs:complexType name="customDHPrivateKey">
    <xs:complexContent>
      <xs:extension base="customPrivateKey">
        <xs:sequence>
          <xs:element name="privateKey" type="xs:integer" minOccurs="0"/>
          <xs:element name="modulus" type="xs:integer" minOccurs="0"/>
          <xs:element name="generator" type="xs:integer" minOccurs="0"/>
        </xs:sequence>
      </xs:extension>
    </xs:complexContent>
  </xs:complexType>

  <xs:complexType name="customPrivateKey" abstract="true">
    <xs:sequence/>
  </xs:complexType>

  <xs:complexType name="customDSAPrivateKey">
    <xs:complexContent>
      <xs:extension base="customPrivateKey">
        <xs:sequence>
          <xs:element name="privateKey" type="xs:integer" minOccurs="0"/>
          <xs:element name="primeP" type="xs:integer" minOccurs="0"/>
          <xs:element name="primeQ" type="xs:integer" minOccurs="0"/>
          <xs:element name="generator" type="xs:integer" minOccurs="0"/>
        </xs:sequence>
      </xs:extension>
    </xs:complexContent>
  </xs:complexType>

  <xs:complexType name="customRSAPrivateKey">
    <xs:complexContent>
      <xs:extension base="customPrivateKey">
        <xs:sequence>
          <xs:element name="modulus" type="xs:integer" minOccurs="0"/>
          <xs:element name="privateExponent" type="xs:integer" minOccurs="0"/>
        </xs:sequence>
      </xs:extension>
    </xs:complexContent>
  </xs:complexType>

  <xs:complexType name="customECPrivateKey">
    <xs:complexContent>
      <xs:extension base="customPrivateKey">
        <xs:sequence>
          <xs:element name="privateKey" type="xs:integer" minOccurs="0"/>
          <xs:element name="group" type="namedGroup" minOccurs="0"/>
        </xs:sequence>
      </xs:extension>
    </xs:complexContent>
  </xs:complexType>

  <xs:complexType name="transportHandler" abstract="true">
    <xs:sequence>
      <xs:element name="timeout" type="xs:long"/>
    </xs:sequence>
  </xs:complexType>

  <xs:complexType name="tcpContext">
    <xs:complexContent>
      <xs:extension base="layerContext">
        <xs:sequence>
          <xs:element name="finalSocketState" type="socketState" minOccurs="0"/>
        </xs:sequence>
      </xs:extension>
    </xs:complexContent>
  </xs:complexType>

  <xs:complexType name="httpContext">
    <xs:complexContent>
      <xs:extension base="layerContext">
        <xs:sequence>
          <xs:element name="httpCookieName" type="xs:string" minOccurs="0"/>
          <xs:element name="httpCookieValue" type="xs:string" minOccurs="0"/>
          <xs:element name="lastRequestPath" type="xs:string" minOccurs="0"/>
        </xs:sequence>
      </xs:extension>
    </xs:complexContent>
  </xs:complexType>

  <xs:complexType name="layerStack">
    <xs:sequence/>
  </xs:complexType>

  <xs:complexType name="changeMasterSecretAction">
    <xs:complexContent>
      <xs:extension base="connectionBoundAction">
        <xs:sequence>
          <xs:element name="newValue" type="xs:string" minOccurs="0"/>
          <xs:element name="oldValue" type="xs:string" minOccurs="0"/>
        </xs:sequence>
      </xs:extension>
    </xs:complexContent>
  </xs:complexType>

<<<<<<< HEAD
=======
  <xs:complexType name="messageDigestCollector">
    <xs:sequence>
      <xs:element name="rawBytes" type="xs:base64Binary" minOccurs="0"/>
    </xs:sequence>
  </xs:complexType>

  <xs:complexType name="transportHandler" abstract="true">
    <xs:sequence>
      <xs:element name="timeout" type="xs:long"/>
    </xs:sequence>
  </xs:complexType>

  <xs:complexType name="sniEntry">
    <xs:sequence>
      <xs:element name="name" type="xs:string" minOccurs="0"/>
      <xs:element name="type" type="nameType" minOccurs="0"/>
    </xs:sequence>
  </xs:complexType>

  <xs:complexType name="random">
    <xs:sequence/>
  </xs:complexType>

  <xs:complexType name="chooser" abstract="true">
    <xs:sequence/>
  </xs:complexType>

  <xs:complexType name="changeMasterSecretAction">
    <xs:complexContent>
      <xs:extension base="connectionBoundAction">
        <xs:sequence>
          <xs:element name="newValue" type="xs:string" minOccurs="0"/>
          <xs:element name="oldValue" type="xs:string" minOccurs="0"/>
        </xs:sequence>
      </xs:extension>
    </xs:complexContent>
  </xs:complexType>

>>>>>>> e94acd88
  <xs:complexType name="changePreMasterSecretAction">
    <xs:complexContent>
      <xs:extension base="connectionBoundAction">
        <xs:sequence>
          <xs:element name="newValue" type="xs:string" minOccurs="0"/>
          <xs:element name="oldValue" type="xs:string" minOccurs="0"/>
        </xs:sequence>
      </xs:extension>
    </xs:complexContent>
  </xs:complexType>

  <xs:complexType name="changeServerRsaParametersAction">
    <xs:complexContent>
      <xs:extension base="connectionBoundAction">
        <xs:sequence>
          <xs:element name="modulus" type="xs:integer" minOccurs="0"/>
          <xs:element name="publicExponent" type="xs:integer" minOccurs="0"/>
          <xs:element name="privateExponent" type="xs:integer" minOccurs="0"/>
          <xs:element name="oldModulus" type="xs:integer" minOccurs="0"/>
          <xs:element name="oldPublicExponent" type="xs:integer" minOccurs="0"/>
          <xs:element name="oldPrivateExponent" type="xs:integer" minOccurs="0"/>
        </xs:sequence>
      </xs:extension>
    </xs:complexContent>
  </xs:complexType>

  <xs:complexType name="changeDefaultPreMasterSecretAction">
    <xs:complexContent>
      <xs:extension base="connectionBoundAction">
        <xs:sequence>
          <xs:element name="newValue" type="xs:string" minOccurs="0"/>
          <xs:element name="oldValue" type="xs:string" minOccurs="0"/>
        </xs:sequence>
      </xs:extension>
    </xs:complexContent>
  </xs:complexType>

  <xs:complexType name="changeProtocolVersionAction">
    <xs:complexContent>
      <xs:extension base="connectionBoundAction">
        <xs:sequence>
          <xs:element name="newValue" type="protocolVersion" minOccurs="0"/>
          <xs:element name="oldValue" type="protocolVersion" minOccurs="0"/>
        </xs:sequence>
      </xs:extension>
    </xs:complexContent>
  </xs:complexType>

  <xs:complexType name="changeServerRandomAction">
    <xs:complexContent>
      <xs:extension base="connectionBoundAction">
        <xs:sequence>
          <xs:element name="newValue" type="xs:string" minOccurs="0"/>
          <xs:element name="oldValue" type="xs:string" minOccurs="0"/>
        </xs:sequence>
      </xs:extension>
    </xs:complexContent>
  </xs:complexType>

  <xs:complexType name="changeConnectionTimeoutAction">
    <xs:complexContent>
      <xs:extension base="connectionBoundAction">
        <xs:sequence>
          <xs:element name="newValue" type="xs:long"/>
          <xs:element name="oldValue" type="xs:long"/>
        </xs:sequence>
      </xs:extension>
    </xs:complexContent>
  </xs:complexType>

  <xs:complexType name="changeReadEpochAction">
    <xs:complexContent>
      <xs:extension base="changeEpochAction">
        <xs:sequence/>
      </xs:extension>
    </xs:complexContent>
  </xs:complexType>

  <xs:complexType name="changeEpochAction" abstract="true">
    <xs:complexContent>
      <xs:extension base="connectionBoundAction">
        <xs:sequence>
          <xs:element name="epoch" type="xs:int" minOccurs="0"/>
        </xs:sequence>
      </xs:extension>
    </xs:complexContent>
  </xs:complexType>

  <xs:complexType name="changeReadSequenceNumberAction">
    <xs:complexContent>
      <xs:extension base="changeSequenceNumberAction">
        <xs:sequence/>
      </xs:extension>
    </xs:complexContent>
  </xs:complexType>

  <xs:complexType name="changeSequenceNumberAction" abstract="true">
    <xs:complexContent>
      <xs:extension base="connectionBoundAction">
        <xs:sequence>
          <xs:element name="sequenceNumber" type="xs:long" minOccurs="0"/>
        </xs:sequence>
      </xs:extension>
    </xs:complexContent>
  </xs:complexType>

  <xs:complexType name="changeWriteEpochAction">
    <xs:complexContent>
      <xs:extension base="changeEpochAction">
        <xs:sequence/>
      </xs:extension>
    </xs:complexContent>
  </xs:complexType>

  <xs:complexType name="changeWriteSequenceNumberAction">
    <xs:complexContent>
      <xs:extension base="changeSequenceNumberAction">
        <xs:sequence/>
      </xs:extension>
    </xs:complexContent>
  </xs:complexType>

  <xs:complexType name="clearBuffersAction">
    <xs:complexContent>
      <xs:extension base="connectionBoundAction">
        <xs:sequence/>
      </xs:extension>
    </xs:complexContent>
  </xs:complexType>

  <xs:complexType name="clearDigestAction">
    <xs:complexContent>
      <xs:extension base="connectionBoundAction">
        <xs:sequence/>
      </xs:extension>
    </xs:complexContent>
  </xs:complexType>

  <xs:complexType name="copyBufferedMessagesAction">
    <xs:complexContent>
      <xs:extension base="copyContextFieldAction">
        <xs:sequence/>
      </xs:extension>
    </xs:complexContent>
  </xs:complexType>

  <xs:complexType name="copyContextFieldAction" abstract="true">
    <xs:complexContent>
      <xs:extension base="tlsAction">
        <xs:sequence>
          <xs:element name="from" type="xs:string" minOccurs="0"/>
          <xs:element name="to" type="xs:string" minOccurs="0"/>
        </xs:sequence>
      </xs:extension>
    </xs:complexContent>
  </xs:complexType>

  <xs:complexType name="copyBufferedRecordsAction">
    <xs:complexContent>
      <xs:extension base="copyContextFieldAction">
        <xs:sequence/>
      </xs:extension>
    </xs:complexContent>
  </xs:complexType>

  <xs:complexType name="copyBuffersAction">
    <xs:complexContent>
      <xs:extension base="copyContextFieldAction">
        <xs:sequence/>
      </xs:extension>
    </xs:complexContent>
  </xs:complexType>

  <xs:complexType name="copyClientRandomAction">
    <xs:complexContent>
      <xs:extension base="copyContextFieldAction">
        <xs:sequence/>
      </xs:extension>
    </xs:complexContent>
  </xs:complexType>

  <xs:complexType name="copyPreMasterSecretAction">
    <xs:complexContent>
      <xs:extension base="copyContextFieldAction">
        <xs:sequence/>
      </xs:extension>
    </xs:complexContent>
  </xs:complexType>

  <xs:complexType name="copyServerRandomAction">
    <xs:complexContent>
      <xs:extension base="copyContextFieldAction">
        <xs:sequence/>
      </xs:extension>
    </xs:complexContent>
  </xs:complexType>

  <xs:complexType name="deactivateDecryptionAction">
    <xs:complexContent>
      <xs:extension base="deactivateCryptoAction">
        <xs:sequence/>
      </xs:extension>
    </xs:complexContent>
  </xs:complexType>

  <xs:complexType name="deactivateCryptoAction" abstract="true">
    <xs:complexContent>
      <xs:extension base="connectionBoundAction">
        <xs:sequence/>
      </xs:extension>
    </xs:complexContent>
  </xs:complexType>

  <xs:complexType name="deactivateEncryptionAction">
    <xs:complexContent>
      <xs:extension base="deactivateCryptoAction">
        <xs:sequence/>
      </xs:extension>
    </xs:complexContent>
  </xs:complexType>

  <xs:complexType name="deepCopyBufferedMessagesAction">
    <xs:complexContent>
      <xs:extension base="copyContextFieldAction">
        <xs:sequence/>
      </xs:extension>
    </xs:complexContent>
  </xs:complexType>

  <xs:complexType name="deepCopyBufferedRecordsAction">
    <xs:complexContent>
      <xs:extension base="copyContextFieldAction">
        <xs:sequence/>
      </xs:extension>
    </xs:complexContent>
  </xs:complexType>

  <xs:complexType name="deepCopyBuffersAction">
    <xs:complexContent>
      <xs:extension base="copyContextFieldAction">
        <xs:sequence>
          <xs:element name="state" type="state" minOccurs="0"/>
        </xs:sequence>
      </xs:extension>
    </xs:complexContent>
  </xs:complexType>

  <xs:complexType name="state">
    <xs:sequence>
      <xs:element name="endTimestamp" type="xs:long"/>
      <xs:element name="executionException" type="throwable" minOccurs="0"/>
      <xs:element name="runningMode" type="runningModeType" minOccurs="0"/>
      <xs:element name="startTimestamp" type="xs:long"/>
    </xs:sequence>
  </xs:complexType>

  <xs:complexType name="throwable">
    <xs:sequence>
      <xs:element name="stackTrace" type="stackTraceElement" nillable="true" minOccurs="0" maxOccurs="unbounded"/>
    </xs:sequence>
  </xs:complexType>

  <xs:complexType name="stackTraceElement" final="extension restriction">
    <xs:sequence/>
  </xs:complexType>

  <xs:complexType name="esniKeyDnsRequestAction">
    <xs:complexContent>
      <xs:extension base="tlsAction">
        <xs:sequence>
          <xs:element name="extensions" type="extensionMessage" nillable="true" minOccurs="0" maxOccurs="unbounded"/>
        </xs:sequence>
      </xs:extension>
    </xs:complexContent>
  </xs:complexType>

  <xs:complexType name="findReceivedProtocolMessageAction">
    <xs:complexContent>
      <xs:extension base="connectionBoundAction">
        <xs:sequence>
          <xs:element name="protocolMessageType" type="protocolMessageType" minOccurs="0"/>
          <xs:element name="found" type="xs:boolean" minOccurs="0"/>
        </xs:sequence>
      </xs:extension>
    </xs:complexContent>
  </xs:complexType>

  <xs:complexType name="forwardMessagesAction">
    <xs:complexContent>
      <xs:extension base="tlsAction">
        <xs:sequence>
          <xs:element name="from" type="xs:string" minOccurs="0"/>
          <xs:element name="to" type="xs:string" minOccurs="0"/>
          <xs:element name="receivedMessages" minOccurs="0">
            <xs:complexType>
              <xs:sequence>
                <xs:choice minOccurs="0" maxOccurs="unbounded">
                  <xs:element ref="Certificate"/>
                  <xs:element ref="DtlsHandshakeMessageFragment"/>
                  <xs:element ref="CertificateVerify"/>
                  <xs:element ref="CertificateRequest"/>
                  <xs:element ref="ClientHello"/>
                  <xs:element ref="HelloVerifyRequest"/>
                  <xs:element ref="DHClientKeyExchange"/>
                  <xs:element ref="DHEClientKeyExchange"/>
                  <xs:element ref="ECDHClientKeyExchange"/>
                  <xs:element ref="ECDHEServerKeyExchange"/>
                  <xs:element ref="PskClientKeyExchange"/>
                  <xs:element ref="Finished"/>
                  <xs:element ref="RSAClientKeyExchange"/>
                  <xs:element ref="GOSTClientKeyExchange"/>
                  <xs:element ref="ServerHelloDone"/>
                  <xs:element ref="ServerHello"/>
                  <xs:element ref="Alert"/>
                  <xs:element ref="NewSessionTicket"/>
                  <xs:element ref="KeyUpdate"/>
                  <xs:element ref="Application"/>
                  <xs:element ref="ChangeCipherSpec"/>
                  <xs:element ref="SSL2ClientHello"/>
                  <xs:element ref="SSL2ClientMasterKey"/>
                  <xs:element ref="SSL2ServerHello"/>
                  <xs:element ref="SSL2ServerVerify"/>
                  <xs:element ref="UnknownMessage"/>
                  <xs:element ref="UnknownHandshakeMessage"/>
                  <xs:element ref="HelloRequest"/>
                  <xs:element ref="Heartbeat"/>
                  <xs:element ref="SupplementalData"/>
                  <xs:element ref="EncryptedExtensions"/>
                  <xs:element ref="PskDhClientKeyExchange"/>
                  <xs:element ref="PskDheServerKeyExchange"/>
                  <xs:element ref="PskEcDhClientKeyExchange"/>
                  <xs:element ref="PskEcDheServerKeyExchange"/>
                  <xs:element ref="PskRsaClientKeyExchange"/>
                  <xs:element ref="SrpClientKeyExchange"/>
                  <xs:element ref="SrpServerKeyExchange"/>
                  <xs:element ref="EndOfEarlyData"/>
                  <xs:element ref="PWDServerKeyExchange"/>
                  <xs:element ref="RSAServerKeyExchange"/>
                  <xs:element ref="PWDClientKeyExchange"/>
                  <xs:element ref="PskServerKeyExchange"/>
                  <xs:element ref="CertificateStatus"/>
                  <xs:element ref="EmptyClientKeyExchange"/>
                </xs:choice>
              </xs:sequence>
            </xs:complexType>
          </xs:element>
          <xs:element name="receivedRecords" minOccurs="0">
            <xs:complexType>
              <xs:sequence>
                <xs:element name="Record" type="record" minOccurs="0" maxOccurs="unbounded"/>
              </xs:sequence>
            </xs:complexType>
          </xs:element>
          <xs:element name="receivedFragments" minOccurs="0">
            <xs:complexType>
              <xs:sequence>
                <xs:element name="DtlsFragment" type="dtlsHandshakeMessageFragment" minOccurs="0" maxOccurs="unbounded"/>
              </xs:sequence>
            </xs:complexType>
          </xs:element>
          <xs:element name="messages" minOccurs="0">
            <xs:complexType>
              <xs:sequence>
                <xs:choice minOccurs="0" maxOccurs="unbounded">
                  <xs:element ref="Certificate"/>
                  <xs:element ref="DtlsHandshakeMessageFragment"/>
                  <xs:element ref="CertificateVerify"/>
                  <xs:element ref="CertificateRequest"/>
                  <xs:element ref="ClientHello"/>
                  <xs:element ref="HelloVerifyRequest"/>
                  <xs:element ref="DHClientKeyExchange"/>
                  <xs:element ref="DHEClientKeyExchange"/>
                  <xs:element ref="ECDHClientKeyExchange"/>
                  <xs:element ref="ECDHEServerKeyExchange"/>
                  <xs:element ref="PskClientKeyExchange"/>
                  <xs:element ref="Finished"/>
                  <xs:element ref="RSAClientKeyExchange"/>
                  <xs:element ref="GOSTClientKeyExchange"/>
                  <xs:element ref="ServerHelloDone"/>
                  <xs:element ref="ServerHello"/>
                  <xs:element ref="Alert"/>
                  <xs:element ref="NewSessionTicket"/>
                  <xs:element ref="KeyUpdate"/>
                  <xs:element ref="Application"/>
                  <xs:element ref="ChangeCipherSpec"/>
                  <xs:element ref="SSL2ClientHello"/>
                  <xs:element ref="SSL2ClientMasterKey"/>
                  <xs:element ref="SSL2ServerHello"/>
                  <xs:element ref="SSL2ServerVerify"/>
                  <xs:element ref="UnknownMessage"/>
                  <xs:element ref="UnknownHandshakeMessage"/>
                  <xs:element ref="HelloRequest"/>
                  <xs:element ref="Heartbeat"/>
                  <xs:element ref="SupplementalData"/>
                  <xs:element ref="EncryptedExtensions"/>
                  <xs:element ref="PskDhClientKeyExchange"/>
                  <xs:element ref="PskDheServerKeyExchange"/>
                  <xs:element ref="PskEcDhClientKeyExchange"/>
                  <xs:element ref="PskEcDheServerKeyExchange"/>
                  <xs:element ref="PskRsaClientKeyExchange"/>
                  <xs:element ref="SrpClientKeyExchange"/>
                  <xs:element ref="SrpServerKeyExchange"/>
                  <xs:element ref="EndOfEarlyData"/>
                  <xs:element ref="PWDServerKeyExchange"/>
                  <xs:element ref="RSAServerKeyExchange"/>
                  <xs:element ref="PWDClientKeyExchange"/>
                  <xs:element ref="PskServerKeyExchange"/>
                  <xs:element ref="CertificateStatus"/>
                  <xs:element ref="EmptyClientKeyExchange"/>
                </xs:choice>
              </xs:sequence>
            </xs:complexType>
          </xs:element>
          <xs:element name="records" minOccurs="0">
            <xs:complexType>
              <xs:sequence>
                <xs:element name="Record" type="record" minOccurs="0" maxOccurs="unbounded"/>
              </xs:sequence>
            </xs:complexType>
          </xs:element>
          <xs:element name="fragments" minOccurs="0">
            <xs:complexType>
              <xs:sequence>
                <xs:element name="DtlsFragment" type="dtlsHandshakeMessageFragment" minOccurs="0" maxOccurs="unbounded"/>
              </xs:sequence>
            </xs:complexType>
          </xs:element>
          <xs:element name="sendMessages" minOccurs="0">
            <xs:complexType>
              <xs:sequence>
                <xs:choice minOccurs="0" maxOccurs="unbounded">
                  <xs:element ref="Certificate"/>
                  <xs:element ref="DtlsHandshakeMessageFragment"/>
                  <xs:element ref="CertificateVerify"/>
                  <xs:element ref="CertificateRequest"/>
                  <xs:element ref="ClientHello"/>
                  <xs:element ref="HelloVerifyRequest"/>
                  <xs:element ref="DHClientKeyExchange"/>
                  <xs:element ref="DHEClientKeyExchange"/>
                  <xs:element ref="ECDHClientKeyExchange"/>
                  <xs:element ref="ECDHEServerKeyExchange"/>
                  <xs:element ref="PskClientKeyExchange"/>
                  <xs:element ref="Finished"/>
                  <xs:element ref="RSAClientKeyExchange"/>
                  <xs:element ref="GOSTClientKeyExchange"/>
                  <xs:element ref="ServerHelloDone"/>
                  <xs:element ref="ServerHello"/>
                  <xs:element ref="Alert"/>
                  <xs:element ref="NewSessionTicket"/>
                  <xs:element ref="KeyUpdate"/>
                  <xs:element ref="Application"/>
                  <xs:element ref="ChangeCipherSpec"/>
                  <xs:element ref="SSL2ClientHello"/>
                  <xs:element ref="SSL2ClientMasterKey"/>
                  <xs:element ref="SSL2ServerHello"/>
                  <xs:element ref="SSL2ServerVerify"/>
                  <xs:element ref="UnknownMessage"/>
                  <xs:element ref="UnknownHandshakeMessage"/>
                  <xs:element ref="HelloRequest"/>
                  <xs:element ref="Heartbeat"/>
                  <xs:element ref="SupplementalData"/>
                  <xs:element ref="EncryptedExtensions"/>
                  <xs:element ref="PskDhClientKeyExchange"/>
                  <xs:element ref="PskDheServerKeyExchange"/>
                  <xs:element ref="PskEcDhClientKeyExchange"/>
                  <xs:element ref="PskEcDheServerKeyExchange"/>
                  <xs:element ref="PskRsaClientKeyExchange"/>
                  <xs:element ref="SrpClientKeyExchange"/>
                  <xs:element ref="SrpServerKeyExchange"/>
                  <xs:element ref="EndOfEarlyData"/>
                  <xs:element ref="PWDServerKeyExchange"/>
                  <xs:element ref="RSAServerKeyExchange"/>
                  <xs:element ref="PWDClientKeyExchange"/>
                  <xs:element ref="PskServerKeyExchange"/>
                  <xs:element ref="CertificateStatus"/>
                  <xs:element ref="EmptyClientKeyExchange"/>
                </xs:choice>
              </xs:sequence>
            </xs:complexType>
          </xs:element>
          <xs:element name="sendRecords" minOccurs="0">
            <xs:complexType>
              <xs:sequence>
                <xs:element name="Record" type="record" minOccurs="0" maxOccurs="unbounded"/>
              </xs:sequence>
            </xs:complexType>
          </xs:element>
          <xs:element name="sendFragments" minOccurs="0">
            <xs:complexType>
              <xs:sequence>
                <xs:element name="DtlsFragment" type="dtlsHandshakeMessageFragment" minOccurs="0" maxOccurs="unbounded"/>
              </xs:sequence>
            </xs:complexType>
          </xs:element>
        </xs:sequence>
      </xs:extension>
    </xs:complexContent>
  </xs:complexType>

  <xs:complexType name="forwardMessagesWithPrepareAction">
    <xs:complexContent>
      <xs:extension base="forwardMessagesAction">
        <xs:sequence/>
      </xs:extension>
    </xs:complexContent>
  </xs:complexType>

  <xs:complexType name="forwardDataAction">
    <xs:complexContent>
      <xs:extension base="tlsAction">
        <xs:sequence>
          <xs:element name="from" type="xs:string" minOccurs="0"/>
          <xs:element name="to" type="xs:string" minOccurs="0"/>
        </xs:sequence>
      </xs:extension>
    </xs:complexContent>
  </xs:complexType>

  <xs:complexType name="receiveTillAction">
    <xs:complexContent>
      <xs:extension base="commonReceiveAction">
        <xs:choice>
          <xs:element ref="Certificate"/>
          <xs:element ref="DtlsHandshakeMessageFragment"/>
          <xs:element ref="CertificateVerify"/>
          <xs:element ref="CertificateRequest"/>
          <xs:element ref="ClientHello"/>
          <xs:element ref="HelloVerifyRequest"/>
          <xs:element ref="DHClientKeyExchange"/>
          <xs:element ref="DHEClientKeyExchange"/>
          <xs:element ref="ECDHClientKeyExchange"/>
          <xs:element ref="ECDHEServerKeyExchange"/>
          <xs:element ref="PskClientKeyExchange"/>
          <xs:element ref="Finished"/>
          <xs:element ref="RSAClientKeyExchange"/>
          <xs:element ref="GOSTClientKeyExchange"/>
          <xs:element ref="ServerHelloDone"/>
          <xs:element ref="ServerHello"/>
          <xs:element ref="Alert"/>
          <xs:element ref="NewSessionTicket"/>
          <xs:element ref="KeyUpdate"/>
          <xs:element ref="Application"/>
          <xs:element ref="ChangeCipherSpec"/>
          <xs:element ref="SSL2ClientHello"/>
          <xs:element ref="SSL2ClientMasterKey"/>
          <xs:element ref="SSL2ServerHello"/>
          <xs:element ref="SSL2ServerVerify"/>
          <xs:element ref="UnknownMessage"/>
          <xs:element ref="UnknownHandshakeMessage"/>
          <xs:element ref="HelloRequest"/>
          <xs:element ref="Heartbeat"/>
          <xs:element ref="SupplementalData"/>
          <xs:element ref="EncryptedExtensions"/>
          <xs:element ref="PskDhClientKeyExchange"/>
          <xs:element ref="PskDheServerKeyExchange"/>
          <xs:element ref="PskEcDhClientKeyExchange"/>
          <xs:element ref="PskEcDheServerKeyExchange"/>
          <xs:element ref="PskRsaClientKeyExchange"/>
          <xs:element ref="SrpClientKeyExchange"/>
          <xs:element ref="SrpServerKeyExchange"/>
          <xs:element ref="EndOfEarlyData"/>
          <xs:element ref="PWDServerKeyExchange"/>
          <xs:element ref="RSAServerKeyExchange"/>
          <xs:element ref="PWDClientKeyExchange"/>
          <xs:element ref="PskServerKeyExchange"/>
          <xs:element ref="CertificateStatus"/>
          <xs:element ref="EmptyClientKeyExchange"/>
        </xs:choice>
      </xs:extension>
    </xs:complexContent>
  </xs:complexType>

  <xs:complexType name="commonReceiveAction" abstract="true">
    <xs:complexContent>
      <xs:extension base="messageAction">
        <xs:sequence/>
      </xs:extension>
    </xs:complexContent>
  </xs:complexType>

  <xs:complexType name="tightReceiveAction">
    <xs:complexContent>
      <xs:extension base="receiveAction">
        <xs:sequence/>
      </xs:extension>
    </xs:complexContent>
  </xs:complexType>

  <xs:complexType name="receiveAction">
    <xs:complexContent>
      <xs:extension base="commonReceiveAction">
        <xs:sequence>
          <xs:element name="expectedMessages" minOccurs="0">
            <xs:complexType>
              <xs:sequence>
                <xs:choice minOccurs="0" maxOccurs="unbounded">
                  <xs:element ref="Certificate"/>
                  <xs:element ref="DtlsHandshakeMessageFragment"/>
                  <xs:element ref="CertificateVerify"/>
                  <xs:element ref="CertificateRequest"/>
                  <xs:element ref="ClientHello"/>
                  <xs:element ref="HelloVerifyRequest"/>
                  <xs:element ref="DHClientKeyExchange"/>
                  <xs:element ref="DHEClientKeyExchange"/>
                  <xs:element ref="ECDHClientKeyExchange"/>
                  <xs:element ref="ECDHEServerKeyExchange"/>
                  <xs:element ref="PskClientKeyExchange"/>
                  <xs:element ref="Finished"/>
                  <xs:element ref="RSAClientKeyExchange"/>
                  <xs:element ref="GOSTClientKeyExchange"/>
                  <xs:element ref="ServerHelloDone"/>
                  <xs:element ref="ServerHello"/>
                  <xs:element ref="Alert"/>
                  <xs:element ref="NewSessionTicket"/>
                  <xs:element ref="KeyUpdate"/>
                  <xs:element ref="Application"/>
                  <xs:element ref="ChangeCipherSpec"/>
                  <xs:element ref="SSL2ClientHello"/>
                  <xs:element ref="SSL2ClientMasterKey"/>
                  <xs:element ref="SSL2ServerHello"/>
                  <xs:element ref="SSL2ServerVerify"/>
                  <xs:element ref="UnknownMessage"/>
                  <xs:element ref="UnknownHandshakeMessage"/>
                  <xs:element ref="HelloRequest"/>
                  <xs:element ref="Heartbeat"/>
                  <xs:element ref="SupplementalData"/>
                  <xs:element ref="EncryptedExtensions"/>
                  <xs:element ref="PskDhClientKeyExchange"/>
                  <xs:element ref="PskDheServerKeyExchange"/>
                  <xs:element ref="PskEcDhClientKeyExchange"/>
                  <xs:element ref="PskEcDheServerKeyExchange"/>
                  <xs:element ref="PskRsaClientKeyExchange"/>
                  <xs:element ref="SrpClientKeyExchange"/>
                  <xs:element ref="SrpServerKeyExchange"/>
                  <xs:element ref="EndOfEarlyData"/>
                  <xs:element ref="PWDServerKeyExchange"/>
                  <xs:element ref="RSAServerKeyExchange"/>
                  <xs:element ref="PWDClientKeyExchange"/>
                  <xs:element ref="PskServerKeyExchange"/>
                  <xs:element ref="CertificateStatus"/>
                  <xs:element ref="EmptyClientKeyExchange"/>
                </xs:choice>
              </xs:sequence>
            </xs:complexType>
          </xs:element>
        </xs:sequence>
      </xs:extension>
    </xs:complexContent>
  </xs:complexType>

  <xs:complexType name="multiReceiveAction">
    <xs:complexContent>
      <xs:extension base="genericReceiveAction">
        <xs:sequence>
          <xs:element name="expectedActionCandidates" type="receiveAction" nillable="true" minOccurs="0" maxOccurs="unbounded"/>
        </xs:sequence>
      </xs:extension>
    </xs:complexContent>
  </xs:complexType>

  <xs:complexType name="popAndSendAction">
    <xs:complexContent>
      <xs:extension base="messageAction">
        <xs:sequence>
          <xs:element name="index" type="xs:int" minOccurs="0"/>
        </xs:sequence>
      </xs:extension>
    </xs:complexContent>
  </xs:complexType>

  <xs:complexType name="popAndSendMessageAction">
    <xs:complexContent>
      <xs:extension base="messageAction">
        <xs:sequence/>
      </xs:extension>
    </xs:complexContent>
  </xs:complexType>

  <xs:complexType name="popAndSendRecordAction">
    <xs:complexContent>
      <xs:extension base="messageAction">
        <xs:sequence>
          <xs:element name="asPlanned" type="xs:boolean" minOccurs="0"/>
        </xs:sequence>
      </xs:extension>
    </xs:complexContent>
  </xs:complexType>

  <xs:complexType name="popBuffersAction">
    <xs:complexContent>
      <xs:extension base="connectionBoundAction">
        <xs:sequence/>
      </xs:extension>
    </xs:complexContent>
  </xs:complexType>

  <xs:complexType name="popBufferedMessageAction">
    <xs:complexContent>
      <xs:extension base="connectionBoundAction">
        <xs:sequence/>
      </xs:extension>
    </xs:complexContent>
  </xs:complexType>

  <xs:complexType name="popBufferedRecordAction">
    <xs:complexContent>
      <xs:extension base="connectionBoundAction">
        <xs:sequence/>
      </xs:extension>
    </xs:complexContent>
  </xs:complexType>

  <xs:complexType name="printLastHandledApplicationDataAction">
    <xs:complexContent>
      <xs:extension base="connectionBoundAction">
        <xs:sequence>
          <xs:element name="lastHandledApplicationData" type="xs:string" minOccurs="0"/>
          <xs:element name="stringEncoding" type="xs:string" minOccurs="0"/>
        </xs:sequence>
      </xs:extension>
    </xs:complexContent>
  </xs:complexType>

  <xs:complexType name="printProposedExtensionsAction">
    <xs:complexContent>
      <xs:extension base="connectionBoundAction">
        <xs:sequence/>
      </xs:extension>
    </xs:complexContent>
  </xs:complexType>

  <xs:complexType name="printSecretsAction">
    <xs:complexContent>
      <xs:extension base="connectionBoundAction">
        <xs:sequence/>
      </xs:extension>
    </xs:complexContent>
  </xs:complexType>

  <xs:complexType name="remBufferedChCiphersAction">
    <xs:complexContent>
      <xs:extension base="connectionBoundAction">
        <xs:sequence>
          <xs:element name="suite" type="cipherSuite" minOccurs="0" maxOccurs="unbounded"/>
        </xs:sequence>
      </xs:extension>
    </xs:complexContent>
  </xs:complexType>

  <xs:complexType name="remBufferedChExtensionsAction">
    <xs:complexContent>
      <xs:extension base="connectionBoundAction">
        <xs:sequence>
          <xs:element name="type" type="extensionType" minOccurs="0" maxOccurs="unbounded"/>
        </xs:sequence>
      </xs:extension>
    </xs:complexContent>
  </xs:complexType>

  <xs:complexType name="renegotiationAction">
    <xs:complexContent>
      <xs:extension base="connectionBoundAction">
        <xs:sequence>
          <xs:element name="resetLastVerifyData" type="xs:boolean"/>
        </xs:sequence>
      </xs:extension>
    </xs:complexContent>
  </xs:complexType>

  <xs:complexType name="resetRecordCipherListsAction">
    <xs:complexContent>
      <xs:extension base="connectionBoundAction">
        <xs:sequence>
          <xs:element name="toRemoveEncryptor" type="xs:int"/>
          <xs:element name="toRemoveDecryptor" type="xs:int"/>
        </xs:sequence>
      </xs:extension>
    </xs:complexContent>
  </xs:complexType>

  <xs:complexType name="resetConnectionAction">
    <xs:complexContent>
      <xs:extension base="connectionBoundAction">
        <xs:sequence>
          <xs:element name="asPlanned" type="xs:boolean" minOccurs="0"/>
        </xs:sequence>
      </xs:extension>
    </xs:complexContent>
  </xs:complexType>

  <xs:complexType name="sendAction">
    <xs:complexContent>
      <xs:extension base="messageAction">
        <xs:sequence/>
      </xs:extension>
    </xs:complexContent>
  </xs:complexType>

  <xs:complexType name="sendDynamicClientKeyExchangeAction">
    <xs:complexContent>
      <xs:extension base="messageAction">
        <xs:sequence/>
      </xs:extension>
    </xs:complexContent>
  </xs:complexType>

  <xs:complexType name="sendDynamicServerKeyExchangeAction">
    <xs:complexContent>
      <xs:extension base="messageAction">
        <xs:sequence/>
      </xs:extension>
    </xs:complexContent>
  </xs:complexType>

  <xs:complexType name="sendDynamicServerCertificateAction">
    <xs:complexContent>
      <xs:extension base="messageAction">
        <xs:sequence/>
      </xs:extension>
    </xs:complexContent>
  </xs:complexType>

  <xs:complexType name="sendRaccoonCkeAction">
    <xs:complexContent>
      <xs:extension base="messageAction">
        <xs:sequence>
          <xs:element name="withNullByte" type="xs:boolean"/>
          <xs:element name="initialSecret" type="xs:integer" minOccurs="0"/>
        </xs:sequence>
      </xs:extension>
    </xs:complexContent>
  </xs:complexType>

  <xs:complexType name="sendMessagesFromLastFlightAction">
    <xs:complexContent>
      <xs:extension base="messageAction">
        <xs:sequence>
          <xs:element name="depth" type="xs:int"/>
        </xs:sequence>
      </xs:extension>
    </xs:complexContent>
  </xs:complexType>

  <xs:complexType name="sendRecordsFromLastFlightAction">
    <xs:complexContent>
      <xs:extension base="messageAction">
        <xs:sequence>
          <xs:element name="depth" type="xs:int"/>
        </xs:sequence>
      </xs:extension>
    </xs:complexContent>
  </xs:complexType>

  <xs:complexType name="setEncryptChangeCipherSpecConfigAction">
    <xs:complexContent>
      <xs:extension base="connectionBoundAction">
        <xs:sequence>
          <xs:element name="setting" type="xs:boolean"/>
        </xs:sequence>
      </xs:extension>
    </xs:complexContent>
  </xs:complexType>

  <xs:complexType name="waitAction">
    <xs:complexContent>
      <xs:extension base="tlsAction">
        <xs:sequence>
          <xs:element name="asPlanned" type="xs:boolean" minOccurs="0"/>
          <xs:element name="time" type="xs:long" minOccurs="0"/>
        </xs:sequence>
      </xs:extension>
    </xs:complexContent>
  </xs:complexType>

  <xs:complexType name="sendAsciiAction">
    <xs:complexContent>
      <xs:extension base="asciiAction">
        <xs:sequence/>
      </xs:extension>
    </xs:complexContent>
  </xs:complexType>

  <xs:complexType name="asciiAction" abstract="true">
    <xs:complexContent>
      <xs:extension base="tlsAction">
        <xs:sequence>
          <xs:element name="asciiText" type="xs:string" minOccurs="0"/>
          <xs:element name="encoding" type="xs:string" minOccurs="0"/>
        </xs:sequence>
      </xs:extension>
    </xs:complexContent>
  </xs:complexType>

  <xs:complexType name="flushSessionCacheAction">
    <xs:complexContent>
      <xs:extension base="tlsAction">
        <xs:sequence/>
      </xs:extension>
    </xs:complexContent>
  </xs:complexType>

  <xs:complexType name="genericReceiveAsciiAction">
    <xs:complexContent>
      <xs:extension base="asciiAction">
        <xs:sequence/>
      </xs:extension>
    </xs:complexContent>
  </xs:complexType>

  <xs:complexType name="receiveAsciiAction">
    <xs:complexContent>
      <xs:extension base="asciiAction">
        <xs:sequence>
          <xs:element name="receivedAsciiString" type="xs:string" minOccurs="0"/>
        </xs:sequence>
      </xs:extension>
    </xs:complexContent>
  </xs:complexType>

  <xs:simpleType name="transportHandlerType">
    <xs:restriction base="xs:string">
      <xs:enumeration value="TCP"/>
      <xs:enumeration value="EAP_TLS"/>
      <xs:enumeration value="UDP"/>
      <xs:enumeration value="STREAM"/>
      <xs:enumeration value="TCP_TIMING"/>
      <xs:enumeration value="UDP_TIMING"/>
      <xs:enumeration value="TCP_PROXY_TIMING"/>
      <xs:enumeration value="TCP_NO_DELAY"/>
      <xs:enumeration value="TCP_FRAGMENTATION"/>
    </xs:restriction>
  </xs:simpleType>

  <xs:simpleType name="actionOption">
    <xs:restriction base="xs:string">
      <xs:enumeration value="IGNORE_UNEXPECTED_NEW_SESSION_TICKETS"/>
      <xs:enumeration value="IGNORE_UNEXPECTED_WARNINGS"/>
      <xs:enumeration value="IGNORE_UNEXPECTED_KEY_UPDATE_MESSAGES"/>
      <xs:enumeration value="IGNORE_UNEXPECTED_APP_DATA"/>
      <xs:enumeration value="IGNORE_UNEXPECTED_HTTPS_MESSAGES"/>
      <xs:enumeration value="MAY_FAIL"/>
      <xs:enumeration value="CHECK_ONLY_EXPECTED"/>
    </xs:restriction>
  </xs:simpleType>

  <xs:simpleType name="esniMessageType">
    <xs:restriction base="xs:string">
      <xs:enumeration value="CLIENT"/>
      <xs:enumeration value="SERVER"/>
    </xs:restriction>
  </xs:simpleType>

  <xs:simpleType name="namedGroup">
    <xs:restriction base="xs:string">
      <xs:enumeration value="SECT163K1"/>
      <xs:enumeration value="SECT163R1"/>
      <xs:enumeration value="SECT163R2"/>
      <xs:enumeration value="SECT193R1"/>
      <xs:enumeration value="SECT193R2"/>
      <xs:enumeration value="SECT233K1"/>
      <xs:enumeration value="SECT233R1"/>
      <xs:enumeration value="SECT239K1"/>
      <xs:enumeration value="SECT283K1"/>
      <xs:enumeration value="SECT283R1"/>
      <xs:enumeration value="SECT409K1"/>
      <xs:enumeration value="SECT409R1"/>
      <xs:enumeration value="SECT571K1"/>
      <xs:enumeration value="SECT571R1"/>
      <xs:enumeration value="SECP160K1"/>
      <xs:enumeration value="SECP160R1"/>
      <xs:enumeration value="SECP160R2"/>
      <xs:enumeration value="SECP192K1"/>
      <xs:enumeration value="SECP192R1"/>
      <xs:enumeration value="SECP224K1"/>
      <xs:enumeration value="SECP224R1"/>
      <xs:enumeration value="SECP256K1"/>
      <xs:enumeration value="SECP256R1"/>
      <xs:enumeration value="SECP384R1"/>
      <xs:enumeration value="SECP521R1"/>
      <xs:enumeration value="BRAINPOOLP256R1"/>
      <xs:enumeration value="BRAINPOOLP384R1"/>
      <xs:enumeration value="BRAINPOOLP512R1"/>
      <xs:enumeration value="ECDH_X25519"/>
      <xs:enumeration value="ECDH_X448"/>
      <xs:enumeration value="FFDHE2048"/>
      <xs:enumeration value="FFDHE3072"/>
      <xs:enumeration value="FFDHE4096"/>
      <xs:enumeration value="FFDHE6144"/>
      <xs:enumeration value="FFDHE8192"/>
      <xs:enumeration value="EXPLICIT_PRIME"/>
      <xs:enumeration value="EXPLICIT_CHAR2"/>
      <xs:enumeration value="GREASE_00"/>
      <xs:enumeration value="GREASE_01"/>
      <xs:enumeration value="GREASE_02"/>
      <xs:enumeration value="GREASE_03"/>
      <xs:enumeration value="GREASE_04"/>
      <xs:enumeration value="GREASE_05"/>
      <xs:enumeration value="GREASE_06"/>
      <xs:enumeration value="GREASE_07"/>
      <xs:enumeration value="GREASE_08"/>
      <xs:enumeration value="GREASE_09"/>
      <xs:enumeration value="GREASE_10"/>
      <xs:enumeration value="GREASE_11"/>
      <xs:enumeration value="GREASE_12"/>
      <xs:enumeration value="GREASE_13"/>
      <xs:enumeration value="GREASE_14"/>
      <xs:enumeration value="GREASE_15"/>
    </xs:restriction>
  </xs:simpleType>

  <xs:simpleType name="extensionType">
    <xs:restriction base="xs:string">
      <xs:enumeration value="SERVER_NAME_INDICATION"/>
      <xs:enumeration value="MAX_FRAGMENT_LENGTH"/>
      <xs:enumeration value="CLIENT_CERTIFICATE_URL"/>
      <xs:enumeration value="TRUSTED_CA_KEYS"/>
      <xs:enumeration value="TRUNCATED_HMAC"/>
      <xs:enumeration value="STATUS_REQUEST"/>
      <xs:enumeration value="USER_MAPPING"/>
      <xs:enumeration value="CLIENT_AUTHZ"/>
      <xs:enumeration value="SERVER_AUTHZ"/>
      <xs:enumeration value="CERT_TYPE"/>
      <xs:enumeration value="ELLIPTIC_CURVES"/>
      <xs:enumeration value="EC_POINT_FORMATS"/>
      <xs:enumeration value="SRP"/>
      <xs:enumeration value="SIGNATURE_AND_HASH_ALGORITHMS"/>
      <xs:enumeration value="USE_SRTP"/>
      <xs:enumeration value="HEARTBEAT"/>
      <xs:enumeration value="ALPN"/>
      <xs:enumeration value="STATUS_REQUEST_V2"/>
      <xs:enumeration value="SIGNED_CERTIFICATE_TIMESTAMP"/>
      <xs:enumeration value="CLIENT_CERTIFICATE_TYPE"/>
      <xs:enumeration value="SERVER_CERTIFICATE_TYPE"/>
      <xs:enumeration value="PADDING"/>
      <xs:enumeration value="ENCRYPT_THEN_MAC"/>
      <xs:enumeration value="EXTENDED_MASTER_SECRET"/>
      <xs:enumeration value="TOKEN_BINDING"/>
      <xs:enumeration value="CACHED_INFO"/>
      <xs:enumeration value="RECORD_SIZE_LIMIT"/>
      <xs:enumeration value="PWD_PROTECT"/>
      <xs:enumeration value="PWD_CLEAR"/>
      <xs:enumeration value="PASSWORD_SALT"/>
      <xs:enumeration value="SESSION_TICKET"/>
      <xs:enumeration value="EXTENDED_RANDOM"/>
      <xs:enumeration value="PRE_SHARED_KEY"/>
      <xs:enumeration value="EARLY_DATA"/>
      <xs:enumeration value="SUPPORTED_VERSIONS"/>
      <xs:enumeration value="COOKIE"/>
      <xs:enumeration value="PSK_KEY_EXCHANGE_MODES"/>
      <xs:enumeration value="CERTIFICATE_AUTHORITIES"/>
      <xs:enumeration value="OID_FILTERS"/>
      <xs:enumeration value="POST_HANDSHAKE_AUTH"/>
      <xs:enumeration value="SIGNATURE_ALGORITHMS_CERT"/>
      <xs:enumeration value="KEY_SHARE"/>
      <xs:enumeration value="RENEGOTIATION_INFO"/>
      <xs:enumeration value="ENCRYPTED_SERVER_NAME_INDICATION"/>
      <xs:enumeration value="GREASE_00"/>
      <xs:enumeration value="GREASE_01"/>
      <xs:enumeration value="GREASE_02"/>
      <xs:enumeration value="GREASE_03"/>
      <xs:enumeration value="GREASE_04"/>
      <xs:enumeration value="GREASE_05"/>
      <xs:enumeration value="GREASE_06"/>
      <xs:enumeration value="GREASE_07"/>
      <xs:enumeration value="GREASE_08"/>
      <xs:enumeration value="GREASE_09"/>
      <xs:enumeration value="GREASE_10"/>
      <xs:enumeration value="GREASE_11"/>
      <xs:enumeration value="GREASE_12"/>
      <xs:enumeration value="GREASE_13"/>
      <xs:enumeration value="GREASE_14"/>
      <xs:enumeration value="GREASE_15"/>
      <xs:enumeration value="UNKNOWN"/>
    </xs:restriction>
  </xs:simpleType>

  <xs:simpleType name="heartbeatMode">
    <xs:restriction base="xs:string">
      <xs:enumeration value="PEER_ALLOWED_TO_SEND"/>
      <xs:enumeration value="PEER_NOT_ALLOWED_TO_SEND"/>
    </xs:restriction>
  </xs:simpleType>

  <xs:simpleType name="cipherSuite">
    <xs:restriction base="xs:string">
      <xs:enumeration value="TLS_NULL_WITH_NULL_NULL"/>
      <xs:enumeration value="TLS_RSA_WITH_NULL_MD5"/>
      <xs:enumeration value="TLS_RSA_WITH_NULL_SHA"/>
      <xs:enumeration value="TLS_RSA_EXPORT_WITH_RC4_40_MD5"/>
      <xs:enumeration value="TLS_RSA_WITH_RC4_128_MD5"/>
      <xs:enumeration value="TLS_RSA_WITH_RC4_128_SHA"/>
      <xs:enumeration value="TLS_RSA_EXPORT_WITH_RC2_CBC_40_MD5"/>
      <xs:enumeration value="TLS_RSA_WITH_IDEA_CBC_SHA"/>
      <xs:enumeration value="TLS_RSA_EXPORT_WITH_DES40_CBC_SHA"/>
      <xs:enumeration value="TLS_RSA_WITH_DES_CBC_SHA"/>
      <xs:enumeration value="TLS_RSA_WITH_3DES_EDE_CBC_SHA"/>
      <xs:enumeration value="TLS_DH_DSS_EXPORT_WITH_DES40_CBC_SHA"/>
      <xs:enumeration value="TLS_DH_DSS_WITH_DES_CBC_SHA"/>
      <xs:enumeration value="TLS_DH_DSS_WITH_3DES_EDE_CBC_SHA"/>
      <xs:enumeration value="TLS_DH_RSA_EXPORT_WITH_DES40_CBC_SHA"/>
      <xs:enumeration value="TLS_DH_RSA_WITH_DES_CBC_SHA"/>
      <xs:enumeration value="TLS_DH_RSA_WITH_3DES_EDE_CBC_SHA"/>
      <xs:enumeration value="TLS_DHE_DSS_EXPORT_WITH_DES40_CBC_SHA"/>
      <xs:enumeration value="TLS_DHE_DSS_WITH_DES_CBC_SHA"/>
      <xs:enumeration value="TLS_DHE_DSS_WITH_3DES_EDE_CBC_SHA"/>
      <xs:enumeration value="TLS_DHE_RSA_EXPORT_WITH_DES40_CBC_SHA"/>
      <xs:enumeration value="TLS_DHE_RSA_WITH_DES_CBC_SHA"/>
      <xs:enumeration value="TLS_DHE_RSA_WITH_3DES_EDE_CBC_SHA"/>
      <xs:enumeration value="TLS_DH_anon_EXPORT_WITH_RC4_40_MD5"/>
      <xs:enumeration value="TLS_DH_anon_WITH_RC4_128_MD5"/>
      <xs:enumeration value="TLS_DH_anon_EXPORT_WITH_DES40_CBC_SHA"/>
      <xs:enumeration value="TLS_DH_anon_WITH_DES_CBC_SHA"/>
      <xs:enumeration value="TLS_DH_anon_WITH_3DES_EDE_CBC_SHA"/>
      <xs:enumeration value="SSL_FORTEZZA_KEA_WITH_NULL_SHA"/>
      <xs:enumeration value="SSL_FORTEZZA_KEA_WITH_FORTEZZA_CBC_SHA"/>
      <xs:enumeration value="TLS_KRB5_WITH_DES_CBC_SHA"/>
      <xs:enumeration value="TLS_KRB5_WITH_3DES_EDE_CBC_SHA"/>
      <xs:enumeration value="TLS_KRB5_WITH_RC4_128_SHA"/>
      <xs:enumeration value="TLS_KRB5_WITH_IDEA_CBC_SHA"/>
      <xs:enumeration value="TLS_KRB5_WITH_DES_CBC_MD5"/>
      <xs:enumeration value="TLS_KRB5_WITH_3DES_EDE_CBC_MD5"/>
      <xs:enumeration value="TLS_KRB5_WITH_RC4_128_MD5"/>
      <xs:enumeration value="TLS_KRB5_WITH_IDEA_CBC_MD5"/>
      <xs:enumeration value="TLS_KRB5_EXPORT_WITH_DES_CBC_40_SHA"/>
      <xs:enumeration value="TLS_KRB5_EXPORT_WITH_RC2_CBC_40_SHA"/>
      <xs:enumeration value="TLS_KRB5_EXPORT_WITH_RC4_40_SHA"/>
      <xs:enumeration value="TLS_KRB5_EXPORT_WITH_DES_CBC_40_MD5"/>
      <xs:enumeration value="TLS_KRB5_EXPORT_WITH_RC2_CBC_40_MD5"/>
      <xs:enumeration value="TLS_KRB5_EXPORT_WITH_RC4_40_MD5"/>
      <xs:enumeration value="TLS_PSK_WITH_NULL_SHA"/>
      <xs:enumeration value="TLS_DHE_PSK_WITH_NULL_SHA"/>
      <xs:enumeration value="TLS_RSA_PSK_WITH_NULL_SHA"/>
      <xs:enumeration value="TLS_RSA_WITH_AES_128_CBC_SHA"/>
      <xs:enumeration value="TLS_DH_DSS_WITH_AES_128_CBC_SHA"/>
      <xs:enumeration value="TLS_DH_RSA_WITH_AES_128_CBC_SHA"/>
      <xs:enumeration value="TLS_DHE_DSS_WITH_AES_128_CBC_SHA"/>
      <xs:enumeration value="TLS_DHE_RSA_WITH_AES_128_CBC_SHA"/>
      <xs:enumeration value="TLS_DH_anon_WITH_AES_128_CBC_SHA"/>
      <xs:enumeration value="TLS_RSA_WITH_AES_256_CBC_SHA"/>
      <xs:enumeration value="TLS_DH_DSS_WITH_AES_256_CBC_SHA"/>
      <xs:enumeration value="TLS_DH_RSA_WITH_AES_256_CBC_SHA"/>
      <xs:enumeration value="TLS_DHE_DSS_WITH_AES_256_CBC_SHA"/>
      <xs:enumeration value="TLS_DHE_RSA_WITH_AES_256_CBC_SHA"/>
      <xs:enumeration value="TLS_DH_anon_WITH_AES_256_CBC_SHA"/>
      <xs:enumeration value="TLS_RSA_WITH_NULL_SHA256"/>
      <xs:enumeration value="TLS_RSA_WITH_AES_128_CBC_SHA256"/>
      <xs:enumeration value="TLS_RSA_WITH_AES_256_CBC_SHA256"/>
      <xs:enumeration value="TLS_DH_DSS_WITH_AES_128_CBC_SHA256"/>
      <xs:enumeration value="TLS_DH_RSA_WITH_AES_128_CBC_SHA256"/>
      <xs:enumeration value="TLS_DHE_DSS_WITH_AES_128_CBC_SHA256"/>
      <xs:enumeration value="TLS_RSA_WITH_CAMELLIA_128_CBC_SHA"/>
      <xs:enumeration value="TLS_DH_DSS_WITH_CAMELLIA_128_CBC_SHA"/>
      <xs:enumeration value="TLS_DH_RSA_WITH_CAMELLIA_128_CBC_SHA"/>
      <xs:enumeration value="TLS_DHE_DSS_WITH_CAMELLIA_128_CBC_SHA"/>
      <xs:enumeration value="TLS_DHE_RSA_WITH_CAMELLIA_128_CBC_SHA"/>
      <xs:enumeration value="TLS_DH_anon_WITH_CAMELLIA_128_CBC_SHA"/>
      <xs:enumeration value="UNOFFICIAL_TLS_ECDH_ECDSA_WITH_NULL_SHA"/>
      <xs:enumeration value="UNOFFICIAL_TLS_ECDH_ECDSA_WITH_RC4_128_SHA"/>
      <xs:enumeration value="UNOFFICIAL_TLS_ECDH_ECDSA_WITH_DES_CBC_SHA"/>
      <xs:enumeration value="UNOFFICIAL_TLS_ECDH_ECDSA_WITH_AES_128_CBC_SHA"/>
      <xs:enumeration value="UNOFFICIAL_TLS_ECDH_ECNRA_WITH_NULL_SHA"/>
      <xs:enumeration value="UNOFFICIAL_TLS_ECDH_ECNRA_WITH_RC4_128_SHA"/>
      <xs:enumeration value="UNOFFICIAL_TLS_ECDH_ECNRA_WITH_DES_CBC_SHA"/>
      <xs:enumeration value="UNOFFICIAL_TLS_ECDH_ECNRA_WITH_3DES_EDE_CBC_SHA"/>
      <xs:enumeration value="UNOFFICIAL_TLS_ECMQV_ECDSA_WITH_NULL_SHA"/>
      <xs:enumeration value="UNOFFICIAL_TLS_ECMQV_ECDSA_WITH_RC4_128_SHA"/>
      <xs:enumeration value="UNOFFICIAL_TLS_ECMQV_ECDSA_WITH_DES_CBC_SHA"/>
      <xs:enumeration value="UNOFFICIAL_TLS_ECMQV_ECDSA_WITH_3DES_EDE_CBC_SHA"/>
      <xs:enumeration value="UNOFFICIAL_TLS_ECMQV_ECNRA_WITH_NULL_SHA"/>
      <xs:enumeration value="UNOFFICIAL_TLS_ECMQV_ECNRA_WITH_RC4_128_SHA"/>
      <xs:enumeration value="UNOFFICIAL_TLS_ECMQV_ECNRA_WITH_DES_CBC_SHA"/>
      <xs:enumeration value="UNOFFICIAL_TLS_ECMQV_ECNRA_WITH_3DES_EDE_CBC_SHA"/>
      <xs:enumeration value="UNOFFICIAL_TLS_ECDH_anon_WITH_NULL_SHA"/>
      <xs:enumeration value="UNOFFICIAL_TLS_ECDH_anon_WITH_RC4_128_SHA"/>
      <xs:enumeration value="UNOFFICIAL_TLS_ECDH_anon_WITH_DES_CBC_SHA"/>
      <xs:enumeration value="UNOFFICIAL_TLS_ECDH_anon_WITH_3DES_EDE_CBC_SHA"/>
      <xs:enumeration value="UNOFFICIAL_TLS_ECDH_anon_EXPORT_WITH_DES40_CBC_SHA"/>
      <xs:enumeration value="UNOFFICIAL_TLS_ECDH_anon_EXPORT_WITH_RC4_40_SHA"/>
      <xs:enumeration value="TLS_RSA_EXPORT1024_WITH_RC4_56_MD5"/>
      <xs:enumeration value="TLS_RSA_EXPORT1024_WITH_RC2_56_MD5"/>
      <xs:enumeration value="TLS_RSA_EXPORT1024_WITH_DES_CBC_SHA"/>
      <xs:enumeration value="TLS_DHE_DSS_EXPORT1024_WITH_DES_CBC_SHA"/>
      <xs:enumeration value="TLS_RSA_EXPORT1024_WITH_RC4_56_SHA"/>
      <xs:enumeration value="TLS_DHE_DSS_EXPORT1024_WITH_RC4_56_SHA"/>
      <xs:enumeration value="TLS_DHE_DSS_WITH_RC4_128_SHA"/>
      <xs:enumeration value="TLS_DHE_RSA_WITH_AES_128_CBC_SHA256"/>
      <xs:enumeration value="TLS_DH_DSS_WITH_AES_256_CBC_SHA256"/>
      <xs:enumeration value="TLS_DH_RSA_WITH_AES_256_CBC_SHA256"/>
      <xs:enumeration value="TLS_DHE_DSS_WITH_AES_256_CBC_SHA256"/>
      <xs:enumeration value="TLS_DHE_RSA_WITH_AES_256_CBC_SHA256"/>
      <xs:enumeration value="TLS_DH_anon_WITH_AES_128_CBC_SHA256"/>
      <xs:enumeration value="TLS_DH_anon_WITH_AES_256_CBC_SHA256"/>
      <xs:enumeration value="TLS_GOSTR341094_WITH_28147_CNT_IMIT"/>
      <xs:enumeration value="TLS_GOSTR341001_WITH_28147_CNT_IMIT"/>
      <xs:enumeration value="TLS_GOSTR341094_WITH_NULL_GOSTR3411"/>
      <xs:enumeration value="TLS_GOSTR341001_WITH_NULL_GOSTR3411"/>
      <xs:enumeration value="TLS_RSA_WITH_CAMELLIA_256_CBC_SHA"/>
      <xs:enumeration value="TLS_DH_DSS_WITH_CAMELLIA_256_CBC_SHA"/>
      <xs:enumeration value="TLS_DH_RSA_WITH_CAMELLIA_256_CBC_SHA"/>
      <xs:enumeration value="TLS_DHE_DSS_WITH_CAMELLIA_256_CBC_SHA"/>
      <xs:enumeration value="TLS_DHE_RSA_WITH_CAMELLIA_256_CBC_SHA"/>
      <xs:enumeration value="TLS_DH_anon_WITH_CAMELLIA_256_CBC_SHA"/>
      <xs:enumeration value="TLS_PSK_WITH_RC4_128_SHA"/>
      <xs:enumeration value="TLS_PSK_WITH_3DES_EDE_CBC_SHA"/>
      <xs:enumeration value="TLS_PSK_WITH_AES_128_CBC_SHA"/>
      <xs:enumeration value="TLS_PSK_WITH_AES_256_CBC_SHA"/>
      <xs:enumeration value="TLS_DHE_PSK_WITH_RC4_128_SHA"/>
      <xs:enumeration value="TLS_DHE_PSK_WITH_3DES_EDE_CBC_SHA"/>
      <xs:enumeration value="TLS_DHE_PSK_WITH_AES_128_CBC_SHA"/>
      <xs:enumeration value="TLS_DHE_PSK_WITH_AES_256_CBC_SHA"/>
      <xs:enumeration value="TLS_RSA_PSK_WITH_RC4_128_SHA"/>
      <xs:enumeration value="TLS_RSA_PSK_WITH_3DES_EDE_CBC_SHA"/>
      <xs:enumeration value="TLS_RSA_PSK_WITH_AES_128_CBC_SHA"/>
      <xs:enumeration value="TLS_RSA_PSK_WITH_AES_256_CBC_SHA"/>
      <xs:enumeration value="TLS_RSA_WITH_SEED_CBC_SHA"/>
      <xs:enumeration value="TLS_DH_DSS_WITH_SEED_CBC_SHA"/>
      <xs:enumeration value="TLS_DH_RSA_WITH_SEED_CBC_SHA"/>
      <xs:enumeration value="TLS_DHE_DSS_WITH_SEED_CBC_SHA"/>
      <xs:enumeration value="TLS_DHE_RSA_WITH_SEED_CBC_SHA"/>
      <xs:enumeration value="TLS_DH_anon_WITH_SEED_CBC_SHA"/>
      <xs:enumeration value="TLS_RSA_WITH_AES_128_GCM_SHA256"/>
      <xs:enumeration value="TLS_RSA_WITH_AES_256_GCM_SHA384"/>
      <xs:enumeration value="TLS_DHE_RSA_WITH_AES_128_GCM_SHA256"/>
      <xs:enumeration value="TLS_DHE_RSA_WITH_AES_256_GCM_SHA384"/>
      <xs:enumeration value="TLS_DH_RSA_WITH_AES_128_GCM_SHA256"/>
      <xs:enumeration value="TLS_DH_RSA_WITH_AES_256_GCM_SHA384"/>
      <xs:enumeration value="TLS_DHE_DSS_WITH_AES_128_GCM_SHA256"/>
      <xs:enumeration value="TLS_DHE_DSS_WITH_AES_256_GCM_SHA384"/>
      <xs:enumeration value="TLS_DH_DSS_WITH_AES_128_GCM_SHA256"/>
      <xs:enumeration value="TLS_DH_DSS_WITH_AES_256_GCM_SHA384"/>
      <xs:enumeration value="TLS_DH_anon_WITH_AES_128_GCM_SHA256"/>
      <xs:enumeration value="TLS_DH_anon_WITH_AES_256_GCM_SHA384"/>
      <xs:enumeration value="TLS_PSK_WITH_AES_128_GCM_SHA256"/>
      <xs:enumeration value="TLS_PSK_WITH_AES_256_GCM_SHA384"/>
      <xs:enumeration value="TLS_DHE_PSK_WITH_AES_128_GCM_SHA256"/>
      <xs:enumeration value="TLS_DHE_PSK_WITH_AES_256_GCM_SHA384"/>
      <xs:enumeration value="TLS_RSA_PSK_WITH_AES_128_GCM_SHA256"/>
      <xs:enumeration value="TLS_RSA_PSK_WITH_AES_256_GCM_SHA384"/>
      <xs:enumeration value="TLS_PSK_WITH_AES_128_CBC_SHA256"/>
      <xs:enumeration value="TLS_PSK_WITH_AES_256_CBC_SHA384"/>
      <xs:enumeration value="TLS_PSK_WITH_NULL_SHA256"/>
      <xs:enumeration value="TLS_PSK_WITH_NULL_SHA384"/>
      <xs:enumeration value="TLS_DHE_PSK_WITH_AES_128_CBC_SHA256"/>
      <xs:enumeration value="TLS_DHE_PSK_WITH_AES_256_CBC_SHA384"/>
      <xs:enumeration value="TLS_DHE_PSK_WITH_NULL_SHA256"/>
      <xs:enumeration value="TLS_DHE_PSK_WITH_NULL_SHA384"/>
      <xs:enumeration value="TLS_RSA_PSK_WITH_AES_128_CBC_SHA256"/>
      <xs:enumeration value="TLS_RSA_PSK_WITH_AES_256_CBC_SHA384"/>
      <xs:enumeration value="TLS_RSA_PSK_WITH_NULL_SHA256"/>
      <xs:enumeration value="TLS_RSA_PSK_WITH_NULL_SHA384"/>
      <xs:enumeration value="TLS_RSA_WITH_CAMELLIA_128_CBC_SHA256"/>
      <xs:enumeration value="TLS_DH_DSS_WITH_CAMELLIA_128_CBC_SHA256"/>
      <xs:enumeration value="TLS_DH_RSA_WITH_CAMELLIA_128_CBC_SHA256"/>
      <xs:enumeration value="TLS_DHE_DSS_WITH_CAMELLIA_128_CBC_SHA256"/>
      <xs:enumeration value="TLS_DHE_RSA_WITH_CAMELLIA_128_CBC_SHA256"/>
      <xs:enumeration value="TLS_DH_anon_WITH_CAMELLIA_128_CBC_SHA256"/>
      <xs:enumeration value="TLS_RSA_WITH_CAMELLIA_256_CBC_SHA256"/>
      <xs:enumeration value="TLS_DH_DSS_WITH_CAMELLIA_256_CBC_SHA256"/>
      <xs:enumeration value="TLS_DH_RSA_WITH_CAMELLIA_256_CBC_SHA256"/>
      <xs:enumeration value="TLS_DHE_DSS_WITH_CAMELLIA_256_CBC_SHA256"/>
      <xs:enumeration value="TLS_DHE_RSA_WITH_CAMELLIA_256_CBC_SHA256"/>
      <xs:enumeration value="TLS_DH_anon_WITH_CAMELLIA_256_CBC_SHA256"/>
      <xs:enumeration value="TLS_EMPTY_RENEGOTIATION_INFO_SCSV"/>
      <xs:enumeration value="TLS_AES_128_GCM_SHA256"/>
      <xs:enumeration value="TLS_AES_256_GCM_SHA384"/>
      <xs:enumeration value="TLS_CHACHA20_POLY1305_SHA256"/>
      <xs:enumeration value="TLS_AES_128_CCM_SHA256"/>
      <xs:enumeration value="TLS_AES_128_CCM_8_SHA256"/>
      <xs:enumeration value="TLS_FALLBACK_SCSV"/>
      <xs:enumeration value="TLS_ECDH_ECDSA_WITH_NULL_SHA"/>
      <xs:enumeration value="TLS_ECDH_ECDSA_WITH_RC4_128_SHA"/>
      <xs:enumeration value="TLS_ECDH_ECDSA_WITH_3DES_EDE_CBC_SHA"/>
      <xs:enumeration value="TLS_ECDH_ECDSA_WITH_AES_128_CBC_SHA"/>
      <xs:enumeration value="TLS_ECDH_ECDSA_WITH_AES_256_CBC_SHA"/>
      <xs:enumeration value="TLS_ECDHE_ECDSA_WITH_NULL_SHA"/>
      <xs:enumeration value="TLS_ECDHE_ECDSA_WITH_RC4_128_SHA"/>
      <xs:enumeration value="TLS_ECDHE_ECDSA_WITH_3DES_EDE_CBC_SHA"/>
      <xs:enumeration value="TLS_ECDHE_ECDSA_WITH_AES_128_CBC_SHA"/>
      <xs:enumeration value="TLS_ECDHE_ECDSA_WITH_AES_256_CBC_SHA"/>
      <xs:enumeration value="TLS_ECDH_RSA_WITH_NULL_SHA"/>
      <xs:enumeration value="TLS_ECDH_RSA_WITH_RC4_128_SHA"/>
      <xs:enumeration value="TLS_ECDH_RSA_WITH_3DES_EDE_CBC_SHA"/>
      <xs:enumeration value="TLS_ECDH_RSA_WITH_AES_128_CBC_SHA"/>
      <xs:enumeration value="TLS_ECDH_RSA_WITH_AES_256_CBC_SHA"/>
      <xs:enumeration value="TLS_ECDHE_RSA_WITH_NULL_SHA"/>
      <xs:enumeration value="TLS_ECDHE_RSA_WITH_RC4_128_SHA"/>
      <xs:enumeration value="TLS_ECDHE_RSA_WITH_3DES_EDE_CBC_SHA"/>
      <xs:enumeration value="TLS_ECDHE_RSA_WITH_AES_128_CBC_SHA"/>
      <xs:enumeration value="TLS_ECDHE_RSA_WITH_AES_256_CBC_SHA"/>
      <xs:enumeration value="TLS_ECDH_anon_WITH_NULL_SHA"/>
      <xs:enumeration value="TLS_ECDH_anon_WITH_RC4_128_SHA"/>
      <xs:enumeration value="TLS_ECDH_anon_WITH_3DES_EDE_CBC_SHA"/>
      <xs:enumeration value="TLS_ECDH_anon_WITH_AES_128_CBC_SHA"/>
      <xs:enumeration value="TLS_ECDH_anon_WITH_AES_256_CBC_SHA"/>
      <xs:enumeration value="TLS_SRP_SHA_WITH_3DES_EDE_CBC_SHA"/>
      <xs:enumeration value="TLS_SRP_SHA_RSA_WITH_3DES_EDE_CBC_SHA"/>
      <xs:enumeration value="TLS_SRP_SHA_DSS_WITH_3DES_EDE_CBC_SHA"/>
      <xs:enumeration value="TLS_SRP_SHA_WITH_AES_128_CBC_SHA"/>
      <xs:enumeration value="TLS_SRP_SHA_RSA_WITH_AES_128_CBC_SHA"/>
      <xs:enumeration value="TLS_SRP_SHA_DSS_WITH_AES_128_CBC_SHA"/>
      <xs:enumeration value="TLS_SRP_SHA_WITH_AES_256_CBC_SHA"/>
      <xs:enumeration value="TLS_SRP_SHA_RSA_WITH_AES_256_CBC_SHA"/>
      <xs:enumeration value="TLS_SRP_SHA_DSS_WITH_AES_256_CBC_SHA"/>
      <xs:enumeration value="TLS_ECDHE_ECDSA_WITH_AES_128_CBC_SHA256"/>
      <xs:enumeration value="TLS_ECDHE_ECDSA_WITH_AES_256_CBC_SHA384"/>
      <xs:enumeration value="TLS_ECDH_ECDSA_WITH_AES_128_CBC_SHA256"/>
      <xs:enumeration value="TLS_ECDH_ECDSA_WITH_AES_256_CBC_SHA384"/>
      <xs:enumeration value="TLS_ECDHE_RSA_WITH_AES_128_CBC_SHA256"/>
      <xs:enumeration value="TLS_ECDHE_RSA_WITH_AES_256_CBC_SHA384"/>
      <xs:enumeration value="TLS_ECDH_RSA_WITH_AES_128_CBC_SHA256"/>
      <xs:enumeration value="TLS_ECDH_RSA_WITH_AES_256_CBC_SHA384"/>
      <xs:enumeration value="TLS_ECDHE_ECDSA_WITH_AES_128_GCM_SHA256"/>
      <xs:enumeration value="TLS_ECDHE_ECDSA_WITH_AES_256_GCM_SHA384"/>
      <xs:enumeration value="TLS_ECDH_ECDSA_WITH_AES_128_GCM_SHA256"/>
      <xs:enumeration value="TLS_ECDH_ECDSA_WITH_AES_256_GCM_SHA384"/>
      <xs:enumeration value="TLS_ECDHE_RSA_WITH_AES_128_GCM_SHA256"/>
      <xs:enumeration value="TLS_ECDHE_RSA_WITH_AES_256_GCM_SHA384"/>
      <xs:enumeration value="TLS_ECDH_RSA_WITH_AES_128_GCM_SHA256"/>
      <xs:enumeration value="TLS_ECDH_RSA_WITH_AES_256_GCM_SHA384"/>
      <xs:enumeration value="TLS_ECDHE_PSK_WITH_RC4_128_SHA"/>
      <xs:enumeration value="TLS_ECDHE_PSK_WITH_3DES_EDE_CBC_SHA"/>
      <xs:enumeration value="TLS_ECDHE_PSK_WITH_AES_128_CBC_SHA"/>
      <xs:enumeration value="TLS_ECDHE_PSK_WITH_AES_256_CBC_SHA"/>
      <xs:enumeration value="TLS_ECDHE_PSK_WITH_AES_128_CBC_SHA256"/>
      <xs:enumeration value="TLS_ECDHE_PSK_WITH_AES_256_CBC_SHA384"/>
      <xs:enumeration value="TLS_ECDHE_PSK_WITH_NULL_SHA"/>
      <xs:enumeration value="TLS_ECDHE_PSK_WITH_NULL_SHA256"/>
      <xs:enumeration value="TLS_ECDHE_PSK_WITH_NULL_SHA384"/>
      <xs:enumeration value="TLS_RSA_WITH_ARIA_128_CBC_SHA256"/>
      <xs:enumeration value="TLS_RSA_WITH_ARIA_256_CBC_SHA384"/>
      <xs:enumeration value="TLS_DH_DSS_WITH_ARIA_128_CBC_SHA256"/>
      <xs:enumeration value="TLS_DH_DSS_WITH_ARIA_256_CBC_SHA384"/>
      <xs:enumeration value="TLS_DH_RSA_WITH_ARIA_128_CBC_SHA256"/>
      <xs:enumeration value="TLS_DH_RSA_WITH_ARIA_256_CBC_SHA384"/>
      <xs:enumeration value="TLS_DHE_DSS_WITH_ARIA_128_CBC_SHA256"/>
      <xs:enumeration value="TLS_DHE_DSS_WITH_ARIA_256_CBC_SHA384"/>
      <xs:enumeration value="TLS_DHE_RSA_WITH_ARIA_128_CBC_SHA256"/>
      <xs:enumeration value="TLS_DHE_RSA_WITH_ARIA_256_CBC_SHA384"/>
      <xs:enumeration value="TLS_DH_anon_WITH_ARIA_128_CBC_SHA256"/>
      <xs:enumeration value="TLS_DH_anon_WITH_ARIA_256_CBC_SHA384"/>
      <xs:enumeration value="TLS_ECDHE_ECDSA_WITH_ARIA_128_CBC_SHA256"/>
      <xs:enumeration value="TLS_ECDHE_ECDSA_WITH_ARIA_256_CBC_SHA384"/>
      <xs:enumeration value="TLS_ECDH_ECDSA_WITH_ARIA_128_CBC_SHA256"/>
      <xs:enumeration value="TLS_ECDH_ECDSA_WITH_ARIA_256_CBC_SHA384"/>
      <xs:enumeration value="TLS_ECDHE_RSA_WITH_ARIA_128_CBC_SHA256"/>
      <xs:enumeration value="TLS_ECDHE_RSA_WITH_ARIA_256_CBC_SHA384"/>
      <xs:enumeration value="TLS_ECDH_RSA_WITH_ARIA_128_CBC_SHA256"/>
      <xs:enumeration value="TLS_ECDH_RSA_WITH_ARIA_256_CBC_SHA384"/>
      <xs:enumeration value="TLS_RSA_WITH_ARIA_128_GCM_SHA256"/>
      <xs:enumeration value="TLS_RSA_WITH_ARIA_256_GCM_SHA384"/>
      <xs:enumeration value="TLS_DHE_RSA_WITH_ARIA_128_GCM_SHA256"/>
      <xs:enumeration value="TLS_DHE_RSA_WITH_ARIA_256_GCM_SHA384"/>
      <xs:enumeration value="TLS_DH_RSA_WITH_ARIA_128_GCM_SHA256"/>
      <xs:enumeration value="TLS_DH_RSA_WITH_ARIA_256_GCM_SHA384"/>
      <xs:enumeration value="TLS_DHE_DSS_WITH_ARIA_128_GCM_SHA256"/>
      <xs:enumeration value="TLS_DHE_DSS_WITH_ARIA_256_GCM_SHA384"/>
      <xs:enumeration value="TLS_DH_DSS_WITH_ARIA_128_GCM_SHA256"/>
      <xs:enumeration value="TLS_DH_DSS_WITH_ARIA_256_GCM_SHA384"/>
      <xs:enumeration value="TLS_DH_anon_WITH_ARIA_128_GCM_SHA256"/>
      <xs:enumeration value="TLS_DH_anon_WITH_ARIA_256_GCM_SHA384"/>
      <xs:enumeration value="TLS_ECDHE_ECDSA_WITH_ARIA_128_GCM_SHA256"/>
      <xs:enumeration value="TLS_ECDHE_ECDSA_WITH_ARIA_256_GCM_SHA384"/>
      <xs:enumeration value="TLS_ECDH_ECDSA_WITH_ARIA_128_GCM_SHA256"/>
      <xs:enumeration value="TLS_ECDH_ECDSA_WITH_ARIA_256_GCM_SHA384"/>
      <xs:enumeration value="TLS_ECDHE_RSA_WITH_ARIA_128_GCM_SHA256"/>
      <xs:enumeration value="TLS_ECDHE_RSA_WITH_ARIA_256_GCM_SHA384"/>
      <xs:enumeration value="TLS_ECDH_RSA_WITH_ARIA_128_GCM_SHA256"/>
      <xs:enumeration value="TLS_ECDH_RSA_WITH_ARIA_256_GCM_SHA384"/>
      <xs:enumeration value="TLS_PSK_WITH_ARIA_128_CBC_SHA256"/>
      <xs:enumeration value="TLS_PSK_WITH_ARIA_256_CBC_SHA384"/>
      <xs:enumeration value="TLS_DHE_PSK_WITH_ARIA_128_CBC_SHA256"/>
      <xs:enumeration value="TLS_DHE_PSK_WITH_ARIA_256_CBC_SHA384"/>
      <xs:enumeration value="TLS_RSA_PSK_WITH_ARIA_128_CBC_SHA256"/>
      <xs:enumeration value="TLS_RSA_PSK_WITH_ARIA_256_CBC_SHA384"/>
      <xs:enumeration value="TLS_PSK_WITH_ARIA_128_GCM_SHA256"/>
      <xs:enumeration value="TLS_PSK_WITH_ARIA_256_GCM_SHA384"/>
      <xs:enumeration value="TLS_DHE_PSK_WITH_ARIA_128_GCM_SHA256"/>
      <xs:enumeration value="TLS_DHE_PSK_WITH_ARIA_256_GCM_SHA384"/>
      <xs:enumeration value="TLS_RSA_PSK_WITH_ARIA_128_GCM_SHA256"/>
      <xs:enumeration value="TLS_RSA_PSK_WITH_ARIA_256_GCM_SHA384"/>
      <xs:enumeration value="TLS_ECDHE_PSK_WITH_ARIA_128_CBC_SHA256"/>
      <xs:enumeration value="TLS_ECDHE_PSK_WITH_ARIA_256_CBC_SHA384"/>
      <xs:enumeration value="TLS_ECDHE_ECDSA_WITH_CAMELLIA_128_CBC_SHA256"/>
      <xs:enumeration value="TLS_ECDHE_ECDSA_WITH_CAMELLIA_256_CBC_SHA384"/>
      <xs:enumeration value="TLS_ECDH_ECDSA_WITH_CAMELLIA_128_CBC_SHA256"/>
      <xs:enumeration value="TLS_ECDH_ECDSA_WITH_CAMELLIA_256_CBC_SHA384"/>
      <xs:enumeration value="TLS_ECDHE_RSA_WITH_CAMELLIA_128_CBC_SHA256"/>
      <xs:enumeration value="TLS_ECDHE_RSA_WITH_CAMELLIA_256_CBC_SHA384"/>
      <xs:enumeration value="TLS_ECDH_RSA_WITH_CAMELLIA_128_CBC_SHA256"/>
      <xs:enumeration value="TLS_ECDH_RSA_WITH_CAMELLIA_256_CBC_SHA384"/>
      <xs:enumeration value="TLS_RSA_WITH_CAMELLIA_128_GCM_SHA256"/>
      <xs:enumeration value="TLS_RSA_WITH_CAMELLIA_256_GCM_SHA384"/>
      <xs:enumeration value="TLS_DHE_RSA_WITH_CAMELLIA_128_GCM_SHA256"/>
      <xs:enumeration value="TLS_DHE_RSA_WITH_CAMELLIA_256_GCM_SHA384"/>
      <xs:enumeration value="TLS_DH_RSA_WITH_CAMELLIA_128_GCM_SHA256"/>
      <xs:enumeration value="TLS_DH_RSA_WITH_CAMELLIA_256_GCM_SHA384"/>
      <xs:enumeration value="TLS_DHE_DSS_WITH_CAMELLIA_128_GCM_SHA256"/>
      <xs:enumeration value="TLS_DHE_DSS_WITH_CAMELLIA_256_GCM_SHA384"/>
      <xs:enumeration value="TLS_DH_DSS_WITH_CAMELLIA_128_GCM_SHA256"/>
      <xs:enumeration value="TLS_DH_DSS_WITH_CAMELLIA_256_GCM_SHA384"/>
      <xs:enumeration value="TLS_DH_anon_WITH_CAMELLIA_128_GCM_SHA256"/>
      <xs:enumeration value="TLS_DH_anon_WITH_CAMELLIA_256_GCM_SHA384"/>
      <xs:enumeration value="TLS_ECDHE_ECDSA_WITH_CAMELLIA_128_GCM_SHA256"/>
      <xs:enumeration value="TLS_ECDHE_ECDSA_WITH_CAMELLIA_256_GCM_SHA384"/>
      <xs:enumeration value="TLS_ECDH_ECDSA_WITH_CAMELLIA_128_GCM_SHA256"/>
      <xs:enumeration value="TLS_ECDH_ECDSA_WITH_CAMELLIA_256_GCM_SHA384"/>
      <xs:enumeration value="TLS_ECDHE_RSA_WITH_CAMELLIA_128_GCM_SHA256"/>
      <xs:enumeration value="TLS_ECDHE_RSA_WITH_CAMELLIA_256_GCM_SHA384"/>
      <xs:enumeration value="TLS_ECDH_RSA_WITH_CAMELLIA_128_GCM_SHA256"/>
      <xs:enumeration value="TLS_ECDH_RSA_WITH_CAMELLIA_256_GCM_SHA384"/>
      <xs:enumeration value="TLS_PSK_WITH_CAMELLIA_128_GCM_SHA256"/>
      <xs:enumeration value="TLS_PSK_WITH_CAMELLIA_256_GCM_SHA384"/>
      <xs:enumeration value="TLS_DHE_PSK_WITH_CAMELLIA_128_GCM_SHA256"/>
      <xs:enumeration value="TLS_DHE_PSK_WITH_CAMELLIA_256_GCM_SHA384"/>
      <xs:enumeration value="TLS_RSA_PSK_WITH_CAMELLIA_128_GCM_SHA256"/>
      <xs:enumeration value="TLS_RSA_PSK_WITH_CAMELLIA_256_GCM_SHA384"/>
      <xs:enumeration value="TLS_PSK_WITH_CAMELLIA_128_CBC_SHA256"/>
      <xs:enumeration value="TLS_PSK_WITH_CAMELLIA_256_CBC_SHA384"/>
      <xs:enumeration value="TLS_DHE_PSK_WITH_CAMELLIA_128_CBC_SHA256"/>
      <xs:enumeration value="TLS_DHE_PSK_WITH_CAMELLIA_256_CBC_SHA384"/>
      <xs:enumeration value="TLS_RSA_PSK_WITH_CAMELLIA_128_CBC_SHA256"/>
      <xs:enumeration value="TLS_RSA_PSK_WITH_CAMELLIA_256_CBC_SHA384"/>
      <xs:enumeration value="TLS_ECDHE_PSK_WITH_CAMELLIA_128_CBC_SHA256"/>
      <xs:enumeration value="TLS_ECDHE_PSK_WITH_CAMELLIA_256_CBC_SHA384"/>
      <xs:enumeration value="TLS_RSA_WITH_AES_128_CCM"/>
      <xs:enumeration value="TLS_RSA_WITH_AES_256_CCM"/>
      <xs:enumeration value="TLS_DHE_RSA_WITH_AES_128_CCM"/>
      <xs:enumeration value="TLS_DHE_RSA_WITH_AES_256_CCM"/>
      <xs:enumeration value="TLS_RSA_WITH_AES_128_CCM_8"/>
      <xs:enumeration value="TLS_RSA_WITH_AES_256_CCM_8"/>
      <xs:enumeration value="TLS_DHE_RSA_WITH_AES_128_CCM_8"/>
      <xs:enumeration value="TLS_DHE_RSA_WITH_AES_256_CCM_8"/>
      <xs:enumeration value="TLS_PSK_WITH_AES_128_CCM"/>
      <xs:enumeration value="TLS_PSK_WITH_AES_256_CCM"/>
      <xs:enumeration value="TLS_DHE_PSK_WITH_AES_128_CCM"/>
      <xs:enumeration value="TLS_DHE_PSK_WITH_AES_256_CCM"/>
      <xs:enumeration value="TLS_PSK_WITH_AES_128_CCM_8"/>
      <xs:enumeration value="TLS_PSK_WITH_AES_256_CCM_8"/>
      <xs:enumeration value="TLS_PSK_DHE_WITH_AES_128_CCM_8"/>
      <xs:enumeration value="TLS_PSK_DHE_WITH_AES_256_CCM_8"/>
      <xs:enumeration value="TLS_PSK_DHE_WITH_AES_256_CCM_80"/>
      <xs:enumeration value="TLS_ECDHE_ECDSA_WITH_AES_128_CCM"/>
      <xs:enumeration value="TLS_ECDHE_ECDSA_WITH_AES_256_CCM"/>
      <xs:enumeration value="TLS_ECDHE_ECDSA_WITH_AES_128_CCM_8"/>
      <xs:enumeration value="TLS_ECDHE_ECDSA_WITH_AES_256_CCM_8"/>
      <xs:enumeration value="TLS_ECCPWD_WITH_AES_128_GCM_SHA256"/>
      <xs:enumeration value="TLS_ECCPWD_WITH_AES_256_GCM_SHA384"/>
      <xs:enumeration value="TLS_ECCPWD_WITH_AES_128_CCM_SHA256"/>
      <xs:enumeration value="TLS_ECCPWD_WITH_AES_256_CCM_SHA384"/>
      <xs:enumeration value="UNOFFICIAL_TLS_RSA_WITH_CHACHA20_POLY1305"/>
      <xs:enumeration value="UNOFFICIAL_TLS_ECDHE_RSA_WITH_CHACHA20_POLY1305_SHA256"/>
      <xs:enumeration value="UNOFFICIAL_TLS_ECDHE_ECDSA_WITH_CHACHA20_POLY1305_SHA256"/>
      <xs:enumeration value="UNOFFICIAL_TLS_DHE_RSA_WITH_CHACHA20_POLY1305_SHA256"/>
      <xs:enumeration value="UNOFFICIAL_TLS_DHE_PSK_WITH_CHACHA20_POLY1305_OLD"/>
      <xs:enumeration value="UNOFFICIAL_TLS_PSK_WITH_CHACHA20_POLY1305_OLD"/>
      <xs:enumeration value="UNOFFICIAL_TLS_ECDHE_PSK_WITH_CHACHA20_POLY1305_OLD"/>
      <xs:enumeration value="UNOFFICIAL_TLS_RSA_PSK_WITH_CHACHA20_POLY1305_OLD"/>
      <xs:enumeration value="TLS_ECDHE_RSA_WITH_CHACHA20_POLY1305_SHA256"/>
      <xs:enumeration value="TLS_ECDHE_ECDSA_WITH_CHACHA20_POLY1305_SHA256"/>
      <xs:enumeration value="TLS_DHE_RSA_WITH_CHACHA20_POLY1305_SHA256"/>
      <xs:enumeration value="TLS_PSK_WITH_CHACHA20_POLY1305_SHA256"/>
      <xs:enumeration value="TLS_ECDHE_PSK_WITH_CHACHA20_POLY1305_SHA256"/>
      <xs:enumeration value="TLS_DHE_PSK_WITH_CHACHA20_POLY1305_SHA256"/>
      <xs:enumeration value="TLS_RSA_PSK_WITH_CHACHA20_POLY1305_SHA256"/>
      <xs:enumeration value="TLS_CECPQ1_RSA_WITH_CHACHA20_POLY1305_SHA256"/>
      <xs:enumeration value="TLS_CECPQ1_ECDSA_WITH_CHACHA20_POLY1305_SHA256"/>
      <xs:enumeration value="TLS_CECPQ1_RSA_WITH_AES_256_GCM_SHA384"/>
      <xs:enumeration value="TLS_CECPQ1_ECDSA_WITH_AES_256_GCM_SHA384"/>
      <xs:enumeration value="TLS_RSA_WITH_RABBIT_CBC_SHA"/>
      <xs:enumeration value="GREASE_00"/>
      <xs:enumeration value="GREASE_01"/>
      <xs:enumeration value="GREASE_02"/>
      <xs:enumeration value="GREASE_03"/>
      <xs:enumeration value="GREASE_04"/>
      <xs:enumeration value="GREASE_05"/>
      <xs:enumeration value="GREASE_06"/>
      <xs:enumeration value="GREASE_07"/>
      <xs:enumeration value="GREASE_08"/>
      <xs:enumeration value="GREASE_09"/>
      <xs:enumeration value="GREASE_10"/>
      <xs:enumeration value="GREASE_11"/>
      <xs:enumeration value="GREASE_12"/>
      <xs:enumeration value="GREASE_13"/>
      <xs:enumeration value="GREASE_14"/>
      <xs:enumeration value="GREASE_15"/>
      <xs:enumeration value="TLS_GOSTR341112_256_WITH_28147_CNT_IMIT"/>
      <xs:enumeration value="TLS_GOSTR341112_256_WITH_NULL_GOSTR3411"/>
    </xs:restriction>
  </xs:simpleType>

  <xs:simpleType name="handshakeMessageType">
    <xs:restriction base="xs:string">
      <xs:enumeration value="UNKNOWN"/>
      <xs:enumeration value="HELLO_REQUEST"/>
      <xs:enumeration value="CLIENT_HELLO"/>
      <xs:enumeration value="SSL2_CLIENT_HELLO"/>
      <xs:enumeration value="SERVER_HELLO"/>
      <xs:enumeration value="SSL2_CLIENT_MASTER_KEY"/>
      <xs:enumeration value="HELLO_VERIFY_REQUEST"/>
      <xs:enumeration value="NEW_SESSION_TICKET"/>
      <xs:enumeration value="SSL2_SERVER_HELLO"/>
      <xs:enumeration value="END_OF_EARLY_DATA"/>
      <xs:enumeration value="SSL2_SERVER_VERIFY"/>
      <xs:enumeration value="ENCRYPTED_EXTENSIONS"/>
      <xs:enumeration value="CERTIFICATE"/>
      <xs:enumeration value="SERVER_KEY_EXCHANGE"/>
      <xs:enumeration value="CERTIFICATE_REQUEST"/>
      <xs:enumeration value="SERVER_HELLO_DONE"/>
      <xs:enumeration value="CERTIFICATE_VERIFY"/>
      <xs:enumeration value="CLIENT_KEY_EXCHANGE"/>
      <xs:enumeration value="FINISHED"/>
      <xs:enumeration value="KEY_UPDATE"/>
      <xs:enumeration value="CERTIFICATE_STATUS"/>
      <xs:enumeration value="SUPPLEMENTAL_DATA"/>
      <xs:enumeration value="MESSAGE_HASH"/>
    </xs:restriction>
  </xs:simpleType>

  <xs:simpleType name="protocolMessageType">
    <xs:restriction base="xs:string">
      <xs:enumeration value="UNKNOWN"/>
      <xs:enumeration value="CHANGE_CIPHER_SPEC"/>
      <xs:enumeration value="ALERT"/>
      <xs:enumeration value="HANDSHAKE"/>
      <xs:enumeration value="APPLICATION_DATA"/>
      <xs:enumeration value="HEARTBEAT"/>
    </xs:restriction>
  </xs:simpleType>

  <xs:simpleType name="tls13KeySetType">
    <xs:restriction base="xs:string">
      <xs:enumeration value="NONE"/>
      <xs:enumeration value="EARLY_TRAFFIC_SECRETS"/>
      <xs:enumeration value="HANDSHAKE_TRAFFIC_SECRETS"/>
      <xs:enumeration value="APPLICATION_TRAFFIC_SECRETS"/>
    </xs:restriction>
  </xs:simpleType>

  <xs:simpleType name="compressionMethod">
    <xs:restriction base="xs:string">
      <xs:enumeration value="NULL"/>
      <xs:enumeration value="DEFLATE"/>
      <xs:enumeration value="LZS"/>
    </xs:restriction>
  </xs:simpleType>

  <xs:simpleType name="pskKeyExchangeMode">
    <xs:restriction base="xs:string">
      <xs:enumeration value="PSK_KE"/>
      <xs:enumeration value="PSK_DHE_KE"/>
    </xs:restriction>
  </xs:simpleType>

  <xs:simpleType name="ssl2CipherSuite">
    <xs:restriction base="xs:string">
      <xs:enumeration value="SSL_CK_RC4_128_WITH_MD5"/>
      <xs:enumeration value="SSL_CK_RC4_128_EXPORT40_WITH_MD5"/>
      <xs:enumeration value="SSL_CK_RC2_128_CBC_WITH_MD5"/>
      <xs:enumeration value="SSL_CK_RC2_128_CBC_EXPORT40_WITH_MD5"/>
      <xs:enumeration value="SSL_CK_IDEA_128_CBC_WITH_MD5"/>
      <xs:enumeration value="SSL_CK_DES_64_CBC_WITH_MD5"/>
      <xs:enumeration value="SSL_CK_DES_192_EDE3_CBC_WITH_MD5"/>
      <xs:enumeration value="SSL_UNKNOWN_CIPHER"/>
    </xs:restriction>
  </xs:simpleType>

  <xs:simpleType name="protocolVersion">
    <xs:restriction base="xs:string">
      <xs:enumeration value="SSL2"/>
      <xs:enumeration value="SSL3"/>
      <xs:enumeration value="TLS10"/>
      <xs:enumeration value="TLS11"/>
      <xs:enumeration value="TLS12"/>
      <xs:enumeration value="TLS13"/>
      <xs:enumeration value="TLS13_DRAFT14"/>
      <xs:enumeration value="TLS13_DRAFT15"/>
      <xs:enumeration value="TLS13_DRAFT16"/>
      <xs:enumeration value="TLS13_DRAFT17"/>
      <xs:enumeration value="TLS13_DRAFT18"/>
      <xs:enumeration value="TLS13_DRAFT19"/>
      <xs:enumeration value="TLS13_DRAFT20"/>
      <xs:enumeration value="TLS13_DRAFT21"/>
      <xs:enumeration value="TLS13_DRAFT22"/>
      <xs:enumeration value="TLS13_DRAFT23"/>
      <xs:enumeration value="TLS13_DRAFT24"/>
      <xs:enumeration value="TLS13_DRAFT25"/>
      <xs:enumeration value="TLS13_DRAFT26"/>
      <xs:enumeration value="TLS13_DRAFT27"/>
      <xs:enumeration value="TLS13_DRAFT28"/>
      <xs:enumeration value="DTLS10"/>
      <xs:enumeration value="DTLS12"/>
      <xs:enumeration value="GREASE_00"/>
      <xs:enumeration value="GREASE_01"/>
      <xs:enumeration value="GREASE_02"/>
      <xs:enumeration value="GREASE_03"/>
      <xs:enumeration value="GREASE_04"/>
      <xs:enumeration value="GREASE_05"/>
      <xs:enumeration value="GREASE_06"/>
      <xs:enumeration value="GREASE_07"/>
      <xs:enumeration value="GREASE_08"/>
      <xs:enumeration value="GREASE_09"/>
      <xs:enumeration value="GREASE_10"/>
      <xs:enumeration value="GREASE_11"/>
      <xs:enumeration value="GREASE_12"/>
      <xs:enumeration value="GREASE_13"/>
      <xs:enumeration value="GREASE_14"/>
      <xs:enumeration value="GREASE_15"/>
    </xs:restriction>
  </xs:simpleType>

  <xs:simpleType name="signatureAndHashAlgorithm">
    <xs:restriction base="xs:string">
      <xs:enumeration value="ANONYMOUS_NONE"/>
      <xs:enumeration value="ANONYMOUS_MD5"/>
      <xs:enumeration value="ANONYMOUS_SHA1"/>
      <xs:enumeration value="ANONYMOUS_SHA224"/>
      <xs:enumeration value="ANONYMOUS_SHA256"/>
      <xs:enumeration value="ANONYMOUS_SHA384"/>
      <xs:enumeration value="ANONYMOUS_SHA512"/>
      <xs:enumeration value="RSA_NONE"/>
      <xs:enumeration value="RSA_MD5"/>
      <xs:enumeration value="RSA_SHA1"/>
      <xs:enumeration value="RSA_SHA224"/>
      <xs:enumeration value="RSA_SHA256"/>
      <xs:enumeration value="RSA_SHA384"/>
      <xs:enumeration value="RSA_SHA512"/>
      <xs:enumeration value="DSA_NONE"/>
      <xs:enumeration value="DSA_MD5"/>
      <xs:enumeration value="DSA_SHA1"/>
      <xs:enumeration value="DSA_SHA224"/>
      <xs:enumeration value="DSA_SHA256"/>
      <xs:enumeration value="DSA_SHA384"/>
      <xs:enumeration value="DSA_SHA512"/>
      <xs:enumeration value="ECDSA_NONE"/>
      <xs:enumeration value="ECDSA_MD5"/>
      <xs:enumeration value="ECDSA_SHA1"/>
      <xs:enumeration value="ECDSA_SHA224"/>
      <xs:enumeration value="ECDSA_SHA256"/>
      <xs:enumeration value="ECDSA_SHA384"/>
      <xs:enumeration value="ECDSA_SHA512"/>
      <xs:enumeration value="ED25519"/>
      <xs:enumeration value="ED448"/>
      <xs:enumeration value="RSA_PSS_RSAE_SHA256"/>
      <xs:enumeration value="RSA_PSS_RSAE_SHA384"/>
      <xs:enumeration value="RSA_PSS_RSAE_SHA512"/>
      <xs:enumeration value="RSA_PSS_PSS_SHA256"/>
      <xs:enumeration value="RSA_PSS_PSS_SHA384"/>
      <xs:enumeration value="RSA_PSS_PSS_SHA512"/>
      <xs:enumeration value="GOSTR34102001_GOSTR3411"/>
      <xs:enumeration value="GOSTR34102012_256_GOSTR34112012_256"/>
      <xs:enumeration value="GOSTR34102012_512_GOSTR34112012_512"/>
      <xs:enumeration value="GREASE_00"/>
      <xs:enumeration value="GREASE_01"/>
      <xs:enumeration value="GREASE_02"/>
      <xs:enumeration value="GREASE_03"/>
      <xs:enumeration value="GREASE_04"/>
      <xs:enumeration value="GREASE_05"/>
      <xs:enumeration value="GREASE_06"/>
      <xs:enumeration value="GREASE_07"/>
      <xs:enumeration value="GREASE_08"/>
      <xs:enumeration value="GREASE_09"/>
      <xs:enumeration value="GREASE_10"/>
      <xs:enumeration value="GREASE_11"/>
      <xs:enumeration value="GREASE_12"/>
      <xs:enumeration value="GREASE_13"/>
      <xs:enumeration value="GREASE_14"/>
      <xs:enumeration value="GREASE_15"/>
    </xs:restriction>
  </xs:simpleType>

  <xs:simpleType name="certificateType">
    <xs:restriction base="xs:string">
      <xs:enumeration value="X509"/>
      <xs:enumeration value="OPEN_PGP"/>
      <xs:enumeration value="RAW_PUBLIC_KEY"/>
    </xs:restriction>
  </xs:simpleType>

  <xs:simpleType name="certificateStatusRequestType">
    <xs:restriction base="xs:string">
      <xs:enumeration value="OCSP"/>
      <xs:enumeration value="OCSP_multi"/>
    </xs:restriction>
  </xs:simpleType>

  <xs:simpleType name="srtpProtectionProfiles">
    <xs:restriction base="xs:string">
      <xs:enumeration value="SRTP_AES128_CM_HMAC_SHA1_80"/>
      <xs:enumeration value="SRTP_AES128_CM_HMAC_SHA1_32"/>
      <xs:enumeration value="SRTP_NULL_HMAC_SHA1_80"/>
      <xs:enumeration value="SRTP_NULL_HMAC_SHA1_32"/>
    </xs:restriction>
  </xs:simpleType>

  <xs:simpleType name="userMappingExtensionHintType">
    <xs:restriction base="xs:string">
      <xs:enumeration value="UPN_DOMAIN_HINT"/>
    </xs:restriction>
  </xs:simpleType>

  <xs:simpleType name="authzDataFormat">
    <xs:restriction base="xs:string">
      <xs:enumeration value="X509_ATTR_CERT"/>
      <xs:enumeration value="SAML_ASSERTION"/>
      <xs:enumeration value="X509_ATTR_CERT_URL"/>
      <xs:enumeration value="SAML_ASSERTION_URL"/>
    </xs:restriction>
  </xs:simpleType>

  <xs:simpleType name="ecPointFormat">
    <xs:restriction base="xs:string">
      <xs:enumeration value="UNCOMPRESSED"/>
      <xs:enumeration value="ANSIX962_COMPRESSED_PRIME"/>
      <xs:enumeration value="ANSIX962_COMPRESSED_CHAR2"/>
    </xs:restriction>
  </xs:simpleType>

  <xs:simpleType name="clientCertificateType">
    <xs:restriction base="xs:string">
      <xs:enumeration value="RSA_SIGN"/>
      <xs:enumeration value="DSS_SIGN"/>
      <xs:enumeration value="RSA_FIXED_DH"/>
      <xs:enumeration value="DSS_FIXED_DH"/>
      <xs:enumeration value="RSA_EPHEMERAL_DH_RESERVED"/>
      <xs:enumeration value="DSS_EPHEMERAL_DH_RESERVED"/>
      <xs:enumeration value="FORTEZZA_DMS_RESERVED"/>
      <xs:enumeration value="GOSTR34101994"/>
      <xs:enumeration value="GOSTR34102001"/>
      <xs:enumeration value="ECDSA_SIGN"/>
      <xs:enumeration value="RSA_FIXED_ECDH"/>
      <xs:enumeration value="ECDSA_FIXED_ECDH"/>
      <xs:enumeration value="GOST_SIGN256"/>
      <xs:enumeration value="GOST_SIGN512"/>
      <xs:enumeration value="GOSTR34102012_256"/>
      <xs:enumeration value="GOSTR34102012_512"/>
    </xs:restriction>
  </xs:simpleType>

  <xs:simpleType name="nameType">
    <xs:restriction base="xs:string">
      <xs:enumeration value="HOST_NAME"/>
    </xs:restriction>
  </xs:simpleType>

  <xs:simpleType name="gostCurve">
    <xs:restriction base="xs:string">
      <xs:enumeration value="GostR3410_2001_CryptoPro_A"/>
      <xs:enumeration value="GostR3410_2001_CryptoPro_B"/>
      <xs:enumeration value="GostR3410_2001_CryptoPro_C"/>
      <xs:enumeration value="GostR3410_2001_CryptoPro_XchA"/>
      <xs:enumeration value="GostR3410_2001_CryptoPro_XchB"/>
      <xs:enumeration value="Tc26_Gost_3410_12_256_paramSetA"/>
      <xs:enumeration value="Tc26_Gost_3410_12_512_paramSetA"/>
      <xs:enumeration value="Tc26_Gost_3410_12_512_paramSetB"/>
      <xs:enumeration value="Tc26_Gost_3410_12_512_paramSetC"/>
    </xs:restriction>
  </xs:simpleType>

  <xs:simpleType name="tokenBindingVersion">
    <xs:restriction base="xs:string">
      <xs:enumeration value="DRAFT_1"/>
      <xs:enumeration value="DRAFT_2"/>
      <xs:enumeration value="DRAFT_3"/>
      <xs:enumeration value="DRAFT_4"/>
      <xs:enumeration value="DRAFT_5"/>
      <xs:enumeration value="DRAFT_6"/>
      <xs:enumeration value="DRAFT_7"/>
      <xs:enumeration value="DRAFT_8"/>
      <xs:enumeration value="DRAFT_9"/>
      <xs:enumeration value="DRAFT_10"/>
      <xs:enumeration value="DRAFT_11"/>
      <xs:enumeration value="DRAFT_12"/>
      <xs:enumeration value="DRAFT_13"/>
      <xs:enumeration value="DRAFT_14"/>
      <xs:enumeration value="DRAFT_15"/>
      <xs:enumeration value="DRAFT_16"/>
      <xs:enumeration value="DRAFT_17"/>
      <xs:enumeration value="DRAFT_18"/>
    </xs:restriction>
  </xs:simpleType>

  <xs:simpleType name="tokenBindingKeyParameters">
    <xs:restriction base="xs:string">
      <xs:enumeration value="RSA2048_PKCS1_5"/>
      <xs:enumeration value="RSA2048_PSS"/>
      <xs:enumeration value="ECDSAP256"/>
    </xs:restriction>
  </xs:simpleType>

  <xs:simpleType name="prfAlgorithm">
    <xs:restriction base="xs:string">
      <xs:enumeration value="TLS_PRF_LEGACY"/>
      <xs:enumeration value="TLS_PRF_SHA256"/>
      <xs:enumeration value="TLS_PRF_SHA384"/>
      <xs:enumeration value="TLS_PRF_GOSTR3411"/>
      <xs:enumeration value="TLS_PRF_GOSTR3411_2012_256"/>
    </xs:restriction>
  </xs:simpleType>

  <xs:simpleType name="esniDnsKeyRecordVersion">
    <xs:restriction base="xs:string">
      <xs:enumeration value="NULL"/>
      <xs:enumeration value="VERSION_FF01"/>
      <xs:enumeration value="VERSION_FF02"/>
      <xs:enumeration value="VERSION_FF03"/>
    </xs:restriction>
  </xs:simpleType>

  <xs:simpleType name="maxFragmentLength">
    <xs:restriction base="xs:string">
      <xs:enumeration value="TWO_9"/>
      <xs:enumeration value="TWO_10"/>
      <xs:enumeration value="TWO_11"/>
      <xs:enumeration value="TWO_12"/>
    </xs:restriction>
  </xs:simpleType>

  <xs:simpleType name="layerConfiguration">
    <xs:restriction base="xs:string">
      <xs:enumeration value="TLS"/>
      <xs:enumeration value="DTLS"/>
      <xs:enumeration value="QUIC"/>
      <xs:enumeration value="OPEN_VPN"/>
      <xs:enumeration value="STARTTTLS"/>
      <xs:enumeration value="HTTPS"/>
    </xs:restriction>
  </xs:simpleType>

  <xs:simpleType name="certificateKeyType">
    <xs:restriction base="xs:string">
      <xs:enumeration value="DH"/>
      <xs:enumeration value="ECDH"/>
      <xs:enumeration value="RSA"/>
      <xs:enumeration value="DSS"/>
      <xs:enumeration value="ECDSA"/>
      <xs:enumeration value="GOST01"/>
      <xs:enumeration value="GOST12"/>
      <xs:enumeration value="FORTEZZA"/>
      <xs:enumeration value="ECNRA"/>
      <xs:enumeration value="NONE"/>
    </xs:restriction>
  </xs:simpleType>

  <xs:simpleType name="hashAlgorithm">
    <xs:restriction base="xs:string">
      <xs:enumeration value="NONE"/>
      <xs:enumeration value="MD5"/>
      <xs:enumeration value="SHA1"/>
      <xs:enumeration value="SHA224"/>
      <xs:enumeration value="SHA256"/>
      <xs:enumeration value="SHA384"/>
      <xs:enumeration value="SHA512"/>
      <xs:enumeration value="GOSTR3411"/>
      <xs:enumeration value="GOSTR34112012_256"/>
      <xs:enumeration value="GOSTR34112012_512"/>
    </xs:restriction>
  </xs:simpleType>

  <xs:simpleType name="filterType">
    <xs:restriction base="xs:string">
      <xs:enumeration value="DEFAULT"/>
      <xs:enumeration value="DISCARD_RECORDS"/>
    </xs:restriction>
  </xs:simpleType>

  <xs:simpleType name="runningModeType">
    <xs:restriction base="xs:string">
      <xs:enumeration value="CLIENT"/>
      <xs:enumeration value="SERVER"/>
      <xs:enumeration value="MITM"/>
    </xs:restriction>
  </xs:simpleType>

  <xs:simpleType name="keyUpdateRequest">
    <xs:restriction base="xs:string">
      <xs:enumeration value="UPDATE_NOT_REQUESTED"/>
      <xs:enumeration value="UPDATE_REQUESTED"/>
    </xs:restriction>
  </xs:simpleType>

  <xs:simpleType name="workflowTraceType">
    <xs:restriction base="xs:string">
      <xs:enumeration value="FULL"/>
      <xs:enumeration value="HANDSHAKE"/>
      <xs:enumeration value="DYNAMIC_HANDSHAKE"/>
      <xs:enumeration value="DYNAMIC_HELLO"/>
      <xs:enumeration value="HELLO"/>
      <xs:enumeration value="SHORT_HELLO"/>
      <xs:enumeration value="RESUMPTION"/>
      <xs:enumeration value="FULL_RESUMPTION"/>
      <xs:enumeration value="CLIENT_RENEGOTIATION_WITHOUT_RESUMPTION"/>
      <xs:enumeration value="CLIENT_RENEGOTIATION"/>
      <xs:enumeration value="SERVER_RENEGOTIATION"/>
      <xs:enumeration value="DYNAMIC_CLIENT_RENEGOTIATION_WITHOUT_RESUMPTION"/>
      <xs:enumeration value="HTTPS"/>
      <xs:enumeration value="DYNAMIC_HTTPS"/>
      <xs:enumeration value="SSL2_HELLO"/>
      <xs:enumeration value="SIMPLE_MITM_PROXY"/>
      <xs:enumeration value="TLS13_PSK"/>
      <xs:enumeration value="FULL_TLS13_PSK"/>
      <xs:enumeration value="ZERO_RTT"/>
      <xs:enumeration value="FULL_ZERO_RTT"/>
      <xs:enumeration value="FALSE_START"/>
      <xs:enumeration value="RSA_SYNC_PROXY"/>
    </xs:restriction>
  </xs:simpleType>

<<<<<<< HEAD
=======
  <xs:simpleType name="pskKeyExchangeMode">
    <xs:restriction base="xs:string">
      <xs:enumeration value="PSK_KE"/>
      <xs:enumeration value="PSK_DHE_KE"/>
    </xs:restriction>
  </xs:simpleType>

  <xs:simpleType name="clientCertificateType">
    <xs:restriction base="xs:string">
      <xs:enumeration value="RSA_SIGN"/>
      <xs:enumeration value="DSS_SIGN"/>
      <xs:enumeration value="RSA_FIXED_DH"/>
      <xs:enumeration value="DSS_FIXED_DH"/>
      <xs:enumeration value="RSA_EPHEMERAL_DH_RESERVED"/>
      <xs:enumeration value="DSS_EPHEMERAL_DH_RESERVED"/>
      <xs:enumeration value="FORTEZZA_DMS_RESERVED"/>
      <xs:enumeration value="GOSTR34101994"/>
      <xs:enumeration value="GOSTR34102001"/>
      <xs:enumeration value="ECDSA_SIGN"/>
      <xs:enumeration value="RSA_FIXED_ECDH"/>
      <xs:enumeration value="ECDSA_FIXED_ECDH"/>
      <xs:enumeration value="GOST_SIGN256"/>
      <xs:enumeration value="GOST_SIGN512"/>
      <xs:enumeration value="GOSTR34102012_256"/>
      <xs:enumeration value="GOSTR34102012_512"/>
    </xs:restriction>
  </xs:simpleType>

  <xs:simpleType name="layerStackType">
    <xs:restriction base="xs:string">
      <xs:enumeration value="TLS"/>
      <xs:enumeration value="DTLS"/>
      <xs:enumeration value="QUIC"/>
      <xs:enumeration value="OPEN_VPN"/>
      <xs:enumeration value="STARTTTLS"/>
    </xs:restriction>
  </xs:simpleType>

>>>>>>> e94acd88
  <xs:simpleType name="workflowExecutorType">
    <xs:restriction base="xs:string">
      <xs:enumeration value="DEFAULT"/>
      <xs:enumeration value="THREADED_SERVER"/>
      <xs:enumeration value="DTLS"/>
    </xs:restriction>
  </xs:simpleType>

  <xs:simpleType name="alertDescription">
    <xs:restriction base="xs:string">
      <xs:enumeration value="CLOSE_NOTIFY"/>
      <xs:enumeration value="UNEXPECTED_MESSAGE"/>
      <xs:enumeration value="BAD_RECORD_MAC"/>
      <xs:enumeration value="DECRYPTION_FAILED_RESERVED"/>
      <xs:enumeration value="RECORD_OVERFLOW"/>
      <xs:enumeration value="DECOMPRESSION_FAILURE"/>
      <xs:enumeration value="HANDSHAKE_FAILURE"/>
      <xs:enumeration value="NO_CERTIFICATE_RESERVED"/>
      <xs:enumeration value="BAD_CERTIFICATE"/>
      <xs:enumeration value="UNSUPPORTED_CERTIFICATE"/>
      <xs:enumeration value="CERTIFICATE_REVOKED"/>
      <xs:enumeration value="CERTIFICATE_EXPIRED"/>
      <xs:enumeration value="CERTIFICATE_UNKNOWN"/>
      <xs:enumeration value="ILLEGAL_PARAMETER"/>
      <xs:enumeration value="UNKNOWN_CA"/>
      <xs:enumeration value="ACCESS_DENIED"/>
      <xs:enumeration value="DECODE_ERROR"/>
      <xs:enumeration value="DECRYPT_ERROR"/>
      <xs:enumeration value="EXPORT_RESTRICTION_RESERVED"/>
      <xs:enumeration value="PROTOCOL_VERSION"/>
      <xs:enumeration value="INSUFFICIENT_SECURITY"/>
      <xs:enumeration value="INTERNAL_ERROR"/>
      <xs:enumeration value="INAPPROPRIATE_FALLBACK"/>
      <xs:enumeration value="USER_CANCELED"/>
      <xs:enumeration value="NO_RENEGOTIATION"/>
      <xs:enumeration value="MISSING_EXTENSION"/>
      <xs:enumeration value="UNSUPPORTED_EXTENSION"/>
      <xs:enumeration value="CERTIFICATE_UNOBTAINABLE"/>
      <xs:enumeration value="UNRECOGNIZED_NAME"/>
      <xs:enumeration value="BAD_CERTIFICATE_STATUS_RESPONSE"/>
      <xs:enumeration value="BAD_CERTIFICATE_HASH_VALUE"/>
      <xs:enumeration value="UNKNOWN_PSK_IDENTITY"/>
      <xs:enumeration value="CERTIFICATE_REQUIRED"/>
      <xs:enumeration value="NO_APPLICATION_PROTOCOL"/>
    </xs:restriction>
  </xs:simpleType>

  <xs:simpleType name="alertLevel">
    <xs:restriction base="xs:string">
      <xs:enumeration value="UNDEFINED"/>
      <xs:enumeration value="WARNING"/>
      <xs:enumeration value="FATAL"/>
    </xs:restriction>
  </xs:simpleType>

  <xs:simpleType name="tokenBindingType">
    <xs:restriction base="xs:string">
      <xs:enumeration value="PROVIDED_TOKEN_BINDING"/>
      <xs:enumeration value="REFERRED_TOKEN_BINDING"/>
    </xs:restriction>
  </xs:simpleType>

  <xs:simpleType name="chooserType">
    <xs:restriction base="xs:string">
      <xs:enumeration value="DEFAULT"/>
    </xs:restriction>
  </xs:simpleType>

  <xs:simpleType name="starttlsType">
    <xs:restriction base="xs:string">
      <xs:enumeration value="NONE"/>
      <xs:enumeration value="FTP"/>
      <xs:enumeration value="IMAP"/>
      <xs:enumeration value="POP3"/>
      <xs:enumeration value="SMTP"/>
    </xs:restriction>
  </xs:simpleType>

  <xs:simpleType name="cipherAlgorithm">
    <xs:restriction base="xs:string">
      <xs:enumeration value="NULL"/>
      <xs:enumeration value="RC2_128"/>
      <xs:enumeration value="RC4_128"/>
      <xs:enumeration value="DES_CBC"/>
      <xs:enumeration value="DES_EDE_CBC"/>
      <xs:enumeration value="AES_128_CBC"/>
      <xs:enumeration value="AES_256_CBC"/>
      <xs:enumeration value="AES_128_GCM"/>
      <xs:enumeration value="AES_256_GCM"/>
      <xs:enumeration value="CAMELLIA_128_CBC"/>
      <xs:enumeration value="CAMELLIA_256_CBC"/>
      <xs:enumeration value="CAMELLIA_128_GCM"/>
      <xs:enumeration value="CAMELLIA_256_GCM"/>
      <xs:enumeration value="IDEA_128"/>
      <xs:enumeration value="SEED_CBC"/>
      <xs:enumeration value="AES_128_CCM"/>
      <xs:enumeration value="AES_256_CCM"/>
      <xs:enumeration value="CHACHA20_POLY1305"/>
      <xs:enumeration value="UNOFFICIAL_CHACHA20_POLY1305"/>
      <xs:enumeration value="DES40_CBC"/>
      <xs:enumeration value="ARIA_128_CBC"/>
      <xs:enumeration value="ARIA_256_CBC"/>
      <xs:enumeration value="ARIA_128_GCM"/>
      <xs:enumeration value="ARIA_256_GCM"/>
      <xs:enumeration value="GOST_28147_CNT"/>
      <xs:enumeration value="FORTEZZA_CBC"/>
      <xs:enumeration value="AES_128_CTR"/>
      <xs:enumeration value="AES_256_CTR"/>
    </xs:restriction>
  </xs:simpleType>

  <xs:simpleType name="macAlgorithm">
    <xs:restriction base="xs:string">
      <xs:enumeration value="NULL"/>
      <xs:enumeration value="AEAD"/>
      <xs:enumeration value="SSLMAC_MD5"/>
      <xs:enumeration value="SSLMAC_SHA1"/>
      <xs:enumeration value="HMAC_MD5"/>
      <xs:enumeration value="HMAC_SHA1"/>
      <xs:enumeration value="HMAC_SHA256"/>
      <xs:enumeration value="HMAC_SHA384"/>
      <xs:enumeration value="HMAC_SHA512"/>
      <xs:enumeration value="IMIT_GOST28147"/>
      <xs:enumeration value="HMAC_GOSTR3411"/>
      <xs:enumeration value="HMAC_GOSTR3411_2012_256"/>
    </xs:restriction>
  </xs:simpleType>

  <xs:simpleType name="clientAuthenticationType">
    <xs:restriction base="xs:string">
      <xs:enumeration value="ANONYMOUS"/>
      <xs:enumeration value="CERTIFICATE_BASED"/>
      <xs:enumeration value="PSK"/>
    </xs:restriction>
  </xs:simpleType>

  <xs:simpleType name="socketState">
    <xs:restriction base="xs:string">
      <xs:enumeration value="CLOSED"/>
      <xs:enumeration value="PEER_WRITE_CLOSED"/>
      <xs:enumeration value="UP"/>
      <xs:enumeration value="DATA_AVAILABLE"/>
      <xs:enumeration value="TIMEOUT"/>
      <xs:enumeration value="SOCKET_EXCEPTION"/>
      <xs:enumeration value="IO_EXCEPTION"/>
      <xs:enumeration value="UNAVAILABLE"/>
    </xs:restriction>
  </xs:simpleType>

  <xs:simpleType name="connectionEndType">
    <xs:restriction base="xs:string">
      <xs:enumeration value="CLIENT"/>
      <xs:enumeration value="SERVER"/>
    </xs:restriction>
  </xs:simpleType>
</xs:schema>
<|MERGE_RESOLUTION|>--- conflicted
+++ resolved
@@ -298,6 +298,10 @@
   <xs:element name="genericReceiveAction" type="genericReceiveAction"/>
 
   <xs:element name="genericReceiveAsciiAction" type="genericReceiveAsciiAction"/>
+
+  <xs:element name="httpsRequestMessage" type="httpsRequestMessage"/>
+
+  <xs:element name="httpsResponseMessage" type="httpsResponseMessage"/>
 
   <xs:element name="integerAddModification" type="integerAddModification"/>
 
@@ -622,6 +626,8 @@
                   <xs:element ref="Heartbeat"/>
                   <xs:element ref="SupplementalData"/>
                   <xs:element ref="EncryptedExtensions"/>
+                  <xs:element ref="httpsRequestMessage"/>
+                  <xs:element ref="httpsResponseMessage"/>
                   <xs:element ref="PskDhClientKeyExchange"/>
                   <xs:element ref="PskDheServerKeyExchange"/>
                   <xs:element ref="PskEcDhClientKeyExchange"/>
@@ -662,21 +668,13 @@
 
   <xs:complexType name="protocolMessage" abstract="true">
     <xs:complexContent>
-      <xs:extension base="message">
+      <xs:extension base="modifiableVariableHolder">
         <xs:sequence>
           <xs:element name="completeResultingMessage" type="modifiableByteArray" minOccurs="0"/>
           <xs:element name="required" type="modifiableBoolean" minOccurs="0"/>
           <xs:element name="goingToBeSent" type="modifiableBoolean" minOccurs="0"/>
           <xs:element name="adjustContext" type="modifiableBoolean" minOccurs="0"/>
         </xs:sequence>
-      </xs:extension>
-    </xs:complexContent>
-  </xs:complexType>
-
-  <xs:complexType name="message" abstract="true">
-    <xs:complexContent>
-      <xs:extension base="modifiableVariableHolder">
-        <xs:sequence/>
       </xs:extension>
     </xs:complexContent>
   </xs:complexType>
@@ -1009,14 +1007,6 @@
       <xs:element name="assertEquals" type="xs:anyType" minOccurs="0"/>
       <xs:element name="originalValue" type="xs:boolean" minOccurs="0"/>
     </xs:sequence>
-  </xs:complexType>
-
-  <xs:complexType name="httpMessage" abstract="true">
-    <xs:complexContent>
-      <xs:extension base="message">
-        <xs:sequence/>
-      </xs:extension>
-    </xs:complexContent>
   </xs:complexType>
 
   <xs:complexType name="certificateMessage">
@@ -2515,6 +2505,159 @@
     </xs:complexContent>
   </xs:complexType>
 
+  <xs:complexType name="httpsRequestMessage">
+    <xs:complexContent>
+      <xs:extension base="protocolMessage">
+        <xs:sequence>
+          <xs:element name="header" minOccurs="0">
+            <xs:complexType>
+              <xs:sequence>
+                <xs:choice minOccurs="0" maxOccurs="unbounded">
+                  <xs:element name="HttpsHeader" type="genericHttpsHeader"/>
+                  <xs:element name="ContentLengthHeader" type="contentLengthHeader"/>
+                  <xs:element name="DateHeader" type="dateHeader"/>
+                  <xs:element name="ExpiresHeader" type="expiresHeader"/>
+                  <xs:element name="LocationHeader" type="locationHeader"/>
+                  <xs:element name="HostHeader" type="hostHeader"/>
+                  <xs:element name="TokenBindingHeader" type="tokenBindingHeader"/>
+                  <xs:element name="CookieHeader" type="tokenBindingHeader"/>
+                </xs:choice>
+              </xs:sequence>
+            </xs:complexType>
+          </xs:element>
+          <xs:element name="requestType" type="modifiableString" minOccurs="0"/>
+          <xs:element name="requestPath" type="modifiableString" minOccurs="0"/>
+          <xs:element name="requestProtocol" type="modifiableString" minOccurs="0"/>
+        </xs:sequence>
+      </xs:extension>
+    </xs:complexContent>
+  </xs:complexType>
+
+  <xs:complexType name="genericHttpsHeader">
+    <xs:complexContent>
+      <xs:extension base="httpHeader">
+        <xs:sequence>
+          <xs:element name="headerNameConfig" type="xs:string" minOccurs="0"/>
+          <xs:element name="headerValueConfig" type="xs:string" minOccurs="0"/>
+        </xs:sequence>
+      </xs:extension>
+    </xs:complexContent>
+  </xs:complexType>
+
+  <xs:complexType name="httpHeader" abstract="true">
+    <xs:complexContent>
+      <xs:extension base="modifiableVariableHolder">
+        <xs:sequence>
+          <xs:element name="headerName" type="modifiableString" minOccurs="0"/>
+          <xs:element name="headerValue" type="modifiableString" minOccurs="0"/>
+        </xs:sequence>
+      </xs:extension>
+    </xs:complexContent>
+  </xs:complexType>
+
+  <xs:complexType name="contentLengthHeader">
+    <xs:complexContent>
+      <xs:extension base="httpHeader">
+        <xs:sequence>
+          <xs:element name="configLength" type="xs:int"/>
+          <xs:element name="length" type="modifiableInteger" minOccurs="0"/>
+        </xs:sequence>
+      </xs:extension>
+    </xs:complexContent>
+  </xs:complexType>
+
+  <xs:complexType name="dateHeader">
+    <xs:complexContent>
+      <xs:extension base="httpHeader">
+        <xs:sequence/>
+      </xs:extension>
+    </xs:complexContent>
+  </xs:complexType>
+
+  <xs:complexType name="expiresHeader">
+    <xs:complexContent>
+      <xs:extension base="httpHeader">
+        <xs:sequence/>
+      </xs:extension>
+    </xs:complexContent>
+  </xs:complexType>
+
+  <xs:complexType name="locationHeader">
+    <xs:complexContent>
+      <xs:extension base="httpHeader">
+        <xs:sequence/>
+      </xs:extension>
+    </xs:complexContent>
+  </xs:complexType>
+
+  <xs:complexType name="hostHeader">
+    <xs:complexContent>
+      <xs:extension base="httpHeader">
+        <xs:sequence/>
+      </xs:extension>
+    </xs:complexContent>
+  </xs:complexType>
+
+  <xs:complexType name="tokenBindingHeader">
+    <xs:complexContent>
+      <xs:extension base="httpHeader">
+        <xs:sequence>
+          <xs:element name="message" type="tokenBindingMessage" minOccurs="0"/>
+        </xs:sequence>
+      </xs:extension>
+    </xs:complexContent>
+  </xs:complexType>
+
+  <xs:complexType name="tokenBindingMessage">
+    <xs:complexContent>
+      <xs:extension base="protocolMessage">
+        <xs:sequence>
+          <xs:element name="tokenbindingsLength" type="modifiableInteger" minOccurs="0"/>
+          <xs:element name="tokenbindingType" type="modifiableByte" minOccurs="0"/>
+          <xs:element name="keyParameter" type="modifiableByte" minOccurs="0"/>
+          <xs:element name="keyLength" type="modifiableInteger" minOccurs="0"/>
+          <xs:element name="modulusLength" type="modifiableInteger" minOccurs="0"/>
+          <xs:element name="modulus" type="modifiableByteArray" minOccurs="0"/>
+          <xs:element name="publicExponentLength" type="modifiableInteger" minOccurs="0"/>
+          <xs:element name="publicExponent" type="modifiableByteArray" minOccurs="0"/>
+          <xs:element name="pointLength" type="modifiableInteger" minOccurs="0"/>
+          <xs:element name="point" type="modifiableByteArray" minOccurs="0"/>
+          <xs:element name="signatureLength" type="modifiableInteger" minOccurs="0"/>
+          <xs:element name="signature" type="modifiableByteArray" minOccurs="0"/>
+          <xs:element name="extensionLength" type="modifiableInteger" minOccurs="0"/>
+          <xs:element name="extensionBytes" type="modifiableByteArray" minOccurs="0"/>
+        </xs:sequence>
+      </xs:extension>
+    </xs:complexContent>
+  </xs:complexType>
+
+  <xs:complexType name="httpsResponseMessage">
+    <xs:complexContent>
+      <xs:extension base="protocolMessage">
+        <xs:sequence>
+          <xs:element name="responseProtocol" type="modifiableString" minOccurs="0"/>
+          <xs:element name="responseStatusCode" type="modifiableString" minOccurs="0"/>
+          <xs:element name="responseContent" type="modifiableString" minOccurs="0"/>
+          <xs:element name="header" minOccurs="0">
+            <xs:complexType>
+              <xs:sequence>
+                <xs:choice minOccurs="0" maxOccurs="unbounded">
+                  <xs:element name="HttpsHeader" type="genericHttpsHeader"/>
+                  <xs:element name="ContentLengthHeader" type="contentLengthHeader"/>
+                  <xs:element name="DateHeader" type="dateHeader"/>
+                  <xs:element name="ExpiresHeader" type="expiresHeader"/>
+                  <xs:element name="LocationHeader" type="locationHeader"/>
+                  <xs:element name="HostHeader" type="hostHeader"/>
+                  <xs:element name="TokenBindingHeader" type="tokenBindingHeader"/>
+                </xs:choice>
+              </xs:sequence>
+            </xs:complexType>
+          </xs:element>
+        </xs:sequence>
+      </xs:extension>
+    </xs:complexContent>
+  </xs:complexType>
+
   <xs:complexType name="pskDhClientKeyExchangeMessage">
     <xs:complexContent>
       <xs:extension base="dhClientKeyExchangeMessage">
@@ -2895,271 +3038,48 @@
   </xs:complexType>
 
   <xs:complexType name="tlsContext">
-    <xs:complexContent>
-      <xs:extension base="layerContext">
-        <xs:sequence>
-          <xs:element name="sessionList" type="session" nillable="true" minOccurs="0" maxOccurs="unbounded"/>
-          <xs:element name="keylogfile" type="keylogfile" minOccurs="0"/>
-          <xs:element name="handshakeSecret" type="xs:base64Binary" minOccurs="0"/>
-          <xs:element name="clientHandshakeTrafficSecret" type="xs:base64Binary" minOccurs="0"/>
-          <xs:element name="serverHandshakeTrafficSecret" type="xs:base64Binary" minOccurs="0"/>
-          <xs:element name="clientApplicationTrafficSecret" type="xs:base64Binary" minOccurs="0"/>
-          <xs:element name="serverApplicationTrafficSecret" type="xs:base64Binary" minOccurs="0"/>
-          <xs:element name="clientEarlyTrafficSecret" type="xs:base64Binary" minOccurs="0"/>
-          <xs:element name="earlyDataCipherSuite" type="cipherSuite" minOccurs="0"/>
-          <xs:element name="earlySecret" type="xs:base64Binary" minOccurs="0"/>
-          <xs:element name="pskSets" type="pskSet" nillable="true" minOccurs="0" maxOccurs="unbounded"/>
-          <xs:element name="psk" type="xs:base64Binary" minOccurs="0"/>
-          <xs:element name="earlyDataPsk" type="xs:base64Binary" minOccurs="0"/>
-          <xs:element name="earlyDataPSKIdentity" type="xs:base64Binary" minOccurs="0"/>
-          <xs:element name="selectedIdentityIndex" type="xs:int"/>
-          <xs:element name="clientPskKeyExchangeModes" type="pskKeyExchangeMode" nillable="true" minOccurs="0" maxOccurs="unbounded"/>
-          <xs:element name="maxEarlyDataSize" type="xs:int" minOccurs="0"/>
-          <xs:element name="masterSecret" type="xs:base64Binary" minOccurs="0"/>
-          <xs:element name="clearKey" type="xs:base64Binary" minOccurs="0"/>
-          <xs:element name="preMasterSecret" type="xs:base64Binary" minOccurs="0"/>
-          <xs:element name="resumptionMasterSecret" type="xs:base64Binary" minOccurs="0"/>
-          <xs:element name="clientExtendedRandom" type="xs:base64Binary" minOccurs="0"/>
-          <xs:element name="serverExtendedRandom" type="xs:base64Binary" minOccurs="0"/>
-          <xs:element name="clientRandom" type="xs:base64Binary" minOccurs="0"/>
-          <xs:element name="serverRandom" type="xs:base64Binary" minOccurs="0"/>
-          <xs:element name="selectedCipherSuite" type="cipherSuite" minOccurs="0"/>
-          <xs:element name="ssl2CipherSuite" type="ssl2CipherSuite" minOccurs="0"/>
-          <xs:element name="selectedCompressionMethod" type="compressionMethod" minOccurs="0"/>
-          <xs:element name="serverSessionId" type="xs:base64Binary" minOccurs="0"/>
-          <xs:element name="clientSessionId" type="xs:base64Binary" minOccurs="0"/>
-          <xs:element name="ssl2Iv" type="xs:base64Binary" minOccurs="0"/>
-          <xs:element name="serverCertificate" type="certificate" minOccurs="0"/>
-          <xs:element name="clientCertificate" type="certificate" minOccurs="0"/>
-          <xs:element name="digest" type="messageDigestCollector" minOccurs="0"/>
-          <xs:element name="dtlsCookie" type="xs:base64Binary" minOccurs="0"/>
-          <xs:element name="extensionCookie" type="xs:base64Binary" minOccurs="0"/>
-          <xs:element name="selectedProtocolVersion" type="protocolVersion" minOccurs="0"/>
-          <xs:element name="highestClientProtocolVersion" type="protocolVersion" minOccurs="0"/>
-          <xs:element name="clientSupportedCipherSuites" type="cipherSuite" nillable="true" minOccurs="0" maxOccurs="unbounded"/>
-          <xs:element name="clientSupportedCompressions" type="compressionMethod" nillable="true" minOccurs="0" maxOccurs="unbounded"/>
-          <xs:element name="serverSupportedSignatureAndHashAlgorithms" type="signatureAndHashAlgorithm" nillable="true" minOccurs="0" maxOccurs="unbounded"/>
-          <xs:element name="clientSupportedSignatureAndHashAlgorithms" type="signatureAndHashAlgorithm" nillable="true" minOccurs="0" maxOccurs="unbounded"/>
-          <xs:element name="heartbeatMode" type="heartbeatMode" minOccurs="0"/>
-          <xs:element name="selectedSigHashAlgorithm" type="signatureAndHashAlgorithm" minOccurs="0"/>
-          <xs:element name="cachedInfoExtensionClientState" type="xs:boolean"/>
-          <xs:element name="cachedInfoExtensionObjects" type="cachedObject" nillable="true" minOccurs="0" maxOccurs="unbounded"/>
-          <xs:element name="statusRequestV2RequestList" type="requestItemV2" nillable="true" minOccurs="0" maxOccurs="unbounded"/>
-          <xs:element name="selectedClientCertificateType" type="certificateType" minOccurs="0"/>
-          <xs:element name="selectedServerCertificateType" type="certificateType" minOccurs="0"/>
-          <xs:element name="paddingExtensionBytes" type="xs:base64Binary" minOccurs="0"/>
-          <xs:element name="renegotiationInfo" type="xs:base64Binary" minOccurs="0"/>
-          <xs:element name="certificateRequestContext" type="xs:base64Binary" minOccurs="0"/>
-          <xs:element name="signedCertificateTimestamp" type="xs:base64Binary" minOccurs="0"/>
-          <xs:element name="certificateStatusRequestExtensionRequestType" type="certificateStatusRequestType" minOccurs="0"/>
-          <xs:element name="certificateStatusRequestExtensionResponderIDList" type="xs:base64Binary" minOccurs="0"/>
-          <xs:element name="certificateStatusRequestExtensionRequestExtension" type="xs:base64Binary" minOccurs="0"/>
-          <xs:element name="secureRemotePasswordExtensionIdentifier" type="xs:base64Binary" minOccurs="0"/>
-          <xs:element name="secureRealTimeTransportProtocolProtectionProfiles" type="srtpProtectionProfiles" nillable="true" minOccurs="0" maxOccurs="unbounded"/>
-          <xs:element name="secureRealTimeProtocolMasterKeyIdentifier" type="xs:base64Binary" minOccurs="0"/>
-          <xs:element name="userMappingExtensionHintType" type="userMappingExtensionHintType" minOccurs="0"/>
-          <xs:element name="clientAuthzDataFormatList" type="authzDataFormat" nillable="true" minOccurs="0" maxOccurs="unbounded"/>
-          <xs:element name="serverAuthzDataFormatList" type="authzDataFormat" nillable="true" minOccurs="0" maxOccurs="unbounded"/>
-          <xs:element name="serverDhGenerator" type="xs:integer" minOccurs="0"/>
-          <xs:element name="serverDhModulus" type="xs:integer" minOccurs="0"/>
-          <xs:element name="clientDhGenerator" type="xs:integer" minOccurs="0"/>
-          <xs:element name="clientDhModulus" type="xs:integer" minOccurs="0"/>
-          <xs:element name="serverDhPrivateKey" type="xs:integer" minOccurs="0"/>
-          <xs:element name="serverDhPublicKey" type="xs:integer" minOccurs="0"/>
-          <xs:element name="clientDhPrivateKey" type="xs:integer" minOccurs="0"/>
-          <xs:element name="clientDhPublicKey" type="xs:integer" minOccurs="0"/>
-          <xs:element name="srpModulus" type="xs:integer" minOccurs="0"/>
-          <xs:element name="pskModulus" type="xs:integer" minOccurs="0"/>
-          <xs:element name="serverPSKPrivateKey" type="xs:integer" minOccurs="0"/>
-          <xs:element name="serverPSKPublicKey" type="xs:integer" minOccurs="0"/>
-          <xs:element name="pskGenerator" type="xs:integer" minOccurs="0"/>
-          <xs:element name="srpGenerator" type="xs:integer" minOccurs="0"/>
-          <xs:element name="serverSRPPublicKey" type="xs:integer" minOccurs="0"/>
-          <xs:element name="serverSRPPrivateKey" type="xs:integer" minOccurs="0"/>
-          <xs:element name="clientSRPPublicKey" type="xs:integer" minOccurs="0"/>
-          <xs:element name="clientSRPPrivateKey" type="xs:integer" minOccurs="0"/>
-          <xs:element name="srpServerSalt" type="xs:base64Binary" minOccurs="0"/>
-          <xs:element name="srpPassword" type="xs:base64Binary" minOccurs="0"/>
-          <xs:element name="srpIdentity" type="xs:base64Binary" minOccurs="0"/>
-          <xs:element name="pskKey" type="xs:base64Binary" minOccurs="0"/>
-          <xs:element name="pskIdentity" type="xs:base64Binary" minOccurs="0"/>
-          <xs:element name="pskIdentityHint" type="xs:base64Binary" minOccurs="0"/>
-          <xs:element name="selectedGroup" type="namedGroup" minOccurs="0"/>
-          <xs:element name="ecCertificateCurve" type="namedGroup" minOccurs="0"/>
-          <xs:element name="ecCertificateSignatureCurve" type="namedGroup" minOccurs="0"/>
-          <xs:element name="clientEcPublicKey" type="point" minOccurs="0"/>
-          <xs:element name="serverEcPublicKey" type="point" minOccurs="0"/>
-          <xs:element name="serverEcPrivateKey" type="xs:integer" minOccurs="0"/>
-          <xs:element name="clientEcPrivateKey" type="xs:integer" minOccurs="0"/>
-          <xs:element name="clientRsaModulus" type="xs:integer" minOccurs="0"/>
-          <xs:element name="serverRSAModulus" type="xs:integer" minOccurs="0"/>
-          <xs:element name="serverRSAPublicKey" type="xs:integer" minOccurs="0"/>
-          <xs:element name="clientRSAPublicKey" type="xs:integer" minOccurs="0"/>
-          <xs:element name="serverRSAPrivateKey" type="xs:integer" minOccurs="0"/>
-          <xs:element name="clientRSAPrivateKey" type="xs:integer" minOccurs="0"/>
-          <xs:element name="clientDsaPrivateKey" type="xs:integer" minOccurs="0"/>
-          <xs:element name="serverDsaPrivateKey" type="xs:integer" minOccurs="0"/>
-          <xs:element name="serverDsaPrimeP" type="xs:integer" minOccurs="0"/>
-          <xs:element name="serverDsaPrimeQ" type="xs:integer" minOccurs="0"/>
-          <xs:element name="serverDsaGenerator" type="xs:integer" minOccurs="0"/>
-          <xs:element name="serverDsaPublicKey" type="xs:integer" minOccurs="0"/>
-          <xs:element name="clientDsaPublicKey" type="xs:integer" minOccurs="0"/>
-          <xs:element name="clientDsaPrimeP" type="xs:integer" minOccurs="0"/>
-          <xs:element name="clientDsaPrimeQ" type="xs:integer" minOccurs="0"/>
-          <xs:element name="clientDsaGenerator" type="xs:integer" minOccurs="0"/>
-          <xs:element name="clientNamedGroupsList" type="namedGroup" nillable="true" minOccurs="0" maxOccurs="unbounded"/>
-          <xs:element name="serverNamedGroupsList" type="namedGroup" nillable="true" minOccurs="0" maxOccurs="unbounded"/>
-          <xs:element name="clientPointFormatsList" type="ecPointFormat" nillable="true" minOccurs="0" maxOccurs="unbounded"/>
-          <xs:element name="serverPointFormatsList" type="ecPointFormat" nillable="true" minOccurs="0" maxOccurs="unbounded"/>
-          <xs:element name="receivedFatalAlert" type="xs:boolean"/>
-          <xs:element name="receivedMessageWithWrongTls13KeyType" type="xs:boolean"/>
-          <xs:element name="clientCertificateTypes" type="clientCertificateType" nillable="true" minOccurs="0" maxOccurs="unbounded"/>
-          <xs:element name="distinguishedNames" type="xs:base64Binary" minOccurs="0"/>
-          <xs:element name="lastRecordVersion" type="protocolVersion" minOccurs="0"/>
-          <xs:element name="clientSNIEntryList" type="sniEntry" nillable="true" minOccurs="0" maxOccurs="unbounded"/>
-          <xs:element name="clientKeyShareStoreEntryList" type="keyShareStoreEntry" nillable="true" minOccurs="0" maxOccurs="unbounded"/>
-          <xs:element name="serverKeyShareStoreEntry" type="keyShareStoreEntry" minOccurs="0"/>
-          <xs:element name="selectedGostCurve" type="gostCurve" minOccurs="0"/>
-          <xs:element name="activeClientKeySetType" type="tls13KeySetType" minOccurs="0"/>
-          <xs:element name="activeServerKeySetType" type="tls13KeySetType" minOccurs="0"/>
-          <xs:element name="dtlsReadHandshakeMessageSequence" type="xs:int"/>
-          <xs:element name="dtlsWriteHandshakeMessageSequence" type="xs:int"/>
-          <xs:element name="dtlsReceivedHandshakeMessageSequences" type="xs:int" nillable="true" minOccurs="0" maxOccurs="unbounded"/>
-          <xs:element name="globalDtlsFragmentManager" type="fragmentManager" minOccurs="0"/>
-          <xs:element name="dtlsReceivedChangeCipherSpecEpochs" type="xs:int" nillable="true" minOccurs="0" maxOccurs="unbounded"/>
-          <xs:element name="clientSupportedProtocolVersions" type="protocolVersion" nillable="true" minOccurs="0" maxOccurs="unbounded"/>
-          <xs:element name="tokenBindingVersion" type="tokenBindingVersion" minOccurs="0"/>
-          <xs:element name="tokenBindingKeyParameters" type="tokenBindingKeyParameters" nillable="true" minOccurs="0" maxOccurs="unbounded"/>
-          <xs:element name="tokenBindingNegotiatedSuccessfully" type="xs:boolean"/>
-          <xs:element name="proposedAlpnProtocols" type="xs:string" nillable="true" minOccurs="0" maxOccurs="unbounded"/>
-          <xs:element name="selectedAlpnProtocol" type="xs:string" minOccurs="0"/>
-          <xs:element name="certificateTypeClientDesiredTypes" type="certificateType" nillable="true" minOccurs="0" maxOccurs="unbounded"/>
-          <xs:element name="serverCertificateTypeDesiredTypes" type="certificateType" nillable="true" minOccurs="0" maxOccurs="unbounded"/>
-          <xs:element name="clientCertificateTypeDesiredTypes" type="certificateType" nillable="true" minOccurs="0" maxOccurs="unbounded"/>
-          <xs:element name="trustedCaIndicationExtensionCas" type="trustedAuthority" nillable="true" minOccurs="0" maxOccurs="unbounded"/>
-          <xs:element name="selectedSignatureAndHashAlgorithm" type="signatureAndHashAlgorithm" minOccurs="0"/>
-          <xs:element name="prfAlgorithm" type="prfAlgorithm" minOccurs="0"/>
-          <xs:element name="highestProtocolVersion" type="protocolVersion" minOccurs="0"/>
-          <xs:element name="clientAuthentication" type="xs:boolean" minOccurs="0"/>
-          <xs:element name="clientPWDUsername" type="xs:string" minOccurs="0"/>
-          <xs:element name="serverPWDSalt" type="xs:base64Binary" minOccurs="0"/>
-          <xs:element name="pwdpe" type="point" minOccurs="0"/>
-          <xs:element name="clientPWDPrivate" type="xs:integer" minOccurs="0"/>
-          <xs:element name="serverPWDPrivate" type="xs:integer" minOccurs="0"/>
-          <xs:element name="serverPWDScalar" type="xs:integer" minOccurs="0"/>
-          <xs:element name="serverPWDElement" type="point" minOccurs="0"/>
-          <xs:element name="lastHandledApplicationMessageData" type="xs:base64Binary" minOccurs="0"/>
-          <xs:element name="lastClientVerifyData" type="xs:base64Binary" minOccurs="0"/>
-          <xs:element name="lastServerVerifyData" type="xs:base64Binary" minOccurs="0"/>
-          <xs:element name="lastClientHello" type="xs:base64Binary" minOccurs="0"/>
-          <xs:element name="random" type="random" minOccurs="0"/>
-          <xs:element name="messageBuffer" type="protocolMessage" nillable="true" minOccurs="0" maxOccurs="unbounded"/>
-          <xs:element name="recordBuffer" type="record" nillable="true" minOccurs="0" maxOccurs="unbounded"/>
-          <xs:element name="fragmentBuffer" type="dtlsHandshakeMessageFragment" nillable="true" minOccurs="0" maxOccurs="unbounded"/>
-          <xs:element name="chooser" type="chooser" minOccurs="0"/>
-          <xs:element name="proposedExtensionSet" type="extensionType" nillable="true" minOccurs="0" maxOccurs="unbounded"/>
-          <xs:element name="negotiatedExtensionSet" type="extensionType" nillable="true" minOccurs="0" maxOccurs="unbounded"/>
-          <xs:element name="secureRenegotiation" type="xs:boolean"/>
-          <xs:element name="useExtendedMasterSecret" type="xs:boolean"/>
-          <xs:element name="receivedTransportHandlerException" type="xs:boolean"/>
-          <xs:element name="reversePrepareAfterParse" type="xs:boolean"/>
-          <xs:element name="esniClientNonce" type="xs:base64Binary" minOccurs="0"/>
-          <xs:element name="esniServerNonce" type="xs:base64Binary" minOccurs="0"/>
-          <xs:element name="esniRecordBytes" type="xs:base64Binary" minOccurs="0"/>
-          <xs:element name="esniRecordVersion" type="esniDnsKeyRecordVersion" minOccurs="0"/>
-          <xs:element name="esniRecordChecksum" type="xs:base64Binary" minOccurs="0"/>
-          <xs:element name="esniServerKeyShareEntries" type="keyShareStoreEntry" nillable="true" minOccurs="0" maxOccurs="unbounded"/>
-          <xs:element name="esniServerCipherSuites" type="cipherSuite" nillable="true" minOccurs="0" maxOccurs="unbounded"/>
-          <xs:element name="esniPaddedLength" type="xs:int" minOccurs="0"/>
-          <xs:element name="esniNotBefore" type="xs:long" minOccurs="0"/>
-          <xs:element name="esniNotAfter" type="xs:long" minOccurs="0"/>
-          <xs:element name="esniExtensions" type="extensionType" nillable="true" minOccurs="0" maxOccurs="unbounded"/>
-          <xs:element name="maxFragmentLength" type="maxFragmentLength" minOccurs="0"/>
-          <xs:element name="outboundRecordSizeLimit" type="xs:int" minOccurs="0"/>
-        </xs:sequence>
-      </xs:extension>
-    </xs:complexContent>
-  </xs:complexType>
-
-  <xs:complexType name="layerContext" abstract="true">
     <xs:sequence>
+      <xs:element ref="config" minOccurs="0"/>
+      <xs:element name="layerStack" type="layerStack" minOccurs="0"/>
+      <xs:element name="sessionList" type="session" nillable="true" minOccurs="0" maxOccurs="unbounded"/>
+      <xs:element name="httpContext" type="httpContext" minOccurs="0"/>
+      <xs:element name="keylogfile" type="keylogfile" minOccurs="0"/>
       <xs:element name="connection" type="aliasedConnection" minOccurs="0"/>
-      <xs:element name="context" type="context" minOccurs="0"/>
+      <xs:element name="finalSocketState" type="socketState" minOccurs="0"/>
+      <xs:element name="handshakeSecret" type="xs:base64Binary" minOccurs="0"/>
+      <xs:element name="clientHandshakeTrafficSecret" type="xs:base64Binary" minOccurs="0"/>
+      <xs:element name="serverHandshakeTrafficSecret" type="xs:base64Binary" minOccurs="0"/>
+      <xs:element name="clientApplicationTrafficSecret" type="xs:base64Binary" minOccurs="0"/>
+      <xs:element name="serverApplicationTrafficSecret" type="xs:base64Binary" minOccurs="0"/>
+      <xs:element name="clientEarlyTrafficSecret" type="xs:base64Binary" minOccurs="0"/>
+      <xs:element name="earlyDataCipherSuite" type="cipherSuite" minOccurs="0"/>
+      <xs:element name="earlySecret" type="xs:base64Binary" minOccurs="0"/>
+      <xs:element name="pskSets" type="pskSet" nillable="true" minOccurs="0" maxOccurs="unbounded"/>
+      <xs:element name="psk" type="xs:base64Binary" minOccurs="0"/>
+      <xs:element name="earlyDataPsk" type="xs:base64Binary" minOccurs="0"/>
+      <xs:element name="earlyDataPSKIdentity" type="xs:base64Binary" minOccurs="0"/>
+      <xs:element name="selectedIdentityIndex" type="xs:int"/>
+      <xs:element name="clientPskKeyExchangeModes" type="pskKeyExchangeMode" nillable="true" minOccurs="0" maxOccurs="unbounded"/>
+      <xs:element name="maxEarlyDataSize" type="xs:int" minOccurs="0"/>
+      <xs:element name="masterSecret" type="xs:base64Binary" minOccurs="0"/>
+      <xs:element name="clearKey" type="xs:base64Binary" minOccurs="0"/>
+      <xs:element name="preMasterSecret" type="xs:base64Binary" minOccurs="0"/>
+      <xs:element name="resumptionMasterSecret" type="xs:base64Binary" minOccurs="0"/>
+      <xs:element name="clientExtendedRandom" type="xs:base64Binary" minOccurs="0"/>
+      <xs:element name="serverExtendedRandom" type="xs:base64Binary" minOccurs="0"/>
+      <xs:element name="clientRandom" type="xs:base64Binary" minOccurs="0"/>
+      <xs:element name="serverRandom" type="xs:base64Binary" minOccurs="0"/>
+      <xs:element name="selectedCipherSuite" type="cipherSuite" minOccurs="0"/>
+      <xs:element name="ssl2CipherSuite" type="ssl2CipherSuite" minOccurs="0"/>
+      <xs:element name="selectedCompressionMethod" type="compressionMethod" minOccurs="0"/>
+      <xs:element name="serverSessionId" type="xs:base64Binary" minOccurs="0"/>
+      <xs:element name="clientSessionId" type="xs:base64Binary" minOccurs="0"/>
+      <xs:element name="ssl2Iv" type="xs:base64Binary" minOccurs="0"/>
+      <xs:element name="serverCertificate" type="certificate" minOccurs="0"/>
+      <xs:element name="clientCertificate" type="certificate" minOccurs="0"/>
+      <xs:element name="digest" type="messageDigestCollector" minOccurs="0"/>
+      <xs:element name="transportHandler" type="transportHandler" minOccurs="0"/>
       <xs:element name="talkingConnectionEndType" type="connectionEndType" minOccurs="0"/>
-      <xs:element name="transportHandler" type="transportHandler" minOccurs="0"/>
-    </xs:sequence>
-  </xs:complexType>
-
-  <xs:complexType name="session" abstract="true">
-    <xs:sequence>
-      <xs:element name="masterSecret" type="xs:base64Binary" minOccurs="0"/>
-    </xs:sequence>
-  </xs:complexType>
-
-  <xs:complexType name="keylogfile">
-    <xs:sequence/>
-  </xs:complexType>
-
-  <xs:complexType name="pskSet">
-    <xs:sequence>
-      <xs:element name="preSharedKeyIdentity" type="xs:string" minOccurs="0"/>
-      <xs:element name="preSharedKey" type="xs:string" minOccurs="0"/>
-      <xs:element name="ticketAge" type="xs:string" minOccurs="0"/>
-      <xs:element name="ticketAgeAdd" type="xs:string" minOccurs="0"/>
-      <xs:element name="ticketNonce" type="xs:string" minOccurs="0"/>
-      <xs:element name="cipherSuite" type="cipherSuite" minOccurs="0"/>
-    </xs:sequence>
-  </xs:complexType>
-
-  <xs:complexType name="certificate">
-    <xs:sequence/>
-  </xs:complexType>
-
-  <xs:complexType name="messageDigestCollector">
-    <xs:sequence>
-      <xs:element name="rawBytes" type="xs:base64Binary" minOccurs="0"/>
-    </xs:sequence>
-  </xs:complexType>
-
-  <xs:complexType name="sniEntry">
-    <xs:sequence>
-      <xs:element name="name" type="xs:string" minOccurs="0"/>
-      <xs:element name="type" type="nameType" minOccurs="0"/>
-    </xs:sequence>
-  </xs:complexType>
-
-  <xs:complexType name="keyShareStoreEntry">
-    <xs:sequence>
-      <xs:element name="group" type="namedGroup" minOccurs="0"/>
-      <xs:element name="publicKey" type="xs:string" minOccurs="0"/>
-    </xs:sequence>
-  </xs:complexType>
-
-  <xs:complexType name="fragmentManager">
-    <xs:sequence/>
-  </xs:complexType>
-
-  <xs:complexType name="random">
-    <xs:sequence/>
-  </xs:complexType>
-
-  <xs:complexType name="chooser" abstract="true">
-    <xs:sequence/>
-  </xs:complexType>
-
-  <xs:complexType name="context">
-    <xs:sequence>
-      <xs:element name="chooser" type="chooser" minOccurs="0"/>
-      <xs:element ref="config" minOccurs="0"/>
-      <xs:element name="transportHandler" type="transportHandler" minOccurs="0"/>
-      <xs:element name="tcpContext" type="tcpContext" minOccurs="0"/>
-      <xs:element name="httpContext" type="httpContext" minOccurs="0"/>
-      <xs:element name="tlsContext" type="tlsContext" minOccurs="0"/>
-      <xs:element name="layerStack" type="layerStack" minOccurs="0"/>
-      <xs:element name="talkingConnectionEndType" type="connectionEndType" minOccurs="0"/>
-<<<<<<< HEAD
-      <xs:element name="connection" type="aliasedConnection" minOccurs="0"/>
-=======
       <xs:element name="dtlsCookie" type="xs:base64Binary" minOccurs="0"/>
       <xs:element name="extensionCookie" type="xs:base64Binary" minOccurs="0"/>
       <xs:element name="selectedProtocolVersion" type="protocolVersion" minOccurs="0"/>
@@ -3303,13 +3223,11 @@
       <xs:element name="esniExtensions" type="extensionType" nillable="true" minOccurs="0" maxOccurs="unbounded"/>
       <xs:element name="maxFragmentLength" type="maxFragmentLength" minOccurs="0"/>
       <xs:element name="outboundRecordSizeLimit" type="xs:int" minOccurs="0"/>
->>>>>>> e94acd88
     </xs:sequence>
   </xs:complexType>
 
   <xs:complexType name="config">
     <xs:all>
-      <xs:element name="defaultLayerConfiguration" type="layerConfiguration" minOccurs="0"/>
       <xs:element name="defaultHandshakeSecret" type="xs:string" minOccurs="0"/>
       <xs:element name="throwExceptionOnParserContextViolation" type="xs:boolean" minOccurs="0"/>
       <xs:element name="preferredCertificateSignatureType" type="certificateKeyType" minOccurs="0"/>
@@ -3523,9 +3441,9 @@
       <xs:element name="addSignedCertificateTimestampExtension" type="xs:boolean" minOccurs="0"/>
       <xs:element name="addRenegotiationInfoExtension" type="xs:boolean" minOccurs="0"/>
       <xs:element name="addTokenBindingExtension" type="xs:boolean" minOccurs="0"/>
-      <xs:element name="addHttpCookie" type="xs:boolean" minOccurs="0"/>
-      <xs:element name="defaultHttpCookieName" type="xs:string" minOccurs="0"/>
-      <xs:element name="defaultHttpCookieValue" type="xs:string" minOccurs="0"/>
+      <xs:element name="addHttpsCookie" type="xs:boolean" minOccurs="0"/>
+      <xs:element name="defaultHttpsCookieName" type="xs:string" minOccurs="0"/>
+      <xs:element name="defaultHttpsCookieValue" type="xs:string" minOccurs="0"/>
       <xs:element name="addCertificateStatusRequestExtension" type="xs:boolean" minOccurs="0"/>
       <xs:element name="addAlpnExtension" type="xs:boolean" minOccurs="0"/>
       <xs:element name="addSRPExtension" type="xs:boolean" minOccurs="0"/>
@@ -3735,8 +3653,8 @@
       <xs:element name="chooserType" type="chooserType" minOccurs="0"/>
       <xs:element name="useAllProvidedDtlsFragments" type="xs:boolean" minOccurs="0"/>
       <xs:element name="useAllProvidedRecords" type="xs:boolean" minOccurs="0"/>
-      <xs:element name="httpParsingEnabled" type="xs:boolean" minOccurs="0"/>
-      <xs:element name="defaultHttpRequestPath" type="xs:string" minOccurs="0"/>
+      <xs:element name="httpsParsingEnabled" type="xs:boolean" minOccurs="0"/>
+      <xs:element name="defaultHttpsRequestPath" type="xs:string" minOccurs="0"/>
       <xs:element name="starttlsType" type="starttlsType" minOccurs="0"/>
       <xs:element name="overrideSessionIdForTickets" type="xs:boolean" minOccurs="0"/>
       <xs:element name="sessionTicketLifetimeHint" type="xs:long" minOccurs="0"/>
@@ -3949,51 +3867,49 @@
     </xs:complexContent>
   </xs:complexType>
 
-  <xs:complexType name="transportHandler" abstract="true">
+  <xs:complexType name="keyShareStoreEntry">
     <xs:sequence>
-      <xs:element name="timeout" type="xs:long"/>
+      <xs:element name="group" type="namedGroup" minOccurs="0"/>
+      <xs:element name="publicKey" type="xs:string" minOccurs="0"/>
     </xs:sequence>
   </xs:complexType>
 
-  <xs:complexType name="tcpContext">
-    <xs:complexContent>
-      <xs:extension base="layerContext">
-        <xs:sequence>
-          <xs:element name="finalSocketState" type="socketState" minOccurs="0"/>
-        </xs:sequence>
-      </xs:extension>
-    </xs:complexContent>
-  </xs:complexType>
-
-  <xs:complexType name="httpContext">
-    <xs:complexContent>
-      <xs:extension base="layerContext">
-        <xs:sequence>
-          <xs:element name="httpCookieName" type="xs:string" minOccurs="0"/>
-          <xs:element name="httpCookieValue" type="xs:string" minOccurs="0"/>
-          <xs:element name="lastRequestPath" type="xs:string" minOccurs="0"/>
-        </xs:sequence>
-      </xs:extension>
-    </xs:complexContent>
+  <xs:complexType name="pskSet">
+    <xs:sequence>
+      <xs:element name="preSharedKeyIdentity" type="xs:string" minOccurs="0"/>
+      <xs:element name="preSharedKey" type="xs:string" minOccurs="0"/>
+      <xs:element name="ticketAge" type="xs:string" minOccurs="0"/>
+      <xs:element name="ticketAgeAdd" type="xs:string" minOccurs="0"/>
+      <xs:element name="ticketNonce" type="xs:string" minOccurs="0"/>
+      <xs:element name="cipherSuite" type="cipherSuite" minOccurs="0"/>
+    </xs:sequence>
   </xs:complexType>
 
   <xs:complexType name="layerStack">
     <xs:sequence/>
   </xs:complexType>
 
-  <xs:complexType name="changeMasterSecretAction">
-    <xs:complexContent>
-      <xs:extension base="connectionBoundAction">
-        <xs:sequence>
-          <xs:element name="newValue" type="xs:string" minOccurs="0"/>
-          <xs:element name="oldValue" type="xs:string" minOccurs="0"/>
-        </xs:sequence>
-      </xs:extension>
-    </xs:complexContent>
-  </xs:complexType>
-
-<<<<<<< HEAD
-=======
+  <xs:complexType name="session" abstract="true">
+    <xs:sequence>
+      <xs:element name="masterSecret" type="xs:base64Binary" minOccurs="0"/>
+    </xs:sequence>
+  </xs:complexType>
+
+  <xs:complexType name="httpContext">
+    <xs:sequence>
+      <xs:element name="cookie" type="xs:string" minOccurs="0"/>
+      <xs:element name="lastRequestPath" type="xs:string" minOccurs="0"/>
+    </xs:sequence>
+  </xs:complexType>
+
+  <xs:complexType name="keylogfile">
+    <xs:sequence/>
+  </xs:complexType>
+
+  <xs:complexType name="certificate">
+    <xs:sequence/>
+  </xs:complexType>
+
   <xs:complexType name="messageDigestCollector">
     <xs:sequence>
       <xs:element name="rawBytes" type="xs:base64Binary" minOccurs="0"/>
@@ -4032,7 +3948,6 @@
     </xs:complexContent>
   </xs:complexType>
 
->>>>>>> e94acd88
   <xs:complexType name="changePreMasterSecretAction">
     <xs:complexContent>
       <xs:extension base="connectionBoundAction">
@@ -4361,6 +4276,8 @@
                   <xs:element ref="Heartbeat"/>
                   <xs:element ref="SupplementalData"/>
                   <xs:element ref="EncryptedExtensions"/>
+                  <xs:element ref="httpsRequestMessage"/>
+                  <xs:element ref="httpsResponseMessage"/>
                   <xs:element ref="PskDhClientKeyExchange"/>
                   <xs:element ref="PskDheServerKeyExchange"/>
                   <xs:element ref="PskEcDhClientKeyExchange"/>
@@ -4428,6 +4345,8 @@
                   <xs:element ref="Heartbeat"/>
                   <xs:element ref="SupplementalData"/>
                   <xs:element ref="EncryptedExtensions"/>
+                  <xs:element ref="httpsRequestMessage"/>
+                  <xs:element ref="httpsResponseMessage"/>
                   <xs:element ref="PskDhClientKeyExchange"/>
                   <xs:element ref="PskDheServerKeyExchange"/>
                   <xs:element ref="PskEcDhClientKeyExchange"/>
@@ -4495,6 +4414,8 @@
                   <xs:element ref="Heartbeat"/>
                   <xs:element ref="SupplementalData"/>
                   <xs:element ref="EncryptedExtensions"/>
+                  <xs:element ref="httpsRequestMessage"/>
+                  <xs:element ref="httpsResponseMessage"/>
                   <xs:element ref="PskDhClientKeyExchange"/>
                   <xs:element ref="PskDheServerKeyExchange"/>
                   <xs:element ref="PskEcDhClientKeyExchange"/>
@@ -4586,6 +4507,8 @@
           <xs:element ref="Heartbeat"/>
           <xs:element ref="SupplementalData"/>
           <xs:element ref="EncryptedExtensions"/>
+          <xs:element ref="httpsRequestMessage"/>
+          <xs:element ref="httpsResponseMessage"/>
           <xs:element ref="PskDhClientKeyExchange"/>
           <xs:element ref="PskDheServerKeyExchange"/>
           <xs:element ref="PskEcDhClientKeyExchange"/>
@@ -4660,6 +4583,8 @@
                   <xs:element ref="Heartbeat"/>
                   <xs:element ref="SupplementalData"/>
                   <xs:element ref="EncryptedExtensions"/>
+                  <xs:element ref="httpsRequestMessage"/>
+                  <xs:element ref="httpsResponseMessage"/>
                   <xs:element ref="PskDhClientKeyExchange"/>
                   <xs:element ref="PskDheServerKeyExchange"/>
                   <xs:element ref="PskEcDhClientKeyExchange"/>
@@ -5579,23 +5504,54 @@
     </xs:restriction>
   </xs:simpleType>
 
-  <xs:simpleType name="pskKeyExchangeMode">
+  <xs:simpleType name="certificateKeyType">
     <xs:restriction base="xs:string">
-      <xs:enumeration value="PSK_KE"/>
-      <xs:enumeration value="PSK_DHE_KE"/>
+      <xs:enumeration value="DH"/>
+      <xs:enumeration value="ECDH"/>
+      <xs:enumeration value="RSA"/>
+      <xs:enumeration value="DSS"/>
+      <xs:enumeration value="ECDSA"/>
+      <xs:enumeration value="GOST01"/>
+      <xs:enumeration value="GOST12"/>
+      <xs:enumeration value="FORTEZZA"/>
+      <xs:enumeration value="ECNRA"/>
+      <xs:enumeration value="NONE"/>
     </xs:restriction>
   </xs:simpleType>
 
-  <xs:simpleType name="ssl2CipherSuite">
+  <xs:simpleType name="gostCurve">
     <xs:restriction base="xs:string">
-      <xs:enumeration value="SSL_CK_RC4_128_WITH_MD5"/>
-      <xs:enumeration value="SSL_CK_RC4_128_EXPORT40_WITH_MD5"/>
-      <xs:enumeration value="SSL_CK_RC2_128_CBC_WITH_MD5"/>
-      <xs:enumeration value="SSL_CK_RC2_128_CBC_EXPORT40_WITH_MD5"/>
-      <xs:enumeration value="SSL_CK_IDEA_128_CBC_WITH_MD5"/>
-      <xs:enumeration value="SSL_CK_DES_64_CBC_WITH_MD5"/>
-      <xs:enumeration value="SSL_CK_DES_192_EDE3_CBC_WITH_MD5"/>
-      <xs:enumeration value="SSL_UNKNOWN_CIPHER"/>
+      <xs:enumeration value="GostR3410_2001_CryptoPro_A"/>
+      <xs:enumeration value="GostR3410_2001_CryptoPro_B"/>
+      <xs:enumeration value="GostR3410_2001_CryptoPro_C"/>
+      <xs:enumeration value="GostR3410_2001_CryptoPro_XchA"/>
+      <xs:enumeration value="GostR3410_2001_CryptoPro_XchB"/>
+      <xs:enumeration value="Tc26_Gost_3410_12_256_paramSetA"/>
+      <xs:enumeration value="Tc26_Gost_3410_12_512_paramSetA"/>
+      <xs:enumeration value="Tc26_Gost_3410_12_512_paramSetB"/>
+      <xs:enumeration value="Tc26_Gost_3410_12_512_paramSetC"/>
+    </xs:restriction>
+  </xs:simpleType>
+
+  <xs:simpleType name="hashAlgorithm">
+    <xs:restriction base="xs:string">
+      <xs:enumeration value="NONE"/>
+      <xs:enumeration value="MD5"/>
+      <xs:enumeration value="SHA1"/>
+      <xs:enumeration value="SHA224"/>
+      <xs:enumeration value="SHA256"/>
+      <xs:enumeration value="SHA384"/>
+      <xs:enumeration value="SHA512"/>
+      <xs:enumeration value="GOSTR3411"/>
+      <xs:enumeration value="GOSTR34112012_256"/>
+      <xs:enumeration value="GOSTR34112012_512"/>
+    </xs:restriction>
+  </xs:simpleType>
+
+  <xs:simpleType name="filterType">
+    <xs:restriction base="xs:string">
+      <xs:enumeration value="DEFAULT"/>
+      <xs:enumeration value="DISCARD_RECORDS"/>
     </xs:restriction>
   </xs:simpleType>
 
@@ -5640,6 +5596,14 @@
       <xs:enumeration value="GREASE_13"/>
       <xs:enumeration value="GREASE_14"/>
       <xs:enumeration value="GREASE_15"/>
+    </xs:restriction>
+  </xs:simpleType>
+
+  <xs:simpleType name="runningModeType">
+    <xs:restriction base="xs:string">
+      <xs:enumeration value="CLIENT"/>
+      <xs:enumeration value="SERVER"/>
+      <xs:enumeration value="MITM"/>
     </xs:restriction>
   </xs:simpleType>
 
@@ -5703,91 +5667,16 @@
     </xs:restriction>
   </xs:simpleType>
 
-  <xs:simpleType name="certificateType">
-    <xs:restriction base="xs:string">
-      <xs:enumeration value="X509"/>
-      <xs:enumeration value="OPEN_PGP"/>
-      <xs:enumeration value="RAW_PUBLIC_KEY"/>
-    </xs:restriction>
-  </xs:simpleType>
-
-  <xs:simpleType name="certificateStatusRequestType">
-    <xs:restriction base="xs:string">
-      <xs:enumeration value="OCSP"/>
-      <xs:enumeration value="OCSP_multi"/>
-    </xs:restriction>
-  </xs:simpleType>
-
-  <xs:simpleType name="srtpProtectionProfiles">
-    <xs:restriction base="xs:string">
-      <xs:enumeration value="SRTP_AES128_CM_HMAC_SHA1_80"/>
-      <xs:enumeration value="SRTP_AES128_CM_HMAC_SHA1_32"/>
-      <xs:enumeration value="SRTP_NULL_HMAC_SHA1_80"/>
-      <xs:enumeration value="SRTP_NULL_HMAC_SHA1_32"/>
-    </xs:restriction>
-  </xs:simpleType>
-
-  <xs:simpleType name="userMappingExtensionHintType">
-    <xs:restriction base="xs:string">
-      <xs:enumeration value="UPN_DOMAIN_HINT"/>
-    </xs:restriction>
-  </xs:simpleType>
-
-  <xs:simpleType name="authzDataFormat">
-    <xs:restriction base="xs:string">
-      <xs:enumeration value="X509_ATTR_CERT"/>
-      <xs:enumeration value="SAML_ASSERTION"/>
-      <xs:enumeration value="X509_ATTR_CERT_URL"/>
-      <xs:enumeration value="SAML_ASSERTION_URL"/>
-    </xs:restriction>
-  </xs:simpleType>
-
-  <xs:simpleType name="ecPointFormat">
-    <xs:restriction base="xs:string">
-      <xs:enumeration value="UNCOMPRESSED"/>
-      <xs:enumeration value="ANSIX962_COMPRESSED_PRIME"/>
-      <xs:enumeration value="ANSIX962_COMPRESSED_CHAR2"/>
-    </xs:restriction>
-  </xs:simpleType>
-
-  <xs:simpleType name="clientCertificateType">
-    <xs:restriction base="xs:string">
-      <xs:enumeration value="RSA_SIGN"/>
-      <xs:enumeration value="DSS_SIGN"/>
-      <xs:enumeration value="RSA_FIXED_DH"/>
-      <xs:enumeration value="DSS_FIXED_DH"/>
-      <xs:enumeration value="RSA_EPHEMERAL_DH_RESERVED"/>
-      <xs:enumeration value="DSS_EPHEMERAL_DH_RESERVED"/>
-      <xs:enumeration value="FORTEZZA_DMS_RESERVED"/>
-      <xs:enumeration value="GOSTR34101994"/>
-      <xs:enumeration value="GOSTR34102001"/>
-      <xs:enumeration value="ECDSA_SIGN"/>
-      <xs:enumeration value="RSA_FIXED_ECDH"/>
-      <xs:enumeration value="ECDSA_FIXED_ECDH"/>
-      <xs:enumeration value="GOST_SIGN256"/>
-      <xs:enumeration value="GOST_SIGN512"/>
-      <xs:enumeration value="GOSTR34102012_256"/>
-      <xs:enumeration value="GOSTR34102012_512"/>
-    </xs:restriction>
-  </xs:simpleType>
-
   <xs:simpleType name="nameType">
     <xs:restriction base="xs:string">
       <xs:enumeration value="HOST_NAME"/>
     </xs:restriction>
   </xs:simpleType>
 
-  <xs:simpleType name="gostCurve">
+  <xs:simpleType name="keyUpdateRequest">
     <xs:restriction base="xs:string">
-      <xs:enumeration value="GostR3410_2001_CryptoPro_A"/>
-      <xs:enumeration value="GostR3410_2001_CryptoPro_B"/>
-      <xs:enumeration value="GostR3410_2001_CryptoPro_C"/>
-      <xs:enumeration value="GostR3410_2001_CryptoPro_XchA"/>
-      <xs:enumeration value="GostR3410_2001_CryptoPro_XchB"/>
-      <xs:enumeration value="Tc26_Gost_3410_12_256_paramSetA"/>
-      <xs:enumeration value="Tc26_Gost_3410_12_512_paramSetA"/>
-      <xs:enumeration value="Tc26_Gost_3410_12_512_paramSetB"/>
-      <xs:enumeration value="Tc26_Gost_3410_12_512_paramSetC"/>
+      <xs:enumeration value="UPDATE_NOT_REQUESTED"/>
+      <xs:enumeration value="UPDATE_REQUESTED"/>
     </xs:restriction>
   </xs:simpleType>
 
@@ -5822,94 +5711,42 @@
     </xs:restriction>
   </xs:simpleType>
 
-  <xs:simpleType name="prfAlgorithm">
+  <xs:simpleType name="certificateStatusRequestType">
     <xs:restriction base="xs:string">
-      <xs:enumeration value="TLS_PRF_LEGACY"/>
-      <xs:enumeration value="TLS_PRF_SHA256"/>
-      <xs:enumeration value="TLS_PRF_SHA384"/>
-      <xs:enumeration value="TLS_PRF_GOSTR3411"/>
-      <xs:enumeration value="TLS_PRF_GOSTR3411_2012_256"/>
+      <xs:enumeration value="OCSP"/>
+      <xs:enumeration value="OCSP_multi"/>
     </xs:restriction>
   </xs:simpleType>
 
-  <xs:simpleType name="esniDnsKeyRecordVersion">
+  <xs:simpleType name="srtpProtectionProfiles">
     <xs:restriction base="xs:string">
-      <xs:enumeration value="NULL"/>
-      <xs:enumeration value="VERSION_FF01"/>
-      <xs:enumeration value="VERSION_FF02"/>
-      <xs:enumeration value="VERSION_FF03"/>
+      <xs:enumeration value="SRTP_AES128_CM_HMAC_SHA1_80"/>
+      <xs:enumeration value="SRTP_AES128_CM_HMAC_SHA1_32"/>
+      <xs:enumeration value="SRTP_NULL_HMAC_SHA1_80"/>
+      <xs:enumeration value="SRTP_NULL_HMAC_SHA1_32"/>
     </xs:restriction>
   </xs:simpleType>
 
-  <xs:simpleType name="maxFragmentLength">
+  <xs:simpleType name="userMappingExtensionHintType">
     <xs:restriction base="xs:string">
-      <xs:enumeration value="TWO_9"/>
-      <xs:enumeration value="TWO_10"/>
-      <xs:enumeration value="TWO_11"/>
-      <xs:enumeration value="TWO_12"/>
+      <xs:enumeration value="UPN_DOMAIN_HINT"/>
     </xs:restriction>
   </xs:simpleType>
 
-  <xs:simpleType name="layerConfiguration">
+  <xs:simpleType name="certificateType">
     <xs:restriction base="xs:string">
-      <xs:enumeration value="TLS"/>
-      <xs:enumeration value="DTLS"/>
-      <xs:enumeration value="QUIC"/>
-      <xs:enumeration value="OPEN_VPN"/>
-      <xs:enumeration value="STARTTTLS"/>
-      <xs:enumeration value="HTTPS"/>
+      <xs:enumeration value="X509"/>
+      <xs:enumeration value="OPEN_PGP"/>
+      <xs:enumeration value="RAW_PUBLIC_KEY"/>
     </xs:restriction>
   </xs:simpleType>
 
-  <xs:simpleType name="certificateKeyType">
+  <xs:simpleType name="authzDataFormat">
     <xs:restriction base="xs:string">
-      <xs:enumeration value="DH"/>
-      <xs:enumeration value="ECDH"/>
-      <xs:enumeration value="RSA"/>
-      <xs:enumeration value="DSS"/>
-      <xs:enumeration value="ECDSA"/>
-      <xs:enumeration value="GOST01"/>
-      <xs:enumeration value="GOST12"/>
-      <xs:enumeration value="FORTEZZA"/>
-      <xs:enumeration value="ECNRA"/>
-      <xs:enumeration value="NONE"/>
-    </xs:restriction>
-  </xs:simpleType>
-
-  <xs:simpleType name="hashAlgorithm">
-    <xs:restriction base="xs:string">
-      <xs:enumeration value="NONE"/>
-      <xs:enumeration value="MD5"/>
-      <xs:enumeration value="SHA1"/>
-      <xs:enumeration value="SHA224"/>
-      <xs:enumeration value="SHA256"/>
-      <xs:enumeration value="SHA384"/>
-      <xs:enumeration value="SHA512"/>
-      <xs:enumeration value="GOSTR3411"/>
-      <xs:enumeration value="GOSTR34112012_256"/>
-      <xs:enumeration value="GOSTR34112012_512"/>
-    </xs:restriction>
-  </xs:simpleType>
-
-  <xs:simpleType name="filterType">
-    <xs:restriction base="xs:string">
-      <xs:enumeration value="DEFAULT"/>
-      <xs:enumeration value="DISCARD_RECORDS"/>
-    </xs:restriction>
-  </xs:simpleType>
-
-  <xs:simpleType name="runningModeType">
-    <xs:restriction base="xs:string">
-      <xs:enumeration value="CLIENT"/>
-      <xs:enumeration value="SERVER"/>
-      <xs:enumeration value="MITM"/>
-    </xs:restriction>
-  </xs:simpleType>
-
-  <xs:simpleType name="keyUpdateRequest">
-    <xs:restriction base="xs:string">
-      <xs:enumeration value="UPDATE_NOT_REQUESTED"/>
-      <xs:enumeration value="UPDATE_REQUESTED"/>
+      <xs:enumeration value="X509_ATTR_CERT"/>
+      <xs:enumeration value="SAML_ASSERTION"/>
+      <xs:enumeration value="X509_ATTR_CERT_URL"/>
+      <xs:enumeration value="SAML_ASSERTION_URL"/>
     </xs:restriction>
   </xs:simpleType>
 
@@ -5940,8 +5777,6 @@
     </xs:restriction>
   </xs:simpleType>
 
-<<<<<<< HEAD
-=======
   <xs:simpleType name="pskKeyExchangeMode">
     <xs:restriction base="xs:string">
       <xs:enumeration value="PSK_KE"/>
@@ -5980,12 +5815,51 @@
     </xs:restriction>
   </xs:simpleType>
 
->>>>>>> e94acd88
   <xs:simpleType name="workflowExecutorType">
     <xs:restriction base="xs:string">
       <xs:enumeration value="DEFAULT"/>
       <xs:enumeration value="THREADED_SERVER"/>
       <xs:enumeration value="DTLS"/>
+    </xs:restriction>
+  </xs:simpleType>
+
+  <xs:simpleType name="ssl2CipherSuite">
+    <xs:restriction base="xs:string">
+      <xs:enumeration value="SSL_CK_RC4_128_WITH_MD5"/>
+      <xs:enumeration value="SSL_CK_RC4_128_EXPORT40_WITH_MD5"/>
+      <xs:enumeration value="SSL_CK_RC2_128_CBC_WITH_MD5"/>
+      <xs:enumeration value="SSL_CK_RC2_128_CBC_EXPORT40_WITH_MD5"/>
+      <xs:enumeration value="SSL_CK_IDEA_128_CBC_WITH_MD5"/>
+      <xs:enumeration value="SSL_CK_DES_64_CBC_WITH_MD5"/>
+      <xs:enumeration value="SSL_CK_DES_192_EDE3_CBC_WITH_MD5"/>
+      <xs:enumeration value="SSL_UNKNOWN_CIPHER"/>
+    </xs:restriction>
+  </xs:simpleType>
+
+  <xs:simpleType name="ecPointFormat">
+    <xs:restriction base="xs:string">
+      <xs:enumeration value="UNCOMPRESSED"/>
+      <xs:enumeration value="ANSIX962_COMPRESSED_PRIME"/>
+      <xs:enumeration value="ANSIX962_COMPRESSED_CHAR2"/>
+    </xs:restriction>
+  </xs:simpleType>
+
+  <xs:simpleType name="maxFragmentLength">
+    <xs:restriction base="xs:string">
+      <xs:enumeration value="TWO_9"/>
+      <xs:enumeration value="TWO_10"/>
+      <xs:enumeration value="TWO_11"/>
+      <xs:enumeration value="TWO_12"/>
+    </xs:restriction>
+  </xs:simpleType>
+
+  <xs:simpleType name="prfAlgorithm">
+    <xs:restriction base="xs:string">
+      <xs:enumeration value="TLS_PRF_LEGACY"/>
+      <xs:enumeration value="TLS_PRF_SHA256"/>
+      <xs:enumeration value="TLS_PRF_SHA384"/>
+      <xs:enumeration value="TLS_PRF_GOSTR3411"/>
+      <xs:enumeration value="TLS_PRF_GOSTR3411_2012_256"/>
     </xs:restriction>
   </xs:simpleType>
 
@@ -6117,6 +5991,15 @@
     </xs:restriction>
   </xs:simpleType>
 
+  <xs:simpleType name="esniDnsKeyRecordVersion">
+    <xs:restriction base="xs:string">
+      <xs:enumeration value="NULL"/>
+      <xs:enumeration value="VERSION_FF01"/>
+      <xs:enumeration value="VERSION_FF02"/>
+      <xs:enumeration value="VERSION_FF03"/>
+    </xs:restriction>
+  </xs:simpleType>
+
   <xs:simpleType name="socketState">
     <xs:restriction base="xs:string">
       <xs:enumeration value="CLOSED"/>
