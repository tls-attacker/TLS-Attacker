<?xml version="1.0" standalone="yes"?>
<xs:schema version="1.0" xmlns:xs="http://www.w3.org/2001/XMLSchema">

  <xs:element name="ActivateDecryption" type="activateDecryptionAction"/>

  <xs:element name="ActivateEncryption" type="activateEncryptionAction"/>

  <xs:element name="Alert" type="alertMessage"/>

  <xs:element name="AlpnExtension" type="alpnExtensionMessage"/>

  <xs:element name="Application" type="applicationMessage"/>

  <xs:element name="ApplyBufferedMessages" type="applyBufferedMessagesAction"/>

  <xs:element name="BufferedGenericReceive" type="bufferedGenericReceiveAction"/>

  <xs:element name="BufferedSend" type="bufferedSendAction"/>

  <xs:element name="CachedInfoExtension" type="cachedInfoExtensionMessage"/>

  <xs:element name="Certificate" type="certificateMessage"/>

  <xs:element name="CertificateRequest" type="certificateRequestMessage"/>

  <xs:element name="CertificateStatus" type="certificateStatusMessage"/>

  <xs:element name="CertificateStatusRequestExtension" type="certificateStatusRequestExtensionMessage"/>

  <xs:element name="CertificateStatusRequestV2Extension" type="certificateStatusRequestV2ExtensionMessage"/>

  <xs:element name="CertificateTypeExtension" type="certificateTypeExtensionMessage"/>

  <xs:element name="CertificateVerify" type="certificateVerifyMessage"/>

  <xs:element name="ChangeCipherSpec" type="changeCipherSpecMessage"/>

  <xs:element name="ChangeCipherSuite" type="changeCipherSuiteAction"/>

  <xs:element name="ChangeClientRandom" type="changeClientRandomAction"/>

  <xs:element name="ChangeCompression" type="changeCompressionAction"/>

  <xs:element name="ChangeConnectionTimeout" type="changeConnectionTimeoutAction"/>

  <xs:element name="ChangeContextValue" type="changeContextValueAction"/>

  <xs:element name="ChangeDefaultPreMasterSecret" type="changeDefaultPreMasterSecretAction"/>

  <xs:element name="ChangeMasterSecret" type="changeMasterSecretAction"/>

  <xs:element name="ChangePreMasterSecret" type="changePreMasterSecretAction"/>

  <xs:element name="ChangeProtocolVersion" type="changeProtocolVersionAction"/>

  <xs:element name="ChangeReadEpoch" type="changeReadEpochAction"/>

  <xs:element name="ChangeReadSequenceNumber" type="changeReadSequenceNumberAction"/>

  <xs:element name="ChangeServerRandom" type="changeServerRandomAction"/>

  <xs:element name="ChangeServerRsaParameters" type="changeServerRsaParametersAction"/>

  <xs:element name="ChangeWriteEpoch" type="changeWriteEpochAction"/>

  <xs:element name="ChangeWriteSequenceNumber" type="changeWriteSequenceNumberAction"/>

  <xs:element name="ClearBuffers" type="clearBuffersAction"/>

  <xs:element name="ClearDigest" type="clearDigestAction"/>

  <xs:element name="ClientAuthorizationExtension" type="clientAuthzExtensionMessage"/>

  <xs:element name="ClientCertificateTypeExtension" type="clientCertificateTypeExtensionMessage"/>

  <xs:element name="ClientCertificateUrlExtension" type="clientCertificateUrlExtensionMessage"/>

  <xs:element name="ClientHello" type="clientHelloMessage"/>

  <xs:element name="ConnectionIdExtension" type="connectionIdExtensionMessage"/>

  <xs:element name="CookieExtension" type="cookieExtensionMessage"/>

  <xs:element name="CopyBufferedMessages" type="copyBufferedMessagesAction"/>

  <xs:element name="CopyBufferedRecords" type="copyBufferedRecordsAction"/>

  <xs:element name="CopyBuffers" type="copyBuffersAction"/>

  <xs:element name="CopyClientRandom" type="copyClientRandomAction"/>

  <xs:element name="CopyPreMasterSecret" type="copyPreMasterSecretAction"/>

  <xs:element name="CopyServerRandom" type="copyServerRandomAction"/>

  <xs:element name="DHClientKeyExchange" type="dhClientKeyExchangeMessage"/>

  <xs:element name="DHEServerKeyExchange" type="dheServerKeyExchangeMessage"/>

  <xs:element name="DeactivateDecryption" type="deactivateDecryptionAction"/>

  <xs:element name="DeactivateEncryption" type="deactivateEncryptionAction"/>

  <xs:element name="DeepCopyBufferedMessages" type="deepCopyBufferedMessagesAction"/>

  <xs:element name="DeepCopyBufferedRecords" type="deepCopyBufferedRecordsAction"/>

  <xs:element name="DeepCopyBuffers" type="deepCopyBuffersAction"/>

  <xs:element name="DtlsHandshakeMessageFragment" type="dtlsHandshakeMessageFragment"/>

  <xs:element name="ECDHClientKeyExchange" type="ecdhClientKeyExchangeMessage"/>

  <xs:element name="ECDHEServerKeyExchange" type="ecdheServerKeyExchangeMessage"/>

  <xs:element name="ECPointFormat" type="ecPointFormatExtensionMessage"/>

  <xs:element name="EarlyCcs" type="earlyCcsAction"/>

  <xs:element name="EarlyDataExtension" type="earlyDataExtensionMessage"/>

  <xs:element name="EllipticCurves" type="ellipticCurvesExtensionMessage"/>

  <xs:element name="EmptyClientKeyExchange" type="emptyClientKeyExchangeMessage"/>

  <xs:element name="EncryptThenMacExtension" type="encryptThenMacExtensionMessage"/>

  <xs:element name="EncryptedClientHello" type="encryptedClientHelloMessage"/>

  <xs:element name="EncryptedClientHelloExtension" type="encryptedClientHelloExtensionMessage"/>

  <xs:element name="EncryptedExtensions" type="encryptedExtensionsMessage"/>

  <xs:element name="EncryptedServerNameIndicationExtension" type="encryptedServerNameIndicationExtensionMessage"/>

  <xs:element name="EndOfEarlyData" type="endOfEarlyDataMessage"/>

  <xs:element name="EsniKeyDnsRequest" type="esniKeyDnsRequestAction"/>

  <xs:element name="ExtendedMasterSecretExtension" type="extendedMasterSecretExtensionMessage"/>

  <xs:element name="ExtendedRandomExtension" type="extendedRandomExtensionMessage"/>

  <xs:element name="FindReceivedProtocolMessage" type="findReceivedProtocolMessageAction"/>

  <xs:element name="Finished" type="finishedMessage"/>

  <xs:element name="FlushSessionCache" type="flushSessionCacheAction"/>

  <xs:element name="ForwardData" type="forwardDataAction"/>

  <xs:element name="ForwardMessages" type="forwardMessagesAction"/>

  <xs:element name="ForwardMessagesWithPrepare" type="forwardMessagesWithPrepareAction"/>

  <xs:element name="ForwardRecords" type="forwardRecordsAction"/>

  <xs:element name="GOSTClientKeyExchange" type="gostClientKeyExchangeMessage"/>

  <xs:element name="GeneralAction" type="generalAction"/>

  <xs:element name="GenericReceive" type="genericReceiveAction"/>

  <xs:element name="GenericReceiveAscii" type="genericReceiveAsciiAction"/>

  <xs:element name="GreaseExtension" type="greaseExtensionMessage"/>

  <xs:element name="Heartbeat" type="heartbeatMessage"/>

  <xs:element name="HeartbeatExtension" type="heartbeatExtensionMessage"/>

  <xs:element name="HelloRequest" type="helloRequestMessage"/>

  <xs:element name="HelloVerifyRequest" type="helloVerifyRequestMessage"/>

  <xs:element name="KeyShareExtension" type="keyShareExtensionMessage"/>

  <xs:element name="KeyUpdate" type="keyUpdateMessage"/>

  <xs:element name="MaxFragmentLengthExtension" type="maxFragmentLengthExtensionMessage"/>

  <xs:element name="MessageAction" type="messageAction"/>

  <xs:element name="MultiReceive" type="multiReceiveAction"/>

  <xs:element name="NewSessionTicket" type="newSessionTicketMessage"/>

  <xs:element name="PSKKeyExchangeModesExtension" type="pskKeyExchangeModesExtensionMessage"/>

  <xs:element name="PWDClearExtension" type="pwdClearExtensionMessage"/>

  <xs:element name="PWDClientKeyExchange" type="pwdClientKeyExchangeMessage"/>

  <xs:element name="PWDProtectExtension" type="pwdProtectExtensionMessage"/>

  <xs:element name="PWDServerKeyExchange" type="pwdServerKeyExchangeMessage"/>

  <xs:element name="PaddingExtension" type="paddingExtensionMessage"/>

  <xs:element name="PasswordSaltExtension" type="passwordSaltExtensionMessage"/>

  <xs:element name="PopAndSend" type="popAndSendAction"/>

  <xs:element name="PopAndSendMessage" type="popAndSendMessageAction"/>

  <xs:element name="PopAndSendRecord" type="popAndSendRecordAction"/>

  <xs:element name="PopBufferedMessage" type="popBufferedMessageAction"/>

  <xs:element name="PopBufferedRecord" type="popBufferedRecordAction"/>

  <xs:element name="PopBuffers" type="popBuffersAction"/>

  <xs:element name="PreSharedKeyExtension" type="preSharedKeyExtensionMessage"/>

  <xs:element name="PrintLastHandledApplicationData" type="printLastHandledApplicationDataAction"/>

  <xs:element name="PrintProposedExtensions" type="printProposedExtensionsAction"/>

  <xs:element name="PrintSecrets" type="printSecretsAction"/>

  <xs:element name="PskClientKeyExchange" type="pskClientKeyExchangeMessage"/>

  <xs:element name="PskDhClientKeyExchange" type="pskDhClientKeyExchangeMessage"/>

  <xs:element name="PskDheServerKeyExchange" type="pskDheServerKeyExchangeMessage"/>

  <xs:element name="PskEcDhClientKeyExchange" type="pskEcDhClientKeyExchangeMessage"/>

  <xs:element name="PskEcDheServerKeyExchange" type="pskEcDheServerKeyExchangeMessage"/>

  <xs:element name="PskRsaClientKeyExchange" type="pskRsaClientKeyExchangeMessage"/>

  <xs:element name="PskServerKeyExchange" type="pskServerKeyExchangeMessage"/>

  <xs:element name="RSAClientKeyExchange" type="rsaClientKeyExchangeMessage"/>

  <xs:element name="RSAServerKeyExchange" type="rsaServerKeyExchangeMessage"/>

  <xs:element name="Receive" type="receiveAction"/>

  <xs:element name="ReceiveAscii" type="receiveAsciiAction"/>

  <xs:element name="ReceiveTill" type="receiveTillAction"/>

  <xs:element name="RecordSizeLimitExtension" type="recordSizeLimitExtensionMessage"/>

  <xs:element name="RemBufferedChCiphers" type="remBufferedChCiphersAction"/>

  <xs:element name="RemBufferedChExtensions" type="remBufferedChExtensionsAction"/>

  <xs:element name="Renegotiation" type="renegotiationAction"/>

  <xs:element name="RenegotiationInfoExtension" type="renegotiationInfoExtensionMessage"/>

  <xs:element name="ResetConnection" type="resetConnectionAction"/>

  <xs:element name="ResetRecordCipherLists" type="resetRecordCipherListsAction"/>

  <xs:element name="SRPExtension" type="srpExtensionMessage"/>

  <xs:element name="SSL2ClientHello" type="ssl2ClientHelloMessage"/>

  <xs:element name="SSL2ClientMasterKey" type="ssl2ClientMasterKeyMessage"/>

  <xs:element name="SSL2ServerHello" type="ssl2ServerHelloMessage"/>

  <xs:element name="SSL2ServerVerify" type="ssl2ServerVerifyMessage"/>

  <xs:element name="Send" type="sendAction"/>

  <xs:element name="SendAscii" type="sendAsciiAction"/>

  <xs:element name="SendDynamicClientKeyExchange" type="sendDynamicClientKeyExchangeAction"/>

  <xs:element name="SendDynamicServerCertificate" type="sendDynamicServerCertificateAction"/>

  <xs:element name="SendDynamicServerKeyExchange" type="sendDynamicServerKeyExchangeAction"/>

  <xs:element name="SendMessagesFromLastFlight" type="sendMessagesFromLastFlightAction"/>

  <xs:element name="SendRaccoonCke" type="sendRaccoonCkeAction"/>

  <xs:element name="SendRecordsFromLastFlight" type="sendRecordsFromLastFlightAction"/>

  <xs:element name="ServerAuthorizationExtension" type="serverAuthzExtensionMessage"/>

  <xs:element name="ServerCertificateTypeExtension" type="serverCertificateTypeExtensionMessage"/>

  <xs:element name="ServerHello" type="serverHelloMessage"/>

  <xs:element name="ServerHelloDone" type="serverHelloDoneMessage"/>

  <xs:element name="ServerNameIndicationExtension" type="serverNameIndicationExtensionMessage"/>

  <xs:element name="SessionTicketTLSExtension" type="sessionTicketTLSExtensionMessage"/>

  <xs:element name="SetEncryptChangeCipherSpecConfig" type="setEncryptChangeCipherSpecConfigAction"/>

  <xs:element name="SignatureAlgorithmsCertExtension" type="signatureAlgorithmsCertExtensionMessage"/>

  <xs:element name="SignatureAndHashAlgorithmsExtension" type="signatureAndHashAlgorithmsExtensionMessage"/>

  <xs:element name="SignedCertificateTimestampExtension" type="signedCertificateTimestampExtensionMessage"/>

  <xs:element name="SrpClientKeyExchange" type="srpClientKeyExchangeMessage"/>

  <xs:element name="SrpServerKeyExchange" type="srpServerKeyExchangeMessage"/>

  <xs:element name="SrtpExtension" type="srtpExtensionMessage"/>

  <xs:element name="SupplementalData" type="supplementalDataMessage"/>

  <xs:element name="SupportedVersions" type="supportedVersionsExtensionMessage"/>

  <xs:element name="TokenBindingExtension" type="tokenBindingExtensionMessage"/>

  <xs:element name="TruncatedHmacExtension" type="truncatedHmacExtensionMessage"/>

  <xs:element name="TrustedCaIndicationExtension" type="trustedCaIndicationExtensionMessage"/>

  <xs:element name="UnknownExtension" type="unknownExtensionMessage"/>

  <xs:element name="UnknownHandshakeMessage" type="unknownHandshakeMessage"/>

  <xs:element name="UnknownMessage" type="unknownMessage"/>

  <xs:element name="UnknownSSL2Message" type="unknownSSL2Message"/>

  <xs:element name="Wait" type="waitAction"/>

  <xs:element name="X509CertificateChain" type="x509CertificateChain"/>

  <xs:element name="accessModificationFilter" type="accessModificationFilter"/>

  <xs:element name="algorithmIdentifier" type="algorithmIdentifier"/>

  <xs:element name="asciiAction" type="asciiAction"/>

  <xs:element name="asn1BitString" type="asn1BitString"/>

  <xs:element name="asn1Container" type="asn1Container"/>

  <xs:element name="asn1Field" type="asn1Field"/>

  <xs:element name="asn1Integer" type="asn1Integer"/>

  <xs:element name="asn1ObjectIdentifier" type="asn1ObjectIdentifier"/>

  <xs:element name="asn1Sequence" type="asn1Sequence"/>

  <xs:element name="asn1Set" type="asn1Set"/>

  <xs:element name="attributeTypeAndValue" type="attributeTypeAndValue"/>

  <xs:element name="bigIntegerAddModification" type="bigIntegerAddModification"/>

  <xs:element name="bigIntegerExplicitValueModification" type="bigIntegerExplicitValueModification"/>

  <xs:element name="bigIntegerInteractiveModification" type="bigIntegerInteractiveModification"/>

  <xs:element name="bigIntegerMultiplyModification" type="bigIntegerMultiplyModification"/>

  <xs:element name="bigIntegerShiftLeftModification" type="bigIntegerShiftLeftModification"/>

  <xs:element name="bigIntegerShiftRightModification" type="bigIntegerShiftRightModification"/>

  <xs:element name="bigIntegerSubtractModification" type="bigIntegerSubtractModification"/>

  <xs:element name="bigIntegerXorModification" type="bigIntegerXorModification"/>

  <xs:element name="booleanExplicitValueModification" type="booleanExplicitValueModification"/>

  <xs:element name="booleanToggleModification" type="booleanToggleModification"/>

  <xs:element name="byteAddModification" type="byteAddModification"/>

  <xs:element name="byteArrayDeleteModification" type="byteArrayDeleteModification"/>

  <xs:element name="byteArrayDuplicateModification" type="byteArrayDuplicateModification"/>

  <xs:element name="byteArrayExplicitValueModification" type="byteArrayExplicitValueModification"/>

  <xs:element name="byteArrayInsertModification" type="byteArrayInsertModification"/>

  <xs:element name="byteArrayPayloadModification" type="byteArrayPayloadModification"/>

  <xs:element name="byteArrayShuffleModification" type="byteArrayShuffleModification"/>

  <xs:element name="byteArrayXorModification" type="byteArrayXorModification"/>

  <xs:element name="byteExplicitValueModification" type="byteExplicitValueModification"/>

  <xs:element name="byteSubtractModification" type="byteSubtractModification"/>

  <xs:element name="byteXorModification" type="byteXorModification"/>

  <xs:element name="certificateBytes" type="certificateBytes"/>

  <xs:element name="certificateSignatureAlgorithmIdentifier" type="certificateSignatureAlgorithmIdentifier"/>

  <xs:element name="changeReadMessageSequenceAction" type="changeReadMessageSequenceAction"/>

  <xs:element name="changeWriteMessageSequenceAction" type="changeWriteMessageSequenceAction"/>

  <xs:element name="config" type="config"/>

  <xs:element name="echConfig" type="echConfig"/>

  <xs:element name="echConfigDnsRequestAction" type="echConfigDnsRequestAction"/>

  <xs:element name="hpkeCipherSuite" type="hpkeCipherSuite"/>

  <xs:element name="httpRequestMessage" type="httpRequestMessage"/>

  <xs:element name="httpResponseMessage" type="httpResponseMessage"/>

  <xs:element name="integerAddModification" type="integerAddModification"/>

  <xs:element name="integerExplicitValueModification" type="integerExplicitValueModification"/>

  <xs:element name="integerShiftLeftModification" type="integerShiftLeftModification"/>

  <xs:element name="integerShiftRightModification" type="integerShiftRightModification"/>

  <xs:element name="integerSubtractModification" type="integerSubtractModification"/>

  <xs:element name="integerXorModification" type="integerXorModification"/>

  <xs:element name="keyShareStoreEntry" type="keyShareStoreEntry"/>

  <xs:element name="longAddModification" type="longAddModification"/>

  <xs:element name="longExplicitValueModification" type="longExplicitValueModification"/>

  <xs:element name="longSubtractModification" type="longSubtractModification"/>

  <xs:element name="longXorModification" type="longXorModification"/>

  <xs:element name="modifiableBigInteger" type="modifiableBigInteger"/>

  <xs:element name="modifiableBoolean" type="modifiableBoolean"/>

  <xs:element name="modifiableByte" type="modifiableByte"/>

  <xs:element name="modifiableByteArray" type="modifiableByteArray"/>

  <xs:element name="modifiableInteger" type="modifiableInteger"/>

  <xs:element name="modifiableLong" type="modifiableLong"/>

  <xs:element name="modifiableString" type="modifiableString"/>

  <xs:element name="name" type="name"/>

  <xs:element name="pair" type="pair"/>

  <xs:element name="point" type="point"/>

  <xs:element name="publicKeyBitString" type="publicKeyBitString"/>

  <xs:element name="relativeDistinguishedName" type="relativeDistinguishedName"/>

  <xs:element name="stringAppendValueModification" type="stringAppendValueModification"/>

  <xs:element name="stringExplicitValueModification" type="stringExplicitValueModification"/>

  <xs:element name="stringPrependValueModification" type="stringPrependValueModification"/>

  <xs:element name="subjectPublicKeyAlgorithmIdentifier" type="subjectPublicKeyAlgorithmIdentifier"/>

  <xs:element name="subjectPublicKeyInfo" type="subjectPublicKeyInfo"/>

  <xs:element name="tbsCertificate" type="tbsCertificate"/>

  <xs:element name="tightReceiveAction" type="tightReceiveAction"/>

  <xs:element name="userMappingExtensionMessage" type="userMappingExtensionMessage"/>

  <xs:element name="validity" type="validity"/>

  <xs:element name="workflowTrace" type="workflowTrace"/>

  <xs:element name="x509Certificate" type="x509Certificate"/>

  <xs:element name="x509CertificateConfig" type="x509CertificateConfig"/>

  <xs:element name="x509Explicit" type="x509Explicit"/>

  <xs:complexType name="printProposedExtensionsAction">
    <xs:complexContent>
      <xs:extension base="connectionBoundAction">
        <xs:sequence/>
      </xs:extension>
    </xs:complexContent>
  </xs:complexType>

  <xs:complexType name="connectionBoundAction" abstract="true">
    <xs:complexContent>
      <xs:extension base="tlsAction">
        <xs:sequence>
          <xs:element name="connectionAlias" type="xs:string" minOccurs="0"/>
        </xs:sequence>
      </xs:extension>
    </xs:complexContent>
  </xs:complexType>

  <xs:complexType name="tlsAction" abstract="true">
    <xs:sequence>
      <xs:element name="executed" type="xs:boolean" minOccurs="0"/>
      <xs:element name="actionOptions" minOccurs="0">
        <xs:complexType>
          <xs:sequence>
            <xs:element name="ActionOption" type="actionOption" minOccurs="0" maxOccurs="unbounded"/>
          </xs:sequence>
        </xs:complexType>
      </xs:element>
    </xs:sequence>
  </xs:complexType>

  <xs:complexType name="remBufferedChCiphersAction">
    <xs:complexContent>
      <xs:extension base="connectionBoundAction">
        <xs:sequence>
          <xs:element name="suite" type="cipherSuite" minOccurs="0" maxOccurs="unbounded"/>
        </xs:sequence>
      </xs:extension>
    </xs:complexContent>
  </xs:complexType>

  <xs:complexType name="changeWriteSequenceNumberAction">
    <xs:complexContent>
      <xs:extension base="changeSequenceNumberAction">
        <xs:sequence/>
      </xs:extension>
    </xs:complexContent>
  </xs:complexType>

  <xs:complexType name="changeSequenceNumberAction" abstract="true">
    <xs:complexContent>
      <xs:extension base="connectionBoundAction">
        <xs:sequence>
          <xs:element name="sequenceNumber" type="xs:long" minOccurs="0"/>
        </xs:sequence>
      </xs:extension>
    </xs:complexContent>
  </xs:complexType>

  <xs:complexType name="renegotiationAction">
    <xs:complexContent>
      <xs:extension base="connectionBoundAction">
        <xs:sequence>
          <xs:element name="resetLastVerifyData" type="xs:boolean"/>
        </xs:sequence>
      </xs:extension>
    </xs:complexContent>
  </xs:complexType>

  <xs:complexType name="multiReceiveAction">
    <xs:complexContent>
      <xs:extension base="genericReceiveAction">
        <xs:sequence>
          <xs:element name="expectedActionCandidates" type="receiveAction" nillable="true" minOccurs="0" maxOccurs="unbounded"/>
        </xs:sequence>
      </xs:extension>
    </xs:complexContent>
  </xs:complexType>

  <xs:complexType name="genericReceiveAction">
    <xs:complexContent>
      <xs:extension base="messageAction">
        <xs:sequence/>
      </xs:extension>
    </xs:complexContent>
  </xs:complexType>

  <xs:complexType name="messageAction" abstract="true">
    <xs:complexContent>
      <xs:extension base="connectionBoundAction">
        <xs:sequence>
          <xs:element name="messages" minOccurs="0">
            <xs:complexType>
              <xs:sequence>
                <xs:choice minOccurs="0" maxOccurs="unbounded">
                  <xs:element ref="Certificate"/>
                  <xs:element ref="DtlsHandshakeMessageFragment"/>
                  <xs:element ref="CertificateVerify"/>
                  <xs:element ref="CertificateRequest"/>
                  <xs:element ref="ClientHello"/>
                  <xs:element ref="HelloVerifyRequest"/>
                  <xs:element ref="DHClientKeyExchange"/>
                  <xs:element ref="DHEServerKeyExchange"/>
                  <xs:element ref="ECDHClientKeyExchange"/>
                  <xs:element ref="ECDHEServerKeyExchange"/>
                  <xs:element ref="PskClientKeyExchange"/>
                  <xs:element ref="Finished"/>
                  <xs:element ref="RSAClientKeyExchange"/>
                  <xs:element ref="GOSTClientKeyExchange"/>
                  <xs:element ref="ServerHelloDone"/>
                  <xs:element ref="ServerHello"/>
                  <xs:element ref="Alert"/>
                  <xs:element ref="NewSessionTicket"/>
                  <xs:element ref="KeyUpdate"/>
                  <xs:element ref="Application"/>
                  <xs:element ref="ChangeCipherSpec"/>
                  <xs:element ref="SSL2ClientHello"/>
                  <xs:element ref="SSL2ClientMasterKey"/>
                  <xs:element ref="SSL2ServerHello"/>
                  <xs:element ref="SSL2ServerVerify"/>
                  <xs:element ref="UnknownSSL2Message"/>
                  <xs:element ref="UnknownMessage"/>
                  <xs:element ref="UnknownHandshakeMessage"/>
                  <xs:element ref="HelloRequest"/>
                  <xs:element ref="Heartbeat"/>
                  <xs:element ref="SupplementalData"/>
                  <xs:element ref="EncryptedExtensions"/>
                  <xs:element ref="PskDhClientKeyExchange"/>
                  <xs:element ref="PskDheServerKeyExchange"/>
                  <xs:element ref="PskEcDhClientKeyExchange"/>
                  <xs:element ref="PskEcDheServerKeyExchange"/>
                  <xs:element ref="PskRsaClientKeyExchange"/>
                  <xs:element ref="SrpClientKeyExchange"/>
                  <xs:element ref="SrpServerKeyExchange"/>
                  <xs:element ref="EndOfEarlyData"/>
                  <xs:element ref="PWDServerKeyExchange"/>
                  <xs:element ref="RSAServerKeyExchange"/>
                  <xs:element ref="PWDClientKeyExchange"/>
                  <xs:element ref="PskServerKeyExchange"/>
                  <xs:element ref="CertificateStatus"/>
                  <xs:element ref="EmptyClientKeyExchange"/>
                  <xs:element ref="EncryptedClientHello"/>
                </xs:choice>
              </xs:sequence>
            </xs:complexType>
          </xs:element>
          <xs:element name="httpMessages" minOccurs="0">
            <xs:complexType>
              <xs:sequence>
                <xs:element name="HttpMessage" type="httpMessage" minOccurs="0" maxOccurs="unbounded"/>
              </xs:sequence>
            </xs:complexType>
          </xs:element>
          <xs:element name="records" minOccurs="0">
            <xs:complexType>
              <xs:sequence>
                <xs:element name="Record" type="record" minOccurs="0" maxOccurs="unbounded"/>
              </xs:sequence>
            </xs:complexType>
          </xs:element>
          <xs:element name="fragments" minOccurs="0">
            <xs:complexType>
              <xs:sequence>
                <xs:element name="DtlsFragment" type="dtlsHandshakeMessageFragment" minOccurs="0" maxOccurs="unbounded"/>
              </xs:sequence>
            </xs:complexType>
          </xs:element>
        </xs:sequence>
      </xs:extension>
    </xs:complexContent>
  </xs:complexType>

  <xs:complexType name="receiveAction">
    <xs:complexContent>
      <xs:extension base="commonReceiveAction">
        <xs:sequence>
          <xs:element name="expectedMessages" minOccurs="0">
            <xs:complexType>
              <xs:sequence>
                <xs:choice minOccurs="0" maxOccurs="unbounded">
                  <xs:element ref="Certificate"/>
                  <xs:element ref="DtlsHandshakeMessageFragment"/>
                  <xs:element ref="CertificateVerify"/>
                  <xs:element ref="CertificateRequest"/>
                  <xs:element ref="ClientHello"/>
                  <xs:element ref="HelloVerifyRequest"/>
                  <xs:element ref="DHClientKeyExchange"/>
                  <xs:element ref="DHEServerKeyExchange"/>
                  <xs:element ref="ECDHClientKeyExchange"/>
                  <xs:element ref="ECDHEServerKeyExchange"/>
                  <xs:element ref="PskClientKeyExchange"/>
                  <xs:element ref="Finished"/>
                  <xs:element ref="RSAClientKeyExchange"/>
                  <xs:element ref="GOSTClientKeyExchange"/>
                  <xs:element ref="ServerHelloDone"/>
                  <xs:element ref="ServerHello"/>
                  <xs:element ref="Alert"/>
                  <xs:element ref="NewSessionTicket"/>
                  <xs:element ref="KeyUpdate"/>
                  <xs:element ref="Application"/>
                  <xs:element ref="ChangeCipherSpec"/>
                  <xs:element ref="SSL2ClientHello"/>
                  <xs:element ref="SSL2ClientMasterKey"/>
                  <xs:element ref="SSL2ServerHello"/>
                  <xs:element ref="SSL2ServerVerify"/>
                  <xs:element ref="UnknownSSL2Message"/>
                  <xs:element ref="UnknownMessage"/>
                  <xs:element ref="UnknownHandshakeMessage"/>
                  <xs:element ref="HelloRequest"/>
                  <xs:element ref="Heartbeat"/>
                  <xs:element ref="SupplementalData"/>
                  <xs:element ref="EncryptedExtensions"/>
                  <xs:element ref="PskDhClientKeyExchange"/>
                  <xs:element ref="PskDheServerKeyExchange"/>
                  <xs:element ref="PskEcDhClientKeyExchange"/>
                  <xs:element ref="PskEcDheServerKeyExchange"/>
                  <xs:element ref="PskRsaClientKeyExchange"/>
                  <xs:element ref="SrpClientKeyExchange"/>
                  <xs:element ref="SrpServerKeyExchange"/>
                  <xs:element ref="EndOfEarlyData"/>
                  <xs:element ref="PWDServerKeyExchange"/>
                  <xs:element ref="RSAServerKeyExchange"/>
                  <xs:element ref="PWDClientKeyExchange"/>
                  <xs:element ref="PskServerKeyExchange"/>
                  <xs:element ref="CertificateStatus"/>
                  <xs:element ref="EmptyClientKeyExchange"/>
                  <xs:element ref="EncryptedClientHello"/>
                </xs:choice>
              </xs:sequence>
            </xs:complexType>
          </xs:element>
          <xs:element name="expectedHttpMessages" minOccurs="0">
            <xs:complexType>
              <xs:sequence>
                <xs:choice minOccurs="0" maxOccurs="unbounded">
                  <xs:element ref="httpRequestMessage"/>
                  <xs:element ref="httpResponseMessage"/>
                </xs:choice>
              </xs:sequence>
            </xs:complexType>
          </xs:element>
        </xs:sequence>
      </xs:extension>
    </xs:complexContent>
  </xs:complexType>

  <xs:complexType name="commonReceiveAction" abstract="true">
    <xs:complexContent>
      <xs:extension base="messageAction">
        <xs:sequence/>
      </xs:extension>
    </xs:complexContent>
  </xs:complexType>

  <xs:complexType name="protocolMessage" abstract="true">
    <xs:complexContent>
      <xs:extension base="message">
        <xs:sequence>
          <xs:element name="completeResultingMessage" type="modifiableByteArray" minOccurs="0"/>
          <xs:element name="required" type="modifiableBoolean" minOccurs="0"/>
          <xs:element name="goingToBeSent" type="modifiableBoolean" minOccurs="0"/>
          <xs:element name="adjustContext" type="modifiableBoolean" minOccurs="0"/>
        </xs:sequence>
      </xs:extension>
    </xs:complexContent>
  </xs:complexType>

  <xs:complexType name="message" abstract="true">
    <xs:complexContent>
      <xs:extension base="modifiableVariableHolder">
        <xs:sequence/>
      </xs:extension>
    </xs:complexContent>
  </xs:complexType>

  <xs:complexType name="modifiableVariableHolder" abstract="true">
    <xs:sequence/>
  </xs:complexType>

  <xs:complexType name="modifiableByteArray">
    <xs:sequence>
      <xs:choice minOccurs="0">
        <xs:element name="BigIntegerXorModification" type="bigIntegerXorModification"/>
        <xs:element name="BigIntegerSubtractModification" type="bigIntegerSubtractModification"/>
        <xs:element name="BigIntegerShiftRightModification" type="bigIntegerShiftRightModification"/>
        <xs:element name="BigIntegerShiftLeftModification" type="bigIntegerShiftLeftModification"/>
        <xs:element name="BigIntegerExplicitValueModification" type="bigIntegerExplicitValueModification"/>
        <xs:element name="BigIntegerAddModification" type="bigIntegerAddModification"/>
        <xs:element name="BigIntegerInteractiveModification" type="bigIntegerInteractiveModification"/>
        <xs:element name="BigIntegerMultiplyModification" type="bigIntegerMultiplyModification"/>
        <xs:element name="BooleanToggleModification" type="booleanToggleModification"/>
        <xs:element name="BooleanExplicitValueModification" type="booleanExplicitValueModification"/>
        <xs:element name="ByteArrayXorModification" type="byteArrayXorModification"/>
        <xs:element name="ByteArrayShuffleModification" type="byteArrayShuffleModification"/>
        <xs:element name="ByteArrayPayloadModification" type="byteArrayPayloadModification"/>
        <xs:element name="ByteArrayInsertModification" type="byteArrayInsertModification"/>
        <xs:element name="ByteArrayExplicitValueModification" type="byteArrayExplicitValueModification"/>
        <xs:element name="ByteArrayDuplicateModification" type="byteArrayDuplicateModification"/>
        <xs:element name="ByteArrayDeleteModification" type="byteArrayDeleteModification"/>
        <xs:element name="IntegerXorModification" type="integerXorModification"/>
        <xs:element name="IntegerSubtractModification" type="integerSubtractModification"/>
        <xs:element name="IntegerShiftRightModification" type="integerShiftRightModification"/>
        <xs:element name="IntegerShiftLeftModification" type="integerShiftLeftModification"/>
        <xs:element name="IntegerExplicitValueModification" type="integerExplicitValueModification"/>
        <xs:element name="IntegerAddModification" type="integerAddModification"/>
        <xs:element name="LongXorModification" type="longXorModification"/>
        <xs:element name="LongSubtractModification" type="longSubtractModification"/>
        <xs:element name="LongExplicitValueModification" type="longExplicitValueModification"/>
        <xs:element name="LongAddModification" type="longAddModification"/>
        <xs:element name="ByteXorModification" type="byteXorModification"/>
        <xs:element name="ByteSubtractModification" type="byteSubtractModification"/>
        <xs:element name="ByteAddModification" type="byteAddModification"/>
        <xs:element name="ByteExplicitValueModification" type="byteExplicitValueModification"/>
        <xs:element name="StringPrependValueModification" type="stringPrependValueModification"/>
        <xs:element name="StringAppendValueModification" type="stringAppendValueModification"/>
        <xs:element name="StringExplicitValueModification" type="stringExplicitValueModification"/>
      </xs:choice>
      <xs:element name="assertEquals" type="xs:string" minOccurs="0"/>
      <xs:element name="originalValue" type="xs:string" minOccurs="0"/>
    </xs:sequence>
  </xs:complexType>

  <xs:complexType name="bigIntegerXorModification">
    <xs:sequence>
      <xs:element name="xor" type="xs:integer" minOccurs="0"/>
      <xs:element name="AccessModificationFilter" type="accessModificationFilter" minOccurs="0"/>
    </xs:sequence>
  </xs:complexType>

  <xs:complexType name="accessModificationFilter">
    <xs:complexContent>
      <xs:extension base="modificationFilter">
        <xs:sequence>
          <xs:element name="accessCounter" type="xs:int"/>
          <xs:element name="accessNumbers" type="xs:int" nillable="true" minOccurs="0" maxOccurs="unbounded"/>
        </xs:sequence>
      </xs:extension>
    </xs:complexContent>
  </xs:complexType>

  <xs:complexType name="modificationFilter" abstract="true">
    <xs:sequence/>
  </xs:complexType>

  <xs:complexType name="bigIntegerSubtractModification">
    <xs:sequence>
      <xs:element name="subtrahend" type="xs:integer" minOccurs="0"/>
      <xs:element name="AccessModificationFilter" type="accessModificationFilter" minOccurs="0"/>
    </xs:sequence>
  </xs:complexType>

  <xs:complexType name="bigIntegerShiftRightModification">
    <xs:sequence>
      <xs:element name="shift" type="xs:int"/>
      <xs:element name="AccessModificationFilter" type="accessModificationFilter" minOccurs="0"/>
    </xs:sequence>
  </xs:complexType>

  <xs:complexType name="bigIntegerShiftLeftModification">
    <xs:sequence>
      <xs:element name="shift" type="xs:int"/>
      <xs:element name="AccessModificationFilter" type="accessModificationFilter" minOccurs="0"/>
    </xs:sequence>
  </xs:complexType>

  <xs:complexType name="bigIntegerExplicitValueModification">
    <xs:sequence>
      <xs:element name="explicitValue" type="xs:integer" minOccurs="0"/>
      <xs:element name="AccessModificationFilter" type="accessModificationFilter" minOccurs="0"/>
    </xs:sequence>
  </xs:complexType>

  <xs:complexType name="bigIntegerAddModification">
    <xs:sequence>
      <xs:element name="summand" type="xs:integer" minOccurs="0"/>
      <xs:element name="AccessModificationFilter" type="accessModificationFilter" minOccurs="0"/>
    </xs:sequence>
  </xs:complexType>

  <xs:complexType name="bigIntegerInteractiveModification">
    <xs:sequence>
      <xs:element name="AccessModificationFilter" type="accessModificationFilter" minOccurs="0"/>
    </xs:sequence>
  </xs:complexType>

  <xs:complexType name="bigIntegerMultiplyModification">
    <xs:sequence>
      <xs:element name="factor" type="xs:integer" minOccurs="0"/>
      <xs:element name="AccessModificationFilter" type="accessModificationFilter" minOccurs="0"/>
    </xs:sequence>
  </xs:complexType>

  <xs:complexType name="booleanToggleModification">
    <xs:sequence>
      <xs:element name="AccessModificationFilter" type="accessModificationFilter" minOccurs="0"/>
    </xs:sequence>
  </xs:complexType>

  <xs:complexType name="booleanExplicitValueModification">
    <xs:sequence>
      <xs:element name="explicitValue" type="xs:boolean"/>
      <xs:element name="AccessModificationFilter" type="accessModificationFilter" minOccurs="0"/>
    </xs:sequence>
  </xs:complexType>

  <xs:complexType name="byteArrayXorModification">
    <xs:sequence>
      <xs:element name="xor" type="xs:string" minOccurs="0"/>
      <xs:element name="startPosition" type="xs:int"/>
      <xs:element name="AccessModificationFilter" type="accessModificationFilter" minOccurs="0"/>
    </xs:sequence>
  </xs:complexType>

  <xs:complexType name="byteArrayShuffleModification">
    <xs:sequence>
      <xs:element name="shuffle" type="xs:string" minOccurs="0"/>
      <xs:element name="AccessModificationFilter" type="accessModificationFilter" minOccurs="0"/>
    </xs:sequence>
  </xs:complexType>

  <xs:complexType name="byteArrayPayloadModification">
    <xs:sequence>
      <xs:element name="prependPayload" type="xs:string" minOccurs="0"/>
      <xs:element name="payload" type="xs:string" minOccurs="0"/>
      <xs:element name="appendPayload" type="xs:string" minOccurs="0"/>
      <xs:element name="insert" type="xs:boolean"/>
      <xs:element name="insertPosition" type="xs:int"/>
      <xs:element name="AccessModificationFilter" type="accessModificationFilter" minOccurs="0"/>
    </xs:sequence>
  </xs:complexType>

  <xs:complexType name="byteArrayInsertModification">
    <xs:sequence>
      <xs:element name="bytesToInsert" type="xs:string" minOccurs="0"/>
      <xs:element name="startPosition" type="xs:int"/>
      <xs:element name="AccessModificationFilter" type="accessModificationFilter" minOccurs="0"/>
    </xs:sequence>
  </xs:complexType>

  <xs:complexType name="byteArrayExplicitValueModification">
    <xs:sequence>
      <xs:element name="explicitValue" type="xs:string" minOccurs="0"/>
      <xs:element name="AccessModificationFilter" type="accessModificationFilter" minOccurs="0"/>
    </xs:sequence>
  </xs:complexType>

  <xs:complexType name="byteArrayDuplicateModification">
    <xs:sequence>
      <xs:element name="AccessModificationFilter" type="accessModificationFilter" minOccurs="0"/>
    </xs:sequence>
  </xs:complexType>

  <xs:complexType name="byteArrayDeleteModification">
    <xs:sequence>
      <xs:element name="count" type="xs:int"/>
      <xs:element name="startPosition" type="xs:int"/>
      <xs:element name="AccessModificationFilter" type="accessModificationFilter" minOccurs="0"/>
    </xs:sequence>
  </xs:complexType>

  <xs:complexType name="integerXorModification">
    <xs:sequence>
      <xs:element name="xor" type="xs:int" minOccurs="0"/>
      <xs:element name="AccessModificationFilter" type="accessModificationFilter" minOccurs="0"/>
    </xs:sequence>
  </xs:complexType>

  <xs:complexType name="integerSubtractModification">
    <xs:sequence>
      <xs:element name="subtrahend" type="xs:int" minOccurs="0"/>
      <xs:element name="AccessModificationFilter" type="accessModificationFilter" minOccurs="0"/>
    </xs:sequence>
  </xs:complexType>

  <xs:complexType name="integerShiftRightModification">
    <xs:sequence>
      <xs:element name="shift" type="xs:int"/>
      <xs:element name="AccessModificationFilter" type="accessModificationFilter" minOccurs="0"/>
    </xs:sequence>
  </xs:complexType>

  <xs:complexType name="integerShiftLeftModification">
    <xs:sequence>
      <xs:element name="shift" type="xs:int"/>
      <xs:element name="AccessModificationFilter" type="accessModificationFilter" minOccurs="0"/>
    </xs:sequence>
  </xs:complexType>

  <xs:complexType name="integerExplicitValueModification">
    <xs:sequence>
      <xs:element name="explicitValue" type="xs:int" minOccurs="0"/>
      <xs:element name="AccessModificationFilter" type="accessModificationFilter" minOccurs="0"/>
    </xs:sequence>
  </xs:complexType>

  <xs:complexType name="integerAddModification">
    <xs:sequence>
      <xs:element name="summand" type="xs:int" minOccurs="0"/>
      <xs:element name="AccessModificationFilter" type="accessModificationFilter" minOccurs="0"/>
    </xs:sequence>
  </xs:complexType>

  <xs:complexType name="longXorModification">
    <xs:sequence>
      <xs:element name="xor" type="xs:long" minOccurs="0"/>
      <xs:element name="AccessModificationFilter" type="accessModificationFilter" minOccurs="0"/>
    </xs:sequence>
  </xs:complexType>

  <xs:complexType name="longSubtractModification">
    <xs:sequence>
      <xs:element name="subtrahend" type="xs:long" minOccurs="0"/>
      <xs:element name="AccessModificationFilter" type="accessModificationFilter" minOccurs="0"/>
    </xs:sequence>
  </xs:complexType>

  <xs:complexType name="longExplicitValueModification">
    <xs:sequence>
      <xs:element name="explicitValue" type="xs:long" minOccurs="0"/>
      <xs:element name="AccessModificationFilter" type="accessModificationFilter" minOccurs="0"/>
    </xs:sequence>
  </xs:complexType>

  <xs:complexType name="longAddModification">
    <xs:sequence>
      <xs:element name="summand" type="xs:long" minOccurs="0"/>
      <xs:element name="AccessModificationFilter" type="accessModificationFilter" minOccurs="0"/>
    </xs:sequence>
  </xs:complexType>

  <xs:complexType name="byteXorModification">
    <xs:sequence>
      <xs:element name="AccessModificationFilter" type="accessModificationFilter" minOccurs="0"/>
      <xs:element name="xor" type="xs:byte" minOccurs="0"/>
    </xs:sequence>
  </xs:complexType>

  <xs:complexType name="byteSubtractModification">
    <xs:sequence>
      <xs:element name="subtrahend" type="xs:byte" minOccurs="0"/>
      <xs:element name="AccessModificationFilter" type="accessModificationFilter" minOccurs="0"/>
    </xs:sequence>
  </xs:complexType>

  <xs:complexType name="byteAddModification">
    <xs:sequence>
      <xs:element name="summand" type="xs:byte" minOccurs="0"/>
      <xs:element name="AccessModificationFilter" type="accessModificationFilter" minOccurs="0"/>
    </xs:sequence>
  </xs:complexType>

  <xs:complexType name="byteExplicitValueModification">
    <xs:sequence>
      <xs:element name="explicitValue" type="xs:byte" minOccurs="0"/>
      <xs:element name="AccessModificationFilter" type="accessModificationFilter" minOccurs="0"/>
    </xs:sequence>
  </xs:complexType>

  <xs:complexType name="stringPrependValueModification">
    <xs:sequence>
      <xs:element name="prependValue" type="xs:string" minOccurs="0"/>
      <xs:element name="AccessModificationFilter" type="accessModificationFilter" minOccurs="0"/>
    </xs:sequence>
  </xs:complexType>

  <xs:complexType name="stringAppendValueModification">
    <xs:sequence>
      <xs:element name="appendValue" type="xs:string" minOccurs="0"/>
      <xs:element name="AccessModificationFilter" type="accessModificationFilter" minOccurs="0"/>
    </xs:sequence>
  </xs:complexType>

  <xs:complexType name="stringExplicitValueModification">
    <xs:sequence>
      <xs:element name="explicitValue" type="xs:string" minOccurs="0"/>
      <xs:element name="AccessModificationFilter" type="accessModificationFilter" minOccurs="0"/>
    </xs:sequence>
  </xs:complexType>

  <xs:complexType name="modifiableBoolean">
    <xs:sequence>
      <xs:choice minOccurs="0">
        <xs:element name="BigIntegerXorModification" type="bigIntegerXorModification"/>
        <xs:element name="BigIntegerSubtractModification" type="bigIntegerSubtractModification"/>
        <xs:element name="BigIntegerShiftRightModification" type="bigIntegerShiftRightModification"/>
        <xs:element name="BigIntegerShiftLeftModification" type="bigIntegerShiftLeftModification"/>
        <xs:element name="BigIntegerExplicitValueModification" type="bigIntegerExplicitValueModification"/>
        <xs:element name="BigIntegerAddModification" type="bigIntegerAddModification"/>
        <xs:element name="BigIntegerInteractiveModification" type="bigIntegerInteractiveModification"/>
        <xs:element name="BigIntegerMultiplyModification" type="bigIntegerMultiplyModification"/>
        <xs:element name="BooleanToggleModification" type="booleanToggleModification"/>
        <xs:element name="BooleanExplicitValueModification" type="booleanExplicitValueModification"/>
        <xs:element name="ByteArrayXorModification" type="byteArrayXorModification"/>
        <xs:element name="ByteArrayShuffleModification" type="byteArrayShuffleModification"/>
        <xs:element name="ByteArrayPayloadModification" type="byteArrayPayloadModification"/>
        <xs:element name="ByteArrayInsertModification" type="byteArrayInsertModification"/>
        <xs:element name="ByteArrayExplicitValueModification" type="byteArrayExplicitValueModification"/>
        <xs:element name="ByteArrayDuplicateModification" type="byteArrayDuplicateModification"/>
        <xs:element name="ByteArrayDeleteModification" type="byteArrayDeleteModification"/>
        <xs:element name="IntegerXorModification" type="integerXorModification"/>
        <xs:element name="IntegerSubtractModification" type="integerSubtractModification"/>
        <xs:element name="IntegerShiftRightModification" type="integerShiftRightModification"/>
        <xs:element name="IntegerShiftLeftModification" type="integerShiftLeftModification"/>
        <xs:element name="IntegerExplicitValueModification" type="integerExplicitValueModification"/>
        <xs:element name="IntegerAddModification" type="integerAddModification"/>
        <xs:element name="LongXorModification" type="longXorModification"/>
        <xs:element name="LongSubtractModification" type="longSubtractModification"/>
        <xs:element name="LongExplicitValueModification" type="longExplicitValueModification"/>
        <xs:element name="LongAddModification" type="longAddModification"/>
        <xs:element name="ByteXorModification" type="byteXorModification"/>
        <xs:element name="ByteSubtractModification" type="byteSubtractModification"/>
        <xs:element name="ByteAddModification" type="byteAddModification"/>
        <xs:element name="ByteExplicitValueModification" type="byteExplicitValueModification"/>
        <xs:element name="StringPrependValueModification" type="stringPrependValueModification"/>
        <xs:element name="StringAppendValueModification" type="stringAppendValueModification"/>
        <xs:element name="StringExplicitValueModification" type="stringExplicitValueModification"/>
      </xs:choice>
      <xs:element name="createRandomModification" type="xs:boolean" minOccurs="0"/>
      <xs:element name="assertEquals" type="xs:anyType" minOccurs="0"/>
      <xs:element name="originalValue" type="xs:boolean" minOccurs="0"/>
    </xs:sequence>
  </xs:complexType>

  <xs:complexType name="httpMessage" abstract="true">
    <xs:complexContent>
      <xs:extension base="message">
        <xs:sequence/>
      </xs:extension>
    </xs:complexContent>
  </xs:complexType>

  <xs:complexType name="httpRequestMessage">
    <xs:complexContent>
      <xs:extension base="httpMessage">
        <xs:sequence>
          <xs:element name="header" minOccurs="0">
            <xs:complexType>
              <xs:sequence>
                <xs:choice minOccurs="0" maxOccurs="unbounded">
                  <xs:element name="HttpHeader" type="genericHttpHeader"/>
                  <xs:element name="ContentLengthHeader" type="contentLengthHeader"/>
                  <xs:element name="DateHeader" type="dateHeader"/>
                  <xs:element name="ExpiresHeader" type="expiresHeader"/>
                  <xs:element name="LocationHeader" type="locationHeader"/>
                  <xs:element name="HostHeader" type="hostHeader"/>
                  <xs:element name="TokenBindingHeader" type="tokenBindingHeader"/>
                  <xs:element name="CookieHeader" type="tokenBindingHeader"/>
                </xs:choice>
              </xs:sequence>
            </xs:complexType>
          </xs:element>
          <xs:element name="requestType" type="modifiableString" minOccurs="0"/>
          <xs:element name="requestPath" type="modifiableString" minOccurs="0"/>
          <xs:element name="requestProtocol" type="modifiableString" minOccurs="0"/>
        </xs:sequence>
      </xs:extension>
    </xs:complexContent>
  </xs:complexType>

  <xs:complexType name="genericHttpHeader">
    <xs:complexContent>
      <xs:extension base="httpHeader">
        <xs:sequence>
          <xs:element name="headerNameConfig" type="xs:string" minOccurs="0"/>
          <xs:element name="headerValueConfig" type="xs:string" minOccurs="0"/>
        </xs:sequence>
      </xs:extension>
    </xs:complexContent>
  </xs:complexType>

  <xs:complexType name="httpHeader" abstract="true">
    <xs:complexContent>
      <xs:extension base="modifiableVariableHolder">
        <xs:sequence>
          <xs:element name="headerName" type="modifiableString" minOccurs="0"/>
          <xs:element name="headerValue" type="modifiableString" minOccurs="0"/>
        </xs:sequence>
      </xs:extension>
    </xs:complexContent>
  </xs:complexType>

  <xs:complexType name="modifiableString">
    <xs:sequence>
      <xs:choice minOccurs="0">
        <xs:element name="BigIntegerXorModification" type="bigIntegerXorModification"/>
        <xs:element name="BigIntegerSubtractModification" type="bigIntegerSubtractModification"/>
        <xs:element name="BigIntegerShiftRightModification" type="bigIntegerShiftRightModification"/>
        <xs:element name="BigIntegerShiftLeftModification" type="bigIntegerShiftLeftModification"/>
        <xs:element name="BigIntegerExplicitValueModification" type="bigIntegerExplicitValueModification"/>
        <xs:element name="BigIntegerAddModification" type="bigIntegerAddModification"/>
        <xs:element name="BigIntegerInteractiveModification" type="bigIntegerInteractiveModification"/>
        <xs:element name="BigIntegerMultiplyModification" type="bigIntegerMultiplyModification"/>
        <xs:element name="BooleanToggleModification" type="booleanToggleModification"/>
        <xs:element name="BooleanExplicitValueModification" type="booleanExplicitValueModification"/>
        <xs:element name="ByteArrayXorModification" type="byteArrayXorModification"/>
        <xs:element name="ByteArrayShuffleModification" type="byteArrayShuffleModification"/>
        <xs:element name="ByteArrayPayloadModification" type="byteArrayPayloadModification"/>
        <xs:element name="ByteArrayInsertModification" type="byteArrayInsertModification"/>
        <xs:element name="ByteArrayExplicitValueModification" type="byteArrayExplicitValueModification"/>
        <xs:element name="ByteArrayDuplicateModification" type="byteArrayDuplicateModification"/>
        <xs:element name="ByteArrayDeleteModification" type="byteArrayDeleteModification"/>
        <xs:element name="IntegerXorModification" type="integerXorModification"/>
        <xs:element name="IntegerSubtractModification" type="integerSubtractModification"/>
        <xs:element name="IntegerShiftRightModification" type="integerShiftRightModification"/>
        <xs:element name="IntegerShiftLeftModification" type="integerShiftLeftModification"/>
        <xs:element name="IntegerExplicitValueModification" type="integerExplicitValueModification"/>
        <xs:element name="IntegerAddModification" type="integerAddModification"/>
        <xs:element name="LongXorModification" type="longXorModification"/>
        <xs:element name="LongSubtractModification" type="longSubtractModification"/>
        <xs:element name="LongExplicitValueModification" type="longExplicitValueModification"/>
        <xs:element name="LongAddModification" type="longAddModification"/>
        <xs:element name="ByteXorModification" type="byteXorModification"/>
        <xs:element name="ByteSubtractModification" type="byteSubtractModification"/>
        <xs:element name="ByteAddModification" type="byteAddModification"/>
        <xs:element name="ByteExplicitValueModification" type="byteExplicitValueModification"/>
        <xs:element name="StringPrependValueModification" type="stringPrependValueModification"/>
        <xs:element name="StringAppendValueModification" type="stringAppendValueModification"/>
        <xs:element name="StringExplicitValueModification" type="stringExplicitValueModification"/>
      </xs:choice>
      <xs:element name="createRandomModification" type="xs:boolean" minOccurs="0"/>
      <xs:element name="assertEquals" type="xs:anyType" minOccurs="0"/>
      <xs:element name="originalValue" type="xs:string" minOccurs="0"/>
    </xs:sequence>
  </xs:complexType>

  <xs:complexType name="contentLengthHeader">
    <xs:complexContent>
      <xs:extension base="httpHeader">
        <xs:sequence>
          <xs:element name="configLength" type="xs:int"/>
          <xs:element name="length" type="modifiableInteger" minOccurs="0"/>
        </xs:sequence>
      </xs:extension>
    </xs:complexContent>
  </xs:complexType>

  <xs:complexType name="modifiableInteger">
    <xs:sequence>
      <xs:choice minOccurs="0">
        <xs:element name="BigIntegerXorModification" type="bigIntegerXorModification"/>
        <xs:element name="BigIntegerSubtractModification" type="bigIntegerSubtractModification"/>
        <xs:element name="BigIntegerShiftRightModification" type="bigIntegerShiftRightModification"/>
        <xs:element name="BigIntegerShiftLeftModification" type="bigIntegerShiftLeftModification"/>
        <xs:element name="BigIntegerExplicitValueModification" type="bigIntegerExplicitValueModification"/>
        <xs:element name="BigIntegerAddModification" type="bigIntegerAddModification"/>
        <xs:element name="BigIntegerInteractiveModification" type="bigIntegerInteractiveModification"/>
        <xs:element name="BigIntegerMultiplyModification" type="bigIntegerMultiplyModification"/>
        <xs:element name="BooleanToggleModification" type="booleanToggleModification"/>
        <xs:element name="BooleanExplicitValueModification" type="booleanExplicitValueModification"/>
        <xs:element name="ByteArrayXorModification" type="byteArrayXorModification"/>
        <xs:element name="ByteArrayShuffleModification" type="byteArrayShuffleModification"/>
        <xs:element name="ByteArrayPayloadModification" type="byteArrayPayloadModification"/>
        <xs:element name="ByteArrayInsertModification" type="byteArrayInsertModification"/>
        <xs:element name="ByteArrayExplicitValueModification" type="byteArrayExplicitValueModification"/>
        <xs:element name="ByteArrayDuplicateModification" type="byteArrayDuplicateModification"/>
        <xs:element name="ByteArrayDeleteModification" type="byteArrayDeleteModification"/>
        <xs:element name="IntegerXorModification" type="integerXorModification"/>
        <xs:element name="IntegerSubtractModification" type="integerSubtractModification"/>
        <xs:element name="IntegerShiftRightModification" type="integerShiftRightModification"/>
        <xs:element name="IntegerShiftLeftModification" type="integerShiftLeftModification"/>
        <xs:element name="IntegerExplicitValueModification" type="integerExplicitValueModification"/>
        <xs:element name="IntegerAddModification" type="integerAddModification"/>
        <xs:element name="LongXorModification" type="longXorModification"/>
        <xs:element name="LongSubtractModification" type="longSubtractModification"/>
        <xs:element name="LongExplicitValueModification" type="longExplicitValueModification"/>
        <xs:element name="LongAddModification" type="longAddModification"/>
        <xs:element name="ByteXorModification" type="byteXorModification"/>
        <xs:element name="ByteSubtractModification" type="byteSubtractModification"/>
        <xs:element name="ByteAddModification" type="byteAddModification"/>
        <xs:element name="ByteExplicitValueModification" type="byteExplicitValueModification"/>
        <xs:element name="StringPrependValueModification" type="stringPrependValueModification"/>
        <xs:element name="StringAppendValueModification" type="stringAppendValueModification"/>
        <xs:element name="StringExplicitValueModification" type="stringExplicitValueModification"/>
      </xs:choice>
      <xs:element name="createRandomModification" type="xs:boolean" minOccurs="0"/>
      <xs:element name="assertEquals" type="xs:anyType" minOccurs="0"/>
      <xs:element name="originalValue" type="xs:int" minOccurs="0"/>
    </xs:sequence>
  </xs:complexType>

  <xs:complexType name="dateHeader">
    <xs:complexContent>
      <xs:extension base="httpHeader">
        <xs:sequence/>
      </xs:extension>
    </xs:complexContent>
  </xs:complexType>

  <xs:complexType name="expiresHeader">
    <xs:complexContent>
      <xs:extension base="httpHeader">
        <xs:sequence/>
      </xs:extension>
    </xs:complexContent>
  </xs:complexType>

  <xs:complexType name="locationHeader">
    <xs:complexContent>
      <xs:extension base="httpHeader">
        <xs:sequence/>
      </xs:extension>
    </xs:complexContent>
  </xs:complexType>

  <xs:complexType name="hostHeader">
    <xs:complexContent>
      <xs:extension base="httpHeader">
        <xs:sequence/>
      </xs:extension>
    </xs:complexContent>
  </xs:complexType>

  <xs:complexType name="tokenBindingHeader">
    <xs:complexContent>
      <xs:extension base="httpHeader">
        <xs:sequence>
          <xs:element name="message" type="tokenBindingMessage" minOccurs="0"/>
        </xs:sequence>
      </xs:extension>
    </xs:complexContent>
  </xs:complexType>

  <xs:complexType name="tokenBindingMessage">
    <xs:complexContent>
      <xs:extension base="protocolMessage">
        <xs:sequence>
          <xs:element name="tokenbindingsLength" type="modifiableInteger" minOccurs="0"/>
          <xs:element name="tokenbindingType" type="modifiableByte" minOccurs="0"/>
          <xs:element name="keyParameter" type="modifiableByte" minOccurs="0"/>
          <xs:element name="keyLength" type="modifiableInteger" minOccurs="0"/>
          <xs:element name="modulusLength" type="modifiableInteger" minOccurs="0"/>
          <xs:element name="modulus" type="modifiableByteArray" minOccurs="0"/>
          <xs:element name="publicExponentLength" type="modifiableInteger" minOccurs="0"/>
          <xs:element name="publicExponent" type="modifiableByteArray" minOccurs="0"/>
          <xs:element name="pointLength" type="modifiableInteger" minOccurs="0"/>
          <xs:element name="point" type="modifiableByteArray" minOccurs="0"/>
          <xs:element name="signatureLength" type="modifiableInteger" minOccurs="0"/>
          <xs:element name="signature" type="modifiableByteArray" minOccurs="0"/>
          <xs:element name="extensionLength" type="modifiableInteger" minOccurs="0"/>
          <xs:element name="extensionBytes" type="modifiableByteArray" minOccurs="0"/>
          <xs:element name="signatureComputations" type="signatureComputations" minOccurs="0"/>
        </xs:sequence>
      </xs:extension>
    </xs:complexContent>
  </xs:complexType>

  <xs:complexType name="modifiableByte">
    <xs:sequence>
      <xs:choice minOccurs="0">
        <xs:element name="BigIntegerXorModification" type="bigIntegerXorModification"/>
        <xs:element name="BigIntegerSubtractModification" type="bigIntegerSubtractModification"/>
        <xs:element name="BigIntegerShiftRightModification" type="bigIntegerShiftRightModification"/>
        <xs:element name="BigIntegerShiftLeftModification" type="bigIntegerShiftLeftModification"/>
        <xs:element name="BigIntegerExplicitValueModification" type="bigIntegerExplicitValueModification"/>
        <xs:element name="BigIntegerAddModification" type="bigIntegerAddModification"/>
        <xs:element name="BigIntegerInteractiveModification" type="bigIntegerInteractiveModification"/>
        <xs:element name="BigIntegerMultiplyModification" type="bigIntegerMultiplyModification"/>
        <xs:element name="BooleanToggleModification" type="booleanToggleModification"/>
        <xs:element name="BooleanExplicitValueModification" type="booleanExplicitValueModification"/>
        <xs:element name="ByteArrayXorModification" type="byteArrayXorModification"/>
        <xs:element name="ByteArrayShuffleModification" type="byteArrayShuffleModification"/>
        <xs:element name="ByteArrayPayloadModification" type="byteArrayPayloadModification"/>
        <xs:element name="ByteArrayInsertModification" type="byteArrayInsertModification"/>
        <xs:element name="ByteArrayExplicitValueModification" type="byteArrayExplicitValueModification"/>
        <xs:element name="ByteArrayDuplicateModification" type="byteArrayDuplicateModification"/>
        <xs:element name="ByteArrayDeleteModification" type="byteArrayDeleteModification"/>
        <xs:element name="IntegerXorModification" type="integerXorModification"/>
        <xs:element name="IntegerSubtractModification" type="integerSubtractModification"/>
        <xs:element name="IntegerShiftRightModification" type="integerShiftRightModification"/>
        <xs:element name="IntegerShiftLeftModification" type="integerShiftLeftModification"/>
        <xs:element name="IntegerExplicitValueModification" type="integerExplicitValueModification"/>
        <xs:element name="IntegerAddModification" type="integerAddModification"/>
        <xs:element name="LongXorModification" type="longXorModification"/>
        <xs:element name="LongSubtractModification" type="longSubtractModification"/>
        <xs:element name="LongExplicitValueModification" type="longExplicitValueModification"/>
        <xs:element name="LongAddModification" type="longAddModification"/>
        <xs:element name="ByteXorModification" type="byteXorModification"/>
        <xs:element name="ByteSubtractModification" type="byteSubtractModification"/>
        <xs:element name="ByteAddModification" type="byteAddModification"/>
        <xs:element name="ByteExplicitValueModification" type="byteExplicitValueModification"/>
        <xs:element name="StringPrependValueModification" type="stringPrependValueModification"/>
        <xs:element name="StringAppendValueModification" type="stringAppendValueModification"/>
        <xs:element name="StringExplicitValueModification" type="stringExplicitValueModification"/>
      </xs:choice>
      <xs:element name="createRandomModification" type="xs:boolean" minOccurs="0"/>
      <xs:element name="assertEquals" type="xs:anyType" minOccurs="0"/>
      <xs:element name="originalValue" type="xs:byte" minOccurs="0"/>
    </xs:sequence>
  </xs:complexType>

  <xs:complexType name="signatureComputations" abstract="true">
    <xs:sequence>
      <xs:element name="digestBytes" type="modifiableByteArray" minOccurs="0"/>
      <xs:element name="signatureBytes" type="modifiableByteArray" minOccurs="0"/>
      <xs:element name="signatureValid" type="xs:boolean" minOccurs="0"/>
      <xs:element name="toBeSignedBytes" type="modifiableByteArray" minOccurs="0"/>
    </xs:sequence>
  </xs:complexType>

  <xs:complexType name="httpResponseMessage">
    <xs:complexContent>
      <xs:extension base="httpMessage">
        <xs:sequence>
          <xs:element name="responseProtocol" type="modifiableString" minOccurs="0"/>
          <xs:element name="responseStatusCode" type="modifiableString" minOccurs="0"/>
          <xs:element name="responseContent" type="modifiableString" minOccurs="0"/>
          <xs:element name="header" minOccurs="0">
            <xs:complexType>
              <xs:sequence>
                <xs:choice minOccurs="0" maxOccurs="unbounded">
                  <xs:element name="HttpHeader" type="genericHttpHeader"/>
                  <xs:element name="ContentLengthHeader" type="contentLengthHeader"/>
                  <xs:element name="DateHeader" type="dateHeader"/>
                  <xs:element name="ExpiresHeader" type="expiresHeader"/>
                  <xs:element name="LocationHeader" type="locationHeader"/>
                  <xs:element name="HostHeader" type="hostHeader"/>
                  <xs:element name="TokenBindingHeader" type="tokenBindingHeader"/>
                </xs:choice>
              </xs:sequence>
            </xs:complexType>
          </xs:element>
        </xs:sequence>
      </xs:extension>
    </xs:complexContent>
  </xs:complexType>

  <xs:complexType name="certificateMessage">
    <xs:complexContent>
      <xs:extension base="handshakeMessage">
        <xs:sequence>
          <xs:element name="requestContextLength" type="modifiableInteger" minOccurs="0"/>
          <xs:element name="requestContext" type="modifiableByteArray" minOccurs="0"/>
          <xs:element name="certificatesListLength" type="modifiableInteger" minOccurs="0"/>
          <xs:element name="certificatesListBytes" type="modifiableByteArray" minOccurs="0"/>
          <xs:element name="certificateEntryList" minOccurs="0">
            <xs:complexType>
              <xs:sequence>
                <xs:element name="certificatesList" type="certificateEntry" minOccurs="0" maxOccurs="unbounded"/>
              </xs:sequence>
            </xs:complexType>
          </xs:element>
        </xs:sequence>
      </xs:extension>
    </xs:complexContent>
  </xs:complexType>

  <xs:complexType name="handshakeMessage" abstract="true">
    <xs:complexContent>
      <xs:extension base="protocolMessage">
        <xs:sequence>
          <xs:element name="type" type="modifiableByte" minOccurs="0"/>
          <xs:element name="length" type="modifiableInteger" minOccurs="0"/>
          <xs:element name="includeInDigest" type="modifiableBoolean" minOccurs="0"/>
          <xs:element name="retransmission" type="modifiableBoolean" minOccurs="0"/>
          <xs:element name="messageContent" type="modifiableByteArray" minOccurs="0"/>
          <xs:element name="extensions" minOccurs="0">
            <xs:complexType>
              <xs:sequence>
                <xs:choice minOccurs="0" maxOccurs="unbounded">
                  <xs:element ref="EncryptedServerNameIndicationExtension"/>
                  <xs:element ref="ECPointFormat"/>
                  <xs:element ref="EllipticCurves"/>
                  <xs:element ref="ExtendedMasterSecretExtension"/>
                  <xs:element ref="GreaseExtension"/>
                  <xs:element ref="HeartbeatExtension"/>
                  <xs:element ref="MaxFragmentLengthExtension"/>
                  <xs:element ref="RecordSizeLimitExtension"/>
                  <xs:element ref="PaddingExtension"/>
                  <xs:element ref="RenegotiationInfoExtension"/>
                  <xs:element ref="ServerNameIndicationExtension"/>
                  <xs:element ref="SessionTicketTLSExtension"/>
                  <xs:element ref="SignatureAndHashAlgorithmsExtension"/>
                  <xs:element ref="SignatureAlgorithmsCertExtension"/>
                  <xs:element ref="SignedCertificateTimestampExtension"/>
                  <xs:element ref="ExtendedRandomExtension"/>
                  <xs:element ref="TokenBindingExtension"/>
                  <xs:element ref="KeyShareExtension"/>
                  <xs:element ref="SupportedVersions"/>
                  <xs:element ref="AlpnExtension"/>
                  <xs:element ref="CertificateStatusRequestExtension"/>
                  <xs:element ref="CertificateStatusRequestV2Extension"/>
                  <xs:element ref="CertificateTypeExtension"/>
                  <xs:element ref="ClientCertificateUrlExtension"/>
                  <xs:element ref="ClientCertificateTypeExtension"/>
                  <xs:element ref="ClientAuthorizationExtension"/>
                  <xs:element ref="EncryptThenMacExtension"/>
                  <xs:element ref="ServerAuthorizationExtension"/>
                  <xs:element ref="ServerCertificateTypeExtension"/>
                  <xs:element ref="SrtpExtension"/>
                  <xs:element ref="TrustedCaIndicationExtension"/>
                  <xs:element ref="TruncatedHmacExtension"/>
                  <xs:element ref="EarlyDataExtension"/>
                  <xs:element ref="PSKKeyExchangeModesExtension"/>
                  <xs:element ref="PreSharedKeyExtension"/>
                  <xs:element ref="UnknownExtension"/>
                  <xs:element ref="PWDClearExtension"/>
                  <xs:element ref="PWDProtectExtension"/>
                  <xs:element ref="PasswordSaltExtension"/>
                  <xs:element ref="CachedInfoExtension"/>
                  <xs:element ref="CookieExtension"/>
                  <xs:element ref="userMappingExtensionMessage"/>
                  <xs:element ref="SRPExtension"/>
                  <xs:element ref="ConnectionIdExtension"/>
                  <xs:element ref="EncryptedClientHelloExtension"/>
                </xs:choice>
              </xs:sequence>
            </xs:complexType>
          </xs:element>
          <xs:element name="extensionBytes" type="modifiableByteArray" minOccurs="0"/>
          <xs:element name="extensionsLength" type="modifiableInteger" minOccurs="0"/>
          <xs:element name="messageSequence" type="modifiableInteger" minOccurs="0"/>
        </xs:sequence>
      </xs:extension>
    </xs:complexContent>
  </xs:complexType>

  <xs:complexType name="certificateEntry">
    <xs:complexContent>
      <xs:extension base="modifiableVariableHolder">
        <xs:sequence>
          <xs:element name="extensionList" type="extensionMessage" nillable="true" minOccurs="0" maxOccurs="unbounded"/>
          <xs:element name="certificateBytes" type="modifiableByteArray" minOccurs="0"/>
          <xs:element name="certificateLength" type="modifiableInteger" minOccurs="0"/>
          <xs:element name="extensionBytes" type="modifiableByteArray" minOccurs="0"/>
          <xs:element name="extensionsLength" type="modifiableInteger" minOccurs="0"/>
          <xs:element name="x509certificate" type="x509Certificate" minOccurs="0"/>
          <xs:element name="x509CerticiateConfig" type="xs:base64Binary" minOccurs="0"/>
        </xs:sequence>
      </xs:extension>
    </xs:complexContent>
  </xs:complexType>

  <xs:complexType name="extensionMessage" abstract="true">
    <xs:complexContent>
      <xs:extension base="modifiableVariableHolder">
        <xs:sequence>
          <xs:element name="extensionBytes" type="modifiableByteArray" minOccurs="0"/>
          <xs:element name="extensionContent" type="modifiableByteArray" minOccurs="0"/>
          <xs:element name="extensionLength" type="modifiableInteger" minOccurs="0"/>
          <xs:element name="extensionType" type="modifiableByteArray" minOccurs="0"/>
        </xs:sequence>
      </xs:extension>
    </xs:complexContent>
  </xs:complexType>

  <xs:complexType name="encryptedServerNameIndicationExtensionMessage">
    <xs:complexContent>
      <xs:extension base="extensionMessage">
        <xs:sequence>
          <xs:element name="cipherSuite" type="modifiableByteArray" minOccurs="0"/>
          <xs:element name="clientEsniInner" type="clientEsniInner" minOccurs="0"/>
          <xs:element name="clientEsniInnerBytes" type="modifiableByteArray" minOccurs="0"/>
          <xs:element name="encryptedSni" type="modifiableByteArray" minOccurs="0"/>
          <xs:element name="encryptedSniComputation" type="encryptedSniComputation" minOccurs="0"/>
          <xs:element name="encryptedSniLength" type="modifiableInteger" minOccurs="0"/>
          <xs:element name="esniMessageTypeConfig" type="esniMessageType" minOccurs="0"/>
          <xs:element name="keyShareEntry" type="keyShareEntry" minOccurs="0"/>
          <xs:element name="recordDigest" type="modifiableByteArray" minOccurs="0"/>
          <xs:element name="recordDigestLength" type="modifiableInteger" minOccurs="0"/>
          <xs:element name="serverNonce" type="modifiableByteArray" minOccurs="0"/>
        </xs:sequence>
      </xs:extension>
    </xs:complexContent>
  </xs:complexType>

  <xs:complexType name="clientEsniInner">
    <xs:complexContent>
      <xs:extension base="modifiableVariableHolder">
        <xs:sequence>
          <xs:element name="clientNonce" type="modifiableByteArray" minOccurs="0"/>
          <xs:element name="padding" type="modifiableByteArray" minOccurs="0"/>
          <xs:element name="serverNameList" type="serverNamePair" nillable="true" minOccurs="0" maxOccurs="unbounded"/>
          <xs:element name="serverNameListBytes" type="modifiableByteArray" minOccurs="0"/>
          <xs:element name="serverNameListLength" type="modifiableInteger" minOccurs="0"/>
        </xs:sequence>
      </xs:extension>
    </xs:complexContent>
  </xs:complexType>

  <xs:complexType name="serverNamePair">
    <xs:complexContent>
      <xs:extension base="modifiableVariableHolder">
        <xs:sequence>
          <xs:element name="serverName" type="modifiableByteArray" minOccurs="0"/>
          <xs:element name="serverNameConfig" type="xs:base64Binary" minOccurs="0"/>
          <xs:element name="serverNameLength" type="modifiableInteger" minOccurs="0"/>
          <xs:element name="serverNameType" type="modifiableByte" minOccurs="0"/>
          <xs:element name="serverNameTypeConfig" type="xs:byte"/>
        </xs:sequence>
      </xs:extension>
    </xs:complexContent>
  </xs:complexType>

  <xs:complexType name="encryptedSniComputation">
    <xs:complexContent>
      <xs:extension base="modifiableVariableHolder">
        <xs:sequence>
          <xs:element name="clientHelloKeyShare" type="modifiableByteArray" minOccurs="0"/>
          <xs:element name="clientHelloRandom" type="modifiableByteArray" minOccurs="0"/>
          <xs:element name="esniContents" type="modifiableByteArray" minOccurs="0"/>
          <xs:element name="esniContentsHash" type="modifiableByteArray" minOccurs="0"/>
          <xs:element name="esniIv" type="modifiableByteArray" minOccurs="0"/>
          <xs:element name="esniKey" type="modifiableByteArray" minOccurs="0"/>
          <xs:element name="esniMasterSecret" type="modifiableByteArray" minOccurs="0"/>
          <xs:element name="esniRecordBytes" type="modifiableByteArray" minOccurs="0"/>
          <xs:element name="esniServerPublicKey" type="modifiableByteArray" minOccurs="0"/>
          <xs:element name="esniSharedSecret" type="modifiableByteArray" minOccurs="0"/>
        </xs:sequence>
      </xs:extension>
    </xs:complexContent>
  </xs:complexType>

  <xs:complexType name="keyShareEntry">
    <xs:complexContent>
      <xs:extension base="modifiableVariableHolder">
        <xs:sequence>
          <xs:element name="group" type="modifiableByteArray" minOccurs="0"/>
          <xs:element name="groupConfig" type="namedGroup" minOccurs="0"/>
          <xs:element name="privateKey" type="xs:integer" minOccurs="0"/>
          <xs:element name="publicKey" type="modifiableByteArray" minOccurs="0"/>
          <xs:element name="publicKeyLength" type="modifiableInteger" minOccurs="0"/>
        </xs:sequence>
      </xs:extension>
    </xs:complexContent>
  </xs:complexType>

  <xs:complexType name="ecPointFormatExtensionMessage">
    <xs:complexContent>
      <xs:extension base="extensionMessage">
        <xs:sequence>
          <xs:element name="pointFormats" type="modifiableByteArray" minOccurs="0"/>
          <xs:element name="pointFormatsLength" type="modifiableInteger" minOccurs="0"/>
        </xs:sequence>
      </xs:extension>
    </xs:complexContent>
  </xs:complexType>

  <xs:complexType name="ellipticCurvesExtensionMessage">
    <xs:complexContent>
      <xs:extension base="extensionMessage">
        <xs:sequence>
          <xs:element name="supportedGroups" type="modifiableByteArray" minOccurs="0"/>
          <xs:element name="supportedGroupsLength" type="modifiableInteger" minOccurs="0"/>
        </xs:sequence>
      </xs:extension>
    </xs:complexContent>
  </xs:complexType>

  <xs:complexType name="extendedMasterSecretExtensionMessage">
    <xs:complexContent>
      <xs:extension base="extensionMessage">
        <xs:sequence/>
      </xs:extension>
    </xs:complexContent>
  </xs:complexType>

  <xs:complexType name="greaseExtensionMessage">
    <xs:complexContent>
      <xs:extension base="extensionMessage">
        <xs:sequence>
          <xs:element name="data" type="xs:base64Binary" minOccurs="0"/>
          <xs:element name="randomData" type="modifiableByteArray" minOccurs="0"/>
          <xs:element name="type" type="extensionType" minOccurs="0"/>
        </xs:sequence>
      </xs:extension>
    </xs:complexContent>
  </xs:complexType>

  <xs:complexType name="heartbeatExtensionMessage">
    <xs:complexContent>
      <xs:extension base="extensionMessage">
        <xs:sequence>
          <xs:element name="heartbeatMode" type="modifiableByteArray" minOccurs="0"/>
          <xs:element name="heartbeatModeConfig" type="heartbeatMode" minOccurs="0"/>
        </xs:sequence>
      </xs:extension>
    </xs:complexContent>
  </xs:complexType>

  <xs:complexType name="maxFragmentLengthExtensionMessage">
    <xs:complexContent>
      <xs:extension base="extensionMessage">
        <xs:sequence>
          <xs:element name="maxFragmentLength" type="modifiableByteArray" minOccurs="0"/>
        </xs:sequence>
      </xs:extension>
    </xs:complexContent>
  </xs:complexType>

  <xs:complexType name="recordSizeLimitExtensionMessage">
    <xs:complexContent>
      <xs:extension base="extensionMessage">
        <xs:sequence>
          <xs:element name="recordSizeLimit" type="modifiableByteArray" minOccurs="0"/>
        </xs:sequence>
      </xs:extension>
    </xs:complexContent>
  </xs:complexType>

  <xs:complexType name="paddingExtensionMessage">
    <xs:complexContent>
      <xs:extension base="extensionMessage">
        <xs:sequence>
          <xs:element name="paddingBytes" type="modifiableByteArray" minOccurs="0"/>
        </xs:sequence>
      </xs:extension>
    </xs:complexContent>
  </xs:complexType>

  <xs:complexType name="renegotiationInfoExtensionMessage">
    <xs:complexContent>
      <xs:extension base="extensionMessage">
        <xs:sequence>
          <xs:element name="renegotiationInfo" type="modifiableByteArray" minOccurs="0"/>
          <xs:element name="renegotiationInfoLength" type="modifiableInteger" minOccurs="0"/>
        </xs:sequence>
      </xs:extension>
    </xs:complexContent>
  </xs:complexType>

  <xs:complexType name="serverNameIndicationExtensionMessage">
    <xs:complexContent>
      <xs:extension base="extensionMessage">
        <xs:sequence>
          <xs:element name="serverNameList" type="serverNamePair" nillable="true" minOccurs="0" maxOccurs="unbounded"/>
          <xs:element name="serverNameListBytes" type="modifiableByteArray" minOccurs="0"/>
          <xs:element name="serverNameListLength" type="modifiableInteger" minOccurs="0"/>
        </xs:sequence>
      </xs:extension>
    </xs:complexContent>
  </xs:complexType>

  <xs:complexType name="sessionTicketTLSExtensionMessage">
    <xs:complexContent>
      <xs:extension base="extensionMessage">
        <xs:sequence>
          <xs:element name="sessionTicket" type="sessionTicket" minOccurs="0"/>
        </xs:sequence>
      </xs:extension>
    </xs:complexContent>
  </xs:complexType>

  <xs:complexType name="sessionTicket">
    <xs:complexContent>
      <xs:extension base="modifiableVariableHolder">
        <xs:sequence>
          <xs:element name="encryptedState" type="modifiableByteArray" minOccurs="0"/>
          <xs:element name="encryptedStateLength" type="modifiableInteger" minOccurs="0"/>
          <xs:element name="IV" type="modifiableByteArray" minOccurs="0"/>
          <xs:element name="identity" type="modifiableByteArray" minOccurs="0"/>
          <xs:element name="identityLength" type="modifiableInteger" minOccurs="0"/>
          <xs:element name="keyName" type="modifiableByteArray" minOccurs="0"/>
          <xs:element name="MAC" type="modifiableByteArray" minOccurs="0"/>
          <xs:element name="ticketAgeAdd" type="modifiableByteArray" minOccurs="0"/>
          <xs:element name="ticketNonce" type="modifiableByteArray" minOccurs="0"/>
          <xs:element name="ticketNonceLength" type="modifiableInteger" minOccurs="0"/>
        </xs:sequence>
      </xs:extension>
    </xs:complexContent>
  </xs:complexType>

  <xs:complexType name="signatureAndHashAlgorithmsExtensionMessage">
    <xs:complexContent>
      <xs:extension base="extensionMessage">
        <xs:sequence>
          <xs:element name="signatureAndHashAlgorithms" type="modifiableByteArray" minOccurs="0"/>
          <xs:element name="signatureAndHashAlgorithmsLength" type="modifiableInteger" minOccurs="0"/>
        </xs:sequence>
      </xs:extension>
    </xs:complexContent>
  </xs:complexType>

  <xs:complexType name="signatureAlgorithmsCertExtensionMessage">
    <xs:complexContent>
      <xs:extension base="extensionMessage">
        <xs:sequence>
          <xs:element name="signatureAndHashAlgorithms" type="modifiableByteArray" minOccurs="0"/>
          <xs:element name="signatureAndHashAlgorithmsLength" type="modifiableInteger" minOccurs="0"/>
        </xs:sequence>
      </xs:extension>
    </xs:complexContent>
  </xs:complexType>

  <xs:complexType name="signedCertificateTimestampExtensionMessage">
    <xs:complexContent>
      <xs:extension base="extensionMessage">
        <xs:sequence>
          <xs:element name="signedTimestamp" type="modifiableByteArray" minOccurs="0"/>
        </xs:sequence>
      </xs:extension>
    </xs:complexContent>
  </xs:complexType>

  <xs:complexType name="extendedRandomExtensionMessage">
    <xs:complexContent>
      <xs:extension base="extensionMessage">
        <xs:sequence>
          <xs:element name="extendedRandom" type="modifiableByteArray" minOccurs="0"/>
          <xs:element name="extendedRandomLength" type="modifiableInteger" minOccurs="0"/>
        </xs:sequence>
      </xs:extension>
    </xs:complexContent>
  </xs:complexType>

  <xs:complexType name="tokenBindingExtensionMessage">
    <xs:complexContent>
      <xs:extension base="extensionMessage">
        <xs:sequence>
          <xs:element name="parameterListLength" type="modifiableInteger" minOccurs="0"/>
          <xs:element name="tokenBindingKeyParameters" type="modifiableByteArray" minOccurs="0"/>
          <xs:element name="tokenBindingVersion" type="modifiableByteArray" minOccurs="0"/>
        </xs:sequence>
      </xs:extension>
    </xs:complexContent>
  </xs:complexType>

  <xs:complexType name="keyShareExtensionMessage">
    <xs:complexContent>
      <xs:extension base="extensionMessage">
        <xs:sequence>
          <xs:element name="keyShareListLength" type="modifiableInteger" minOccurs="0"/>
          <xs:element name="keyShareListBytes" type="modifiableByteArray" minOccurs="0"/>
          <xs:element name="keyShareList" type="keyShareEntry" nillable="true" minOccurs="0" maxOccurs="unbounded"/>
          <xs:element name="retryRequestMode" type="modifiableBoolean" minOccurs="0"/>
        </xs:sequence>
      </xs:extension>
    </xs:complexContent>
  </xs:complexType>

  <xs:complexType name="supportedVersionsExtensionMessage">
    <xs:complexContent>
      <xs:extension base="extensionMessage">
        <xs:sequence>
          <xs:element name="supportedVersions" type="modifiableByteArray" minOccurs="0"/>
          <xs:element name="supportedVersionsLength" type="modifiableInteger" minOccurs="0"/>
        </xs:sequence>
      </xs:extension>
    </xs:complexContent>
  </xs:complexType>

  <xs:complexType name="alpnExtensionMessage">
    <xs:complexContent>
      <xs:extension base="extensionMessage">
        <xs:sequence>
          <xs:element name="alpnEntryList" type="alpnEntry" nillable="true" minOccurs="0" maxOccurs="unbounded"/>
          <xs:element name="proposedAlpnProtocols" type="modifiableByteArray" minOccurs="0"/>
          <xs:element name="proposedAlpnProtocolsLength" type="modifiableInteger" minOccurs="0"/>
        </xs:sequence>
      </xs:extension>
    </xs:complexContent>
  </xs:complexType>

  <xs:complexType name="alpnEntry">
    <xs:complexContent>
      <xs:extension base="modifiableVariableHolder">
        <xs:sequence>
          <xs:element name="alpnEntryLength" type="modifiableInteger" minOccurs="0"/>
          <xs:element name="alpnEntry" type="modifiableString" minOccurs="0"/>
          <xs:element name="alpnEntryConfig" type="xs:string" minOccurs="0"/>
        </xs:sequence>
      </xs:extension>
    </xs:complexContent>
  </xs:complexType>

  <xs:complexType name="certificateStatusRequestExtensionMessage">
    <xs:complexContent>
      <xs:extension base="extensionMessage">
        <xs:sequence>
          <xs:element name="certificateStatusRequestType" type="modifiableInteger" minOccurs="0"/>
          <xs:element name="certificateStatusType" type="modifiableInteger" minOccurs="0"/>
          <xs:element name="ocspResponseBytes" type="modifiableByteArray" minOccurs="0"/>
          <xs:element name="ocspResponseLength" type="modifiableInteger" minOccurs="0"/>
          <xs:element name="requestExtension" type="modifiableByteArray" minOccurs="0"/>
          <xs:element name="requestExtensionLength" type="modifiableInteger" minOccurs="0"/>
          <xs:element name="responderIDList" type="modifiableByteArray" minOccurs="0"/>
          <xs:element name="responderIDListLength" type="modifiableInteger" minOccurs="0"/>
        </xs:sequence>
      </xs:extension>
    </xs:complexContent>
  </xs:complexType>

  <xs:complexType name="certificateStatusRequestV2ExtensionMessage">
    <xs:complexContent>
      <xs:extension base="extensionMessage">
        <xs:sequence>
          <xs:element name="statusRequestBytes" type="modifiableByteArray" minOccurs="0"/>
          <xs:element name="statusRequestList" type="requestItemV2" nillable="true" minOccurs="0" maxOccurs="unbounded"/>
          <xs:element name="statusRequestListLength" type="modifiableInteger" minOccurs="0"/>
        </xs:sequence>
      </xs:extension>
    </xs:complexContent>
  </xs:complexType>

  <xs:complexType name="requestItemV2">
    <xs:complexContent>
      <xs:extension base="modifiableVariableHolder">
        <xs:sequence>
          <xs:element name="requestExtensionLengthConfig" type="xs:int" minOccurs="0"/>
          <xs:element name="requestExtensions" type="modifiableByteArray" minOccurs="0"/>
          <xs:element name="requestExtensionsConfig" type="xs:base64Binary" minOccurs="0"/>
          <xs:element name="requestExtensionsLength" type="modifiableInteger" minOccurs="0"/>
          <xs:element name="requestLength" type="modifiableInteger" minOccurs="0"/>
          <xs:element name="requestLengthConfig" type="xs:int" minOccurs="0"/>
          <xs:element name="requestType" type="modifiableInteger" minOccurs="0"/>
          <xs:element name="requestTypeConfig" type="xs:int" minOccurs="0"/>
          <xs:element name="responderIdList" type="responderId" nillable="true" minOccurs="0" maxOccurs="unbounded"/>
          <xs:element name="responderIdListBytes" type="modifiableByteArray" minOccurs="0"/>
          <xs:element name="responderIdListLength" type="modifiableInteger" minOccurs="0"/>
          <xs:element name="responderIdListLengthConfig" type="xs:int" minOccurs="0"/>
        </xs:sequence>
      </xs:extension>
    </xs:complexContent>
  </xs:complexType>

  <xs:complexType name="responderId">
    <xs:complexContent>
      <xs:extension base="modifiableVariableHolder">
        <xs:sequence>
          <xs:element name="id" type="modifiableByteArray" minOccurs="0"/>
          <xs:element name="idConfig" type="xs:base64Binary" minOccurs="0"/>
          <xs:element name="idLength" type="modifiableInteger" minOccurs="0"/>
          <xs:element name="idLengthConfig" type="xs:int" minOccurs="0"/>
        </xs:sequence>
      </xs:extension>
    </xs:complexContent>
  </xs:complexType>

  <xs:complexType name="certificateTypeExtensionMessage">
    <xs:complexContent>
      <xs:extension base="extensionMessage">
        <xs:sequence>
          <xs:element name="certificateTypes" type="modifiableByteArray" minOccurs="0"/>
          <xs:element name="certificateTypesLength" type="modifiableInteger" minOccurs="0"/>
          <xs:element name="isClientMessage" type="modifiableBoolean" minOccurs="0"/>
        </xs:sequence>
      </xs:extension>
    </xs:complexContent>
  </xs:complexType>

  <xs:complexType name="clientCertificateUrlExtensionMessage">
    <xs:complexContent>
      <xs:extension base="extensionMessage">
        <xs:sequence/>
      </xs:extension>
    </xs:complexContent>
  </xs:complexType>

  <xs:complexType name="clientCertificateTypeExtensionMessage">
    <xs:complexContent>
      <xs:extension base="extensionMessage">
        <xs:sequence>
          <xs:element name="certificateTypes" type="modifiableByteArray" minOccurs="0"/>
          <xs:element name="certificateTypesLength" type="modifiableInteger" minOccurs="0"/>
          <xs:element name="isClientMessage" type="modifiableBoolean" minOccurs="0"/>
        </xs:sequence>
      </xs:extension>
    </xs:complexContent>
  </xs:complexType>

  <xs:complexType name="clientAuthzExtensionMessage">
    <xs:complexContent>
      <xs:extension base="extensionMessage">
        <xs:sequence>
          <xs:element name="authzFormatList" type="modifiableByteArray" minOccurs="0"/>
          <xs:element name="authzFormatListLength" type="modifiableInteger" minOccurs="0"/>
        </xs:sequence>
      </xs:extension>
    </xs:complexContent>
  </xs:complexType>

  <xs:complexType name="encryptThenMacExtensionMessage">
    <xs:complexContent>
      <xs:extension base="extensionMessage">
        <xs:sequence/>
      </xs:extension>
    </xs:complexContent>
  </xs:complexType>

  <xs:complexType name="serverAuthzExtensionMessage">
    <xs:complexContent>
      <xs:extension base="extensionMessage">
        <xs:sequence>
          <xs:element name="authzFormatList" type="modifiableByteArray" minOccurs="0"/>
          <xs:element name="authzFormatListLength" type="modifiableInteger" minOccurs="0"/>
        </xs:sequence>
      </xs:extension>
    </xs:complexContent>
  </xs:complexType>

  <xs:complexType name="serverCertificateTypeExtensionMessage">
    <xs:complexContent>
      <xs:extension base="extensionMessage">
        <xs:sequence>
          <xs:element name="certificateTypes" type="modifiableByteArray" minOccurs="0"/>
          <xs:element name="certificateTypesLength" type="modifiableInteger" minOccurs="0"/>
          <xs:element name="isClientMessage" type="modifiableBoolean" minOccurs="0"/>
        </xs:sequence>
      </xs:extension>
    </xs:complexContent>
  </xs:complexType>

  <xs:complexType name="srtpExtensionMessage">
    <xs:complexContent>
      <xs:extension base="extensionMessage">
        <xs:sequence>
          <xs:element name="srtpMki" type="modifiableByteArray" minOccurs="0"/>
          <xs:element name="srtpMkiLength" type="modifiableInteger" minOccurs="0"/>
          <xs:element name="srtpProtectionProfiles" type="modifiableByteArray" minOccurs="0"/>
          <xs:element name="srtpProtectionProfilesLength" type="modifiableInteger" minOccurs="0"/>
        </xs:sequence>
      </xs:extension>
    </xs:complexContent>
  </xs:complexType>

  <xs:complexType name="trustedCaIndicationExtensionMessage">
    <xs:complexContent>
      <xs:extension base="extensionMessage">
        <xs:sequence>
          <xs:element name="trustedAuthorities" type="trustedAuthority" nillable="true" minOccurs="0" maxOccurs="unbounded"/>
          <xs:element name="trustedAuthoritiesBytes" type="modifiableByteArray" minOccurs="0"/>
          <xs:element name="trustedAuthoritiesLength" type="modifiableInteger" minOccurs="0"/>
        </xs:sequence>
      </xs:extension>
    </xs:complexContent>
  </xs:complexType>

  <xs:complexType name="trustedAuthority">
    <xs:complexContent>
      <xs:extension base="modifiableVariableHolder">
        <xs:sequence>
          <xs:element name="identifierType" type="modifiableByte" minOccurs="0"/>
          <xs:element name="sha1Hash" type="modifiableByteArray" minOccurs="0"/>
          <xs:element name="distinguishedNameLength" type="modifiableInteger" minOccurs="0"/>
          <xs:element name="distinguishedName" type="modifiableByteArray" minOccurs="0"/>
          <xs:element name="identifierTypeConfig" type="xs:byte"/>
          <xs:element name="sha1HashConfig" type="xs:string" minOccurs="0"/>
          <xs:element name="distinguishedNameLengthConfig" type="xs:int" minOccurs="0"/>
          <xs:element name="distinguishedNameConfig" type="xs:string" minOccurs="0"/>
        </xs:sequence>
      </xs:extension>
    </xs:complexContent>
  </xs:complexType>

  <xs:complexType name="truncatedHmacExtensionMessage">
    <xs:complexContent>
      <xs:extension base="extensionMessage">
        <xs:sequence/>
      </xs:extension>
    </xs:complexContent>
  </xs:complexType>

  <xs:complexType name="earlyDataExtensionMessage">
    <xs:complexContent>
      <xs:extension base="extensionMessage">
        <xs:sequence>
          <xs:element name="maxEarlyDataSize" type="modifiableInteger" minOccurs="0"/>
          <xs:element name="newSessionTicketExtension" type="xs:boolean"/>
        </xs:sequence>
      </xs:extension>
    </xs:complexContent>
  </xs:complexType>

  <xs:complexType name="pskKeyExchangeModesExtensionMessage">
    <xs:complexContent>
      <xs:extension base="extensionMessage">
        <xs:sequence>
          <xs:element name="keyExchangeModesConfig" type="xs:string" minOccurs="0"/>
          <xs:element name="keyExchangeModesListLength" type="modifiableInteger" minOccurs="0"/>
          <xs:element name="keyExchangeModesListBytes" type="modifiableByteArray" minOccurs="0"/>
        </xs:sequence>
      </xs:extension>
    </xs:complexContent>
  </xs:complexType>

  <xs:complexType name="preSharedKeyExtensionMessage">
    <xs:complexContent>
      <xs:extension base="extensionMessage">
        <xs:sequence>
          <xs:element name="binderListBytes" type="modifiableByteArray" minOccurs="0"/>
          <xs:element name="binderListLength" type="modifiableInteger" minOccurs="0"/>
          <xs:element name="binders" type="pskBinder" nillable="true" minOccurs="0" maxOccurs="unbounded"/>
          <xs:element name="identities" type="pskIdentity" nillable="true" minOccurs="0" maxOccurs="unbounded"/>
          <xs:element name="identityListBytes" type="modifiableByteArray" minOccurs="0"/>
          <xs:element name="identityListLength" type="modifiableInteger" minOccurs="0"/>
          <xs:element name="selectedIdentity" type="modifiableInteger" minOccurs="0"/>
        </xs:sequence>
      </xs:extension>
    </xs:complexContent>
  </xs:complexType>

  <xs:complexType name="pskBinder">
    <xs:complexContent>
      <xs:extension base="modifiableVariableHolder">
        <xs:sequence>
          <xs:element name="binderCipherConfig" type="cipherSuite" minOccurs="0"/>
          <xs:element name="binderEntry" type="modifiableByteArray" minOccurs="0"/>
          <xs:element name="binderEntryLength" type="modifiableInteger" minOccurs="0"/>
        </xs:sequence>
      </xs:extension>
    </xs:complexContent>
  </xs:complexType>

  <xs:complexType name="pskIdentity">
    <xs:complexContent>
      <xs:extension base="modifiableVariableHolder">
        <xs:sequence>
          <xs:element name="identityConfig" type="xs:string" minOccurs="0"/>
          <xs:element name="ticketAgeConfig" type="xs:string" minOccurs="0"/>
          <xs:element name="ticketAgeAddConfig" type="xs:string" minOccurs="0"/>
          <xs:element name="identityLength" type="modifiableInteger" minOccurs="0"/>
          <xs:element name="identity" type="modifiableByteArray" minOccurs="0"/>
          <xs:element name="obfuscatedTicketAge" type="modifiableByteArray" minOccurs="0"/>
        </xs:sequence>
      </xs:extension>
    </xs:complexContent>
  </xs:complexType>

  <xs:complexType name="unknownExtensionMessage">
    <xs:complexContent>
      <xs:extension base="extensionMessage">
        <xs:sequence>
          <xs:element name="dataConfig" type="xs:string" minOccurs="0"/>
          <xs:element name="extensionData" type="modifiableByteArray" minOccurs="0"/>
          <xs:element name="typeConfig" type="xs:string" minOccurs="0"/>
        </xs:sequence>
      </xs:extension>
    </xs:complexContent>
  </xs:complexType>

  <xs:complexType name="pwdClearExtensionMessage">
    <xs:complexContent>
      <xs:extension base="extensionMessage">
        <xs:sequence>
          <xs:element name="username" type="modifiableString" minOccurs="0"/>
          <xs:element name="usernameLength" type="modifiableInteger" minOccurs="0"/>
        </xs:sequence>
      </xs:extension>
    </xs:complexContent>
  </xs:complexType>

  <xs:complexType name="pwdProtectExtensionMessage">
    <xs:complexContent>
      <xs:extension base="extensionMessage">
        <xs:sequence>
          <xs:element name="username" type="modifiableByteArray" minOccurs="0"/>
          <xs:element name="usernameLength" type="modifiableInteger" minOccurs="0"/>
        </xs:sequence>
      </xs:extension>
    </xs:complexContent>
  </xs:complexType>

  <xs:complexType name="passwordSaltExtensionMessage">
    <xs:complexContent>
      <xs:extension base="extensionMessage">
        <xs:sequence>
          <xs:element name="salt" type="modifiableByteArray" minOccurs="0"/>
          <xs:element name="saltLength" type="modifiableInteger" minOccurs="0"/>
        </xs:sequence>
      </xs:extension>
    </xs:complexContent>
  </xs:complexType>

  <xs:complexType name="cachedInfoExtensionMessage">
    <xs:complexContent>
      <xs:extension base="extensionMessage">
        <xs:sequence>
          <xs:element name="cachedInfo" type="cachedObject" nillable="true" minOccurs="0" maxOccurs="unbounded"/>
          <xs:element name="cachedInfoBytes" type="modifiableByteArray" minOccurs="0"/>
          <xs:element name="cachedInfoLength" type="modifiableInteger" minOccurs="0"/>
        </xs:sequence>
      </xs:extension>
    </xs:complexContent>
  </xs:complexType>

  <xs:complexType name="cachedObject">
    <xs:complexContent>
      <xs:extension base="modifiableVariableHolder">
        <xs:sequence>
          <xs:element name="cachedInformationType" type="modifiableByte" minOccurs="0"/>
          <xs:element name="cachedInformationTypeConfig" type="xs:byte"/>
          <xs:element name="hashValue" type="modifiableByteArray" minOccurs="0"/>
          <xs:element name="hashValueConfig" type="xs:base64Binary" minOccurs="0"/>
          <xs:element name="hashValueLength" type="modifiableInteger" minOccurs="0"/>
        </xs:sequence>
      </xs:extension>
    </xs:complexContent>
  </xs:complexType>

  <xs:complexType name="cookieExtensionMessage">
    <xs:complexContent>
      <xs:extension base="extensionMessage">
        <xs:sequence>
          <xs:element name="cookie" type="modifiableByteArray" minOccurs="0"/>
          <xs:element name="cookieLength" type="modifiableInteger" minOccurs="0"/>
        </xs:sequence>
      </xs:extension>
    </xs:complexContent>
  </xs:complexType>

  <xs:complexType name="dtlsHandshakeMessageFragment">
    <xs:complexContent>
      <xs:extension base="handshakeMessage">
        <xs:sequence>
          <xs:element name="fragmentOffset" type="modifiableInteger" minOccurs="0"/>
          <xs:element name="fragmentLength" type="modifiableInteger" minOccurs="0"/>
          <xs:element name="epoch" type="modifiableInteger" minOccurs="0"/>
          <xs:element name="fragmentContentConfig" type="xs:base64Binary" minOccurs="0"/>
          <xs:element name="messageSequenceConfig" type="xs:int"/>
          <xs:element name="offsetConfig" type="xs:int"/>
          <xs:element name="handshakeMessageLengthConfig" type="xs:int"/>
          <xs:element name="handshakeMessageTypeConfig" type="handshakeMessageType" minOccurs="0"/>
          <xs:element name="maxFragmentLengthConfig" type="xs:int"/>
        </xs:sequence>
      </xs:extension>
    </xs:complexContent>
  </xs:complexType>

  <xs:complexType name="userMappingExtensionMessage">
    <xs:complexContent>
      <xs:extension base="extensionMessage">
        <xs:sequence>
          <xs:element name="userMappingType" type="modifiableByte" minOccurs="0"/>
        </xs:sequence>
      </xs:extension>
    </xs:complexContent>
  </xs:complexType>

  <xs:complexType name="srpExtensionMessage">
    <xs:complexContent>
      <xs:extension base="extensionMessage">
        <xs:sequence>
          <xs:element name="srpIdentifier" type="modifiableByteArray" minOccurs="0"/>
          <xs:element name="srpIdentifierLength" type="modifiableInteger" minOccurs="0"/>
        </xs:sequence>
      </xs:extension>
    </xs:complexContent>
  </xs:complexType>

  <xs:complexType name="connectionIdExtensionMessage">
    <xs:complexContent>
      <xs:extension base="extensionMessage">
        <xs:sequence>
          <xs:element name="connectionId" type="modifiableByteArray" minOccurs="0"/>
          <xs:element name="connectionIdLength" type="modifiableInteger" minOccurs="0"/>
        </xs:sequence>
      </xs:extension>
    </xs:complexContent>
  </xs:complexType>

  <xs:complexType name="encryptedClientHelloExtensionMessage">
    <xs:complexContent>
      <xs:extension base="extensionMessage">
        <xs:sequence>
          <xs:element name="acceptConfirmation" type="modifiableByteArray" minOccurs="0"/>
          <xs:element name="configId" type="modifiableInteger" minOccurs="0"/>
          <xs:element name="echClientHelloType" type="echClientHelloType" minOccurs="0"/>
          <xs:element name="enc" type="modifiableByteArray" minOccurs="0"/>
          <xs:element name="encLength" type="modifiableInteger" minOccurs="0"/>
          <xs:element ref="hpkeCipherSuite" minOccurs="0"/>
          <xs:element name="payload" type="modifiableByteArray" minOccurs="0"/>
          <xs:element name="payloadLength" type="modifiableInteger" minOccurs="0"/>
        </xs:sequence>
      </xs:extension>
    </xs:complexContent>
  </xs:complexType>

  <xs:complexType name="hpkeCipherSuite">
    <xs:sequence>
      <xs:element name="hpkeKeyDerivationFunction" type="hpkeKeyDerivationFunction" minOccurs="0"/>
      <xs:element name="hpkeAeadFunction" type="hpkeAeadFunction" minOccurs="0"/>
    </xs:sequence>
  </xs:complexType>

  <xs:complexType name="x509Certificate">
    <xs:complexContent>
      <xs:extension base="asn1Sequence">
        <xs:sequence>
          <xs:element ref="tbsCertificate" minOccurs="0"/>
          <xs:element name="signatureAlgorithmIdentifier" type="certificateSignatureAlgorithmIdentifier" minOccurs="0"/>
          <xs:element name="signature" type="asn1BitString" minOccurs="0"/>
          <xs:element name="signatureComputations" type="signatureComputations" minOccurs="0"/>
        </xs:sequence>
      </xs:extension>
    </xs:complexContent>
  </xs:complexType>

  <xs:complexType name="asn1Sequence" abstract="true">
    <xs:complexContent>
      <xs:extension base="asn1Container">
        <xs:sequence/>
      </xs:extension>
    </xs:complexContent>
  </xs:complexType>

  <xs:complexType name="asn1Container" abstract="true">
    <xs:complexContent>
      <xs:extension base="asn1Field">
        <xs:sequence>
          <xs:element name="encodedChildren" type="modifiableByteArray" minOccurs="0"/>
        </xs:sequence>
      </xs:extension>
    </xs:complexContent>
  </xs:complexType>

  <xs:complexType name="asn1Field" abstract="true">
    <xs:sequence>
      <xs:element name="tagClass" type="modifiableInteger" minOccurs="0"/>
      <xs:element name="tagConstructed" type="modifiableBoolean" minOccurs="0"/>
      <xs:element name="tagNumber" type="modifiableInteger" minOccurs="0"/>
      <xs:element name="length" type="modifiableBigInteger" minOccurs="0"/>
      <xs:element name="content" type="modifiableByteArray" minOccurs="0"/>
      <xs:element name="tagOctets" type="modifiableByteArray" minOccurs="0"/>
      <xs:element name="lengthOctets" type="modifiableByteArray" minOccurs="0"/>
      <xs:element name="tagNumberConfig" type="xs:int" minOccurs="0"/>
    </xs:sequence>
    <xs:attribute name="identifier" type="xs:string"/>
  </xs:complexType>

  <xs:complexType name="tbsCertificate">
    <xs:complexContent>
      <xs:extension base="asn1Sequence">
        <xs:sequence>
          <xs:element name="version" type="x509Explicit" minOccurs="0"/>
          <xs:element name="serialNumber" type="asn1Integer" minOccurs="0"/>
          <xs:element name="signature" type="certificateSignatureAlgorithmIdentifier" minOccurs="0"/>
          <xs:element name="issuer" type="name" minOccurs="0"/>
          <xs:element ref="validity" minOccurs="0"/>
          <xs:element name="subject" type="name" minOccurs="0"/>
          <xs:element ref="subjectPublicKeyInfo" minOccurs="0"/>
          <xs:element name="issuerUniqueId" type="asn1BitString" minOccurs="0"/>
          <xs:element name="subjectUniqueId" type="asn1BitString" minOccurs="0"/>
          <xs:element name="explicitExtensions" type="x509Explicit" minOccurs="0"/>
        </xs:sequence>
      </xs:extension>
    </xs:complexContent>
  </xs:complexType>

  <xs:complexType name="x509Explicit">
    <xs:complexContent>
      <xs:extension base="asn1Explicit">
        <xs:sequence/>
      </xs:extension>
    </xs:complexContent>
  </xs:complexType>

  <xs:complexType name="asn1Explicit" abstract="true">
    <xs:complexContent>
      <xs:extension base="asn1Field">
        <xs:sequence>
          <xs:any processContents="lax" namespace="##other"/>
        </xs:sequence>
      </xs:extension>
    </xs:complexContent>
  </xs:complexType>

  <xs:complexType name="modifiableBigInteger">
    <xs:sequence>
      <xs:choice minOccurs="0">
        <xs:element name="BigIntegerXorModification" type="bigIntegerXorModification"/>
        <xs:element name="BigIntegerSubtractModification" type="bigIntegerSubtractModification"/>
        <xs:element name="BigIntegerShiftRightModification" type="bigIntegerShiftRightModification"/>
        <xs:element name="BigIntegerShiftLeftModification" type="bigIntegerShiftLeftModification"/>
        <xs:element name="BigIntegerExplicitValueModification" type="bigIntegerExplicitValueModification"/>
        <xs:element name="BigIntegerAddModification" type="bigIntegerAddModification"/>
        <xs:element name="BigIntegerInteractiveModification" type="bigIntegerInteractiveModification"/>
        <xs:element name="BigIntegerMultiplyModification" type="bigIntegerMultiplyModification"/>
        <xs:element name="BooleanToggleModification" type="booleanToggleModification"/>
        <xs:element name="BooleanExplicitValueModification" type="booleanExplicitValueModification"/>
        <xs:element name="ByteArrayXorModification" type="byteArrayXorModification"/>
        <xs:element name="ByteArrayShuffleModification" type="byteArrayShuffleModification"/>
        <xs:element name="ByteArrayPayloadModification" type="byteArrayPayloadModification"/>
        <xs:element name="ByteArrayInsertModification" type="byteArrayInsertModification"/>
        <xs:element name="ByteArrayExplicitValueModification" type="byteArrayExplicitValueModification"/>
        <xs:element name="ByteArrayDuplicateModification" type="byteArrayDuplicateModification"/>
        <xs:element name="ByteArrayDeleteModification" type="byteArrayDeleteModification"/>
        <xs:element name="IntegerXorModification" type="integerXorModification"/>
        <xs:element name="IntegerSubtractModification" type="integerSubtractModification"/>
        <xs:element name="IntegerShiftRightModification" type="integerShiftRightModification"/>
        <xs:element name="IntegerShiftLeftModification" type="integerShiftLeftModification"/>
        <xs:element name="IntegerExplicitValueModification" type="integerExplicitValueModification"/>
        <xs:element name="IntegerAddModification" type="integerAddModification"/>
        <xs:element name="LongXorModification" type="longXorModification"/>
        <xs:element name="LongSubtractModification" type="longSubtractModification"/>
        <xs:element name="LongExplicitValueModification" type="longExplicitValueModification"/>
        <xs:element name="LongAddModification" type="longAddModification"/>
        <xs:element name="ByteXorModification" type="byteXorModification"/>
        <xs:element name="ByteSubtractModification" type="byteSubtractModification"/>
        <xs:element name="ByteAddModification" type="byteAddModification"/>
        <xs:element name="ByteExplicitValueModification" type="byteExplicitValueModification"/>
        <xs:element name="StringPrependValueModification" type="stringPrependValueModification"/>
        <xs:element name="StringAppendValueModification" type="stringAppendValueModification"/>
        <xs:element name="StringExplicitValueModification" type="stringExplicitValueModification"/>
      </xs:choice>
      <xs:element name="createRandomModification" type="xs:boolean" minOccurs="0"/>
      <xs:element name="assertEquals" type="xs:anyType" minOccurs="0"/>
      <xs:element name="originalValue" type="xs:integer" minOccurs="0"/>
    </xs:sequence>
  </xs:complexType>

  <xs:complexType name="asn1Integer">
    <xs:complexContent>
      <xs:extension base="asn1Field">
        <xs:sequence>
          <xs:element name="value" type="modifiableBigInteger" minOccurs="0"/>
        </xs:sequence>
      </xs:extension>
    </xs:complexContent>
  </xs:complexType>

  <xs:complexType name="certificateSignatureAlgorithmIdentifier">
    <xs:complexContent>
      <xs:extension base="algorithmIdentifier">
        <xs:sequence/>
      </xs:extension>
    </xs:complexContent>
  </xs:complexType>

  <xs:complexType name="algorithmIdentifier" abstract="true">
    <xs:complexContent>
      <xs:extension base="asn1Sequence">
        <xs:sequence>
          <xs:element name="algorithm" type="asn1ObjectIdentifier" minOccurs="0"/>
          <xs:any processContents="lax" namespace="##other"/>
        </xs:sequence>
      </xs:extension>
    </xs:complexContent>
  </xs:complexType>

  <xs:complexType name="asn1ObjectIdentifier">
    <xs:complexContent>
      <xs:extension base="asn1Field">
        <xs:sequence>
          <xs:element name="value" type="modifiableString" minOccurs="0"/>
        </xs:sequence>
      </xs:extension>
    </xs:complexContent>
  </xs:complexType>

  <xs:complexType name="name">
    <xs:complexContent>
      <xs:extension base="asn1Sequence">
        <xs:sequence>
          <xs:element name="relativeDistinguishedNames" type="relativeDistinguishedName" nillable="true" minOccurs="0" maxOccurs="unbounded"/>
          <xs:element name="type" type="nameType" minOccurs="0"/>
        </xs:sequence>
      </xs:extension>
    </xs:complexContent>
  </xs:complexType>

  <xs:complexType name="relativeDistinguishedName">
    <xs:complexContent>
      <xs:extension base="asn1Set">
        <xs:sequence>
          <xs:element name="attributeTypeAndValueList" type="attributeTypeAndValue" nillable="true" minOccurs="0" maxOccurs="unbounded"/>
        </xs:sequence>
      </xs:extension>
    </xs:complexContent>
  </xs:complexType>

  <xs:complexType name="asn1Set" abstract="true">
    <xs:complexContent>
      <xs:extension base="asn1Container">
        <xs:sequence/>
      </xs:extension>
    </xs:complexContent>
  </xs:complexType>

  <xs:complexType name="attributeTypeAndValue">
    <xs:complexContent>
      <xs:extension base="asn1Sequence">
        <xs:sequence>
          <xs:element name="type" type="asn1ObjectIdentifier" minOccurs="0"/>
          <xs:any processContents="lax" namespace="##other"/>
          <xs:element name="attributeTypeConfig" type="x500AttributeType" minOccurs="0"/>
          <xs:element name="valueConfig" type="xs:string" minOccurs="0"/>
        </xs:sequence>
      </xs:extension>
    </xs:complexContent>
  </xs:complexType>

  <xs:complexType name="validity">
    <xs:complexContent>
      <xs:extension base="asn1Sequence">
        <xs:sequence>
          <xs:element name="notBefore" type="time" minOccurs="0"/>
          <xs:element name="notAfter" type="time" minOccurs="0"/>
        </xs:sequence>
      </xs:extension>
    </xs:complexContent>
  </xs:complexType>

  <xs:complexType name="time">
    <xs:complexContent>
      <xs:extension base="asn1Choice">
        <xs:sequence/>
      </xs:extension>
    </xs:complexContent>
  </xs:complexType>

  <xs:complexType name="asn1Choice" abstract="true">
    <xs:sequence>
      <xs:element name="identifier" type="xs:string" minOccurs="0"/>
      <xs:element name="optional" type="xs:boolean"/>
    </xs:sequence>
  </xs:complexType>

  <xs:complexType name="subjectPublicKeyInfo">
    <xs:complexContent>
      <xs:extension base="asn1Sequence">
        <xs:sequence>
          <xs:element name="algorithm" type="subjectPublicKeyAlgorithmIdentifier" minOccurs="0"/>
          <xs:element name="subjectPublicKeyBitString" type="publicKeyBitString" minOccurs="0"/>
        </xs:sequence>
      </xs:extension>
    </xs:complexContent>
  </xs:complexType>

  <xs:complexType name="subjectPublicKeyAlgorithmIdentifier">
    <xs:complexContent>
      <xs:extension base="algorithmIdentifier">
        <xs:sequence/>
      </xs:extension>
    </xs:complexContent>
  </xs:complexType>

  <xs:complexType name="publicKeyBitString">
    <xs:complexContent>
      <xs:extension base="asn1BitString">
        <xs:sequence>
          <xs:any processContents="lax" namespace="##other"/>
        </xs:sequence>
      </xs:extension>
    </xs:complexContent>
  </xs:complexType>

  <xs:complexType name="asn1BitString">
    <xs:complexContent>
      <xs:extension base="asn1Field">
        <xs:sequence>
          <xs:element name="unusedBits" type="modifiableByte" minOccurs="0"/>
          <xs:element name="usedBits" type="modifiableByteArray" minOccurs="0"/>
          <xs:element name="padding" type="modifiableByte" minOccurs="0"/>
        </xs:sequence>
      </xs:extension>
    </xs:complexContent>
  </xs:complexType>

  <xs:complexType name="certificateVerifyMessage">
    <xs:complexContent>
      <xs:extension base="handshakeMessage">
        <xs:sequence>
          <xs:element name="signatureHashAlgorithm" type="modifiableByteArray" minOccurs="0"/>
          <xs:element name="signatureLength" type="modifiableInteger" minOccurs="0"/>
          <xs:element name="signature" type="modifiableByteArray" minOccurs="0"/>
          <xs:element name="signatureComputations" type="signatureComputations" minOccurs="0"/>
        </xs:sequence>
      </xs:extension>
    </xs:complexContent>
  </xs:complexType>

  <xs:complexType name="certificateRequestMessage">
    <xs:complexContent>
      <xs:extension base="handshakeMessage">
        <xs:sequence>
          <xs:element name="clientCertificateTypesCount" type="modifiableInteger" minOccurs="0"/>
          <xs:element name="clientCertificateTypes" type="modifiableByteArray" minOccurs="0"/>
          <xs:element name="signatureHashAlgorithmsLength" type="modifiableInteger" minOccurs="0"/>
          <xs:element name="signatureHashAlgorithms" type="modifiableByteArray" minOccurs="0"/>
          <xs:element name="distinguishedNamesLength" type="modifiableInteger" minOccurs="0"/>
          <xs:element name="distinguishedNames" type="modifiableByteArray" minOccurs="0"/>
          <xs:element name="certificateRequestContextLength" type="modifiableInteger" minOccurs="0"/>
          <xs:element name="certificateRequestContext" type="modifiableByteArray" minOccurs="0"/>
        </xs:sequence>
      </xs:extension>
    </xs:complexContent>
  </xs:complexType>

  <xs:complexType name="clientHelloMessage">
    <xs:complexContent>
      <xs:extension base="coreClientHelloMessage">
        <xs:sequence/>
      </xs:extension>
    </xs:complexContent>
  </xs:complexType>

  <xs:complexType name="coreClientHelloMessage" abstract="true">
    <xs:complexContent>
      <xs:extension base="helloMessage">
        <xs:sequence>
          <xs:element name="compressionLength" type="modifiableInteger" minOccurs="0"/>
          <xs:element name="cipherSuiteLength" type="modifiableInteger" minOccurs="0"/>
          <xs:element name="cipherSuites" type="modifiableByteArray" minOccurs="0"/>
          <xs:element name="compressions" type="modifiableByteArray" minOccurs="0"/>
          <xs:element name="cookie" type="modifiableByteArray" minOccurs="0"/>
          <xs:element name="cookieLength" type="modifiableInteger" minOccurs="0"/>
        </xs:sequence>
      </xs:extension>
    </xs:complexContent>
  </xs:complexType>

  <xs:complexType name="helloMessage" abstract="true">
    <xs:complexContent>
      <xs:extension base="handshakeMessage">
        <xs:sequence>
          <xs:element name="protocolVersion" type="modifiableByteArray" minOccurs="0"/>
          <xs:element name="unixTime" type="modifiableByteArray" minOccurs="0"/>
          <xs:element name="random" type="modifiableByteArray" minOccurs="0"/>
          <xs:element name="sessionIdLength" type="modifiableInteger" minOccurs="0"/>
          <xs:element name="sessionId" type="modifiableByteArray" minOccurs="0"/>
        </xs:sequence>
      </xs:extension>
    </xs:complexContent>
  </xs:complexType>

  <xs:complexType name="helloVerifyRequestMessage">
    <xs:complexContent>
      <xs:extension base="handshakeMessage">
        <xs:sequence>
          <xs:element name="protocolVersion" type="modifiableByteArray" minOccurs="0"/>
          <xs:element name="cookieLength" type="modifiableByte" minOccurs="0"/>
          <xs:element name="cookie" type="modifiableByteArray" minOccurs="0"/>
        </xs:sequence>
      </xs:extension>
    </xs:complexContent>
  </xs:complexType>

  <xs:complexType name="dhClientKeyExchangeMessage">
    <xs:complexContent>
      <xs:extension base="clientKeyExchangeMessage">
        <xs:sequence>
          <xs:element name="computations" type="dhClientComputations" minOccurs="0"/>
        </xs:sequence>
      </xs:extension>
    </xs:complexContent>
  </xs:complexType>

  <xs:complexType name="clientKeyExchangeMessage" abstract="true">
    <xs:complexContent>
      <xs:extension base="handshakeMessage">
        <xs:sequence>
          <xs:element name="publicKeyLength" type="modifiableInteger" minOccurs="0"/>
          <xs:element name="publicKey" type="modifiableByteArray" minOccurs="0"/>
        </xs:sequence>
      </xs:extension>
    </xs:complexContent>
  </xs:complexType>

  <xs:complexType name="dhClientComputations">
    <xs:complexContent>
      <xs:extension base="keyExchangeComputations">
        <xs:sequence>
          <xs:element name="generator" type="modifiableBigInteger" minOccurs="0"/>
          <xs:element name="modulus" type="modifiableBigInteger" minOccurs="0"/>
          <xs:element name="publicKey" type="modifiableBigInteger" minOccurs="0"/>
        </xs:sequence>
      </xs:extension>
    </xs:complexContent>
  </xs:complexType>

  <xs:complexType name="keyExchangeComputations" abstract="true">
    <xs:complexContent>
      <xs:extension base="modifiableVariableHolder">
        <xs:sequence>
          <xs:element name="clientServerRandom" type="modifiableByteArray" minOccurs="0"/>
          <xs:element name="premasterSecret" type="modifiableByteArray" minOccurs="0"/>
          <xs:element name="privateKey" type="modifiableBigInteger" minOccurs="0"/>
        </xs:sequence>
      </xs:extension>
    </xs:complexContent>
  </xs:complexType>

  <xs:complexType name="dheServerKeyExchangeMessage">
    <xs:complexContent>
      <xs:extension base="serverKeyExchangeMessage">
        <xs:sequence>
          <xs:element name="modulus" type="modifiableByteArray" minOccurs="0"/>
          <xs:element name="modulusLength" type="modifiableInteger" minOccurs="0"/>
          <xs:element name="generator" type="modifiableByteArray" minOccurs="0"/>
          <xs:element name="generatorLength" type="modifiableInteger" minOccurs="0"/>
          <xs:element name="computations" type="dheServerComputations" minOccurs="0"/>
        </xs:sequence>
      </xs:extension>
    </xs:complexContent>
  </xs:complexType>

  <xs:complexType name="serverKeyExchangeMessage" abstract="true">
    <xs:complexContent>
      <xs:extension base="handshakeMessage">
        <xs:sequence>
          <xs:element name="signatureAndHashAlgorithm" type="modifiableByteArray" minOccurs="0"/>
          <xs:element name="signatureLength" type="modifiableInteger" minOccurs="0"/>
          <xs:element name="signature" type="modifiableByteArray" minOccurs="0"/>
          <xs:element name="publicKeyLength" type="modifiableInteger" minOccurs="0"/>
          <xs:element name="publicKey" type="modifiableByteArray" minOccurs="0"/>
          <xs:element name="signatureComputations" type="signatureComputations" minOccurs="0"/>
        </xs:sequence>
      </xs:extension>
    </xs:complexContent>
  </xs:complexType>

  <xs:complexType name="dheServerComputations">
    <xs:complexContent>
      <xs:extension base="keyExchangeComputations">
        <xs:sequence>
          <xs:element name="generator" type="modifiableBigInteger" minOccurs="0"/>
          <xs:element name="modulus" type="modifiableBigInteger" minOccurs="0"/>
        </xs:sequence>
      </xs:extension>
    </xs:complexContent>
  </xs:complexType>

  <xs:complexType name="ecdhClientKeyExchangeMessage">
    <xs:complexContent>
      <xs:extension base="clientKeyExchangeMessage">
        <xs:sequence>
          <xs:element name="computations" type="ecdhClientComputations" minOccurs="0"/>
        </xs:sequence>
      </xs:extension>
    </xs:complexContent>
  </xs:complexType>

  <xs:complexType name="ecdhClientComputations">
    <xs:complexContent>
      <xs:extension base="keyExchangeComputations">
        <xs:sequence>
          <xs:element name="publicKeyX" type="modifiableBigInteger" minOccurs="0"/>
          <xs:element name="publicKeyY" type="modifiableBigInteger" minOccurs="0"/>
        </xs:sequence>
      </xs:extension>
    </xs:complexContent>
  </xs:complexType>

  <xs:complexType name="ecdheServerKeyExchangeMessage">
    <xs:complexContent>
      <xs:extension base="serverKeyExchangeMessage">
        <xs:sequence>
          <xs:element name="curveType" type="modifiableByte" minOccurs="0"/>
          <xs:element name="namedGroup" type="modifiableByteArray" minOccurs="0"/>
          <xs:element name="computations" type="ecdheServerComputations" minOccurs="0"/>
        </xs:sequence>
      </xs:extension>
    </xs:complexContent>
  </xs:complexType>

  <xs:complexType name="ecdheServerComputations">
    <xs:complexContent>
      <xs:extension base="keyExchangeComputations">
        <xs:sequence>
          <xs:element name="ecPointFormat" type="modifiableByte" minOccurs="0"/>
          <xs:element name="namedGroup" type="modifiableByteArray" minOccurs="0"/>
        </xs:sequence>
      </xs:extension>
    </xs:complexContent>
  </xs:complexType>

  <xs:complexType name="pskClientKeyExchangeMessage">
    <xs:complexContent>
      <xs:extension base="clientKeyExchangeMessage">
        <xs:sequence>
          <xs:element name="computations" type="pskPremasterComputations" minOccurs="0"/>
          <xs:element name="identity" type="modifiableByteArray" minOccurs="0"/>
          <xs:element name="identityLength" type="modifiableInteger" minOccurs="0"/>
        </xs:sequence>
      </xs:extension>
    </xs:complexContent>
  </xs:complexType>

  <xs:complexType name="pskPremasterComputations">
    <xs:complexContent>
      <xs:extension base="keyExchangeComputations">
        <xs:sequence/>
      </xs:extension>
    </xs:complexContent>
  </xs:complexType>

  <xs:complexType name="finishedMessage">
    <xs:complexContent>
      <xs:extension base="handshakeMessage">
        <xs:sequence>
          <xs:element name="verifyData" type="modifiableByteArray" minOccurs="0"/>
        </xs:sequence>
      </xs:extension>
    </xs:complexContent>
  </xs:complexType>

  <xs:complexType name="rsaClientKeyExchangeMessage">
    <xs:complexContent>
      <xs:extension base="clientKeyExchangeMessage">
        <xs:sequence>
          <xs:element name="computations" type="rsaClientComputations" minOccurs="0"/>
        </xs:sequence>
      </xs:extension>
    </xs:complexContent>
  </xs:complexType>

  <xs:complexType name="rsaClientComputations">
    <xs:complexContent>
      <xs:extension base="keyExchangeComputations">
        <xs:sequence>
          <xs:element name="modulus" type="modifiableBigInteger" minOccurs="0"/>
          <xs:element name="padding" type="modifiableByteArray" minOccurs="0"/>
          <xs:element name="plainPaddedPremasterSecret" type="modifiableByteArray" minOccurs="0"/>
          <xs:element name="premasterSecretProtocolVersion" type="modifiableByteArray" minOccurs="0"/>
          <xs:element name="publicExponent" type="modifiableBigInteger" minOccurs="0"/>
        </xs:sequence>
      </xs:extension>
    </xs:complexContent>
  </xs:complexType>

  <xs:complexType name="gostClientKeyExchangeMessage">
    <xs:complexContent>
      <xs:extension base="clientKeyExchangeMessage">
        <xs:sequence>
          <xs:element name="computations" type="gostClientComputations" minOccurs="0"/>
          <xs:element name="keyTransportBlob" type="modifiableByteArray" minOccurs="0"/>
        </xs:sequence>
      </xs:extension>
    </xs:complexContent>
  </xs:complexType>

  <xs:complexType name="gostClientComputations">
    <xs:complexContent>
      <xs:extension base="keyExchangeComputations">
        <xs:sequence>
          <xs:element name="clientPublicKeyX" type="modifiableBigInteger" minOccurs="0"/>
          <xs:element name="clientPublicKeyY" type="modifiableBigInteger" minOccurs="0"/>
          <xs:element name="maskKey" type="modifiableByteArray" minOccurs="0"/>
          <xs:element name="proxyKeyBlobs" type="modifiableByteArray" minOccurs="0"/>
          <xs:element name="ukm" type="modifiableByteArray" minOccurs="0"/>
        </xs:sequence>
      </xs:extension>
    </xs:complexContent>
  </xs:complexType>

  <xs:complexType name="serverHelloDoneMessage">
    <xs:complexContent>
      <xs:extension base="handshakeMessage">
        <xs:sequence/>
      </xs:extension>
    </xs:complexContent>
  </xs:complexType>

  <xs:complexType name="serverHelloMessage">
    <xs:complexContent>
      <xs:extension base="helloMessage">
        <xs:sequence>
          <xs:element name="selectedCipherSuite" type="modifiableByteArray" minOccurs="0"/>
          <xs:element name="selectedCompressionMethod" type="modifiableByte" minOccurs="0"/>
          <xs:element name="autoSetHelloRetryModeInKeyShare" type="xs:boolean" minOccurs="0"/>
        </xs:sequence>
      </xs:extension>
    </xs:complexContent>
  </xs:complexType>

  <xs:complexType name="alertMessage">
    <xs:complexContent>
      <xs:extension base="protocolMessage">
        <xs:sequence>
          <xs:element name="config" type="xs:string" minOccurs="0"/>
          <xs:element name="level" type="modifiableByte" minOccurs="0"/>
          <xs:element name="description" type="modifiableByte" minOccurs="0"/>
        </xs:sequence>
      </xs:extension>
    </xs:complexContent>
  </xs:complexType>

  <xs:complexType name="newSessionTicketMessage">
    <xs:complexContent>
      <xs:extension base="handshakeMessage">
        <xs:sequence>
          <xs:element name="ticketLifetimeHint" type="modifiableLong" minOccurs="0"/>
          <xs:element name="ticket" type="sessionTicket" minOccurs="0"/>
        </xs:sequence>
      </xs:extension>
    </xs:complexContent>
  </xs:complexType>

  <xs:complexType name="modifiableLong">
    <xs:sequence>
      <xs:choice minOccurs="0">
        <xs:element name="BigIntegerXorModification" type="bigIntegerXorModification"/>
        <xs:element name="BigIntegerSubtractModification" type="bigIntegerSubtractModification"/>
        <xs:element name="BigIntegerShiftRightModification" type="bigIntegerShiftRightModification"/>
        <xs:element name="BigIntegerShiftLeftModification" type="bigIntegerShiftLeftModification"/>
        <xs:element name="BigIntegerExplicitValueModification" type="bigIntegerExplicitValueModification"/>
        <xs:element name="BigIntegerAddModification" type="bigIntegerAddModification"/>
        <xs:element name="BigIntegerInteractiveModification" type="bigIntegerInteractiveModification"/>
        <xs:element name="BigIntegerMultiplyModification" type="bigIntegerMultiplyModification"/>
        <xs:element name="BooleanToggleModification" type="booleanToggleModification"/>
        <xs:element name="BooleanExplicitValueModification" type="booleanExplicitValueModification"/>
        <xs:element name="ByteArrayXorModification" type="byteArrayXorModification"/>
        <xs:element name="ByteArrayShuffleModification" type="byteArrayShuffleModification"/>
        <xs:element name="ByteArrayPayloadModification" type="byteArrayPayloadModification"/>
        <xs:element name="ByteArrayInsertModification" type="byteArrayInsertModification"/>
        <xs:element name="ByteArrayExplicitValueModification" type="byteArrayExplicitValueModification"/>
        <xs:element name="ByteArrayDuplicateModification" type="byteArrayDuplicateModification"/>
        <xs:element name="ByteArrayDeleteModification" type="byteArrayDeleteModification"/>
        <xs:element name="IntegerXorModification" type="integerXorModification"/>
        <xs:element name="IntegerSubtractModification" type="integerSubtractModification"/>
        <xs:element name="IntegerShiftRightModification" type="integerShiftRightModification"/>
        <xs:element name="IntegerShiftLeftModification" type="integerShiftLeftModification"/>
        <xs:element name="IntegerExplicitValueModification" type="integerExplicitValueModification"/>
        <xs:element name="IntegerAddModification" type="integerAddModification"/>
        <xs:element name="LongXorModification" type="longXorModification"/>
        <xs:element name="LongSubtractModification" type="longSubtractModification"/>
        <xs:element name="LongExplicitValueModification" type="longExplicitValueModification"/>
        <xs:element name="LongAddModification" type="longAddModification"/>
        <xs:element name="ByteXorModification" type="byteXorModification"/>
        <xs:element name="ByteSubtractModification" type="byteSubtractModification"/>
        <xs:element name="ByteAddModification" type="byteAddModification"/>
        <xs:element name="ByteExplicitValueModification" type="byteExplicitValueModification"/>
        <xs:element name="StringPrependValueModification" type="stringPrependValueModification"/>
        <xs:element name="StringAppendValueModification" type="stringAppendValueModification"/>
        <xs:element name="StringExplicitValueModification" type="stringExplicitValueModification"/>
      </xs:choice>
      <xs:element name="createRandomModification" type="xs:boolean" minOccurs="0"/>
      <xs:element name="assertEquals" type="xs:anyType" minOccurs="0"/>
      <xs:element name="originalValue" type="xs:long" minOccurs="0"/>
    </xs:sequence>
  </xs:complexType>

  <xs:complexType name="keyUpdateMessage">
    <xs:complexContent>
      <xs:extension base="handshakeMessage">
        <xs:sequence>
          <xs:element name="requestMode" type="modifiableByte" minOccurs="0"/>
        </xs:sequence>
      </xs:extension>
    </xs:complexContent>
  </xs:complexType>

  <xs:complexType name="applicationMessage">
    <xs:complexContent>
      <xs:extension base="protocolMessage">
        <xs:sequence>
          <xs:element name="dataConfig" type="xs:string" minOccurs="0"/>
          <xs:element name="data" type="modifiableByteArray" minOccurs="0"/>
        </xs:sequence>
      </xs:extension>
    </xs:complexContent>
  </xs:complexType>

  <xs:complexType name="changeCipherSpecMessage">
    <xs:complexContent>
      <xs:extension base="protocolMessage">
        <xs:sequence>
          <xs:element name="ccsProtocolType" type="modifiableByteArray" minOccurs="0"/>
        </xs:sequence>
      </xs:extension>
    </xs:complexContent>
  </xs:complexType>

  <xs:complexType name="ssl2ClientHelloMessage">
    <xs:complexContent>
      <xs:extension base="ssl2Message">
        <xs:sequence>
          <xs:element name="protocolVersion" type="modifiableByteArray" minOccurs="0"/>
          <xs:element name="cipherSuiteLength" type="modifiableInteger" minOccurs="0"/>
          <xs:element name="sessionIdLength" type="modifiableInteger" minOccurs="0"/>
          <xs:element name="challengeLength" type="modifiableInteger" minOccurs="0"/>
          <xs:element name="cipherSuites" type="modifiableByteArray" minOccurs="0"/>
          <xs:element name="sessionId" type="modifiableByteArray" minOccurs="0"/>
          <xs:element name="challenge" type="modifiableByteArray" minOccurs="0"/>
        </xs:sequence>
      </xs:extension>
    </xs:complexContent>
  </xs:complexType>

  <xs:complexType name="ssl2Message" abstract="true">
    <xs:complexContent>
      <xs:extension base="protocolMessage">
        <xs:sequence>
          <xs:element name="messageLength" type="modifiableInteger" minOccurs="0"/>
          <xs:element name="paddingLength" type="modifiableInteger" minOccurs="0"/>
          <xs:element name="type" type="modifiableByte" minOccurs="0"/>
        </xs:sequence>
      </xs:extension>
    </xs:complexContent>
  </xs:complexType>

  <xs:complexType name="ssl2ClientMasterKeyMessage">
    <xs:complexContent>
      <xs:extension base="ssl2Message">
        <xs:sequence>
          <xs:element name="cipherKind" type="modifiableByteArray" minOccurs="0"/>
          <xs:element name="clearKeyLength" type="modifiableInteger" minOccurs="0"/>
          <xs:element name="encryptedKeyLength" type="modifiableInteger" minOccurs="0"/>
          <xs:element name="keyArgLength" type="modifiableInteger" minOccurs="0"/>
          <xs:element name="clearKeyData" type="modifiableByteArray" minOccurs="0"/>
          <xs:element name="encryptedKeyData" type="modifiableByteArray" minOccurs="0"/>
          <xs:element name="keyArgData" type="modifiableByteArray" minOccurs="0"/>
          <xs:element name="computations" type="rsaClientComputations" minOccurs="0"/>
        </xs:sequence>
      </xs:extension>
    </xs:complexContent>
  </xs:complexType>

  <xs:complexType name="ssl2ServerHelloMessage">
    <xs:complexContent>
      <xs:extension base="ssl2Message">
        <xs:sequence>
          <xs:element name="sessionIdHit" type="modifiableByte" minOccurs="0"/>
          <xs:element name="certificateType" type="modifiableByte" minOccurs="0"/>
          <xs:element name="protocolVersion" type="modifiableByteArray" minOccurs="0"/>
          <xs:element name="certificateLength" type="modifiableInteger" minOccurs="0"/>
          <xs:element name="cipherSuitesLength" type="modifiableInteger" minOccurs="0"/>
          <xs:element name="sessionIdLength" type="modifiableInteger" minOccurs="0"/>
          <xs:element name="certificate" type="modifiableByteArray" minOccurs="0"/>
          <xs:element name="cipherSuites" type="modifiableByteArray" minOccurs="0"/>
          <xs:element name="sessionId" type="modifiableByteArray" minOccurs="0"/>
        </xs:sequence>
      </xs:extension>
    </xs:complexContent>
  </xs:complexType>

  <xs:complexType name="ssl2ServerVerifyMessage">
    <xs:complexContent>
      <xs:extension base="ssl2Message">
        <xs:sequence>
          <xs:element name="encryptedPart" type="modifiableByteArray" minOccurs="0"/>
        </xs:sequence>
      </xs:extension>
    </xs:complexContent>
  </xs:complexType>

  <xs:complexType name="unknownSSL2Message">
    <xs:complexContent>
      <xs:extension base="ssl2Message">
        <xs:sequence/>
      </xs:extension>
    </xs:complexContent>
  </xs:complexType>

  <xs:complexType name="unknownMessage">
    <xs:complexContent>
      <xs:extension base="protocolMessage">
        <xs:sequence>
          <xs:element name="dataConfig" type="xs:base64Binary" minOccurs="0"/>
          <xs:element name="recordContentMessageType" type="protocolMessageType" minOccurs="0"/>
        </xs:sequence>
      </xs:extension>
    </xs:complexContent>
  </xs:complexType>

  <xs:complexType name="unknownHandshakeMessage">
    <xs:complexContent>
      <xs:extension base="handshakeMessage">
        <xs:sequence>
          <xs:element name="dataConfig" type="xs:base64Binary" minOccurs="0"/>
          <xs:element name="data" type="modifiableByteArray" minOccurs="0"/>
        </xs:sequence>
      </xs:extension>
    </xs:complexContent>
  </xs:complexType>

  <xs:complexType name="helloRequestMessage">
    <xs:complexContent>
      <xs:extension base="handshakeMessage">
        <xs:sequence/>
      </xs:extension>
    </xs:complexContent>
  </xs:complexType>

  <xs:complexType name="heartbeatMessage">
    <xs:complexContent>
      <xs:extension base="protocolMessage">
        <xs:sequence>
          <xs:element name="heartbeatMessageType" type="modifiableByte" minOccurs="0"/>
          <xs:element name="payloadLength" type="modifiableInteger" minOccurs="0"/>
          <xs:element name="payload" type="modifiableByteArray" minOccurs="0"/>
          <xs:element name="padding" type="modifiableByteArray" minOccurs="0"/>
        </xs:sequence>
      </xs:extension>
    </xs:complexContent>
  </xs:complexType>

  <xs:complexType name="supplementalDataMessage">
    <xs:complexContent>
      <xs:extension base="handshakeMessage">
        <xs:sequence>
          <xs:element name="entries" type="supplementalDataEntry" nillable="true" minOccurs="0" maxOccurs="unbounded"/>
          <xs:element name="supplementalDataLength" type="modifiableInteger" minOccurs="0"/>
          <xs:element name="supplementalDataBytes" type="modifiableByteArray" minOccurs="0"/>
        </xs:sequence>
      </xs:extension>
    </xs:complexContent>
  </xs:complexType>

  <xs:complexType name="supplementalDataEntry">
    <xs:complexContent>
      <xs:extension base="modifiableVariableHolder">
        <xs:sequence>
          <xs:element name="supplementalDataEntry" type="modifiableByteArray" minOccurs="0"/>
          <xs:element name="supplementalDataEntryLength" type="modifiableInteger" minOccurs="0"/>
          <xs:element name="supplementalDataEntryType" type="modifiableInteger" minOccurs="0"/>
        </xs:sequence>
      </xs:extension>
    </xs:complexContent>
  </xs:complexType>

  <xs:complexType name="encryptedExtensionsMessage">
    <xs:complexContent>
      <xs:extension base="handshakeMessage">
        <xs:sequence/>
      </xs:extension>
    </xs:complexContent>
  </xs:complexType>

  <xs:complexType name="pskDhClientKeyExchangeMessage">
    <xs:complexContent>
      <xs:extension base="dhClientKeyExchangeMessage">
        <xs:sequence>
          <xs:element name="identity" type="modifiableByteArray" minOccurs="0"/>
          <xs:element name="identityLength" type="modifiableInteger" minOccurs="0"/>
        </xs:sequence>
      </xs:extension>
    </xs:complexContent>
  </xs:complexType>

  <xs:complexType name="pskDheServerKeyExchangeMessage">
    <xs:complexContent>
      <xs:extension base="dheServerKeyExchangeMessage">
        <xs:sequence>
          <xs:element name="identityHint" type="modifiableByteArray" minOccurs="0"/>
          <xs:element name="identityHintLength" type="modifiableInteger" minOccurs="0"/>
        </xs:sequence>
      </xs:extension>
    </xs:complexContent>
  </xs:complexType>

  <xs:complexType name="pskEcDhClientKeyExchangeMessage">
    <xs:complexContent>
      <xs:extension base="ecdhClientKeyExchangeMessage">
        <xs:sequence>
          <xs:element name="identity" type="modifiableByteArray" minOccurs="0"/>
          <xs:element name="identityLength" type="modifiableInteger" minOccurs="0"/>
        </xs:sequence>
      </xs:extension>
    </xs:complexContent>
  </xs:complexType>

  <xs:complexType name="pskEcDheServerKeyExchangeMessage">
    <xs:complexContent>
      <xs:extension base="ecdheServerKeyExchangeMessage">
        <xs:sequence>
          <xs:element name="identityHint" type="modifiableByteArray" minOccurs="0"/>
          <xs:element name="identityHintLength" type="modifiableInteger" minOccurs="0"/>
        </xs:sequence>
      </xs:extension>
    </xs:complexContent>
  </xs:complexType>

  <xs:complexType name="pskRsaClientKeyExchangeMessage">
    <xs:complexContent>
      <xs:extension base="rsaClientKeyExchangeMessage">
        <xs:sequence>
          <xs:element name="identity" type="modifiableByteArray" minOccurs="0"/>
          <xs:element name="identityLength" type="modifiableInteger" minOccurs="0"/>
        </xs:sequence>
      </xs:extension>
    </xs:complexContent>
  </xs:complexType>

  <xs:complexType name="srpClientKeyExchangeMessage">
    <xs:complexContent>
      <xs:extension base="clientKeyExchangeMessage">
        <xs:sequence>
          <xs:element name="modulus" type="modifiableByteArray" minOccurs="0"/>
          <xs:element name="modulusLength" type="modifiableInteger" minOccurs="0"/>
          <xs:element name="generator" type="modifiableByteArray" minOccurs="0"/>
          <xs:element name="generatorLength" type="modifiableInteger" minOccurs="0"/>
          <xs:element name="computations" type="srpClientComputations" minOccurs="0"/>
          <xs:element name="salt" type="modifiableByteArray" minOccurs="0"/>
          <xs:element name="saltLength" type="modifiableInteger" minOccurs="0"/>
        </xs:sequence>
      </xs:extension>
    </xs:complexContent>
  </xs:complexType>

  <xs:complexType name="srpClientComputations">
    <xs:complexContent>
      <xs:extension base="keyExchangeComputations">
        <xs:sequence>
          <xs:element name="generator" type="modifiableBigInteger" minOccurs="0"/>
          <xs:element name="modulus" type="modifiableBigInteger" minOccurs="0"/>
          <xs:element name="SRPIdentity" type="modifiableByteArray" minOccurs="0"/>
          <xs:element name="SRPPassword" type="modifiableByteArray" minOccurs="0"/>
          <xs:element name="salt" type="modifiableByteArray" minOccurs="0"/>
          <xs:element name="serverPublicKey" type="modifiableBigInteger" minOccurs="0"/>
        </xs:sequence>
      </xs:extension>
    </xs:complexContent>
  </xs:complexType>

  <xs:complexType name="srpServerKeyExchangeMessage">
    <xs:complexContent>
      <xs:extension base="serverKeyExchangeMessage">
        <xs:sequence>
          <xs:element name="modulus" type="modifiableByteArray" minOccurs="0"/>
          <xs:element name="modulusLength" type="modifiableInteger" minOccurs="0"/>
          <xs:element name="generator" type="modifiableByteArray" minOccurs="0"/>
          <xs:element name="generatorLength" type="modifiableInteger" minOccurs="0"/>
          <xs:element name="salt" type="modifiableByteArray" minOccurs="0"/>
          <xs:element name="saltLength" type="modifiableInteger" minOccurs="0"/>
          <xs:element name="computations" type="srpServerComputations" minOccurs="0"/>
        </xs:sequence>
      </xs:extension>
    </xs:complexContent>
  </xs:complexType>

  <xs:complexType name="srpServerComputations">
    <xs:complexContent>
      <xs:extension base="keyExchangeComputations">
        <xs:sequence>
          <xs:element name="generator" type="modifiableBigInteger" minOccurs="0"/>
          <xs:element name="modulus" type="modifiableBigInteger" minOccurs="0"/>
          <xs:element name="SRPIdentity" type="modifiableByteArray" minOccurs="0"/>
          <xs:element name="SRPPassword" type="modifiableByteArray" minOccurs="0"/>
          <xs:element name="salt" type="modifiableByteArray" minOccurs="0"/>
        </xs:sequence>
      </xs:extension>
    </xs:complexContent>
  </xs:complexType>

  <xs:complexType name="endOfEarlyDataMessage">
    <xs:complexContent>
      <xs:extension base="handshakeMessage">
        <xs:sequence/>
      </xs:extension>
    </xs:complexContent>
  </xs:complexType>

  <xs:complexType name="pwdServerKeyExchangeMessage">
    <xs:complexContent>
      <xs:extension base="serverKeyExchangeMessage">
        <xs:sequence>
          <xs:element name="saltLength" type="modifiableInteger" minOccurs="0"/>
          <xs:element name="salt" type="modifiableByteArray" minOccurs="0"/>
          <xs:element name="curveType" type="modifiableByte" minOccurs="0"/>
          <xs:element name="namedGroup" type="modifiableByteArray" minOccurs="0"/>
          <xs:element name="elementLength" type="modifiableInteger" minOccurs="0"/>
          <xs:element name="element" type="modifiableByteArray" minOccurs="0"/>
          <xs:element name="scalarLength" type="modifiableInteger" minOccurs="0"/>
          <xs:element name="scalar" type="modifiableByteArray" minOccurs="0"/>
          <xs:element name="computations" type="pwdComputations" minOccurs="0"/>
        </xs:sequence>
      </xs:extension>
    </xs:complexContent>
  </xs:complexType>

  <xs:complexType name="pwdComputations">
    <xs:complexContent>
      <xs:extension base="keyExchangeComputations">
        <xs:sequence>
          <xs:element name="passwordElement" type="point" minOccurs="0"/>
          <xs:element name="privateKeyScalar" type="xs:integer" minOccurs="0"/>
        </xs:sequence>
      </xs:extension>
    </xs:complexContent>
  </xs:complexType>

  <xs:complexType name="point">
    <xs:sequence>
      <xs:choice minOccurs="0">
        <xs:element name="xFieldElementF2m" type="fieldElementF2M"/>
        <xs:element name="xFieldElementFp" type="fieldElementFp"/>
      </xs:choice>
      <xs:choice minOccurs="0">
        <xs:element name="yFieldElementF2m" type="fieldElementF2M"/>
        <xs:element name="yFieldElementFp" type="fieldElementFp"/>
      </xs:choice>
      <xs:element name="infinity" type="xs:boolean"/>
    </xs:sequence>
  </xs:complexType>

  <xs:complexType name="fieldElementF2M">
    <xs:complexContent>
      <xs:extension base="fieldElement">
        <xs:sequence/>
      </xs:extension>
    </xs:complexContent>
  </xs:complexType>

  <xs:complexType name="fieldElement" abstract="true">
    <xs:sequence>
      <xs:element name="data" type="xs:integer" minOccurs="0"/>
      <xs:element name="modulus" type="xs:integer" minOccurs="0"/>
    </xs:sequence>
  </xs:complexType>

  <xs:complexType name="fieldElementFp">
    <xs:complexContent>
      <xs:extension base="fieldElement">
        <xs:sequence/>
      </xs:extension>
    </xs:complexContent>
  </xs:complexType>

  <xs:complexType name="rsaServerKeyExchangeMessage">
    <xs:complexContent>
      <xs:extension base="serverKeyExchangeMessage">
        <xs:sequence>
          <xs:element name="modulus" type="modifiableByteArray" minOccurs="0"/>
          <xs:element name="modulusLength" type="modifiableInteger" minOccurs="0"/>
          <xs:element name="computations" type="rsaServerComputations" minOccurs="0"/>
        </xs:sequence>
      </xs:extension>
    </xs:complexContent>
  </xs:complexType>

  <xs:complexType name="rsaServerComputations">
    <xs:complexContent>
      <xs:extension base="keyExchangeComputations">
        <xs:sequence/>
      </xs:extension>
    </xs:complexContent>
  </xs:complexType>

  <xs:complexType name="pwdClientKeyExchangeMessage">
    <xs:complexContent>
      <xs:extension base="clientKeyExchangeMessage">
        <xs:sequence>
          <xs:element name="elementLength" type="modifiableInteger" minOccurs="0"/>
          <xs:element name="element" type="modifiableByteArray" minOccurs="0"/>
          <xs:element name="scalarLength" type="modifiableInteger" minOccurs="0"/>
          <xs:element name="scalar" type="modifiableByteArray" minOccurs="0"/>
          <xs:element name="computations" type="pwdComputations" minOccurs="0"/>
        </xs:sequence>
      </xs:extension>
    </xs:complexContent>
  </xs:complexType>

  <xs:complexType name="pskServerKeyExchangeMessage">
    <xs:complexContent>
      <xs:extension base="serverKeyExchangeMessage">
        <xs:sequence>
          <xs:element name="computations" type="pskPremasterComputations" minOccurs="0"/>
          <xs:element name="identityHint" type="modifiableByteArray" minOccurs="0"/>
          <xs:element name="identityHintLength" type="modifiableInteger" minOccurs="0"/>
        </xs:sequence>
      </xs:extension>
    </xs:complexContent>
  </xs:complexType>

  <xs:complexType name="certificateStatusMessage">
    <xs:complexContent>
      <xs:extension base="handshakeMessage">
        <xs:sequence>
          <xs:element name="certificateStatusType" type="modifiableInteger" minOccurs="0"/>
          <xs:element name="ocspResponseLength" type="modifiableInteger" minOccurs="0"/>
          <xs:element name="ocspResponseBytes" type="modifiableByteArray" minOccurs="0"/>
        </xs:sequence>
      </xs:extension>
    </xs:complexContent>
  </xs:complexType>

  <xs:complexType name="emptyClientKeyExchangeMessage">
    <xs:complexContent>
      <xs:extension base="clientKeyExchangeMessage">
        <xs:sequence>
          <xs:element name="computations" type="emptyClientComputations" minOccurs="0"/>
        </xs:sequence>
      </xs:extension>
    </xs:complexContent>
  </xs:complexType>

  <xs:complexType name="emptyClientComputations">
    <xs:complexContent>
      <xs:extension base="keyExchangeComputations">
        <xs:sequence>
          <xs:element name="dhGenerator" type="modifiableBigInteger" minOccurs="0"/>
          <xs:element name="dhModulus" type="modifiableBigInteger" minOccurs="0"/>
          <xs:element name="dhPeerPublicKey" type="modifiableBigInteger" minOccurs="0"/>
          <xs:element name="ecPublicKeyX" type="modifiableBigInteger" minOccurs="0"/>
          <xs:element name="ecPublicKeyY" type="modifiableBigInteger" minOccurs="0"/>
        </xs:sequence>
      </xs:extension>
    </xs:complexContent>
  </xs:complexType>

  <xs:complexType name="encryptedClientHelloMessage">
    <xs:complexContent>
      <xs:extension base="coreClientHelloMessage">
        <xs:sequence>
          <xs:element name="clientHelloInner" type="clientHelloMessage" minOccurs="0"/>
          <xs:element name="encodedClientHelloInnerPadding" type="modifiableByteArray" minOccurs="0"/>
        </xs:sequence>
      </xs:extension>
    </xs:complexContent>
  </xs:complexType>

  <xs:complexType name="record">
    <xs:complexContent>
      <xs:extension base="modifiableVariableHolder">
        <xs:sequence>
          <xs:element name="cleanProtocolMessageBytes" type="modifiableByteArray" minOccurs="0"/>
          <xs:element name="completeRecordBytes" type="modifiableByteArray" minOccurs="0"/>
          <xs:element name="computations" type="recordCryptoComputations" minOccurs="0"/>
          <xs:element name="connectionId" type="modifiableByteArray" minOccurs="0"/>
          <xs:element name="contentMessageType" type="protocolMessageType" minOccurs="0"/>
          <xs:element name="contentType" type="modifiableByte" minOccurs="0"/>
          <xs:element name="epoch" type="modifiableInteger" minOccurs="0"/>
          <xs:element name="length" type="modifiableInteger" minOccurs="0"/>
          <xs:element name="maxRecordLengthConfig" type="xs:int" minOccurs="0"/>
          <xs:element name="protocolMessageBytes" type="modifiableByteArray" minOccurs="0"/>
          <xs:element name="protocolVersion" type="modifiableByteArray" minOccurs="0"/>
          <xs:element name="sequenceNumber" type="modifiableBigInteger" minOccurs="0"/>
        </xs:sequence>
      </xs:extension>
    </xs:complexContent>
  </xs:complexType>

  <xs:complexType name="recordCryptoComputations">
    <xs:complexContent>
      <xs:extension base="modifiableVariableHolder">
        <xs:sequence>
          <xs:element name="additionalPaddingLength" type="modifiableInteger" minOccurs="0"/>
          <xs:element name="aeadSalt" type="modifiableByteArray" minOccurs="0"/>
          <xs:element name="authenticatedMetaData" type="modifiableByteArray" minOccurs="0"/>
          <xs:element name="authenticatedNonMetaData" type="modifiableByteArray" minOccurs="0"/>
          <xs:element name="authenticationTag" type="modifiableByteArray" minOccurs="0"/>
          <xs:element name="authenticationTagValid" type="xs:boolean" minOccurs="0"/>
          <xs:element name="cbcInitialisationVector" type="modifiableByteArray" minOccurs="0"/>
          <xs:element name="cipherKey" type="modifiableByteArray" minOccurs="0"/>
          <xs:element name="ciphertext" type="modifiableByteArray" minOccurs="0"/>
          <xs:element name="explicitNonce" type="modifiableByteArray" minOccurs="0"/>
          <xs:element name="gcmNonce" type="modifiableByteArray" minOccurs="0"/>
          <xs:element name="mac" type="modifiableByteArray" minOccurs="0"/>
          <xs:element name="macKey" type="modifiableByteArray" minOccurs="0"/>
          <xs:element name="macValid" type="xs:boolean" minOccurs="0"/>
          <xs:element name="padding" type="modifiableByteArray" minOccurs="0"/>
          <xs:element name="paddingValid" type="xs:boolean" minOccurs="0"/>
          <xs:element name="plainRecordBytes" type="modifiableByteArray" minOccurs="0"/>
          <xs:element name="usedTls13KeySetType" type="tls13KeySetType" minOccurs="0"/>
        </xs:sequence>
      </xs:extension>
    </xs:complexContent>
  </xs:complexType>

  <xs:complexType name="printSecretsAction">
    <xs:complexContent>
      <xs:extension base="connectionBoundAction">
        <xs:sequence/>
      </xs:extension>
    </xs:complexContent>
  </xs:complexType>

  <xs:complexType name="resetConnectionAction">
    <xs:complexContent>
      <xs:extension base="connectionBoundAction">
        <xs:sequence>
          <xs:element name="asPlanned" type="xs:boolean" minOccurs="0"/>
          <xs:element name="resetContext" type="xs:boolean" minOccurs="0"/>
        </xs:sequence>
      </xs:extension>
    </xs:complexContent>
  </xs:complexType>

  <xs:complexType name="copyPreMasterSecretAction">
    <xs:complexContent>
      <xs:extension base="copyContextFieldAction">
        <xs:sequence/>
      </xs:extension>
    </xs:complexContent>
  </xs:complexType>

  <xs:complexType name="copyContextFieldAction" abstract="true">
    <xs:complexContent>
      <xs:extension base="tlsAction">
        <xs:sequence>
          <xs:element name="from" type="xs:string" minOccurs="0"/>
          <xs:element name="to" type="xs:string" minOccurs="0"/>
        </xs:sequence>
      </xs:extension>
    </xs:complexContent>
  </xs:complexType>

  <xs:complexType name="genericReceiveAsciiAction">
    <xs:complexContent>
      <xs:extension base="asciiAction">
        <xs:sequence/>
      </xs:extension>
    </xs:complexContent>
  </xs:complexType>

  <xs:complexType name="asciiAction" abstract="true">
    <xs:complexContent>
      <xs:extension base="tlsAction">
        <xs:sequence>
          <xs:element name="asciiText" type="xs:string" minOccurs="0"/>
          <xs:element name="encoding" type="xs:string" minOccurs="0"/>
        </xs:sequence>
      </xs:extension>
    </xs:complexContent>
  </xs:complexType>

  <xs:complexType name="echConfigDnsRequestAction">
    <xs:complexContent>
      <xs:extension base="tlsAction">
        <xs:sequence>
          <xs:element name="extensions" type="extensionMessage" nillable="true" minOccurs="0" maxOccurs="unbounded"/>
          <xs:element name="tlsContext" type="tlsContext" minOccurs="0"/>
          <xs:element name="tlsConfig" type="config" minOccurs="0"/>
        </xs:sequence>
      </xs:extension>
    </xs:complexContent>
  </xs:complexType>

  <xs:complexType name="tlsContext">
    <xs:complexContent>
      <xs:extension base="layerContext">
        <xs:sequence>
          <xs:element name="sessionList" type="session" nillable="true" minOccurs="0" maxOccurs="unbounded"/>
          <xs:element name="keylogfile" type="keylogfile" minOccurs="0"/>
          <xs:element name="handshakeSecret" type="xs:base64Binary" minOccurs="0"/>
          <xs:element name="clientHandshakeTrafficSecret" type="xs:base64Binary" minOccurs="0"/>
          <xs:element name="serverHandshakeTrafficSecret" type="xs:base64Binary" minOccurs="0"/>
          <xs:element name="clientApplicationTrafficSecret" type="xs:base64Binary" minOccurs="0"/>
          <xs:element name="serverApplicationTrafficSecret" type="xs:base64Binary" minOccurs="0"/>
          <xs:element name="clientEarlyTrafficSecret" type="xs:base64Binary" minOccurs="0"/>
          <xs:element name="earlyDataCipherSuite" type="cipherSuite" minOccurs="0"/>
          <xs:element name="earlySecret" type="xs:base64Binary" minOccurs="0"/>
          <xs:element name="pskSets" type="pskSet" nillable="true" minOccurs="0" maxOccurs="unbounded"/>
          <xs:element name="psk" type="xs:base64Binary" minOccurs="0"/>
          <xs:element name="earlyDataPsk" type="xs:base64Binary" minOccurs="0"/>
          <xs:element name="earlyDataPSKIdentity" type="xs:base64Binary" minOccurs="0"/>
          <xs:element name="selectedIdentityIndex" type="xs:int"/>
          <xs:element name="clientPskKeyExchangeModes" type="pskKeyExchangeMode" nillable="true" minOccurs="0" maxOccurs="unbounded"/>
          <xs:element name="maxEarlyDataSize" type="xs:int" minOccurs="0"/>
          <xs:element name="masterSecret" type="xs:base64Binary" minOccurs="0"/>
          <xs:element name="clearKey" type="xs:base64Binary" minOccurs="0"/>
          <xs:element name="preMasterSecret" type="xs:base64Binary" minOccurs="0"/>
          <xs:element name="resumptionMasterSecret" type="xs:base64Binary" minOccurs="0"/>
          <xs:element name="clientExtendedRandom" type="xs:base64Binary" minOccurs="0"/>
          <xs:element name="serverExtendedRandom" type="xs:base64Binary" minOccurs="0"/>
          <xs:element name="clientRandom" type="xs:base64Binary" minOccurs="0"/>
          <xs:element name="serverRandom" type="xs:base64Binary" minOccurs="0"/>
          <xs:element name="selectedCipherSuite" type="cipherSuite" minOccurs="0"/>
          <xs:element name="ssl2CipherSuite" type="ssl2CipherSuite" minOccurs="0"/>
          <xs:element name="selectedCompressionMethod" type="compressionMethod" minOccurs="0"/>
          <xs:element name="serverSessionId" type="xs:base64Binary" minOccurs="0"/>
          <xs:element name="clientSessionId" type="xs:base64Binary" minOccurs="0"/>
          <xs:element name="ssl2Iv" type="xs:base64Binary" minOccurs="0"/>
          <xs:element name="serverCertificateChain" type="x509CertificateChain" minOccurs="0"/>
          <xs:element name="clientCertificateChain" type="x509CertificateChain" minOccurs="0"/>
          <xs:element name="digest" type="messageDigestCollector" minOccurs="0"/>
          <xs:element name="dtlsCookie" type="xs:base64Binary" minOccurs="0"/>
          <xs:element name="extensionCookie" type="xs:base64Binary" minOccurs="0"/>
          <xs:element name="selectedProtocolVersion" type="protocolVersion" minOccurs="0"/>
          <xs:element name="highestClientProtocolVersion" type="protocolVersion" minOccurs="0"/>
          <xs:element name="clientSupportedCipherSuites" type="cipherSuite" nillable="true" minOccurs="0" maxOccurs="unbounded"/>
          <xs:element name="clientSupportedCompressions" type="compressionMethod" nillable="true" minOccurs="0" maxOccurs="unbounded"/>
          <xs:element name="serverSupportedSignatureAndHashAlgorithms" type="signatureAndHashAlgorithm" nillable="true" minOccurs="0" maxOccurs="unbounded"/>
          <xs:element name="clientSupportedSignatureAndHashAlgorithms" type="signatureAndHashAlgorithm" nillable="true" minOccurs="0" maxOccurs="unbounded"/>
          <xs:element name="clientSupportedCertificateSignAlgorithms" type="signatureAndHashAlgorithm" nillable="true" minOccurs="0" maxOccurs="unbounded"/>
          <xs:element name="serverSupportedCertificateSignAlgorithms" type="signatureAndHashAlgorithm" nillable="true" minOccurs="0" maxOccurs="unbounded"/>
          <xs:element name="heartbeatMode" type="heartbeatMode" minOccurs="0"/>
          <xs:element name="cachedInfoExtensionClientState" type="xs:boolean"/>
          <xs:element name="cachedInfoExtensionObjects" type="cachedObject" nillable="true" minOccurs="0" maxOccurs="unbounded"/>
          <xs:element name="statusRequestV2RequestList" type="requestItemV2" nillable="true" minOccurs="0" maxOccurs="unbounded"/>
          <xs:element name="selectedClientCertificateType" type="certificateType" minOccurs="0"/>
          <xs:element name="selectedServerCertificateType" type="certificateType" minOccurs="0"/>
          <xs:element name="paddingExtensionBytes" type="xs:base64Binary" minOccurs="0"/>
          <xs:element name="renegotiationInfo" type="xs:base64Binary" minOccurs="0"/>
          <xs:element name="certificateRequestContext" type="xs:base64Binary" minOccurs="0"/>
          <xs:element name="signedCertificateTimestamp" type="xs:base64Binary" minOccurs="0"/>
          <xs:element name="certificateStatusRequestExtensionRequestType" type="certificateStatusRequestType" minOccurs="0"/>
          <xs:element name="certificateStatusRequestExtensionResponderIDList" type="xs:base64Binary" minOccurs="0"/>
          <xs:element name="certificateStatusRequestExtensionRequestExtension" type="xs:base64Binary" minOccurs="0"/>
          <xs:element name="secureRemotePasswordExtensionIdentifier" type="xs:base64Binary" minOccurs="0"/>
          <xs:element name="secureRealTimeProtocolMasterKeyIdentifier" type="xs:base64Binary" minOccurs="0"/>
          <xs:element name="clientSupportedSrtpProtectionProfiles" type="srtpProtectionProfile" nillable="true" minOccurs="0" maxOccurs="unbounded"/>
          <xs:element name="selectedSrtpProtectionProfile" type="srtpProtectionProfile" minOccurs="0"/>
          <xs:element name="userMappingExtensionHintType" type="userMappingExtensionHintType" minOccurs="0"/>
          <xs:element name="clientAuthzDataFormatList" type="authzDataFormat" nillable="true" minOccurs="0" maxOccurs="unbounded"/>
          <xs:element name="serverAuthzDataFormatList" type="authzDataFormat" nillable="true" minOccurs="0" maxOccurs="unbounded"/>
          <xs:element name="serverEphemeralDhGenerator" type="xs:integer" minOccurs="0"/>
          <xs:element name="serverEphemeralDhModulus" type="xs:integer" minOccurs="0"/>
          <xs:element name="serverEphemeralDhPrivateKey" type="xs:integer" minOccurs="0"/>
          <xs:element name="serverEphemeralDhPublicKey" type="xs:integer" minOccurs="0"/>
          <xs:element name="clientEphemeralDhPrivateKey" type="xs:integer" minOccurs="0"/>
          <xs:element name="clientEphemeralDhPublicKey" type="xs:integer" minOccurs="0"/>
          <xs:element name="srpModulus" type="xs:integer" minOccurs="0"/>
          <xs:element name="srpGenerator" type="xs:integer" minOccurs="0"/>
          <xs:element name="serverSRPPublicKey" type="xs:integer" minOccurs="0"/>
          <xs:element name="serverSRPPrivateKey" type="xs:integer" minOccurs="0"/>
          <xs:element name="clientSRPPublicKey" type="xs:integer" minOccurs="0"/>
          <xs:element name="clientSRPPrivateKey" type="xs:integer" minOccurs="0"/>
          <xs:element name="srpServerSalt" type="xs:base64Binary" minOccurs="0"/>
          <xs:element name="srpPassword" type="xs:base64Binary" minOccurs="0"/>
          <xs:element name="srpIdentity" type="xs:base64Binary" minOccurs="0"/>
          <xs:element name="pskKey" type="xs:base64Binary" minOccurs="0"/>
          <xs:element name="pskIdentity" type="xs:base64Binary" minOccurs="0"/>
          <xs:element name="pskIdentityHint" type="xs:base64Binary" minOccurs="0"/>
          <xs:element name="selectedGroup" type="namedGroup" minOccurs="0"/>
          <xs:element name="serverEcCertificateCurve" type="x509NamedCurve" minOccurs="0"/>
          <xs:element name="serverEcCertificateSignatureCurve" type="x509NamedCurve" minOccurs="0"/>
          <xs:element name="clientEcCertificateCurve" type="x509NamedCurve" minOccurs="0"/>
          <xs:element name="clientEcCertificateSignatureCurve" type="x509NamedCurve" minOccurs="0"/>
          <xs:element name="clientEphemeralEcPublicKey" type="point" minOccurs="0"/>
          <xs:element name="serverEphemeralEcPublicKey" type="point" minOccurs="0"/>
          <xs:element name="serverEphemeralEcPrivateKey" type="xs:integer" minOccurs="0"/>
          <xs:element name="clientEphemeralEcPrivateKey" type="xs:integer" minOccurs="0"/>
          <xs:element name="serverEphemeralRsaExportModulus" type="xs:integer" minOccurs="0"/>
          <xs:element name="serverEphemeralRsaExportPublicKey" type="xs:integer" minOccurs="0"/>
          <xs:element name="serverEphemeralRsaExportPrivateKey" type="xs:integer" minOccurs="0"/>
          <xs:element name="clientNamedGroupsList" type="namedGroup" nillable="true" minOccurs="0" maxOccurs="unbounded"/>
          <xs:element name="serverNamedGroupsList" type="namedGroup" nillable="true" minOccurs="0" maxOccurs="unbounded"/>
          <xs:element name="clientPointFormatsList" type="ecPointFormat" nillable="true" minOccurs="0" maxOccurs="unbounded"/>
          <xs:element name="serverPointFormatsList" type="ecPointFormat" nillable="true" minOccurs="0" maxOccurs="unbounded"/>
          <xs:element name="receivedFatalAlert" type="xs:boolean"/>
          <xs:element name="receivedMessageWithWrongTls13KeyType" type="xs:boolean"/>
          <xs:element name="clientCertificateTypes" type="clientCertificateType" nillable="true" minOccurs="0" maxOccurs="unbounded"/>
          <xs:element name="distinguishedNames" type="xs:base64Binary" minOccurs="0"/>
          <xs:element name="lastRecordVersion" type="protocolVersion" minOccurs="0"/>
          <xs:element name="clientSNIEntryList" type="sniEntry" nillable="true" minOccurs="0" maxOccurs="unbounded"/>
          <xs:element name="clientKeyShareStoreEntryList" type="keyShareStoreEntry" nillable="true" minOccurs="0" maxOccurs="unbounded"/>
          <xs:element name="serverKeyShareStoreEntry" type="keyShareStoreEntry" minOccurs="0"/>
          <xs:element name="selectedGostCurve" type="gostCurve" minOccurs="0"/>
          <xs:element name="activeClientKeySetType" type="tls13KeySetType" minOccurs="0"/>
          <xs:element name="activeServerKeySetType" type="tls13KeySetType" minOccurs="0"/>
          <xs:element name="dtlsReceivedHandshakeMessageSequences" type="xs:int" nillable="true" minOccurs="0" maxOccurs="unbounded"/>
          <xs:element name="dtlsReceivedChangeCipherSpecEpochs" type="xs:int" nillable="true" minOccurs="0" maxOccurs="unbounded"/>
          <xs:element name="clientSupportedProtocolVersions" type="protocolVersion" nillable="true" minOccurs="0" maxOccurs="unbounded"/>
          <xs:element name="tokenBindingVersion" type="tokenBindingVersion" minOccurs="0"/>
          <xs:element name="tokenBindingKeyParameters" type="tokenBindingKeyParameters" nillable="true" minOccurs="0" maxOccurs="unbounded"/>
          <xs:element name="tokenBindingNegotiatedSuccessfully" type="xs:boolean"/>
          <xs:element name="proposedAlpnProtocols" type="xs:string" nillable="true" minOccurs="0" maxOccurs="unbounded"/>
          <xs:element name="selectedAlpnProtocol" type="xs:string" minOccurs="0"/>
          <xs:element name="certificateTypeClientDesiredTypes" type="certificateType" nillable="true" minOccurs="0" maxOccurs="unbounded"/>
          <xs:element name="serverCertificateTypeDesiredTypes" type="certificateType" nillable="true" minOccurs="0" maxOccurs="unbounded"/>
          <xs:element name="clientCertificateTypeDesiredTypes" type="certificateType" nillable="true" minOccurs="0" maxOccurs="unbounded"/>
          <xs:element name="trustedCaIndicationExtensionCas" type="trustedAuthority" nillable="true" minOccurs="0" maxOccurs="unbounded"/>
          <xs:element name="selectedSignatureAndHashAlgorithm" type="signatureAndHashAlgorithm" minOccurs="0"/>
          <xs:element name="prfAlgorithm" type="prfAlgorithm" minOccurs="0"/>
          <xs:element name="highestProtocolVersion" type="protocolVersion" minOccurs="0"/>
          <xs:element name="clientAuthentication" type="xs:boolean" minOccurs="0"/>
          <xs:element name="clientPWDUsername" type="xs:string" minOccurs="0"/>
          <xs:element name="serverPWDSalt" type="xs:base64Binary" minOccurs="0"/>
          <xs:element name="pwdPasswordElement" type="point" minOccurs="0"/>
          <xs:element name="clientPWDPrivate" type="xs:integer" minOccurs="0"/>
          <xs:element name="serverPWDPrivate" type="xs:integer" minOccurs="0"/>
          <xs:element name="serverPWDScalar" type="xs:integer" minOccurs="0"/>
          <xs:element name="serverPWDElement" type="point" minOccurs="0"/>
          <xs:element name="lastHandledApplicationMessageData" type="xs:base64Binary" minOccurs="0"/>
          <xs:element name="lastClientVerifyData" type="xs:base64Binary" minOccurs="0"/>
          <xs:element name="lastServerVerifyData" type="xs:base64Binary" minOccurs="0"/>
          <xs:element name="lastClientHello" type="xs:base64Binary" minOccurs="0"/>
          <xs:element name="random" type="random" minOccurs="0"/>
          <xs:element name="messageBuffer" type="protocolMessage" nillable="true" minOccurs="0" maxOccurs="unbounded"/>
          <xs:element name="recordBuffer" type="record" nillable="true" minOccurs="0" maxOccurs="unbounded"/>
          <xs:element name="fragmentBuffer" type="dtlsHandshakeMessageFragment" nillable="true" minOccurs="0" maxOccurs="unbounded"/>
          <xs:element name="chooser" type="chooser" minOccurs="0"/>
          <xs:element name="proposedExtensionSet" type="extensionType" nillable="true" minOccurs="0" maxOccurs="unbounded"/>
          <xs:element name="negotiatedExtensionSet" type="extensionType" nillable="true" minOccurs="0" maxOccurs="unbounded"/>
          <xs:element name="secureRenegotiation" type="xs:boolean"/>
          <xs:element name="useExtendedMasterSecret" type="xs:boolean"/>
          <xs:element name="receivedTransportHandlerException" type="xs:boolean"/>
          <xs:element name="reversePrepareAfterParse" type="xs:boolean"/>
          <xs:element ref="echConfig" minOccurs="0"/>
          <xs:element name="innerClientHello" type="clientHelloMessage" minOccurs="0"/>
          <xs:element name="outerClientHello" type="encryptedClientHelloMessage" minOccurs="0"/>
          <xs:element name="supportsECH" type="xs:boolean"/>
          <xs:element name="echClientKeyShareEntry" type="keyShareEntry" minOccurs="0"/>
          <xs:element name="echServerKeyShareEntry" type="keyShareEntry" minOccurs="0"/>
          <xs:element name="esniClientNonce" type="xs:base64Binary" minOccurs="0"/>
          <xs:element name="esniServerNonce" type="xs:base64Binary" minOccurs="0"/>
          <xs:element name="esniRecordBytes" type="xs:base64Binary" minOccurs="0"/>
          <xs:element name="esniRecordVersion" type="esniDnsKeyRecordVersion" minOccurs="0"/>
          <xs:element name="esniRecordChecksum" type="xs:base64Binary" minOccurs="0"/>
          <xs:element name="publicName" type="xs:base64Binary" minOccurs="0"/>
          <xs:element name="esniServerKeyShareEntries" type="keyShareStoreEntry" nillable="true" minOccurs="0" maxOccurs="unbounded"/>
          <xs:element name="esniServerCipherSuites" type="cipherSuite" nillable="true" minOccurs="0" maxOccurs="unbounded"/>
          <xs:element name="esniPaddedLength" type="xs:int" minOccurs="0"/>
          <xs:element name="esniNotBefore" type="xs:long" minOccurs="0"/>
          <xs:element name="esniNotAfter" type="xs:long" minOccurs="0"/>
          <xs:element name="maxFragmentLength" type="maxFragmentLength" minOccurs="0"/>
          <xs:element name="outboundRecordSizeLimit" type="xs:int" minOccurs="0"/>
          <xs:element name="inboundRecordSizeLimit" type="xs:int" minOccurs="0"/>
          <xs:element name="peerReceiveLimit" type="xs:int" minOccurs="0"/>
          <xs:element name="writeConnectionId" type="xs:base64Binary" minOccurs="0"/>
          <xs:element name="readConnectionID" type="xs:base64Binary" minOccurs="0"/>
          <xs:element name="clientX509Context" type="x509Context" minOccurs="0"/>
          <xs:element name="serverX509Context" type="x509Context" minOccurs="0"/>
        </xs:sequence>
      </xs:extension>
    </xs:complexContent>
  </xs:complexType>

  <xs:complexType name="layerContext" abstract="true">
    <xs:sequence>
      <xs:element name="connection" type="aliasedConnection" minOccurs="0"/>
      <xs:element name="context" type="context" minOccurs="0"/>
      <xs:element name="talkingConnectionEndType" type="connectionEndType" minOccurs="0"/>
      <xs:element name="transportHandler" type="transportHandler" minOccurs="0"/>
    </xs:sequence>
  </xs:complexType>

  <xs:complexType name="session" abstract="true">
    <xs:sequence>
      <xs:element name="masterSecret" type="xs:base64Binary" minOccurs="0"/>
    </xs:sequence>
  </xs:complexType>

  <xs:complexType name="keylogfile">
    <xs:sequence/>
  </xs:complexType>

  <xs:complexType name="pskSet">
    <xs:sequence>
      <xs:element name="preSharedKeyIdentity" type="xs:string" minOccurs="0"/>
      <xs:element name="preSharedKey" type="xs:string" minOccurs="0"/>
      <xs:element name="ticketAge" type="xs:string" minOccurs="0"/>
      <xs:element name="ticketAgeAdd" type="xs:string" minOccurs="0"/>
      <xs:element name="ticketNonce" type="xs:string" minOccurs="0"/>
      <xs:element name="cipherSuite" type="cipherSuite" minOccurs="0"/>
    </xs:sequence>
  </xs:complexType>

  <xs:complexType name="x509CertificateChain">
    <xs:sequence>
      <xs:element name="X509Certificates" minOccurs="0">
        <xs:complexType>
          <xs:sequence>
            <xs:element name="X509Certificate" type="x509Certificate" minOccurs="0" maxOccurs="unbounded"/>
          </xs:sequence>
        </xs:complexType>
      </xs:element>
    </xs:sequence>
  </xs:complexType>

  <xs:complexType name="messageDigestCollector">
    <xs:sequence>
      <xs:element name="rawBytes" type="xs:base64Binary" minOccurs="0"/>
    </xs:sequence>
  </xs:complexType>

  <xs:complexType name="sniEntry">
    <xs:sequence>
      <xs:element name="name" type="xs:string" minOccurs="0"/>
      <xs:element name="type" type="sniType" minOccurs="0"/>
    </xs:sequence>
  </xs:complexType>

  <xs:complexType name="keyShareStoreEntry">
    <xs:sequence>
      <xs:element name="group" type="namedGroup" minOccurs="0"/>
      <xs:element name="publicKey" type="xs:string" minOccurs="0"/>
    </xs:sequence>
  </xs:complexType>

  <xs:complexType name="random">
    <xs:sequence/>
  </xs:complexType>

  <xs:complexType name="chooser" abstract="true">
    <xs:sequence/>
  </xs:complexType>

  <xs:complexType name="echConfig">
    <xs:sequence>
      <xs:element name="echConfigBytes" type="xs:string" minOccurs="0"/>
      <xs:element name="configVersion" type="echConfigVersion" minOccurs="0"/>
      <xs:element name="length" type="xs:int"/>
      <xs:element name="maximumNameLength" type="xs:int"/>
      <xs:element name="publicDomainName" type="xs:string" minOccurs="0"/>
      <xs:element name="extensions" minOccurs="0">
        <xs:complexType>
          <xs:sequence>
            <xs:element name="extension" type="extensionMessage" minOccurs="0" maxOccurs="unbounded"/>
          </xs:sequence>
        </xs:complexType>
      </xs:element>
      <xs:element name="configId" type="xs:int"/>
      <xs:element name="kem" type="hpkeKeyEncapsulationMechanism" minOccurs="0"/>
      <xs:element name="hpkePublicKey" type="xs:string" minOccurs="0"/>
      <xs:element name="hpkeCipherSuites" minOccurs="0">
        <xs:complexType>
          <xs:sequence>
            <xs:element ref="hpkeCipherSuite" minOccurs="0" maxOccurs="unbounded"/>
          </xs:sequence>
        </xs:complexType>
      </xs:element>
      <xs:element name="cipherSuites" minOccurs="0">
        <xs:complexType>
          <xs:sequence>
            <xs:element name="cipherSuite" type="cipherSuite" minOccurs="0" maxOccurs="unbounded"/>
          </xs:sequence>
        </xs:complexType>
      </xs:element>
    </xs:sequence>
  </xs:complexType>

  <xs:complexType name="x509Context">
    <xs:sequence>
      <xs:element name="config" type="x509CertificateConfig" minOccurs="0"/>
      <xs:element name="issuer" type="pair" nillable="true" minOccurs="0" maxOccurs="unbounded"/>
      <xs:element name="issuerDsaPrivateKey" type="xs:integer" minOccurs="0"/>
      <xs:element name="issuerDsaPublicKeyY" type="xs:integer" minOccurs="0"/>
      <xs:element name="issuerEcPrivateKey" type="xs:integer" minOccurs="0"/>
      <xs:element name="issuerNamedCurve" type="x509NamedCurve" minOccurs="0"/>
      <xs:element name="issuerPublicKeyType" type="x509PublicKeyType" minOccurs="0"/>
      <xs:element name="issuerRsaModulus" type="xs:integer" minOccurs="0"/>
      <xs:element name="issuerRsaPrivateKey" type="xs:integer" minOccurs="0"/>
      <xs:element name="issuerUniqueId" type="xs:base64Binary" minOccurs="0"/>
      <xs:element name="subject" type="pair" nillable="true" minOccurs="0" maxOccurs="unbounded"/>
      <xs:element name="subjectDhGenerator" type="xs:integer" minOccurs="0"/>
      <xs:element name="subjectDhModulus" type="xs:integer" minOccurs="0"/>
      <xs:element name="subjectDhPrivateKey" type="xs:integer" minOccurs="0"/>
      <xs:element name="subjectDhPublicKey" type="xs:integer" minOccurs="0"/>
      <xs:element name="subjectDsaGeneratorG" type="xs:integer" minOccurs="0"/>
      <xs:element name="subjectDsaPrimeDivisorQ" type="xs:integer" minOccurs="0"/>
      <xs:element name="subjectDsaPrimeModulusP" type="xs:integer" minOccurs="0"/>
      <xs:element name="subjectDsaPrivateKey" type="xs:integer" minOccurs="0"/>
      <xs:element name="subjectDsaPublicKeyY" type="xs:integer" minOccurs="0"/>
      <xs:element name="subjectEcPrivateKey" type="xs:integer" minOccurs="0"/>
      <xs:element name="subjectEcPublicKey" type="point" minOccurs="0"/>
      <xs:element name="subjectNamedCurve" type="x509NamedCurve" minOccurs="0"/>
      <xs:element name="subjectPublicKeyType" type="x509PublicKeyType" minOccurs="0"/>
      <xs:element name="subjectRsaModulus" type="xs:integer" minOccurs="0"/>
      <xs:element name="subjectRsaPrivateKey" type="xs:integer" minOccurs="0"/>
      <xs:element name="subjectRsaPublicExponent" type="xs:integer" minOccurs="0"/>
      <xs:element name="subjectSignatureAlgorithm" type="x509SignatureAlgorithm" minOccurs="0"/>
      <xs:element name="subjectUniqueId" type="xs:base64Binary" minOccurs="0"/>
    </xs:sequence>
  </xs:complexType>

  <xs:complexType name="x509CertificateConfig">
    <xs:sequence>
      <xs:element name="signatureAlgorithm" type="x509SignatureAlgorithm" minOccurs="0"/>
      <xs:element name="version" type="x509Version" minOccurs="0"/>
      <xs:element name="serialNumber" type="xs:integer" minOccurs="0"/>
      <xs:element name="defaultIssuer" minOccurs="0">
        <xs:complexType>
          <xs:sequence>
            <xs:element name="attributeField" type="pair" minOccurs="0" maxOccurs="unbounded"/>
          </xs:sequence>
        </xs:complexType>
      </xs:element>
      <xs:element name="subject" minOccurs="0">
        <xs:complexType>
          <xs:sequence>
            <xs:element name="attributeField" type="pair" minOccurs="0" maxOccurs="unbounded"/>
          </xs:sequence>
        </xs:complexType>
      </xs:element>
      <xs:element name="notBefore" type="dateTime" minOccurs="0"/>
      <xs:element name="notBeforeAccurracy" type="timeAccurracy" minOccurs="0"/>
      <xs:element name="defaultNotBeforeEncoding" type="validityEncoding" minOccurs="0"/>
      <xs:element name="notAfter" type="dateTime" minOccurs="0"/>
      <xs:element name="notAfterAccurracy" type="timeAccurracy" minOccurs="0"/>
      <xs:element name="defaultNotAfterEncoding" type="validityEncoding" minOccurs="0"/>
      <xs:element name="timezoneOffsetInMinutes" type="xs:int"/>
      <xs:element name="defaultIssuerUniqueId" type="xs:string" minOccurs="0"/>
      <xs:element name="subjectUniqueId" type="xs:string" minOccurs="0"/>
      <xs:element name="includeIssuerUniqueId" type="xs:boolean"/>
      <xs:element name="includeSubjectUniqueId" type="xs:boolean"/>
      <xs:element name="includeExtensions" type="xs:boolean"/>
      <xs:element name="publicKeyType" type="x509PublicKeyType" minOccurs="0"/>
      <xs:element name="defaultIssuerPublicKeyType" type="x509PublicKeyType" minOccurs="0"/>
      <xs:element name="rsaModulus" type="xs:integer" minOccurs="0"/>
      <xs:element name="defaultIssuerRsaModulus" type="xs:integer" minOccurs="0"/>
      <xs:element name="rsaPrivateKey" type="xs:integer" minOccurs="0"/>
      <xs:element name="rsaPublicKey" type="xs:integer" minOccurs="0"/>
      <xs:element name="defaultIssuerRsaPublicKey" type="xs:integer" minOccurs="0"/>
      <xs:element name="dsaPublicKeyY" type="xs:integer" minOccurs="0"/>
      <xs:element name="defaultIssuerDsaPublicKeyY" type="xs:integer" minOccurs="0"/>
      <xs:element name="dsaPrivateKey" type="xs:integer" minOccurs="0"/>
      <xs:element name="ecPrivateKey" type="xs:integer" minOccurs="0"/>
      <xs:element name="ecPublicKey" type="point" minOccurs="0"/>
      <xs:element name="dhPublicKey" type="xs:integer" minOccurs="0"/>
      <xs:element name="dhPrivateKey" type="xs:integer" minOccurs="0"/>
      <xs:element name="dhModulus" type="xs:integer" minOccurs="0"/>
      <xs:element name="dhGenerator" type="xs:integer" minOccurs="0"/>
      <xs:element name="dsaPrimeP" type="xs:integer" minOccurs="0"/>
      <xs:element name="dsaPrimeQ" type="xs:integer" minOccurs="0"/>
      <xs:element name="dsaGenerator" type="xs:integer" minOccurs="0"/>
      <xs:element name="defaultIssuerRsaPrivateKey" type="xs:integer" minOccurs="0"/>
      <xs:element name="defaultIssuerDsaPrivateKey" type="xs:integer" minOccurs="0"/>
      <xs:element name="defaultIssuerEcPrivateKey" type="xs:integer" minOccurs="0"/>
      <xs:element name="includeDhValidationParameters" type="xs:boolean" minOccurs="0"/>
      <xs:element name="defaultSubjectNamedCurve" type="x509NamedCurve" minOccurs="0"/>
      <xs:element name="dhValidationParameterPgenCounter" type="xs:integer" minOccurs="0"/>
      <xs:element name="dhValidationParameterSeed" type="xs:base64Binary" minOccurs="0"/>
    </xs:sequence>
  </xs:complexType>

  <xs:complexType name="pair">
    <xs:sequence>
      <xs:element name="leftElement" type="xs:anyType" minOccurs="0"/>
      <xs:element name="rightElement" type="xs:anyType" minOccurs="0"/>
    </xs:sequence>
  </xs:complexType>

  <xs:complexType name="dateTime" final="extension restriction">
    <xs:complexContent>
      <xs:extension base="baseDateTime">
        <xs:sequence/>
      </xs:extension>
    </xs:complexContent>
  </xs:complexType>

  <xs:complexType name="baseDateTime" abstract="true">
    <xs:complexContent>
      <xs:extension base="abstractDateTime">
        <xs:sequence/>
      </xs:extension>
    </xs:complexContent>
  </xs:complexType>

  <xs:complexType name="abstractDateTime" abstract="true">
    <xs:complexContent>
      <xs:extension base="abstractInstant">
        <xs:sequence/>
      </xs:extension>
    </xs:complexContent>
  </xs:complexType>

  <xs:complexType name="abstractInstant" abstract="true">
    <xs:sequence/>
  </xs:complexType>

  <xs:complexType name="aliasedConnection" abstract="true">
    <xs:sequence>
      <xs:element name="alias" type="xs:string" minOccurs="0"/>
      <xs:element name="ip" type="xs:string" minOccurs="0"/>
      <xs:element name="port" type="xs:int" minOccurs="0"/>
      <xs:element name="hostname" type="xs:string" minOccurs="0"/>
      <xs:element name="proxyDataPort" type="xs:int" minOccurs="0"/>
      <xs:element name="proxyDataHostname" type="xs:string" minOccurs="0"/>
      <xs:element name="proxyControlPort" type="xs:int" minOccurs="0"/>
      <xs:element name="proxyControlHostname" type="xs:string" minOccurs="0"/>
      <xs:element name="timeout" type="xs:int" minOccurs="0"/>
      <xs:element name="firstTimeout" type="xs:int" minOccurs="0"/>
      <xs:element name="connectionTimeout" type="xs:int" minOccurs="0"/>
      <xs:element name="transportHandlerType" type="transportHandlerType" minOccurs="0"/>
      <xs:element name="sourcePort" type="xs:int" minOccurs="0"/>
    </xs:sequence>
  </xs:complexType>

  <xs:complexType name="context">
    <xs:sequence>
      <xs:element name="chooser" type="chooser" minOccurs="0"/>
      <xs:element ref="config" minOccurs="0"/>
      <xs:element name="transportHandler" type="transportHandler" minOccurs="0"/>
      <xs:element name="tcpContext" type="tcpContext" minOccurs="0"/>
      <xs:element name="httpContext" type="httpContext" minOccurs="0"/>
      <xs:element name="tlsContext" type="tlsContext" minOccurs="0"/>
      <xs:element name="layerStack" type="layerStack" minOccurs="0"/>
      <xs:element name="talkingConnectionEndType" type="connectionEndType" minOccurs="0"/>
      <xs:element name="connection" type="aliasedConnection" minOccurs="0"/>
      <xs:element name="state" type="state" minOccurs="0"/>
    </xs:sequence>
  </xs:complexType>

  <xs:complexType name="config">
    <xs:all>
      <xs:element name="respectPeerRecordSizeLimitations" type="xs:boolean" minOccurs="0"/>
      <xs:element name="defaultLayerConfiguration" type="layerConfiguration" minOccurs="0"/>
      <xs:element name="defaultHandshakeSecret" type="xs:string" minOccurs="0"/>
      <xs:element name="defaultExplicitCertificateChain" minOccurs="0">
        <xs:complexType>
          <xs:sequence>
            <xs:element ref="certificateBytes" minOccurs="0" maxOccurs="unbounded"/>
          </xs:sequence>
        </xs:complexType>
      </xs:element>
      <xs:element name="autoAdjustCertificate" type="xs:boolean" minOccurs="0"/>
      <xs:element name="autoAdjustSignatureAndHashAlgorithm" type="xs:boolean" minOccurs="0"/>
      <xs:element name="certificateChainConfig" minOccurs="0">
        <xs:complexType>
          <xs:sequence>
            <xs:element name="certificateConfig" type="x509CertificateConfig" minOccurs="0" maxOccurs="unbounded"/>
          </xs:sequence>
        </xs:complexType>
      </xs:element>
      <xs:element name="outputFilters" minOccurs="0">
        <xs:complexType>
          <xs:sequence>
            <xs:element name="outputFilter" type="filterType" minOccurs="0" maxOccurs="unbounded"/>
          </xs:sequence>
        </xs:complexType>
      </xs:element>
      <xs:element name="applyFiltersInPlace" type="xs:boolean" minOccurs="0"/>
      <xs:element name="filtersKeepUserSettings" type="xs:boolean" minOccurs="0"/>
      <xs:element name="reorderReceivedDtlsRecords" type="xs:boolean" minOccurs="0"/>
      <xs:element name="highestProtocolVersion" type="protocolVersion" minOccurs="0"/>
      <xs:element name="defaultClientConnection" type="outboundConnection" minOccurs="0"/>
      <xs:element name="receiveFinalTcpSocketStateWithTimeout" type="xs:boolean" minOccurs="0"/>
      <xs:element name="retryFailedClientTcpSocketInitialization" type="xs:boolean" minOccurs="0"/>
      <xs:element name="resetClientSourcePort" type="xs:boolean" minOccurs="0"/>
      <xs:element name="defaultServerConnection" type="inboundConnection" minOccurs="0"/>
      <xs:element name="defaultRunningMode" type="runningModeType" minOccurs="0"/>
      <xs:element name="dtlsCookieExchange" type="xs:boolean" minOccurs="0"/>
      <xs:element name="clientAuthentication" type="xs:boolean" minOccurs="0"/>
      <xs:element name="respectClientProposedExtensions" type="xs:boolean" minOccurs="0"/>
      <xs:element name="defaultClientSupportedSignatureAndHashAlgorithms" minOccurs="0">
        <xs:complexType>
          <xs:sequence>
            <xs:element name="defaultClientSupportedSignatureAndHashAlgorithm" type="signatureAndHashAlgorithm" minOccurs="0" maxOccurs="unbounded"/>
          </xs:sequence>
        </xs:complexType>
      </xs:element>
      <xs:element name="defaultClientSupportedCertificateSignAlgorithms" minOccurs="0">
        <xs:complexType>
          <xs:sequence>
            <xs:element name="defaultClientSupportedCertificateSignAlgorithms" type="signatureAndHashAlgorithm" minOccurs="0" maxOccurs="unbounded"/>
          </xs:sequence>
        </xs:complexType>
      </xs:element>
      <xs:element name="defaultClientSupportedCipherSuites" minOccurs="0">
        <xs:complexType>
          <xs:sequence>
            <xs:element name="defaultClientSupportedCipherSuite" type="cipherSuite" minOccurs="0" maxOccurs="unbounded"/>
          </xs:sequence>
        </xs:complexType>
      </xs:element>
      <xs:element name="defaultServerSupportedCipherSuites" minOccurs="0">
        <xs:complexType>
          <xs:sequence>
            <xs:element name="defaultServerSupportedCipherSuite" type="cipherSuite" minOccurs="0" maxOccurs="unbounded"/>
          </xs:sequence>
        </xs:complexType>
      </xs:element>
      <xs:element name="defaultServerSupportedSSL2CipherSuites" minOccurs="0">
        <xs:complexType>
          <xs:sequence>
            <xs:element name="defaultServerSupportedSSL2CipherSuite" type="ssl2CipherSuite" minOccurs="0" maxOccurs="unbounded"/>
          </xs:sequence>
        </xs:complexType>
      </xs:element>
      <xs:element name="defaultClientNamedGroups" minOccurs="0">
        <xs:complexType>
          <xs:sequence>
            <xs:element name="defaultClientNamedGroup" type="namedGroup" minOccurs="0" maxOccurs="unbounded"/>
          </xs:sequence>
        </xs:complexType>
      </xs:element>
      <xs:element name="defaultServerNamedGroups" minOccurs="0">
        <xs:complexType>
          <xs:sequence>
            <xs:element name="defaultServerNamedGroup" type="namedGroup" minOccurs="0" maxOccurs="unbounded"/>
          </xs:sequence>
        </xs:complexType>
      </xs:element>
      <xs:element name="supportedVersions" minOccurs="0">
        <xs:complexType>
          <xs:sequence>
            <xs:element name="supportedVersion" type="protocolVersion" minOccurs="0" maxOccurs="unbounded"/>
          </xs:sequence>
        </xs:complexType>
      </xs:element>
      <xs:element name="heartbeatMode" type="heartbeatMode" minOccurs="0"/>
      <xs:element name="defaultAdditionalPadding" type="xs:int" minOccurs="0"/>
      <xs:element name="defaultSniHostnames" minOccurs="0">
        <xs:complexType>
          <xs:sequence>
            <xs:element name="defaultSniHostname" type="serverNamePair" minOccurs="0" maxOccurs="unbounded"/>
          </xs:sequence>
        </xs:complexType>
      </xs:element>
      <xs:element name="defaultSelectedNamedGroup" type="namedGroup" minOccurs="0"/>
      <xs:element name="defaultKeySharePrivateMap" type="mapElementsArray" nillable="true" minOccurs="0"/>
      <xs:element name="defaultClientKeyShareNamedGroups" minOccurs="0">
        <xs:complexType>
          <xs:sequence>
            <xs:element name="defaultClientKeyShareNamedGroup" type="namedGroup" minOccurs="0" maxOccurs="unbounded"/>
          </xs:sequence>
        </xs:complexType>
      </xs:element>
      <xs:element name="defaultClientKeyStoreEntries" minOccurs="0">
        <xs:complexType>
          <xs:sequence>
            <xs:element name="defaultClientKeyStoreEntry" type="keyShareStoreEntry" minOccurs="0" maxOccurs="unbounded"/>
          </xs:sequence>
        </xs:complexType>
      </xs:element>
      <xs:element name="defaultServerKeyShareEntry" type="keyShareStoreEntry" minOccurs="0"/>
      <xs:element name="sniType" type="sniType" minOccurs="0"/>
      <xs:element name="preferredCertRsaKeySize" type="xs:int" minOccurs="0"/>
      <xs:element name="preferredCertDssKeySize" type="xs:int" minOccurs="0"/>
      <xs:element name="defaultKeyUpdateRequestMode" type="keyUpdateRequest" minOccurs="0"/>
      <xs:element name="encryptChangeCipherSpecTls13" type="xs:boolean" minOccurs="0"/>
      <xs:element name="tlsSessionTicket" type="xs:string" minOccurs="0"/>
      <xs:element name="defaultClientRenegotiationInfo" type="xs:string" minOccurs="0"/>
      <xs:element name="defaultServerRenegotiationInfo" type="xs:string" minOccurs="0"/>
      <xs:element name="defaultSignedCertificateTimestamp" type="xs:string" minOccurs="0"/>
      <xs:element name="defaultTokenBindingVersion" type="tokenBindingVersion" minOccurs="0"/>
      <xs:element name="defaultTokenBindingKeyParameters" minOccurs="0">
        <xs:complexType>
          <xs:sequence>
            <xs:element name="defaultTokenBindingKeyParameter" type="tokenBindingKeyParameters" minOccurs="0" maxOccurs="unbounded"/>
          </xs:sequence>
        </xs:complexType>
      </xs:element>
      <xs:element name="certificateStatusRequestExtensionRequestType" type="certificateStatusRequestType" minOccurs="0"/>
      <xs:element name="certificateStatusRequestExtensionResponderIDList" type="xs:string" minOccurs="0"/>
      <xs:element name="certificateStatusRequestExtensionRequestExtension" type="xs:string" minOccurs="0"/>
      <xs:element name="defaultProposedAlpnProtocols" minOccurs="0">
        <xs:complexType>
          <xs:sequence>
            <xs:element name="defaultProposedAlpnProtocol" type="xs:string" minOccurs="0" maxOccurs="unbounded"/>
          </xs:sequence>
        </xs:complexType>
      </xs:element>
      <xs:element name="defaultSelectedAlpnProtocol" type="xs:string" minOccurs="0"/>
      <xs:element name="secureRemotePasswordExtensionIdentifier" type="xs:string" minOccurs="0"/>
      <xs:element name="clientSupportedSrtpProtectionProfiles" minOccurs="0">
        <xs:complexType>
          <xs:sequence>
            <xs:element name="clientSupportedSrtpProtectionProfiles" type="srtpProtectionProfile" minOccurs="0" maxOccurs="unbounded"/>
          </xs:sequence>
        </xs:complexType>
      </xs:element>
      <xs:element name="serverSupportedSrtpProtectionProfiles" minOccurs="0">
        <xs:complexType>
          <xs:sequence>
            <xs:element name="serverSupportedSrtpProtectionProfiles" type="srtpProtectionProfile" minOccurs="0" maxOccurs="unbounded"/>
          </xs:sequence>
        </xs:complexType>
      </xs:element>
      <xs:element name="defaultSelectedSrtpProtectionProfile" type="srtpProtectionProfile" minOccurs="0"/>
      <xs:element name="secureRealTimeTransportProtocolMasterKeyIdentifier" type="xs:string" minOccurs="0"/>
      <xs:element name="userMappingExtensionHintType" type="userMappingExtensionHintType" minOccurs="0"/>
      <xs:element name="certificateTypeDesiredTypes" minOccurs="0">
        <xs:complexType>
          <xs:sequence>
            <xs:element name="certificateTypeDesiredType" type="certificateType" minOccurs="0" maxOccurs="unbounded"/>
          </xs:sequence>
        </xs:complexType>
      </xs:element>
      <xs:element name="clientCertificateTypeDesiredTypes" minOccurs="0">
        <xs:complexType>
          <xs:sequence>
            <xs:element name="clientCertificateTypeDesiredType" type="certificateType" minOccurs="0" maxOccurs="unbounded"/>
          </xs:sequence>
        </xs:complexType>
      </xs:element>
      <xs:element name="serverCertificateTypeDesiredTypes" minOccurs="0">
        <xs:complexType>
          <xs:sequence>
            <xs:element name="serverCertificateTypeDesiredType" type="certificateType" minOccurs="0" maxOccurs="unbounded"/>
          </xs:sequence>
        </xs:complexType>
      </xs:element>
      <xs:element name="clientAuthzExtensionDataFormat" minOccurs="0">
        <xs:complexType>
          <xs:sequence>
            <xs:element name="clientAuthzExtensionDataFormat" type="authzDataFormat" minOccurs="0" maxOccurs="unbounded"/>
          </xs:sequence>
        </xs:complexType>
      </xs:element>
      <xs:element name="certificateTypeExtensionMessageState" type="xs:boolean" minOccurs="0"/>
      <xs:element name="serverAuthzExtensionDataFormat" minOccurs="0">
        <xs:complexType>
          <xs:sequence>
            <xs:element name="serverAuthzExtensionDataFormat" type="authzDataFormat" minOccurs="0" maxOccurs="unbounded"/>
          </xs:sequence>
        </xs:complexType>
      </xs:element>
      <xs:element name="trustedCaIndicationExtensionAuthorities" minOccurs="0">
        <xs:complexType>
          <xs:sequence>
            <xs:element name="trustedCaIndicationExtensionAuthority" type="trustedAuthority" minOccurs="0" maxOccurs="unbounded"/>
          </xs:sequence>
        </xs:complexType>
      </xs:element>
      <xs:element name="clientCertificateTypeExtensionMessageState" type="xs:boolean" minOccurs="0"/>
      <xs:element name="cachedInfoExtensionIsClientState" type="xs:boolean" minOccurs="0"/>
      <xs:element name="cachedObjectList" minOccurs="0">
        <xs:complexType>
          <xs:sequence>
            <xs:element name="cachedObject" type="cachedObject" minOccurs="0" maxOccurs="unbounded"/>
          </xs:sequence>
        </xs:complexType>
      </xs:element>
      <xs:element name="statusRequestV2RequestList" minOccurs="0">
        <xs:complexType>
          <xs:sequence>
            <xs:element name="statusRequestV2Request" type="requestItemV2" minOccurs="0" maxOccurs="unbounded"/>
          </xs:sequence>
        </xs:complexType>
      </xs:element>
      <xs:element name="workflowTraceType" type="workflowTraceType" minOccurs="0"/>
      <xs:element name="serverSendsApplicationData" type="xs:boolean" minOccurs="0"/>
      <xs:element name="addExtensionsInSSL" type="xs:boolean" minOccurs="0"/>
      <xs:element name="addECPointFormatExtension" type="xs:boolean" minOccurs="0"/>
      <xs:element name="addEllipticCurveExtension" type="xs:boolean" minOccurs="0"/>
      <xs:element name="addHeartbeatExtension" type="xs:boolean" minOccurs="0"/>
      <xs:element name="addMaxFragmentLengthExtension" type="xs:boolean" minOccurs="0"/>
      <xs:element name="addRecordSizeLimitExtension" type="xs:boolean" minOccurs="0"/>
      <xs:element name="addServerNameIndicationExtension" type="xs:boolean" minOccurs="0"/>
      <xs:element name="addSignatureAndHashAlgorithmsExtension" type="xs:boolean" minOccurs="0"/>
      <xs:element name="addSignatureAlgorithmsCertExtension" type="xs:boolean" minOccurs="0"/>
      <xs:element name="addSupportedVersionsExtension" type="xs:boolean" minOccurs="0"/>
      <xs:element name="addKeyShareExtension" type="xs:boolean" minOccurs="0"/>
      <xs:element name="addEarlyDataExtension" type="xs:boolean" minOccurs="0"/>
      <xs:element name="defaultMaxEarlyDataSize" type="xs:int" minOccurs="0"/>
      <xs:element name="addEncryptedServerNameIndicationExtension" type="xs:boolean" minOccurs="0"/>
      <xs:element name="addPWDClearExtension" type="xs:boolean" minOccurs="0"/>
      <xs:element name="addPWDProtectExtension" type="xs:boolean" minOccurs="0"/>
      <xs:element name="addPSKKeyExchangeModesExtension" type="xs:boolean" minOccurs="0"/>
      <xs:element name="addPreSharedKeyExtension" type="xs:boolean" minOccurs="0"/>
      <xs:element name="addPaddingExtension" type="xs:boolean" minOccurs="0"/>
      <xs:element name="addExtendedMasterSecretExtension" type="xs:boolean" minOccurs="0"/>
      <xs:element name="addSessionTicketTLSExtension" type="xs:boolean" minOccurs="0"/>
      <xs:element name="addExtendedRandomExtension" type="xs:boolean" minOccurs="0"/>
      <xs:element name="addSignedCertificateTimestampExtension" type="xs:boolean" minOccurs="0"/>
      <xs:element name="addRenegotiationInfoExtension" type="xs:boolean" minOccurs="0"/>
      <xs:element name="addTokenBindingExtension" type="xs:boolean" minOccurs="0"/>
      <xs:element name="addHttpCookie" type="xs:boolean" minOccurs="0"/>
      <xs:element name="defaultHttpCookieName" type="xs:string" minOccurs="0"/>
      <xs:element name="defaultHttpCookieValue" type="xs:string" minOccurs="0"/>
      <xs:element name="addCertificateStatusRequestExtension" type="xs:boolean" minOccurs="0"/>
      <xs:element name="addAlpnExtension" type="xs:boolean" minOccurs="0"/>
      <xs:element name="addSRPExtension" type="xs:boolean" minOccurs="0"/>
      <xs:element name="addSRTPExtension" type="xs:boolean" minOccurs="0"/>
      <xs:element name="addTruncatedHmacExtension" type="xs:boolean" minOccurs="0"/>
      <xs:element name="addUserMappingExtension" type="xs:boolean" minOccurs="0"/>
      <xs:element name="addCertificateTypeExtension" type="xs:boolean" minOccurs="0"/>
      <xs:element name="addClientAuthzExtension" type="xs:boolean" minOccurs="0"/>
      <xs:element name="addServerAuthzExtension" type="xs:boolean" minOccurs="0"/>
      <xs:element name="addClientCertificateTypeExtension" type="xs:boolean" minOccurs="0"/>
      <xs:element name="addServerCertificateTypeExtension" type="xs:boolean" minOccurs="0"/>
      <xs:element name="addEncryptThenMacExtension" type="xs:boolean" minOccurs="0"/>
      <xs:element name="addCachedInfoExtension" type="xs:boolean" minOccurs="0"/>
      <xs:element name="addClientCertificateUrlExtension" type="xs:boolean" minOccurs="0"/>
      <xs:element name="addTrustedCaIndicationExtension" type="xs:boolean" minOccurs="0"/>
      <xs:element name="addCertificateStatusRequestV2Extension" type="xs:boolean" minOccurs="0"/>
      <xs:element name="addCookieExtension" type="xs:boolean" minOccurs="0"/>
      <xs:element name="sendHandshakeMessagesWithinSingleRecord" type="xs:boolean" minOccurs="0"/>
      <xs:element name="defaultConnectionId" type="xs:string" minOccurs="0"/>
      <xs:element name="addConnectionIdExtension" type="xs:boolean" minOccurs="0"/>
      <xs:element name="pskKeyExchangeModes" minOccurs="0">
        <xs:complexType>
          <xs:sequence>
            <xs:element name="pskKeyExchangeMode" type="pskKeyExchangeMode" minOccurs="0" maxOccurs="unbounded"/>
          </xs:sequence>
        </xs:complexType>
      </xs:element>
      <xs:element name="psk" type="xs:string" minOccurs="0"/>
      <xs:element name="clientEarlyTrafficSecret" type="xs:string" minOccurs="0"/>
      <xs:element name="earlySecret" type="xs:string" minOccurs="0"/>
      <xs:element name="earlyDataCipherSuite" type="cipherSuite" minOccurs="0"/>
      <xs:element name="earlyDataPsk" type="xs:string" minOccurs="0"/>
      <xs:element name="defaultPskSets" minOccurs="0">
        <xs:complexType>
          <xs:sequence>
            <xs:element name="defaultPskSet" type="pskSet" minOccurs="0" maxOccurs="unbounded"/>
          </xs:sequence>
        </xs:complexType>
      </xs:element>
      <xs:element name="limitPsksToOne" type="xs:boolean" minOccurs="0"/>
      <xs:element name="preserveMessageRecordRelation" type="xs:boolean" minOccurs="0"/>
      <xs:element name="usePsk" type="xs:boolean" minOccurs="0"/>
      <xs:element name="earlyData" type="xs:string" minOccurs="0"/>
      <xs:element name="distinguishedNames" type="xs:string" minOccurs="0"/>
      <xs:element name="enforceSettings" type="xs:boolean" minOccurs="0"/>
      <xs:element name="receiveMaximumBytes" type="xs:int" minOccurs="0"/>
      <xs:element name="stealthMode" type="xs:boolean" minOccurs="0"/>
      <xs:element name="stopActionsAfterIOException" type="xs:boolean" minOccurs="0"/>
      <xs:element name="stopTraceAfterUnexpected" type="xs:boolean" minOccurs="0"/>
      <xs:element name="messageFactoryActionOptions" minOccurs="0">
        <xs:complexType>
          <xs:sequence>
            <xs:element name="messageFactoryActionOption" type="actionOption" minOccurs="0" maxOccurs="unbounded"/>
          </xs:sequence>
        </xs:complexType>
      </xs:element>
      <xs:element name="defaultServerEphemeralDhGenerator" type="xs:integer" minOccurs="0"/>
      <xs:element name="defaultServerEphemeralDhModulus" type="xs:integer" minOccurs="0"/>
      <xs:element name="defaultServerEphemeralDhPrivateKey" type="xs:integer" minOccurs="0"/>
      <xs:element name="defaultClientEphemeralDhPrivateKey" type="xs:integer" minOccurs="0"/>
      <xs:element name="defaultServerEphemeralDhPublicKey" type="xs:integer" minOccurs="0"/>
      <xs:element name="defaultClientEphemeralDhPublicKey" type="xs:integer" minOccurs="0"/>
      <xs:element name="defaultEcdsaNonce" type="xs:integer" minOccurs="0"/>
      <xs:element name="defaultSelectedGostCurve" type="gostCurve" minOccurs="0"/>
      <xs:element name="defaultApplicationMessageData" type="xs:string" minOccurs="0"/>
      <xs:element name="clientCertificateTypes" minOccurs="0">
        <xs:complexType>
          <xs:sequence>
            <xs:element name="clientCertificateType" type="clientCertificateType" minOccurs="0" maxOccurs="unbounded"/>
          </xs:sequence>
        </xs:complexType>
      </xs:element>
      <xs:element name="heartbeatPayloadLength" type="xs:int" minOccurs="0"/>
      <xs:element name="heartbeatPaddingLength" type="xs:int" minOccurs="0"/>
      <xs:element name="defaultPaddingExtensionBytes" type="xs:string" minOccurs="0"/>
      <xs:element name="dtlsDefaultCookieLength" type="xs:int" minOccurs="0"/>
      <xs:element name="dtlsMaximumFragmentLength" type="xs:int" minOccurs="0"/>
      <xs:element name="workflowExecutorType" type="workflowExecutorType" minOccurs="0"/>
      <xs:element name="flushOnMessageTypeChange" type="xs:boolean" minOccurs="0"/>
      <xs:element name="createFragmentsDynamically" type="xs:boolean" minOccurs="0"/>
      <xs:element name="createRecordsDynamically" type="xs:boolean" minOccurs="0"/>
      <xs:element name="individualTransportPacketsForFragments" type="xs:boolean" minOccurs="0"/>
      <xs:element name="individualTransportPacketCooldown" type="xs:int" minOccurs="0"/>
      <xs:element name="resetWorkflowTracesBeforeSaving" type="xs:boolean" minOccurs="0"/>
      <xs:element name="workflowExecutorShouldOpen" type="xs:boolean" minOccurs="0"/>
      <xs:element name="stopReceivingAfterFatal" type="xs:boolean" minOccurs="0"/>
      <xs:element name="workflowExecutorShouldClose" type="xs:boolean" minOccurs="0"/>
      <xs:element name="stopActionsAfterFatal" type="xs:boolean" minOccurs="0"/>
      <xs:element name="finishWithCloseNotify" type="xs:boolean" minOccurs="0"/>
      <xs:element name="ignoreRetransmittedCcsInDtls" type="xs:boolean" minOccurs="0"/>
      <xs:element name="addRetransmissionsToWorkflowTraceInDtls" type="xs:boolean" minOccurs="0"/>
      <xs:element name="maxDtlsRetransmissions" type="xs:int" minOccurs="0"/>
      <xs:element name="stopActionsAfterWarning" type="xs:boolean" minOccurs="0"/>
      <xs:element name="defaultSelectedCipherSuite" type="cipherSuite" minOccurs="0"/>
      <xs:element name="defaultSelectedServerCertificateType" type="certificateType" minOccurs="0"/>
      <xs:element name="defaultSelectedClientCertificateType" type="certificateType" minOccurs="0"/>
      <xs:element name="defaultSSL2CipherSuite" type="ssl2CipherSuite" minOccurs="0"/>
      <xs:element name="defaultServerSupportedPointFormats" minOccurs="0">
        <xs:complexType>
          <xs:sequence>
            <xs:element name="defaultServerSupportedPointFormat" type="ecPointFormat" minOccurs="0" maxOccurs="unbounded"/>
          </xs:sequence>
        </xs:complexType>
      </xs:element>
      <xs:element name="defaultClientSupportedPointFormats" minOccurs="0">
        <xs:complexType>
          <xs:sequence>
            <xs:element name="defaultClientSupportedPointFormat" type="ecPointFormat" minOccurs="0" maxOccurs="unbounded"/>
          </xs:sequence>
        </xs:complexType>
      </xs:element>
      <xs:element name="defaultServerSupportedSignatureAndHashAlgorithms" minOccurs="0">
        <xs:complexType>
          <xs:sequence>
            <xs:element name="defaultServerSupportedSignatureAndHashAlgorithm" type="signatureAndHashAlgorithm" minOccurs="0" maxOccurs="unbounded"/>
          </xs:sequence>
        </xs:complexType>
      </xs:element>
      <xs:element name="defaultServerSupportedCertificateSignAlgorithms" minOccurs="0">
        <xs:complexType>
          <xs:sequence>
            <xs:element name="defaultServerSupportedCertificateSignAlgorithms" type="signatureAndHashAlgorithm" minOccurs="0" maxOccurs="unbounded"/>
          </xs:sequence>
        </xs:complexType>
      </xs:element>
      <xs:element name="defaultSelectedSignatureAndHashAlgorithm" type="signatureAndHashAlgorithm" minOccurs="0"/>
      <xs:element name="defaultSelectedSignatureAlgorithmCert" type="signatureAndHashAlgorithm" minOccurs="0"/>
      <xs:element name="defaultLastRecordProtocolVersion" type="protocolVersion" minOccurs="0"/>
      <xs:element name="defaultSelectedProtocolVersion" type="protocolVersion" minOccurs="0"/>
      <xs:element name="defaultHighestClientProtocolVersion" type="protocolVersion" minOccurs="0"/>
      <xs:element name="defaultMaxFragmentLength" type="maxFragmentLength" minOccurs="0"/>
      <xs:element name="defaultAssumedMaxReceiveLimit" type="xs:int" minOccurs="0"/>
      <xs:element name="defaultMaxRecordData" type="xs:int" minOccurs="0"/>
      <xs:element name="inboundRecordSizeLimit" type="xs:int" minOccurs="0"/>
      <xs:element name="defaultHeartbeatMode" type="heartbeatMode" minOccurs="0"/>
      <xs:element name="defaultClientSupportedCompressionMethods" minOccurs="0">
        <xs:complexType>
          <xs:sequence>
            <xs:element name="defaultClientSupportedCompressionMethod" type="compressionMethod" minOccurs="0" maxOccurs="unbounded"/>
          </xs:sequence>
        </xs:complexType>
      </xs:element>
      <xs:element name="defaultServerSupportedCompressionMethods" minOccurs="0">
        <xs:complexType>
          <xs:sequence>
            <xs:element name="defaultServerSupportedCompressionMethod" type="compressionMethod" minOccurs="0" maxOccurs="unbounded"/>
          </xs:sequence>
        </xs:complexType>
      </xs:element>
      <xs:element name="defaultMasterSecret" type="xs:string" minOccurs="0"/>
      <xs:element name="defaultPreMasterSecret" type="xs:string" minOccurs="0"/>
      <xs:element name="defaultClientExtendedRandom" type="xs:string" minOccurs="0"/>
      <xs:element name="defaultServerExtendedRandom" type="xs:string" minOccurs="0"/>
      <xs:element name="defaultClientRandom" type="xs:string" minOccurs="0"/>
      <xs:element name="defaultServerRandom" type="xs:string" minOccurs="0"/>
      <xs:element name="defaultClientSessionId" type="xs:string" minOccurs="0"/>
      <xs:element name="defaultClientTicketResumptionSessionId" type="xs:string" minOccurs="0"/>
      <xs:element name="defaultServerSessionId" type="xs:string" minOccurs="0"/>
      <xs:element name="defaultSelectedCompressionMethod" type="compressionMethod" minOccurs="0"/>
      <xs:element name="dtlsDefaultCookie" type="xs:string" minOccurs="0"/>
      <xs:element name="defaultExtensionCookie" type="xs:string" minOccurs="0"/>
      <xs:element name="defaultCertificateRequestContext" type="xs:string" minOccurs="0"/>
      <xs:element name="defaultPRFAlgorithm" type="prfAlgorithm" minOccurs="0"/>
      <xs:element name="defaultAlertDescription" type="alertDescription" minOccurs="0"/>
      <xs:element name="defaultAlertLevel" type="alertLevel" minOccurs="0"/>
      <xs:element name="defaultEcCertificateCurve" type="namedGroup" minOccurs="0"/>
      <xs:element name="defaultClientEphemeralEcPublicKey" type="point" minOccurs="0"/>
      <xs:element name="defaultServerEphemeralEcPublicKey" type="point" minOccurs="0"/>
      <xs:element name="defaultServerEphemeralEcPrivateKey" type="xs:integer" minOccurs="0"/>
      <xs:element name="defaultClientEphemeralEcPrivateKey" type="xs:integer" minOccurs="0"/>
      <xs:element name="defaultServerEphemeralRsaExportModulus" type="xs:integer" minOccurs="0"/>
      <xs:element name="defaultServerEphemeralRsaExportPublicKey" type="xs:integer" minOccurs="0"/>
      <xs:element name="defaultServerEphemeralRsaExportPrivateKey" type="xs:integer" minOccurs="0"/>
      <xs:element name="defaultPSKKey" type="xs:string" minOccurs="0"/>
      <xs:element name="defaultPSKIdentity" type="xs:string" minOccurs="0"/>
      <xs:element name="defaultPSKIdentityHint" type="xs:string" minOccurs="0"/>
      <xs:element name="defaultSRPModulus" type="xs:integer" minOccurs="0"/>
      <xs:element name="defaultSRPGenerator" type="xs:integer" minOccurs="0"/>
      <xs:element name="defaultSRPServerPrivateKey" type="xs:integer" minOccurs="0"/>
      <xs:element name="defaultSRPClientPrivateKey" type="xs:integer" minOccurs="0"/>
      <xs:element name="defaultSRPServerPublicKey" type="xs:integer" minOccurs="0"/>
      <xs:element name="defaultSRPClientPublicKey" type="xs:integer" minOccurs="0"/>
      <xs:element name="defaultSRPServerSalt" type="xs:string" minOccurs="0"/>
      <xs:element name="defaultSRPIdentity" type="xs:string" minOccurs="0"/>
      <xs:element name="defaultSRPPassword" type="xs:string" minOccurs="0"/>
      <xs:element name="defaultClientHandshakeTrafficSecret" type="xs:string" minOccurs="0"/>
      <xs:element name="defaultServerHandshakeTrafficSecret" type="xs:string" minOccurs="0"/>
      <xs:element name="defaultClientApplicationTrafficSecret" type="xs:string" minOccurs="0"/>
      <xs:element name="defaultServerApplicationTrafficSecret" type="xs:string" minOccurs="0"/>
      <xs:element name="defaultServerExphemeralRsaExportModulus" type="xs:integer" minOccurs="0"/>
      <xs:element name="defaultServerEphemeralDhExportGenerator" type="xs:integer" minOccurs="0"/>
      <xs:element name="defaultServerEphemeralDhExportModulus" type="xs:integer" minOccurs="0"/>
      <xs:element name="defaultServerEphemeralDhExportPublicKey" type="xs:integer" minOccurs="0"/>
      <xs:element name="defaultServerEphemeralDhExportPrivateKey" type="xs:integer" minOccurs="0"/>
      <xs:element name="defaultTokenBindingType" type="tokenBindingType" minOccurs="0"/>
      <xs:element name="defaultTokenBindingECPublicKey" type="point" minOccurs="0"/>
      <xs:element name="defaultTokenBindingRsaPublicKey" type="xs:integer" minOccurs="0"/>
      <xs:element name="defaultTokenBindingRsaPrivateKey" type="xs:integer" minOccurs="0"/>
      <xs:element name="defaultTokenBindingEcPrivateKey" type="xs:integer" minOccurs="0"/>
      <xs:element name="defaultTokenBindingRsaModulus" type="xs:integer" minOccurs="0"/>
      <xs:element name="useFreshRandom" type="xs:boolean" minOccurs="0"/>
      <xs:element name="chooserType" type="chooserType" minOccurs="0"/>
      <xs:element name="useAllProvidedDtlsFragments" type="xs:boolean" minOccurs="0"/>
      <xs:element name="useAllProvidedRecords" type="xs:boolean" minOccurs="0"/>
      <xs:element name="defaultHttpsLocationPath" type="xs:string" minOccurs="0"/>
      <xs:element name="defaultHttpsRequestPath" type="xs:string" minOccurs="0"/>
      <xs:element name="starttlsType" type="starttlsType" minOccurs="0"/>
      <xs:element name="overrideSessionIdForTickets" type="xs:boolean" minOccurs="0"/>
      <xs:element name="sessionTicketLifetimeHint" type="xs:long" minOccurs="0"/>
      <xs:element name="sessionTicketEncryptionKey" type="xs:string" minOccurs="0"/>
      <xs:element name="sessionTicketKeyHMAC" type="xs:string" minOccurs="0"/>
      <xs:element name="sessionTicketKeyName" type="xs:string" minOccurs="0"/>
      <xs:element name="sessionTicketCipherAlgorithm" type="cipherAlgorithm" minOccurs="0"/>
      <xs:element name="sessionTicketMacAlgorithm" type="macAlgorithm" minOccurs="0"/>
      <xs:element name="defaultSessionTicketAgeAdd" type="xs:string" minOccurs="0"/>
      <xs:element name="defaultSessionTicketNonce" type="xs:string" minOccurs="0"/>
      <xs:element name="defaultSessionTicketIdentity" type="xs:string" minOccurs="0"/>
      <xs:element name="defaultLastClientHello" type="xs:string" minOccurs="0"/>
      <xs:element name="clientAuthenticationType" type="clientAuthenticationType" minOccurs="0"/>
      <xs:element name="tls13BackwardsCompatibilityMode" type="xs:boolean" minOccurs="0"/>
      <xs:element name="defaultClientPWDUsername" type="xs:string" minOccurs="0"/>
      <xs:element name="defaultPWDProtectGroup" type="namedGroup" minOccurs="0"/>
      <xs:element name="defaultServerPWDProtectPublicKey" type="point" minOccurs="0"/>
      <xs:element name="defaultServerPWDProtectPrivateKey" type="xs:integer" minOccurs="0"/>
      <xs:element name="defaultServerPWDProtectRandomSecret" type="xs:integer" minOccurs="0"/>
      <xs:element name="defaultPWDPassword" type="xs:string" minOccurs="0"/>
      <xs:element name="defaultPWDIterations" type="xs:int" minOccurs="0"/>
      <xs:element name="defaultServerPWDPrivate" type="xs:string" minOccurs="0"/>
      <xs:element name="defaultServerPWDMask" type="xs:string" minOccurs="0"/>
      <xs:element name="defaultClientPWDPrivate" type="xs:string" minOccurs="0"/>
      <xs:element name="defaultClientPWDMask" type="xs:string" minOccurs="0"/>
      <xs:element name="defaultServerPWDSalt" type="xs:string" minOccurs="0"/>
      <xs:element name="defaultSelectedPointFormat" type="ecPointFormat" minOccurs="0"/>
      <xs:element name="defaultDnsServer" type="xs:string" minOccurs="0"/>
      <xs:element name="defaultEsniClientPrivateKey" type="xs:integer" minOccurs="0"/>
      <xs:element name="clientSupportedEsniCipherSuites" minOccurs="0">
        <xs:complexType>
          <xs:sequence>
            <xs:element name="clientSupportedEsniCipherSuite" type="cipherSuite" minOccurs="0" maxOccurs="unbounded"/>
          </xs:sequence>
        </xs:complexType>
      </xs:element>
      <xs:element name="clientSupportedEsniNamedGroups" minOccurs="0">
        <xs:complexType>
          <xs:sequence>
            <xs:element name="clientSupportedEsniNamedGroup" type="namedGroup" minOccurs="0" maxOccurs="unbounded"/>
          </xs:sequence>
        </xs:complexType>
      </xs:element>
      <xs:element name="esniServerKeyPairs" minOccurs="0">
        <xs:complexType>
          <xs:sequence>
            <xs:element name="esniServerKeyPair" type="keyShareEntry" minOccurs="0" maxOccurs="unbounded"/>
          </xs:sequence>
        </xs:complexType>
      </xs:element>
      <xs:element name="defaultEsniClientNonce" type="xs:string" minOccurs="0"/>
      <xs:element name="defaultEsniServerNonce" type="xs:string" minOccurs="0"/>
      <xs:element name="defaultEsniRecordBytes" type="xs:string" minOccurs="0"/>
      <xs:element name="defaultEsniRecordVersion" type="esniDnsKeyRecordVersion" minOccurs="0"/>
      <xs:element name="defaultEsniRecordChecksum" type="xs:string" minOccurs="0"/>
      <xs:element name="defaultEsniServerKeyShareEntries" minOccurs="0">
        <xs:complexType>
          <xs:sequence>
            <xs:element name="defaultEsniServerKeyShareEntry" type="keyShareStoreEntry" minOccurs="0" maxOccurs="unbounded"/>
          </xs:sequence>
        </xs:complexType>
      </xs:element>
      <xs:element name="defaultEsniServerCipherSuites" minOccurs="0">
        <xs:complexType>
          <xs:sequence>
            <xs:element name="defaultEsniServerCipherSuite" type="cipherSuite" minOccurs="0" maxOccurs="unbounded"/>
          </xs:sequence>
        </xs:complexType>
      </xs:element>
      <xs:element name="defaultEsniPaddedLength" type="xs:int" minOccurs="0"/>
      <xs:element name="defaultEsniNotBefore" type="xs:long" minOccurs="0"/>
      <xs:element name="defaultEsniNotAfter" type="xs:long" minOccurs="0"/>
      <xs:element name="defaultEsniExtensions" minOccurs="0">
        <xs:complexType>
          <xs:sequence>
            <xs:element name="defaultEsniExtension" type="extensionType" minOccurs="0" maxOccurs="unbounded"/>
          </xs:sequence>
        </xs:complexType>
      </xs:element>
      <xs:element name="defaultEchClientPrivateKey" type="xs:integer" minOccurs="0"/>
      <xs:element name="defaultEchServerPrivateKey" type="xs:integer" minOccurs="0"/>
      <xs:element name="defaultEchConfig" type="echConfig" minOccurs="0"/>
      <xs:element name="addEncryptedClientHelloExtension" type="xs:boolean" minOccurs="0"/>
      <xs:element name="defaultMaxEchAlpnPadding" type="xs:int" minOccurs="0"/>
      <xs:element name="acceptOnlyFittingDtlsFragments" type="xs:boolean" minOccurs="0"/>
      <xs:element name="acceptContentRewritingDtlsFragments" type="xs:boolean" minOccurs="0"/>
      <xs:element name="writeKeylogFile" type="xs:boolean" minOccurs="0"/>
      <xs:element name="keylogFilePath" type="xs:string" minOccurs="0"/>
    </xs:all>
  </xs:complexType>

  <xs:complexType name="certificateBytes">
    <xs:sequence>
      <xs:element name="bytes" type="xs:string" minOccurs="0"/>
    </xs:sequence>
  </xs:complexType>

  <xs:complexType name="outboundConnection">
    <xs:complexContent>
      <xs:extension base="aliasedConnection">
        <xs:sequence/>
      </xs:extension>
    </xs:complexContent>
  </xs:complexType>

  <xs:complexType name="inboundConnection">
    <xs:complexContent>
      <xs:extension base="aliasedConnection">
        <xs:sequence/>
      </xs:extension>
    </xs:complexContent>
  </xs:complexType>

  <xs:complexType name="mapElements">
    <xs:sequence/>
    <xs:attribute name="key" type="namedGroup"/>
    <xs:attribute name="value" type="xs:integer"/>
  </xs:complexType>

  <xs:complexType name="transportHandler" abstract="true">
    <xs:sequence>
      <xs:element name="resetClientSourcePort" type="xs:boolean"/>
      <xs:element name="timeout" type="xs:long"/>
    </xs:sequence>
  </xs:complexType>

  <xs:complexType name="tcpContext">
    <xs:complexContent>
      <xs:extension base="layerContext">
        <xs:sequence>
          <xs:element name="finalSocketState" type="socketState" minOccurs="0"/>
        </xs:sequence>
      </xs:extension>
    </xs:complexContent>
  </xs:complexType>

  <xs:complexType name="httpContext">
    <xs:complexContent>
      <xs:extension base="layerContext">
        <xs:sequence>
          <xs:element name="httpCookieName" type="xs:string" minOccurs="0"/>
          <xs:element name="httpCookieValue" type="xs:string" minOccurs="0"/>
          <xs:element name="lastRequestPath" type="xs:string" minOccurs="0"/>
        </xs:sequence>
      </xs:extension>
    </xs:complexContent>
  </xs:complexType>

  <xs:complexType name="layerStack">
    <xs:sequence/>
  </xs:complexType>

  <xs:complexType name="state">
    <xs:sequence>
      <xs:element name="endTimestamp" type="xs:long"/>
      <xs:element name="executionException" type="throwable" minOccurs="0"/>
      <xs:element name="runningMode" type="runningModeType" minOccurs="0"/>
      <xs:element name="startTimestamp" type="xs:long"/>
    </xs:sequence>
  </xs:complexType>

  <xs:complexType name="throwable">
    <xs:sequence>
      <xs:element name="stackTrace" type="stackTraceElement" nillable="true" minOccurs="0" maxOccurs="unbounded"/>
    </xs:sequence>
  </xs:complexType>

  <xs:complexType name="stackTraceElement" final="extension restriction">
    <xs:sequence/>
  </xs:complexType>

  <xs:complexType name="popBufferedMessageAction">
    <xs:complexContent>
      <xs:extension base="connectionBoundAction">
        <xs:sequence>
          <xs:element name="couldPop" type="xs:boolean"/>
        </xs:sequence>
      </xs:extension>
    </xs:complexContent>
  </xs:complexType>

  <xs:complexType name="activateCryptoAction" abstract="true">
    <xs:complexContent>
      <xs:extension base="connectionBoundAction">
        <xs:sequence/>
      </xs:extension>
    </xs:complexContent>
  </xs:complexType>

  <xs:complexType name="receiveAsciiAction">
    <xs:complexContent>
      <xs:extension base="asciiAction">
        <xs:sequence>
          <xs:element name="receivedAsciiString" type="xs:string" minOccurs="0"/>
        </xs:sequence>
      </xs:extension>
    </xs:complexContent>
  </xs:complexType>

  <xs:complexType name="resetRecordCipherListsAction">
    <xs:complexContent>
      <xs:extension base="connectionBoundAction">
        <xs:sequence>
          <xs:element name="toRemoveEncryptor" type="xs:int"/>
          <xs:element name="toRemoveDecryptor" type="xs:int"/>
        </xs:sequence>
      </xs:extension>
    </xs:complexContent>
  </xs:complexType>

  <xs:complexType name="clearDigestAction">
    <xs:complexContent>
      <xs:extension base="connectionBoundAction">
        <xs:sequence/>
      </xs:extension>
    </xs:complexContent>
  </xs:complexType>

  <xs:complexType name="copyBufferedMessagesAction">
    <xs:complexContent>
      <xs:extension base="copyContextFieldAction">
        <xs:sequence/>
      </xs:extension>
    </xs:complexContent>
  </xs:complexType>

  <xs:complexType name="copyServerRandomAction">
    <xs:complexContent>
      <xs:extension base="copyContextFieldAction">
        <xs:sequence/>
      </xs:extension>
    </xs:complexContent>
  </xs:complexType>

  <xs:complexType name="sendRecordsFromLastFlightAction">
    <xs:complexContent>
      <xs:extension base="messageAction">
        <xs:sequence>
          <xs:element name="depth" type="xs:int"/>
        </xs:sequence>
      </xs:extension>
    </xs:complexContent>
  </xs:complexType>

  <xs:complexType name="changeWriteMessageSequenceAction">
    <xs:complexContent>
      <xs:extension base="changeMessageSequenceAction">
        <xs:sequence/>
      </xs:extension>
    </xs:complexContent>
  </xs:complexType>

  <xs:complexType name="changeMessageSequenceAction" abstract="true">
    <xs:complexContent>
      <xs:extension base="connectionBoundAction">
        <xs:sequence>
          <xs:element name="messageSequence" type="xs:int" minOccurs="0"/>
        </xs:sequence>
      </xs:extension>
    </xs:complexContent>
  </xs:complexType>

  <xs:complexType name="activateDecryptionAction">
    <xs:complexContent>
      <xs:extension base="activateCryptoAction">
        <xs:sequence/>
      </xs:extension>
    </xs:complexContent>
  </xs:complexType>

  <xs:complexType name="changeContextValueAction">
    <xs:complexContent>
      <xs:extension base="connectionBoundAction">
        <xs:sequence>
          <xs:element name="newValue" type="xs:anyType" minOccurs="0"/>
          <xs:element name="newValueList" minOccurs="0">
            <xs:complexType>
              <xs:sequence>
                <xs:element name="newValue" type="xs:anyType" minOccurs="0" maxOccurs="unbounded"/>
              </xs:sequence>
            </xs:complexType>
          </xs:element>
          <xs:element name="oldValue" type="xs:anyType" minOccurs="0"/>
          <xs:element name="oldValueList" type="xs:anyType" nillable="true" minOccurs="0" maxOccurs="unbounded"/>
          <xs:element name="fieldName" type="xs:string" minOccurs="0"/>
          <xs:element name="usesList" type="xs:boolean" minOccurs="0"/>
        </xs:sequence>
      </xs:extension>
    </xs:complexContent>
  </xs:complexType>

  <xs:complexType name="forwardRecordsAction">
    <xs:complexContent>
      <xs:extension base="tlsAction">
        <xs:sequence>
          <xs:element name="from" type="xs:string" minOccurs="0"/>
          <xs:element name="to" type="xs:string" minOccurs="0"/>
          <xs:element name="receivedRecords" minOccurs="0">
            <xs:complexType>
              <xs:sequence>
                <xs:element name="Record" type="record" minOccurs="0" maxOccurs="unbounded"/>
              </xs:sequence>
            </xs:complexType>
          </xs:element>
          <xs:element name="sendRecords" minOccurs="0">
            <xs:complexType>
              <xs:sequence>
                <xs:element name="Record" type="record" minOccurs="0" maxOccurs="unbounded"/>
              </xs:sequence>
            </xs:complexType>
          </xs:element>
        </xs:sequence>
      </xs:extension>
    </xs:complexContent>
  </xs:complexType>

  <xs:complexType name="popAndSendRecordAction">
    <xs:complexContent>
      <xs:extension base="messageAction">
        <xs:sequence>
          <xs:element name="asPlanned" type="xs:boolean" minOccurs="0"/>
        </xs:sequence>
      </xs:extension>
    </xs:complexContent>
  </xs:complexType>

  <xs:complexType name="forwardMessagesAction">
    <xs:complexContent>
      <xs:extension base="tlsAction">
        <xs:sequence>
          <xs:element name="from" type="xs:string" minOccurs="0"/>
          <xs:element name="to" type="xs:string" minOccurs="0"/>
          <xs:element name="receivedMessages" minOccurs="0">
            <xs:complexType>
              <xs:sequence>
                <xs:choice minOccurs="0" maxOccurs="unbounded">
                  <xs:element ref="Certificate"/>
                  <xs:element ref="DtlsHandshakeMessageFragment"/>
                  <xs:element ref="CertificateVerify"/>
                  <xs:element ref="CertificateRequest"/>
                  <xs:element ref="ClientHello"/>
                  <xs:element ref="HelloVerifyRequest"/>
                  <xs:element ref="DHClientKeyExchange"/>
                  <xs:element ref="DHEServerKeyExchange"/>
                  <xs:element ref="ECDHClientKeyExchange"/>
                  <xs:element ref="ECDHEServerKeyExchange"/>
                  <xs:element ref="PskClientKeyExchange"/>
                  <xs:element ref="Finished"/>
                  <xs:element ref="RSAClientKeyExchange"/>
                  <xs:element ref="GOSTClientKeyExchange"/>
                  <xs:element ref="ServerHelloDone"/>
                  <xs:element ref="ServerHello"/>
                  <xs:element ref="Alert"/>
                  <xs:element ref="NewSessionTicket"/>
                  <xs:element ref="KeyUpdate"/>
                  <xs:element ref="Application"/>
                  <xs:element ref="ChangeCipherSpec"/>
                  <xs:element ref="SSL2ClientHello"/>
                  <xs:element ref="SSL2ClientMasterKey"/>
                  <xs:element ref="SSL2ServerHello"/>
                  <xs:element ref="SSL2ServerVerify"/>
                  <xs:element ref="UnknownSSL2Message"/>
                  <xs:element ref="UnknownMessage"/>
                  <xs:element ref="UnknownHandshakeMessage"/>
                  <xs:element ref="HelloRequest"/>
                  <xs:element ref="Heartbeat"/>
                  <xs:element ref="SupplementalData"/>
                  <xs:element ref="EncryptedExtensions"/>
                  <xs:element ref="PskDhClientKeyExchange"/>
                  <xs:element ref="PskDheServerKeyExchange"/>
                  <xs:element ref="PskEcDhClientKeyExchange"/>
                  <xs:element ref="PskEcDheServerKeyExchange"/>
                  <xs:element ref="PskRsaClientKeyExchange"/>
                  <xs:element ref="SrpClientKeyExchange"/>
                  <xs:element ref="SrpServerKeyExchange"/>
                  <xs:element ref="EndOfEarlyData"/>
                  <xs:element ref="PWDServerKeyExchange"/>
                  <xs:element ref="RSAServerKeyExchange"/>
                  <xs:element ref="PWDClientKeyExchange"/>
                  <xs:element ref="PskServerKeyExchange"/>
                  <xs:element ref="CertificateStatus"/>
                  <xs:element ref="EmptyClientKeyExchange"/>
                  <xs:element ref="EncryptedClientHello"/>
                </xs:choice>
              </xs:sequence>
            </xs:complexType>
          </xs:element>
          <xs:element name="receivedRecords" minOccurs="0">
            <xs:complexType>
              <xs:sequence>
                <xs:element name="Record" type="record" minOccurs="0" maxOccurs="unbounded"/>
              </xs:sequence>
            </xs:complexType>
          </xs:element>
          <xs:element name="receivedFragments" minOccurs="0">
            <xs:complexType>
              <xs:sequence>
                <xs:element name="DtlsFragment" type="dtlsHandshakeMessageFragment" minOccurs="0" maxOccurs="unbounded"/>
              </xs:sequence>
            </xs:complexType>
          </xs:element>
          <xs:element name="messages" minOccurs="0">
            <xs:complexType>
              <xs:sequence>
                <xs:choice minOccurs="0" maxOccurs="unbounded">
                  <xs:element ref="Certificate"/>
                  <xs:element ref="DtlsHandshakeMessageFragment"/>
                  <xs:element ref="CertificateVerify"/>
                  <xs:element ref="CertificateRequest"/>
                  <xs:element ref="ClientHello"/>
                  <xs:element ref="HelloVerifyRequest"/>
                  <xs:element ref="DHClientKeyExchange"/>
                  <xs:element ref="DHEServerKeyExchange"/>
                  <xs:element ref="ECDHClientKeyExchange"/>
                  <xs:element ref="ECDHEServerKeyExchange"/>
                  <xs:element ref="PskClientKeyExchange"/>
                  <xs:element ref="Finished"/>
                  <xs:element ref="RSAClientKeyExchange"/>
                  <xs:element ref="GOSTClientKeyExchange"/>
                  <xs:element ref="ServerHelloDone"/>
                  <xs:element ref="ServerHello"/>
                  <xs:element ref="Alert"/>
                  <xs:element ref="NewSessionTicket"/>
                  <xs:element ref="KeyUpdate"/>
                  <xs:element ref="Application"/>
                  <xs:element ref="ChangeCipherSpec"/>
                  <xs:element ref="SSL2ClientHello"/>
                  <xs:element ref="SSL2ClientMasterKey"/>
                  <xs:element ref="SSL2ServerHello"/>
                  <xs:element ref="SSL2ServerVerify"/>
                  <xs:element ref="UnknownSSL2Message"/>
                  <xs:element ref="UnknownMessage"/>
                  <xs:element ref="UnknownHandshakeMessage"/>
                  <xs:element ref="HelloRequest"/>
                  <xs:element ref="Heartbeat"/>
                  <xs:element ref="SupplementalData"/>
                  <xs:element ref="EncryptedExtensions"/>
                  <xs:element ref="PskDhClientKeyExchange"/>
                  <xs:element ref="PskDheServerKeyExchange"/>
                  <xs:element ref="PskEcDhClientKeyExchange"/>
                  <xs:element ref="PskEcDheServerKeyExchange"/>
                  <xs:element ref="PskRsaClientKeyExchange"/>
                  <xs:element ref="SrpClientKeyExchange"/>
                  <xs:element ref="SrpServerKeyExchange"/>
                  <xs:element ref="EndOfEarlyData"/>
                  <xs:element ref="PWDServerKeyExchange"/>
                  <xs:element ref="RSAServerKeyExchange"/>
                  <xs:element ref="PWDClientKeyExchange"/>
                  <xs:element ref="PskServerKeyExchange"/>
                  <xs:element ref="CertificateStatus"/>
                  <xs:element ref="EmptyClientKeyExchange"/>
                  <xs:element ref="EncryptedClientHello"/>
                </xs:choice>
              </xs:sequence>
            </xs:complexType>
          </xs:element>
          <xs:element name="records" minOccurs="0">
            <xs:complexType>
              <xs:sequence>
                <xs:element name="Record" type="record" minOccurs="0" maxOccurs="unbounded"/>
              </xs:sequence>
            </xs:complexType>
          </xs:element>
          <xs:element name="fragments" minOccurs="0">
            <xs:complexType>
              <xs:sequence>
                <xs:element name="DtlsFragment" type="dtlsHandshakeMessageFragment" minOccurs="0" maxOccurs="unbounded"/>
              </xs:sequence>
            </xs:complexType>
          </xs:element>
          <xs:element name="sendMessages" minOccurs="0">
            <xs:complexType>
              <xs:sequence>
                <xs:choice minOccurs="0" maxOccurs="unbounded">
                  <xs:element ref="Certificate"/>
                  <xs:element ref="DtlsHandshakeMessageFragment"/>
                  <xs:element ref="CertificateVerify"/>
                  <xs:element ref="CertificateRequest"/>
                  <xs:element ref="ClientHello"/>
                  <xs:element ref="HelloVerifyRequest"/>
                  <xs:element ref="DHClientKeyExchange"/>
                  <xs:element ref="DHEServerKeyExchange"/>
                  <xs:element ref="ECDHClientKeyExchange"/>
                  <xs:element ref="ECDHEServerKeyExchange"/>
                  <xs:element ref="PskClientKeyExchange"/>
                  <xs:element ref="Finished"/>
                  <xs:element ref="RSAClientKeyExchange"/>
                  <xs:element ref="GOSTClientKeyExchange"/>
                  <xs:element ref="ServerHelloDone"/>
                  <xs:element ref="ServerHello"/>
                  <xs:element ref="Alert"/>
                  <xs:element ref="NewSessionTicket"/>
                  <xs:element ref="KeyUpdate"/>
                  <xs:element ref="Application"/>
                  <xs:element ref="ChangeCipherSpec"/>
                  <xs:element ref="SSL2ClientHello"/>
                  <xs:element ref="SSL2ClientMasterKey"/>
                  <xs:element ref="SSL2ServerHello"/>
                  <xs:element ref="SSL2ServerVerify"/>
                  <xs:element ref="UnknownSSL2Message"/>
                  <xs:element ref="UnknownMessage"/>
                  <xs:element ref="UnknownHandshakeMessage"/>
                  <xs:element ref="HelloRequest"/>
                  <xs:element ref="Heartbeat"/>
                  <xs:element ref="SupplementalData"/>
                  <xs:element ref="EncryptedExtensions"/>
                  <xs:element ref="PskDhClientKeyExchange"/>
                  <xs:element ref="PskDheServerKeyExchange"/>
                  <xs:element ref="PskEcDhClientKeyExchange"/>
                  <xs:element ref="PskEcDheServerKeyExchange"/>
                  <xs:element ref="PskRsaClientKeyExchange"/>
                  <xs:element ref="SrpClientKeyExchange"/>
                  <xs:element ref="SrpServerKeyExchange"/>
                  <xs:element ref="EndOfEarlyData"/>
                  <xs:element ref="PWDServerKeyExchange"/>
                  <xs:element ref="RSAServerKeyExchange"/>
                  <xs:element ref="PWDClientKeyExchange"/>
                  <xs:element ref="PskServerKeyExchange"/>
                  <xs:element ref="CertificateStatus"/>
                  <xs:element ref="EmptyClientKeyExchange"/>
                  <xs:element ref="EncryptedClientHello"/>
                </xs:choice>
              </xs:sequence>
            </xs:complexType>
          </xs:element>
          <xs:element name="sendRecords" minOccurs="0">
            <xs:complexType>
              <xs:sequence>
                <xs:element name="Record" type="record" minOccurs="0" maxOccurs="unbounded"/>
              </xs:sequence>
            </xs:complexType>
          </xs:element>
          <xs:element name="sendFragments" minOccurs="0">
            <xs:complexType>
              <xs:sequence>
                <xs:element name="DtlsFragment" type="dtlsHandshakeMessageFragment" minOccurs="0" maxOccurs="unbounded"/>
              </xs:sequence>
            </xs:complexType>
          </xs:element>
        </xs:sequence>
      </xs:extension>
    </xs:complexContent>
  </xs:complexType>

  <xs:complexType name="changeCompressionAction">
    <xs:complexContent>
      <xs:extension base="connectionBoundAction">
        <xs:sequence>
          <xs:element name="newValue" type="compressionMethod" minOccurs="0"/>
          <xs:element name="oldValue" type="compressionMethod" minOccurs="0"/>
        </xs:sequence>
      </xs:extension>
    </xs:complexContent>
  </xs:complexType>

  <xs:complexType name="deactivateDecryptionAction">
    <xs:complexContent>
      <xs:extension base="deactivateCryptoAction">
        <xs:sequence/>
      </xs:extension>
    </xs:complexContent>
  </xs:complexType>

  <xs:complexType name="deactivateCryptoAction" abstract="true">
    <xs:complexContent>
      <xs:extension base="connectionBoundAction">
        <xs:sequence/>
      </xs:extension>
    </xs:complexContent>
  </xs:complexType>

  <xs:complexType name="printLastHandledApplicationDataAction">
    <xs:complexContent>
      <xs:extension base="connectionBoundAction">
        <xs:sequence>
          <xs:element name="lastHandledApplicationData" type="xs:string" minOccurs="0"/>
          <xs:element name="stringEncoding" type="xs:string" minOccurs="0"/>
        </xs:sequence>
      </xs:extension>
    </xs:complexContent>
  </xs:complexType>

  <xs:complexType name="changeClientRandomAction">
    <xs:complexContent>
      <xs:extension base="connectionBoundAction">
        <xs:sequence>
          <xs:element name="newValue" type="xs:string" minOccurs="0"/>
          <xs:element name="oldValue" type="xs:string" minOccurs="0"/>
        </xs:sequence>
      </xs:extension>
    </xs:complexContent>
  </xs:complexType>

  <xs:complexType name="sendDynamicClientKeyExchangeAction">
    <xs:complexContent>
      <xs:extension base="messageAction">
        <xs:sequence/>
      </xs:extension>
    </xs:complexContent>
  </xs:complexType>

  <xs:complexType name="deactivateEncryptionAction">
    <xs:complexContent>
      <xs:extension base="deactivateCryptoAction">
        <xs:sequence/>
      </xs:extension>
    </xs:complexContent>
  </xs:complexType>

  <xs:complexType name="tightReceiveAction">
    <xs:complexContent>
      <xs:extension base="receiveAction">
        <xs:sequence/>
      </xs:extension>
    </xs:complexContent>
  </xs:complexType>

  <xs:complexType name="clearBuffersAction">
    <xs:complexContent>
      <xs:extension base="connectionBoundAction">
        <xs:sequence/>
      </xs:extension>
    </xs:complexContent>
  </xs:complexType>

  <xs:complexType name="changeMasterSecretAction">
    <xs:complexContent>
      <xs:extension base="connectionBoundAction">
        <xs:sequence>
          <xs:element name="newValue" type="xs:string" minOccurs="0"/>
          <xs:element name="oldValue" type="xs:string" minOccurs="0"/>
        </xs:sequence>
      </xs:extension>
    </xs:complexContent>
  </xs:complexType>

  <xs:complexType name="findReceivedProtocolMessageAction">
    <xs:complexContent>
      <xs:extension base="connectionBoundAction">
        <xs:sequence>
          <xs:element name="protocolMessageType" type="protocolMessageType" minOccurs="0"/>
          <xs:element name="found" type="xs:boolean" minOccurs="0"/>
        </xs:sequence>
      </xs:extension>
    </xs:complexContent>
  </xs:complexType>

  <xs:complexType name="changeWriteEpochAction">
    <xs:complexContent>
      <xs:extension base="changeEpochAction">
        <xs:sequence/>
      </xs:extension>
    </xs:complexContent>
  </xs:complexType>

  <xs:complexType name="changeEpochAction" abstract="true">
    <xs:complexContent>
      <xs:extension base="connectionBoundAction">
        <xs:sequence>
          <xs:element name="epoch" type="xs:int" minOccurs="0"/>
        </xs:sequence>
      </xs:extension>
    </xs:complexContent>
  </xs:complexType>

  <xs:complexType name="popAndSendAction">
    <xs:complexContent>
      <xs:extension base="messageAction">
        <xs:sequence>
          <xs:element name="index" type="xs:int" minOccurs="0"/>
          <xs:element name="couldPop" type="xs:boolean"/>
        </xs:sequence>
      </xs:extension>
    </xs:complexContent>
  </xs:complexType>

  <xs:complexType name="esniKeyDnsRequestAction">
    <xs:complexContent>
      <xs:extension base="tlsAction">
        <xs:sequence>
          <xs:element name="extensions" type="extensionMessage" nillable="true" minOccurs="0" maxOccurs="unbounded"/>
        </xs:sequence>
      </xs:extension>
    </xs:complexContent>
  </xs:complexType>

  <xs:complexType name="activateEncryptionAction">
    <xs:complexContent>
      <xs:extension base="activateCryptoAction">
        <xs:sequence/>
      </xs:extension>
    </xs:complexContent>
  </xs:complexType>

  <xs:complexType name="deepCopyBuffersAction">
    <xs:complexContent>
      <xs:extension base="copyContextFieldAction">
        <xs:sequence>
          <xs:element name="state" type="state" minOccurs="0"/>
        </xs:sequence>
      </xs:extension>
    </xs:complexContent>
  </xs:complexType>

  <xs:complexType name="copyClientRandomAction">
    <xs:complexContent>
      <xs:extension base="copyContextFieldAction">
        <xs:sequence/>
      </xs:extension>
    </xs:complexContent>
  </xs:complexType>

  <xs:complexType name="forwardMessagesWithPrepareAction">
    <xs:complexContent>
      <xs:extension base="forwardMessagesAction">
        <xs:sequence/>
      </xs:extension>
    </xs:complexContent>
  </xs:complexType>

  <xs:complexType name="earlyCcsAction">
    <xs:complexContent>
      <xs:extension base="tlsAction">
        <xs:sequence>
          <xs:element name="targetOpenssl100" type="xs:boolean" minOccurs="0"/>
          <xs:element name="executedAsPlanned" type="xs:boolean"/>
        </xs:sequence>
      </xs:extension>
    </xs:complexContent>
  </xs:complexType>

  <xs:complexType name="changeDefaultPreMasterSecretAction">
    <xs:complexContent>
      <xs:extension base="connectionBoundAction">
        <xs:sequence>
          <xs:element name="newValue" type="xs:string" minOccurs="0"/>
          <xs:element name="oldValue" type="xs:string" minOccurs="0"/>
        </xs:sequence>
      </xs:extension>
    </xs:complexContent>
  </xs:complexType>

  <xs:complexType name="applyBufferedMessagesAction">
    <xs:complexContent>
      <xs:extension base="connectionBoundAction">
        <xs:sequence/>
      </xs:extension>
    </xs:complexContent>
  </xs:complexType>

  <xs:complexType name="popAndSendMessageAction">
    <xs:complexContent>
      <xs:extension base="messageAction">
        <xs:sequence/>
      </xs:extension>
    </xs:complexContent>
  </xs:complexType>

  <xs:complexType name="changeReadSequenceNumberAction">
    <xs:complexContent>
      <xs:extension base="changeSequenceNumberAction">
        <xs:sequence/>
      </xs:extension>
    </xs:complexContent>
  </xs:complexType>

  <xs:complexType name="sendDynamicServerCertificateAction">
    <xs:complexContent>
      <xs:extension base="messageAction">
        <xs:sequence/>
      </xs:extension>
    </xs:complexContent>
  </xs:complexType>

  <xs:complexType name="sendRaccoonCkeAction">
    <xs:complexContent>
      <xs:extension base="messageAction">
        <xs:sequence>
          <xs:element name="withNullByte" type="xs:boolean"/>
          <xs:element name="initialSecret" type="xs:integer" minOccurs="0"/>
        </xs:sequence>
      </xs:extension>
    </xs:complexContent>
  </xs:complexType>

  <xs:complexType name="sendMessagesFromLastFlightAction">
    <xs:complexContent>
      <xs:extension base="messageAction">
        <xs:sequence>
          <xs:element name="depth" type="xs:int"/>
        </xs:sequence>
      </xs:extension>
    </xs:complexContent>
  </xs:complexType>

  <xs:complexType name="remBufferedChExtensionsAction">
    <xs:complexContent>
      <xs:extension base="connectionBoundAction">
        <xs:sequence>
          <xs:element name="type" type="extensionType" minOccurs="0" maxOccurs="unbounded"/>
        </xs:sequence>
      </xs:extension>
    </xs:complexContent>
  </xs:complexType>

  <xs:complexType name="flushSessionCacheAction">
    <xs:complexContent>
      <xs:extension base="tlsAction">
        <xs:sequence/>
      </xs:extension>
    </xs:complexContent>
  </xs:complexType>

  <xs:complexType name="deepCopyBufferedRecordsAction">
    <xs:complexContent>
      <xs:extension base="copyContextFieldAction">
        <xs:sequence/>
      </xs:extension>
    </xs:complexContent>
  </xs:complexType>

  <xs:complexType name="changePreMasterSecretAction">
    <xs:complexContent>
      <xs:extension base="connectionBoundAction">
        <xs:sequence>
          <xs:element name="newValue" type="xs:string" minOccurs="0"/>
          <xs:element name="oldValue" type="xs:string" minOccurs="0"/>
        </xs:sequence>
      </xs:extension>
    </xs:complexContent>
  </xs:complexType>

  <xs:complexType name="generalAction">
    <xs:complexContent>
      <xs:extension base="tlsAction">
        <xs:sequence/>
      </xs:extension>
    </xs:complexContent>
  </xs:complexType>

  <xs:complexType name="popBufferedRecordAction">
    <xs:complexContent>
      <xs:extension base="connectionBoundAction">
        <xs:sequence/>
      </xs:extension>
    </xs:complexContent>
  </xs:complexType>

  <xs:complexType name="changeProtocolVersionAction">
    <xs:complexContent>
      <xs:extension base="connectionBoundAction">
        <xs:sequence>
          <xs:element name="newValue" type="protocolVersion" minOccurs="0"/>
          <xs:element name="oldValue" type="protocolVersion" minOccurs="0"/>
        </xs:sequence>
      </xs:extension>
    </xs:complexContent>
  </xs:complexType>

  <xs:complexType name="copyBufferedRecordsAction">
    <xs:complexContent>
      <xs:extension base="copyContextFieldAction">
        <xs:sequence/>
      </xs:extension>
    </xs:complexContent>
  </xs:complexType>

  <xs:complexType name="bufferedGenericReceiveAction">
    <xs:complexContent>
      <xs:extension base="genericReceiveAction">
        <xs:sequence/>
      </xs:extension>
    </xs:complexContent>
  </xs:complexType>

  <xs:complexType name="sendAction">
    <xs:complexContent>
      <xs:extension base="messageAction">
        <xs:sequence/>
      </xs:extension>
    </xs:complexContent>
  </xs:complexType>

  <xs:complexType name="copyBuffersAction">
    <xs:complexContent>
      <xs:extension base="copyContextFieldAction">
        <xs:sequence/>
      </xs:extension>
    </xs:complexContent>
  </xs:complexType>

  <xs:complexType name="sendAsciiAction">
    <xs:complexContent>
      <xs:extension base="asciiAction">
        <xs:sequence/>
      </xs:extension>
    </xs:complexContent>
  </xs:complexType>

  <xs:complexType name="forwardDataAction">
    <xs:complexContent>
      <xs:extension base="tlsAction">
        <xs:sequence>
          <xs:element name="from" type="xs:string" minOccurs="0"/>
          <xs:element name="to" type="xs:string" minOccurs="0"/>
        </xs:sequence>
      </xs:extension>
    </xs:complexContent>
  </xs:complexType>

  <xs:complexType name="sendDynamicServerKeyExchangeAction">
    <xs:complexContent>
      <xs:extension base="messageAction">
        <xs:sequence/>
      </xs:extension>
    </xs:complexContent>
  </xs:complexType>

  <xs:complexType name="workflowTrace">
    <xs:sequence>
      <xs:choice minOccurs="0" maxOccurs="unbounded">
        <xs:element name="AliasedConnection" type="aliasedConnection"/>
        <xs:element name="InboundConnection" type="inboundConnection"/>
        <xs:element name="OutboundConnection" type="outboundConnection"/>
      </xs:choice>
      <xs:any processContents="lax" namespace="##other" minOccurs="0" maxOccurs="unbounded"/>
      <xs:element name="name" type="xs:string" minOccurs="0"/>
      <xs:element name="description" type="xs:string" minOccurs="0"/>
    </xs:sequence>
  </xs:complexType>

  <xs:complexType name="changeReadMessageSequenceAction">
    <xs:complexContent>
      <xs:extension base="changeMessageSequenceAction">
        <xs:sequence/>
      </xs:extension>
    </xs:complexContent>
  </xs:complexType>

  <xs:complexType name="bufferedSendAction">
    <xs:complexContent>
      <xs:extension base="messageAction">
        <xs:sequence/>
      </xs:extension>
    </xs:complexContent>
  </xs:complexType>

  <xs:complexType name="changeCipherSuiteAction">
    <xs:complexContent>
      <xs:extension base="connectionBoundAction">
        <xs:sequence>
          <xs:element name="newValue" type="cipherSuite" minOccurs="0"/>
          <xs:element name="oldValue" type="cipherSuite" minOccurs="0"/>
        </xs:sequence>
      </xs:extension>
    </xs:complexContent>
  </xs:complexType>

  <xs:complexType name="popBuffersAction">
    <xs:complexContent>
      <xs:extension base="connectionBoundAction">
        <xs:sequence/>
      </xs:extension>
    </xs:complexContent>
  </xs:complexType>

  <xs:complexType name="changeReadEpochAction">
    <xs:complexContent>
      <xs:extension base="changeEpochAction">
        <xs:sequence/>
      </xs:extension>
    </xs:complexContent>
  </xs:complexType>

  <xs:complexType name="changeServerRandomAction">
    <xs:complexContent>
      <xs:extension base="connectionBoundAction">
        <xs:sequence>
          <xs:element name="newValue" type="xs:string" minOccurs="0"/>
          <xs:element name="oldValue" type="xs:string" minOccurs="0"/>
        </xs:sequence>
      </xs:extension>
    </xs:complexContent>
  </xs:complexType>

  <xs:complexType name="changeServerRsaParametersAction">
    <xs:complexContent>
      <xs:extension base="connectionBoundAction">
        <xs:sequence>
          <xs:element name="modulus" type="xs:integer" minOccurs="0"/>
          <xs:element name="publicExponent" type="xs:integer" minOccurs="0"/>
          <xs:element name="privateExponent" type="xs:integer" minOccurs="0"/>
        </xs:sequence>
      </xs:extension>
    </xs:complexContent>
  </xs:complexType>

  <xs:complexType name="receiveTillAction">
    <xs:complexContent>
      <xs:extension base="commonReceiveAction">
        <xs:choice>
          <xs:element ref="Certificate"/>
          <xs:element ref="DtlsHandshakeMessageFragment"/>
          <xs:element ref="CertificateVerify"/>
          <xs:element ref="CertificateRequest"/>
          <xs:element ref="ClientHello"/>
          <xs:element ref="HelloVerifyRequest"/>
          <xs:element ref="DHClientKeyExchange"/>
          <xs:element ref="DHEServerKeyExchange"/>
          <xs:element ref="ECDHClientKeyExchange"/>
          <xs:element ref="ECDHEServerKeyExchange"/>
          <xs:element ref="PskClientKeyExchange"/>
          <xs:element ref="Finished"/>
          <xs:element ref="RSAClientKeyExchange"/>
          <xs:element ref="GOSTClientKeyExchange"/>
          <xs:element ref="ServerHelloDone"/>
          <xs:element ref="ServerHello"/>
          <xs:element ref="Alert"/>
          <xs:element ref="NewSessionTicket"/>
          <xs:element ref="KeyUpdate"/>
          <xs:element ref="Application"/>
          <xs:element ref="ChangeCipherSpec"/>
          <xs:element ref="SSL2ClientHello"/>
          <xs:element ref="SSL2ClientMasterKey"/>
          <xs:element ref="SSL2ServerHello"/>
          <xs:element ref="SSL2ServerVerify"/>
          <xs:element ref="UnknownSSL2Message"/>
          <xs:element ref="UnknownMessage"/>
          <xs:element ref="UnknownHandshakeMessage"/>
          <xs:element ref="HelloRequest"/>
          <xs:element ref="Heartbeat"/>
          <xs:element ref="SupplementalData"/>
          <xs:element ref="EncryptedExtensions"/>
          <xs:element ref="PskDhClientKeyExchange"/>
          <xs:element ref="PskDheServerKeyExchange"/>
          <xs:element ref="PskEcDhClientKeyExchange"/>
          <xs:element ref="PskEcDheServerKeyExchange"/>
          <xs:element ref="PskRsaClientKeyExchange"/>
          <xs:element ref="SrpClientKeyExchange"/>
          <xs:element ref="SrpServerKeyExchange"/>
          <xs:element ref="EndOfEarlyData"/>
          <xs:element ref="PWDServerKeyExchange"/>
          <xs:element ref="RSAServerKeyExchange"/>
          <xs:element ref="PWDClientKeyExchange"/>
          <xs:element ref="PskServerKeyExchange"/>
          <xs:element ref="CertificateStatus"/>
          <xs:element ref="EmptyClientKeyExchange"/>
          <xs:element ref="EncryptedClientHello"/>
        </xs:choice>
      </xs:extension>
    </xs:complexContent>
  </xs:complexType>

  <xs:complexType name="deepCopyBufferedMessagesAction">
    <xs:complexContent>
      <xs:extension base="copyContextFieldAction">
        <xs:sequence/>
      </xs:extension>
    </xs:complexContent>
  </xs:complexType>

  <xs:complexType name="changeConnectionTimeoutAction">
    <xs:complexContent>
      <xs:extension base="connectionBoundAction">
        <xs:sequence>
          <xs:element name="newValue" type="xs:long"/>
          <xs:element name="oldValue" type="xs:long"/>
        </xs:sequence>
      </xs:extension>
    </xs:complexContent>
  </xs:complexType>

  <xs:complexType name="waitAction">
    <xs:complexContent>
      <xs:extension base="tlsAction">
        <xs:sequence>
          <xs:element name="asPlanned" type="xs:boolean" minOccurs="0"/>
          <xs:element name="time" type="xs:long" minOccurs="0"/>
        </xs:sequence>
      </xs:extension>
    </xs:complexContent>
  </xs:complexType>

  <xs:complexType name="setEncryptChangeCipherSpecConfigAction">
    <xs:complexContent>
      <xs:extension base="connectionBoundAction">
        <xs:sequence>
          <xs:element name="setting" type="xs:boolean"/>
        </xs:sequence>
      </xs:extension>
    </xs:complexContent>
  </xs:complexType>

  <xs:simpleType name="actionOption">
    <xs:restriction base="xs:string">
      <xs:enumeration value="IGNORE_UNEXPECTED_NEW_SESSION_TICKETS"/>
      <xs:enumeration value="IGNORE_UNEXPECTED_WARNINGS"/>
      <xs:enumeration value="IGNORE_UNEXPECTED_KEY_UPDATE_MESSAGES"/>
      <xs:enumeration value="IGNORE_UNEXPECTED_APP_DATA"/>
      <xs:enumeration value="IGNORE_UNEXPECTED_HTTPS_MESSAGES"/>
      <xs:enumeration value="MAY_FAIL"/>
      <xs:enumeration value="CHECK_ONLY_EXPECTED"/>
    </xs:restriction>
  </xs:simpleType>

<<<<<<< HEAD
=======
  <xs:simpleType name="esniMessageType">
    <xs:restriction base="xs:string">
      <xs:enumeration value="CLIENT"/>
      <xs:enumeration value="SERVER"/>
    </xs:restriction>
  </xs:simpleType>

  <xs:simpleType name="namedGroup">
    <xs:restriction base="xs:string">
      <xs:enumeration value="SECT163K1"/>
      <xs:enumeration value="SECT163R1"/>
      <xs:enumeration value="SECT163R2"/>
      <xs:enumeration value="SECT193R1"/>
      <xs:enumeration value="SECT193R2"/>
      <xs:enumeration value="SECT233K1"/>
      <xs:enumeration value="SECT233R1"/>
      <xs:enumeration value="SECT239K1"/>
      <xs:enumeration value="SECT283K1"/>
      <xs:enumeration value="SECT283R1"/>
      <xs:enumeration value="SECT409K1"/>
      <xs:enumeration value="SECT409R1"/>
      <xs:enumeration value="SECT571K1"/>
      <xs:enumeration value="SECT571R1"/>
      <xs:enumeration value="SECP160K1"/>
      <xs:enumeration value="SECP160R1"/>
      <xs:enumeration value="SECP160R2"/>
      <xs:enumeration value="SECP192K1"/>
      <xs:enumeration value="SECP192R1"/>
      <xs:enumeration value="SECP224K1"/>
      <xs:enumeration value="SECP224R1"/>
      <xs:enumeration value="SECP256K1"/>
      <xs:enumeration value="SECP256R1"/>
      <xs:enumeration value="SECP384R1"/>
      <xs:enumeration value="SECP521R1"/>
      <xs:enumeration value="BRAINPOOLP256R1"/>
      <xs:enumeration value="BRAINPOOLP384R1"/>
      <xs:enumeration value="BRAINPOOLP512R1"/>
      <xs:enumeration value="ECDH_X25519"/>
      <xs:enumeration value="ECDH_X448"/>
      <xs:enumeration value="CURVE_SM2"/>
      <xs:enumeration value="FFDHE2048"/>
      <xs:enumeration value="FFDHE3072"/>
      <xs:enumeration value="FFDHE4096"/>
      <xs:enumeration value="FFDHE6144"/>
      <xs:enumeration value="FFDHE8192"/>
      <xs:enumeration value="EXPLICIT_PRIME"/>
      <xs:enumeration value="EXPLICIT_CHAR2"/>
      <xs:enumeration value="GREASE_00"/>
      <xs:enumeration value="GREASE_01"/>
      <xs:enumeration value="GREASE_02"/>
      <xs:enumeration value="GREASE_03"/>
      <xs:enumeration value="GREASE_04"/>
      <xs:enumeration value="GREASE_05"/>
      <xs:enumeration value="GREASE_06"/>
      <xs:enumeration value="GREASE_07"/>
      <xs:enumeration value="GREASE_08"/>
      <xs:enumeration value="GREASE_09"/>
      <xs:enumeration value="GREASE_10"/>
      <xs:enumeration value="GREASE_11"/>
      <xs:enumeration value="GREASE_12"/>
      <xs:enumeration value="GREASE_13"/>
      <xs:enumeration value="GREASE_14"/>
      <xs:enumeration value="GREASE_15"/>
    </xs:restriction>
  </xs:simpleType>

  <xs:simpleType name="extensionType">
    <xs:restriction base="xs:string">
      <xs:enumeration value="SERVER_NAME_INDICATION"/>
      <xs:enumeration value="MAX_FRAGMENT_LENGTH"/>
      <xs:enumeration value="CLIENT_CERTIFICATE_URL"/>
      <xs:enumeration value="TRUSTED_CA_KEYS"/>
      <xs:enumeration value="TRUNCATED_HMAC"/>
      <xs:enumeration value="STATUS_REQUEST"/>
      <xs:enumeration value="USER_MAPPING"/>
      <xs:enumeration value="CLIENT_AUTHZ"/>
      <xs:enumeration value="SERVER_AUTHZ"/>
      <xs:enumeration value="CERT_TYPE"/>
      <xs:enumeration value="ELLIPTIC_CURVES"/>
      <xs:enumeration value="EC_POINT_FORMATS"/>
      <xs:enumeration value="SRP"/>
      <xs:enumeration value="SIGNATURE_AND_HASH_ALGORITHMS"/>
      <xs:enumeration value="USE_SRTP"/>
      <xs:enumeration value="HEARTBEAT"/>
      <xs:enumeration value="ALPN"/>
      <xs:enumeration value="STATUS_REQUEST_V2"/>
      <xs:enumeration value="SIGNED_CERTIFICATE_TIMESTAMP"/>
      <xs:enumeration value="CLIENT_CERTIFICATE_TYPE"/>
      <xs:enumeration value="SERVER_CERTIFICATE_TYPE"/>
      <xs:enumeration value="PADDING"/>
      <xs:enumeration value="ENCRYPT_THEN_MAC"/>
      <xs:enumeration value="EXTENDED_MASTER_SECRET"/>
      <xs:enumeration value="TOKEN_BINDING"/>
      <xs:enumeration value="CACHED_INFO"/>
      <xs:enumeration value="RECORD_SIZE_LIMIT"/>
      <xs:enumeration value="PWD_PROTECT"/>
      <xs:enumeration value="PWD_CLEAR"/>
      <xs:enumeration value="PASSWORD_SALT"/>
      <xs:enumeration value="SESSION_TICKET"/>
      <xs:enumeration value="EXTENDED_RANDOM"/>
      <xs:enumeration value="PRE_SHARED_KEY"/>
      <xs:enumeration value="EARLY_DATA"/>
      <xs:enumeration value="SUPPORTED_VERSIONS"/>
      <xs:enumeration value="COOKIE"/>
      <xs:enumeration value="PSK_KEY_EXCHANGE_MODES"/>
      <xs:enumeration value="CERTIFICATE_AUTHORITIES"/>
      <xs:enumeration value="OID_FILTERS"/>
      <xs:enumeration value="POST_HANDSHAKE_AUTH"/>
      <xs:enumeration value="SIGNATURE_ALGORITHMS_CERT"/>
      <xs:enumeration value="KEY_SHARE"/>
      <xs:enumeration value="CONNECTION_ID"/>
      <xs:enumeration value="RENEGOTIATION_INFO"/>
      <xs:enumeration value="ENCRYPTED_SERVER_NAME_INDICATION"/>
      <xs:enumeration value="ENCRYPTED_CLIENT_HELLO_DRAFT_07"/>
      <xs:enumeration value="ENCRYPTED_CLIENT_HELLO_DRAFT_08"/>
      <xs:enumeration value="ENCRYPTED_CLIENT_HELLO_DRAFT_09"/>
      <xs:enumeration value="ENCRYPTED_CLIENT_HELLO_DRAFT_10"/>
      <xs:enumeration value="ENCRYPTED_CLIENT_HELLO_DRAFT_11"/>
      <xs:enumeration value="ENCRYPTED_CLIENT_HELLO_DRAFT_12"/>
      <xs:enumeration value="ENCRYPTED_CLIENT_HELLO"/>
      <xs:enumeration value="GREASE_00"/>
      <xs:enumeration value="GREASE_01"/>
      <xs:enumeration value="GREASE_02"/>
      <xs:enumeration value="GREASE_03"/>
      <xs:enumeration value="GREASE_04"/>
      <xs:enumeration value="GREASE_05"/>
      <xs:enumeration value="GREASE_06"/>
      <xs:enumeration value="GREASE_07"/>
      <xs:enumeration value="GREASE_08"/>
      <xs:enumeration value="GREASE_09"/>
      <xs:enumeration value="GREASE_10"/>
      <xs:enumeration value="GREASE_11"/>
      <xs:enumeration value="GREASE_12"/>
      <xs:enumeration value="GREASE_13"/>
      <xs:enumeration value="GREASE_14"/>
      <xs:enumeration value="GREASE_15"/>
      <xs:enumeration value="UNKNOWN"/>
    </xs:restriction>
  </xs:simpleType>

  <xs:simpleType name="heartbeatMode">
    <xs:restriction base="xs:string">
      <xs:enumeration value="PEER_ALLOWED_TO_SEND"/>
      <xs:enumeration value="PEER_NOT_ALLOWED_TO_SEND"/>
    </xs:restriction>
  </xs:simpleType>

>>>>>>> 0d461c4b
  <xs:simpleType name="cipherSuite">
    <xs:restriction base="xs:string">
      <xs:enumeration value="TLS_NULL_WITH_NULL_NULL"/>
      <xs:enumeration value="TLS_RSA_WITH_NULL_MD5"/>
      <xs:enumeration value="TLS_RSA_WITH_NULL_SHA"/>
      <xs:enumeration value="TLS_RSA_EXPORT_WITH_RC4_40_MD5"/>
      <xs:enumeration value="TLS_RSA_WITH_RC4_128_MD5"/>
      <xs:enumeration value="TLS_RSA_WITH_RC4_128_SHA"/>
      <xs:enumeration value="TLS_RSA_EXPORT_WITH_RC2_CBC_40_MD5"/>
      <xs:enumeration value="TLS_RSA_WITH_IDEA_CBC_SHA"/>
      <xs:enumeration value="TLS_RSA_EXPORT_WITH_DES40_CBC_SHA"/>
      <xs:enumeration value="TLS_RSA_WITH_DES_CBC_SHA"/>
      <xs:enumeration value="TLS_RSA_WITH_3DES_EDE_CBC_SHA"/>
      <xs:enumeration value="TLS_DH_DSS_EXPORT_WITH_DES40_CBC_SHA"/>
      <xs:enumeration value="TLS_DH_DSS_WITH_DES_CBC_SHA"/>
      <xs:enumeration value="TLS_DH_DSS_WITH_3DES_EDE_CBC_SHA"/>
      <xs:enumeration value="TLS_DH_RSA_EXPORT_WITH_DES40_CBC_SHA"/>
      <xs:enumeration value="TLS_DH_RSA_WITH_DES_CBC_SHA"/>
      <xs:enumeration value="TLS_DH_RSA_WITH_3DES_EDE_CBC_SHA"/>
      <xs:enumeration value="TLS_DHE_DSS_EXPORT_WITH_DES40_CBC_SHA"/>
      <xs:enumeration value="TLS_DHE_DSS_WITH_DES_CBC_SHA"/>
      <xs:enumeration value="TLS_DHE_DSS_WITH_3DES_EDE_CBC_SHA"/>
      <xs:enumeration value="TLS_DHE_RSA_EXPORT_WITH_DES40_CBC_SHA"/>
      <xs:enumeration value="TLS_DHE_RSA_WITH_DES_CBC_SHA"/>
      <xs:enumeration value="TLS_DHE_RSA_WITH_3DES_EDE_CBC_SHA"/>
      <xs:enumeration value="TLS_DH_anon_EXPORT_WITH_RC4_40_MD5"/>
      <xs:enumeration value="TLS_DH_anon_WITH_RC4_128_MD5"/>
      <xs:enumeration value="TLS_DH_anon_EXPORT_WITH_DES40_CBC_SHA"/>
      <xs:enumeration value="TLS_DH_anon_WITH_DES_CBC_SHA"/>
      <xs:enumeration value="TLS_DH_anon_WITH_3DES_EDE_CBC_SHA"/>
      <xs:enumeration value="SSL_FORTEZZA_KEA_WITH_NULL_SHA"/>
      <xs:enumeration value="SSL_FORTEZZA_KEA_WITH_FORTEZZA_CBC_SHA"/>
      <xs:enumeration value="TLS_KRB5_WITH_DES_CBC_SHA"/>
      <xs:enumeration value="TLS_KRB5_WITH_3DES_EDE_CBC_SHA"/>
      <xs:enumeration value="TLS_KRB5_WITH_RC4_128_SHA"/>
      <xs:enumeration value="TLS_KRB5_WITH_IDEA_CBC_SHA"/>
      <xs:enumeration value="TLS_KRB5_WITH_DES_CBC_MD5"/>
      <xs:enumeration value="TLS_KRB5_WITH_3DES_EDE_CBC_MD5"/>
      <xs:enumeration value="TLS_KRB5_WITH_RC4_128_MD5"/>
      <xs:enumeration value="TLS_KRB5_WITH_IDEA_CBC_MD5"/>
      <xs:enumeration value="TLS_KRB5_EXPORT_WITH_DES_CBC_40_SHA"/>
      <xs:enumeration value="TLS_KRB5_EXPORT_WITH_RC2_CBC_40_SHA"/>
      <xs:enumeration value="TLS_KRB5_EXPORT_WITH_RC4_40_SHA"/>
      <xs:enumeration value="TLS_KRB5_EXPORT_WITH_DES_CBC_40_MD5"/>
      <xs:enumeration value="TLS_KRB5_EXPORT_WITH_RC2_CBC_40_MD5"/>
      <xs:enumeration value="TLS_KRB5_EXPORT_WITH_RC4_40_MD5"/>
      <xs:enumeration value="TLS_PSK_WITH_NULL_SHA"/>
      <xs:enumeration value="TLS_DHE_PSK_WITH_NULL_SHA"/>
      <xs:enumeration value="TLS_RSA_PSK_WITH_NULL_SHA"/>
      <xs:enumeration value="TLS_RSA_WITH_AES_128_CBC_SHA"/>
      <xs:enumeration value="TLS_DH_DSS_WITH_AES_128_CBC_SHA"/>
      <xs:enumeration value="TLS_DH_RSA_WITH_AES_128_CBC_SHA"/>
      <xs:enumeration value="TLS_DHE_DSS_WITH_AES_128_CBC_SHA"/>
      <xs:enumeration value="TLS_DHE_RSA_WITH_AES_128_CBC_SHA"/>
      <xs:enumeration value="TLS_DH_anon_WITH_AES_128_CBC_SHA"/>
      <xs:enumeration value="TLS_RSA_WITH_AES_256_CBC_SHA"/>
      <xs:enumeration value="TLS_DH_DSS_WITH_AES_256_CBC_SHA"/>
      <xs:enumeration value="TLS_DH_RSA_WITH_AES_256_CBC_SHA"/>
      <xs:enumeration value="TLS_DHE_DSS_WITH_AES_256_CBC_SHA"/>
      <xs:enumeration value="TLS_DHE_RSA_WITH_AES_256_CBC_SHA"/>
      <xs:enumeration value="TLS_DH_anon_WITH_AES_256_CBC_SHA"/>
      <xs:enumeration value="TLS_RSA_WITH_NULL_SHA256"/>
      <xs:enumeration value="TLS_RSA_WITH_AES_128_CBC_SHA256"/>
      <xs:enumeration value="TLS_RSA_WITH_AES_256_CBC_SHA256"/>
      <xs:enumeration value="TLS_DH_DSS_WITH_AES_128_CBC_SHA256"/>
      <xs:enumeration value="TLS_DH_RSA_WITH_AES_128_CBC_SHA256"/>
      <xs:enumeration value="TLS_DHE_DSS_WITH_AES_128_CBC_SHA256"/>
      <xs:enumeration value="TLS_RSA_WITH_CAMELLIA_128_CBC_SHA"/>
      <xs:enumeration value="TLS_DH_DSS_WITH_CAMELLIA_128_CBC_SHA"/>
      <xs:enumeration value="TLS_DH_RSA_WITH_CAMELLIA_128_CBC_SHA"/>
      <xs:enumeration value="TLS_DHE_DSS_WITH_CAMELLIA_128_CBC_SHA"/>
      <xs:enumeration value="TLS_DHE_RSA_WITH_CAMELLIA_128_CBC_SHA"/>
      <xs:enumeration value="TLS_DH_anon_WITH_CAMELLIA_128_CBC_SHA"/>
      <xs:enumeration value="UNOFFICIAL_TLS_ECDH_ECDSA_WITH_NULL_SHA"/>
      <xs:enumeration value="UNOFFICIAL_TLS_ECDH_ECDSA_WITH_RC4_128_SHA"/>
      <xs:enumeration value="UNOFFICIAL_TLS_ECDH_ECDSA_WITH_DES_CBC_SHA"/>
      <xs:enumeration value="UNOFFICIAL_TLS_ECDH_ECDSA_WITH_AES_128_CBC_SHA"/>
      <xs:enumeration value="UNOFFICIAL_TLS_ECDH_ECNRA_WITH_NULL_SHA"/>
      <xs:enumeration value="UNOFFICIAL_TLS_ECDH_ECNRA_WITH_RC4_128_SHA"/>
      <xs:enumeration value="UNOFFICIAL_TLS_ECDH_ECNRA_WITH_DES_CBC_SHA"/>
      <xs:enumeration value="UNOFFICIAL_TLS_ECDH_ECNRA_WITH_3DES_EDE_CBC_SHA"/>
      <xs:enumeration value="UNOFFICIAL_TLS_ECMQV_ECDSA_WITH_NULL_SHA"/>
      <xs:enumeration value="UNOFFICIAL_TLS_ECMQV_ECDSA_WITH_RC4_128_SHA"/>
      <xs:enumeration value="UNOFFICIAL_TLS_ECMQV_ECDSA_WITH_DES_CBC_SHA"/>
      <xs:enumeration value="UNOFFICIAL_TLS_ECMQV_ECDSA_WITH_3DES_EDE_CBC_SHA"/>
      <xs:enumeration value="UNOFFICIAL_TLS_ECMQV_ECNRA_WITH_NULL_SHA"/>
      <xs:enumeration value="UNOFFICIAL_TLS_ECMQV_ECNRA_WITH_RC4_128_SHA"/>
      <xs:enumeration value="UNOFFICIAL_TLS_ECMQV_ECNRA_WITH_DES_CBC_SHA"/>
      <xs:enumeration value="UNOFFICIAL_TLS_ECMQV_ECNRA_WITH_3DES_EDE_CBC_SHA"/>
      <xs:enumeration value="UNOFFICIAL_TLS_ECDH_anon_WITH_NULL_SHA"/>
      <xs:enumeration value="UNOFFICIAL_TLS_ECDH_anon_WITH_RC4_128_SHA"/>
      <xs:enumeration value="UNOFFICIAL_TLS_ECDH_anon_WITH_DES_CBC_SHA"/>
      <xs:enumeration value="UNOFFICIAL_TLS_ECDH_anon_WITH_3DES_EDE_CBC_SHA"/>
      <xs:enumeration value="UNOFFICIAL_TLS_ECDH_anon_EXPORT_WITH_DES40_CBC_SHA"/>
      <xs:enumeration value="UNOFFICIAL_TLS_ECDH_anon_EXPORT_WITH_RC4_40_SHA"/>
      <xs:enumeration value="TLS_RSA_EXPORT1024_WITH_RC4_56_MD5"/>
      <xs:enumeration value="TLS_RSA_EXPORT1024_WITH_RC2_56_MD5"/>
      <xs:enumeration value="TLS_RSA_EXPORT1024_WITH_DES_CBC_SHA"/>
      <xs:enumeration value="TLS_DHE_DSS_EXPORT1024_WITH_DES_CBC_SHA"/>
      <xs:enumeration value="TLS_RSA_EXPORT1024_WITH_RC4_56_SHA"/>
      <xs:enumeration value="TLS_DHE_DSS_EXPORT1024_WITH_RC4_56_SHA"/>
      <xs:enumeration value="TLS_DHE_DSS_WITH_RC4_128_SHA"/>
      <xs:enumeration value="TLS_DHE_RSA_WITH_AES_128_CBC_SHA256"/>
      <xs:enumeration value="TLS_DH_DSS_WITH_AES_256_CBC_SHA256"/>
      <xs:enumeration value="TLS_DH_RSA_WITH_AES_256_CBC_SHA256"/>
      <xs:enumeration value="TLS_DHE_DSS_WITH_AES_256_CBC_SHA256"/>
      <xs:enumeration value="TLS_DHE_RSA_WITH_AES_256_CBC_SHA256"/>
      <xs:enumeration value="TLS_DH_anon_WITH_AES_128_CBC_SHA256"/>
      <xs:enumeration value="TLS_DH_anon_WITH_AES_256_CBC_SHA256"/>
      <xs:enumeration value="TLS_GOSTR341094_WITH_28147_CNT_IMIT"/>
      <xs:enumeration value="TLS_GOSTR341001_WITH_28147_CNT_IMIT"/>
      <xs:enumeration value="TLS_GOSTR341094_WITH_NULL_GOSTR3411"/>
      <xs:enumeration value="TLS_GOSTR341001_WITH_NULL_GOSTR3411"/>
      <xs:enumeration value="TLS_RSA_WITH_CAMELLIA_256_CBC_SHA"/>
      <xs:enumeration value="TLS_DH_DSS_WITH_CAMELLIA_256_CBC_SHA"/>
      <xs:enumeration value="TLS_DH_RSA_WITH_CAMELLIA_256_CBC_SHA"/>
      <xs:enumeration value="TLS_DHE_DSS_WITH_CAMELLIA_256_CBC_SHA"/>
      <xs:enumeration value="TLS_DHE_RSA_WITH_CAMELLIA_256_CBC_SHA"/>
      <xs:enumeration value="TLS_DH_anon_WITH_CAMELLIA_256_CBC_SHA"/>
      <xs:enumeration value="TLS_PSK_WITH_RC4_128_SHA"/>
      <xs:enumeration value="TLS_PSK_WITH_3DES_EDE_CBC_SHA"/>
      <xs:enumeration value="TLS_PSK_WITH_AES_128_CBC_SHA"/>
      <xs:enumeration value="TLS_PSK_WITH_AES_256_CBC_SHA"/>
      <xs:enumeration value="TLS_DHE_PSK_WITH_RC4_128_SHA"/>
      <xs:enumeration value="TLS_DHE_PSK_WITH_3DES_EDE_CBC_SHA"/>
      <xs:enumeration value="TLS_DHE_PSK_WITH_AES_128_CBC_SHA"/>
      <xs:enumeration value="TLS_DHE_PSK_WITH_AES_256_CBC_SHA"/>
      <xs:enumeration value="TLS_RSA_PSK_WITH_RC4_128_SHA"/>
      <xs:enumeration value="TLS_RSA_PSK_WITH_3DES_EDE_CBC_SHA"/>
      <xs:enumeration value="TLS_RSA_PSK_WITH_AES_128_CBC_SHA"/>
      <xs:enumeration value="TLS_RSA_PSK_WITH_AES_256_CBC_SHA"/>
      <xs:enumeration value="TLS_RSA_WITH_SEED_CBC_SHA"/>
      <xs:enumeration value="TLS_DH_DSS_WITH_SEED_CBC_SHA"/>
      <xs:enumeration value="TLS_DH_RSA_WITH_SEED_CBC_SHA"/>
      <xs:enumeration value="TLS_DHE_DSS_WITH_SEED_CBC_SHA"/>
      <xs:enumeration value="TLS_DHE_RSA_WITH_SEED_CBC_SHA"/>
      <xs:enumeration value="TLS_DH_anon_WITH_SEED_CBC_SHA"/>
      <xs:enumeration value="TLS_RSA_WITH_AES_128_GCM_SHA256"/>
      <xs:enumeration value="TLS_RSA_WITH_AES_256_GCM_SHA384"/>
      <xs:enumeration value="TLS_DHE_RSA_WITH_AES_128_GCM_SHA256"/>
      <xs:enumeration value="TLS_DHE_RSA_WITH_AES_256_GCM_SHA384"/>
      <xs:enumeration value="TLS_DH_RSA_WITH_AES_128_GCM_SHA256"/>
      <xs:enumeration value="TLS_DH_RSA_WITH_AES_256_GCM_SHA384"/>
      <xs:enumeration value="TLS_DHE_DSS_WITH_AES_128_GCM_SHA256"/>
      <xs:enumeration value="TLS_DHE_DSS_WITH_AES_256_GCM_SHA384"/>
      <xs:enumeration value="TLS_DH_DSS_WITH_AES_128_GCM_SHA256"/>
      <xs:enumeration value="TLS_DH_DSS_WITH_AES_256_GCM_SHA384"/>
      <xs:enumeration value="TLS_DH_anon_WITH_AES_128_GCM_SHA256"/>
      <xs:enumeration value="TLS_DH_anon_WITH_AES_256_GCM_SHA384"/>
      <xs:enumeration value="TLS_PSK_WITH_AES_128_GCM_SHA256"/>
      <xs:enumeration value="TLS_PSK_WITH_AES_256_GCM_SHA384"/>
      <xs:enumeration value="TLS_DHE_PSK_WITH_AES_128_GCM_SHA256"/>
      <xs:enumeration value="TLS_DHE_PSK_WITH_AES_256_GCM_SHA384"/>
      <xs:enumeration value="TLS_RSA_PSK_WITH_AES_128_GCM_SHA256"/>
      <xs:enumeration value="TLS_RSA_PSK_WITH_AES_256_GCM_SHA384"/>
      <xs:enumeration value="TLS_PSK_WITH_AES_128_CBC_SHA256"/>
      <xs:enumeration value="TLS_PSK_WITH_AES_256_CBC_SHA384"/>
      <xs:enumeration value="TLS_PSK_WITH_NULL_SHA256"/>
      <xs:enumeration value="TLS_PSK_WITH_NULL_SHA384"/>
      <xs:enumeration value="TLS_DHE_PSK_WITH_AES_128_CBC_SHA256"/>
      <xs:enumeration value="TLS_DHE_PSK_WITH_AES_256_CBC_SHA384"/>
      <xs:enumeration value="TLS_DHE_PSK_WITH_NULL_SHA256"/>
      <xs:enumeration value="TLS_DHE_PSK_WITH_NULL_SHA384"/>
      <xs:enumeration value="TLS_RSA_PSK_WITH_AES_128_CBC_SHA256"/>
      <xs:enumeration value="TLS_RSA_PSK_WITH_AES_256_CBC_SHA384"/>
      <xs:enumeration value="TLS_RSA_PSK_WITH_NULL_SHA256"/>
      <xs:enumeration value="TLS_RSA_PSK_WITH_NULL_SHA384"/>
      <xs:enumeration value="TLS_RSA_WITH_CAMELLIA_128_CBC_SHA256"/>
      <xs:enumeration value="TLS_DH_DSS_WITH_CAMELLIA_128_CBC_SHA256"/>
      <xs:enumeration value="TLS_DH_RSA_WITH_CAMELLIA_128_CBC_SHA256"/>
      <xs:enumeration value="TLS_DHE_DSS_WITH_CAMELLIA_128_CBC_SHA256"/>
      <xs:enumeration value="TLS_DHE_RSA_WITH_CAMELLIA_128_CBC_SHA256"/>
      <xs:enumeration value="TLS_DH_anon_WITH_CAMELLIA_128_CBC_SHA256"/>
      <xs:enumeration value="TLS_RSA_WITH_CAMELLIA_256_CBC_SHA256"/>
      <xs:enumeration value="TLS_DH_DSS_WITH_CAMELLIA_256_CBC_SHA256"/>
      <xs:enumeration value="TLS_DH_RSA_WITH_CAMELLIA_256_CBC_SHA256"/>
      <xs:enumeration value="TLS_DHE_DSS_WITH_CAMELLIA_256_CBC_SHA256"/>
      <xs:enumeration value="TLS_DHE_RSA_WITH_CAMELLIA_256_CBC_SHA256"/>
      <xs:enumeration value="TLS_DH_anon_WITH_CAMELLIA_256_CBC_SHA256"/>
      <xs:enumeration value="TLS_EMPTY_RENEGOTIATION_INFO_SCSV"/>
      <xs:enumeration value="TLS_AES_128_GCM_SHA256"/>
      <xs:enumeration value="TLS_AES_256_GCM_SHA384"/>
      <xs:enumeration value="TLS_CHACHA20_POLY1305_SHA256"/>
      <xs:enumeration value="TLS_AES_128_CCM_SHA256"/>
      <xs:enumeration value="TLS_AES_128_CCM_8_SHA256"/>
      <xs:enumeration value="TLS_FALLBACK_SCSV"/>
      <xs:enumeration value="TLS_ECDH_ECDSA_WITH_NULL_SHA"/>
      <xs:enumeration value="TLS_ECDH_ECDSA_WITH_RC4_128_SHA"/>
      <xs:enumeration value="TLS_ECDH_ECDSA_WITH_3DES_EDE_CBC_SHA"/>
      <xs:enumeration value="TLS_ECDH_ECDSA_WITH_AES_128_CBC_SHA"/>
      <xs:enumeration value="TLS_ECDH_ECDSA_WITH_AES_256_CBC_SHA"/>
      <xs:enumeration value="TLS_ECDHE_ECDSA_WITH_NULL_SHA"/>
      <xs:enumeration value="TLS_ECDHE_ECDSA_WITH_RC4_128_SHA"/>
      <xs:enumeration value="TLS_ECDHE_ECDSA_WITH_3DES_EDE_CBC_SHA"/>
      <xs:enumeration value="TLS_ECDHE_ECDSA_WITH_AES_128_CBC_SHA"/>
      <xs:enumeration value="TLS_ECDHE_ECDSA_WITH_AES_256_CBC_SHA"/>
      <xs:enumeration value="TLS_ECDH_RSA_WITH_NULL_SHA"/>
      <xs:enumeration value="TLS_ECDH_RSA_WITH_RC4_128_SHA"/>
      <xs:enumeration value="TLS_ECDH_RSA_WITH_3DES_EDE_CBC_SHA"/>
      <xs:enumeration value="TLS_ECDH_RSA_WITH_AES_128_CBC_SHA"/>
      <xs:enumeration value="TLS_ECDH_RSA_WITH_AES_256_CBC_SHA"/>
      <xs:enumeration value="TLS_ECDHE_RSA_WITH_NULL_SHA"/>
      <xs:enumeration value="TLS_ECDHE_RSA_WITH_RC4_128_SHA"/>
      <xs:enumeration value="TLS_ECDHE_RSA_WITH_3DES_EDE_CBC_SHA"/>
      <xs:enumeration value="TLS_ECDHE_RSA_WITH_AES_128_CBC_SHA"/>
      <xs:enumeration value="TLS_ECDHE_RSA_WITH_AES_256_CBC_SHA"/>
      <xs:enumeration value="TLS_ECDH_anon_WITH_NULL_SHA"/>
      <xs:enumeration value="TLS_ECDH_anon_WITH_RC4_128_SHA"/>
      <xs:enumeration value="TLS_ECDH_anon_WITH_3DES_EDE_CBC_SHA"/>
      <xs:enumeration value="TLS_ECDH_anon_WITH_AES_128_CBC_SHA"/>
      <xs:enumeration value="TLS_ECDH_anon_WITH_AES_256_CBC_SHA"/>
      <xs:enumeration value="TLS_SRP_SHA_WITH_3DES_EDE_CBC_SHA"/>
      <xs:enumeration value="TLS_SRP_SHA_RSA_WITH_3DES_EDE_CBC_SHA"/>
      <xs:enumeration value="TLS_SRP_SHA_DSS_WITH_3DES_EDE_CBC_SHA"/>
      <xs:enumeration value="TLS_SRP_SHA_WITH_AES_128_CBC_SHA"/>
      <xs:enumeration value="TLS_SRP_SHA_RSA_WITH_AES_128_CBC_SHA"/>
      <xs:enumeration value="TLS_SRP_SHA_DSS_WITH_AES_128_CBC_SHA"/>
      <xs:enumeration value="TLS_SRP_SHA_WITH_AES_256_CBC_SHA"/>
      <xs:enumeration value="TLS_SRP_SHA_RSA_WITH_AES_256_CBC_SHA"/>
      <xs:enumeration value="TLS_SRP_SHA_DSS_WITH_AES_256_CBC_SHA"/>
      <xs:enumeration value="TLS_ECDHE_ECDSA_WITH_AES_128_CBC_SHA256"/>
      <xs:enumeration value="TLS_ECDHE_ECDSA_WITH_AES_256_CBC_SHA384"/>
      <xs:enumeration value="TLS_ECDH_ECDSA_WITH_AES_128_CBC_SHA256"/>
      <xs:enumeration value="TLS_ECDH_ECDSA_WITH_AES_256_CBC_SHA384"/>
      <xs:enumeration value="TLS_ECDHE_RSA_WITH_AES_128_CBC_SHA256"/>
      <xs:enumeration value="TLS_ECDHE_RSA_WITH_AES_256_CBC_SHA384"/>
      <xs:enumeration value="TLS_ECDH_RSA_WITH_AES_128_CBC_SHA256"/>
      <xs:enumeration value="TLS_ECDH_RSA_WITH_AES_256_CBC_SHA384"/>
      <xs:enumeration value="TLS_ECDHE_ECDSA_WITH_AES_128_GCM_SHA256"/>
      <xs:enumeration value="TLS_ECDHE_ECDSA_WITH_AES_256_GCM_SHA384"/>
      <xs:enumeration value="TLS_ECDH_ECDSA_WITH_AES_128_GCM_SHA256"/>
      <xs:enumeration value="TLS_ECDH_ECDSA_WITH_AES_256_GCM_SHA384"/>
      <xs:enumeration value="TLS_ECDHE_RSA_WITH_AES_128_GCM_SHA256"/>
      <xs:enumeration value="TLS_ECDHE_RSA_WITH_AES_256_GCM_SHA384"/>
      <xs:enumeration value="TLS_ECDH_RSA_WITH_AES_128_GCM_SHA256"/>
      <xs:enumeration value="TLS_ECDH_RSA_WITH_AES_256_GCM_SHA384"/>
      <xs:enumeration value="TLS_ECDHE_PSK_WITH_RC4_128_SHA"/>
      <xs:enumeration value="TLS_ECDHE_PSK_WITH_3DES_EDE_CBC_SHA"/>
      <xs:enumeration value="TLS_ECDHE_PSK_WITH_AES_128_CBC_SHA"/>
      <xs:enumeration value="TLS_ECDHE_PSK_WITH_AES_256_CBC_SHA"/>
      <xs:enumeration value="TLS_ECDHE_PSK_WITH_AES_128_CBC_SHA256"/>
      <xs:enumeration value="TLS_ECDHE_PSK_WITH_AES_256_CBC_SHA384"/>
      <xs:enumeration value="TLS_ECDHE_PSK_WITH_NULL_SHA"/>
      <xs:enumeration value="TLS_ECDHE_PSK_WITH_NULL_SHA256"/>
      <xs:enumeration value="TLS_ECDHE_PSK_WITH_NULL_SHA384"/>
      <xs:enumeration value="TLS_RSA_WITH_ARIA_128_CBC_SHA256"/>
      <xs:enumeration value="TLS_RSA_WITH_ARIA_256_CBC_SHA384"/>
      <xs:enumeration value="TLS_DH_DSS_WITH_ARIA_128_CBC_SHA256"/>
      <xs:enumeration value="TLS_DH_DSS_WITH_ARIA_256_CBC_SHA384"/>
      <xs:enumeration value="TLS_DH_RSA_WITH_ARIA_128_CBC_SHA256"/>
      <xs:enumeration value="TLS_DH_RSA_WITH_ARIA_256_CBC_SHA384"/>
      <xs:enumeration value="TLS_DHE_DSS_WITH_ARIA_128_CBC_SHA256"/>
      <xs:enumeration value="TLS_DHE_DSS_WITH_ARIA_256_CBC_SHA384"/>
      <xs:enumeration value="TLS_DHE_RSA_WITH_ARIA_128_CBC_SHA256"/>
      <xs:enumeration value="TLS_DHE_RSA_WITH_ARIA_256_CBC_SHA384"/>
      <xs:enumeration value="TLS_DH_anon_WITH_ARIA_128_CBC_SHA256"/>
      <xs:enumeration value="TLS_DH_anon_WITH_ARIA_256_CBC_SHA384"/>
      <xs:enumeration value="TLS_ECDHE_ECDSA_WITH_ARIA_128_CBC_SHA256"/>
      <xs:enumeration value="TLS_ECDHE_ECDSA_WITH_ARIA_256_CBC_SHA384"/>
      <xs:enumeration value="TLS_ECDH_ECDSA_WITH_ARIA_128_CBC_SHA256"/>
      <xs:enumeration value="TLS_ECDH_ECDSA_WITH_ARIA_256_CBC_SHA384"/>
      <xs:enumeration value="TLS_ECDHE_RSA_WITH_ARIA_128_CBC_SHA256"/>
      <xs:enumeration value="TLS_ECDHE_RSA_WITH_ARIA_256_CBC_SHA384"/>
      <xs:enumeration value="TLS_ECDH_RSA_WITH_ARIA_128_CBC_SHA256"/>
      <xs:enumeration value="TLS_ECDH_RSA_WITH_ARIA_256_CBC_SHA384"/>
      <xs:enumeration value="TLS_RSA_WITH_ARIA_128_GCM_SHA256"/>
      <xs:enumeration value="TLS_RSA_WITH_ARIA_256_GCM_SHA384"/>
      <xs:enumeration value="TLS_DHE_RSA_WITH_ARIA_128_GCM_SHA256"/>
      <xs:enumeration value="TLS_DHE_RSA_WITH_ARIA_256_GCM_SHA384"/>
      <xs:enumeration value="TLS_DH_RSA_WITH_ARIA_128_GCM_SHA256"/>
      <xs:enumeration value="TLS_DH_RSA_WITH_ARIA_256_GCM_SHA384"/>
      <xs:enumeration value="TLS_DHE_DSS_WITH_ARIA_128_GCM_SHA256"/>
      <xs:enumeration value="TLS_DHE_DSS_WITH_ARIA_256_GCM_SHA384"/>
      <xs:enumeration value="TLS_DH_DSS_WITH_ARIA_128_GCM_SHA256"/>
      <xs:enumeration value="TLS_DH_DSS_WITH_ARIA_256_GCM_SHA384"/>
      <xs:enumeration value="TLS_DH_anon_WITH_ARIA_128_GCM_SHA256"/>
      <xs:enumeration value="TLS_DH_anon_WITH_ARIA_256_GCM_SHA384"/>
      <xs:enumeration value="TLS_ECDHE_ECDSA_WITH_ARIA_128_GCM_SHA256"/>
      <xs:enumeration value="TLS_ECDHE_ECDSA_WITH_ARIA_256_GCM_SHA384"/>
      <xs:enumeration value="TLS_ECDH_ECDSA_WITH_ARIA_128_GCM_SHA256"/>
      <xs:enumeration value="TLS_ECDH_ECDSA_WITH_ARIA_256_GCM_SHA384"/>
      <xs:enumeration value="TLS_ECDHE_RSA_WITH_ARIA_128_GCM_SHA256"/>
      <xs:enumeration value="TLS_ECDHE_RSA_WITH_ARIA_256_GCM_SHA384"/>
      <xs:enumeration value="TLS_ECDH_RSA_WITH_ARIA_128_GCM_SHA256"/>
      <xs:enumeration value="TLS_ECDH_RSA_WITH_ARIA_256_GCM_SHA384"/>
      <xs:enumeration value="TLS_PSK_WITH_ARIA_128_CBC_SHA256"/>
      <xs:enumeration value="TLS_PSK_WITH_ARIA_256_CBC_SHA384"/>
      <xs:enumeration value="TLS_DHE_PSK_WITH_ARIA_128_CBC_SHA256"/>
      <xs:enumeration value="TLS_DHE_PSK_WITH_ARIA_256_CBC_SHA384"/>
      <xs:enumeration value="TLS_RSA_PSK_WITH_ARIA_128_CBC_SHA256"/>
      <xs:enumeration value="TLS_RSA_PSK_WITH_ARIA_256_CBC_SHA384"/>
      <xs:enumeration value="TLS_PSK_WITH_ARIA_128_GCM_SHA256"/>
      <xs:enumeration value="TLS_PSK_WITH_ARIA_256_GCM_SHA384"/>
      <xs:enumeration value="TLS_DHE_PSK_WITH_ARIA_128_GCM_SHA256"/>
      <xs:enumeration value="TLS_DHE_PSK_WITH_ARIA_256_GCM_SHA384"/>
      <xs:enumeration value="TLS_RSA_PSK_WITH_ARIA_128_GCM_SHA256"/>
      <xs:enumeration value="TLS_RSA_PSK_WITH_ARIA_256_GCM_SHA384"/>
      <xs:enumeration value="TLS_ECDHE_PSK_WITH_ARIA_128_CBC_SHA256"/>
      <xs:enumeration value="TLS_ECDHE_PSK_WITH_ARIA_256_CBC_SHA384"/>
      <xs:enumeration value="TLS_ECDHE_ECDSA_WITH_CAMELLIA_128_CBC_SHA256"/>
      <xs:enumeration value="TLS_ECDHE_ECDSA_WITH_CAMELLIA_256_CBC_SHA384"/>
      <xs:enumeration value="TLS_ECDH_ECDSA_WITH_CAMELLIA_128_CBC_SHA256"/>
      <xs:enumeration value="TLS_ECDH_ECDSA_WITH_CAMELLIA_256_CBC_SHA384"/>
      <xs:enumeration value="TLS_ECDHE_RSA_WITH_CAMELLIA_128_CBC_SHA256"/>
      <xs:enumeration value="TLS_ECDHE_RSA_WITH_CAMELLIA_256_CBC_SHA384"/>
      <xs:enumeration value="TLS_ECDH_RSA_WITH_CAMELLIA_128_CBC_SHA256"/>
      <xs:enumeration value="TLS_ECDH_RSA_WITH_CAMELLIA_256_CBC_SHA384"/>
      <xs:enumeration value="TLS_RSA_WITH_CAMELLIA_128_GCM_SHA256"/>
      <xs:enumeration value="TLS_RSA_WITH_CAMELLIA_256_GCM_SHA384"/>
      <xs:enumeration value="TLS_DHE_RSA_WITH_CAMELLIA_128_GCM_SHA256"/>
      <xs:enumeration value="TLS_DHE_RSA_WITH_CAMELLIA_256_GCM_SHA384"/>
      <xs:enumeration value="TLS_DH_RSA_WITH_CAMELLIA_128_GCM_SHA256"/>
      <xs:enumeration value="TLS_DH_RSA_WITH_CAMELLIA_256_GCM_SHA384"/>
      <xs:enumeration value="TLS_DHE_DSS_WITH_CAMELLIA_128_GCM_SHA256"/>
      <xs:enumeration value="TLS_DHE_DSS_WITH_CAMELLIA_256_GCM_SHA384"/>
      <xs:enumeration value="TLS_DH_DSS_WITH_CAMELLIA_128_GCM_SHA256"/>
      <xs:enumeration value="TLS_DH_DSS_WITH_CAMELLIA_256_GCM_SHA384"/>
      <xs:enumeration value="TLS_DH_anon_WITH_CAMELLIA_128_GCM_SHA256"/>
      <xs:enumeration value="TLS_DH_anon_WITH_CAMELLIA_256_GCM_SHA384"/>
      <xs:enumeration value="TLS_ECDHE_ECDSA_WITH_CAMELLIA_128_GCM_SHA256"/>
      <xs:enumeration value="TLS_ECDHE_ECDSA_WITH_CAMELLIA_256_GCM_SHA384"/>
      <xs:enumeration value="TLS_ECDH_ECDSA_WITH_CAMELLIA_128_GCM_SHA256"/>
      <xs:enumeration value="TLS_ECDH_ECDSA_WITH_CAMELLIA_256_GCM_SHA384"/>
      <xs:enumeration value="TLS_ECDHE_RSA_WITH_CAMELLIA_128_GCM_SHA256"/>
      <xs:enumeration value="TLS_ECDHE_RSA_WITH_CAMELLIA_256_GCM_SHA384"/>
      <xs:enumeration value="TLS_ECDH_RSA_WITH_CAMELLIA_128_GCM_SHA256"/>
      <xs:enumeration value="TLS_ECDH_RSA_WITH_CAMELLIA_256_GCM_SHA384"/>
      <xs:enumeration value="TLS_PSK_WITH_CAMELLIA_128_GCM_SHA256"/>
      <xs:enumeration value="TLS_PSK_WITH_CAMELLIA_256_GCM_SHA384"/>
      <xs:enumeration value="TLS_DHE_PSK_WITH_CAMELLIA_128_GCM_SHA256"/>
      <xs:enumeration value="TLS_DHE_PSK_WITH_CAMELLIA_256_GCM_SHA384"/>
      <xs:enumeration value="TLS_RSA_PSK_WITH_CAMELLIA_128_GCM_SHA256"/>
      <xs:enumeration value="TLS_RSA_PSK_WITH_CAMELLIA_256_GCM_SHA384"/>
      <xs:enumeration value="TLS_PSK_WITH_CAMELLIA_128_CBC_SHA256"/>
      <xs:enumeration value="TLS_PSK_WITH_CAMELLIA_256_CBC_SHA384"/>
      <xs:enumeration value="TLS_DHE_PSK_WITH_CAMELLIA_128_CBC_SHA256"/>
      <xs:enumeration value="TLS_DHE_PSK_WITH_CAMELLIA_256_CBC_SHA384"/>
      <xs:enumeration value="TLS_RSA_PSK_WITH_CAMELLIA_128_CBC_SHA256"/>
      <xs:enumeration value="TLS_RSA_PSK_WITH_CAMELLIA_256_CBC_SHA384"/>
      <xs:enumeration value="TLS_ECDHE_PSK_WITH_CAMELLIA_128_CBC_SHA256"/>
      <xs:enumeration value="TLS_ECDHE_PSK_WITH_CAMELLIA_256_CBC_SHA384"/>
      <xs:enumeration value="TLS_RSA_WITH_AES_128_CCM"/>
      <xs:enumeration value="TLS_RSA_WITH_AES_256_CCM"/>
      <xs:enumeration value="TLS_DHE_RSA_WITH_AES_128_CCM"/>
      <xs:enumeration value="TLS_DHE_RSA_WITH_AES_256_CCM"/>
      <xs:enumeration value="TLS_RSA_WITH_AES_128_CCM_8"/>
      <xs:enumeration value="TLS_RSA_WITH_AES_256_CCM_8"/>
      <xs:enumeration value="TLS_DHE_RSA_WITH_AES_128_CCM_8"/>
      <xs:enumeration value="TLS_DHE_RSA_WITH_AES_256_CCM_8"/>
      <xs:enumeration value="TLS_PSK_WITH_AES_128_CCM"/>
      <xs:enumeration value="TLS_PSK_WITH_AES_256_CCM"/>
      <xs:enumeration value="TLS_DHE_PSK_WITH_AES_128_CCM"/>
      <xs:enumeration value="TLS_DHE_PSK_WITH_AES_256_CCM"/>
      <xs:enumeration value="TLS_PSK_WITH_AES_128_CCM_8"/>
      <xs:enumeration value="TLS_PSK_WITH_AES_256_CCM_8"/>
      <xs:enumeration value="TLS_PSK_DHE_WITH_AES_128_CCM_8"/>
      <xs:enumeration value="TLS_PSK_DHE_WITH_AES_256_CCM_8"/>
      <xs:enumeration value="TLS_PSK_DHE_WITH_AES_256_CCM_80"/>
      <xs:enumeration value="TLS_ECDHE_ECDSA_WITH_AES_128_CCM"/>
      <xs:enumeration value="TLS_ECDHE_ECDSA_WITH_AES_256_CCM"/>
      <xs:enumeration value="TLS_ECDHE_ECDSA_WITH_AES_128_CCM_8"/>
      <xs:enumeration value="TLS_ECDHE_ECDSA_WITH_AES_256_CCM_8"/>
      <xs:enumeration value="TLS_ECCPWD_WITH_AES_128_GCM_SHA256"/>
      <xs:enumeration value="TLS_ECCPWD_WITH_AES_256_GCM_SHA384"/>
      <xs:enumeration value="TLS_ECCPWD_WITH_AES_128_CCM_SHA256"/>
      <xs:enumeration value="TLS_ECCPWD_WITH_AES_256_CCM_SHA384"/>
      <xs:enumeration value="TLS_SM4_GCM_SM3"/>
      <xs:enumeration value="TLS_SM4_CCM_SM3"/>
      <xs:enumeration value="UNOFFICIAL_TLS_RSA_WITH_CHACHA20_POLY1305"/>
      <xs:enumeration value="UNOFFICIAL_TLS_ECDHE_RSA_WITH_CHACHA20_POLY1305_SHA256"/>
      <xs:enumeration value="UNOFFICIAL_TLS_ECDHE_ECDSA_WITH_CHACHA20_POLY1305_SHA256"/>
      <xs:enumeration value="UNOFFICIAL_TLS_DHE_RSA_WITH_CHACHA20_POLY1305_SHA256"/>
      <xs:enumeration value="UNOFFICIAL_TLS_DHE_PSK_WITH_CHACHA20_POLY1305_OLD"/>
      <xs:enumeration value="UNOFFICIAL_TLS_PSK_WITH_CHACHA20_POLY1305_OLD"/>
      <xs:enumeration value="UNOFFICIAL_TLS_ECDHE_PSK_WITH_CHACHA20_POLY1305_OLD"/>
      <xs:enumeration value="UNOFFICIAL_TLS_RSA_PSK_WITH_CHACHA20_POLY1305_OLD"/>
      <xs:enumeration value="TLS_ECDHE_RSA_WITH_CHACHA20_POLY1305_SHA256"/>
      <xs:enumeration value="TLS_ECDHE_ECDSA_WITH_CHACHA20_POLY1305_SHA256"/>
      <xs:enumeration value="TLS_DHE_RSA_WITH_CHACHA20_POLY1305_SHA256"/>
      <xs:enumeration value="TLS_PSK_WITH_CHACHA20_POLY1305_SHA256"/>
      <xs:enumeration value="TLS_ECDHE_PSK_WITH_CHACHA20_POLY1305_SHA256"/>
      <xs:enumeration value="TLS_DHE_PSK_WITH_CHACHA20_POLY1305_SHA256"/>
      <xs:enumeration value="TLS_RSA_PSK_WITH_CHACHA20_POLY1305_SHA256"/>
      <xs:enumeration value="TLS_CECPQ1_RSA_WITH_CHACHA20_POLY1305_SHA256"/>
      <xs:enumeration value="TLS_CECPQ1_ECDSA_WITH_CHACHA20_POLY1305_SHA256"/>
      <xs:enumeration value="TLS_CECPQ1_RSA_WITH_AES_256_GCM_SHA384"/>
      <xs:enumeration value="TLS_CECPQ1_ECDSA_WITH_AES_256_GCM_SHA384"/>
      <xs:enumeration value="TLS_RSA_WITH_RABBIT_CBC_SHA"/>
      <xs:enumeration value="GREASE_00"/>
      <xs:enumeration value="GREASE_01"/>
      <xs:enumeration value="GREASE_02"/>
      <xs:enumeration value="GREASE_03"/>
      <xs:enumeration value="GREASE_04"/>
      <xs:enumeration value="GREASE_05"/>
      <xs:enumeration value="GREASE_06"/>
      <xs:enumeration value="GREASE_07"/>
      <xs:enumeration value="GREASE_08"/>
      <xs:enumeration value="GREASE_09"/>
      <xs:enumeration value="GREASE_10"/>
      <xs:enumeration value="GREASE_11"/>
      <xs:enumeration value="GREASE_12"/>
      <xs:enumeration value="GREASE_13"/>
      <xs:enumeration value="GREASE_14"/>
      <xs:enumeration value="GREASE_15"/>
      <xs:enumeration value="TLS_GOSTR341112_256_WITH_28147_CNT_IMIT"/>
      <xs:enumeration value="TLS_GOSTR341112_256_WITH_NULL_GOSTR3411"/>
    </xs:restriction>
  </xs:simpleType>

  <xs:simpleType name="esniMessageType">
    <xs:restriction base="xs:string">
      <xs:enumeration value="CLIENT"/>
      <xs:enumeration value="SERVER"/>
    </xs:restriction>
  </xs:simpleType>

  <xs:simpleType name="namedGroup">
    <xs:restriction base="xs:string">
      <xs:enumeration value="SECT163K1"/>
      <xs:enumeration value="SECT163R1"/>
      <xs:enumeration value="SECT163R2"/>
      <xs:enumeration value="SECT193R1"/>
      <xs:enumeration value="SECT193R2"/>
      <xs:enumeration value="SECT233K1"/>
      <xs:enumeration value="SECT233R1"/>
      <xs:enumeration value="SECT239K1"/>
      <xs:enumeration value="SECT283K1"/>
      <xs:enumeration value="SECT283R1"/>
      <xs:enumeration value="SECT409K1"/>
      <xs:enumeration value="SECT409R1"/>
      <xs:enumeration value="SECT571K1"/>
      <xs:enumeration value="SECT571R1"/>
      <xs:enumeration value="SECP160K1"/>
      <xs:enumeration value="SECP160R1"/>
      <xs:enumeration value="SECP160R2"/>
      <xs:enumeration value="SECP192K1"/>
      <xs:enumeration value="SECP192R1"/>
      <xs:enumeration value="SECP224K1"/>
      <xs:enumeration value="SECP224R1"/>
      <xs:enumeration value="SECP256K1"/>
      <xs:enumeration value="SECP256R1"/>
      <xs:enumeration value="SECP384R1"/>
      <xs:enumeration value="SECP521R1"/>
      <xs:enumeration value="BRAINPOOLP256R1"/>
      <xs:enumeration value="BRAINPOOLP384R1"/>
      <xs:enumeration value="BRAINPOOLP512R1"/>
      <xs:enumeration value="ECDH_X25519"/>
      <xs:enumeration value="ECDH_X448"/>
      <xs:enumeration value="FFDHE2048"/>
      <xs:enumeration value="FFDHE3072"/>
      <xs:enumeration value="FFDHE4096"/>
      <xs:enumeration value="FFDHE6144"/>
      <xs:enumeration value="FFDHE8192"/>
      <xs:enumeration value="EXPLICIT_PRIME"/>
      <xs:enumeration value="EXPLICIT_CHAR2"/>
      <xs:enumeration value="GREASE_00"/>
      <xs:enumeration value="GREASE_01"/>
      <xs:enumeration value="GREASE_02"/>
      <xs:enumeration value="GREASE_03"/>
      <xs:enumeration value="GREASE_04"/>
      <xs:enumeration value="GREASE_05"/>
      <xs:enumeration value="GREASE_06"/>
      <xs:enumeration value="GREASE_07"/>
      <xs:enumeration value="GREASE_08"/>
      <xs:enumeration value="GREASE_09"/>
      <xs:enumeration value="GREASE_10"/>
      <xs:enumeration value="GREASE_11"/>
      <xs:enumeration value="GREASE_12"/>
      <xs:enumeration value="GREASE_13"/>
      <xs:enumeration value="GREASE_14"/>
      <xs:enumeration value="GREASE_15"/>
    </xs:restriction>
  </xs:simpleType>

  <xs:simpleType name="heartbeatMode">
    <xs:restriction base="xs:string">
      <xs:enumeration value="PEER_ALLOWED_TO_SEND"/>
      <xs:enumeration value="PEER_NOT_ALLOWED_TO_SEND"/>
    </xs:restriction>
  </xs:simpleType>

  <xs:simpleType name="handshakeMessageType">
    <xs:restriction base="xs:string">
      <xs:enumeration value="UNKNOWN"/>
      <xs:enumeration value="HELLO_REQUEST"/>
      <xs:enumeration value="CLIENT_HELLO"/>
      <xs:enumeration value="SERVER_HELLO"/>
      <xs:enumeration value="HELLO_VERIFY_REQUEST"/>
      <xs:enumeration value="NEW_SESSION_TICKET"/>
      <xs:enumeration value="END_OF_EARLY_DATA"/>
      <xs:enumeration value="ENCRYPTED_EXTENSIONS"/>
      <xs:enumeration value="CERTIFICATE"/>
      <xs:enumeration value="SERVER_KEY_EXCHANGE"/>
      <xs:enumeration value="CERTIFICATE_REQUEST"/>
      <xs:enumeration value="SERVER_HELLO_DONE"/>
      <xs:enumeration value="CERTIFICATE_VERIFY"/>
      <xs:enumeration value="CLIENT_KEY_EXCHANGE"/>
      <xs:enumeration value="FINISHED"/>
      <xs:enumeration value="KEY_UPDATE"/>
      <xs:enumeration value="CERTIFICATE_STATUS"/>
      <xs:enumeration value="SUPPLEMENTAL_DATA"/>
      <xs:enumeration value="MESSAGE_HASH"/>
    </xs:restriction>
  </xs:simpleType>

  <xs:simpleType name="echClientHelloType">
    <xs:restriction base="xs:string">
      <xs:enumeration value="OUTER"/>
      <xs:enumeration value="INNER"/>
    </xs:restriction>
  </xs:simpleType>

  <xs:simpleType name="hpkeKeyDerivationFunction">
    <xs:restriction base="xs:string">
      <xs:enumeration value="RESERVED"/>
      <xs:enumeration value="HKDF_SHA256"/>
      <xs:enumeration value="HKDF_SHA384"/>
      <xs:enumeration value="HKDF_SHA512"/>
    </xs:restriction>
  </xs:simpleType>

  <xs:simpleType name="hpkeAeadFunction">
    <xs:restriction base="xs:string">
      <xs:enumeration value="RESERVED"/>
      <xs:enumeration value="AES_128_GCM"/>
      <xs:enumeration value="AES_256_GCM"/>
      <xs:enumeration value="CHACHA20_POLY1305"/>
      <xs:enumeration value="EXPORT_ONLY"/>
    </xs:restriction>
  </xs:simpleType>

  <xs:simpleType name="x500AttributeType">
    <xs:restriction base="xs:string">
      <xs:enumeration value="COMMON_NAME"/>
      <xs:enumeration value="COUNTRY_NAME"/>
      <xs:enumeration value="LOCALITY"/>
      <xs:enumeration value="STATE_OR_PROVINCE_NAME"/>
      <xs:enumeration value="ORGANISATION_NAME"/>
      <xs:enumeration value="ORGANISATION_UNIT_NAME"/>
    </xs:restriction>
  </xs:simpleType>

  <xs:simpleType name="nameType">
    <xs:restriction base="xs:string">
      <xs:enumeration value="SUBJECT"/>
      <xs:enumeration value="ISSUER"/>
      <xs:enumeration value="GENERAL_NAME"/>
    </xs:restriction>
  </xs:simpleType>

  <xs:simpleType name="protocolMessageType">
    <xs:restriction base="xs:string">
      <xs:enumeration value="UNKNOWN"/>
      <xs:enumeration value="CHANGE_CIPHER_SPEC"/>
      <xs:enumeration value="ALERT"/>
      <xs:enumeration value="HANDSHAKE"/>
      <xs:enumeration value="APPLICATION_DATA"/>
      <xs:enumeration value="HEARTBEAT"/>
      <xs:enumeration value="TLS12_CID"/>
    </xs:restriction>
  </xs:simpleType>

  <xs:simpleType name="tls13KeySetType">
    <xs:restriction base="xs:string">
      <xs:enumeration value="NONE"/>
      <xs:enumeration value="EARLY_TRAFFIC_SECRETS"/>
      <xs:enumeration value="HANDSHAKE_TRAFFIC_SECRETS"/>
      <xs:enumeration value="APPLICATION_TRAFFIC_SECRETS"/>
    </xs:restriction>
  </xs:simpleType>

  <xs:simpleType name="pskKeyExchangeMode">
    <xs:restriction base="xs:string">
      <xs:enumeration value="PSK_KE"/>
      <xs:enumeration value="PSK_DHE_KE"/>
    </xs:restriction>
  </xs:simpleType>

  <xs:simpleType name="ssl2CipherSuite">
    <xs:restriction base="xs:string">
      <xs:enumeration value="SSL_CK_RC4_128_WITH_MD5"/>
      <xs:enumeration value="SSL_CK_RC4_128_EXPORT40_WITH_MD5"/>
      <xs:enumeration value="SSL_CK_RC2_128_CBC_WITH_MD5"/>
      <xs:enumeration value="SSL_CK_RC2_128_CBC_EXPORT40_WITH_MD5"/>
      <xs:enumeration value="SSL_CK_IDEA_128_CBC_WITH_MD5"/>
      <xs:enumeration value="SSL_CK_DES_64_CBC_WITH_MD5"/>
      <xs:enumeration value="SSL_CK_DES_192_EDE3_CBC_WITH_MD5"/>
      <xs:enumeration value="SSL_UNKNOWN_CIPHER"/>
    </xs:restriction>
  </xs:simpleType>

  <xs:simpleType name="compressionMethod">
    <xs:restriction base="xs:string">
      <xs:enumeration value="NULL"/>
      <xs:enumeration value="DEFLATE"/>
      <xs:enumeration value="LZS"/>
    </xs:restriction>
  </xs:simpleType>

  <xs:simpleType name="protocolVersion">
    <xs:restriction base="xs:string">
      <xs:enumeration value="SSL2"/>
      <xs:enumeration value="SSL3"/>
      <xs:enumeration value="TLS10"/>
      <xs:enumeration value="TLS11"/>
      <xs:enumeration value="TLS12"/>
      <xs:enumeration value="TLS13"/>
      <xs:enumeration value="TLS13_DRAFT14"/>
      <xs:enumeration value="TLS13_DRAFT15"/>
      <xs:enumeration value="TLS13_DRAFT16"/>
      <xs:enumeration value="TLS13_DRAFT17"/>
      <xs:enumeration value="TLS13_DRAFT18"/>
      <xs:enumeration value="TLS13_DRAFT19"/>
      <xs:enumeration value="TLS13_DRAFT20"/>
      <xs:enumeration value="TLS13_DRAFT21"/>
      <xs:enumeration value="TLS13_DRAFT22"/>
      <xs:enumeration value="TLS13_DRAFT23"/>
      <xs:enumeration value="TLS13_DRAFT24"/>
      <xs:enumeration value="TLS13_DRAFT25"/>
      <xs:enumeration value="TLS13_DRAFT26"/>
      <xs:enumeration value="TLS13_DRAFT27"/>
      <xs:enumeration value="TLS13_DRAFT28"/>
      <xs:enumeration value="DTLS10_DRAFT"/>
      <xs:enumeration value="DTLS10"/>
      <xs:enumeration value="DTLS12"/>
      <xs:enumeration value="GREASE_00"/>
      <xs:enumeration value="GREASE_01"/>
      <xs:enumeration value="GREASE_02"/>
      <xs:enumeration value="GREASE_03"/>
      <xs:enumeration value="GREASE_04"/>
      <xs:enumeration value="GREASE_05"/>
      <xs:enumeration value="GREASE_06"/>
      <xs:enumeration value="GREASE_07"/>
      <xs:enumeration value="GREASE_08"/>
      <xs:enumeration value="GREASE_09"/>
      <xs:enumeration value="GREASE_10"/>
      <xs:enumeration value="GREASE_11"/>
      <xs:enumeration value="GREASE_12"/>
      <xs:enumeration value="GREASE_13"/>
      <xs:enumeration value="GREASE_14"/>
      <xs:enumeration value="GREASE_15"/>
    </xs:restriction>
  </xs:simpleType>

  <xs:simpleType name="signatureAndHashAlgorithm">
    <xs:restriction base="xs:string">
      <xs:enumeration value="ANONYMOUS_NONE"/>
      <xs:enumeration value="ANONYMOUS_MD5"/>
      <xs:enumeration value="ANONYMOUS_SHA1"/>
      <xs:enumeration value="ANONYMOUS_SHA224"/>
      <xs:enumeration value="ANONYMOUS_SHA256"/>
      <xs:enumeration value="ANONYMOUS_SHA384"/>
      <xs:enumeration value="ANONYMOUS_SHA512"/>
      <xs:enumeration value="RSA_NONE"/>
      <xs:enumeration value="RSA_MD5"/>
      <xs:enumeration value="RSA_SHA1"/>
      <xs:enumeration value="RSA_SHA224"/>
      <xs:enumeration value="RSA_SHA256"/>
      <xs:enumeration value="RSA_SHA384"/>
      <xs:enumeration value="RSA_SHA512"/>
      <xs:enumeration value="DSA_NONE"/>
      <xs:enumeration value="DSA_MD5"/>
      <xs:enumeration value="DSA_SHA1"/>
      <xs:enumeration value="DSA_SHA224"/>
      <xs:enumeration value="DSA_SHA256"/>
      <xs:enumeration value="DSA_SHA384"/>
      <xs:enumeration value="DSA_SHA512"/>
      <xs:enumeration value="ECDSA_NONE"/>
      <xs:enumeration value="ECDSA_MD5"/>
      <xs:enumeration value="ECDSA_SHA1"/>
      <xs:enumeration value="ECDSA_SHA224"/>
      <xs:enumeration value="ECDSA_SHA256"/>
      <xs:enumeration value="ECDSA_SHA384"/>
      <xs:enumeration value="ECDSA_SHA512"/>
      <xs:enumeration value="SM2_SM3"/>
      <xs:enumeration value="ED25519"/>
      <xs:enumeration value="ED448"/>
      <xs:enumeration value="RSA_PSS_RSAE_SHA256"/>
      <xs:enumeration value="RSA_PSS_RSAE_SHA384"/>
      <xs:enumeration value="RSA_PSS_RSAE_SHA512"/>
      <xs:enumeration value="RSA_PSS_PSS_SHA256"/>
      <xs:enumeration value="RSA_PSS_PSS_SHA384"/>
      <xs:enumeration value="RSA_PSS_PSS_SHA512"/>
      <xs:enumeration value="GOSTR34102001_GOSTR3411"/>
      <xs:enumeration value="GOSTR34102012_256_GOSTR34112012_256"/>
      <xs:enumeration value="GOSTR34102012_512_GOSTR34112012_512"/>
      <xs:enumeration value="ECDSA_BRAINPOOL_P256R1_TLS13_SHA256"/>
      <xs:enumeration value="ECDSA_BRAINPOOL_P384R1_TLS13_SHA384"/>
      <xs:enumeration value="ECDSA_BRAINPOOL_P512R1_TLS13_SHA512"/>
      <xs:enumeration value="GREASE_00"/>
      <xs:enumeration value="GREASE_01"/>
      <xs:enumeration value="GREASE_02"/>
      <xs:enumeration value="GREASE_03"/>
      <xs:enumeration value="GREASE_04"/>
      <xs:enumeration value="GREASE_05"/>
      <xs:enumeration value="GREASE_06"/>
      <xs:enumeration value="GREASE_07"/>
      <xs:enumeration value="GREASE_08"/>
      <xs:enumeration value="GREASE_09"/>
      <xs:enumeration value="GREASE_10"/>
      <xs:enumeration value="GREASE_11"/>
      <xs:enumeration value="GREASE_12"/>
      <xs:enumeration value="GREASE_13"/>
      <xs:enumeration value="GREASE_14"/>
      <xs:enumeration value="GREASE_15"/>
    </xs:restriction>
  </xs:simpleType>

  <xs:simpleType name="certificateType">
    <xs:restriction base="xs:string">
      <xs:enumeration value="X509"/>
      <xs:enumeration value="OPEN_PGP"/>
      <xs:enumeration value="RAW_PUBLIC_KEY"/>
    </xs:restriction>
  </xs:simpleType>

  <xs:simpleType name="certificateStatusRequestType">
    <xs:restriction base="xs:string">
      <xs:enumeration value="OCSP"/>
      <xs:enumeration value="OCSP_multi"/>
    </xs:restriction>
  </xs:simpleType>

  <xs:simpleType name="srtpProtectionProfile">
    <xs:restriction base="xs:string">
      <xs:enumeration value="SRTP_AES128_CM_HMAC_SHA1_80"/>
      <xs:enumeration value="SRTP_AES128_CM_HMAC_SHA1_32"/>
      <xs:enumeration value="SRTP_NULL_HMAC_SHA1_80"/>
      <xs:enumeration value="SRTP_NULL_HMAC_SHA1_32"/>
    </xs:restriction>
  </xs:simpleType>

  <xs:simpleType name="userMappingExtensionHintType">
    <xs:restriction base="xs:string">
      <xs:enumeration value="UPN_DOMAIN_HINT"/>
    </xs:restriction>
  </xs:simpleType>

  <xs:simpleType name="authzDataFormat">
    <xs:restriction base="xs:string">
      <xs:enumeration value="X509_ATTR_CERT"/>
      <xs:enumeration value="SAML_ASSERTION"/>
      <xs:enumeration value="X509_ATTR_CERT_URL"/>
      <xs:enumeration value="SAML_ASSERTION_URL"/>
    </xs:restriction>
  </xs:simpleType>

  <xs:simpleType name="x509NamedCurve">
    <xs:restriction base="xs:string">
      <xs:enumeration value="SECP112R1"/>
      <xs:enumeration value="SECP112R2"/>
      <xs:enumeration value="SECP128R1"/>
      <xs:enumeration value="SECP128R2"/>
      <xs:enumeration value="SECP160K1"/>
      <xs:enumeration value="SECP160R1"/>
      <xs:enumeration value="SECP160R2"/>
      <xs:enumeration value="SECP192R1"/>
      <xs:enumeration value="SECP192K1"/>
      <xs:enumeration value="SECP224K1"/>
      <xs:enumeration value="SECP224R1"/>
      <xs:enumeration value="SECP256R1"/>
      <xs:enumeration value="SECP256K1"/>
      <xs:enumeration value="SECP384R1"/>
      <xs:enumeration value="SECP521R1"/>
      <xs:enumeration value="SECT113R1"/>
      <xs:enumeration value="SECT113R2"/>
      <xs:enumeration value="SECT131R1"/>
      <xs:enumeration value="SECT131R2"/>
      <xs:enumeration value="SECT163K1"/>
      <xs:enumeration value="SECT163R1"/>
      <xs:enumeration value="SECT163R2"/>
      <xs:enumeration value="SECT193R1"/>
      <xs:enumeration value="SECT193R2"/>
      <xs:enumeration value="SECT233K1"/>
      <xs:enumeration value="SECT233R1"/>
      <xs:enumeration value="SECT239K1"/>
      <xs:enumeration value="SECT283K1"/>
      <xs:enumeration value="SECT283R1"/>
      <xs:enumeration value="SECT409K1"/>
      <xs:enumeration value="SECT409R1"/>
      <xs:enumeration value="SECT571K1"/>
      <xs:enumeration value="SECT571R1"/>
      <xs:enumeration value="BRAINPOOLP160R1"/>
      <xs:enumeration value="BRAINPOOLP160T1"/>
      <xs:enumeration value="BRAINPOOLP192R1"/>
      <xs:enumeration value="BRAINPOOLP192T1"/>
      <xs:enumeration value="BRAINPOOLP224R1"/>
      <xs:enumeration value="BRAINPOOLP224T1"/>
      <xs:enumeration value="BRAINPOOLP256R1"/>
      <xs:enumeration value="BRAINPOOLP256T1"/>
      <xs:enumeration value="BRAINPOOLP320R1"/>
      <xs:enumeration value="BRAINPOOLP320T1"/>
      <xs:enumeration value="BRAINPOOLP384R1"/>
      <xs:enumeration value="BRAINPOOLP384T1"/>
      <xs:enumeration value="BRAINPOOLP512R1"/>
      <xs:enumeration value="BRAINPOOLP512T1"/>
    </xs:restriction>
  </xs:simpleType>

  <xs:simpleType name="ecPointFormat">
    <xs:restriction base="xs:string">
      <xs:enumeration value="UNCOMPRESSED"/>
      <xs:enumeration value="ANSIX962_COMPRESSED_PRIME"/>
      <xs:enumeration value="ANSIX962_COMPRESSED_CHAR2"/>
    </xs:restriction>
  </xs:simpleType>

  <xs:simpleType name="clientCertificateType">
    <xs:restriction base="xs:string">
      <xs:enumeration value="RSA_SIGN"/>
      <xs:enumeration value="DSS_SIGN"/>
      <xs:enumeration value="RSA_FIXED_DH"/>
      <xs:enumeration value="DSS_FIXED_DH"/>
      <xs:enumeration value="RSA_EPHEMERAL_DH_RESERVED"/>
      <xs:enumeration value="DSS_EPHEMERAL_DH_RESERVED"/>
      <xs:enumeration value="FORTEZZA_DMS_RESERVED"/>
      <xs:enumeration value="GOSTR34101994"/>
      <xs:enumeration value="GOSTR34102001"/>
      <xs:enumeration value="ECDSA_SIGN"/>
      <xs:enumeration value="RSA_FIXED_ECDH"/>
      <xs:enumeration value="ECDSA_FIXED_ECDH"/>
      <xs:enumeration value="GOST_SIGN256"/>
      <xs:enumeration value="GOST_SIGN512"/>
      <xs:enumeration value="GOSTR34102012_256"/>
      <xs:enumeration value="GOSTR34102012_512"/>
    </xs:restriction>
  </xs:simpleType>

  <xs:simpleType name="sniType">
    <xs:restriction base="xs:string">
      <xs:enumeration value="HOST_NAME"/>
    </xs:restriction>
  </xs:simpleType>

  <xs:simpleType name="gostCurve">
    <xs:restriction base="xs:string">
      <xs:enumeration value="GostR3410_2001_CryptoPro_A"/>
      <xs:enumeration value="GostR3410_2001_CryptoPro_B"/>
      <xs:enumeration value="GostR3410_2001_CryptoPro_C"/>
      <xs:enumeration value="GostR3410_2001_CryptoPro_XchA"/>
      <xs:enumeration value="GostR3410_2001_CryptoPro_XchB"/>
      <xs:enumeration value="Tc26_Gost_3410_12_256_paramSetA"/>
      <xs:enumeration value="Tc26_Gost_3410_12_512_paramSetA"/>
      <xs:enumeration value="Tc26_Gost_3410_12_512_paramSetB"/>
      <xs:enumeration value="Tc26_Gost_3410_12_512_paramSetC"/>
    </xs:restriction>
  </xs:simpleType>

  <xs:simpleType name="tokenBindingVersion">
    <xs:restriction base="xs:string">
      <xs:enumeration value="DRAFT_1"/>
      <xs:enumeration value="DRAFT_2"/>
      <xs:enumeration value="DRAFT_3"/>
      <xs:enumeration value="DRAFT_4"/>
      <xs:enumeration value="DRAFT_5"/>
      <xs:enumeration value="DRAFT_6"/>
      <xs:enumeration value="DRAFT_7"/>
      <xs:enumeration value="DRAFT_8"/>
      <xs:enumeration value="DRAFT_9"/>
      <xs:enumeration value="DRAFT_10"/>
      <xs:enumeration value="DRAFT_11"/>
      <xs:enumeration value="DRAFT_12"/>
      <xs:enumeration value="DRAFT_13"/>
      <xs:enumeration value="DRAFT_14"/>
      <xs:enumeration value="DRAFT_15"/>
      <xs:enumeration value="DRAFT_16"/>
      <xs:enumeration value="DRAFT_17"/>
      <xs:enumeration value="DRAFT_18"/>
    </xs:restriction>
  </xs:simpleType>

  <xs:simpleType name="tokenBindingKeyParameters">
    <xs:restriction base="xs:string">
      <xs:enumeration value="RSA2048_PKCS1_5"/>
      <xs:enumeration value="RSA2048_PSS"/>
      <xs:enumeration value="ECDSAP256"/>
    </xs:restriction>
  </xs:simpleType>

  <xs:simpleType name="prfAlgorithm">
    <xs:restriction base="xs:string">
      <xs:enumeration value="TLS_PRF_LEGACY"/>
      <xs:enumeration value="TLS_PRF_SHA256"/>
      <xs:enumeration value="TLS_PRF_SHA384"/>
      <xs:enumeration value="TLS_PRF_GOSTR3411"/>
      <xs:enumeration value="TLS_PRF_GOSTR3411_2012_256"/>
    </xs:restriction>
  </xs:simpleType>

  <xs:simpleType name="echConfigVersion">
    <xs:restriction base="xs:string">
      <xs:enumeration value="DRAFT_FF03"/>
      <xs:enumeration value="DRAFT_FF07"/>
      <xs:enumeration value="DRAFT_FF08"/>
      <xs:enumeration value="DRAFT_FF09"/>
      <xs:enumeration value="DRAFT_FF0A"/>
      <xs:enumeration value="DRAFT_FF0B"/>
      <xs:enumeration value="DRAFT_FF0C"/>
      <xs:enumeration value="DRAFT_FF0D"/>
    </xs:restriction>
  </xs:simpleType>

  <xs:simpleType name="hpkeKeyEncapsulationMechanism">
    <xs:restriction base="xs:string">
      <xs:enumeration value="RESERVED"/>
      <xs:enumeration value="DHKEM_P256_HKDF_SHA256"/>
      <xs:enumeration value="DHKEM_P384_HKDF_SHA384"/>
      <xs:enumeration value="DHKEM_P521_HKDF_SHA512"/>
      <xs:enumeration value="DHKEM_X25519_HKDF_SHA256"/>
      <xs:enumeration value="DHKEM_X448_HKDF_SHA521"/>
    </xs:restriction>
  </xs:simpleType>

  <xs:simpleType name="esniDnsKeyRecordVersion">
    <xs:restriction base="xs:string">
      <xs:enumeration value="NULL"/>
      <xs:enumeration value="FF01"/>
      <xs:enumeration value="FF02"/>
      <xs:enumeration value="FF03"/>
    </xs:restriction>
  </xs:simpleType>

  <xs:simpleType name="maxFragmentLength">
    <xs:restriction base="xs:string">
      <xs:enumeration value="TWO_9"/>
      <xs:enumeration value="TWO_10"/>
      <xs:enumeration value="TWO_11"/>
      <xs:enumeration value="TWO_12"/>
    </xs:restriction>
  </xs:simpleType>

  <xs:simpleType name="x509SignatureAlgorithm">
    <xs:restriction base="xs:string">
      <xs:enumeration value="MD2_WITH_RSA_ENCRYPTION"/>
      <xs:enumeration value="MD4_WITH_RSA_ENCRYPTION"/>
      <xs:enumeration value="MD5_WITH_RSA_ENCRYPTION"/>
      <xs:enumeration value="SHA1_WITH_RSA_ENCRYPTION"/>
      <xs:enumeration value="SHA256_WITH_RSA_ENCRYPTION"/>
      <xs:enumeration value="SHA384_WITH_RSA_ENCRYPTION"/>
      <xs:enumeration value="SHA512_WITH_RSA_ENCRYPTION"/>
      <xs:enumeration value="SHA224_WITH_RSA_ENCRYPTION"/>
      <xs:enumeration value="DSA_WITH_SHA1"/>
      <xs:enumeration value="DSA_WITH_SHA224"/>
      <xs:enumeration value="DSA_WITH_SHA256"/>
      <xs:enumeration value="DSA_WITH_SHA384"/>
      <xs:enumeration value="DSA_WITH_SHA512"/>
      <xs:enumeration value="ECDSA_WITH_SHA1"/>
      <xs:enumeration value="ECDSA_WITH_SHA224"/>
      <xs:enumeration value="ECDSA_WITH_SHA256"/>
      <xs:enumeration value="ECDSA_WITH_SHA384"/>
      <xs:enumeration value="ECDSA_WITH_SHA512"/>
    </xs:restriction>
  </xs:simpleType>

  <xs:simpleType name="x509Version">
    <xs:restriction base="xs:string">
      <xs:enumeration value="V1"/>
      <xs:enumeration value="V2"/>
      <xs:enumeration value="V3"/>
    </xs:restriction>
  </xs:simpleType>

  <xs:simpleType name="timeAccurracy">
    <xs:restriction base="xs:string">
      <xs:enumeration value="HOURS"/>
      <xs:enumeration value="MINUTES"/>
      <xs:enumeration value="SECONDS"/>
      <xs:enumeration value="MILLISECONDS"/>
    </xs:restriction>
  </xs:simpleType>

  <xs:simpleType name="validityEncoding">
    <xs:restriction base="xs:string">
      <xs:enumeration value="UTC"/>
      <xs:enumeration value="UTC_DIFFERENTIAL"/>
      <xs:enumeration value="GENERALIZED_TIME_LOCAL"/>
      <xs:enumeration value="GENERALIZED_TIME_UTC"/>
      <xs:enumeration value="GENERALIZED_TIME_DIFFERENTIAL"/>
    </xs:restriction>
  </xs:simpleType>

  <xs:simpleType name="x509PublicKeyType">
    <xs:restriction base="xs:string">
      <xs:enumeration value="RSA"/>
      <xs:enumeration value="DSA"/>
      <xs:enumeration value="DH"/>
      <xs:enumeration value="KEA"/>
      <xs:enumeration value="ECDH_ECDSA"/>
      <xs:enumeration value="RSASSA_PSS"/>
      <xs:enumeration value="RSAES_OAEP"/>
      <xs:enumeration value="GOST_R3411_94"/>
      <xs:enumeration value="GOST_R3411_2001"/>
      <xs:enumeration value="GOST_R3411_2012"/>
      <xs:enumeration value="ECDH_ONLY"/>
      <xs:enumeration value="ECMQV"/>
      <xs:enumeration value="X25519"/>
      <xs:enumeration value="X448"/>
      <xs:enumeration value="ED25519"/>
      <xs:enumeration value="ED448"/>
    </xs:restriction>
  </xs:simpleType>

  <xs:simpleType name="transportHandlerType">
    <xs:restriction base="xs:string">
<<<<<<< HEAD
      <xs:enumeration value="TCP"/>
      <xs:enumeration value="EAP_TLS"/>
      <xs:enumeration value="UDP"/>
      <xs:enumeration value="STREAM"/>
      <xs:enumeration value="TCP_TIMING"/>
      <xs:enumeration value="UDP_TIMING"/>
      <xs:enumeration value="UDP_PROXY"/>
      <xs:enumeration value="TCP_PROXY_TIMING"/>
      <xs:enumeration value="TCP_NO_DELAY"/>
      <xs:enumeration value="TCP_FRAGMENTATION"/>
    </xs:restriction>
  </xs:simpleType>

  <xs:simpleType name="layerConfiguration">
    <xs:restriction base="xs:string">
      <xs:enumeration value="TLS"/>
      <xs:enumeration value="DTLS"/>
      <xs:enumeration value="QUIC"/>
      <xs:enumeration value="OPEN_VPN"/>
      <xs:enumeration value="STARTTLS"/>
      <xs:enumeration value="HTTPS"/>
      <xs:enumeration value="SSL2"/>
=======
      <xs:enumeration value="NONE"/>
      <xs:enumeration value="MD5"/>
      <xs:enumeration value="SHA1"/>
      <xs:enumeration value="SHA224"/>
      <xs:enumeration value="SHA256"/>
      <xs:enumeration value="SHA384"/>
      <xs:enumeration value="SHA512"/>
      <xs:enumeration value="GOSTR3411"/>
      <xs:enumeration value="GOSTR34112012_256"/>
      <xs:enumeration value="GOSTR34112012_512"/>
      <xs:enumeration value="SM3"/>
>>>>>>> 0d461c4b
    </xs:restriction>
  </xs:simpleType>

  <xs:simpleType name="filterType">
    <xs:restriction base="xs:string">
      <xs:enumeration value="DEFAULT"/>
      <xs:enumeration value="DISCARD_RECORDS"/>
    </xs:restriction>
  </xs:simpleType>

  <xs:simpleType name="runningModeType">
    <xs:restriction base="xs:string">
      <xs:enumeration value="CLIENT"/>
      <xs:enumeration value="SERVER"/>
      <xs:enumeration value="MITM"/>
    </xs:restriction>
  </xs:simpleType>

  <xs:simpleType name="keyUpdateRequest">
    <xs:restriction base="xs:string">
      <xs:enumeration value="UPDATE_NOT_REQUESTED"/>
      <xs:enumeration value="UPDATE_REQUESTED"/>
    </xs:restriction>
  </xs:simpleType>

  <xs:simpleType name="workflowTraceType">
    <xs:restriction base="xs:string">
      <xs:enumeration value="FULL"/>
      <xs:enumeration value="HANDSHAKE"/>
      <xs:enumeration value="DYNAMIC_HANDSHAKE"/>
      <xs:enumeration value="DYNAMIC_HELLO"/>
      <xs:enumeration value="HELLO"/>
      <xs:enumeration value="SHORT_HELLO"/>
      <xs:enumeration value="RESUMPTION"/>
      <xs:enumeration value="FULL_RESUMPTION"/>
      <xs:enumeration value="CLIENT_RENEGOTIATION_WITHOUT_RESUMPTION"/>
      <xs:enumeration value="CLIENT_RENEGOTIATION"/>
      <xs:enumeration value="SERVER_RENEGOTIATION"/>
      <xs:enumeration value="DYNAMIC_CLIENT_RENEGOTIATION_WITHOUT_RESUMPTION"/>
      <xs:enumeration value="HTTPS"/>
      <xs:enumeration value="DYNAMIC_HTTPS"/>
      <xs:enumeration value="SSL2_HELLO"/>
      <xs:enumeration value="SIMPLE_MITM_PROXY"/>
      <xs:enumeration value="SIMPLE_FORWARDING_MITM_PROXY"/>
      <xs:enumeration value="TLS13_PSK"/>
      <xs:enumeration value="FULL_TLS13_PSK"/>
      <xs:enumeration value="ZERO_RTT"/>
      <xs:enumeration value="FULL_ZERO_RTT"/>
      <xs:enumeration value="FALSE_START"/>
      <xs:enumeration value="RSA_SYNC_PROXY"/>
    </xs:restriction>
  </xs:simpleType>

  <xs:simpleType name="workflowExecutorType">
    <xs:restriction base="xs:string">
      <xs:enumeration value="DEFAULT"/>
      <xs:enumeration value="THREADED_SERVER"/>
      <xs:enumeration value="DTLS"/>
    </xs:restriction>
  </xs:simpleType>

  <xs:simpleType name="alertDescription">
    <xs:restriction base="xs:string">
      <xs:enumeration value="CLOSE_NOTIFY"/>
      <xs:enumeration value="UNEXPECTED_MESSAGE"/>
      <xs:enumeration value="BAD_RECORD_MAC"/>
      <xs:enumeration value="DECRYPTION_FAILED_RESERVED"/>
      <xs:enumeration value="RECORD_OVERFLOW"/>
      <xs:enumeration value="DECOMPRESSION_FAILURE"/>
      <xs:enumeration value="HANDSHAKE_FAILURE"/>
      <xs:enumeration value="NO_CERTIFICATE_RESERVED"/>
      <xs:enumeration value="BAD_CERTIFICATE"/>
      <xs:enumeration value="UNSUPPORTED_CERTIFICATE"/>
      <xs:enumeration value="CERTIFICATE_REVOKED"/>
      <xs:enumeration value="CERTIFICATE_EXPIRED"/>
      <xs:enumeration value="CERTIFICATE_UNKNOWN"/>
      <xs:enumeration value="ILLEGAL_PARAMETER"/>
      <xs:enumeration value="UNKNOWN_CA"/>
      <xs:enumeration value="ACCESS_DENIED"/>
      <xs:enumeration value="DECODE_ERROR"/>
      <xs:enumeration value="DECRYPT_ERROR"/>
      <xs:enumeration value="EXPORT_RESTRICTION_RESERVED"/>
      <xs:enumeration value="PROTOCOL_VERSION"/>
      <xs:enumeration value="INSUFFICIENT_SECURITY"/>
      <xs:enumeration value="INTERNAL_ERROR"/>
      <xs:enumeration value="INAPPROPRIATE_FALLBACK"/>
      <xs:enumeration value="USER_CANCELED"/>
      <xs:enumeration value="NO_RENEGOTIATION"/>
      <xs:enumeration value="MISSING_EXTENSION"/>
      <xs:enumeration value="UNSUPPORTED_EXTENSION"/>
      <xs:enumeration value="CERTIFICATE_UNOBTAINABLE"/>
      <xs:enumeration value="UNRECOGNIZED_NAME"/>
      <xs:enumeration value="BAD_CERTIFICATE_STATUS_RESPONSE"/>
      <xs:enumeration value="BAD_CERTIFICATE_HASH_VALUE"/>
      <xs:enumeration value="UNKNOWN_PSK_IDENTITY"/>
      <xs:enumeration value="CERTIFICATE_REQUIRED"/>
      <xs:enumeration value="NO_APPLICATION_PROTOCOL"/>
    </xs:restriction>
  </xs:simpleType>

  <xs:simpleType name="alertLevel">
    <xs:restriction base="xs:string">
      <xs:enumeration value="UNDEFINED"/>
      <xs:enumeration value="WARNING"/>
      <xs:enumeration value="FATAL"/>
    </xs:restriction>
  </xs:simpleType>

  <xs:simpleType name="tokenBindingType">
    <xs:restriction base="xs:string">
      <xs:enumeration value="PROVIDED_TOKEN_BINDING"/>
      <xs:enumeration value="REFERRED_TOKEN_BINDING"/>
    </xs:restriction>
  </xs:simpleType>

  <xs:simpleType name="chooserType">
    <xs:restriction base="xs:string">
      <xs:enumeration value="DEFAULT"/>
    </xs:restriction>
  </xs:simpleType>

  <xs:simpleType name="starttlsType">
    <xs:restriction base="xs:string">
      <xs:enumeration value="NONE"/>
      <xs:enumeration value="FTP"/>
      <xs:enumeration value="IMAP"/>
      <xs:enumeration value="POP3"/>
      <xs:enumeration value="SMTP"/>
    </xs:restriction>
  </xs:simpleType>

  <xs:simpleType name="cipherAlgorithm">
    <xs:restriction base="xs:string">
      <xs:enumeration value="NULL"/>
      <xs:enumeration value="RC2_128"/>
      <xs:enumeration value="RC4_128"/>
      <xs:enumeration value="DES_CBC"/>
      <xs:enumeration value="DES_EDE_CBC"/>
      <xs:enumeration value="AES_128_CBC"/>
      <xs:enumeration value="AES_256_CBC"/>
      <xs:enumeration value="AES_128_GCM"/>
      <xs:enumeration value="AES_256_GCM"/>
      <xs:enumeration value="CAMELLIA_128_CBC"/>
      <xs:enumeration value="CAMELLIA_256_CBC"/>
      <xs:enumeration value="CAMELLIA_128_GCM"/>
      <xs:enumeration value="CAMELLIA_256_GCM"/>
      <xs:enumeration value="IDEA_128"/>
      <xs:enumeration value="SEED_CBC"/>
      <xs:enumeration value="AES_128_CCM"/>
      <xs:enumeration value="AES_256_CCM"/>
      <xs:enumeration value="CHACHA20_POLY1305"/>
      <xs:enumeration value="UNOFFICIAL_CHACHA20_POLY1305"/>
      <xs:enumeration value="DES40_CBC"/>
      <xs:enumeration value="ARIA_128_CBC"/>
      <xs:enumeration value="ARIA_256_CBC"/>
      <xs:enumeration value="ARIA_128_GCM"/>
      <xs:enumeration value="ARIA_256_GCM"/>
      <xs:enumeration value="GOST_28147_CNT"/>
      <xs:enumeration value="FORTEZZA_CBC"/>
      <xs:enumeration value="AES_128_CTR"/>
      <xs:enumeration value="AES_256_CTR"/>
      <xs:enumeration value="SM4_GCM"/>
      <xs:enumeration value="SM4_CCM"/>
    </xs:restriction>
  </xs:simpleType>

  <xs:simpleType name="macAlgorithm">
    <xs:restriction base="xs:string">
      <xs:enumeration value="NULL"/>
      <xs:enumeration value="AEAD"/>
      <xs:enumeration value="SSLMAC_MD5"/>
      <xs:enumeration value="SSLMAC_SHA1"/>
      <xs:enumeration value="HMAC_MD5"/>
      <xs:enumeration value="HMAC_SHA1"/>
      <xs:enumeration value="HMAC_SHA256"/>
      <xs:enumeration value="HMAC_SHA384"/>
      <xs:enumeration value="HMAC_SHA512"/>
      <xs:enumeration value="IMIT_GOST28147"/>
      <xs:enumeration value="HMAC_GOSTR3411"/>
      <xs:enumeration value="HMAC_GOSTR3411_2012_256"/>
      <xs:enumeration value="HMAC_SM3"/>
    </xs:restriction>
  </xs:simpleType>

  <xs:simpleType name="clientAuthenticationType">
    <xs:restriction base="xs:string">
      <xs:enumeration value="ANONYMOUS"/>
      <xs:enumeration value="CERTIFICATE_BASED"/>
      <xs:enumeration value="PSK"/>
    </xs:restriction>
  </xs:simpleType>

  <xs:simpleType name="socketState">
    <xs:restriction base="xs:string">
      <xs:enumeration value="CLOSED"/>
      <xs:enumeration value="PEER_WRITE_CLOSED"/>
      <xs:enumeration value="UP"/>
      <xs:enumeration value="DATA_AVAILABLE"/>
      <xs:enumeration value="TIMEOUT"/>
      <xs:enumeration value="SOCKET_EXCEPTION"/>
      <xs:enumeration value="IO_EXCEPTION"/>
      <xs:enumeration value="UNAVAILABLE"/>
    </xs:restriction>
  </xs:simpleType>

  <xs:simpleType name="connectionEndType">
    <xs:restriction base="xs:string">
      <xs:enumeration value="CLIENT"/>
      <xs:enumeration value="SERVER"/>
    </xs:restriction>
  </xs:simpleType>

  <xs:complexType name="mapElementsArray" final="#all">
    <xs:sequence>
      <xs:element name="item" type="mapElements" minOccurs="0" maxOccurs="unbounded" nillable="true"/>
    </xs:sequence>
  </xs:complexType>
</xs:schema>
<|MERGE_RESOLUTION|>--- conflicted
+++ resolved
@@ -5511,156 +5511,6 @@
     </xs:restriction>
   </xs:simpleType>
 
-<<<<<<< HEAD
-=======
-  <xs:simpleType name="esniMessageType">
-    <xs:restriction base="xs:string">
-      <xs:enumeration value="CLIENT"/>
-      <xs:enumeration value="SERVER"/>
-    </xs:restriction>
-  </xs:simpleType>
-
-  <xs:simpleType name="namedGroup">
-    <xs:restriction base="xs:string">
-      <xs:enumeration value="SECT163K1"/>
-      <xs:enumeration value="SECT163R1"/>
-      <xs:enumeration value="SECT163R2"/>
-      <xs:enumeration value="SECT193R1"/>
-      <xs:enumeration value="SECT193R2"/>
-      <xs:enumeration value="SECT233K1"/>
-      <xs:enumeration value="SECT233R1"/>
-      <xs:enumeration value="SECT239K1"/>
-      <xs:enumeration value="SECT283K1"/>
-      <xs:enumeration value="SECT283R1"/>
-      <xs:enumeration value="SECT409K1"/>
-      <xs:enumeration value="SECT409R1"/>
-      <xs:enumeration value="SECT571K1"/>
-      <xs:enumeration value="SECT571R1"/>
-      <xs:enumeration value="SECP160K1"/>
-      <xs:enumeration value="SECP160R1"/>
-      <xs:enumeration value="SECP160R2"/>
-      <xs:enumeration value="SECP192K1"/>
-      <xs:enumeration value="SECP192R1"/>
-      <xs:enumeration value="SECP224K1"/>
-      <xs:enumeration value="SECP224R1"/>
-      <xs:enumeration value="SECP256K1"/>
-      <xs:enumeration value="SECP256R1"/>
-      <xs:enumeration value="SECP384R1"/>
-      <xs:enumeration value="SECP521R1"/>
-      <xs:enumeration value="BRAINPOOLP256R1"/>
-      <xs:enumeration value="BRAINPOOLP384R1"/>
-      <xs:enumeration value="BRAINPOOLP512R1"/>
-      <xs:enumeration value="ECDH_X25519"/>
-      <xs:enumeration value="ECDH_X448"/>
-      <xs:enumeration value="CURVE_SM2"/>
-      <xs:enumeration value="FFDHE2048"/>
-      <xs:enumeration value="FFDHE3072"/>
-      <xs:enumeration value="FFDHE4096"/>
-      <xs:enumeration value="FFDHE6144"/>
-      <xs:enumeration value="FFDHE8192"/>
-      <xs:enumeration value="EXPLICIT_PRIME"/>
-      <xs:enumeration value="EXPLICIT_CHAR2"/>
-      <xs:enumeration value="GREASE_00"/>
-      <xs:enumeration value="GREASE_01"/>
-      <xs:enumeration value="GREASE_02"/>
-      <xs:enumeration value="GREASE_03"/>
-      <xs:enumeration value="GREASE_04"/>
-      <xs:enumeration value="GREASE_05"/>
-      <xs:enumeration value="GREASE_06"/>
-      <xs:enumeration value="GREASE_07"/>
-      <xs:enumeration value="GREASE_08"/>
-      <xs:enumeration value="GREASE_09"/>
-      <xs:enumeration value="GREASE_10"/>
-      <xs:enumeration value="GREASE_11"/>
-      <xs:enumeration value="GREASE_12"/>
-      <xs:enumeration value="GREASE_13"/>
-      <xs:enumeration value="GREASE_14"/>
-      <xs:enumeration value="GREASE_15"/>
-    </xs:restriction>
-  </xs:simpleType>
-
-  <xs:simpleType name="extensionType">
-    <xs:restriction base="xs:string">
-      <xs:enumeration value="SERVER_NAME_INDICATION"/>
-      <xs:enumeration value="MAX_FRAGMENT_LENGTH"/>
-      <xs:enumeration value="CLIENT_CERTIFICATE_URL"/>
-      <xs:enumeration value="TRUSTED_CA_KEYS"/>
-      <xs:enumeration value="TRUNCATED_HMAC"/>
-      <xs:enumeration value="STATUS_REQUEST"/>
-      <xs:enumeration value="USER_MAPPING"/>
-      <xs:enumeration value="CLIENT_AUTHZ"/>
-      <xs:enumeration value="SERVER_AUTHZ"/>
-      <xs:enumeration value="CERT_TYPE"/>
-      <xs:enumeration value="ELLIPTIC_CURVES"/>
-      <xs:enumeration value="EC_POINT_FORMATS"/>
-      <xs:enumeration value="SRP"/>
-      <xs:enumeration value="SIGNATURE_AND_HASH_ALGORITHMS"/>
-      <xs:enumeration value="USE_SRTP"/>
-      <xs:enumeration value="HEARTBEAT"/>
-      <xs:enumeration value="ALPN"/>
-      <xs:enumeration value="STATUS_REQUEST_V2"/>
-      <xs:enumeration value="SIGNED_CERTIFICATE_TIMESTAMP"/>
-      <xs:enumeration value="CLIENT_CERTIFICATE_TYPE"/>
-      <xs:enumeration value="SERVER_CERTIFICATE_TYPE"/>
-      <xs:enumeration value="PADDING"/>
-      <xs:enumeration value="ENCRYPT_THEN_MAC"/>
-      <xs:enumeration value="EXTENDED_MASTER_SECRET"/>
-      <xs:enumeration value="TOKEN_BINDING"/>
-      <xs:enumeration value="CACHED_INFO"/>
-      <xs:enumeration value="RECORD_SIZE_LIMIT"/>
-      <xs:enumeration value="PWD_PROTECT"/>
-      <xs:enumeration value="PWD_CLEAR"/>
-      <xs:enumeration value="PASSWORD_SALT"/>
-      <xs:enumeration value="SESSION_TICKET"/>
-      <xs:enumeration value="EXTENDED_RANDOM"/>
-      <xs:enumeration value="PRE_SHARED_KEY"/>
-      <xs:enumeration value="EARLY_DATA"/>
-      <xs:enumeration value="SUPPORTED_VERSIONS"/>
-      <xs:enumeration value="COOKIE"/>
-      <xs:enumeration value="PSK_KEY_EXCHANGE_MODES"/>
-      <xs:enumeration value="CERTIFICATE_AUTHORITIES"/>
-      <xs:enumeration value="OID_FILTERS"/>
-      <xs:enumeration value="POST_HANDSHAKE_AUTH"/>
-      <xs:enumeration value="SIGNATURE_ALGORITHMS_CERT"/>
-      <xs:enumeration value="KEY_SHARE"/>
-      <xs:enumeration value="CONNECTION_ID"/>
-      <xs:enumeration value="RENEGOTIATION_INFO"/>
-      <xs:enumeration value="ENCRYPTED_SERVER_NAME_INDICATION"/>
-      <xs:enumeration value="ENCRYPTED_CLIENT_HELLO_DRAFT_07"/>
-      <xs:enumeration value="ENCRYPTED_CLIENT_HELLO_DRAFT_08"/>
-      <xs:enumeration value="ENCRYPTED_CLIENT_HELLO_DRAFT_09"/>
-      <xs:enumeration value="ENCRYPTED_CLIENT_HELLO_DRAFT_10"/>
-      <xs:enumeration value="ENCRYPTED_CLIENT_HELLO_DRAFT_11"/>
-      <xs:enumeration value="ENCRYPTED_CLIENT_HELLO_DRAFT_12"/>
-      <xs:enumeration value="ENCRYPTED_CLIENT_HELLO"/>
-      <xs:enumeration value="GREASE_00"/>
-      <xs:enumeration value="GREASE_01"/>
-      <xs:enumeration value="GREASE_02"/>
-      <xs:enumeration value="GREASE_03"/>
-      <xs:enumeration value="GREASE_04"/>
-      <xs:enumeration value="GREASE_05"/>
-      <xs:enumeration value="GREASE_06"/>
-      <xs:enumeration value="GREASE_07"/>
-      <xs:enumeration value="GREASE_08"/>
-      <xs:enumeration value="GREASE_09"/>
-      <xs:enumeration value="GREASE_10"/>
-      <xs:enumeration value="GREASE_11"/>
-      <xs:enumeration value="GREASE_12"/>
-      <xs:enumeration value="GREASE_13"/>
-      <xs:enumeration value="GREASE_14"/>
-      <xs:enumeration value="GREASE_15"/>
-      <xs:enumeration value="UNKNOWN"/>
-    </xs:restriction>
-  </xs:simpleType>
-
-  <xs:simpleType name="heartbeatMode">
-    <xs:restriction base="xs:string">
-      <xs:enumeration value="PEER_ALLOWED_TO_SEND"/>
-      <xs:enumeration value="PEER_NOT_ALLOWED_TO_SEND"/>
-    </xs:restriction>
-  </xs:simpleType>
-
->>>>>>> 0d461c4b
   <xs:simpleType name="cipherSuite">
     <xs:restriction base="xs:string">
       <xs:enumeration value="TLS_NULL_WITH_NULL_NULL"/>
@@ -6665,7 +6515,6 @@
 
   <xs:simpleType name="transportHandlerType">
     <xs:restriction base="xs:string">
-<<<<<<< HEAD
       <xs:enumeration value="TCP"/>
       <xs:enumeration value="EAP_TLS"/>
       <xs:enumeration value="UDP"/>
@@ -6688,19 +6537,6 @@
       <xs:enumeration value="STARTTLS"/>
       <xs:enumeration value="HTTPS"/>
       <xs:enumeration value="SSL2"/>
-=======
-      <xs:enumeration value="NONE"/>
-      <xs:enumeration value="MD5"/>
-      <xs:enumeration value="SHA1"/>
-      <xs:enumeration value="SHA224"/>
-      <xs:enumeration value="SHA256"/>
-      <xs:enumeration value="SHA384"/>
-      <xs:enumeration value="SHA512"/>
-      <xs:enumeration value="GOSTR3411"/>
-      <xs:enumeration value="GOSTR34112012_256"/>
-      <xs:enumeration value="GOSTR34112012_512"/>
-      <xs:enumeration value="SM3"/>
->>>>>>> 0d461c4b
     </xs:restriction>
   </xs:simpleType>
 
@@ -6918,4 +6754,4 @@
       <xs:element name="item" type="mapElements" minOccurs="0" maxOccurs="unbounded" nillable="true"/>
     </xs:sequence>
   </xs:complexType>
-</xs:schema>
+</xs:schema>