--- conflicted
+++ resolved
@@ -2775,7 +2775,6 @@
   </xs:complexType>
 
   <xs:complexType name="recordCryptoComputations">
-<<<<<<< HEAD
     <xs:complexContent>
       <xs:extension base="modifiableVariableHolder">
         <xs:sequence>
@@ -2796,31 +2795,10 @@
           <xs:element name="padding" type="modifiableByteArray" minOccurs="0"/>
           <xs:element name="paddingValid" type="xs:boolean" minOccurs="0"/>
           <xs:element name="plainRecordBytes" type="modifiableByteArray" minOccurs="0"/>
-        </xs:sequence>
-      </xs:extension>
-    </xs:complexContent>
-=======
-    <xs:sequence>
-      <xs:element name="additionalPaddingLength" type="modifiableInteger" minOccurs="0"/>
-      <xs:element name="aeadSalt" type="modifiableByteArray" minOccurs="0"/>
-      <xs:element name="authenticatedMetaData" type="modifiableByteArray" minOccurs="0"/>
-      <xs:element name="authenticatedNonMetaData" type="modifiableByteArray" minOccurs="0"/>
-      <xs:element name="authenticationTag" type="modifiableByteArray" minOccurs="0"/>
-      <xs:element name="authenticationTagValid" type="xs:boolean" minOccurs="0"/>
-      <xs:element name="cbcInitialisationVector" type="modifiableByteArray" minOccurs="0"/>
-      <xs:element name="cipherKey" type="modifiableByteArray" minOccurs="0"/>
-      <xs:element name="ciphertext" type="modifiableByteArray" minOccurs="0"/>
-      <xs:element name="explicitNonce" type="modifiableByteArray" minOccurs="0"/>
-      <xs:element name="gcmNonce" type="modifiableByteArray" minOccurs="0"/>
-      <xs:element name="mac" type="modifiableByteArray" minOccurs="0"/>
-      <xs:element name="macKey" type="modifiableByteArray" minOccurs="0"/>
-      <xs:element name="macValid" type="xs:boolean" minOccurs="0"/>
-      <xs:element name="padding" type="modifiableByteArray" minOccurs="0"/>
-      <xs:element name="paddingValid" type="xs:boolean" minOccurs="0"/>
-      <xs:element name="plainRecordBytes" type="modifiableByteArray" minOccurs="0"/>
-      <xs:element name="usedTls13KeySetType" type="tls13KeySetType" minOccurs="0"/>
-    </xs:sequence>
->>>>>>> 28d66524
+          <xs:element name="usedTls13KeySetType" type="tls13KeySetType" minOccurs="0"/>
+        </xs:sequence>
+      </xs:extension>
+    </xs:complexContent>
   </xs:complexType>
 
   <xs:complexType name="blobRecord">
