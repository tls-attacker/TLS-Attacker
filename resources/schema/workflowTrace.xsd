--- conflicted
+++ resolved
@@ -3454,13 +3454,8 @@
       <xs:element name="flushOnMessageTypeChange" type="xs:boolean" minOccurs="0"/>
       <xs:element name="createFragmentsDynamically" type="xs:boolean" minOccurs="0"/>
       <xs:element name="createRecordsDynamically" type="xs:boolean" minOccurs="0"/>
-<<<<<<< HEAD
-=======
-      <xs:element name="createIndividualRecords" type="xs:boolean" minOccurs="0"/>
       <xs:element name="createIndividualTransportPackets" type="xs:boolean" minOccurs="0"/>
       <xs:element name="individualTransportPacketCooldown" type="xs:int" minOccurs="0"/>
-      <xs:element name="recordLayerType" type="recordLayerType" minOccurs="0"/>
->>>>>>> acf5b98a
       <xs:element name="resetWorkflowTracesBeforeSaving" type="xs:boolean" minOccurs="0"/>
       <xs:element name="workflowExecutorShouldOpen" type="xs:boolean" minOccurs="0"/>
       <xs:element name="stopReceivingAfterFatal" type="xs:boolean" minOccurs="0"/>
@@ -3576,13 +3571,8 @@
       <xs:element name="chooserType" type="chooserType" minOccurs="0"/>
       <xs:element name="useAllProvidedDtlsFragments" type="xs:boolean" minOccurs="0"/>
       <xs:element name="useAllProvidedRecords" type="xs:boolean" minOccurs="0"/>
-<<<<<<< HEAD
-      <xs:element name="defaultHttpRequestPath" type="xs:string" minOccurs="0"/>
-=======
-      <xs:element name="httpsParsingEnabled" type="xs:boolean" minOccurs="0"/>
       <xs:element name="defaultHttpsLocationPath" type="xs:string" minOccurs="0"/>
       <xs:element name="defaultHttpsRequestPath" type="xs:string" minOccurs="0"/>
->>>>>>> acf5b98a
       <xs:element name="starttlsType" type="starttlsType" minOccurs="0"/>
       <xs:element name="overrideSessionIdForTickets" type="xs:boolean" minOccurs="0"/>
       <xs:element name="sessionTicketLifetimeHint" type="xs:long" minOccurs="0"/>
