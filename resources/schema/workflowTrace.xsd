<?xml version="1.0" standalone="yes"?>
<xs:schema version="1.0" xmlns:xs="http://www.w3.org/2001/XMLSchema">

  <xs:element name="accessModificationFilter" type="accessModificationFilter"/>

  <xs:element name="alertMessage" type="alertMessage"/>

  <xs:element name="applicationMessage" type="applicationMessage"/>

  <xs:element name="bigIntegerAddModification" type="bigIntegerAddModification"/>

  <xs:element name="bigIntegerExplicitValueModification" type="bigIntegerExplicitValueModification"/>

  <xs:element name="bigIntegerInteractiveModification" type="bigIntegerInteractiveModification"/>

  <xs:element name="bigIntegerMultiplyModification" type="bigIntegerMultiplyModification"/>

  <xs:element name="bigIntegerShiftLeftModification" type="bigIntegerShiftLeftModification"/>

  <xs:element name="bigIntegerShiftRightModification" type="bigIntegerShiftRightModification"/>

  <xs:element name="bigIntegerSubtractModification" type="bigIntegerSubtractModification"/>

  <xs:element name="bigIntegerXorModification" type="bigIntegerXorModification"/>

  <xs:element name="booleanExplicitValueModification" type="booleanExplicitValueModification"/>

  <xs:element name="booleanToggleModification" type="booleanToggleModification"/>

  <xs:element name="byteAddModification" type="byteAddModification"/>

  <xs:element name="byteArrayDeleteModification" type="byteArrayDeleteModification"/>

  <xs:element name="byteArrayDuplicateModification" type="byteArrayDuplicateModification"/>

  <xs:element name="byteArrayExplicitValueModification" type="byteArrayExplicitValueModification"/>

  <xs:element name="byteArrayInsertModification" type="byteArrayInsertModification"/>

  <xs:element name="byteArrayPayloadModification" type="byteArrayPayloadModification"/>

  <xs:element name="byteArrayShuffleModification" type="byteArrayShuffleModification"/>

  <xs:element name="byteArrayXorModification" type="byteArrayXorModification"/>

  <xs:element name="byteExplicitValueModification" type="byteExplicitValueModification"/>

  <xs:element name="byteSubtractModification" type="byteSubtractModification"/>

  <xs:element name="byteXorModification" type="byteXorModification"/>

  <xs:element name="certificateMessage" type="certificateMessage"/>

  <xs:element name="certificateRequestMessage" type="certificateRequestMessage"/>

  <xs:element name="certificateVerifyMessage" type="certificateVerifyMessage"/>

  <xs:element name="changeCipherSpecMessage" type="changeCipherSpecMessage"/>

  <xs:element name="clientHelloMessage" type="clientHelloMessage"/>

  <xs:element name="dhClientKeyExchangeMessage" type="dhClientKeyExchangeMessage"/>

  <xs:element name="dheServerKeyExchangeMessage" type="dheServerKeyExchangeMessage"/>

  <xs:element name="dtlsHandshakeMessageFragment" type="dtlsHandshakeMessageFragment"/>

  <xs:element name="ecPointFormatExtensionMessage" type="ecPointFormatExtensionMessage"/>

  <xs:element name="ecdhClientKeyExchangeMessage" type="ecdhClientKeyExchangeMessage"/>

  <xs:element name="ecdheServerKeyExchangeMessage" type="ecdheServerKeyExchangeMessage"/>

  <xs:element name="emptyClientKeyExchangeMessage" type="emptyClientKeyExchangeMessage"/>

  <xs:element name="extensionMessage" type="extensionMessage"/>

  <xs:element name="finishedMessage" type="finishedMessage"/>

  <xs:element name="gostClientKeyExchangeMessage" type="gostClientKeyExchangeMessage"/>

  <xs:element name="heartbeatMessage" type="heartbeatMessage"/>

  <xs:element name="helloRequestMessage" type="helloRequestMessage"/>

  <xs:element name="helloVerifyRequestMessage" type="helloVerifyRequestMessage"/>

  <xs:element name="integerAddModification" type="integerAddModification"/>

  <xs:element name="integerExplicitValueModification" type="integerExplicitValueModification"/>

  <xs:element name="integerShiftLeftModification" type="integerShiftLeftModification"/>

  <xs:element name="integerShiftRightModification" type="integerShiftRightModification"/>

  <xs:element name="integerSubtractModification" type="integerSubtractModification"/>

  <xs:element name="integerXorModification" type="integerXorModification"/>

  <xs:element name="longAddModification" type="longAddModification"/>

  <xs:element name="longExplicitValueModification" type="longExplicitValueModification"/>

  <xs:element name="longSubtractModification" type="longSubtractModification"/>

  <xs:element name="longXorModification" type="longXorModification"/>

  <xs:element name="modifiableBigInteger" type="modifiableBigInteger"/>

  <xs:element name="modifiableBoolean" type="modifiableBoolean"/>

  <xs:element name="modifiableByte" type="modifiableByte"/>

  <xs:element name="modifiableByteArray" type="modifiableByteArray"/>

  <xs:element name="modifiableInteger" type="modifiableInteger"/>

  <xs:element name="modifiableLong" type="modifiableLong"/>

  <xs:element name="modifiableString" type="modifiableString"/>

  <xs:element name="newSessionTicketMessage" type="newSessionTicketMessage"/>

  <xs:element name="point" type="point"/>

  <xs:element name="pskClientKeyExchangeMessage" type="pskClientKeyExchangeMessage"/>

  <xs:element name="pskDhClientKeyExchangeMessage" type="pskDhClientKeyExchangeMessage"/>

  <xs:element name="pskDheServerKeyExchangeMessage" type="pskDheServerKeyExchangeMessage"/>

  <xs:element name="pskEcDhClientKeyExchangeMessage" type="pskEcDhClientKeyExchangeMessage"/>

  <xs:element name="pskEcDheServerKeyExchangeMessage" type="pskEcDheServerKeyExchangeMessage"/>

  <xs:element name="pskRsaClientKeyExchangeMessage" type="pskRsaClientKeyExchangeMessage"/>

  <xs:element name="pskServerKeyExchangeMessage" type="pskServerKeyExchangeMessage"/>

  <xs:element name="rsaClientKeyExchangeMessage" type="rsaClientKeyExchangeMessage"/>

  <xs:element name="serverHelloDoneMessage" type="serverHelloDoneMessage"/>

  <xs:element name="serverHelloMessage" type="serverHelloMessage"/>

  <xs:element name="srpClientKeyExchangeMessage" type="srpClientKeyExchangeMessage"/>

  <xs:element name="srpServerKeyExchangeMessage" type="srpServerKeyExchangeMessage"/>

  <xs:element name="ssl2ClientHelloMessage" type="ssl2ClientHelloMessage"/>

  <xs:element name="ssl2ServerHelloMessage" type="ssl2ServerHelloMessage"/>

  <xs:element name="stringExplicitValueModification" type="stringExplicitValueModification"/>

  <xs:element name="supplementalDataMessage" type="supplementalDataMessage"/>

  <xs:element name="unknownHandshakeMessage" type="unknownHandshakeMessage"/>

  <xs:element name="unknownMessage" type="unknownMessage"/>

  <xs:element name="workflowTrace" type="workflowTrace"/>

  <xs:complexType name="workflowTrace">
    <xs:sequence>
      <xs:choice minOccurs="0" maxOccurs="unbounded">
        <xs:element name="AliasedConnection" type="aliasedConnection"/>
        <xs:element name="InboundConnection" type="inboundConnection"/>
        <xs:element name="OutboundConnection" type="outboundConnection"/>
      </xs:choice>
      <xs:choice minOccurs="0" maxOccurs="unbounded">
        <xs:element name="ActivateEncryption" type="activateEncryptionAction"/>
        <xs:element name="ApplyBufferedMessages" type="applyBufferedMessagesAction"/>
        <xs:element name="BufferedGenericReceive" type="bufferedGenericReceiveAction"/>
        <xs:element name="BufferedSend" type="bufferedSendAction"/>
        <xs:element name="ChangeCipherSuite" type="changeCipherSuiteAction"/>
        <xs:element name="ChangeClientRandom" type="changeClientRandomAction"/>
        <xs:element name="ChangeCompression" type="changeCompressionAction"/>
        <xs:element name="ChangeContextValue" type="changeContextValueAction"/>
        <xs:element name="ChangeMasterSecret" type="changeMasterSecretAction"/>
        <xs:element name="ChangePreMasterSecret" type="changePreMasterSecretAction"/>
        <xs:element name="ChangeDefaultPreMasterSecret" type="changeDefaultPreMasterSecretAction"/>
        <xs:element name="ChangeProtocolVersion" type="changeProtocolVersionAction"/>
        <xs:element name="ChangeServerRandom" type="changeServerRandomAction"/>
        <xs:element name="ClearBuffers" type="clearBuffersAction"/>
        <xs:element name="ConnectionBound" type="connectionBoundAction"/>
        <xs:element name="CopyBufferedMessages" type="copyBufferedMessagesAction"/>
        <xs:element name="CopyBufferedRecords" type="copyBufferedRecordsAction"/>
        <xs:element name="CopyBuffers" type="copyBuffersAction"/>
        <xs:element name="CopyClientRandom" type="copyClientRandomAction"/>
        <xs:element name="CopyContextField" type="copyContextFieldAction"/>
        <xs:element name="CopyPreMasterSecret" type="copyPreMasterSecretAction"/>
        <xs:element name="CopyServerRandom" type="copyServerRandomAction"/>
        <xs:element name="DeactivateEncryption" type="deactivateEncryptionAction"/>
        <xs:element name="DeepCopyBufferedMessages" type="deepCopyBufferedMessagesAction"/>
        <xs:element name="DeepCopyBufferedRecords" type="deepCopyBufferedRecordsAction"/>
        <xs:element name="DeepCopyBuffers" type="deepCopyBuffersAction"/>
        <xs:element name="EsniKeyDnsRequest" type="esniKeyDnsRequestAction"/>
        <xs:element name="FindReceivedProtocolMessage" type="findReceivedProtocolMessageAction"/>
        <xs:element name="ForwardMessages" type="forwardMessagesAction"/>
        <xs:element name="ForwardMessagesWithPrepare" type="forwardMessagesWithPrepareAction"/>
        <xs:element name="ForwardRecords" type="forwardRecordsAction"/>
        <xs:element name="GenericReceive" type="genericReceiveAction"/>
        <xs:element name="ReceiveTill" type="receiveTillAction"/>
        <xs:element name="MultiReceive" type="multiReceiveAction"/>
        <xs:element name="PopAndSend" type="popAndSendAction"/>
        <xs:element name="PopAndSendMessage" type="popAndSendMessageAction"/>
        <xs:element name="PopAndSendRecord" type="popAndSendRecordAction"/>
        <xs:element name="PopBuffers" type="popBuffersAction"/>
        <xs:element name="PopBufferedMessage" type="popBufferedMessageAction"/>
        <xs:element name="PopBufferedRecord" type="popBufferedRecordAction"/>
        <xs:element name="PrintLastHandledApplicationData" type="printLastHandledApplicationDataAction"/>
        <xs:element name="PrintProposedExtensions" type="printProposedExtensionsAction"/>
        <xs:element name="PrintSecrets" type="printSecretsAction"/>
        <xs:element name="Receive" type="receiveAction"/>
        <xs:element name="RemBufferedChCiphers" type="remBufferedChCiphersAction"/>
        <xs:element name="RemBufferedChExtensions" type="remBufferedChExtensionsAction"/>
        <xs:element name="Renegotiation" type="renegotiationAction"/>
        <xs:element name="ResetRecordCipherLists" type="resetRecordCipherListsAction"/>
        <xs:element name="ResetConnection" type="resetConnectionAction"/>
        <xs:element name="Send" type="sendAction"/>
        <xs:element name="SendDynamicClientKeyExchange" type="sendDynamicClientKeyExchangeAction"/>
        <xs:element name="SendDynamicServerKeyExchange" type="sendDynamicServerKeyExchangeAction"/>
        <xs:element name="SendDynamicCertificate" type="sendDynamicServerCertificateAction"/>
        <xs:element name="SendRaccoonCke" type="sendRaccoonCkeAction"/>
        <xs:element name="SetEncryptChangeCipherSpecConfig" type="setEncryptChangeCipherSpecConfigAction"/>
        <xs:element name="Wait" type="waitAction"/>
        <xs:element name="SendAscii" type="sendAsciiAction"/>
        <xs:element name="FlushSessionCache" type="flushSessionCacheAction"/>
        <xs:element name="GenericReceiveAscii" type="genericReceiveAsciiAction"/>
        <xs:element name="ReceiveAscii" type="receiveAsciiAction"/>
      </xs:choice>
      <xs:element name="name" type="xs:string" minOccurs="0"/>
      <xs:element name="description" type="xs:string" minOccurs="0"/>
    </xs:sequence>
  </xs:complexType>

  <xs:complexType name="aliasedConnection" abstract="true">
    <xs:sequence>
      <xs:element name="alias" type="xs:string" minOccurs="0"/>
      <xs:element name="ip" type="xs:string" minOccurs="0"/>
      <xs:element name="port" type="xs:int" minOccurs="0"/>
      <xs:element name="hostname" type="xs:string" minOccurs="0"/>
      <xs:element name="proxyDataPort" type="xs:int" minOccurs="0"/>
      <xs:element name="proxyDataHostname" type="xs:string" minOccurs="0"/>
      <xs:element name="proxyControlPort" type="xs:int" minOccurs="0"/>
      <xs:element name="proxyControlHostname" type="xs:string" minOccurs="0"/>
      <xs:element name="timeout" type="xs:int" minOccurs="0"/>
      <xs:element name="firstTimeout" type="xs:int" minOccurs="0"/>
      <xs:element name="connectionTimeout" type="xs:int" minOccurs="0"/>
      <xs:element name="transportHandlerType" type="transportHandlerType" minOccurs="0"/>
    </xs:sequence>
  </xs:complexType>

  <xs:complexType name="inboundConnection">
    <xs:complexContent>
      <xs:extension base="aliasedConnection">
        <xs:sequence/>
      </xs:extension>
    </xs:complexContent>
  </xs:complexType>

  <xs:complexType name="outboundConnection">
    <xs:complexContent>
      <xs:extension base="aliasedConnection">
        <xs:sequence/>
      </xs:extension>
    </xs:complexContent>
  </xs:complexType>

  <xs:complexType name="activateEncryptionAction">
    <xs:complexContent>
      <xs:extension base="connectionBoundAction">
        <xs:sequence>
          <xs:element name="resetSequenceNumbers" type="xs:boolean"/>
        </xs:sequence>
      </xs:extension>
    </xs:complexContent>
  </xs:complexType>

  <xs:complexType name="connectionBoundAction" abstract="true">
    <xs:complexContent>
      <xs:extension base="tlsAction">
        <xs:sequence>
          <xs:element name="connectionAlias" type="xs:string" minOccurs="0"/>
        </xs:sequence>
      </xs:extension>
    </xs:complexContent>
  </xs:complexType>

  <xs:complexType name="tlsAction" abstract="true">
    <xs:sequence>
      <xs:element name="executed" type="xs:boolean" minOccurs="0"/>
      <xs:element name="actionOptions" minOccurs="0">
        <xs:complexType>
          <xs:sequence>
            <xs:element name="ActionOption" type="actionOption" minOccurs="0" maxOccurs="unbounded"/>
          </xs:sequence>
        </xs:complexType>
      </xs:element>
    </xs:sequence>
  </xs:complexType>

  <xs:complexType name="applyBufferedMessagesAction">
    <xs:complexContent>
      <xs:extension base="connectionBoundAction">
        <xs:sequence/>
      </xs:extension>
    </xs:complexContent>
  </xs:complexType>

  <xs:complexType name="bufferedGenericReceiveAction">
    <xs:complexContent>
      <xs:extension base="genericReceiveAction">
        <xs:sequence/>
      </xs:extension>
    </xs:complexContent>
  </xs:complexType>

  <xs:complexType name="genericReceiveAction">
    <xs:complexContent>
      <xs:extension base="messageAction">
        <xs:sequence/>
      </xs:extension>
    </xs:complexContent>
  </xs:complexType>

  <xs:complexType name="messageAction" abstract="true">
    <xs:complexContent>
      <xs:extension base="connectionBoundAction">
        <xs:sequence>
          <xs:element name="messages" minOccurs="0">
            <xs:complexType>
              <xs:sequence>
                <xs:choice minOccurs="0" maxOccurs="unbounded">
                  <xs:element name="ProtocolMessage" type="protocolMessage"/>
                  <xs:element name="TlsMessage" type="tlsMessage"/>
                  <xs:element name="Certificate" type="certificateMessage"/>
                  <xs:element name="CertificateVerify" type="certificateVerifyMessage"/>
                  <xs:element name="CertificateRequest" type="certificateRequestMessage"/>
                  <xs:element name="CertificateStatus" type="certificateStatusMessage"/>
                  <xs:element name="ClientHello" type="clientHelloMessage"/>
                  <xs:element name="HelloVerifyRequest" type="helloVerifyRequestMessage"/>
                  <xs:element name="DHClientKeyExchange" type="dhClientKeyExchangeMessage"/>
                  <xs:element name="DHEServerKeyExchange" type="dheServerKeyExchangeMessage"/>
                  <xs:element name="ECDHClientKeyExchange" type="ecdhClientKeyExchangeMessage"/>
                  <xs:element name="ECDHEServerKeyExchange" type="ecdheServerKeyExchangeMessage"/>
                  <xs:element name="EmptyClientKeyExchange" type="emptyClientKeyExchangeMessage"/>
                  <xs:element name="PSKClientKeyExchange" type="pskClientKeyExchangeMessage"/>
                  <xs:element name="PWDServerKeyExchange" type="pwdServerKeyExchangeMessage"/>
                  <xs:element name="PWDClientKeyExchange" type="pwdClientKeyExchangeMessage"/>
                  <xs:element name="Finished" type="finishedMessage"/>
                  <xs:element name="RSAClientKeyExchange" type="rsaClientKeyExchangeMessage"/>
                  <xs:element name="GOSTClientKeyExchange" type="gostClientKeyExchangeMessage"/>
                  <xs:element name="ServerHelloDone" type="serverHelloDoneMessage"/>
                  <xs:element name="ServerHello" type="serverHelloMessage"/>
                  <xs:element name="Alert" type="alertMessage"/>
                  <xs:element name="NewSessionTicket" type="newSessionTicketMessage"/>
                  <xs:element name="Application" type="applicationMessage"/>
                  <xs:element name="ChangeCipherSpec" type="changeCipherSpecMessage"/>
                  <xs:element name="SSL2ClientHello" type="ssl2ClientHelloMessage"/>
                  <xs:element name="SSL2ServerHello" type="ssl2ServerHelloMessage"/>
                  <xs:element name="SSL2ClientMasterKey" type="ssl2ClientMasterKeyMessage"/>
                  <xs:element name="SSL2ServerVerify" type="ssl2ServerVerifyMessage"/>
                  <xs:element name="UnknownMessage" type="unknownMessage"/>
                  <xs:element name="UnknownHandshakeMessage" type="unknownHandshakeMessage"/>
                  <xs:element name="HelloRequest" type="helloRequestMessage"/>
                  <xs:element name="Heartbeat" type="heartbeatMessage"/>
                  <xs:element name="SupplementalDataMessage" type="supplementalDataMessage"/>
                  <xs:element name="EncryptedExtensionMessage" type="encryptedExtensionsMessage"/>
                  <xs:element name="HttpsRequest" type="httpsRequestMessage"/>
                  <xs:element name="HttpsResponse" type="httpsResponseMessage"/>
                  <xs:element name="PskClientKeyExchange" type="pskClientKeyExchangeMessage"/>
                  <xs:element name="PskDhClientKeyExchange" type="pskDhClientKeyExchangeMessage"/>
                  <xs:element name="PskDheServerKeyExchange" type="pskDheServerKeyExchangeMessage"/>
                  <xs:element name="PskEcDhClientKeyExchange" type="pskEcDhClientKeyExchangeMessage"/>
                  <xs:element name="PskEcDheServerKeyExchange" type="pskEcDheServerKeyExchangeMessage"/>
                  <xs:element name="PskRsaClientKeyExchange" type="pskRsaClientKeyExchangeMessage"/>
                  <xs:element name="PskServerKeyExchange" type="pskServerKeyExchangeMessage"/>
                  <xs:element name="SrpServerKeyExchange" type="srpServerKeyExchangeMessage"/>
                  <xs:element name="SrpClientKeyExchange" type="srpClientKeyExchangeMessage"/>
                  <xs:element name="EndOfEarlyData" type="endOfEarlyDataMessage"/>
                  <xs:element name="EncryptedExtensions" type="encryptedExtensionsMessage"/>
                  <xs:element name="DtlsHandshakeMessageFragment" type="dtlsHandshakeMessageFragment"/>
                  <xs:element name="HelloRetryRequest" type="helloRetryRequestMessage"/>
                </xs:choice>
              </xs:sequence>
            </xs:complexType>
          </xs:element>
          <xs:element name="records" minOccurs="0">
            <xs:complexType>
              <xs:sequence>
                <xs:choice minOccurs="0" maxOccurs="unbounded">
                  <xs:element name="Record" type="record"/>
                  <xs:element name="BlobRecord" type="blobRecord"/>
                </xs:choice>
              </xs:sequence>
            </xs:complexType>
          </xs:element>
        </xs:sequence>
      </xs:extension>
    </xs:complexContent>
  </xs:complexType>

  <xs:complexType name="protocolMessage" abstract="true">
    <xs:complexContent>
      <xs:extension base="modifiableVariableHolder">
        <xs:sequence>
          <xs:element name="completeResultingMessage" type="modifiableByteArray" minOccurs="0"/>
          <xs:element name="required" type="modifiableBoolean" minOccurs="0"/>
          <xs:element name="goingToBeSent" type="modifiableBoolean" minOccurs="0"/>
          <xs:element name="adjustContext" type="modifiableBoolean" minOccurs="0"/>
        </xs:sequence>
      </xs:extension>
    </xs:complexContent>
  </xs:complexType>

  <xs:complexType name="modifiableVariableHolder" abstract="true">
    <xs:sequence/>
  </xs:complexType>

  <xs:complexType name="modifiableByteArray">
    <xs:sequence>
      <xs:choice minOccurs="0">
        <xs:element name="BigIntegerXorModification" type="bigIntegerXorModification"/>
        <xs:element name="BigIntegerSubtractModification" type="bigIntegerSubtractModification"/>
        <xs:element name="BigIntegerShiftRightModification" type="bigIntegerShiftRightModification"/>
        <xs:element name="BigIntegerShiftLeftModification" type="bigIntegerShiftLeftModification"/>
        <xs:element name="BigIntegerExplicitValueModification" type="bigIntegerExplicitValueModification"/>
        <xs:element name="BigIntegerAddModification" type="bigIntegerAddModification"/>
        <xs:element name="BigIntegerInteractiveModification" type="bigIntegerInteractiveModification"/>
        <xs:element name="BigIntegerMultiplyModification" type="bigIntegerMultiplyModification"/>
        <xs:element name="BooleanToggleModification" type="booleanToggleModification"/>
        <xs:element name="BooleanExplicitValueModification" type="booleanExplicitValueModification"/>
        <xs:element name="ByteArrayXorModification" type="byteArrayXorModification"/>
        <xs:element name="ByteArrayShuffleModification" type="byteArrayShuffleModification"/>
        <xs:element name="ByteArrayPayloadModification" type="byteArrayPayloadModification"/>
        <xs:element name="ByteArrayInsertModification" type="byteArrayInsertModification"/>
        <xs:element name="ByteArrayExplicitValueModification" type="byteArrayExplicitValueModification"/>
        <xs:element name="ByteArrayDuplicateModification" type="byteArrayDuplicateModification"/>
        <xs:element name="ByteArrayDeleteModification" type="byteArrayDeleteModification"/>
        <xs:element name="IntegerXorModification" type="integerXorModification"/>
        <xs:element name="IntegerSubtractModification" type="integerSubtractModification"/>
        <xs:element name="IntegerShiftRightModification" type="integerShiftRightModification"/>
        <xs:element name="IntegerShiftLeftModification" type="integerShiftLeftModification"/>
        <xs:element name="IntegerExplicitValueModification" type="integerExplicitValueModification"/>
        <xs:element name="IntegerAddModification" type="integerAddModification"/>
        <xs:element name="LongXorModification" type="longXorModification"/>
        <xs:element name="LongSubtractModification" type="longSubtractModification"/>
        <xs:element name="LongExplicitValueModification" type="longExplicitValueModification"/>
        <xs:element name="LongAddModification" type="longAddModification"/>
        <xs:element name="ByteXorModification" type="byteXorModification"/>
        <xs:element name="ByteSubtractModification" type="byteSubtractModification"/>
        <xs:element name="ByteAddModification" type="byteAddModification"/>
        <xs:element name="ByteExplicitValueModification" type="byteExplicitValueModification"/>
        <xs:element name="StringExplicitValueModification" type="stringExplicitValueModification"/>
      </xs:choice>
      <xs:element name="createRandomModification" type="xs:boolean" minOccurs="0"/>
      <xs:element name="assertEquals" type="xs:anyType" minOccurs="0"/>
      <xs:element name="originalValue" type="xs:string" minOccurs="0"/>
    </xs:sequence>
  </xs:complexType>

  <xs:complexType name="bigIntegerXorModification">
    <xs:sequence>
      <xs:element name="xor" type="xs:integer" minOccurs="0"/>
      <xs:element name="AccessModificationFilter" type="accessModificationFilter" minOccurs="0"/>
    </xs:sequence>
  </xs:complexType>

  <xs:complexType name="accessModificationFilter">
    <xs:complexContent>
      <xs:extension base="modificationFilter">
        <xs:sequence>
          <xs:element name="accessCounter" type="xs:int"/>
          <xs:element name="accessNumbers" type="xs:int" nillable="true" minOccurs="0" maxOccurs="unbounded"/>
        </xs:sequence>
      </xs:extension>
    </xs:complexContent>
  </xs:complexType>

  <xs:complexType name="modificationFilter" abstract="true">
    <xs:sequence/>
  </xs:complexType>

  <xs:complexType name="bigIntegerSubtractModification">
    <xs:sequence>
      <xs:element name="subtrahend" type="xs:integer" minOccurs="0"/>
      <xs:element name="AccessModificationFilter" type="accessModificationFilter" minOccurs="0"/>
    </xs:sequence>
  </xs:complexType>

  <xs:complexType name="bigIntegerShiftRightModification">
    <xs:sequence>
      <xs:element name="shift" type="xs:int"/>
      <xs:element name="AccessModificationFilter" type="accessModificationFilter" minOccurs="0"/>
    </xs:sequence>
  </xs:complexType>

  <xs:complexType name="bigIntegerShiftLeftModification">
    <xs:sequence>
      <xs:element name="shift" type="xs:int"/>
      <xs:element name="AccessModificationFilter" type="accessModificationFilter" minOccurs="0"/>
    </xs:sequence>
  </xs:complexType>

  <xs:complexType name="bigIntegerExplicitValueModification">
    <xs:sequence>
      <xs:element name="explicitValue" type="xs:integer" minOccurs="0"/>
      <xs:element name="AccessModificationFilter" type="accessModificationFilter" minOccurs="0"/>
    </xs:sequence>
  </xs:complexType>

  <xs:complexType name="bigIntegerAddModification">
    <xs:sequence>
      <xs:element name="summand" type="xs:integer" minOccurs="0"/>
      <xs:element name="AccessModificationFilter" type="accessModificationFilter" minOccurs="0"/>
    </xs:sequence>
  </xs:complexType>

  <xs:complexType name="bigIntegerInteractiveModification">
    <xs:sequence>
      <xs:element name="AccessModificationFilter" type="accessModificationFilter" minOccurs="0"/>
    </xs:sequence>
  </xs:complexType>

  <xs:complexType name="bigIntegerMultiplyModification">
    <xs:sequence>
      <xs:element name="factor" type="xs:integer" minOccurs="0"/>
      <xs:element name="AccessModificationFilter" type="accessModificationFilter" minOccurs="0"/>
    </xs:sequence>
  </xs:complexType>

  <xs:complexType name="booleanToggleModification">
    <xs:sequence>
      <xs:element name="AccessModificationFilter" type="accessModificationFilter" minOccurs="0"/>
    </xs:sequence>
  </xs:complexType>

  <xs:complexType name="booleanExplicitValueModification">
    <xs:sequence>
      <xs:element name="explicitValue" type="xs:boolean"/>
      <xs:element name="AccessModificationFilter" type="accessModificationFilter" minOccurs="0"/>
    </xs:sequence>
  </xs:complexType>

  <xs:complexType name="byteArrayXorModification">
    <xs:sequence>
      <xs:element name="xor" type="xs:string" minOccurs="0"/>
      <xs:element name="startPosition" type="xs:int"/>
      <xs:element name="AccessModificationFilter" type="accessModificationFilter" minOccurs="0"/>
    </xs:sequence>
  </xs:complexType>

  <xs:complexType name="byteArrayShuffleModification">
    <xs:sequence>
      <xs:element name="shuffle" type="xs:string" minOccurs="0"/>
      <xs:element name="AccessModificationFilter" type="accessModificationFilter" minOccurs="0"/>
    </xs:sequence>
  </xs:complexType>

  <xs:complexType name="byteArrayPayloadModification">
    <xs:sequence>
      <xs:element name="prependPayload" type="xs:string" minOccurs="0"/>
      <xs:element name="payload" type="xs:string" minOccurs="0"/>
      <xs:element name="appendPayload" type="xs:string" minOccurs="0"/>
      <xs:element name="insert" type="xs:boolean"/>
      <xs:element name="insertPosition" type="xs:int"/>
      <xs:element name="AccessModificationFilter" type="accessModificationFilter" minOccurs="0"/>
    </xs:sequence>
  </xs:complexType>

  <xs:complexType name="byteArrayInsertModification">
    <xs:sequence>
      <xs:element name="bytesToInsert" type="xs:string" minOccurs="0"/>
      <xs:element name="startPosition" type="xs:int"/>
      <xs:element name="AccessModificationFilter" type="accessModificationFilter" minOccurs="0"/>
    </xs:sequence>
  </xs:complexType>

  <xs:complexType name="byteArrayExplicitValueModification">
    <xs:sequence>
      <xs:element name="explicitValue" type="xs:string" minOccurs="0"/>
      <xs:element name="AccessModificationFilter" type="accessModificationFilter" minOccurs="0"/>
    </xs:sequence>
  </xs:complexType>

  <xs:complexType name="byteArrayDuplicateModification">
    <xs:sequence>
      <xs:element name="AccessModificationFilter" type="accessModificationFilter" minOccurs="0"/>
    </xs:sequence>
  </xs:complexType>

  <xs:complexType name="byteArrayDeleteModification">
    <xs:sequence>
      <xs:element name="count" type="xs:int"/>
      <xs:element name="startPosition" type="xs:int"/>
      <xs:element name="AccessModificationFilter" type="accessModificationFilter" minOccurs="0"/>
    </xs:sequence>
  </xs:complexType>

  <xs:complexType name="integerXorModification">
    <xs:sequence>
      <xs:element name="xor" type="xs:int" minOccurs="0"/>
      <xs:element name="AccessModificationFilter" type="accessModificationFilter" minOccurs="0"/>
    </xs:sequence>
  </xs:complexType>

  <xs:complexType name="integerSubtractModification">
    <xs:sequence>
      <xs:element name="subtrahend" type="xs:int" minOccurs="0"/>
      <xs:element name="AccessModificationFilter" type="accessModificationFilter" minOccurs="0"/>
    </xs:sequence>
  </xs:complexType>

  <xs:complexType name="integerShiftRightModification">
    <xs:sequence>
      <xs:element name="shift" type="xs:int"/>
      <xs:element name="AccessModificationFilter" type="accessModificationFilter" minOccurs="0"/>
    </xs:sequence>
  </xs:complexType>

  <xs:complexType name="integerShiftLeftModification">
    <xs:sequence>
      <xs:element name="shift" type="xs:int"/>
      <xs:element name="AccessModificationFilter" type="accessModificationFilter" minOccurs="0"/>
    </xs:sequence>
  </xs:complexType>

  <xs:complexType name="integerExplicitValueModification">
    <xs:sequence>
      <xs:element name="explicitValue" type="xs:int" minOccurs="0"/>
      <xs:element name="AccessModificationFilter" type="accessModificationFilter" minOccurs="0"/>
    </xs:sequence>
  </xs:complexType>

  <xs:complexType name="integerAddModification">
    <xs:sequence>
      <xs:element name="summand" type="xs:int" minOccurs="0"/>
      <xs:element name="AccessModificationFilter" type="accessModificationFilter" minOccurs="0"/>
    </xs:sequence>
  </xs:complexType>

  <xs:complexType name="longXorModification">
    <xs:sequence>
      <xs:element name="xor" type="xs:long" minOccurs="0"/>
      <xs:element name="AccessModificationFilter" type="accessModificationFilter" minOccurs="0"/>
    </xs:sequence>
  </xs:complexType>

  <xs:complexType name="longSubtractModification">
    <xs:sequence>
      <xs:element name="subtrahend" type="xs:long" minOccurs="0"/>
      <xs:element name="AccessModificationFilter" type="accessModificationFilter" minOccurs="0"/>
    </xs:sequence>
  </xs:complexType>

  <xs:complexType name="longExplicitValueModification">
    <xs:sequence>
      <xs:element name="explicitValue" type="xs:long" minOccurs="0"/>
      <xs:element name="AccessModificationFilter" type="accessModificationFilter" minOccurs="0"/>
    </xs:sequence>
  </xs:complexType>

  <xs:complexType name="longAddModification">
    <xs:sequence>
      <xs:element name="summand" type="xs:long" minOccurs="0"/>
      <xs:element name="AccessModificationFilter" type="accessModificationFilter" minOccurs="0"/>
    </xs:sequence>
  </xs:complexType>

  <xs:complexType name="byteXorModification">
    <xs:sequence>
      <xs:element name="AccessModificationFilter" type="accessModificationFilter" minOccurs="0"/>
      <xs:element name="xor" type="xs:byte" minOccurs="0"/>
    </xs:sequence>
  </xs:complexType>

  <xs:complexType name="byteSubtractModification">
    <xs:sequence>
      <xs:element name="subtrahend" type="xs:byte" minOccurs="0"/>
      <xs:element name="AccessModificationFilter" type="accessModificationFilter" minOccurs="0"/>
    </xs:sequence>
  </xs:complexType>

  <xs:complexType name="byteAddModification">
    <xs:sequence>
      <xs:element name="summand" type="xs:byte" minOccurs="0"/>
      <xs:element name="AccessModificationFilter" type="accessModificationFilter" minOccurs="0"/>
    </xs:sequence>
  </xs:complexType>

  <xs:complexType name="byteExplicitValueModification">
    <xs:sequence>
      <xs:element name="explicitValue" type="xs:byte" minOccurs="0"/>
      <xs:element name="AccessModificationFilter" type="accessModificationFilter" minOccurs="0"/>
    </xs:sequence>
  </xs:complexType>

  <xs:complexType name="stringExplicitValueModification">
    <xs:sequence>
      <xs:element name="explicitValue" type="xs:string" minOccurs="0"/>
      <xs:element name="AccessModificationFilter" type="accessModificationFilter" minOccurs="0"/>
    </xs:sequence>
  </xs:complexType>

  <xs:complexType name="modifiableBoolean">
    <xs:sequence>
      <xs:choice minOccurs="0">
        <xs:element name="BigIntegerXorModification" type="bigIntegerXorModification"/>
        <xs:element name="BigIntegerSubtractModification" type="bigIntegerSubtractModification"/>
        <xs:element name="BigIntegerShiftRightModification" type="bigIntegerShiftRightModification"/>
        <xs:element name="BigIntegerShiftLeftModification" type="bigIntegerShiftLeftModification"/>
        <xs:element name="BigIntegerExplicitValueModification" type="bigIntegerExplicitValueModification"/>
        <xs:element name="BigIntegerAddModification" type="bigIntegerAddModification"/>
        <xs:element name="BigIntegerInteractiveModification" type="bigIntegerInteractiveModification"/>
        <xs:element name="BigIntegerMultiplyModification" type="bigIntegerMultiplyModification"/>
        <xs:element name="BooleanToggleModification" type="booleanToggleModification"/>
        <xs:element name="BooleanExplicitValueModification" type="booleanExplicitValueModification"/>
        <xs:element name="ByteArrayXorModification" type="byteArrayXorModification"/>
        <xs:element name="ByteArrayShuffleModification" type="byteArrayShuffleModification"/>
        <xs:element name="ByteArrayPayloadModification" type="byteArrayPayloadModification"/>
        <xs:element name="ByteArrayInsertModification" type="byteArrayInsertModification"/>
        <xs:element name="ByteArrayExplicitValueModification" type="byteArrayExplicitValueModification"/>
        <xs:element name="ByteArrayDuplicateModification" type="byteArrayDuplicateModification"/>
        <xs:element name="ByteArrayDeleteModification" type="byteArrayDeleteModification"/>
        <xs:element name="IntegerXorModification" type="integerXorModification"/>
        <xs:element name="IntegerSubtractModification" type="integerSubtractModification"/>
        <xs:element name="IntegerShiftRightModification" type="integerShiftRightModification"/>
        <xs:element name="IntegerShiftLeftModification" type="integerShiftLeftModification"/>
        <xs:element name="IntegerExplicitValueModification" type="integerExplicitValueModification"/>
        <xs:element name="IntegerAddModification" type="integerAddModification"/>
        <xs:element name="LongXorModification" type="longXorModification"/>
        <xs:element name="LongSubtractModification" type="longSubtractModification"/>
        <xs:element name="LongExplicitValueModification" type="longExplicitValueModification"/>
        <xs:element name="LongAddModification" type="longAddModification"/>
        <xs:element name="ByteXorModification" type="byteXorModification"/>
        <xs:element name="ByteSubtractModification" type="byteSubtractModification"/>
        <xs:element name="ByteAddModification" type="byteAddModification"/>
        <xs:element name="ByteExplicitValueModification" type="byteExplicitValueModification"/>
        <xs:element name="StringExplicitValueModification" type="stringExplicitValueModification"/>
      </xs:choice>
<<<<<<< HEAD
      <xs:element name="createRandomModification" type="xs:boolean" minOccurs="0"/>
      <xs:element name="assertEquals" type="xs:anyType" minOccurs="0"/>
      <xs:element name="originalValue" type="xs:boolean" minOccurs="0"/>
=======
      <xs:element name="assertEquals" type="xs:string" minOccurs="0"/>
      <xs:element name="originalValue" type="xs:string" minOccurs="0"/>
>>>>>>> ef3f8338
    </xs:sequence>
  </xs:complexType>

  <xs:complexType name="tlsMessage" abstract="true">
    <xs:complexContent>
      <xs:extension base="protocolMessage">
        <xs:sequence/>
      </xs:extension>
    </xs:complexContent>
  </xs:complexType>

  <xs:complexType name="certificateMessage">
    <xs:complexContent>
      <xs:extension base="handshakeMessage">
        <xs:sequence>
          <xs:element name="requestContextLength" type="modifiableInteger" minOccurs="0"/>
          <xs:element name="requestContext" type="modifiableByteArray" minOccurs="0"/>
          <xs:element name="certificatesListLength" type="modifiableInteger" minOccurs="0"/>
          <xs:element name="certificatesListBytes" type="modifiableByteArray" minOccurs="0"/>
          <xs:element name="certificatesList" minOccurs="0">
            <xs:complexType>
              <xs:sequence>
                <xs:element name="certificatesList" type="certificatePair" minOccurs="0" maxOccurs="unbounded"/>
              </xs:sequence>
            </xs:complexType>
          </xs:element>
          <xs:element name="certificatesListAsEntry" type="certificateEntry" nillable="true" minOccurs="0" maxOccurs="unbounded"/>
        </xs:sequence>
      </xs:extension>
    </xs:complexContent>
  </xs:complexType>

  <xs:complexType name="handshakeMessage" abstract="true">
    <xs:complexContent>
      <xs:extension base="tlsMessage">
        <xs:sequence>
          <xs:element name="type" type="modifiableByte" minOccurs="0"/>
          <xs:element name="length" type="modifiableInteger" minOccurs="0"/>
          <xs:element name="includeInDigest" type="modifiableBoolean" minOccurs="0"/>
          <xs:element name="extensions" minOccurs="0">
            <xs:complexType>
              <xs:sequence>
                <xs:choice minOccurs="0" maxOccurs="unbounded">
                  <xs:element name="EncryptedServerNameIndicationExtension" type="encryptedServerNameIndicationExtensionMessage"/>
                  <xs:element name="ECPointFormat" type="ecPointFormatExtensionMessage"/>
                  <xs:element name="SupportedGroups" type="ellipticCurvesExtensionMessage"/>
                  <xs:element name="EllipticCurves" type="ellipticCurvesExtensionMessage"/>
                  <xs:element name="ExtendedMasterSecretExtension" type="extendedMasterSecretExtensionMessage"/>
                  <xs:element name="GreaseExtension" type="greaseExtensionMessage"/>
                  <xs:element name="HeartbeatExtension" type="heartbeatExtensionMessage"/>
                  <xs:element name="MaxFragmentLengthExtension" type="maxFragmentLengthExtensionMessage"/>
                  <xs:element name="PaddingExtension" type="paddingExtensionMessage"/>
                  <xs:element name="RenegotiationInfoExtension" type="renegotiationInfoExtensionMessage"/>
                  <xs:element name="ServerNameIndicationExtension" type="serverNameIndicationExtensionMessage"/>
                  <xs:element name="SessionTicketTLSExtension" type="sessionTicketTLSExtensionMessage"/>
                  <xs:element name="SignatureAndHashAlgorithmsExtension" type="signatureAndHashAlgorithmsExtensionMessage"/>
                  <xs:element name="SignedCertificateTimestampExtension" type="signedCertificateTimestampExtensionMessage"/>
                  <xs:element name="ExtendedRandomExtension" type="extendedRandomExtensionMessage"/>
                  <xs:element name="TokenBindingExtension" type="tokenBindingExtensionMessage"/>
                  <xs:element name="KeyShareExtension" type="keyShareExtensionMessage"/>
                  <xs:element name="SupportedVersions" type="supportedVersionsExtensionMessage"/>
                  <xs:element name="ALPNExtension" type="alpnExtensionMessage"/>
                  <xs:element name="CertificateStatusRequestExtension" type="certificateStatusRequestExtensionMessage"/>
                  <xs:element name="CertificateStatusRequestV2Extension" type="certificateStatusRequestV2ExtensionMessage"/>
                  <xs:element name="CertificateTypeExtension" type="certificateTypeExtensionMessage"/>
                  <xs:element name="ClientCertificateUrlExtension" type="clientCertificateUrlExtensionMessage"/>
                  <xs:element name="ClientCertificateTypeExtension" type="clientCertificateTypeExtensionMessage"/>
                  <xs:element name="ClientAuthorizationExtension" type="clientAuthzExtensionMessage"/>
                  <xs:element name="EncryptThenMacExtension" type="encryptThenMacExtensionMessage"/>
                  <xs:element name="ServerAuthorizationExtension" type="serverAuthzExtensionMessage"/>
                  <xs:element name="ServerCertificateTypeExtension" type="serverCertificateTypeExtensionMessage"/>
                  <xs:element name="SRPExtension" type="srpExtensionMessage"/>
                  <xs:element name="SRTPExtension" type="srtpExtensionMessage"/>
                  <xs:element name="TrustedCaIndicationExtension" type="trustedCaIndicationExtensionMessage"/>
                  <xs:element name="TruncatedHmacExtension" type="truncatedHmacExtensionMessage"/>
                  <xs:element name="EarlyDataExtension" type="earlyDataExtensionMessage"/>
                  <xs:element name="PSKKeyExchangeModesExtension" type="pskKeyExchangeModesExtensionMessage"/>
                  <xs:element name="PreSharedKeyExtension" type="preSharedKeyExtensionMessage"/>
                  <xs:element name="UnknownExtension" type="unknownExtensionMessage"/>
                  <xs:element name="PWDClear" type="pwdClearExtensionMessage"/>
                  <xs:element name="PWDProtect" type="pwdProtectExtensionMessage"/>
                  <xs:element name="PasswordSalt" type="passwordSaltExtensionMessage"/>
                  <xs:element name="CachedInfoExtension" type="cachedInfoExtensionMessage"/>
                  <xs:element name="CookieExtension" type="cookieExtensionMessage"/>
                  <xs:element name="DtlsHandshakeMessageFragment" type="dtlsHandshakeMessageFragment"/>
                </xs:choice>
              </xs:sequence>
            </xs:complexType>
          </xs:element>
          <xs:element name="extensionBytes" type="modifiableByteArray" minOccurs="0"/>
          <xs:element name="extensionsLength" type="modifiableInteger" minOccurs="0"/>
          <xs:element name="messageSequence" type="modifiableInteger" minOccurs="0"/>
        </xs:sequence>
      </xs:extension>
    </xs:complexContent>
  </xs:complexType>

  <xs:complexType name="modifiableInteger">
    <xs:sequence>
      <xs:choice minOccurs="0">
        <xs:element name="BigIntegerXorModification" type="bigIntegerXorModification"/>
        <xs:element name="BigIntegerSubtractModification" type="bigIntegerSubtractModification"/>
        <xs:element name="BigIntegerShiftRightModification" type="bigIntegerShiftRightModification"/>
        <xs:element name="BigIntegerShiftLeftModification" type="bigIntegerShiftLeftModification"/>
        <xs:element name="BigIntegerExplicitValueModification" type="bigIntegerExplicitValueModification"/>
        <xs:element name="BigIntegerAddModification" type="bigIntegerAddModification"/>
        <xs:element name="BigIntegerInteractiveModification" type="bigIntegerInteractiveModification"/>
        <xs:element name="BigIntegerMultiplyModification" type="bigIntegerMultiplyModification"/>
        <xs:element name="BooleanToggleModification" type="booleanToggleModification"/>
        <xs:element name="BooleanExplicitValueModification" type="booleanExplicitValueModification"/>
        <xs:element name="ByteArrayXorModification" type="byteArrayXorModification"/>
        <xs:element name="ByteArrayShuffleModification" type="byteArrayShuffleModification"/>
        <xs:element name="ByteArrayPayloadModification" type="byteArrayPayloadModification"/>
        <xs:element name="ByteArrayInsertModification" type="byteArrayInsertModification"/>
        <xs:element name="ByteArrayExplicitValueModification" type="byteArrayExplicitValueModification"/>
        <xs:element name="ByteArrayDuplicateModification" type="byteArrayDuplicateModification"/>
        <xs:element name="ByteArrayDeleteModification" type="byteArrayDeleteModification"/>
        <xs:element name="IntegerXorModification" type="integerXorModification"/>
        <xs:element name="IntegerSubtractModification" type="integerSubtractModification"/>
        <xs:element name="IntegerShiftRightModification" type="integerShiftRightModification"/>
        <xs:element name="IntegerShiftLeftModification" type="integerShiftLeftModification"/>
        <xs:element name="IntegerExplicitValueModification" type="integerExplicitValueModification"/>
        <xs:element name="IntegerAddModification" type="integerAddModification"/>
        <xs:element name="LongXorModification" type="longXorModification"/>
        <xs:element name="LongSubtractModification" type="longSubtractModification"/>
        <xs:element name="LongExplicitValueModification" type="longExplicitValueModification"/>
        <xs:element name="LongAddModification" type="longAddModification"/>
        <xs:element name="ByteXorModification" type="byteXorModification"/>
        <xs:element name="ByteSubtractModification" type="byteSubtractModification"/>
        <xs:element name="ByteAddModification" type="byteAddModification"/>
        <xs:element name="ByteExplicitValueModification" type="byteExplicitValueModification"/>
        <xs:element name="StringExplicitValueModification" type="stringExplicitValueModification"/>
      </xs:choice>
      <xs:element name="createRandomModification" type="xs:boolean" minOccurs="0"/>
      <xs:element name="assertEquals" type="xs:anyType" minOccurs="0"/>
      <xs:element name="originalValue" type="xs:int" minOccurs="0"/>
    </xs:sequence>
  </xs:complexType>

  <xs:complexType name="certificatePair">
    <xs:complexContent>
      <xs:extension base="modifiableVariableHolder">
        <xs:sequence>
          <xs:element name="certificateConfig" type="xs:string" minOccurs="0"/>
          <xs:element name="extensionsConfig" type="extensionMessage" nillable="true" minOccurs="0" maxOccurs="unbounded"/>
          <xs:element name="certificate" type="modifiableByteArray" minOccurs="0"/>
          <xs:element name="certificateLength" type="modifiableInteger" minOccurs="0"/>
          <xs:element name="extensions" type="modifiableByteArray" minOccurs="0"/>
          <xs:element name="extensionsLength" type="modifiableInteger" minOccurs="0"/>
        </xs:sequence>
      </xs:extension>
    </xs:complexContent>
  </xs:complexType>

  <xs:complexType name="extensionMessage" abstract="true">
    <xs:complexContent>
      <xs:extension base="modifiableVariableHolder">
        <xs:sequence>
          <xs:element name="extensionBytes" type="modifiableByteArray" minOccurs="0"/>
          <xs:element name="extensionLength" type="modifiableInteger" minOccurs="0"/>
          <xs:element name="extensionType" type="modifiableByteArray" minOccurs="0"/>
        </xs:sequence>
      </xs:extension>
    </xs:complexContent>
  </xs:complexType>

  <xs:complexType name="certificateEntry">
    <xs:sequence>
      <xs:element name="certificate" type="xs:string" minOccurs="0"/>
      <xs:element name="extensions" type="extensionMessage" nillable="true" minOccurs="0" maxOccurs="unbounded"/>
    </xs:sequence>
  </xs:complexType>

  <xs:complexType name="modifiableByte">
    <xs:sequence>
      <xs:choice minOccurs="0">
        <xs:element name="BigIntegerXorModification" type="bigIntegerXorModification"/>
        <xs:element name="BigIntegerSubtractModification" type="bigIntegerSubtractModification"/>
        <xs:element name="BigIntegerShiftRightModification" type="bigIntegerShiftRightModification"/>
        <xs:element name="BigIntegerShiftLeftModification" type="bigIntegerShiftLeftModification"/>
        <xs:element name="BigIntegerExplicitValueModification" type="bigIntegerExplicitValueModification"/>
        <xs:element name="BigIntegerAddModification" type="bigIntegerAddModification"/>
        <xs:element name="BigIntegerInteractiveModification" type="bigIntegerInteractiveModification"/>
        <xs:element name="BigIntegerMultiplyModification" type="bigIntegerMultiplyModification"/>
        <xs:element name="BooleanToggleModification" type="booleanToggleModification"/>
        <xs:element name="BooleanExplicitValueModification" type="booleanExplicitValueModification"/>
        <xs:element name="ByteArrayXorModification" type="byteArrayXorModification"/>
        <xs:element name="ByteArrayShuffleModification" type="byteArrayShuffleModification"/>
        <xs:element name="ByteArrayPayloadModification" type="byteArrayPayloadModification"/>
        <xs:element name="ByteArrayInsertModification" type="byteArrayInsertModification"/>
        <xs:element name="ByteArrayExplicitValueModification" type="byteArrayExplicitValueModification"/>
        <xs:element name="ByteArrayDuplicateModification" type="byteArrayDuplicateModification"/>
        <xs:element name="ByteArrayDeleteModification" type="byteArrayDeleteModification"/>
        <xs:element name="IntegerXorModification" type="integerXorModification"/>
        <xs:element name="IntegerSubtractModification" type="integerSubtractModification"/>
        <xs:element name="IntegerShiftRightModification" type="integerShiftRightModification"/>
        <xs:element name="IntegerShiftLeftModification" type="integerShiftLeftModification"/>
        <xs:element name="IntegerExplicitValueModification" type="integerExplicitValueModification"/>
        <xs:element name="IntegerAddModification" type="integerAddModification"/>
        <xs:element name="LongXorModification" type="longXorModification"/>
        <xs:element name="LongSubtractModification" type="longSubtractModification"/>
        <xs:element name="LongExplicitValueModification" type="longExplicitValueModification"/>
        <xs:element name="LongAddModification" type="longAddModification"/>
        <xs:element name="ByteXorModification" type="byteXorModification"/>
        <xs:element name="ByteSubtractModification" type="byteSubtractModification"/>
        <xs:element name="ByteAddModification" type="byteAddModification"/>
        <xs:element name="ByteExplicitValueModification" type="byteExplicitValueModification"/>
        <xs:element name="StringExplicitValueModification" type="stringExplicitValueModification"/>
      </xs:choice>
      <xs:element name="createRandomModification" type="xs:boolean" minOccurs="0"/>
      <xs:element name="assertEquals" type="xs:anyType" minOccurs="0"/>
      <xs:element name="originalValue" type="xs:byte" minOccurs="0"/>
    </xs:sequence>
  </xs:complexType>

  <xs:complexType name="encryptedServerNameIndicationExtensionMessage">
    <xs:complexContent>
      <xs:extension base="extensionMessage">
        <xs:sequence>
          <xs:element name="cipherSuite" type="modifiableByteArray" minOccurs="0"/>
          <xs:element name="clientEsniInner" type="clientEsniInner" minOccurs="0"/>
          <xs:element name="clientEsniInnerBytes" type="modifiableByteArray" minOccurs="0"/>
          <xs:element name="encryptedSni" type="modifiableByteArray" minOccurs="0"/>
          <xs:element name="encryptedSniComputation" type="encryptedSniComputation" minOccurs="0"/>
          <xs:element name="encryptedSniLength" type="modifiableInteger" minOccurs="0"/>
          <xs:element name="esniMessageTypeConfig" type="esniMessageType" minOccurs="0"/>
          <xs:element name="keyShareEntry" type="keyShareEntry" minOccurs="0"/>
          <xs:element name="recordDigest" type="modifiableByteArray" minOccurs="0"/>
          <xs:element name="recordDigestLength" type="modifiableInteger" minOccurs="0"/>
          <xs:element name="serverNonce" type="modifiableByteArray" minOccurs="0"/>
        </xs:sequence>
      </xs:extension>
    </xs:complexContent>
  </xs:complexType>

  <xs:complexType name="clientEsniInner">
    <xs:complexContent>
      <xs:extension base="modifiableVariableHolder">
        <xs:sequence>
          <xs:element name="clientNonce" type="modifiableByteArray" minOccurs="0"/>
          <xs:element name="padding" type="modifiableByteArray" minOccurs="0"/>
          <xs:element name="serverNameList" type="serverNamePair" nillable="true" minOccurs="0" maxOccurs="unbounded"/>
          <xs:element name="serverNameListBytes" type="modifiableByteArray" minOccurs="0"/>
          <xs:element name="serverNameListLength" type="modifiableInteger" minOccurs="0"/>
        </xs:sequence>
      </xs:extension>
    </xs:complexContent>
  </xs:complexType>

  <xs:complexType name="serverNamePair">
    <xs:complexContent>
      <xs:extension base="modifiableVariableHolder">
        <xs:sequence>
          <xs:element name="serverName" type="modifiableByteArray" minOccurs="0"/>
          <xs:element name="serverNameConfig" type="xs:base64Binary" minOccurs="0"/>
          <xs:element name="serverNameLength" type="modifiableInteger" minOccurs="0"/>
          <xs:element name="serverNameType" type="modifiableByte" minOccurs="0"/>
          <xs:element name="serverNameTypeConfig" type="xs:byte"/>
        </xs:sequence>
      </xs:extension>
    </xs:complexContent>
  </xs:complexType>

  <xs:complexType name="encryptedSniComputation">
    <xs:complexContent>
      <xs:extension base="modifiableVariableHolder">
        <xs:sequence>
          <xs:element name="clientHelloKeyShare" type="modifiableByteArray" minOccurs="0"/>
          <xs:element name="clientHelloRandom" type="modifiableByteArray" minOccurs="0"/>
          <xs:element name="esniContents" type="modifiableByteArray" minOccurs="0"/>
          <xs:element name="esniContentsHash" type="modifiableByteArray" minOccurs="0"/>
          <xs:element name="esniIv" type="modifiableByteArray" minOccurs="0"/>
          <xs:element name="esniKey" type="modifiableByteArray" minOccurs="0"/>
          <xs:element name="esniMasterSecret" type="modifiableByteArray" minOccurs="0"/>
          <xs:element name="esniRecordBytes" type="modifiableByteArray" minOccurs="0"/>
          <xs:element name="esniServerPublicKey" type="modifiableByteArray" minOccurs="0"/>
          <xs:element name="esniSharedSecret" type="modifiableByteArray" minOccurs="0"/>
        </xs:sequence>
      </xs:extension>
    </xs:complexContent>
  </xs:complexType>

  <xs:complexType name="keyShareEntry">
    <xs:complexContent>
      <xs:extension base="modifiableVariableHolder">
        <xs:sequence>
          <xs:element name="group" type="modifiableByteArray" minOccurs="0"/>
          <xs:element name="groupConfig" type="namedGroup" minOccurs="0"/>
          <xs:element name="privateKey" type="xs:integer" minOccurs="0"/>
          <xs:element name="publicKey" type="modifiableByteArray" minOccurs="0"/>
          <xs:element name="publicKeyLength" type="modifiableInteger" minOccurs="0"/>
        </xs:sequence>
      </xs:extension>
    </xs:complexContent>
  </xs:complexType>

  <xs:complexType name="ecPointFormatExtensionMessage">
    <xs:complexContent>
      <xs:extension base="extensionMessage">
        <xs:sequence>
          <xs:element name="pointFormats" type="modifiableByteArray" minOccurs="0"/>
          <xs:element name="pointFormatsLength" type="modifiableInteger" minOccurs="0"/>
        </xs:sequence>
      </xs:extension>
    </xs:complexContent>
  </xs:complexType>

  <xs:complexType name="ellipticCurvesExtensionMessage">
    <xs:complexContent>
      <xs:extension base="extensionMessage">
        <xs:sequence>
          <xs:element name="supportedGroups" type="modifiableByteArray" minOccurs="0"/>
          <xs:element name="supportedGroupsLength" type="modifiableInteger" minOccurs="0"/>
        </xs:sequence>
      </xs:extension>
    </xs:complexContent>
  </xs:complexType>

  <xs:complexType name="extendedMasterSecretExtensionMessage">
    <xs:complexContent>
      <xs:extension base="extensionMessage">
        <xs:sequence/>
      </xs:extension>
    </xs:complexContent>
  </xs:complexType>

  <xs:complexType name="greaseExtensionMessage">
    <xs:complexContent>
      <xs:extension base="extensionMessage">
        <xs:sequence>
          <xs:element name="data" type="xs:base64Binary" minOccurs="0"/>
          <xs:element name="randomData" type="modifiableByteArray" minOccurs="0"/>
          <xs:element name="type" type="extensionType" minOccurs="0"/>
        </xs:sequence>
      </xs:extension>
    </xs:complexContent>
  </xs:complexType>

  <xs:complexType name="heartbeatExtensionMessage">
    <xs:complexContent>
      <xs:extension base="extensionMessage">
        <xs:sequence>
          <xs:element name="heartbeatMode" type="modifiableByteArray" minOccurs="0"/>
          <xs:element name="heartbeatModeConfig" type="heartbeatMode" minOccurs="0"/>
        </xs:sequence>
      </xs:extension>
    </xs:complexContent>
  </xs:complexType>

  <xs:complexType name="maxFragmentLengthExtensionMessage">
    <xs:complexContent>
      <xs:extension base="extensionMessage">
        <xs:sequence>
          <xs:element name="maxFragmentLength" type="modifiableByteArray" minOccurs="0"/>
        </xs:sequence>
      </xs:extension>
    </xs:complexContent>
  </xs:complexType>

  <xs:complexType name="paddingExtensionMessage">
    <xs:complexContent>
      <xs:extension base="extensionMessage">
        <xs:sequence>
          <xs:element name="paddingBytes" type="modifiableByteArray" minOccurs="0"/>
        </xs:sequence>
      </xs:extension>
    </xs:complexContent>
  </xs:complexType>

  <xs:complexType name="renegotiationInfoExtensionMessage">
    <xs:complexContent>
      <xs:extension base="extensionMessage">
        <xs:sequence>
          <xs:element name="renegotiationInfo" type="modifiableByteArray" minOccurs="0"/>
          <xs:element name="renegotiationInfoLength" type="modifiableInteger" minOccurs="0"/>
        </xs:sequence>
      </xs:extension>
    </xs:complexContent>
  </xs:complexType>

  <xs:complexType name="serverNameIndicationExtensionMessage">
    <xs:complexContent>
      <xs:extension base="extensionMessage">
        <xs:sequence>
          <xs:element name="serverNameList" type="serverNamePair" nillable="true" minOccurs="0" maxOccurs="unbounded"/>
          <xs:element name="serverNameListBytes" type="modifiableByteArray" minOccurs="0"/>
          <xs:element name="serverNameListLength" type="modifiableInteger" minOccurs="0"/>
        </xs:sequence>
      </xs:extension>
    </xs:complexContent>
  </xs:complexType>

  <xs:complexType name="sessionTicketTLSExtensionMessage">
    <xs:complexContent>
      <xs:extension base="extensionMessage">
        <xs:sequence>
          <xs:element name="ticket" type="modifiableByteArray" minOccurs="0"/>
        </xs:sequence>
      </xs:extension>
    </xs:complexContent>
  </xs:complexType>

  <xs:complexType name="signatureAndHashAlgorithmsExtensionMessage">
    <xs:complexContent>
      <xs:extension base="extensionMessage">
        <xs:sequence>
          <xs:element name="signatureAndHashAlgorithms" type="modifiableByteArray" minOccurs="0"/>
          <xs:element name="signatureAndHashAlgorithmsLength" type="modifiableInteger" minOccurs="0"/>
        </xs:sequence>
      </xs:extension>
    </xs:complexContent>
  </xs:complexType>

  <xs:complexType name="signedCertificateTimestampExtensionMessage">
    <xs:complexContent>
      <xs:extension base="extensionMessage">
        <xs:sequence>
          <xs:element name="signedTimestamp" type="modifiableByteArray" minOccurs="0"/>
        </xs:sequence>
      </xs:extension>
    </xs:complexContent>
  </xs:complexType>

  <xs:complexType name="extendedRandomExtensionMessage">
    <xs:complexContent>
      <xs:extension base="extensionMessage">
        <xs:sequence>
          <xs:element name="extendedRandom" type="modifiableByteArray" minOccurs="0"/>
          <xs:element name="extendedRandomLength" type="modifiableInteger" minOccurs="0"/>
        </xs:sequence>
      </xs:extension>
    </xs:complexContent>
  </xs:complexType>

  <xs:complexType name="tokenBindingExtensionMessage">
    <xs:complexContent>
      <xs:extension base="extensionMessage">
        <xs:sequence>
          <xs:element name="parameterListLength" type="modifiableInteger" minOccurs="0"/>
          <xs:element name="tokenbindingKeyParameters" type="modifiableByteArray" minOccurs="0"/>
          <xs:element name="tokenbindingVersion" type="modifiableByteArray" minOccurs="0"/>
        </xs:sequence>
      </xs:extension>
    </xs:complexContent>
  </xs:complexType>

  <xs:complexType name="keyShareExtensionMessage">
    <xs:complexContent>
      <xs:extension base="extensionMessage">
        <xs:sequence>
          <xs:element name="keyShareListLength" type="modifiableInteger" minOccurs="0"/>
          <xs:element name="keyShareListBytes" type="modifiableByteArray" minOccurs="0"/>
          <xs:element name="keyShareList" type="keyShareEntry" nillable="true" minOccurs="0" maxOccurs="unbounded"/>
          <xs:element name="retryRequestMode" type="modifiableBoolean" minOccurs="0"/>
        </xs:sequence>
      </xs:extension>
    </xs:complexContent>
  </xs:complexType>

  <xs:complexType name="supportedVersionsExtensionMessage">
    <xs:complexContent>
      <xs:extension base="extensionMessage">
        <xs:sequence>
          <xs:element name="supportedVersions" type="modifiableByteArray" minOccurs="0"/>
          <xs:element name="supportedVersionsLength" type="modifiableInteger" minOccurs="0"/>
        </xs:sequence>
      </xs:extension>
    </xs:complexContent>
  </xs:complexType>

  <xs:complexType name="alpnExtensionMessage">
    <xs:complexContent>
      <xs:extension base="extensionMessage">
        <xs:sequence>
          <xs:element name="alpnEntryList" type="alpnEntry" nillable="true" minOccurs="0" maxOccurs="unbounded"/>
          <xs:element name="proposedAlpnProtocols" type="modifiableByteArray" minOccurs="0"/>
          <xs:element name="proposedAlpnProtocolsLength" type="modifiableInteger" minOccurs="0"/>
        </xs:sequence>
      </xs:extension>
    </xs:complexContent>
  </xs:complexType>

  <xs:complexType name="alpnEntry">
    <xs:complexContent>
      <xs:extension base="modifiableVariableHolder">
        <xs:sequence>
          <xs:element name="alpnEntry" type="modifiableString" minOccurs="0"/>
          <xs:element name="alpnEntryConfig" type="xs:string" minOccurs="0"/>
          <xs:element name="alpnEntryLength" type="modifiableInteger" minOccurs="0"/>
        </xs:sequence>
      </xs:extension>
    </xs:complexContent>
  </xs:complexType>

  <xs:complexType name="modifiableString">
    <xs:sequence>
      <xs:choice minOccurs="0">
        <xs:element name="BigIntegerXorModification" type="bigIntegerXorModification"/>
        <xs:element name="BigIntegerSubtractModification" type="bigIntegerSubtractModification"/>
        <xs:element name="BigIntegerShiftRightModification" type="bigIntegerShiftRightModification"/>
        <xs:element name="BigIntegerShiftLeftModification" type="bigIntegerShiftLeftModification"/>
        <xs:element name="BigIntegerExplicitValueModification" type="bigIntegerExplicitValueModification"/>
        <xs:element name="BigIntegerAddModification" type="bigIntegerAddModification"/>
        <xs:element name="BigIntegerInteractiveModification" type="bigIntegerInteractiveModification"/>
        <xs:element name="BigIntegerMultiplyModification" type="bigIntegerMultiplyModification"/>
        <xs:element name="BooleanToggleModification" type="booleanToggleModification"/>
        <xs:element name="BooleanExplicitValueModification" type="booleanExplicitValueModification"/>
        <xs:element name="ByteArrayXorModification" type="byteArrayXorModification"/>
        <xs:element name="ByteArrayShuffleModification" type="byteArrayShuffleModification"/>
        <xs:element name="ByteArrayPayloadModification" type="byteArrayPayloadModification"/>
        <xs:element name="ByteArrayInsertModification" type="byteArrayInsertModification"/>
        <xs:element name="ByteArrayExplicitValueModification" type="byteArrayExplicitValueModification"/>
        <xs:element name="ByteArrayDuplicateModification" type="byteArrayDuplicateModification"/>
        <xs:element name="ByteArrayDeleteModification" type="byteArrayDeleteModification"/>
        <xs:element name="IntegerXorModification" type="integerXorModification"/>
        <xs:element name="IntegerSubtractModification" type="integerSubtractModification"/>
        <xs:element name="IntegerShiftRightModification" type="integerShiftRightModification"/>
        <xs:element name="IntegerShiftLeftModification" type="integerShiftLeftModification"/>
        <xs:element name="IntegerExplicitValueModification" type="integerExplicitValueModification"/>
        <xs:element name="IntegerAddModification" type="integerAddModification"/>
        <xs:element name="LongXorModification" type="longXorModification"/>
        <xs:element name="LongSubtractModification" type="longSubtractModification"/>
        <xs:element name="LongExplicitValueModification" type="longExplicitValueModification"/>
        <xs:element name="LongAddModification" type="longAddModification"/>
        <xs:element name="ByteXorModification" type="byteXorModification"/>
        <xs:element name="ByteSubtractModification" type="byteSubtractModification"/>
        <xs:element name="ByteAddModification" type="byteAddModification"/>
        <xs:element name="ByteExplicitValueModification" type="byteExplicitValueModification"/>
        <xs:element name="StringExplicitValueModification" type="stringExplicitValueModification"/>
      </xs:choice>
      <xs:element name="createRandomModification" type="xs:boolean" minOccurs="0"/>
      <xs:element name="assertEquals" type="xs:anyType" minOccurs="0"/>
      <xs:element name="originalValue" type="xs:string" minOccurs="0"/>
    </xs:sequence>
  </xs:complexType>

  <xs:complexType name="certificateStatusRequestExtensionMessage">
    <xs:complexContent>
      <xs:extension base="extensionMessage">
        <xs:sequence>
          <xs:element name="certificateStatusRequestType" type="modifiableInteger" minOccurs="0"/>
          <xs:element name="certificateStatusType" type="modifiableInteger" minOccurs="0"/>
          <xs:element name="ocspResponseBytes" type="modifiableByteArray" minOccurs="0"/>
          <xs:element name="ocspResponseLength" type="modifiableInteger" minOccurs="0"/>
          <xs:element name="requestExtension" type="modifiableByteArray" minOccurs="0"/>
          <xs:element name="requestExtensionLength" type="modifiableInteger" minOccurs="0"/>
          <xs:element name="responderIDList" type="modifiableByteArray" minOccurs="0"/>
          <xs:element name="responderIDListLength" type="modifiableInteger" minOccurs="0"/>
        </xs:sequence>
      </xs:extension>
    </xs:complexContent>
  </xs:complexType>

  <xs:complexType name="certificateStatusRequestV2ExtensionMessage">
    <xs:complexContent>
      <xs:extension base="extensionMessage">
        <xs:sequence>
          <xs:element name="statusRequestBytes" type="modifiableByteArray" minOccurs="0"/>
          <xs:element name="statusRequestList" type="requestItemV2" nillable="true" minOccurs="0" maxOccurs="unbounded"/>
          <xs:element name="statusRequestListLength" type="modifiableInteger" minOccurs="0"/>
        </xs:sequence>
      </xs:extension>
    </xs:complexContent>
  </xs:complexType>

  <xs:complexType name="requestItemV2">
    <xs:sequence>
      <xs:element name="requestExtensionLengthConfig" type="xs:int" minOccurs="0"/>
      <xs:element name="requestExtensions" type="modifiableByteArray" minOccurs="0"/>
      <xs:element name="requestExtensionsConfig" type="xs:base64Binary" minOccurs="0"/>
      <xs:element name="requestExtensionsLength" type="modifiableInteger" minOccurs="0"/>
      <xs:element name="requestLength" type="modifiableInteger" minOccurs="0"/>
      <xs:element name="requestLengthConfig" type="xs:int" minOccurs="0"/>
      <xs:element name="requestType" type="modifiableInteger" minOccurs="0"/>
      <xs:element name="requestTypeConfig" type="xs:int" minOccurs="0"/>
      <xs:element name="responderIdList" type="responderId" nillable="true" minOccurs="0" maxOccurs="unbounded"/>
      <xs:element name="responderIdListBytes" type="modifiableByteArray" minOccurs="0"/>
      <xs:element name="responderIdListLength" type="modifiableInteger" minOccurs="0"/>
      <xs:element name="responderIdListLengthConfig" type="xs:int" minOccurs="0"/>
    </xs:sequence>
  </xs:complexType>

  <xs:complexType name="responderId">
    <xs:sequence>
      <xs:element name="id" type="modifiableByteArray" minOccurs="0"/>
      <xs:element name="idConfig" type="xs:base64Binary" minOccurs="0"/>
      <xs:element name="idLength" type="modifiableInteger" minOccurs="0"/>
      <xs:element name="idLengthConfig" type="xs:int" minOccurs="0"/>
    </xs:sequence>
  </xs:complexType>

  <xs:complexType name="certificateTypeExtensionMessage">
    <xs:complexContent>
      <xs:extension base="extensionMessage">
        <xs:sequence>
          <xs:element name="certificateTypes" type="modifiableByteArray" minOccurs="0"/>
          <xs:element name="certificateTypesLength" type="modifiableInteger" minOccurs="0"/>
          <xs:element name="isClientMessage" type="modifiableBoolean" minOccurs="0"/>
        </xs:sequence>
      </xs:extension>
    </xs:complexContent>
  </xs:complexType>

  <xs:complexType name="clientCertificateUrlExtensionMessage">
    <xs:complexContent>
      <xs:extension base="extensionMessage">
        <xs:sequence/>
      </xs:extension>
    </xs:complexContent>
  </xs:complexType>

  <xs:complexType name="clientCertificateTypeExtensionMessage">
    <xs:complexContent>
      <xs:extension base="extensionMessage">
        <xs:sequence>
          <xs:element name="certificateTypes" type="modifiableByteArray" minOccurs="0"/>
          <xs:element name="certificateTypesLength" type="modifiableInteger" minOccurs="0"/>
          <xs:element name="isClientMessage" type="modifiableBoolean" minOccurs="0"/>
        </xs:sequence>
      </xs:extension>
    </xs:complexContent>
  </xs:complexType>

  <xs:complexType name="clientAuthzExtensionMessage">
    <xs:complexContent>
      <xs:extension base="extensionMessage">
        <xs:sequence>
          <xs:element name="authzFormatList" type="modifiableByteArray" minOccurs="0"/>
          <xs:element name="authzFormatListLength" type="modifiableInteger" minOccurs="0"/>
        </xs:sequence>
      </xs:extension>
    </xs:complexContent>
  </xs:complexType>

  <xs:complexType name="encryptThenMacExtensionMessage">
    <xs:complexContent>
      <xs:extension base="extensionMessage">
        <xs:sequence/>
      </xs:extension>
    </xs:complexContent>
  </xs:complexType>

  <xs:complexType name="serverAuthzExtensionMessage">
    <xs:complexContent>
      <xs:extension base="extensionMessage">
        <xs:sequence>
          <xs:element name="authzFormatList" type="modifiableByteArray" minOccurs="0"/>
          <xs:element name="authzFormatListLength" type="modifiableInteger" minOccurs="0"/>
        </xs:sequence>
      </xs:extension>
    </xs:complexContent>
  </xs:complexType>

  <xs:complexType name="serverCertificateTypeExtensionMessage">
    <xs:complexContent>
      <xs:extension base="extensionMessage">
        <xs:sequence>
          <xs:element name="certificateTypes" type="modifiableByteArray" minOccurs="0"/>
          <xs:element name="certificateTypesLength" type="modifiableInteger" minOccurs="0"/>
          <xs:element name="isClientMessage" type="modifiableBoolean" minOccurs="0"/>
        </xs:sequence>
      </xs:extension>
    </xs:complexContent>
  </xs:complexType>

  <xs:complexType name="srpExtensionMessage">
    <xs:complexContent>
      <xs:extension base="extensionMessage">
        <xs:sequence>
          <xs:element name="srpIdentifier" type="modifiableByteArray" minOccurs="0"/>
          <xs:element name="srpIdentifierLength" type="modifiableInteger" minOccurs="0"/>
        </xs:sequence>
      </xs:extension>
    </xs:complexContent>
  </xs:complexType>

  <xs:complexType name="srtpExtensionMessage">
    <xs:complexContent>
      <xs:extension base="extensionMessage">
        <xs:sequence>
          <xs:element name="srtpMki" type="modifiableByteArray" minOccurs="0"/>
          <xs:element name="srtpMkiLength" type="modifiableInteger" minOccurs="0"/>
          <xs:element name="srtpProtectionProfiles" type="modifiableByteArray" minOccurs="0"/>
          <xs:element name="srtpProtectionProfilesLength" type="modifiableInteger" minOccurs="0"/>
        </xs:sequence>
      </xs:extension>
    </xs:complexContent>
  </xs:complexType>

  <xs:complexType name="trustedCaIndicationExtensionMessage">
    <xs:complexContent>
      <xs:extension base="extensionMessage">
        <xs:sequence>
          <xs:element name="trustedAuthorities" type="trustedAuthority" nillable="true" minOccurs="0" maxOccurs="unbounded"/>
          <xs:element name="trustedAuthoritiesBytes" type="modifiableByteArray" minOccurs="0"/>
          <xs:element name="trustedAuthoritiesLength" type="modifiableInteger" minOccurs="0"/>
        </xs:sequence>
      </xs:extension>
    </xs:complexContent>
  </xs:complexType>

  <xs:complexType name="trustedAuthority">
    <xs:complexContent>
      <xs:extension base="modifiableVariableHolder">
        <xs:sequence>
          <xs:element name="distinguishedName" type="modifiableByteArray" minOccurs="0"/>
          <xs:element name="distinguishedNameConfig" type="xs:base64Binary" minOccurs="0"/>
          <xs:element name="distinguishedNameLength" type="modifiableInteger" minOccurs="0"/>
          <xs:element name="identifierType" type="modifiableByte" minOccurs="0"/>
          <xs:element name="identifierTypeConfig" type="xs:byte"/>
          <xs:element name="sha1Hash" type="modifiableByteArray" minOccurs="0"/>
          <xs:element name="sha1HashConfig" type="xs:base64Binary" minOccurs="0"/>
        </xs:sequence>
      </xs:extension>
    </xs:complexContent>
  </xs:complexType>

  <xs:complexType name="truncatedHmacExtensionMessage">
    <xs:complexContent>
      <xs:extension base="extensionMessage">
        <xs:sequence/>
      </xs:extension>
    </xs:complexContent>
  </xs:complexType>

  <xs:complexType name="earlyDataExtensionMessage">
    <xs:complexContent>
      <xs:extension base="extensionMessage">
        <xs:sequence>
          <xs:element name="maxEarlyDataSize" type="modifiableInteger" minOccurs="0"/>
          <xs:element name="newSessionTicketExtension" type="xs:boolean"/>
        </xs:sequence>
      </xs:extension>
    </xs:complexContent>
  </xs:complexType>

  <xs:complexType name="pskKeyExchangeModesExtensionMessage">
    <xs:complexContent>
      <xs:extension base="extensionMessage">
        <xs:sequence>
          <xs:element name="keyExchangeModesConfig" type="xs:string" minOccurs="0"/>
          <xs:element name="keyExchangeModesListLength" type="modifiableInteger" minOccurs="0"/>
          <xs:element name="keyExchangeModesListBytes" type="modifiableByteArray" minOccurs="0"/>
        </xs:sequence>
      </xs:extension>
    </xs:complexContent>
  </xs:complexType>

  <xs:complexType name="preSharedKeyExtensionMessage">
    <xs:complexContent>
      <xs:extension base="extensionMessage">
        <xs:sequence>
          <xs:element name="binderListBytes" type="modifiableByteArray" minOccurs="0"/>
          <xs:element name="binderListLength" type="modifiableInteger" minOccurs="0"/>
          <xs:element name="binders" type="pskBinder" nillable="true" minOccurs="0" maxOccurs="unbounded"/>
          <xs:element name="identities" type="pskIdentity" nillable="true" minOccurs="0" maxOccurs="unbounded"/>
          <xs:element name="identityListBytes" type="modifiableByteArray" minOccurs="0"/>
          <xs:element name="identityListLength" type="modifiableInteger" minOccurs="0"/>
          <xs:element name="selectedIdentity" type="modifiableInteger" minOccurs="0"/>
        </xs:sequence>
      </xs:extension>
    </xs:complexContent>
  </xs:complexType>

  <xs:complexType name="pskBinder">
    <xs:sequence>
      <xs:element name="binderCipherConfig" type="cipherSuite" minOccurs="0"/>
      <xs:element name="binderEntry" type="modifiableByteArray" minOccurs="0"/>
      <xs:element name="binderEntryLength" type="modifiableInteger" minOccurs="0"/>
    </xs:sequence>
  </xs:complexType>

  <xs:complexType name="pskIdentity">
    <xs:sequence>
      <xs:element name="identityConfig" type="xs:string" minOccurs="0"/>
      <xs:element name="ticketAgeConfig" type="xs:string" minOccurs="0"/>
      <xs:element name="ticketAgeAddConfig" type="xs:string" minOccurs="0"/>
      <xs:element name="identityLength" type="modifiableInteger" minOccurs="0"/>
      <xs:element name="identity" type="modifiableByteArray" minOccurs="0"/>
      <xs:element name="obfuscatedTicketAge" type="modifiableByteArray" minOccurs="0"/>
    </xs:sequence>
  </xs:complexType>

  <xs:complexType name="unknownExtensionMessage">
    <xs:complexContent>
      <xs:extension base="extensionMessage">
        <xs:sequence>
          <xs:element name="dataConfig" type="xs:string" minOccurs="0"/>
          <xs:element name="extensionData" type="modifiableByteArray" minOccurs="0"/>
          <xs:element name="typeConfig" type="xs:string" minOccurs="0"/>
        </xs:sequence>
      </xs:extension>
    </xs:complexContent>
  </xs:complexType>

  <xs:complexType name="pwdClearExtensionMessage">
    <xs:complexContent>
      <xs:extension base="extensionMessage">
        <xs:sequence>
          <xs:element name="username" type="modifiableString" minOccurs="0"/>
          <xs:element name="usernameLength" type="modifiableInteger" minOccurs="0"/>
        </xs:sequence>
      </xs:extension>
    </xs:complexContent>
  </xs:complexType>

  <xs:complexType name="pwdProtectExtensionMessage">
    <xs:complexContent>
      <xs:extension base="extensionMessage">
        <xs:sequence>
          <xs:element name="username" type="modifiableByteArray" minOccurs="0"/>
          <xs:element name="usernameLength" type="modifiableInteger" minOccurs="0"/>
        </xs:sequence>
      </xs:extension>
    </xs:complexContent>
  </xs:complexType>

  <xs:complexType name="passwordSaltExtensionMessage">
    <xs:complexContent>
      <xs:extension base="extensionMessage">
        <xs:sequence>
          <xs:element name="salt" type="modifiableByteArray" minOccurs="0"/>
          <xs:element name="saltLength" type="modifiableInteger" minOccurs="0"/>
        </xs:sequence>
      </xs:extension>
    </xs:complexContent>
  </xs:complexType>

  <xs:complexType name="cachedInfoExtensionMessage">
    <xs:complexContent>
      <xs:extension base="extensionMessage">
        <xs:sequence>
          <xs:element name="cachedInfo" type="cachedObject" nillable="true" minOccurs="0" maxOccurs="unbounded"/>
          <xs:element name="cachedInfoBytes" type="modifiableByteArray" minOccurs="0"/>
          <xs:element name="cachedInfoLength" type="modifiableInteger" minOccurs="0"/>
        </xs:sequence>
      </xs:extension>
    </xs:complexContent>
  </xs:complexType>

  <xs:complexType name="cachedObject">
    <xs:complexContent>
      <xs:extension base="modifiableVariableHolder">
        <xs:sequence>
          <xs:element name="cachedInformationType" type="modifiableByte" minOccurs="0"/>
          <xs:element name="cachedInformationTypeConfig" type="xs:byte"/>
          <xs:element name="hashValue" type="modifiableByteArray" minOccurs="0"/>
          <xs:element name="hashValueConfig" type="xs:base64Binary" minOccurs="0"/>
          <xs:element name="hashValueLength" type="modifiableInteger" minOccurs="0"/>
        </xs:sequence>
      </xs:extension>
    </xs:complexContent>
  </xs:complexType>

  <xs:complexType name="cookieExtensionMessage">
    <xs:complexContent>
      <xs:extension base="extensionMessage">
        <xs:sequence>
          <xs:element name="cookie" type="modifiableByteArray" minOccurs="0"/>
          <xs:element name="cookieLength" type="modifiableInteger" minOccurs="0"/>
        </xs:sequence>
      </xs:extension>
    </xs:complexContent>
  </xs:complexType>

  <xs:complexType name="dtlsHandshakeMessageFragment">
    <xs:complexContent>
      <xs:extension base="handshakeMessage">
        <xs:sequence>
          <xs:element name="content" type="modifiableByteArray" minOccurs="0"/>
          <xs:element name="messageSeq" type="modifiableInteger" minOccurs="0"/>
          <xs:element name="fragmentOffset" type="modifiableInteger" minOccurs="0"/>
          <xs:element name="fragmentLength" type="modifiableInteger" minOccurs="0"/>
          <xs:element name="epoch" type="modifiableInteger" minOccurs="0"/>
          <xs:element name="fragmentContentConfig" type="xs:base64Binary" minOccurs="0"/>
          <xs:element name="messageSequenceConfig" type="xs:int"/>
          <xs:element name="offsetConfig" type="xs:int"/>
          <xs:element name="handshakeMessageLengthConfig" type="xs:int"/>
        </xs:sequence>
      </xs:extension>
    </xs:complexContent>
  </xs:complexType>

  <xs:complexType name="certificateVerifyMessage">
    <xs:complexContent>
      <xs:extension base="handshakeMessage">
        <xs:sequence>
          <xs:element name="signatureHashAlgorithm" type="modifiableByteArray" minOccurs="0"/>
          <xs:element name="signatureLength" type="modifiableInteger" minOccurs="0"/>
          <xs:element name="signature" type="modifiableByteArray" minOccurs="0"/>
        </xs:sequence>
      </xs:extension>
    </xs:complexContent>
  </xs:complexType>

  <xs:complexType name="certificateRequestMessage">
    <xs:complexContent>
      <xs:extension base="handshakeMessage">
        <xs:sequence>
          <xs:element name="clientCertificateTypesCount" type="modifiableInteger" minOccurs="0"/>
          <xs:element name="clientCertificateTypes" type="modifiableByteArray" minOccurs="0"/>
          <xs:element name="signatureHashAlgorithmsLength" type="modifiableInteger" minOccurs="0"/>
          <xs:element name="signatureHashAlgorithms" type="modifiableByteArray" minOccurs="0"/>
          <xs:element name="distinguishedNamesLength" type="modifiableInteger" minOccurs="0"/>
          <xs:element name="distinguishedNames" type="modifiableByteArray" minOccurs="0"/>
          <xs:element name="certificateRequestContextLength" type="modifiableInteger" minOccurs="0"/>
          <xs:element name="certificateRequestContext" type="modifiableByteArray" minOccurs="0"/>
        </xs:sequence>
      </xs:extension>
    </xs:complexContent>
  </xs:complexType>

  <xs:complexType name="certificateStatusMessage">
    <xs:complexContent>
      <xs:extension base="handshakeMessage">
        <xs:sequence>
          <xs:element name="certificateStatusType" type="modifiableInteger" minOccurs="0"/>
          <xs:element name="ocspResponseLength" type="modifiableInteger" minOccurs="0"/>
          <xs:element name="ocspResponseBytes" type="modifiableByteArray" minOccurs="0"/>
        </xs:sequence>
      </xs:extension>
    </xs:complexContent>
  </xs:complexType>

  <xs:complexType name="clientHelloMessage">
    <xs:complexContent>
      <xs:extension base="helloMessage">
        <xs:sequence>
          <xs:element name="compressionLength" type="modifiableInteger" minOccurs="0"/>
          <xs:element name="cipherSuiteLength" type="modifiableInteger" minOccurs="0"/>
          <xs:element name="cipherSuites" type="modifiableByteArray" minOccurs="0"/>
          <xs:element name="compressions" type="modifiableByteArray" minOccurs="0"/>
          <xs:element name="cookie" type="modifiableByteArray" minOccurs="0"/>
          <xs:element name="cookieLength" type="modifiableByte" minOccurs="0"/>
        </xs:sequence>
      </xs:extension>
    </xs:complexContent>
  </xs:complexType>

  <xs:complexType name="helloMessage" abstract="true">
    <xs:complexContent>
      <xs:extension base="handshakeMessage">
        <xs:sequence>
          <xs:element name="protocolVersion" type="modifiableByteArray" minOccurs="0"/>
          <xs:element name="unixTime" type="modifiableByteArray" minOccurs="0"/>
          <xs:element name="random" type="modifiableByteArray" minOccurs="0"/>
          <xs:element name="sessionIdLength" type="modifiableInteger" minOccurs="0"/>
          <xs:element name="sessionId" type="modifiableByteArray" minOccurs="0"/>
        </xs:sequence>
      </xs:extension>
    </xs:complexContent>
  </xs:complexType>

  <xs:complexType name="helloVerifyRequestMessage">
    <xs:complexContent>
      <xs:extension base="handshakeMessage">
        <xs:sequence>
          <xs:element name="protocolVersion" type="modifiableByteArray" minOccurs="0"/>
          <xs:element name="cookieLength" type="modifiableByte" minOccurs="0"/>
          <xs:element name="cookie" type="modifiableByteArray" minOccurs="0"/>
        </xs:sequence>
      </xs:extension>
    </xs:complexContent>
  </xs:complexType>

  <xs:complexType name="dhClientKeyExchangeMessage">
    <xs:complexContent>
      <xs:extension base="clientKeyExchangeMessage">
        <xs:sequence>
          <xs:element name="computations" type="dhClientComputations" minOccurs="0"/>
        </xs:sequence>
      </xs:extension>
    </xs:complexContent>
  </xs:complexType>

  <xs:complexType name="clientKeyExchangeMessage" abstract="true">
    <xs:complexContent>
      <xs:extension base="handshakeMessage">
        <xs:sequence>
          <xs:element name="publicKeyLength" type="modifiableInteger" minOccurs="0"/>
          <xs:element name="publicKey" type="modifiableByteArray" minOccurs="0"/>
        </xs:sequence>
      </xs:extension>
    </xs:complexContent>
  </xs:complexType>

  <xs:complexType name="dhClientComputations">
    <xs:complexContent>
      <xs:extension base="keyExchangeComputations">
        <xs:sequence>
          <xs:element name="generator" type="modifiableBigInteger" minOccurs="0"/>
          <xs:element name="modulus" type="modifiableBigInteger" minOccurs="0"/>
          <xs:element name="publicKey" type="modifiableBigInteger" minOccurs="0"/>
        </xs:sequence>
      </xs:extension>
    </xs:complexContent>
  </xs:complexType>

  <xs:complexType name="keyExchangeComputations" abstract="true">
    <xs:complexContent>
      <xs:extension base="modifiableVariableHolder">
        <xs:sequence>
          <xs:element name="clientServerRandom" type="modifiableByteArray" minOccurs="0"/>
          <xs:element name="premasterSecret" type="modifiableByteArray" minOccurs="0"/>
          <xs:element name="privateKey" type="modifiableBigInteger" minOccurs="0"/>
        </xs:sequence>
      </xs:extension>
    </xs:complexContent>
  </xs:complexType>

  <xs:complexType name="modifiableBigInteger">
    <xs:sequence>
      <xs:choice minOccurs="0">
        <xs:element name="BigIntegerXorModification" type="bigIntegerXorModification"/>
        <xs:element name="BigIntegerSubtractModification" type="bigIntegerSubtractModification"/>
        <xs:element name="BigIntegerShiftRightModification" type="bigIntegerShiftRightModification"/>
        <xs:element name="BigIntegerShiftLeftModification" type="bigIntegerShiftLeftModification"/>
        <xs:element name="BigIntegerExplicitValueModification" type="bigIntegerExplicitValueModification"/>
        <xs:element name="BigIntegerAddModification" type="bigIntegerAddModification"/>
        <xs:element name="BigIntegerInteractiveModification" type="bigIntegerInteractiveModification"/>
        <xs:element name="BigIntegerMultiplyModification" type="bigIntegerMultiplyModification"/>
        <xs:element name="BooleanToggleModification" type="booleanToggleModification"/>
        <xs:element name="BooleanExplicitValueModification" type="booleanExplicitValueModification"/>
        <xs:element name="ByteArrayXorModification" type="byteArrayXorModification"/>
        <xs:element name="ByteArrayShuffleModification" type="byteArrayShuffleModification"/>
        <xs:element name="ByteArrayPayloadModification" type="byteArrayPayloadModification"/>
        <xs:element name="ByteArrayInsertModification" type="byteArrayInsertModification"/>
        <xs:element name="ByteArrayExplicitValueModification" type="byteArrayExplicitValueModification"/>
        <xs:element name="ByteArrayDuplicateModification" type="byteArrayDuplicateModification"/>
        <xs:element name="ByteArrayDeleteModification" type="byteArrayDeleteModification"/>
        <xs:element name="IntegerXorModification" type="integerXorModification"/>
        <xs:element name="IntegerSubtractModification" type="integerSubtractModification"/>
        <xs:element name="IntegerShiftRightModification" type="integerShiftRightModification"/>
        <xs:element name="IntegerShiftLeftModification" type="integerShiftLeftModification"/>
        <xs:element name="IntegerExplicitValueModification" type="integerExplicitValueModification"/>
        <xs:element name="IntegerAddModification" type="integerAddModification"/>
        <xs:element name="LongXorModification" type="longXorModification"/>
        <xs:element name="LongSubtractModification" type="longSubtractModification"/>
        <xs:element name="LongExplicitValueModification" type="longExplicitValueModification"/>
        <xs:element name="LongAddModification" type="longAddModification"/>
        <xs:element name="ByteXorModification" type="byteXorModification"/>
        <xs:element name="ByteSubtractModification" type="byteSubtractModification"/>
        <xs:element name="ByteAddModification" type="byteAddModification"/>
        <xs:element name="ByteExplicitValueModification" type="byteExplicitValueModification"/>
        <xs:element name="StringExplicitValueModification" type="stringExplicitValueModification"/>
      </xs:choice>
      <xs:element name="createRandomModification" type="xs:boolean" minOccurs="0"/>
      <xs:element name="assertEquals" type="xs:anyType" minOccurs="0"/>
      <xs:element name="originalValue" type="xs:integer" minOccurs="0"/>
    </xs:sequence>
  </xs:complexType>

  <xs:complexType name="dheServerKeyExchangeMessage">
    <xs:complexContent>
      <xs:extension base="serverKeyExchangeMessage">
        <xs:sequence>
          <xs:element name="modulus" type="modifiableByteArray" minOccurs="0"/>
          <xs:element name="modulusLength" type="modifiableInteger" minOccurs="0"/>
          <xs:element name="generator" type="modifiableByteArray" minOccurs="0"/>
          <xs:element name="generatorLength" type="modifiableInteger" minOccurs="0"/>
          <xs:element name="computations" type="dheServerComputations" minOccurs="0"/>
        </xs:sequence>
      </xs:extension>
    </xs:complexContent>
  </xs:complexType>

  <xs:complexType name="serverKeyExchangeMessage" abstract="true">
    <xs:complexContent>
      <xs:extension base="handshakeMessage">
        <xs:sequence>
          <xs:element name="signatureAndHashAlgorithm" type="modifiableByteArray" minOccurs="0"/>
          <xs:element name="signatureLength" type="modifiableInteger" minOccurs="0"/>
          <xs:element name="signature" type="modifiableByteArray" minOccurs="0"/>
          <xs:element name="publicKeyLength" type="modifiableInteger" minOccurs="0"/>
          <xs:element name="publicKey" type="modifiableByteArray" minOccurs="0"/>
        </xs:sequence>
      </xs:extension>
    </xs:complexContent>
  </xs:complexType>

  <xs:complexType name="dheServerComputations">
    <xs:complexContent>
      <xs:extension base="keyExchangeComputations">
        <xs:sequence>
          <xs:element name="generator" type="modifiableBigInteger" minOccurs="0"/>
          <xs:element name="modulus" type="modifiableBigInteger" minOccurs="0"/>
        </xs:sequence>
      </xs:extension>
    </xs:complexContent>
  </xs:complexType>

  <xs:complexType name="ecdhClientKeyExchangeMessage">
    <xs:complexContent>
      <xs:extension base="clientKeyExchangeMessage">
        <xs:sequence>
          <xs:element name="computations" type="ecdhClientComputations" minOccurs="0"/>
        </xs:sequence>
      </xs:extension>
    </xs:complexContent>
  </xs:complexType>

  <xs:complexType name="ecdhClientComputations">
    <xs:complexContent>
      <xs:extension base="keyExchangeComputations">
        <xs:sequence>
          <xs:element name="publicKeyX" type="modifiableBigInteger" minOccurs="0"/>
          <xs:element name="publicKeyY" type="modifiableBigInteger" minOccurs="0"/>
        </xs:sequence>
      </xs:extension>
    </xs:complexContent>
  </xs:complexType>

  <xs:complexType name="ecdheServerKeyExchangeMessage">
    <xs:complexContent>
      <xs:extension base="serverKeyExchangeMessage">
        <xs:sequence>
          <xs:element name="curveType" type="modifiableByte" minOccurs="0"/>
          <xs:element name="namedGroup" type="modifiableByteArray" minOccurs="0"/>
          <xs:element name="computations" type="ecdheServerComputations" minOccurs="0"/>
        </xs:sequence>
      </xs:extension>
    </xs:complexContent>
  </xs:complexType>

  <xs:complexType name="ecdheServerComputations">
    <xs:complexContent>
      <xs:extension base="keyExchangeComputations">
        <xs:sequence>
          <xs:element name="ecPointFormat" type="modifiableByte" minOccurs="0"/>
          <xs:element name="namedGroup" type="modifiableByteArray" minOccurs="0"/>
        </xs:sequence>
      </xs:extension>
    </xs:complexContent>
  </xs:complexType>

  <xs:complexType name="emptyClientKeyExchangeMessage">
    <xs:complexContent>
      <xs:extension base="clientKeyExchangeMessage">
        <xs:sequence>
          <xs:element name="computations" type="emptyClientComputations" minOccurs="0"/>
        </xs:sequence>
      </xs:extension>
    </xs:complexContent>
  </xs:complexType>

  <xs:complexType name="emptyClientComputations">
    <xs:complexContent>
      <xs:extension base="keyExchangeComputations">
        <xs:sequence/>
      </xs:extension>
    </xs:complexContent>
  </xs:complexType>

  <xs:complexType name="pskClientKeyExchangeMessage">
    <xs:complexContent>
      <xs:extension base="clientKeyExchangeMessage">
        <xs:sequence>
          <xs:element name="computations" type="pskPremasterComputations" minOccurs="0"/>
          <xs:element name="identity" type="modifiableByteArray" minOccurs="0"/>
          <xs:element name="identityLength" type="modifiableInteger" minOccurs="0"/>
        </xs:sequence>
      </xs:extension>
    </xs:complexContent>
  </xs:complexType>

  <xs:complexType name="pskPremasterComputations">
    <xs:complexContent>
      <xs:extension base="keyExchangeComputations">
        <xs:sequence/>
      </xs:extension>
    </xs:complexContent>
  </xs:complexType>

  <xs:complexType name="pwdServerKeyExchangeMessage">
    <xs:complexContent>
      <xs:extension base="serverKeyExchangeMessage">
        <xs:sequence>
          <xs:element name="saltLength" type="modifiableInteger" minOccurs="0"/>
          <xs:element name="salt" type="modifiableByteArray" minOccurs="0"/>
          <xs:element name="curveType" type="modifiableByte" minOccurs="0"/>
          <xs:element name="namedGroup" type="modifiableByteArray" minOccurs="0"/>
          <xs:element name="elementLength" type="modifiableInteger" minOccurs="0"/>
          <xs:element name="element" type="modifiableByteArray" minOccurs="0"/>
          <xs:element name="scalarLength" type="modifiableInteger" minOccurs="0"/>
          <xs:element name="scalar" type="modifiableByteArray" minOccurs="0"/>
          <xs:element name="computations" type="pwdComputations" minOccurs="0"/>
        </xs:sequence>
      </xs:extension>
    </xs:complexContent>
  </xs:complexType>

  <xs:complexType name="pwdComputations">
    <xs:complexContent>
      <xs:extension base="keyExchangeComputations">
        <xs:sequence>
          <xs:element name="passwordElement" type="point" minOccurs="0"/>
          <xs:element name="privateKeyScalar" type="xs:integer" minOccurs="0"/>
        </xs:sequence>
      </xs:extension>
    </xs:complexContent>
  </xs:complexType>

  <xs:complexType name="point">
    <xs:sequence>
      <xs:choice minOccurs="0">
        <xs:element name="xFieldElementF2m" type="fieldElementF2M"/>
        <xs:element name="xFieldElementFp" type="fieldElementFp"/>
      </xs:choice>
      <xs:choice minOccurs="0">
        <xs:element name="yFieldElementF2m" type="fieldElementF2M"/>
        <xs:element name="yFieldElementFp" type="fieldElementFp"/>
      </xs:choice>
      <xs:element name="infinity" type="xs:boolean"/>
    </xs:sequence>
  </xs:complexType>

  <xs:complexType name="fieldElementF2M">
    <xs:complexContent>
      <xs:extension base="fieldElement">
        <xs:sequence/>
      </xs:extension>
    </xs:complexContent>
  </xs:complexType>

  <xs:complexType name="fieldElement" abstract="true">
    <xs:sequence>
      <xs:element name="data" type="xs:integer" minOccurs="0"/>
      <xs:element name="modulus" type="xs:integer" minOccurs="0"/>
    </xs:sequence>
  </xs:complexType>

  <xs:complexType name="fieldElementFp">
    <xs:complexContent>
      <xs:extension base="fieldElement">
        <xs:sequence/>
      </xs:extension>
    </xs:complexContent>
  </xs:complexType>

  <xs:complexType name="pwdClientKeyExchangeMessage">
    <xs:complexContent>
      <xs:extension base="clientKeyExchangeMessage">
        <xs:sequence>
          <xs:element name="elementLength" type="modifiableInteger" minOccurs="0"/>
          <xs:element name="element" type="modifiableByteArray" minOccurs="0"/>
          <xs:element name="scalarLength" type="modifiableInteger" minOccurs="0"/>
          <xs:element name="scalar" type="modifiableByteArray" minOccurs="0"/>
          <xs:element name="computations" type="pwdComputations" minOccurs="0"/>
        </xs:sequence>
      </xs:extension>
    </xs:complexContent>
  </xs:complexType>

  <xs:complexType name="finishedMessage">
    <xs:complexContent>
      <xs:extension base="handshakeMessage">
        <xs:sequence>
          <xs:element name="verifyData" type="modifiableByteArray" minOccurs="0"/>
        </xs:sequence>
      </xs:extension>
    </xs:complexContent>
  </xs:complexType>

  <xs:complexType name="rsaClientKeyExchangeMessage">
    <xs:complexContent>
      <xs:extension base="clientKeyExchangeMessage">
        <xs:sequence>
          <xs:element name="computations" type="rsaClientComputations" minOccurs="0"/>
        </xs:sequence>
      </xs:extension>
    </xs:complexContent>
  </xs:complexType>

  <xs:complexType name="rsaClientComputations">
    <xs:complexContent>
      <xs:extension base="keyExchangeComputations">
        <xs:sequence>
          <xs:element name="padding" type="modifiableByteArray" minOccurs="0"/>
          <xs:element name="plainPaddedPremasterSecret" type="modifiableByteArray" minOccurs="0"/>
          <xs:element name="premasterSecretProtocolVersion" type="modifiableByteArray" minOccurs="0"/>
        </xs:sequence>
      </xs:extension>
    </xs:complexContent>
  </xs:complexType>

  <xs:complexType name="gostClientKeyExchangeMessage">
    <xs:complexContent>
      <xs:extension base="clientKeyExchangeMessage">
        <xs:sequence>
          <xs:element name="computations" type="gostClientComputations" minOccurs="0"/>
          <xs:element name="keyTransportBlob" type="modifiableByteArray" minOccurs="0"/>
        </xs:sequence>
      </xs:extension>
    </xs:complexContent>
  </xs:complexType>

  <xs:complexType name="gostClientComputations">
    <xs:complexContent>
      <xs:extension base="keyExchangeComputations">
        <xs:sequence>
          <xs:element name="clientPublicKeyX" type="modifiableBigInteger" minOccurs="0"/>
          <xs:element name="clientPublicKeyY" type="modifiableBigInteger" minOccurs="0"/>
          <xs:element name="maskKey" type="modifiableByteArray" minOccurs="0"/>
          <xs:element name="proxyKeyBlobs" type="modifiableByteArray" minOccurs="0"/>
          <xs:element name="ukm" type="modifiableByteArray" minOccurs="0"/>
        </xs:sequence>
      </xs:extension>
    </xs:complexContent>
  </xs:complexType>

  <xs:complexType name="serverHelloDoneMessage">
    <xs:complexContent>
      <xs:extension base="handshakeMessage">
        <xs:sequence/>
      </xs:extension>
    </xs:complexContent>
  </xs:complexType>

  <xs:complexType name="serverHelloMessage">
    <xs:complexContent>
      <xs:extension base="helloMessage">
        <xs:sequence>
          <xs:element name="selectedCipherSuite" type="modifiableByteArray" minOccurs="0"/>
          <xs:element name="selectedCompressionMethod" type="modifiableByte" minOccurs="0"/>
          <xs:element name="autoSetHelloRetryModeInKeyShare" type="xs:boolean" minOccurs="0"/>
        </xs:sequence>
      </xs:extension>
    </xs:complexContent>
  </xs:complexType>

  <xs:complexType name="alertMessage">
    <xs:complexContent>
      <xs:extension base="tlsMessage">
        <xs:sequence>
          <xs:element name="config" type="xs:string" minOccurs="0"/>
          <xs:element name="level" type="modifiableByte" minOccurs="0"/>
          <xs:element name="description" type="modifiableByte" minOccurs="0"/>
        </xs:sequence>
      </xs:extension>
    </xs:complexContent>
  </xs:complexType>

  <xs:complexType name="newSessionTicketMessage">
    <xs:complexContent>
      <xs:extension base="handshakeMessage">
        <xs:sequence>
          <xs:element name="ticketLifetimeHint" type="modifiableLong" minOccurs="0"/>
          <xs:element name="ticketLength" type="modifiableInteger" minOccurs="0"/>
          <xs:element name="ticket" type="sessionTicket" minOccurs="0"/>
        </xs:sequence>
      </xs:extension>
    </xs:complexContent>
  </xs:complexType>

  <xs:complexType name="modifiableLong">
    <xs:sequence>
      <xs:choice minOccurs="0">
        <xs:element name="BigIntegerXorModification" type="bigIntegerXorModification"/>
        <xs:element name="BigIntegerSubtractModification" type="bigIntegerSubtractModification"/>
        <xs:element name="BigIntegerShiftRightModification" type="bigIntegerShiftRightModification"/>
        <xs:element name="BigIntegerShiftLeftModification" type="bigIntegerShiftLeftModification"/>
        <xs:element name="BigIntegerExplicitValueModification" type="bigIntegerExplicitValueModification"/>
        <xs:element name="BigIntegerAddModification" type="bigIntegerAddModification"/>
        <xs:element name="BigIntegerInteractiveModification" type="bigIntegerInteractiveModification"/>
        <xs:element name="BigIntegerMultiplyModification" type="bigIntegerMultiplyModification"/>
        <xs:element name="BooleanToggleModification" type="booleanToggleModification"/>
        <xs:element name="BooleanExplicitValueModification" type="booleanExplicitValueModification"/>
        <xs:element name="ByteArrayXorModification" type="byteArrayXorModification"/>
        <xs:element name="ByteArrayShuffleModification" type="byteArrayShuffleModification"/>
        <xs:element name="ByteArrayPayloadModification" type="byteArrayPayloadModification"/>
        <xs:element name="ByteArrayInsertModification" type="byteArrayInsertModification"/>
        <xs:element name="ByteArrayExplicitValueModification" type="byteArrayExplicitValueModification"/>
        <xs:element name="ByteArrayDuplicateModification" type="byteArrayDuplicateModification"/>
        <xs:element name="ByteArrayDeleteModification" type="byteArrayDeleteModification"/>
        <xs:element name="IntegerXorModification" type="integerXorModification"/>
        <xs:element name="IntegerSubtractModification" type="integerSubtractModification"/>
        <xs:element name="IntegerShiftRightModification" type="integerShiftRightModification"/>
        <xs:element name="IntegerShiftLeftModification" type="integerShiftLeftModification"/>
        <xs:element name="IntegerExplicitValueModification" type="integerExplicitValueModification"/>
        <xs:element name="IntegerAddModification" type="integerAddModification"/>
        <xs:element name="LongXorModification" type="longXorModification"/>
        <xs:element name="LongSubtractModification" type="longSubtractModification"/>
        <xs:element name="LongExplicitValueModification" type="longExplicitValueModification"/>
        <xs:element name="LongAddModification" type="longAddModification"/>
        <xs:element name="ByteXorModification" type="byteXorModification"/>
        <xs:element name="ByteSubtractModification" type="byteSubtractModification"/>
        <xs:element name="ByteAddModification" type="byteAddModification"/>
        <xs:element name="ByteExplicitValueModification" type="byteExplicitValueModification"/>
        <xs:element name="StringExplicitValueModification" type="stringExplicitValueModification"/>
      </xs:choice>
      <xs:element name="createRandomModification" type="xs:boolean" minOccurs="0"/>
      <xs:element name="assertEquals" type="xs:anyType" minOccurs="0"/>
      <xs:element name="originalValue" type="xs:long" minOccurs="0"/>
    </xs:sequence>
  </xs:complexType>

  <xs:complexType name="sessionTicket">
    <xs:complexContent>
      <xs:extension base="modifiableVariableHolder">
        <xs:sequence>
          <xs:element name="encryptedState" type="modifiableByteArray" minOccurs="0"/>
          <xs:element name="IV" type="modifiableByteArray" minOccurs="0"/>
          <xs:element name="identity" type="modifiableByteArray" minOccurs="0"/>
          <xs:element name="identityLength" type="modifiableInteger" minOccurs="0"/>
          <xs:element name="keyName" type="modifiableByteArray" minOccurs="0"/>
          <xs:element name="MAC" type="modifiableByteArray" minOccurs="0"/>
          <xs:element name="ticketAgeAdd" type="modifiableByteArray" minOccurs="0"/>
          <xs:element name="ticketNonce" type="modifiableByteArray" minOccurs="0"/>
          <xs:element name="ticketNonceLength" type="modifiableInteger" minOccurs="0"/>
        </xs:sequence>
      </xs:extension>
    </xs:complexContent>
  </xs:complexType>

  <xs:complexType name="applicationMessage">
    <xs:complexContent>
      <xs:extension base="tlsMessage">
        <xs:sequence>
          <xs:element name="dataConfig" type="xs:string" minOccurs="0"/>
          <xs:element name="data" type="modifiableByteArray" minOccurs="0"/>
        </xs:sequence>
      </xs:extension>
    </xs:complexContent>
  </xs:complexType>

  <xs:complexType name="changeCipherSpecMessage">
    <xs:complexContent>
      <xs:extension base="tlsMessage">
        <xs:sequence>
          <xs:element name="ccsProtocolType" type="modifiableByteArray" minOccurs="0"/>
        </xs:sequence>
      </xs:extension>
    </xs:complexContent>
  </xs:complexType>

  <xs:complexType name="ssl2ClientHelloMessage">
    <xs:complexContent>
      <xs:extension base="ssl2HandshakeMessage">
        <xs:sequence>
          <xs:element name="protocolVersion" type="modifiableByteArray" minOccurs="0"/>
          <xs:element name="cipherSuiteLength" type="modifiableInteger" minOccurs="0"/>
          <xs:element name="sessionIdLength" type="modifiableInteger" minOccurs="0"/>
          <xs:element name="challengeLength" type="modifiableInteger" minOccurs="0"/>
          <xs:element name="cipherSuites" type="modifiableByteArray" minOccurs="0"/>
          <xs:element name="sessionId" type="modifiableByteArray" minOccurs="0"/>
          <xs:element name="challenge" type="modifiableByteArray" minOccurs="0"/>
        </xs:sequence>
      </xs:extension>
    </xs:complexContent>
  </xs:complexType>

  <xs:complexType name="ssl2HandshakeMessage" abstract="true">
    <xs:complexContent>
      <xs:extension base="handshakeMessage">
        <xs:sequence>
          <xs:element name="messageLength" type="modifiableInteger" minOccurs="0"/>
          <xs:element name="paddingLength" type="modifiableInteger" minOccurs="0"/>
        </xs:sequence>
      </xs:extension>
    </xs:complexContent>
  </xs:complexType>

  <xs:complexType name="ssl2ServerHelloMessage">
    <xs:complexContent>
      <xs:extension base="ssl2HandshakeMessage">
        <xs:sequence>
          <xs:element name="sessionIdHit" type="modifiableByte" minOccurs="0"/>
          <xs:element name="certificateType" type="modifiableByte" minOccurs="0"/>
          <xs:element name="protocolVersion" type="modifiableByteArray" minOccurs="0"/>
          <xs:element name="certificateLength" type="modifiableInteger" minOccurs="0"/>
          <xs:element name="cipherSuitesLength" type="modifiableInteger" minOccurs="0"/>
          <xs:element name="sessionIdLength" type="modifiableInteger" minOccurs="0"/>
          <xs:element name="certificate" type="modifiableByteArray" minOccurs="0"/>
          <xs:element name="cipherSuites" type="modifiableByteArray" minOccurs="0"/>
          <xs:element name="sessionId" type="modifiableByteArray" minOccurs="0"/>
        </xs:sequence>
      </xs:extension>
    </xs:complexContent>
  </xs:complexType>

  <xs:complexType name="ssl2ClientMasterKeyMessage">
    <xs:complexContent>
      <xs:extension base="ssl2HandshakeMessage">
        <xs:sequence>
          <xs:element name="cipherKind" type="modifiableByteArray" minOccurs="0"/>
          <xs:element name="clearKeyLength" type="modifiableInteger" minOccurs="0"/>
          <xs:element name="encryptedKeyLength" type="modifiableInteger" minOccurs="0"/>
          <xs:element name="keyArgLength" type="modifiableInteger" minOccurs="0"/>
          <xs:element name="clearKeyData" type="modifiableByteArray" minOccurs="0"/>
          <xs:element name="encryptedKeyData" type="modifiableByteArray" minOccurs="0"/>
          <xs:element name="keyArgData" type="modifiableByteArray" minOccurs="0"/>
          <xs:element name="computations" type="rsaClientComputations" minOccurs="0"/>
        </xs:sequence>
      </xs:extension>
    </xs:complexContent>
  </xs:complexType>

  <xs:complexType name="ssl2ServerVerifyMessage">
    <xs:complexContent>
      <xs:extension base="ssl2HandshakeMessage">
        <xs:sequence>
          <xs:element name="encryptedPart" type="modifiableByteArray" minOccurs="0"/>
        </xs:sequence>
      </xs:extension>
    </xs:complexContent>
  </xs:complexType>

  <xs:complexType name="unknownMessage">
    <xs:complexContent>
      <xs:extension base="tlsMessage">
        <xs:sequence>
          <xs:element name="dataConfig" type="xs:base64Binary" minOccurs="0"/>
          <xs:element name="recordContentMessageType" type="protocolMessageType" minOccurs="0"/>
        </xs:sequence>
      </xs:extension>
    </xs:complexContent>
  </xs:complexType>

  <xs:complexType name="unknownHandshakeMessage">
    <xs:complexContent>
      <xs:extension base="handshakeMessage">
        <xs:sequence>
          <xs:element name="dataConfig" type="xs:base64Binary" minOccurs="0"/>
          <xs:element name="data" type="modifiableByteArray" minOccurs="0"/>
        </xs:sequence>
      </xs:extension>
    </xs:complexContent>
  </xs:complexType>

  <xs:complexType name="helloRequestMessage">
    <xs:complexContent>
      <xs:extension base="handshakeMessage">
        <xs:sequence/>
      </xs:extension>
    </xs:complexContent>
  </xs:complexType>

  <xs:complexType name="heartbeatMessage">
    <xs:complexContent>
      <xs:extension base="tlsMessage">
        <xs:sequence>
          <xs:element name="heartbeatMessageType" type="modifiableByte" minOccurs="0"/>
          <xs:element name="payloadLength" type="modifiableInteger" minOccurs="0"/>
          <xs:element name="payload" type="modifiableByteArray" minOccurs="0"/>
          <xs:element name="padding" type="modifiableByteArray" minOccurs="0"/>
        </xs:sequence>
      </xs:extension>
    </xs:complexContent>
  </xs:complexType>

  <xs:complexType name="supplementalDataMessage">
    <xs:complexContent>
      <xs:extension base="handshakeMessage">
        <xs:sequence>
          <xs:element name="entries" type="supplementalDataEntry" nillable="true" minOccurs="0" maxOccurs="unbounded"/>
          <xs:element name="supplementalDataLength" type="modifiableInteger" minOccurs="0"/>
          <xs:element name="supplementalDataBytes" type="modifiableByteArray" minOccurs="0"/>
        </xs:sequence>
      </xs:extension>
    </xs:complexContent>
  </xs:complexType>

  <xs:complexType name="supplementalDataEntry">
    <xs:sequence>
      <xs:element name="supplementalDataEntry" type="modifiableByteArray" minOccurs="0"/>
      <xs:element name="supplementalDataEntryLength" type="modifiableInteger" minOccurs="0"/>
      <xs:element name="supplementalDataEntryType" type="modifiableInteger" minOccurs="0"/>
    </xs:sequence>
  </xs:complexType>

  <xs:complexType name="encryptedExtensionsMessage">
    <xs:complexContent>
      <xs:extension base="handshakeMessage">
        <xs:sequence/>
      </xs:extension>
    </xs:complexContent>
  </xs:complexType>

  <xs:complexType name="httpsRequestMessage">
    <xs:complexContent>
      <xs:extension base="tlsMessage">
        <xs:sequence>
          <xs:element name="header" minOccurs="0">
            <xs:complexType>
              <xs:sequence>
                <xs:choice minOccurs="0" maxOccurs="unbounded">
                  <xs:element name="HttpsHeader" type="genericHttpsHeader"/>
                  <xs:element name="ContentLengthHeader" type="contentLengthHeader"/>
                  <xs:element name="DateHeader" type="dateHeader"/>
                  <xs:element name="ExpiresHeader" type="expiresHeader"/>
                  <xs:element name="LocationHeader" type="locationHeader"/>
                  <xs:element name="HostHeader" type="hostHeader"/>
                  <xs:element name="TokenBindingHeader" type="tokenBindingHeader"/>
                  <xs:element name="CookieHeader" type="tokenBindingHeader"/>
                </xs:choice>
              </xs:sequence>
            </xs:complexType>
          </xs:element>
          <xs:element name="requestType" type="modifiableString" minOccurs="0"/>
          <xs:element name="requestPath" type="modifiableString" minOccurs="0"/>
          <xs:element name="requestProtocol" type="modifiableString" minOccurs="0"/>
        </xs:sequence>
      </xs:extension>
    </xs:complexContent>
  </xs:complexType>

  <xs:complexType name="genericHttpsHeader">
    <xs:complexContent>
      <xs:extension base="httpsHeader">
        <xs:sequence>
          <xs:element name="headerNameConfig" type="xs:string" minOccurs="0"/>
          <xs:element name="headerValueConfig" type="xs:string" minOccurs="0"/>
        </xs:sequence>
      </xs:extension>
    </xs:complexContent>
  </xs:complexType>

  <xs:complexType name="httpsHeader" abstract="true">
    <xs:complexContent>
      <xs:extension base="modifiableVariableHolder">
        <xs:sequence>
          <xs:element name="headerName" type="modifiableString" minOccurs="0"/>
          <xs:element name="headerValue" type="modifiableString" minOccurs="0"/>
        </xs:sequence>
      </xs:extension>
    </xs:complexContent>
  </xs:complexType>

  <xs:complexType name="contentLengthHeader">
    <xs:complexContent>
      <xs:extension base="httpsHeader">
        <xs:sequence>
          <xs:element name="configLength" type="xs:int"/>
          <xs:element name="length" type="modifiableInteger" minOccurs="0"/>
        </xs:sequence>
      </xs:extension>
    </xs:complexContent>
  </xs:complexType>

  <xs:complexType name="dateHeader">
    <xs:complexContent>
      <xs:extension base="httpsHeader">
        <xs:sequence/>
      </xs:extension>
    </xs:complexContent>
  </xs:complexType>

  <xs:complexType name="expiresHeader">
    <xs:complexContent>
      <xs:extension base="httpsHeader">
        <xs:sequence/>
      </xs:extension>
    </xs:complexContent>
  </xs:complexType>

  <xs:complexType name="locationHeader">
    <xs:complexContent>
      <xs:extension base="httpsHeader">
        <xs:sequence/>
      </xs:extension>
    </xs:complexContent>
  </xs:complexType>

  <xs:complexType name="hostHeader">
    <xs:complexContent>
      <xs:extension base="httpsHeader">
        <xs:sequence/>
      </xs:extension>
    </xs:complexContent>
  </xs:complexType>

  <xs:complexType name="tokenBindingHeader">
    <xs:complexContent>
      <xs:extension base="httpsHeader">
        <xs:sequence>
          <xs:element name="message" type="tokenBindingMessage" minOccurs="0"/>
        </xs:sequence>
      </xs:extension>
    </xs:complexContent>
  </xs:complexType>

  <xs:complexType name="tokenBindingMessage">
    <xs:complexContent>
      <xs:extension base="tlsMessage">
        <xs:sequence>
          <xs:element name="tokenbindingsLength" type="modifiableInteger" minOccurs="0"/>
          <xs:element name="tokenbindingType" type="modifiableByte" minOccurs="0"/>
          <xs:element name="keyParameter" type="modifiableByte" minOccurs="0"/>
          <xs:element name="keyLength" type="modifiableInteger" minOccurs="0"/>
          <xs:element name="modulusLength" type="modifiableInteger" minOccurs="0"/>
          <xs:element name="modulus" type="modifiableByteArray" minOccurs="0"/>
          <xs:element name="publicExponentLength" type="modifiableInteger" minOccurs="0"/>
          <xs:element name="publicExponent" type="modifiableByteArray" minOccurs="0"/>
          <xs:element name="pointLength" type="modifiableInteger" minOccurs="0"/>
          <xs:element name="point" type="modifiableByteArray" minOccurs="0"/>
          <xs:element name="signatureLength" type="modifiableInteger" minOccurs="0"/>
          <xs:element name="signature" type="modifiableByteArray" minOccurs="0"/>
          <xs:element name="extensionLength" type="modifiableInteger" minOccurs="0"/>
          <xs:element name="extensionBytes" type="modifiableByteArray" minOccurs="0"/>
        </xs:sequence>
      </xs:extension>
    </xs:complexContent>
  </xs:complexType>

  <xs:complexType name="httpsResponseMessage">
    <xs:complexContent>
      <xs:extension base="tlsMessage">
        <xs:sequence>
          <xs:element name="responseProtocol" type="modifiableString" minOccurs="0"/>
          <xs:element name="responseStatusCode" type="modifiableString" minOccurs="0"/>
          <xs:element name="responseContent" type="modifiableString" minOccurs="0"/>
          <xs:element name="header" minOccurs="0">
            <xs:complexType>
              <xs:sequence>
                <xs:choice minOccurs="0" maxOccurs="unbounded">
                  <xs:element name="HttpsHeader" type="genericHttpsHeader"/>
                  <xs:element name="ContentLengthHeader" type="contentLengthHeader"/>
                  <xs:element name="DateHeader" type="dateHeader"/>
                  <xs:element name="ExpiresHeader" type="expiresHeader"/>
                  <xs:element name="LocationHeader" type="locationHeader"/>
                  <xs:element name="HostHeader" type="hostHeader"/>
                  <xs:element name="TokenBindingHeader" type="tokenBindingHeader"/>
                </xs:choice>
              </xs:sequence>
            </xs:complexType>
          </xs:element>
        </xs:sequence>
      </xs:extension>
    </xs:complexContent>
  </xs:complexType>

  <xs:complexType name="pskDhClientKeyExchangeMessage">
    <xs:complexContent>
      <xs:extension base="dhClientKeyExchangeMessage">
        <xs:sequence>
          <xs:element name="identity" type="modifiableByteArray" minOccurs="0"/>
          <xs:element name="identityLength" type="modifiableInteger" minOccurs="0"/>
        </xs:sequence>
      </xs:extension>
    </xs:complexContent>
  </xs:complexType>

  <xs:complexType name="pskDheServerKeyExchangeMessage">
    <xs:complexContent>
      <xs:extension base="dheServerKeyExchangeMessage">
        <xs:sequence>
          <xs:element name="identityHint" type="modifiableByteArray" minOccurs="0"/>
          <xs:element name="identityHintLength" type="modifiableInteger" minOccurs="0"/>
        </xs:sequence>
      </xs:extension>
    </xs:complexContent>
  </xs:complexType>

  <xs:complexType name="pskEcDhClientKeyExchangeMessage">
    <xs:complexContent>
      <xs:extension base="ecdhClientKeyExchangeMessage">
        <xs:sequence>
          <xs:element name="identity" type="modifiableByteArray" minOccurs="0"/>
          <xs:element name="identityLength" type="modifiableInteger" minOccurs="0"/>
        </xs:sequence>
      </xs:extension>
    </xs:complexContent>
  </xs:complexType>

  <xs:complexType name="pskEcDheServerKeyExchangeMessage">
    <xs:complexContent>
      <xs:extension base="ecdheServerKeyExchangeMessage">
        <xs:sequence>
          <xs:element name="identityHint" type="modifiableByteArray" minOccurs="0"/>
          <xs:element name="identityHintLength" type="modifiableInteger" minOccurs="0"/>
        </xs:sequence>
      </xs:extension>
    </xs:complexContent>
  </xs:complexType>

  <xs:complexType name="pskRsaClientKeyExchangeMessage">
    <xs:complexContent>
      <xs:extension base="rsaClientKeyExchangeMessage">
        <xs:sequence>
          <xs:element name="identity" type="modifiableByteArray" minOccurs="0"/>
          <xs:element name="identityLength" type="modifiableInteger" minOccurs="0"/>
        </xs:sequence>
      </xs:extension>
    </xs:complexContent>
  </xs:complexType>

  <xs:complexType name="pskServerKeyExchangeMessage">
    <xs:complexContent>
      <xs:extension base="serverKeyExchangeMessage">
        <xs:sequence>
          <xs:element name="computations" type="pskPremasterComputations" minOccurs="0"/>
          <xs:element name="identityHint" type="modifiableByteArray" minOccurs="0"/>
          <xs:element name="identityHintLength" type="modifiableInteger" minOccurs="0"/>
        </xs:sequence>
      </xs:extension>
    </xs:complexContent>
  </xs:complexType>

  <xs:complexType name="srpServerKeyExchangeMessage">
    <xs:complexContent>
      <xs:extension base="serverKeyExchangeMessage">
        <xs:sequence>
          <xs:element name="modulus" type="modifiableByteArray" minOccurs="0"/>
          <xs:element name="modulusLength" type="modifiableInteger" minOccurs="0"/>
          <xs:element name="generator" type="modifiableByteArray" minOccurs="0"/>
          <xs:element name="generatorLength" type="modifiableInteger" minOccurs="0"/>
          <xs:element name="salt" type="modifiableByteArray" minOccurs="0"/>
          <xs:element name="saltLength" type="modifiableInteger" minOccurs="0"/>
          <xs:element name="computations" type="srpServerComputations" minOccurs="0"/>
        </xs:sequence>
      </xs:extension>
    </xs:complexContent>
  </xs:complexType>

  <xs:complexType name="srpServerComputations">
    <xs:complexContent>
      <xs:extension base="keyExchangeComputations">
        <xs:sequence>
          <xs:element name="generator" type="modifiableBigInteger" minOccurs="0"/>
          <xs:element name="modulus" type="modifiableBigInteger" minOccurs="0"/>
          <xs:element name="SRPIdentity" type="modifiableByteArray" minOccurs="0"/>
          <xs:element name="SRPPassword" type="modifiableByteArray" minOccurs="0"/>
          <xs:element name="salt" type="modifiableByteArray" minOccurs="0"/>
        </xs:sequence>
      </xs:extension>
    </xs:complexContent>
  </xs:complexType>

  <xs:complexType name="srpClientKeyExchangeMessage">
    <xs:complexContent>
      <xs:extension base="clientKeyExchangeMessage">
        <xs:sequence>
          <xs:element name="modulus" type="modifiableByteArray" minOccurs="0"/>
          <xs:element name="modulusLength" type="modifiableInteger" minOccurs="0"/>
          <xs:element name="generator" type="modifiableByteArray" minOccurs="0"/>
          <xs:element name="generatorLength" type="modifiableInteger" minOccurs="0"/>
          <xs:element name="computations" type="srpClientComputations" minOccurs="0"/>
          <xs:element name="salt" type="modifiableByteArray" minOccurs="0"/>
          <xs:element name="saltLength" type="modifiableInteger" minOccurs="0"/>
        </xs:sequence>
      </xs:extension>
    </xs:complexContent>
  </xs:complexType>

  <xs:complexType name="srpClientComputations">
    <xs:complexContent>
      <xs:extension base="keyExchangeComputations">
        <xs:sequence>
          <xs:element name="generator" type="modifiableBigInteger" minOccurs="0"/>
          <xs:element name="modulus" type="modifiableBigInteger" minOccurs="0"/>
          <xs:element name="SRPIdentity" type="modifiableByteArray" minOccurs="0"/>
          <xs:element name="SRPPassword" type="modifiableByteArray" minOccurs="0"/>
          <xs:element name="salt" type="modifiableByteArray" minOccurs="0"/>
          <xs:element name="serverPublicKey" type="modifiableBigInteger" minOccurs="0"/>
        </xs:sequence>
      </xs:extension>
    </xs:complexContent>
  </xs:complexType>

  <xs:complexType name="endOfEarlyDataMessage">
    <xs:complexContent>
      <xs:extension base="handshakeMessage">
        <xs:sequence/>
      </xs:extension>
    </xs:complexContent>
  </xs:complexType>

  <xs:complexType name="helloRetryRequestMessage">
    <xs:complexContent>
      <xs:extension base="handshakeMessage">
        <xs:sequence>
          <xs:element name="protocolVersion" type="modifiableByteArray" minOccurs="0"/>
          <xs:element name="selectedCipherSuite" type="modifiableByteArray" minOccurs="0"/>
        </xs:sequence>
      </xs:extension>
    </xs:complexContent>
  </xs:complexType>

  <xs:complexType name="record">
    <xs:complexContent>
      <xs:extension base="abstractRecord">
        <xs:sequence>
          <xs:element name="computations" type="recordCryptoComputations" minOccurs="0"/>
          <xs:element name="contentType" type="modifiableByte" minOccurs="0"/>
          <xs:element name="epoch" type="modifiableInteger" minOccurs="0"/>
          <xs:element name="length" type="modifiableInteger" minOccurs="0"/>
          <xs:element name="protocolVersion" type="modifiableByteArray" minOccurs="0"/>
          <xs:element name="sequenceNumber" type="modifiableBigInteger" minOccurs="0"/>
        </xs:sequence>
      </xs:extension>
    </xs:complexContent>
  </xs:complexType>

  <xs:complexType name="abstractRecord" abstract="true">
    <xs:complexContent>
      <xs:extension base="modifiableVariableHolder">
        <xs:sequence>
          <xs:element name="cleanProtocolMessageBytes" type="modifiableByteArray" minOccurs="0"/>
          <xs:element name="completeRecordBytes" type="modifiableByteArray" minOccurs="0"/>
          <xs:element name="contentMessageType" type="protocolMessageType" minOccurs="0"/>
          <xs:element name="maxRecordLengthConfig" type="xs:int" minOccurs="0"/>
          <xs:element name="protocolMessageBytes" type="modifiableByteArray" minOccurs="0"/>
        </xs:sequence>
      </xs:extension>
    </xs:complexContent>
  </xs:complexType>

  <xs:complexType name="recordCryptoComputations">
    <xs:sequence>
      <xs:element name="additionalPaddingLength" type="modifiableInteger" minOccurs="0"/>
      <xs:element name="aeadSalt" type="modifiableByteArray" minOccurs="0"/>
      <xs:element name="authenticatedMetaData" type="modifiableByteArray" minOccurs="0"/>
      <xs:element name="authenticatedNonMetaData" type="modifiableByteArray" minOccurs="0"/>
      <xs:element name="authenticationTag" type="modifiableByteArray" minOccurs="0"/>
      <xs:element name="authenticationTagValid" type="xs:boolean" minOccurs="0"/>
      <xs:element name="cbcInitialisationVector" type="modifiableByteArray" minOccurs="0"/>
      <xs:element name="cipherKey" type="modifiableByteArray" minOccurs="0"/>
      <xs:element name="ciphertext" type="modifiableByteArray" minOccurs="0"/>
      <xs:element name="explicitNonce" type="modifiableByteArray" minOccurs="0"/>
      <xs:element name="gcmNonce" type="modifiableByteArray" minOccurs="0"/>
      <xs:element name="mac" type="modifiableByteArray" minOccurs="0"/>
      <xs:element name="macKey" type="modifiableByteArray" minOccurs="0"/>
      <xs:element name="macValid" type="xs:boolean" minOccurs="0"/>
      <xs:element name="padding" type="modifiableByteArray" minOccurs="0"/>
      <xs:element name="paddingValid" type="xs:boolean" minOccurs="0"/>
      <xs:element name="plainRecordBytes" type="modifiableByteArray" minOccurs="0"/>
      <xs:element name="usedTls13KeySetType" type="tls13KeySetType" minOccurs="0"/>
    </xs:sequence>
  </xs:complexType>

  <xs:complexType name="blobRecord">
    <xs:complexContent>
      <xs:extension base="abstractRecord">
        <xs:sequence>
          <xs:element name="computations" type="recordCryptoComputations" minOccurs="0"/>
        </xs:sequence>
      </xs:extension>
    </xs:complexContent>
  </xs:complexType>

  <xs:complexType name="bufferedSendAction">
    <xs:complexContent>
      <xs:extension base="messageAction">
        <xs:sequence/>
      </xs:extension>
    </xs:complexContent>
  </xs:complexType>

  <xs:complexType name="changeCipherSuiteAction">
    <xs:complexContent>
      <xs:extension base="connectionBoundAction">
        <xs:sequence>
          <xs:element name="newValue" type="cipherSuite" minOccurs="0"/>
          <xs:element name="oldValue" type="cipherSuite" minOccurs="0"/>
        </xs:sequence>
      </xs:extension>
    </xs:complexContent>
  </xs:complexType>

  <xs:complexType name="changeClientRandomAction">
    <xs:complexContent>
      <xs:extension base="connectionBoundAction">
        <xs:sequence>
          <xs:element name="newValue" type="xs:string" minOccurs="0"/>
          <xs:element name="oldValue" type="xs:string" minOccurs="0"/>
        </xs:sequence>
      </xs:extension>
    </xs:complexContent>
  </xs:complexType>

  <xs:complexType name="changeCompressionAction">
    <xs:complexContent>
      <xs:extension base="connectionBoundAction">
        <xs:sequence>
          <xs:element name="newValue" type="compressionMethod" minOccurs="0"/>
          <xs:element name="oldValue" type="compressionMethod" minOccurs="0"/>
        </xs:sequence>
      </xs:extension>
    </xs:complexContent>
  </xs:complexType>

  <xs:complexType name="changeContextValueAction">
    <xs:complexContent>
      <xs:extension base="connectionBoundAction">
        <xs:sequence>
          <xs:element name="newValue" type="xs:anyType" minOccurs="0"/>
          <xs:element name="newValueList" minOccurs="0">
            <xs:complexType>
              <xs:sequence>
                <xs:element name="newValue" type="xs:anyType" minOccurs="0" maxOccurs="unbounded"/>
              </xs:sequence>
            </xs:complexType>
          </xs:element>
          <xs:element name="oldValue" type="xs:anyType" minOccurs="0"/>
          <xs:element name="oldValueList" type="xs:anyType" nillable="true" minOccurs="0" maxOccurs="unbounded"/>
          <xs:element name="fieldName" type="xs:string" minOccurs="0"/>
          <xs:element name="usesList" type="xs:boolean" minOccurs="0"/>
        </xs:sequence>
      </xs:extension>
    </xs:complexContent>
  </xs:complexType>

  <xs:complexType name="changeMasterSecretAction">
    <xs:complexContent>
      <xs:extension base="connectionBoundAction">
        <xs:sequence>
          <xs:element name="newValue" type="xs:string" minOccurs="0"/>
          <xs:element name="oldValue" type="xs:string" minOccurs="0"/>
        </xs:sequence>
      </xs:extension>
    </xs:complexContent>
  </xs:complexType>

  <xs:complexType name="changePreMasterSecretAction">
    <xs:complexContent>
      <xs:extension base="connectionBoundAction">
        <xs:sequence>
          <xs:element name="newValue" type="xs:string" minOccurs="0"/>
          <xs:element name="oldValue" type="xs:string" minOccurs="0"/>
        </xs:sequence>
      </xs:extension>
    </xs:complexContent>
  </xs:complexType>

  <xs:complexType name="changeDefaultPreMasterSecretAction">
    <xs:complexContent>
      <xs:extension base="connectionBoundAction">
        <xs:sequence>
          <xs:element name="newValue" type="xs:string" minOccurs="0"/>
          <xs:element name="oldValue" type="xs:string" minOccurs="0"/>
        </xs:sequence>
      </xs:extension>
    </xs:complexContent>
  </xs:complexType>

  <xs:complexType name="changeProtocolVersionAction">
    <xs:complexContent>
      <xs:extension base="connectionBoundAction">
        <xs:sequence>
          <xs:element name="newValue" type="protocolVersion" minOccurs="0"/>
          <xs:element name="oldValue" type="protocolVersion" minOccurs="0"/>
        </xs:sequence>
      </xs:extension>
    </xs:complexContent>
  </xs:complexType>

  <xs:complexType name="changeServerRandomAction">
    <xs:complexContent>
      <xs:extension base="connectionBoundAction">
        <xs:sequence>
          <xs:element name="newValue" type="xs:string" minOccurs="0"/>
          <xs:element name="oldValue" type="xs:string" minOccurs="0"/>
        </xs:sequence>
      </xs:extension>
    </xs:complexContent>
  </xs:complexType>

  <xs:complexType name="clearBuffersAction">
    <xs:complexContent>
      <xs:extension base="connectionBoundAction">
        <xs:sequence/>
      </xs:extension>
    </xs:complexContent>
  </xs:complexType>

  <xs:complexType name="copyBufferedMessagesAction">
    <xs:complexContent>
      <xs:extension base="copyContextFieldAction">
        <xs:sequence/>
      </xs:extension>
    </xs:complexContent>
  </xs:complexType>

  <xs:complexType name="copyContextFieldAction" abstract="true">
    <xs:complexContent>
      <xs:extension base="tlsAction">
        <xs:sequence>
          <xs:element name="from" type="xs:string" minOccurs="0"/>
          <xs:element name="to" type="xs:string" minOccurs="0"/>
        </xs:sequence>
      </xs:extension>
    </xs:complexContent>
  </xs:complexType>

  <xs:complexType name="copyBufferedRecordsAction">
    <xs:complexContent>
      <xs:extension base="copyContextFieldAction">
        <xs:sequence/>
      </xs:extension>
    </xs:complexContent>
  </xs:complexType>

  <xs:complexType name="copyBuffersAction">
    <xs:complexContent>
      <xs:extension base="copyContextFieldAction">
        <xs:sequence/>
      </xs:extension>
    </xs:complexContent>
  </xs:complexType>

  <xs:complexType name="copyClientRandomAction">
    <xs:complexContent>
      <xs:extension base="copyContextFieldAction">
        <xs:sequence/>
      </xs:extension>
    </xs:complexContent>
  </xs:complexType>

  <xs:complexType name="copyPreMasterSecretAction">
    <xs:complexContent>
      <xs:extension base="copyContextFieldAction">
        <xs:sequence/>
      </xs:extension>
    </xs:complexContent>
  </xs:complexType>

  <xs:complexType name="copyServerRandomAction">
    <xs:complexContent>
      <xs:extension base="copyContextFieldAction">
        <xs:sequence/>
      </xs:extension>
    </xs:complexContent>
  </xs:complexType>

  <xs:complexType name="deactivateEncryptionAction">
    <xs:complexContent>
      <xs:extension base="connectionBoundAction">
        <xs:sequence/>
      </xs:extension>
    </xs:complexContent>
  </xs:complexType>

  <xs:complexType name="deepCopyBufferedMessagesAction">
    <xs:complexContent>
      <xs:extension base="copyContextFieldAction">
        <xs:sequence/>
      </xs:extension>
    </xs:complexContent>
  </xs:complexType>

  <xs:complexType name="deepCopyBufferedRecordsAction">
    <xs:complexContent>
      <xs:extension base="copyContextFieldAction">
        <xs:sequence/>
      </xs:extension>
    </xs:complexContent>
  </xs:complexType>

  <xs:complexType name="deepCopyBuffersAction">
    <xs:complexContent>
      <xs:extension base="copyContextFieldAction">
        <xs:sequence>
          <xs:element name="state" type="state" minOccurs="0"/>
        </xs:sequence>
      </xs:extension>
    </xs:complexContent>
  </xs:complexType>

  <xs:complexType name="state">
    <xs:sequence>
      <xs:element name="endTimestamp" type="xs:long"/>
      <xs:element name="executionException" type="throwable" minOccurs="0"/>
      <xs:element name="runningMode" type="runningModeType" minOccurs="0"/>
      <xs:element name="startTimestamp" type="xs:long"/>
    </xs:sequence>
  </xs:complexType>

  <xs:complexType name="throwable">
    <xs:sequence>
      <xs:element name="stackTrace" type="stackTraceElement" nillable="true" minOccurs="0" maxOccurs="unbounded"/>
    </xs:sequence>
  </xs:complexType>

  <xs:complexType name="stackTraceElement" final="extension restriction">
    <xs:sequence/>
  </xs:complexType>

  <xs:complexType name="esniKeyDnsRequestAction">
    <xs:complexContent>
      <xs:extension base="tlsAction">
        <xs:sequence>
          <xs:element name="extensions" type="extensionMessage" nillable="true" minOccurs="0" maxOccurs="unbounded"/>
        </xs:sequence>
      </xs:extension>
    </xs:complexContent>
  </xs:complexType>

  <xs:complexType name="findReceivedProtocolMessageAction">
    <xs:complexContent>
      <xs:extension base="connectionBoundAction">
        <xs:sequence>
          <xs:element name="protocolMessageType" type="protocolMessageType" minOccurs="0"/>
          <xs:element name="found" type="xs:boolean" minOccurs="0"/>
        </xs:sequence>
      </xs:extension>
    </xs:complexContent>
  </xs:complexType>

  <xs:complexType name="forwardMessagesAction">
    <xs:complexContent>
      <xs:extension base="tlsAction">
        <xs:sequence>
          <xs:element name="from" type="xs:string" minOccurs="0"/>
          <xs:element name="to" type="xs:string" minOccurs="0"/>
          <xs:element name="receivedMessages" minOccurs="0">
            <xs:complexType>
              <xs:sequence>
                <xs:choice minOccurs="0" maxOccurs="unbounded">
                  <xs:element name="ProtocolMessage" type="protocolMessage"/>
                  <xs:element name="TlsMessage" type="tlsMessage"/>
                  <xs:element name="Certificate" type="certificateMessage"/>
                  <xs:element name="CertificateVerify" type="certificateVerifyMessage"/>
                  <xs:element name="CertificateRequest" type="certificateRequestMessage"/>
                  <xs:element name="CertificateStatus" type="certificateStatusMessage"/>
                  <xs:element name="ClientHello" type="clientHelloMessage"/>
                  <xs:element name="HelloVerifyRequest" type="helloVerifyRequestMessage"/>
                  <xs:element name="DHClientKeyExchange" type="dhClientKeyExchangeMessage"/>
                  <xs:element name="DHEServerKeyExchange" type="dheServerKeyExchangeMessage"/>
                  <xs:element name="ECDHClientKeyExchange" type="ecdhClientKeyExchangeMessage"/>
                  <xs:element name="ECDHEServerKeyExchange" type="ecdheServerKeyExchangeMessage"/>
                  <xs:element name="PSKClientKeyExchange" type="pskClientKeyExchangeMessage"/>
                  <xs:element name="PWDServerKeyExchange" type="pwdServerKeyExchangeMessage"/>
                  <xs:element name="PWDClientKeyExchange" type="pwdClientKeyExchangeMessage"/>
                  <xs:element name="Finished" type="finishedMessage"/>
                  <xs:element name="RSAClientKeyExchange" type="rsaClientKeyExchangeMessage"/>
                  <xs:element name="GOSTClientKeyExchange" type="gostClientKeyExchangeMessage"/>
                  <xs:element name="ServerHelloDone" type="serverHelloDoneMessage"/>
                  <xs:element name="ServerHello" type="serverHelloMessage"/>
                  <xs:element name="Alert" type="alertMessage"/>
                  <xs:element name="NewSessionTicket" type="newSessionTicketMessage"/>
                  <xs:element name="Application" type="applicationMessage"/>
                  <xs:element name="ChangeCipherSpec" type="changeCipherSpecMessage"/>
                  <xs:element name="SSL2ClientHello" type="ssl2ClientHelloMessage"/>
                  <xs:element name="SSL2ServerHello" type="ssl2ServerHelloMessage"/>
                  <xs:element name="SSL2ClientMasterKey" type="ssl2ClientMasterKeyMessage"/>
                  <xs:element name="SSL2ServerVerify" type="ssl2ServerVerifyMessage"/>
                  <xs:element name="UnknownMessage" type="unknownMessage"/>
                  <xs:element name="UnknownHandshakeMessage" type="unknownHandshakeMessage"/>
                  <xs:element name="HelloRequest" type="helloRequestMessage"/>
                  <xs:element name="Heartbeat" type="heartbeatMessage"/>
                  <xs:element name="SupplementalDataMessage" type="supplementalDataMessage"/>
                  <xs:element name="EncryptedExtensionMessage" type="encryptedExtensionsMessage"/>
                  <xs:element name="HttpsRequest" type="httpsRequestMessage"/>
                  <xs:element name="HttpsResponse" type="httpsResponseMessage"/>
                  <xs:element name="PskClientKeyExchange" type="pskClientKeyExchangeMessage"/>
                  <xs:element name="PskDhClientKeyExchange" type="pskDhClientKeyExchangeMessage"/>
                  <xs:element name="PskDheServerKeyExchange" type="pskDheServerKeyExchangeMessage"/>
                  <xs:element name="PskEcDhClientKeyExchange" type="pskEcDhClientKeyExchangeMessage"/>
                  <xs:element name="PskEcDheServerKeyExchange" type="pskEcDheServerKeyExchangeMessage"/>
                  <xs:element name="PskRsaClientKeyExchange" type="pskRsaClientKeyExchangeMessage"/>
                  <xs:element name="PskServerKeyExchange" type="pskServerKeyExchangeMessage"/>
                  <xs:element name="SrpServerKeyExchange" type="srpServerKeyExchangeMessage"/>
                  <xs:element name="SrpClientKeyExchange" type="srpClientKeyExchangeMessage"/>
                  <xs:element name="EndOfEarlyData" type="endOfEarlyDataMessage"/>
                  <xs:element name="EncryptedExtensions" type="encryptedExtensionsMessage"/>
                  <xs:element name="HelloRetryRequest" type="helloRetryRequestMessage"/>
                </xs:choice>
              </xs:sequence>
            </xs:complexType>
          </xs:element>
          <xs:element name="receivedRecords" minOccurs="0">
            <xs:complexType>
              <xs:sequence>
                <xs:choice minOccurs="0" maxOccurs="unbounded">
                  <xs:element name="Record" type="record"/>
                  <xs:element name="BlobRecord" type="blobRecord"/>
                </xs:choice>
              </xs:sequence>
            </xs:complexType>
          </xs:element>
          <xs:element name="messages" minOccurs="0">
            <xs:complexType>
              <xs:sequence>
                <xs:choice minOccurs="0" maxOccurs="unbounded">
                  <xs:element name="ProtocolMessage" type="protocolMessage"/>
                  <xs:element name="TlsMessage" type="tlsMessage"/>
                  <xs:element name="Certificate" type="certificateMessage"/>
                  <xs:element name="CertificateVerify" type="certificateVerifyMessage"/>
                  <xs:element name="CertificateRequest" type="certificateRequestMessage"/>
                  <xs:element name="ClientHello" type="clientHelloMessage"/>
                  <xs:element name="HelloVerifyRequest" type="helloVerifyRequestMessage"/>
                  <xs:element name="DHClientKeyExchange" type="dhClientKeyExchangeMessage"/>
                  <xs:element name="DHEServerKeyExchange" type="dheServerKeyExchangeMessage"/>
                  <xs:element name="ECDHClientKeyExchange" type="ecdhClientKeyExchangeMessage"/>
                  <xs:element name="ECDHEServerKeyExchange" type="ecdheServerKeyExchangeMessage"/>
                  <xs:element name="PSKClientKeyExchange" type="pskClientKeyExchangeMessage"/>
                  <xs:element name="Finished" type="finishedMessage"/>
                  <xs:element name="RSAClientKeyExchange" type="rsaClientKeyExchangeMessage"/>
                  <xs:element name="GOSTClientKeyExchange" type="gostClientKeyExchangeMessage"/>
                  <xs:element name="ServerHelloDone" type="serverHelloDoneMessage"/>
                  <xs:element name="ServerHello" type="serverHelloMessage"/>
                  <xs:element name="Alert" type="alertMessage"/>
                  <xs:element name="NewSessionTicket" type="newSessionTicketMessage"/>
                  <xs:element name="Application" type="applicationMessage"/>
                  <xs:element name="ChangeCipherSpec" type="changeCipherSpecMessage"/>
                  <xs:element name="SSL2ClientHello" type="ssl2ClientHelloMessage"/>
                  <xs:element name="SSL2ServerHello" type="ssl2ServerHelloMessage"/>
                  <xs:element name="SSL2ClientMasterKey" type="ssl2ClientMasterKeyMessage"/>
                  <xs:element name="SSL2ServerVerify" type="ssl2ServerVerifyMessage"/>
                  <xs:element name="UnknownMessage" type="unknownMessage"/>
                  <xs:element name="UnknownHandshakeMessage" type="unknownHandshakeMessage"/>
                  <xs:element name="HelloRequest" type="helloRequestMessage"/>
                  <xs:element name="Heartbeat" type="heartbeatMessage"/>
                  <xs:element name="SupplementalDataMessage" type="supplementalDataMessage"/>
                  <xs:element name="EncryptedExtensionMessage" type="encryptedExtensionsMessage"/>
                  <xs:element name="HttpsRequest" type="httpsRequestMessage"/>
                  <xs:element name="HttpsResponse" type="httpsResponseMessage"/>
                  <xs:element name="PskClientKeyExchange" type="pskClientKeyExchangeMessage"/>
                  <xs:element name="PskDhClientKeyExchange" type="pskDhClientKeyExchangeMessage"/>
                  <xs:element name="PskDheServerKeyExchange" type="pskDheServerKeyExchangeMessage"/>
                  <xs:element name="PskEcDhClientKeyExchange" type="pskEcDhClientKeyExchangeMessage"/>
                  <xs:element name="PskEcDheServerKeyExchange" type="pskEcDheServerKeyExchangeMessage"/>
                  <xs:element name="PskRsaClientKeyExchange" type="pskRsaClientKeyExchangeMessage"/>
                  <xs:element name="PskServerKeyExchange" type="pskServerKeyExchangeMessage"/>
                  <xs:element name="SrpServerKeyExchange" type="srpServerKeyExchangeMessage"/>
                  <xs:element name="SrpClientKeyExchange" type="srpClientKeyExchangeMessage"/>
                  <xs:element name="EndOfEarlyData" type="endOfEarlyDataMessage"/>
                  <xs:element name="EncryptedExtensions" type="encryptedExtensionsMessage"/>
                  <xs:element name="HelloRetryRequest" type="helloRetryRequestMessage"/>
                </xs:choice>
              </xs:sequence>
            </xs:complexType>
          </xs:element>
          <xs:element name="records" minOccurs="0">
            <xs:complexType>
              <xs:sequence>
                <xs:choice minOccurs="0" maxOccurs="unbounded">
                  <xs:element name="Record" type="record"/>
                  <xs:element name="BlobRecord" type="blobRecord"/>
                </xs:choice>
              </xs:sequence>
            </xs:complexType>
          </xs:element>
          <xs:element name="sendMessages" minOccurs="0">
            <xs:complexType>
              <xs:sequence>
                <xs:choice minOccurs="0" maxOccurs="unbounded">
                  <xs:element name="ProtocolMessage" type="protocolMessage"/>
                  <xs:element name="TlsMessage" type="tlsMessage"/>
                  <xs:element name="Certificate" type="certificateMessage"/>
                  <xs:element name="CertificateVerify" type="certificateVerifyMessage"/>
                  <xs:element name="CertificateRequest" type="certificateRequestMessage"/>
                  <xs:element name="ClientHello" type="clientHelloMessage"/>
                  <xs:element name="HelloVerifyRequest" type="helloVerifyRequestMessage"/>
                  <xs:element name="DHClientKeyExchange" type="dhClientKeyExchangeMessage"/>
                  <xs:element name="DHEServerKeyExchange" type="dheServerKeyExchangeMessage"/>
                  <xs:element name="ECDHClientKeyExchange" type="ecdhClientKeyExchangeMessage"/>
                  <xs:element name="ECDHEServerKeyExchange" type="ecdheServerKeyExchangeMessage"/>
                  <xs:element name="PSKClientKeyExchange" type="pskClientKeyExchangeMessage"/>
                  <xs:element name="Finished" type="finishedMessage"/>
                  <xs:element name="RSAClientKeyExchange" type="rsaClientKeyExchangeMessage"/>
                  <xs:element name="GOSTClientKeyExchange" type="gostClientKeyExchangeMessage"/>
                  <xs:element name="ServerHelloDone" type="serverHelloDoneMessage"/>
                  <xs:element name="ServerHello" type="serverHelloMessage"/>
                  <xs:element name="Alert" type="alertMessage"/>
                  <xs:element name="NewSessionTicket" type="newSessionTicketMessage"/>
                  <xs:element name="Application" type="applicationMessage"/>
                  <xs:element name="ChangeCipherSpec" type="changeCipherSpecMessage"/>
                  <xs:element name="SSL2ClientHello" type="ssl2ClientHelloMessage"/>
                  <xs:element name="SSL2ServerHello" type="ssl2ServerHelloMessage"/>
                  <xs:element name="SSL2ClientMasterKey" type="ssl2ClientMasterKeyMessage"/>
                  <xs:element name="SSL2ServerVerify" type="ssl2ServerVerifyMessage"/>
                  <xs:element name="UnknownMessage" type="unknownMessage"/>
                  <xs:element name="UnknownHandshakeMessage" type="unknownHandshakeMessage"/>
                  <xs:element name="HelloRequest" type="helloRequestMessage"/>
                  <xs:element name="Heartbeat" type="heartbeatMessage"/>
                  <xs:element name="SupplementalDataMessage" type="supplementalDataMessage"/>
                  <xs:element name="EncryptedExtensionMessage" type="encryptedExtensionsMessage"/>
                  <xs:element name="HttpsRequest" type="httpsRequestMessage"/>
                  <xs:element name="HttpsResponse" type="httpsResponseMessage"/>
                  <xs:element name="PskClientKeyExchange" type="pskClientKeyExchangeMessage"/>
                  <xs:element name="PskDhClientKeyExchange" type="pskDhClientKeyExchangeMessage"/>
                  <xs:element name="PskDheServerKeyExchange" type="pskDheServerKeyExchangeMessage"/>
                  <xs:element name="PskEcDhClientKeyExchange" type="pskEcDhClientKeyExchangeMessage"/>
                  <xs:element name="PskEcDheServerKeyExchange" type="pskEcDheServerKeyExchangeMessage"/>
                  <xs:element name="PskRsaClientKeyExchange" type="pskRsaClientKeyExchangeMessage"/>
                  <xs:element name="PskServerKeyExchange" type="pskServerKeyExchangeMessage"/>
                  <xs:element name="SrpServerKeyExchange" type="srpServerKeyExchangeMessage"/>
                  <xs:element name="SrpClientKeyExchange" type="srpClientKeyExchangeMessage"/>
                  <xs:element name="EndOfEarlyData" type="endOfEarlyDataMessage"/>
                  <xs:element name="EncryptedExtensions" type="encryptedExtensionsMessage"/>
                  <xs:element name="HelloRetryRequest" type="helloRetryRequestMessage"/>
                </xs:choice>
              </xs:sequence>
            </xs:complexType>
          </xs:element>
          <xs:element name="sendRecords" minOccurs="0">
            <xs:complexType>
              <xs:sequence>
                <xs:choice minOccurs="0" maxOccurs="unbounded">
                  <xs:element name="Record" type="record"/>
                  <xs:element name="BlobRecord" type="blobRecord"/>
                </xs:choice>
              </xs:sequence>
            </xs:complexType>
          </xs:element>
        </xs:sequence>
      </xs:extension>
    </xs:complexContent>
  </xs:complexType>

  <xs:complexType name="forwardMessagesWithPrepareAction">
    <xs:complexContent>
      <xs:extension base="forwardMessagesAction">
        <xs:sequence/>
      </xs:extension>
    </xs:complexContent>
  </xs:complexType>

  <xs:complexType name="forwardRecordsAction">
    <xs:complexContent>
      <xs:extension base="tlsAction">
        <xs:sequence>
          <xs:element name="from" type="xs:string" minOccurs="0"/>
          <xs:element name="to" type="xs:string" minOccurs="0"/>
          <xs:element name="receivedRecords" minOccurs="0">
            <xs:complexType>
              <xs:sequence>
                <xs:choice minOccurs="0" maxOccurs="unbounded">
                  <xs:element name="Record" type="record"/>
                  <xs:element name="BlobRecord" type="blobRecord"/>
                </xs:choice>
              </xs:sequence>
            </xs:complexType>
          </xs:element>
          <xs:element name="sendRecords" minOccurs="0">
            <xs:complexType>
              <xs:sequence>
                <xs:choice minOccurs="0" maxOccurs="unbounded">
                  <xs:element name="Record" type="record"/>
                  <xs:element name="BlobRecord" type="blobRecord"/>
                </xs:choice>
              </xs:sequence>
            </xs:complexType>
          </xs:element>
        </xs:sequence>
      </xs:extension>
    </xs:complexContent>
  </xs:complexType>

  <xs:complexType name="receiveTillAction">
    <xs:complexContent>
      <xs:extension base="messageAction">
        <xs:sequence>
          <xs:choice minOccurs="0">
            <xs:element name="ProtocolMessage" type="protocolMessage"/>
            <xs:element name="TlsMessage" type="tlsMessage"/>
            <xs:element name="Certificate" type="certificateMessage"/>
            <xs:element name="CertificateVerify" type="certificateVerifyMessage"/>
            <xs:element name="CertificateRequest" type="certificateRequestMessage"/>
            <xs:element name="CertificateStatus" type="certificateStatusMessage"/>
            <xs:element name="ClientHello" type="clientHelloMessage"/>
            <xs:element name="HelloVerifyRequest" type="helloVerifyRequestMessage"/>
            <xs:element name="DHClientKeyExchange" type="dhClientKeyExchangeMessage"/>
            <xs:element name="DHEServerKeyExchange" type="dheServerKeyExchangeMessage"/>
            <xs:element name="ECDHClientKeyExchange" type="ecdhClientKeyExchangeMessage"/>
            <xs:element name="ECDHEServerKeyExchange" type="ecdheServerKeyExchangeMessage"/>
            <xs:element name="PSKClientKeyExchange" type="pskClientKeyExchangeMessage"/>
            <xs:element name="PWDServerKeyExchange" type="pwdServerKeyExchangeMessage"/>
            <xs:element name="PWDClientKeyExchange" type="pwdClientKeyExchangeMessage"/>
            <xs:element name="Finished" type="finishedMessage"/>
            <xs:element name="RSAClientKeyExchange" type="rsaClientKeyExchangeMessage"/>
            <xs:element name="ServerHelloDone" type="serverHelloDoneMessage"/>
            <xs:element name="ServerHello" type="serverHelloMessage"/>
            <xs:element name="Alert" type="alertMessage"/>
            <xs:element name="NewSessionTicket" type="newSessionTicketMessage"/>
            <xs:element name="Application" type="applicationMessage"/>
            <xs:element name="ChangeCipherSpec" type="changeCipherSpecMessage"/>
            <xs:element name="SSL2ClientHello" type="ssl2ClientHelloMessage"/>
            <xs:element name="SSL2ServerHello" type="ssl2ServerHelloMessage"/>
            <xs:element name="SSL2ClientMasterKey" type="ssl2ClientMasterKeyMessage"/>
            <xs:element name="SSL2ServerVerify" type="ssl2ServerVerifyMessage"/>
            <xs:element name="UnknownMessage" type="unknownMessage"/>
            <xs:element name="UnknownHandshakeMessage" type="unknownHandshakeMessage"/>
            <xs:element name="HelloRequest" type="helloRequestMessage"/>
            <xs:element name="Heartbeat" type="heartbeatMessage"/>
            <xs:element name="SupplementalDataMessage" type="supplementalDataMessage"/>
            <xs:element name="EncryptedExtensionMessage" type="encryptedExtensionsMessage"/>
            <xs:element name="HttpsRequest" type="httpsRequestMessage"/>
            <xs:element name="HttpsResponse" type="httpsResponseMessage"/>
            <xs:element name="PskClientKeyExchange" type="pskClientKeyExchangeMessage"/>
            <xs:element name="PskDhClientKeyExchange" type="pskDhClientKeyExchangeMessage"/>
            <xs:element name="PskDheServerKeyExchange" type="pskDheServerKeyExchangeMessage"/>
            <xs:element name="PskEcDhClientKeyExchange" type="pskEcDhClientKeyExchangeMessage"/>
            <xs:element name="PskEcDheServerKeyExchange" type="pskEcDheServerKeyExchangeMessage"/>
            <xs:element name="PskRsaClientKeyExchange" type="pskRsaClientKeyExchangeMessage"/>
            <xs:element name="PskServerKeyExchange" type="pskServerKeyExchangeMessage"/>
            <xs:element name="SrpServerKeyExchange" type="srpServerKeyExchangeMessage"/>
            <xs:element name="SrpClientKeyExchange" type="srpClientKeyExchangeMessage"/>
            <xs:element name="EndOfEarlyData" type="endOfEarlyDataMessage"/>
            <xs:element name="EncryptedExtensions" type="encryptedExtensionsMessage"/>
            <xs:element name="HelloRetryRequest" type="helloRetryRequestMessage"/>
          </xs:choice>
        </xs:sequence>
      </xs:extension>
    </xs:complexContent>
  </xs:complexType>

  <xs:complexType name="multiReceiveAction">
    <xs:complexContent>
      <xs:extension base="genericReceiveAction">
        <xs:sequence>
          <xs:element name="expectedActionCandidates" type="receiveAction" nillable="true" minOccurs="0" maxOccurs="unbounded"/>
        </xs:sequence>
      </xs:extension>
    </xs:complexContent>
  </xs:complexType>

  <xs:complexType name="receiveAction">
    <xs:complexContent>
      <xs:extension base="messageAction">
        <xs:sequence>
          <xs:element name="expectedMessages" minOccurs="0">
            <xs:complexType>
              <xs:sequence>
                <xs:choice minOccurs="0" maxOccurs="unbounded">
                  <xs:element name="ProtocolMessage" type="protocolMessage"/>
                  <xs:element name="TlsMessage" type="tlsMessage"/>
                  <xs:element name="Certificate" type="certificateMessage"/>
                  <xs:element name="CertificateVerify" type="certificateVerifyMessage"/>
                  <xs:element name="CertificateRequest" type="certificateRequestMessage"/>
                  <xs:element name="CertificateStatus" type="certificateStatusMessage"/>
                  <xs:element name="ClientHello" type="clientHelloMessage"/>
                  <xs:element name="HelloVerifyRequest" type="helloVerifyRequestMessage"/>
                  <xs:element name="DHClientKeyExchange" type="dhClientKeyExchangeMessage"/>
                  <xs:element name="DHEServerKeyExchange" type="dheServerKeyExchangeMessage"/>
                  <xs:element name="ECDHClientKeyExchange" type="ecdhClientKeyExchangeMessage"/>
                  <xs:element name="ECDHEServerKeyExchange" type="ecdheServerKeyExchangeMessage"/>
                  <xs:element name="PSKClientKeyExchange" type="pskClientKeyExchangeMessage"/>
                  <xs:element name="PWDServerKeyExchange" type="pwdServerKeyExchangeMessage"/>
                  <xs:element name="PWDClientKeyExchange" type="pwdClientKeyExchangeMessage"/>
                  <xs:element name="Finished" type="finishedMessage"/>
                  <xs:element name="RSAClientKeyExchange" type="rsaClientKeyExchangeMessage"/>
                  <xs:element name="ServerHelloDone" type="serverHelloDoneMessage"/>
                  <xs:element name="ServerHello" type="serverHelloMessage"/>
                  <xs:element name="Alert" type="alertMessage"/>
                  <xs:element name="NewSessionTicket" type="newSessionTicketMessage"/>
                  <xs:element name="Application" type="applicationMessage"/>
                  <xs:element name="ChangeCipherSpec" type="changeCipherSpecMessage"/>
                  <xs:element name="SSL2ClientHello" type="ssl2ClientHelloMessage"/>
                  <xs:element name="SSL2ServerHello" type="ssl2ServerHelloMessage"/>
                  <xs:element name="SSL2ClientMasterKey" type="ssl2ClientMasterKeyMessage"/>
                  <xs:element name="SSL2ServerVerify" type="ssl2ServerVerifyMessage"/>
                  <xs:element name="UnknownMessage" type="unknownMessage"/>
                  <xs:element name="UnknownHandshakeMessage" type="unknownHandshakeMessage"/>
                  <xs:element name="HelloRequest" type="helloRequestMessage"/>
                  <xs:element name="Heartbeat" type="heartbeatMessage"/>
                  <xs:element name="SupplementalDataMessage" type="supplementalDataMessage"/>
                  <xs:element name="EncryptedExtensionMessage" type="encryptedExtensionsMessage"/>
                  <xs:element name="HttpsRequest" type="httpsRequestMessage"/>
                  <xs:element name="HttpsResponse" type="httpsResponseMessage"/>
                  <xs:element name="PskClientKeyExchange" type="pskClientKeyExchangeMessage"/>
                  <xs:element name="PskDhClientKeyExchange" type="pskDhClientKeyExchangeMessage"/>
                  <xs:element name="PskDheServerKeyExchange" type="pskDheServerKeyExchangeMessage"/>
                  <xs:element name="PskEcDhClientKeyExchange" type="pskEcDhClientKeyExchangeMessage"/>
                  <xs:element name="PskEcDheServerKeyExchange" type="pskEcDheServerKeyExchangeMessage"/>
                  <xs:element name="PskRsaClientKeyExchange" type="pskRsaClientKeyExchangeMessage"/>
                  <xs:element name="PskServerKeyExchange" type="pskServerKeyExchangeMessage"/>
                  <xs:element name="SrpServerKeyExchange" type="srpServerKeyExchangeMessage"/>
                  <xs:element name="SrpClientKeyExchange" type="srpClientKeyExchangeMessage"/>
                  <xs:element name="EndOfEarlyData" type="endOfEarlyDataMessage"/>
                  <xs:element name="EncryptedExtensions" type="encryptedExtensionsMessage"/>
                  <xs:element name="GostClientKeyExchangeMessage" type="gostClientKeyExchangeMessage"/>
                  <xs:element name="EmptyClientKeyExchangeMessage" type="emptyClientKeyExchangeMessage"/>
                  <xs:element name="DtlsHandshakeMessageFragment" type="dtlsHandshakeMessageFragment"/>
                  <xs:element name="HelloRetryRequest" type="helloRetryRequestMessage"/>
                </xs:choice>
              </xs:sequence>
            </xs:complexType>
          </xs:element>
        </xs:sequence>
      </xs:extension>
    </xs:complexContent>
  </xs:complexType>

  <xs:complexType name="popAndSendAction">
    <xs:complexContent>
      <xs:extension base="messageAction">
        <xs:sequence>
          <xs:element name="index" type="xs:int" minOccurs="0"/>
        </xs:sequence>
      </xs:extension>
    </xs:complexContent>
  </xs:complexType>

  <xs:complexType name="popAndSendMessageAction">
    <xs:complexContent>
      <xs:extension base="messageAction">
        <xs:sequence/>
      </xs:extension>
    </xs:complexContent>
  </xs:complexType>

  <xs:complexType name="popAndSendRecordAction">
    <xs:complexContent>
      <xs:extension base="messageAction">
        <xs:sequence>
          <xs:element name="asPlanned" type="xs:boolean" minOccurs="0"/>
        </xs:sequence>
      </xs:extension>
    </xs:complexContent>
  </xs:complexType>

  <xs:complexType name="popBuffersAction">
    <xs:complexContent>
      <xs:extension base="connectionBoundAction">
        <xs:sequence/>
      </xs:extension>
    </xs:complexContent>
  </xs:complexType>

  <xs:complexType name="popBufferedMessageAction">
    <xs:complexContent>
      <xs:extension base="connectionBoundAction">
        <xs:sequence/>
      </xs:extension>
    </xs:complexContent>
  </xs:complexType>

  <xs:complexType name="popBufferedRecordAction">
    <xs:complexContent>
      <xs:extension base="connectionBoundAction">
        <xs:sequence/>
      </xs:extension>
    </xs:complexContent>
  </xs:complexType>

  <xs:complexType name="printLastHandledApplicationDataAction">
    <xs:complexContent>
      <xs:extension base="connectionBoundAction">
        <xs:sequence>
          <xs:element name="lastHandledApplicationData" type="xs:string" minOccurs="0"/>
          <xs:element name="stringEncoding" type="xs:string" minOccurs="0"/>
        </xs:sequence>
      </xs:extension>
    </xs:complexContent>
  </xs:complexType>

  <xs:complexType name="printProposedExtensionsAction">
    <xs:complexContent>
      <xs:extension base="connectionBoundAction">
        <xs:sequence/>
      </xs:extension>
    </xs:complexContent>
  </xs:complexType>

  <xs:complexType name="printSecretsAction">
    <xs:complexContent>
      <xs:extension base="connectionBoundAction">
        <xs:sequence/>
      </xs:extension>
    </xs:complexContent>
  </xs:complexType>

  <xs:complexType name="remBufferedChCiphersAction">
    <xs:complexContent>
      <xs:extension base="connectionBoundAction">
        <xs:sequence>
          <xs:element name="suite" type="cipherSuite" minOccurs="0" maxOccurs="unbounded"/>
        </xs:sequence>
      </xs:extension>
    </xs:complexContent>
  </xs:complexType>

  <xs:complexType name="remBufferedChExtensionsAction">
    <xs:complexContent>
      <xs:extension base="connectionBoundAction">
        <xs:sequence>
          <xs:element name="type" type="extensionType" minOccurs="0" maxOccurs="unbounded"/>
        </xs:sequence>
      </xs:extension>
    </xs:complexContent>
  </xs:complexType>

  <xs:complexType name="renegotiationAction">
    <xs:complexContent>
      <xs:extension base="connectionBoundAction">
        <xs:sequence/>
      </xs:extension>
    </xs:complexContent>
  </xs:complexType>

  <xs:complexType name="resetRecordCipherListsAction">
    <xs:complexContent>
      <xs:extension base="connectionBoundAction">
        <xs:sequence>
          <xs:element name="toRemoveEncryptor" type="xs:int"/>
          <xs:element name="toRemoveDecryptor" type="xs:int"/>
        </xs:sequence>
      </xs:extension>
    </xs:complexContent>
  </xs:complexType>

  <xs:complexType name="resetConnectionAction">
    <xs:complexContent>
      <xs:extension base="connectionBoundAction">
        <xs:sequence>
          <xs:element name="asPlanned" type="xs:boolean" minOccurs="0"/>
        </xs:sequence>
      </xs:extension>
    </xs:complexContent>
  </xs:complexType>

  <xs:complexType name="sendAction">
    <xs:complexContent>
      <xs:extension base="messageAction">
        <xs:sequence/>
      </xs:extension>
    </xs:complexContent>
  </xs:complexType>

  <xs:complexType name="sendDynamicClientKeyExchangeAction">
    <xs:complexContent>
      <xs:extension base="messageAction">
        <xs:sequence/>
      </xs:extension>
    </xs:complexContent>
  </xs:complexType>

  <xs:complexType name="sendDynamicServerKeyExchangeAction">
    <xs:complexContent>
      <xs:extension base="messageAction">
        <xs:sequence/>
      </xs:extension>
    </xs:complexContent>
  </xs:complexType>

  <xs:complexType name="sendDynamicServerCertificateAction">
    <xs:complexContent>
      <xs:extension base="messageAction">
        <xs:sequence/>
      </xs:extension>
    </xs:complexContent>
  </xs:complexType>

  <xs:complexType name="sendRaccoonCkeAction">
    <xs:complexContent>
      <xs:extension base="messageAction">
        <xs:sequence>
          <xs:element name="withNullByte" type="xs:boolean"/>
          <xs:element name="initialSecret" type="xs:integer" minOccurs="0"/>
        </xs:sequence>
      </xs:extension>
    </xs:complexContent>
  </xs:complexType>

  <xs:complexType name="setEncryptChangeCipherSpecConfigAction">
    <xs:complexContent>
      <xs:extension base="connectionBoundAction">
        <xs:sequence>
          <xs:element name="setting" type="xs:boolean"/>
        </xs:sequence>
      </xs:extension>
    </xs:complexContent>
  </xs:complexType>

  <xs:complexType name="waitAction">
    <xs:complexContent>
      <xs:extension base="tlsAction">
        <xs:sequence>
          <xs:element name="asPlanned" type="xs:boolean" minOccurs="0"/>
          <xs:element name="time" type="xs:long" minOccurs="0"/>
        </xs:sequence>
      </xs:extension>
    </xs:complexContent>
  </xs:complexType>

  <xs:complexType name="sendAsciiAction">
    <xs:complexContent>
      <xs:extension base="asciiAction">
        <xs:sequence/>
      </xs:extension>
    </xs:complexContent>
  </xs:complexType>

  <xs:complexType name="asciiAction" abstract="true">
    <xs:complexContent>
      <xs:extension base="tlsAction">
        <xs:sequence>
          <xs:element name="asciiText" type="xs:string" minOccurs="0"/>
          <xs:element name="encoding" type="xs:string" minOccurs="0"/>
        </xs:sequence>
      </xs:extension>
    </xs:complexContent>
  </xs:complexType>

  <xs:complexType name="flushSessionCacheAction">
    <xs:complexContent>
      <xs:extension base="tlsAction">
        <xs:sequence/>
      </xs:extension>
    </xs:complexContent>
  </xs:complexType>

  <xs:complexType name="genericReceiveAsciiAction">
    <xs:complexContent>
      <xs:extension base="asciiAction">
        <xs:sequence/>
      </xs:extension>
    </xs:complexContent>
  </xs:complexType>

  <xs:complexType name="receiveAsciiAction">
    <xs:complexContent>
      <xs:extension base="asciiAction">
        <xs:sequence>
          <xs:element name="receivedAsciiString" type="xs:string" minOccurs="0"/>
        </xs:sequence>
      </xs:extension>
    </xs:complexContent>
  </xs:complexType>

  <xs:simpleType name="transportHandlerType">
    <xs:restriction base="xs:string">
      <xs:enumeration value="TCP"/>
      <xs:enumeration value="EAP_TLS"/>
      <xs:enumeration value="UDP"/>
      <xs:enumeration value="NON_BLOCKING_TCP"/>
      <xs:enumeration value="STREAM"/>
      <xs:enumeration value="TCP_TIMING"/>
      <xs:enumeration value="UDP_TIMING"/>
      <xs:enumeration value="TCP_PROXY_TIMING"/>
      <xs:enumeration value="TCP_NO_DELAY"/>
      <xs:enumeration value="TCP_FRAGMENTATION"/>
    </xs:restriction>
  </xs:simpleType>

  <xs:simpleType name="actionOption">
    <xs:restriction base="xs:string">
      <xs:enumeration value="EARLY_CLEAN_SHUTDOWN"/>
      <xs:enumeration value="IGNORE_UNEXPECTED_NEW_SESSION_TICKETS"/>
      <xs:enumeration value="IGNORE_UNEXPECTED_WARNINGS"/>
      <xs:enumeration value="MAY_FAIL"/>
      <xs:enumeration value="CHECK_ONLY_EXPECTED"/>
    </xs:restriction>
  </xs:simpleType>

  <xs:simpleType name="esniMessageType">
    <xs:restriction base="xs:string">
      <xs:enumeration value="CLIENT"/>
      <xs:enumeration value="SERVER"/>
    </xs:restriction>
  </xs:simpleType>

  <xs:simpleType name="namedGroup">
    <xs:restriction base="xs:string">
      <xs:enumeration value="SECT163K1"/>
      <xs:enumeration value="SECT163R1"/>
      <xs:enumeration value="SECT163R2"/>
      <xs:enumeration value="SECT193R1"/>
      <xs:enumeration value="SECT193R2"/>
      <xs:enumeration value="SECT233K1"/>
      <xs:enumeration value="SECT233R1"/>
      <xs:enumeration value="SECT239K1"/>
      <xs:enumeration value="SECT283K1"/>
      <xs:enumeration value="SECT283R1"/>
      <xs:enumeration value="SECT409K1"/>
      <xs:enumeration value="SECT409R1"/>
      <xs:enumeration value="SECT571K1"/>
      <xs:enumeration value="SECT571R1"/>
      <xs:enumeration value="SECP160K1"/>
      <xs:enumeration value="SECP160R1"/>
      <xs:enumeration value="SECP160R2"/>
      <xs:enumeration value="SECP192K1"/>
      <xs:enumeration value="SECP192R1"/>
      <xs:enumeration value="SECP224K1"/>
      <xs:enumeration value="SECP224R1"/>
      <xs:enumeration value="SECP256K1"/>
      <xs:enumeration value="SECP256R1"/>
      <xs:enumeration value="SECP384R1"/>
      <xs:enumeration value="SECP521R1"/>
      <xs:enumeration value="BRAINPOOLP256R1"/>
      <xs:enumeration value="BRAINPOOLP384R1"/>
      <xs:enumeration value="BRAINPOOLP512R1"/>
      <xs:enumeration value="ECDH_X25519"/>
      <xs:enumeration value="ECDH_X448"/>
      <xs:enumeration value="FFDHE2048"/>
      <xs:enumeration value="FFDHE3072"/>
      <xs:enumeration value="FFDHE4096"/>
      <xs:enumeration value="FFDHE6144"/>
      <xs:enumeration value="FFDHE8192"/>
      <xs:enumeration value="EXPLICIT_PRIME"/>
      <xs:enumeration value="EXPLICIT_CHAR2"/>
      <xs:enumeration value="GREASE_00"/>
      <xs:enumeration value="GREASE_01"/>
      <xs:enumeration value="GREASE_02"/>
      <xs:enumeration value="GREASE_03"/>
      <xs:enumeration value="GREASE_04"/>
      <xs:enumeration value="GREASE_05"/>
      <xs:enumeration value="GREASE_06"/>
      <xs:enumeration value="GREASE_07"/>
      <xs:enumeration value="GREASE_08"/>
      <xs:enumeration value="GREASE_09"/>
      <xs:enumeration value="GREASE_10"/>
      <xs:enumeration value="GREASE_11"/>
      <xs:enumeration value="GREASE_12"/>
      <xs:enumeration value="GREASE_13"/>
      <xs:enumeration value="GREASE_14"/>
      <xs:enumeration value="GREASE_15"/>
    </xs:restriction>
  </xs:simpleType>

  <xs:simpleType name="extensionType">
    <xs:restriction base="xs:string">
      <xs:enumeration value="SERVER_NAME_INDICATION"/>
      <xs:enumeration value="MAX_FRAGMENT_LENGTH"/>
      <xs:enumeration value="CLIENT_CERTIFICATE_URL"/>
      <xs:enumeration value="TRUSTED_CA_KEYS"/>
      <xs:enumeration value="TRUNCATED_HMAC"/>
      <xs:enumeration value="STATUS_REQUEST"/>
      <xs:enumeration value="USER_MAPPING"/>
      <xs:enumeration value="CLIENT_AUTHZ"/>
      <xs:enumeration value="SERVER_AUTHZ"/>
      <xs:enumeration value="CERT_TYPE"/>
      <xs:enumeration value="ELLIPTIC_CURVES"/>
      <xs:enumeration value="EC_POINT_FORMATS"/>
      <xs:enumeration value="SRP"/>
      <xs:enumeration value="SIGNATURE_AND_HASH_ALGORITHMS"/>
      <xs:enumeration value="USE_SRTP"/>
      <xs:enumeration value="HEARTBEAT"/>
      <xs:enumeration value="ALPN"/>
      <xs:enumeration value="STATUS_REQUEST_V2"/>
      <xs:enumeration value="SIGNED_CERTIFICATE_TIMESTAMP"/>
      <xs:enumeration value="CLIENT_CERTIFICATE_TYPE"/>
      <xs:enumeration value="SERVER_CERTIFICATE_TYPE"/>
      <xs:enumeration value="PADDING"/>
      <xs:enumeration value="ENCRYPT_THEN_MAC"/>
      <xs:enumeration value="EXTENDED_MASTER_SECRET"/>
      <xs:enumeration value="TOKEN_BINDING"/>
      <xs:enumeration value="CACHED_INFO"/>
      <xs:enumeration value="PWD_PROTECT"/>
      <xs:enumeration value="PWD_CLEAR"/>
      <xs:enumeration value="PASSWORD_SALT"/>
      <xs:enumeration value="SESSION_TICKET"/>
      <xs:enumeration value="EXTENDED_RANDOM"/>
      <xs:enumeration value="KEY_SHARE_OLD"/>
      <xs:enumeration value="PRE_SHARED_KEY"/>
      <xs:enumeration value="EARLY_DATA"/>
      <xs:enumeration value="SUPPORTED_VERSIONS"/>
      <xs:enumeration value="COOKIE"/>
      <xs:enumeration value="PSK_KEY_EXCHANGE_MODES"/>
      <xs:enumeration value="CERTIFICATE_AUTHORITIES"/>
      <xs:enumeration value="OID_FILTERS"/>
      <xs:enumeration value="POST_HANDSHAKE_AUTH"/>
      <xs:enumeration value="SIGNATURE_ALGORITHMS_CERT"/>
      <xs:enumeration value="KEY_SHARE"/>
      <xs:enumeration value="RENEGOTIATION_INFO"/>
      <xs:enumeration value="ENCRYPTED_SERVER_NAME_INDICATION"/>
      <xs:enumeration value="GREASE_00"/>
      <xs:enumeration value="GREASE_01"/>
      <xs:enumeration value="GREASE_02"/>
      <xs:enumeration value="GREASE_03"/>
      <xs:enumeration value="GREASE_04"/>
      <xs:enumeration value="GREASE_05"/>
      <xs:enumeration value="GREASE_06"/>
      <xs:enumeration value="GREASE_07"/>
      <xs:enumeration value="GREASE_08"/>
      <xs:enumeration value="GREASE_09"/>
      <xs:enumeration value="GREASE_10"/>
      <xs:enumeration value="GREASE_11"/>
      <xs:enumeration value="GREASE_12"/>
      <xs:enumeration value="GREASE_13"/>
      <xs:enumeration value="GREASE_14"/>
      <xs:enumeration value="GREASE_15"/>
      <xs:enumeration value="UNKNOWN"/>
    </xs:restriction>
  </xs:simpleType>

  <xs:simpleType name="heartbeatMode">
    <xs:restriction base="xs:string">
      <xs:enumeration value="PEER_ALLOWED_TO_SEND"/>
      <xs:enumeration value="PEER_NOT_ALLOWED_TO_SEND"/>
    </xs:restriction>
  </xs:simpleType>

  <xs:simpleType name="cipherSuite">
    <xs:restriction base="xs:string">
      <xs:enumeration value="TLS_NULL_WITH_NULL_NULL"/>
      <xs:enumeration value="TLS_RSA_WITH_NULL_MD5"/>
      <xs:enumeration value="TLS_RSA_WITH_NULL_SHA"/>
      <xs:enumeration value="TLS_RSA_EXPORT_WITH_RC4_40_MD5"/>
      <xs:enumeration value="TLS_RSA_WITH_RC4_128_MD5"/>
      <xs:enumeration value="TLS_RSA_WITH_RC4_128_SHA"/>
      <xs:enumeration value="TLS_RSA_EXPORT_WITH_RC2_CBC_40_MD5"/>
      <xs:enumeration value="TLS_RSA_WITH_IDEA_CBC_SHA"/>
      <xs:enumeration value="TLS_RSA_EXPORT_WITH_DES40_CBC_SHA"/>
      <xs:enumeration value="TLS_RSA_WITH_DES_CBC_SHA"/>
      <xs:enumeration value="TLS_RSA_WITH_3DES_EDE_CBC_SHA"/>
      <xs:enumeration value="TLS_DH_DSS_EXPORT_WITH_DES40_CBC_SHA"/>
      <xs:enumeration value="TLS_DH_DSS_WITH_DES_CBC_SHA"/>
      <xs:enumeration value="TLS_DH_DSS_WITH_3DES_EDE_CBC_SHA"/>
      <xs:enumeration value="TLS_DH_RSA_EXPORT_WITH_DES40_CBC_SHA"/>
      <xs:enumeration value="TLS_DH_RSA_WITH_DES_CBC_SHA"/>
      <xs:enumeration value="TLS_DH_RSA_WITH_3DES_EDE_CBC_SHA"/>
      <xs:enumeration value="TLS_DHE_DSS_EXPORT_WITH_DES40_CBC_SHA"/>
      <xs:enumeration value="TLS_DHE_DSS_WITH_DES_CBC_SHA"/>
      <xs:enumeration value="TLS_DHE_DSS_WITH_3DES_EDE_CBC_SHA"/>
      <xs:enumeration value="TLS_DHE_RSA_EXPORT_WITH_DES40_CBC_SHA"/>
      <xs:enumeration value="TLS_DHE_RSA_WITH_DES_CBC_SHA"/>
      <xs:enumeration value="TLS_DHE_RSA_WITH_3DES_EDE_CBC_SHA"/>
      <xs:enumeration value="TLS_DH_anon_EXPORT_WITH_RC4_40_MD5"/>
      <xs:enumeration value="TLS_DH_anon_WITH_RC4_128_MD5"/>
      <xs:enumeration value="TLS_DH_anon_EXPORT_WITH_DES40_CBC_SHA"/>
      <xs:enumeration value="TLS_DH_anon_WITH_DES_CBC_SHA"/>
      <xs:enumeration value="TLS_DH_anon_WITH_3DES_EDE_CBC_SHA"/>
      <xs:enumeration value="SSL_FORTEZZA_KEA_WITH_NULL_SHA"/>
      <xs:enumeration value="SSL_FORTEZZA_KEA_WITH_FORTEZZA_CBC_SHA"/>
      <xs:enumeration value="TLS_KRB5_WITH_DES_CBC_SHA"/>
      <xs:enumeration value="TLS_KRB5_WITH_3DES_EDE_CBC_SHA"/>
      <xs:enumeration value="TLS_KRB5_WITH_RC4_128_SHA"/>
      <xs:enumeration value="TLS_KRB5_WITH_IDEA_CBC_SHA"/>
      <xs:enumeration value="TLS_KRB5_WITH_DES_CBC_MD5"/>
      <xs:enumeration value="TLS_KRB5_WITH_3DES_EDE_CBC_MD5"/>
      <xs:enumeration value="TLS_KRB5_WITH_RC4_128_MD5"/>
      <xs:enumeration value="TLS_KRB5_WITH_IDEA_CBC_MD5"/>
      <xs:enumeration value="TLS_KRB5_EXPORT_WITH_DES_CBC_40_SHA"/>
      <xs:enumeration value="TLS_KRB5_EXPORT_WITH_RC2_CBC_40_SHA"/>
      <xs:enumeration value="TLS_KRB5_EXPORT_WITH_RC4_40_SHA"/>
      <xs:enumeration value="TLS_KRB5_EXPORT_WITH_DES_CBC_40_MD5"/>
      <xs:enumeration value="TLS_KRB5_EXPORT_WITH_RC2_CBC_40_MD5"/>
      <xs:enumeration value="TLS_KRB5_EXPORT_WITH_RC4_40_MD5"/>
      <xs:enumeration value="TLS_PSK_WITH_NULL_SHA"/>
      <xs:enumeration value="TLS_DHE_PSK_WITH_NULL_SHA"/>
      <xs:enumeration value="TLS_RSA_PSK_WITH_NULL_SHA"/>
      <xs:enumeration value="TLS_RSA_WITH_AES_128_CBC_SHA"/>
      <xs:enumeration value="TLS_DH_DSS_WITH_AES_128_CBC_SHA"/>
      <xs:enumeration value="TLS_DH_RSA_WITH_AES_128_CBC_SHA"/>
      <xs:enumeration value="TLS_DHE_DSS_WITH_AES_128_CBC_SHA"/>
      <xs:enumeration value="TLS_DHE_RSA_WITH_AES_128_CBC_SHA"/>
      <xs:enumeration value="TLS_DH_anon_WITH_AES_128_CBC_SHA"/>
      <xs:enumeration value="TLS_RSA_WITH_AES_256_CBC_SHA"/>
      <xs:enumeration value="TLS_DH_DSS_WITH_AES_256_CBC_SHA"/>
      <xs:enumeration value="TLS_DH_RSA_WITH_AES_256_CBC_SHA"/>
      <xs:enumeration value="TLS_DHE_DSS_WITH_AES_256_CBC_SHA"/>
      <xs:enumeration value="TLS_DHE_RSA_WITH_AES_256_CBC_SHA"/>
      <xs:enumeration value="TLS_DH_anon_WITH_AES_256_CBC_SHA"/>
      <xs:enumeration value="TLS_RSA_WITH_NULL_SHA256"/>
      <xs:enumeration value="TLS_RSA_WITH_AES_128_CBC_SHA256"/>
      <xs:enumeration value="TLS_RSA_WITH_AES_256_CBC_SHA256"/>
      <xs:enumeration value="TLS_DH_DSS_WITH_AES_128_CBC_SHA256"/>
      <xs:enumeration value="TLS_DH_RSA_WITH_AES_128_CBC_SHA256"/>
      <xs:enumeration value="TLS_DHE_DSS_WITH_AES_128_CBC_SHA256"/>
      <xs:enumeration value="TLS_RSA_WITH_CAMELLIA_128_CBC_SHA"/>
      <xs:enumeration value="TLS_DH_DSS_WITH_CAMELLIA_128_CBC_SHA"/>
      <xs:enumeration value="TLS_DH_RSA_WITH_CAMELLIA_128_CBC_SHA"/>
      <xs:enumeration value="TLS_DHE_DSS_WITH_CAMELLIA_128_CBC_SHA"/>
      <xs:enumeration value="TLS_DHE_RSA_WITH_CAMELLIA_128_CBC_SHA"/>
      <xs:enumeration value="TLS_DH_anon_WITH_CAMELLIA_128_CBC_SHA"/>
      <xs:enumeration value="UNOFFICIAL_TLS_ECDH_ECDSA_WITH_NULL_SHA"/>
      <xs:enumeration value="UNOFFICIAL_TLS_ECDH_ECDSA_WITH_RC4_128_SHA"/>
      <xs:enumeration value="UNOFFICIAL_TLS_ECDH_ECDSA_WITH_DES_CBC_SHA"/>
      <xs:enumeration value="UNOFFICIAL_TLS_ECDH_ECDSA_WITH_AES_128_CBC_SHA"/>
      <xs:enumeration value="UNOFFICIAL_TLS_ECDH_ECNRA_WITH_NULL_SHA"/>
      <xs:enumeration value="UNOFFICIAL_TLS_ECDH_ECNRA_WITH_RC4_128_SHA"/>
      <xs:enumeration value="UNOFFICIAL_TLS_ECDH_ECNRA_WITH_DES_CBC_SHA"/>
      <xs:enumeration value="UNOFFICIAL_TLS_ECDH_ECNRA_WITH_3DES_EDE_CBC_SHA"/>
      <xs:enumeration value="UNOFFICIAL_TLS_ECMQV_ECDSA_WITH_NULL_SHA"/>
      <xs:enumeration value="UNOFFICIAL_TLS_ECMQV_ECDSA_WITH_RC4_128_SHA"/>
      <xs:enumeration value="UNOFFICIAL_TLS_ECMQV_ECDSA_WITH_DES_CBC_SHA"/>
      <xs:enumeration value="UNOFFICIAL_TLS_ECMQV_ECDSA_WITH_3DES_EDE_CBC_SHA"/>
      <xs:enumeration value="UNOFFICIAL_TLS_ECMQV_ECNRA_WITH_NULL_SHA"/>
      <xs:enumeration value="UNOFFICIAL_TLS_ECMQV_ECNRA_WITH_RC4_128_SHA"/>
      <xs:enumeration value="UNOFFICIAL_TLS_ECMQV_ECNRA_WITH_DES_CBC_SHA"/>
      <xs:enumeration value="UNOFFICIAL_TLS_ECMQV_ECNRA_WITH_3DES_EDE_CBC_SHA"/>
      <xs:enumeration value="UNOFFICIAL_TLS_ECDH_anon_WITH_NULL_SHA"/>
      <xs:enumeration value="UNOFFICIAL_TLS_ECDH_anon_WITH_RC4_128_SHA"/>
      <xs:enumeration value="UNOFFICIAL_TLS_ECDH_anon_WITH_DES_CBC_SHA"/>
      <xs:enumeration value="UNOFFICIAL_TLS_ECDH_anon_WITH_3DES_EDE_CBC_SHA"/>
      <xs:enumeration value="UNOFFICIAL_TLS_ECDH_anon_EXPORT_WITH_DES40_CBC_SHA"/>
      <xs:enumeration value="UNOFFICIAL_TLS_ECDH_anon_EXPORT_WITH_RC4_40_SHA"/>
      <xs:enumeration value="TLS_RSA_EXPORT1024_WITH_RC4_56_MD5"/>
      <xs:enumeration value="TLS_RSA_EXPORT1024_WITH_RC2_56_MD5"/>
      <xs:enumeration value="TLS_RSA_EXPORT1024_WITH_DES_CBC_SHA"/>
      <xs:enumeration value="TLS_DHE_DSS_EXPORT1024_WITH_DES_CBC_SHA"/>
      <xs:enumeration value="TLS_RSA_EXPORT1024_WITH_RC4_56_SHA"/>
      <xs:enumeration value="TLS_DHE_DSS_EXPORT1024_WITH_RC4_56_SHA"/>
      <xs:enumeration value="TLS_DHE_DSS_WITH_RC4_128_SHA"/>
      <xs:enumeration value="TLS_DHE_RSA_WITH_AES_128_CBC_SHA256"/>
      <xs:enumeration value="TLS_DH_DSS_WITH_AES_256_CBC_SHA256"/>
      <xs:enumeration value="TLS_DH_RSA_WITH_AES_256_CBC_SHA256"/>
      <xs:enumeration value="TLS_DHE_DSS_WITH_AES_256_CBC_SHA256"/>
      <xs:enumeration value="TLS_DHE_RSA_WITH_AES_256_CBC_SHA256"/>
      <xs:enumeration value="TLS_DH_anon_WITH_AES_128_CBC_SHA256"/>
      <xs:enumeration value="TLS_DH_anon_WITH_AES_256_CBC_SHA256"/>
      <xs:enumeration value="TLS_GOSTR341094_WITH_28147_CNT_IMIT"/>
      <xs:enumeration value="TLS_GOSTR341001_WITH_28147_CNT_IMIT"/>
      <xs:enumeration value="TLS_GOSTR341094_WITH_NULL_GOSTR3411"/>
      <xs:enumeration value="TLS_GOSTR341001_WITH_NULL_GOSTR3411"/>
      <xs:enumeration value="TLS_RSA_WITH_CAMELLIA_256_CBC_SHA"/>
      <xs:enumeration value="TLS_DH_DSS_WITH_CAMELLIA_256_CBC_SHA"/>
      <xs:enumeration value="TLS_DH_RSA_WITH_CAMELLIA_256_CBC_SHA"/>
      <xs:enumeration value="TLS_DHE_DSS_WITH_CAMELLIA_256_CBC_SHA"/>
      <xs:enumeration value="TLS_DHE_RSA_WITH_CAMELLIA_256_CBC_SHA"/>
      <xs:enumeration value="TLS_DH_anon_WITH_CAMELLIA_256_CBC_SHA"/>
      <xs:enumeration value="TLS_PSK_WITH_RC4_128_SHA"/>
      <xs:enumeration value="TLS_PSK_WITH_3DES_EDE_CBC_SHA"/>
      <xs:enumeration value="TLS_PSK_WITH_AES_128_CBC_SHA"/>
      <xs:enumeration value="TLS_PSK_WITH_AES_256_CBC_SHA"/>
      <xs:enumeration value="TLS_DHE_PSK_WITH_RC4_128_SHA"/>
      <xs:enumeration value="TLS_DHE_PSK_WITH_3DES_EDE_CBC_SHA"/>
      <xs:enumeration value="TLS_DHE_PSK_WITH_AES_128_CBC_SHA"/>
      <xs:enumeration value="TLS_DHE_PSK_WITH_AES_256_CBC_SHA"/>
      <xs:enumeration value="TLS_RSA_PSK_WITH_RC4_128_SHA"/>
      <xs:enumeration value="TLS_RSA_PSK_WITH_3DES_EDE_CBC_SHA"/>
      <xs:enumeration value="TLS_RSA_PSK_WITH_AES_128_CBC_SHA"/>
      <xs:enumeration value="TLS_RSA_PSK_WITH_AES_256_CBC_SHA"/>
      <xs:enumeration value="TLS_RSA_WITH_SEED_CBC_SHA"/>
      <xs:enumeration value="TLS_DH_DSS_WITH_SEED_CBC_SHA"/>
      <xs:enumeration value="TLS_DH_RSA_WITH_SEED_CBC_SHA"/>
      <xs:enumeration value="TLS_DHE_DSS_WITH_SEED_CBC_SHA"/>
      <xs:enumeration value="TLS_DHE_RSA_WITH_SEED_CBC_SHA"/>
      <xs:enumeration value="TLS_DH_anon_WITH_SEED_CBC_SHA"/>
      <xs:enumeration value="TLS_RSA_WITH_AES_128_GCM_SHA256"/>
      <xs:enumeration value="TLS_RSA_WITH_AES_256_GCM_SHA384"/>
      <xs:enumeration value="TLS_DHE_RSA_WITH_AES_128_GCM_SHA256"/>
      <xs:enumeration value="TLS_DHE_RSA_WITH_AES_256_GCM_SHA384"/>
      <xs:enumeration value="TLS_DH_RSA_WITH_AES_128_GCM_SHA256"/>
      <xs:enumeration value="TLS_DH_RSA_WITH_AES_256_GCM_SHA384"/>
      <xs:enumeration value="TLS_DHE_DSS_WITH_AES_128_GCM_SHA256"/>
      <xs:enumeration value="TLS_DHE_DSS_WITH_AES_256_GCM_SHA384"/>
      <xs:enumeration value="TLS_DH_DSS_WITH_AES_128_GCM_SHA256"/>
      <xs:enumeration value="TLS_DH_DSS_WITH_AES_256_GCM_SHA384"/>
      <xs:enumeration value="TLS_DH_anon_WITH_AES_128_GCM_SHA256"/>
      <xs:enumeration value="TLS_DH_anon_WITH_AES_256_GCM_SHA384"/>
      <xs:enumeration value="TLS_PSK_WITH_AES_128_GCM_SHA256"/>
      <xs:enumeration value="TLS_PSK_WITH_AES_256_GCM_SHA384"/>
      <xs:enumeration value="TLS_DHE_PSK_WITH_AES_128_GCM_SHA256"/>
      <xs:enumeration value="TLS_DHE_PSK_WITH_AES_256_GCM_SHA384"/>
      <xs:enumeration value="TLS_RSA_PSK_WITH_AES_128_GCM_SHA256"/>
      <xs:enumeration value="TLS_RSA_PSK_WITH_AES_256_GCM_SHA384"/>
      <xs:enumeration value="TLS_PSK_WITH_AES_128_CBC_SHA256"/>
      <xs:enumeration value="TLS_PSK_WITH_AES_256_CBC_SHA384"/>
      <xs:enumeration value="TLS_PSK_WITH_NULL_SHA256"/>
      <xs:enumeration value="TLS_PSK_WITH_NULL_SHA384"/>
      <xs:enumeration value="TLS_DHE_PSK_WITH_AES_128_CBC_SHA256"/>
      <xs:enumeration value="TLS_DHE_PSK_WITH_AES_256_CBC_SHA384"/>
      <xs:enumeration value="TLS_DHE_PSK_WITH_NULL_SHA256"/>
      <xs:enumeration value="TLS_DHE_PSK_WITH_NULL_SHA384"/>
      <xs:enumeration value="TLS_RSA_PSK_WITH_AES_128_CBC_SHA256"/>
      <xs:enumeration value="TLS_RSA_PSK_WITH_AES_256_CBC_SHA384"/>
      <xs:enumeration value="TLS_RSA_PSK_WITH_NULL_SHA256"/>
      <xs:enumeration value="TLS_RSA_PSK_WITH_NULL_SHA384"/>
      <xs:enumeration value="TLS_RSA_WITH_CAMELLIA_128_CBC_SHA256"/>
      <xs:enumeration value="TLS_DH_DSS_WITH_CAMELLIA_128_CBC_SHA256"/>
      <xs:enumeration value="TLS_DH_RSA_WITH_CAMELLIA_128_CBC_SHA256"/>
      <xs:enumeration value="TLS_DHE_DSS_WITH_CAMELLIA_128_CBC_SHA256"/>
      <xs:enumeration value="TLS_DHE_RSA_WITH_CAMELLIA_128_CBC_SHA256"/>
      <xs:enumeration value="TLS_DH_anon_WITH_CAMELLIA_128_CBC_SHA256"/>
      <xs:enumeration value="TLS_RSA_WITH_CAMELLIA_256_CBC_SHA256"/>
      <xs:enumeration value="TLS_DH_DSS_WITH_CAMELLIA_256_CBC_SHA256"/>
      <xs:enumeration value="TLS_DH_RSA_WITH_CAMELLIA_256_CBC_SHA256"/>
      <xs:enumeration value="TLS_DHE_DSS_WITH_CAMELLIA_256_CBC_SHA256"/>
      <xs:enumeration value="TLS_DHE_RSA_WITH_CAMELLIA_256_CBC_SHA256"/>
      <xs:enumeration value="TLS_DH_anon_WITH_CAMELLIA_256_CBC_SHA256"/>
      <xs:enumeration value="TLS_EMPTY_RENEGOTIATION_INFO_SCSV"/>
      <xs:enumeration value="TLS_AES_128_GCM_SHA256"/>
      <xs:enumeration value="TLS_AES_256_GCM_SHA384"/>
      <xs:enumeration value="TLS_CHACHA20_POLY1305_SHA256"/>
      <xs:enumeration value="TLS_AES_128_CCM_SHA256"/>
      <xs:enumeration value="TLS_AES_128_CCM_8_SHA256"/>
      <xs:enumeration value="TLS_FALLBACK_SCSV"/>
      <xs:enumeration value="TLS_ECDH_ECDSA_WITH_NULL_SHA"/>
      <xs:enumeration value="TLS_ECDH_ECDSA_WITH_RC4_128_SHA"/>
      <xs:enumeration value="TLS_ECDH_ECDSA_WITH_3DES_EDE_CBC_SHA"/>
      <xs:enumeration value="TLS_ECDH_ECDSA_WITH_AES_128_CBC_SHA"/>
      <xs:enumeration value="TLS_ECDH_ECDSA_WITH_AES_256_CBC_SHA"/>
      <xs:enumeration value="TLS_ECDHE_ECDSA_WITH_NULL_SHA"/>
      <xs:enumeration value="TLS_ECDHE_ECDSA_WITH_RC4_128_SHA"/>
      <xs:enumeration value="TLS_ECDHE_ECDSA_WITH_3DES_EDE_CBC_SHA"/>
      <xs:enumeration value="TLS_ECDHE_ECDSA_WITH_AES_128_CBC_SHA"/>
      <xs:enumeration value="TLS_ECDHE_ECDSA_WITH_AES_256_CBC_SHA"/>
      <xs:enumeration value="TLS_ECDH_RSA_WITH_NULL_SHA"/>
      <xs:enumeration value="TLS_ECDH_RSA_WITH_RC4_128_SHA"/>
      <xs:enumeration value="TLS_ECDH_RSA_WITH_3DES_EDE_CBC_SHA"/>
      <xs:enumeration value="TLS_ECDH_RSA_WITH_AES_128_CBC_SHA"/>
      <xs:enumeration value="TLS_ECDH_RSA_WITH_AES_256_CBC_SHA"/>
      <xs:enumeration value="TLS_ECDHE_RSA_WITH_NULL_SHA"/>
      <xs:enumeration value="TLS_ECDHE_RSA_WITH_RC4_128_SHA"/>
      <xs:enumeration value="TLS_ECDHE_RSA_WITH_3DES_EDE_CBC_SHA"/>
      <xs:enumeration value="TLS_ECDHE_RSA_WITH_AES_128_CBC_SHA"/>
      <xs:enumeration value="TLS_ECDHE_RSA_WITH_AES_256_CBC_SHA"/>
      <xs:enumeration value="TLS_ECDH_anon_WITH_NULL_SHA"/>
      <xs:enumeration value="TLS_ECDH_anon_WITH_RC4_128_SHA"/>
      <xs:enumeration value="TLS_ECDH_anon_WITH_3DES_EDE_CBC_SHA"/>
      <xs:enumeration value="TLS_ECDH_anon_WITH_AES_128_CBC_SHA"/>
      <xs:enumeration value="TLS_ECDH_anon_WITH_AES_256_CBC_SHA"/>
      <xs:enumeration value="TLS_SRP_SHA_WITH_3DES_EDE_CBC_SHA"/>
      <xs:enumeration value="TLS_SRP_SHA_RSA_WITH_3DES_EDE_CBC_SHA"/>
      <xs:enumeration value="TLS_SRP_SHA_DSS_WITH_3DES_EDE_CBC_SHA"/>
      <xs:enumeration value="TLS_SRP_SHA_WITH_AES_128_CBC_SHA"/>
      <xs:enumeration value="TLS_SRP_SHA_RSA_WITH_AES_128_CBC_SHA"/>
      <xs:enumeration value="TLS_SRP_SHA_DSS_WITH_AES_128_CBC_SHA"/>
      <xs:enumeration value="TLS_SRP_SHA_WITH_AES_256_CBC_SHA"/>
      <xs:enumeration value="TLS_SRP_SHA_RSA_WITH_AES_256_CBC_SHA"/>
      <xs:enumeration value="TLS_SRP_SHA_DSS_WITH_AES_256_CBC_SHA"/>
      <xs:enumeration value="TLS_ECDHE_ECDSA_WITH_AES_128_CBC_SHA256"/>
      <xs:enumeration value="TLS_ECDHE_ECDSA_WITH_AES_256_CBC_SHA384"/>
      <xs:enumeration value="TLS_ECDH_ECDSA_WITH_AES_128_CBC_SHA256"/>
      <xs:enumeration value="TLS_ECDH_ECDSA_WITH_AES_256_CBC_SHA384"/>
      <xs:enumeration value="TLS_ECDHE_RSA_WITH_AES_128_CBC_SHA256"/>
      <xs:enumeration value="TLS_ECDHE_RSA_WITH_AES_256_CBC_SHA384"/>
      <xs:enumeration value="TLS_ECDH_RSA_WITH_AES_128_CBC_SHA256"/>
      <xs:enumeration value="TLS_ECDH_RSA_WITH_AES_256_CBC_SHA384"/>
      <xs:enumeration value="TLS_ECDHE_ECDSA_WITH_AES_128_GCM_SHA256"/>
      <xs:enumeration value="TLS_ECDHE_ECDSA_WITH_AES_256_GCM_SHA384"/>
      <xs:enumeration value="TLS_ECDH_ECDSA_WITH_AES_128_GCM_SHA256"/>
      <xs:enumeration value="TLS_ECDH_ECDSA_WITH_AES_256_GCM_SHA384"/>
      <xs:enumeration value="TLS_ECDHE_RSA_WITH_AES_128_GCM_SHA256"/>
      <xs:enumeration value="TLS_ECDHE_RSA_WITH_AES_256_GCM_SHA384"/>
      <xs:enumeration value="TLS_ECDH_RSA_WITH_AES_128_GCM_SHA256"/>
      <xs:enumeration value="TLS_ECDH_RSA_WITH_AES_256_GCM_SHA384"/>
      <xs:enumeration value="TLS_ECDHE_PSK_WITH_RC4_128_SHA"/>
      <xs:enumeration value="TLS_ECDHE_PSK_WITH_3DES_EDE_CBC_SHA"/>
      <xs:enumeration value="TLS_ECDHE_PSK_WITH_AES_128_CBC_SHA"/>
      <xs:enumeration value="TLS_ECDHE_PSK_WITH_AES_256_CBC_SHA"/>
      <xs:enumeration value="TLS_ECDHE_PSK_WITH_AES_128_CBC_SHA256"/>
      <xs:enumeration value="TLS_ECDHE_PSK_WITH_AES_256_CBC_SHA384"/>
      <xs:enumeration value="TLS_ECDHE_PSK_WITH_NULL_SHA"/>
      <xs:enumeration value="TLS_ECDHE_PSK_WITH_NULL_SHA256"/>
      <xs:enumeration value="TLS_ECDHE_PSK_WITH_NULL_SHA384"/>
      <xs:enumeration value="TLS_RSA_WITH_ARIA_128_CBC_SHA256"/>
      <xs:enumeration value="TLS_RSA_WITH_ARIA_256_CBC_SHA384"/>
      <xs:enumeration value="TLS_DH_DSS_WITH_ARIA_128_CBC_SHA256"/>
      <xs:enumeration value="TLS_DH_DSS_WITH_ARIA_256_CBC_SHA384"/>
      <xs:enumeration value="TLS_DH_RSA_WITH_ARIA_128_CBC_SHA256"/>
      <xs:enumeration value="TLS_DH_RSA_WITH_ARIA_256_CBC_SHA384"/>
      <xs:enumeration value="TLS_DHE_DSS_WITH_ARIA_128_CBC_SHA256"/>
      <xs:enumeration value="TLS_DHE_DSS_WITH_ARIA_256_CBC_SHA384"/>
      <xs:enumeration value="TLS_DHE_RSA_WITH_ARIA_128_CBC_SHA256"/>
      <xs:enumeration value="TLS_DHE_RSA_WITH_ARIA_256_CBC_SHA384"/>
      <xs:enumeration value="TLS_DH_anon_WITH_ARIA_128_CBC_SHA256"/>
      <xs:enumeration value="TLS_DH_anon_WITH_ARIA_256_CBC_SHA384"/>
      <xs:enumeration value="TLS_ECDHE_ECDSA_WITH_ARIA_128_CBC_SHA256"/>
      <xs:enumeration value="TLS_ECDHE_ECDSA_WITH_ARIA_256_CBC_SHA384"/>
      <xs:enumeration value="TLS_ECDH_ECDSA_WITH_ARIA_128_CBC_SHA256"/>
      <xs:enumeration value="TLS_ECDH_ECDSA_WITH_ARIA_256_CBC_SHA384"/>
      <xs:enumeration value="TLS_ECDHE_RSA_WITH_ARIA_128_CBC_SHA256"/>
      <xs:enumeration value="TLS_ECDHE_RSA_WITH_ARIA_256_CBC_SHA384"/>
      <xs:enumeration value="TLS_ECDH_RSA_WITH_ARIA_128_CBC_SHA256"/>
      <xs:enumeration value="TLS_ECDH_RSA_WITH_ARIA_256_CBC_SHA384"/>
      <xs:enumeration value="TLS_RSA_WITH_ARIA_128_GCM_SHA256"/>
      <xs:enumeration value="TLS_RSA_WITH_ARIA_256_GCM_SHA384"/>
      <xs:enumeration value="TLS_DHE_RSA_WITH_ARIA_128_GCM_SHA256"/>
      <xs:enumeration value="TLS_DHE_RSA_WITH_ARIA_256_GCM_SHA384"/>
      <xs:enumeration value="TLS_DH_RSA_WITH_ARIA_128_GCM_SHA256"/>
      <xs:enumeration value="TLS_DH_RSA_WITH_ARIA_256_GCM_SHA384"/>
      <xs:enumeration value="TLS_DHE_DSS_WITH_ARIA_128_GCM_SHA256"/>
      <xs:enumeration value="TLS_DHE_DSS_WITH_ARIA_256_GCM_SHA384"/>
      <xs:enumeration value="TLS_DH_DSS_WITH_ARIA_128_GCM_SHA256"/>
      <xs:enumeration value="TLS_DH_DSS_WITH_ARIA_256_GCM_SHA384"/>
      <xs:enumeration value="TLS_DH_anon_WITH_ARIA_128_GCM_SHA256"/>
      <xs:enumeration value="TLS_DH_anon_WITH_ARIA_256_GCM_SHA384"/>
      <xs:enumeration value="TLS_ECDHE_ECDSA_WITH_ARIA_128_GCM_SHA256"/>
      <xs:enumeration value="TLS_ECDHE_ECDSA_WITH_ARIA_256_GCM_SHA384"/>
      <xs:enumeration value="TLS_ECDH_ECDSA_WITH_ARIA_128_GCM_SHA256"/>
      <xs:enumeration value="TLS_ECDH_ECDSA_WITH_ARIA_256_GCM_SHA384"/>
      <xs:enumeration value="TLS_ECDHE_RSA_WITH_ARIA_128_GCM_SHA256"/>
      <xs:enumeration value="TLS_ECDHE_RSA_WITH_ARIA_256_GCM_SHA384"/>
      <xs:enumeration value="TLS_ECDH_RSA_WITH_ARIA_128_GCM_SHA256"/>
      <xs:enumeration value="TLS_ECDH_RSA_WITH_ARIA_256_GCM_SHA384"/>
      <xs:enumeration value="TLS_PSK_WITH_ARIA_128_CBC_SHA256"/>
      <xs:enumeration value="TLS_PSK_WITH_ARIA_256_CBC_SHA384"/>
      <xs:enumeration value="TLS_DHE_PSK_WITH_ARIA_128_CBC_SHA256"/>
      <xs:enumeration value="TLS_DHE_PSK_WITH_ARIA_256_CBC_SHA384"/>
      <xs:enumeration value="TLS_RSA_PSK_WITH_ARIA_128_CBC_SHA256"/>
      <xs:enumeration value="TLS_RSA_PSK_WITH_ARIA_256_CBC_SHA384"/>
      <xs:enumeration value="TLS_PSK_WITH_ARIA_128_GCM_SHA256"/>
      <xs:enumeration value="TLS_PSK_WITH_ARIA_256_GCM_SHA384"/>
      <xs:enumeration value="TLS_DHE_PSK_WITH_ARIA_128_GCM_SHA256"/>
      <xs:enumeration value="TLS_DHE_PSK_WITH_ARIA_256_GCM_SHA384"/>
      <xs:enumeration value="TLS_RSA_PSK_WITH_ARIA_128_GCM_SHA256"/>
      <xs:enumeration value="TLS_RSA_PSK_WITH_ARIA_256_GCM_SHA384"/>
      <xs:enumeration value="TLS_ECDHE_PSK_WITH_ARIA_128_CBC_SHA256"/>
      <xs:enumeration value="TLS_ECDHE_PSK_WITH_ARIA_256_CBC_SHA384"/>
      <xs:enumeration value="TLS_ECDHE_ECDSA_WITH_CAMELLIA_128_CBC_SHA256"/>
      <xs:enumeration value="TLS_ECDHE_ECDSA_WITH_CAMELLIA_256_CBC_SHA384"/>
      <xs:enumeration value="TLS_ECDH_ECDSA_WITH_CAMELLIA_128_CBC_SHA256"/>
      <xs:enumeration value="TLS_ECDH_ECDSA_WITH_CAMELLIA_256_CBC_SHA384"/>
      <xs:enumeration value="TLS_ECDHE_RSA_WITH_CAMELLIA_128_CBC_SHA256"/>
      <xs:enumeration value="TLS_ECDHE_RSA_WITH_CAMELLIA_256_CBC_SHA384"/>
      <xs:enumeration value="TLS_ECDH_RSA_WITH_CAMELLIA_128_CBC_SHA256"/>
      <xs:enumeration value="TLS_ECDH_RSA_WITH_CAMELLIA_256_CBC_SHA384"/>
      <xs:enumeration value="TLS_RSA_WITH_CAMELLIA_128_GCM_SHA256"/>
      <xs:enumeration value="TLS_RSA_WITH_CAMELLIA_256_GCM_SHA384"/>
      <xs:enumeration value="TLS_DHE_RSA_WITH_CAMELLIA_128_GCM_SHA256"/>
      <xs:enumeration value="TLS_DHE_RSA_WITH_CAMELLIA_256_GCM_SHA384"/>
      <xs:enumeration value="TLS_DH_RSA_WITH_CAMELLIA_128_GCM_SHA256"/>
      <xs:enumeration value="TLS_DH_RSA_WITH_CAMELLIA_256_GCM_SHA384"/>
      <xs:enumeration value="TLS_DHE_DSS_WITH_CAMELLIA_128_GCM_SHA256"/>
      <xs:enumeration value="TLS_DHE_DSS_WITH_CAMELLIA_256_GCM_SHA384"/>
      <xs:enumeration value="TLS_DH_DSS_WITH_CAMELLIA_128_GCM_SHA256"/>
      <xs:enumeration value="TLS_DH_DSS_WITH_CAMELLIA_256_GCM_SHA384"/>
      <xs:enumeration value="TLS_DH_anon_WITH_CAMELLIA_128_GCM_SHA256"/>
      <xs:enumeration value="TLS_DH_anon_WITH_CAMELLIA_256_GCM_SHA384"/>
      <xs:enumeration value="TLS_ECDHE_ECDSA_WITH_CAMELLIA_128_GCM_SHA256"/>
      <xs:enumeration value="TLS_ECDHE_ECDSA_WITH_CAMELLIA_256_GCM_SHA384"/>
      <xs:enumeration value="TLS_ECDH_ECDSA_WITH_CAMELLIA_128_GCM_SHA256"/>
      <xs:enumeration value="TLS_ECDH_ECDSA_WITH_CAMELLIA_256_GCM_SHA384"/>
      <xs:enumeration value="TLS_ECDHE_RSA_WITH_CAMELLIA_128_GCM_SHA256"/>
      <xs:enumeration value="TLS_ECDHE_RSA_WITH_CAMELLIA_256_GCM_SHA384"/>
      <xs:enumeration value="TLS_ECDH_RSA_WITH_CAMELLIA_128_GCM_SHA256"/>
      <xs:enumeration value="TLS_ECDH_RSA_WITH_CAMELLIA_256_GCM_SHA384"/>
      <xs:enumeration value="TLS_PSK_WITH_CAMELLIA_128_GCM_SHA256"/>
      <xs:enumeration value="TLS_PSK_WITH_CAMELLIA_256_GCM_SHA384"/>
      <xs:enumeration value="TLS_DHE_PSK_WITH_CAMELLIA_128_GCM_SHA256"/>
      <xs:enumeration value="TLS_DHE_PSK_WITH_CAMELLIA_256_GCM_SHA384"/>
      <xs:enumeration value="TLS_RSA_PSK_WITH_CAMELLIA_128_GCM_SHA256"/>
      <xs:enumeration value="TLS_RSA_PSK_WITH_CAMELLIA_256_GCM_SHA384"/>
      <xs:enumeration value="TLS_PSK_WITH_CAMELLIA_128_CBC_SHA256"/>
      <xs:enumeration value="TLS_PSK_WITH_CAMELLIA_256_CBC_SHA384"/>
      <xs:enumeration value="TLS_DHE_PSK_WITH_CAMELLIA_128_CBC_SHA256"/>
      <xs:enumeration value="TLS_DHE_PSK_WITH_CAMELLIA_256_CBC_SHA384"/>
      <xs:enumeration value="TLS_RSA_PSK_WITH_CAMELLIA_128_CBC_SHA256"/>
      <xs:enumeration value="TLS_RSA_PSK_WITH_CAMELLIA_256_CBC_SHA384"/>
      <xs:enumeration value="TLS_ECDHE_PSK_WITH_CAMELLIA_128_CBC_SHA256"/>
      <xs:enumeration value="TLS_ECDHE_PSK_WITH_CAMELLIA_256_CBC_SHA384"/>
      <xs:enumeration value="TLS_RSA_WITH_AES_128_CCM"/>
      <xs:enumeration value="TLS_RSA_WITH_AES_256_CCM"/>
      <xs:enumeration value="TLS_DHE_RSA_WITH_AES_128_CCM"/>
      <xs:enumeration value="TLS_DHE_RSA_WITH_AES_256_CCM"/>
      <xs:enumeration value="TLS_RSA_WITH_AES_128_CCM_8"/>
      <xs:enumeration value="TLS_RSA_WITH_AES_256_CCM_8"/>
      <xs:enumeration value="TLS_DHE_RSA_WITH_AES_128_CCM_8"/>
      <xs:enumeration value="TLS_DHE_RSA_WITH_AES_256_CCM_8"/>
      <xs:enumeration value="TLS_PSK_WITH_AES_128_CCM"/>
      <xs:enumeration value="TLS_PSK_WITH_AES_256_CCM"/>
      <xs:enumeration value="TLS_DHE_PSK_WITH_AES_128_CCM"/>
      <xs:enumeration value="TLS_DHE_PSK_WITH_AES_256_CCM"/>
      <xs:enumeration value="TLS_PSK_WITH_AES_128_CCM_8"/>
      <xs:enumeration value="TLS_PSK_WITH_AES_256_CCM_8"/>
      <xs:enumeration value="TLS_PSK_DHE_WITH_AES_128_CCM_8"/>
      <xs:enumeration value="TLS_PSK_DHE_WITH_AES_256_CCM_8"/>
      <xs:enumeration value="TLS_PSK_DHE_WITH_AES_256_CCM_80"/>
      <xs:enumeration value="TLS_ECDHE_ECDSA_WITH_AES_128_CCM"/>
      <xs:enumeration value="TLS_ECDHE_ECDSA_WITH_AES_256_CCM"/>
      <xs:enumeration value="TLS_ECDHE_ECDSA_WITH_AES_128_CCM_8"/>
      <xs:enumeration value="TLS_ECDHE_ECDSA_WITH_AES_256_CCM_8"/>
      <xs:enumeration value="TLS_ECCPWD_WITH_AES_128_GCM_SHA256"/>
      <xs:enumeration value="TLS_ECCPWD_WITH_AES_256_GCM_SHA384"/>
      <xs:enumeration value="TLS_ECCPWD_WITH_AES_128_CCM_SHA256"/>
      <xs:enumeration value="TLS_ECCPWD_WITH_AES_256_CCM_SHA384"/>
      <xs:enumeration value="UNOFFICIAL_TLS_RSA_WITH_CHACHA20_POLY1305"/>
      <xs:enumeration value="UNOFFICIAL_TLS_ECDHE_RSA_WITH_CHACHA20_POLY1305_SHA256"/>
      <xs:enumeration value="UNOFFICIAL_TLS_ECDHE_ECDSA_WITH_CHACHA20_POLY1305_SHA256"/>
      <xs:enumeration value="UNOFFICIAL_TLS_DHE_RSA_WITH_CHACHA20_POLY1305_SHA256"/>
      <xs:enumeration value="UNOFFICIAL_TLS_DHE_PSK_WITH_CHACHA20_POLY1305_OLD"/>
      <xs:enumeration value="UNOFFICIAL_TLS_PSK_WITH_CHACHA20_POLY1305_OLD"/>
      <xs:enumeration value="UNOFFICIAL_TLS_ECDHE_PSK_WITH_CHACHA20_POLY1305_OLD"/>
      <xs:enumeration value="UNOFFICIAL_TLS_RSA_PSK_WITH_CHACHA20_POLY1305_OLD"/>
      <xs:enumeration value="TLS_ECDHE_RSA_WITH_CHACHA20_POLY1305_SHA256"/>
      <xs:enumeration value="TLS_ECDHE_ECDSA_WITH_CHACHA20_POLY1305_SHA256"/>
      <xs:enumeration value="TLS_DHE_RSA_WITH_CHACHA20_POLY1305_SHA256"/>
      <xs:enumeration value="TLS_PSK_WITH_CHACHA20_POLY1305_SHA256"/>
      <xs:enumeration value="TLS_ECDHE_PSK_WITH_CHACHA20_POLY1305_SHA256"/>
      <xs:enumeration value="TLS_DHE_PSK_WITH_CHACHA20_POLY1305_SHA256"/>
      <xs:enumeration value="TLS_RSA_PSK_WITH_CHACHA20_POLY1305_SHA256"/>
      <xs:enumeration value="TLS_CECPQ1_RSA_WITH_CHACHA20_POLY1305_SHA256"/>
      <xs:enumeration value="TLS_CECPQ1_ECDSA_WITH_CHACHA20_POLY1305_SHA256"/>
      <xs:enumeration value="TLS_CECPQ1_RSA_WITH_AES_256_GCM_SHA384"/>
      <xs:enumeration value="TLS_CECPQ1_ECDSA_WITH_AES_256_GCM_SHA384"/>
      <xs:enumeration value="TLS_RSA_WITH_RABBIT_CBC_SHA"/>
      <xs:enumeration value="GREASE_00"/>
      <xs:enumeration value="GREASE_01"/>
      <xs:enumeration value="GREASE_02"/>
      <xs:enumeration value="GREASE_03"/>
      <xs:enumeration value="GREASE_04"/>
      <xs:enumeration value="GREASE_05"/>
      <xs:enumeration value="GREASE_06"/>
      <xs:enumeration value="GREASE_07"/>
      <xs:enumeration value="GREASE_08"/>
      <xs:enumeration value="GREASE_09"/>
      <xs:enumeration value="GREASE_10"/>
      <xs:enumeration value="GREASE_11"/>
      <xs:enumeration value="GREASE_12"/>
      <xs:enumeration value="GREASE_13"/>
      <xs:enumeration value="GREASE_14"/>
      <xs:enumeration value="GREASE_15"/>
      <xs:enumeration value="TLS_GOSTR341112_256_WITH_28147_CNT_IMIT"/>
      <xs:enumeration value="TLS_GOSTR341112_256_WITH_NULL_GOSTR3411"/>
    </xs:restriction>
  </xs:simpleType>

  <xs:simpleType name="protocolMessageType">
    <xs:restriction base="xs:string">
      <xs:enumeration value="UNKNOWN"/>
      <xs:enumeration value="CHANGE_CIPHER_SPEC"/>
      <xs:enumeration value="ALERT"/>
      <xs:enumeration value="HANDSHAKE"/>
      <xs:enumeration value="APPLICATION_DATA"/>
      <xs:enumeration value="HEARTBEAT"/>
    </xs:restriction>
  </xs:simpleType>

  <xs:simpleType name="tls13KeySetType">
    <xs:restriction base="xs:string">
      <xs:enumeration value="NONE"/>
      <xs:enumeration value="EARLY_TRAFFIC_SECRETS"/>
      <xs:enumeration value="HANDSHAKE_TRAFFIC_SECRETS"/>
      <xs:enumeration value="APPLICATION_TRAFFIC_SECRETS"/>
    </xs:restriction>
  </xs:simpleType>

  <xs:simpleType name="compressionMethod">
    <xs:restriction base="xs:string">
      <xs:enumeration value="NULL"/>
      <xs:enumeration value="DEFLATE"/>
      <xs:enumeration value="LZS"/>
    </xs:restriction>
  </xs:simpleType>

  <xs:simpleType name="protocolVersion">
    <xs:restriction base="xs:string">
      <xs:enumeration value="SSL2"/>
      <xs:enumeration value="SSL3"/>
      <xs:enumeration value="TLS10"/>
      <xs:enumeration value="TLS11"/>
      <xs:enumeration value="TLS12"/>
      <xs:enumeration value="TLS13"/>
      <xs:enumeration value="TLS13_DRAFT14"/>
      <xs:enumeration value="TLS13_DRAFT15"/>
      <xs:enumeration value="TLS13_DRAFT16"/>
      <xs:enumeration value="TLS13_DRAFT17"/>
      <xs:enumeration value="TLS13_DRAFT18"/>
      <xs:enumeration value="TLS13_DRAFT19"/>
      <xs:enumeration value="TLS13_DRAFT20"/>
      <xs:enumeration value="TLS13_DRAFT21"/>
      <xs:enumeration value="TLS13_DRAFT22"/>
      <xs:enumeration value="TLS13_DRAFT23"/>
      <xs:enumeration value="TLS13_DRAFT24"/>
      <xs:enumeration value="TLS13_DRAFT25"/>
      <xs:enumeration value="TLS13_DRAFT26"/>
      <xs:enumeration value="TLS13_DRAFT27"/>
      <xs:enumeration value="TLS13_DRAFT28"/>
      <xs:enumeration value="DTLS10"/>
      <xs:enumeration value="DTLS12"/>
      <xs:enumeration value="GREASE_00"/>
      <xs:enumeration value="GREASE_01"/>
      <xs:enumeration value="GREASE_02"/>
      <xs:enumeration value="GREASE_03"/>
      <xs:enumeration value="GREASE_04"/>
      <xs:enumeration value="GREASE_05"/>
      <xs:enumeration value="GREASE_06"/>
      <xs:enumeration value="GREASE_07"/>
      <xs:enumeration value="GREASE_08"/>
      <xs:enumeration value="GREASE_09"/>
      <xs:enumeration value="GREASE_10"/>
      <xs:enumeration value="GREASE_11"/>
      <xs:enumeration value="GREASE_12"/>
      <xs:enumeration value="GREASE_13"/>
      <xs:enumeration value="GREASE_14"/>
      <xs:enumeration value="GREASE_15"/>
    </xs:restriction>
  </xs:simpleType>

  <xs:simpleType name="runningModeType">
    <xs:restriction base="xs:string">
      <xs:enumeration value="CLIENT"/>
      <xs:enumeration value="SERVER"/>
      <xs:enumeration value="MITM"/>
    </xs:restriction>
  </xs:simpleType>
</xs:schema>
<|MERGE_RESOLUTION|>--- conflicted
+++ resolved
@@ -740,14 +740,9 @@
         <xs:element name="ByteExplicitValueModification" type="byteExplicitValueModification"/>
         <xs:element name="StringExplicitValueModification" type="stringExplicitValueModification"/>
       </xs:choice>
-<<<<<<< HEAD
       <xs:element name="createRandomModification" type="xs:boolean" minOccurs="0"/>
-      <xs:element name="assertEquals" type="xs:anyType" minOccurs="0"/>
-      <xs:element name="originalValue" type="xs:boolean" minOccurs="0"/>
-=======
       <xs:element name="assertEquals" type="xs:string" minOccurs="0"/>
       <xs:element name="originalValue" type="xs:string" minOccurs="0"/>
->>>>>>> ef3f8338
     </xs:sequence>
   </xs:complexType>
 
