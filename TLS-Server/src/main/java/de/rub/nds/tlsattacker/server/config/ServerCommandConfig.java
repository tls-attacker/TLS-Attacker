/**
 * TLS-Attacker - A Modular Penetration Testing Framework for TLS
 *
 * Copyright 2014-2017 Ruhr University Bochum / Hackmanit GmbH
 *
 * Licensed under Apache License 2.0
 * http://www.apache.org/licenses/LICENSE-2.0
 */
package de.rub.nds.tlsattacker.server.config;

import com.beust.jcommander.ParametersDelegate;
import de.rub.nds.tlsattacker.core.config.Config;
import de.rub.nds.tlsattacker.core.config.TLSDelegateConfig;
import de.rub.nds.tlsattacker.core.config.delegate.CertificateDelegate;
import de.rub.nds.tlsattacker.core.config.delegate.CiphersuiteDelegate;
import de.rub.nds.tlsattacker.core.config.delegate.ConfigOutputDelegate;
<<<<<<< HEAD
import de.rub.nds.tlsattacker.core.config.delegate.EllipticCurveDelegate;
import de.rub.nds.tlsattacker.core.config.delegate.ExecutorTypeDelegate;
=======
import de.rub.nds.tlsattacker.core.config.delegate.NamedGroupsDelegate;
>>>>>>> eb000a11
import de.rub.nds.tlsattacker.core.config.delegate.FilterDelegate;
import de.rub.nds.tlsattacker.core.config.delegate.GeneralDelegate;
import de.rub.nds.tlsattacker.core.config.delegate.HeartbeatDelegate;
import de.rub.nds.tlsattacker.core.config.delegate.ListDelegate;
import de.rub.nds.tlsattacker.core.config.delegate.MaxFragmentLengthDelegate;
import de.rub.nds.tlsattacker.core.config.delegate.ProtocolVersionDelegate;
import de.rub.nds.tlsattacker.core.config.delegate.ServerDelegate;
import de.rub.nds.tlsattacker.core.config.delegate.SignatureAndHashAlgorithmDelegate;
import de.rub.nds.tlsattacker.core.config.delegate.StarttlsDelegate;
import de.rub.nds.tlsattacker.core.config.delegate.TransportHandlerDelegate;
import de.rub.nds.tlsattacker.core.config.delegate.WorkflowInputDelegate;
import de.rub.nds.tlsattacker.core.config.delegate.WorkflowOutputDelegate;
import de.rub.nds.tlsattacker.core.config.delegate.WorkflowTypeDelegate;
import de.rub.nds.tlsattacker.core.workflow.factory.WorkflowTraceType;

public class ServerCommandConfig extends TLSDelegateConfig {

    public static final String COMMAND = "server";

    @ParametersDelegate
    private GeneralDelegate generalDelegate;
    @ParametersDelegate
    private CiphersuiteDelegate ciphersuiteDelegate;
    @ParametersDelegate
    private ProtocolVersionDelegate protocolVersionDelegate;
    @ParametersDelegate
    private NamedGroupsDelegate ellipticCurveDelegate;
    @ParametersDelegate
    private ServerDelegate serverDelegate;
    @ParametersDelegate
    private SignatureAndHashAlgorithmDelegate signatureAndHashAlgorithmDelegate;
    @ParametersDelegate
    private WorkflowInputDelegate workflowInputDelegate;
    @ParametersDelegate
    private WorkflowOutputDelegate workflowOutputDelegate;
    @ParametersDelegate
    private WorkflowTypeDelegate workflowTypeDelegate;
    @ParametersDelegate
    private TransportHandlerDelegate transportHandlerDelegate;
    @ParametersDelegate
    private HeartbeatDelegate heartbeatDelegate;
    @ParametersDelegate
    private MaxFragmentLengthDelegate maxFragmentLengthDelegate;
    @ParametersDelegate
    private CertificateDelegate certificateDelegate;
    @ParametersDelegate
    private FilterDelegate filterDelegate;
    @ParametersDelegate
    private ListDelegate listDelegate;
    @ParametersDelegate
    private ConfigOutputDelegate configOutputDelegate;
    @ParametersDelegate
<<<<<<< HEAD
    private ExecutorTypeDelegate executorTypeDelegate;
=======
    private StarttlsDelegate starttlsDelegate;
>>>>>>> eb000a11

    public ServerCommandConfig(GeneralDelegate delegate) {
        super(delegate);
        this.generalDelegate = delegate;
        this.ciphersuiteDelegate = new CiphersuiteDelegate();
        this.heartbeatDelegate = new HeartbeatDelegate();
        this.ellipticCurveDelegate = new NamedGroupsDelegate();
        this.protocolVersionDelegate = new ProtocolVersionDelegate();
        this.serverDelegate = new ServerDelegate();
        this.signatureAndHashAlgorithmDelegate = new SignatureAndHashAlgorithmDelegate();
        this.transportHandlerDelegate = new TransportHandlerDelegate();
        this.workflowInputDelegate = new WorkflowInputDelegate();
        this.workflowOutputDelegate = new WorkflowOutputDelegate();
        this.workflowTypeDelegate = new WorkflowTypeDelegate();
        this.maxFragmentLengthDelegate = new MaxFragmentLengthDelegate();
        this.certificateDelegate = new CertificateDelegate();
        this.filterDelegate = new FilterDelegate();
        this.listDelegate = new ListDelegate();
        this.configOutputDelegate = new ConfigOutputDelegate();
<<<<<<< HEAD
        this.executorTypeDelegate = new ExecutorTypeDelegate();

=======
        this.starttlsDelegate = new StarttlsDelegate();
>>>>>>> eb000a11
        addDelegate(maxFragmentLengthDelegate);
        addDelegate(ciphersuiteDelegate);
        addDelegate(ellipticCurveDelegate);
        addDelegate(protocolVersionDelegate);
        addDelegate(serverDelegate);
        addDelegate(signatureAndHashAlgorithmDelegate);
        addDelegate(heartbeatDelegate);
        addDelegate(workflowInputDelegate);
        addDelegate(workflowOutputDelegate);
        addDelegate(workflowTypeDelegate);
        addDelegate(transportHandlerDelegate);
        addDelegate(certificateDelegate);
        addDelegate(filterDelegate);
        addDelegate(listDelegate);
        addDelegate(configOutputDelegate);
<<<<<<< HEAD
        addDelegate(executorTypeDelegate);
=======
        addDelegate(starttlsDelegate);
>>>>>>> eb000a11
    }

    @Override
    public Config createConfig() {
        Config config = super.createConfig();

        // Run FULL trace if no workflow trace (type) is set explicitly
        if (config.getWorkflowTraceType() == null) {
            config.setWorkflowTraceType(WorkflowTraceType.FULL);
        }
        return config;
    }
}<|MERGE_RESOLUTION|>--- conflicted
+++ resolved
@@ -14,12 +14,8 @@
 import de.rub.nds.tlsattacker.core.config.delegate.CertificateDelegate;
 import de.rub.nds.tlsattacker.core.config.delegate.CiphersuiteDelegate;
 import de.rub.nds.tlsattacker.core.config.delegate.ConfigOutputDelegate;
-<<<<<<< HEAD
-import de.rub.nds.tlsattacker.core.config.delegate.EllipticCurveDelegate;
+import de.rub.nds.tlsattacker.core.config.delegate.NamedGroupsDelegate;
 import de.rub.nds.tlsattacker.core.config.delegate.ExecutorTypeDelegate;
-=======
-import de.rub.nds.tlsattacker.core.config.delegate.NamedGroupsDelegate;
->>>>>>> eb000a11
 import de.rub.nds.tlsattacker.core.config.delegate.FilterDelegate;
 import de.rub.nds.tlsattacker.core.config.delegate.GeneralDelegate;
 import de.rub.nds.tlsattacker.core.config.delegate.HeartbeatDelegate;
@@ -72,11 +68,9 @@
     @ParametersDelegate
     private ConfigOutputDelegate configOutputDelegate;
     @ParametersDelegate
-<<<<<<< HEAD
     private ExecutorTypeDelegate executorTypeDelegate;
-=======
+    @ParametersDelegate
     private StarttlsDelegate starttlsDelegate;
->>>>>>> eb000a11
 
     public ServerCommandConfig(GeneralDelegate delegate) {
         super(delegate);
@@ -96,12 +90,8 @@
         this.filterDelegate = new FilterDelegate();
         this.listDelegate = new ListDelegate();
         this.configOutputDelegate = new ConfigOutputDelegate();
-<<<<<<< HEAD
         this.executorTypeDelegate = new ExecutorTypeDelegate();
-
-=======
         this.starttlsDelegate = new StarttlsDelegate();
->>>>>>> eb000a11
         addDelegate(maxFragmentLengthDelegate);
         addDelegate(ciphersuiteDelegate);
         addDelegate(ellipticCurveDelegate);
@@ -117,11 +107,8 @@
         addDelegate(filterDelegate);
         addDelegate(listDelegate);
         addDelegate(configOutputDelegate);
-<<<<<<< HEAD
         addDelegate(executorTypeDelegate);
-=======
         addDelegate(starttlsDelegate);
->>>>>>> eb000a11
     }
 
     @Override
