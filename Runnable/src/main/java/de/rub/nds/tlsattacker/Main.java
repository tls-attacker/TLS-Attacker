/**
 * TLS-Attacker - A Modular Penetration Testing Framework for TLS
 *
 * Copyright 2014-2016 Ruhr University Bochum / Hackmanit GmbH
 *
 * Licensed under Apache License 2.0 http://www.apache.org/licenses/LICENSE-2.0
 */
package de.rub.nds.tlsattacker;

import com.beust.jcommander.JCommander;
import de.rub.nds.tlsattacker.attacks.config.BleichenbacherCommandConfig;
import de.rub.nds.tlsattacker.attacks.config.Cve20162107CommandConfig;
import de.rub.nds.tlsattacker.attacks.config.DtlsPaddingOracleAttackCommandConfig;
import de.rub.nds.tlsattacker.attacks.config.InvalidCurveAttackCommandConfig;
import de.rub.nds.tlsattacker.attacks.config.InvalidCurveAttackFullCommandConfig;
import de.rub.nds.tlsattacker.attacks.config.HeartbleedCommandConfig;
import de.rub.nds.tlsattacker.attacks.config.ManInTheMiddleAttackCommandConfig;
import de.rub.nds.tlsattacker.attacks.config.PaddingOracleCommandConfig;
import de.rub.nds.tlsattacker.attacks.config.PoodleCommandConfig;
import de.rub.nds.tlsattacker.attacks.config.WinshockCommandConfig;
import de.rub.nds.tlsattacker.attacks.impl.BleichenbacherAttack;
import de.rub.nds.tlsattacker.attacks.impl.Cve20162107;
import de.rub.nds.tlsattacker.attacks.impl.DtlsPaddingOracleAttack;
import de.rub.nds.tlsattacker.attacks.impl.InvalidCurveAttack;
import de.rub.nds.tlsattacker.attacks.impl.InvalidCurveAttackFull;
import de.rub.nds.tlsattacker.attacks.impl.HeartbleedAttack;
import de.rub.nds.tlsattacker.attacks.impl.ManInTheMiddleAttack;
import de.rub.nds.tlsattacker.attacks.impl.PaddingOracleAttack;
import de.rub.nds.tlsattacker.attacks.impl.PoodleAttack;
import de.rub.nds.tlsattacker.attacks.impl.WinshockAttack;
import de.rub.nds.tlsattacker.fuzzer.config.MultiFuzzerConfig;
import de.rub.nds.tlsattacker.fuzzer.impl.MultiFuzzer;
import de.rub.nds.tlsattacker.testsuite.config.ServerTestConfig;
import de.rub.nds.tlsattacker.testsuite.impl.ServerTestSuite;
import de.rub.nds.tlsattacker.tls.Attacker;
import de.rub.nds.tlsattacker.tls.config.ClientCommandConfig;
import de.rub.nds.tlsattacker.tls.config.CommandConfig;
import de.rub.nds.tlsattacker.tls.config.ConfigHandler;
import de.rub.nds.tlsattacker.tls.config.ConfigHandlerFactory;
import de.rub.nds.tlsattacker.tls.config.GeneralConfig;
import de.rub.nds.tlsattacker.tls.config.ServerCommandConfig;
import de.rub.nds.tlsattacker.tls.config.WorkflowTraceSerializer;
import de.rub.nds.tlsattacker.tls.exceptions.ConfigurationException;
import de.rub.nds.tlsattacker.tls.exceptions.WorkflowExecutionException;
import de.rub.nds.tlsattacker.tls.util.LogLevel;
import de.rub.nds.tlsattacker.tls.workflow.TlsContext;
import de.rub.nds.tlsattacker.tls.workflow.WorkflowExecutor;
import de.rub.nds.tlsattacker.transport.TransportHandler;
import java.io.FileNotFoundException;
import java.io.FileOutputStream;
import java.io.IOException;
import java.util.List;
import javax.xml.bind.JAXBException;
import org.apache.logging.log4j.LogManager;
import org.apache.logging.log4j.Logger;

/**
 * 
 * @author Juraj Somorovsky <juraj.somorovsky@rub.de>
 */
public class Main {

    private static final Logger LOGGER = LogManager.getLogger(Main.class);

    public static void main(String[] args) throws Exception {

<<<<<<< HEAD
	GeneralConfig generalConfig = new GeneralConfig();
	JCommander jc = new JCommander(generalConfig);

	MultiFuzzerConfig cmconfig = new MultiFuzzerConfig();
	jc.addCommand(MultiFuzzerConfig.COMMAND, cmconfig);

	BleichenbacherCommandConfig bleichenbacherTest = new BleichenbacherCommandConfig();
	jc.addCommand(BleichenbacherCommandConfig.ATTACK_COMMAND, bleichenbacherTest);
	DtlsPaddingOracleAttackCommandConfig dtlsPaddingOracleAttackTest = new DtlsPaddingOracleAttackCommandConfig();
	jc.addCommand(DtlsPaddingOracleAttackCommandConfig.ATTACK_COMMAND, dtlsPaddingOracleAttackTest);
	InvalidCurveAttackCommandConfig ellipticTest = new InvalidCurveAttackCommandConfig();
	jc.addCommand(InvalidCurveAttackCommandConfig.ATTACK_COMMAND, ellipticTest);
	InvalidCurveAttackFullCommandConfig elliptic = new InvalidCurveAttackFullCommandConfig();
	jc.addCommand(InvalidCurveAttackFullCommandConfig.ATTACK_COMMAND, elliptic);
	HeartbleedCommandConfig heartbleed = new HeartbleedCommandConfig();
	jc.addCommand(HeartbleedCommandConfig.ATTACK_COMMAND, heartbleed);
	PaddingOracleCommandConfig paddingOracle = new PaddingOracleCommandConfig();
	jc.addCommand(PaddingOracleCommandConfig.ATTACK_COMMAND, paddingOracle);
	PoodleCommandConfig poodle = new PoodleCommandConfig();
	jc.addCommand(PoodleCommandConfig.ATTACK_COMMAND, poodle);
	Cve20162107CommandConfig cve20162107 = new Cve20162107CommandConfig();
	jc.addCommand(Cve20162107CommandConfig.ATTACK_COMMAND, cve20162107);
	WinshockCommandConfig winshock = new WinshockCommandConfig();
	jc.addCommand(WinshockCommandConfig.ATTACK_COMMAND, winshock);
	ServerCommandConfig server = new ServerCommandConfig();
	jc.addCommand(ServerCommandConfig.COMMAND, server);
	ClientCommandConfig client = new ClientCommandConfig();
	jc.addCommand(ClientCommandConfig.COMMAND, client);
	ManInTheMiddleAttackCommandConfig MitM_Attack = new ManInTheMiddleAttackCommandConfig();
	jc.addCommand(ManInTheMiddleAttackCommandConfig.ATTACK_COMMAND, MitM_Attack);
	ServerTestConfig stconfig = new ServerTestConfig();
	jc.addCommand(ServerTestConfig.COMMAND, stconfig);

	jc.parse(args);

	if (generalConfig.isHelp() || jc.getParsedCommand() == null) {
	    jc.usage();
	    return;
	}

	Attacker attacker;
	switch (jc.getParsedCommand()) {
	    case MultiFuzzerConfig.COMMAND:
		startMultiFuzzer(cmconfig, generalConfig, jc);
		return;
	    case ServerCommandConfig.COMMAND:
		startSimpleTls(generalConfig, server, jc);
		return;
	    case ClientCommandConfig.COMMAND:
		startSimpleTls(generalConfig, client, jc);
		return;
	    case ServerTestConfig.COMMAND:
		ServerTestSuite st = new ServerTestSuite(stconfig, generalConfig);
		st.startTests();
		return;
	    case BleichenbacherCommandConfig.ATTACK_COMMAND:
		attacker = new BleichenbacherAttack(bleichenbacherTest);
		break;
	    case InvalidCurveAttackCommandConfig.ATTACK_COMMAND:
		attacker = new InvalidCurveAttack(ellipticTest);
		break;
	    case InvalidCurveAttackFullCommandConfig.ATTACK_COMMAND:
		attacker = new InvalidCurveAttackFull(elliptic);
		break;
	    case HeartbleedCommandConfig.ATTACK_COMMAND:
		attacker = new HeartbleedAttack(heartbleed);
		break;
	    case PoodleCommandConfig.ATTACK_COMMAND:
		attacker = new PoodleAttack(poodle);
		break;
	    case PaddingOracleCommandConfig.ATTACK_COMMAND:
		attacker = new PaddingOracleAttack(paddingOracle);
		break;
	    case Cve20162107CommandConfig.ATTACK_COMMAND:
		attacker = new Cve20162107(cve20162107);
		break;
	    case WinshockCommandConfig.ATTACK_COMMAND:
		attacker = new WinshockAttack(winshock);
		break;
	    case DtlsPaddingOracleAttackCommandConfig.ATTACK_COMMAND:
		attacker = new DtlsPaddingOracleAttack(dtlsPaddingOracleAttackTest);
		break;
	    case ManInTheMiddleAttackCommandConfig.ATTACK_COMMAND:
		attacker = new ManInTheMiddleAttack(MitM_Attack);
		break;
	    default:
		throw new ConfigurationException("No command found");
	}
	ConfigHandler configHandler = ConfigHandlerFactory.createConfigHandler("client");
	configHandler.initialize(generalConfig);

	if (configHandler.printHelpForCommand(jc, attacker.getConfig())) {
	    return;
	}

	attacker.executeAttack(configHandler);

	CommandConfig config = attacker.getConfig();
	if (config.getWorkflowOutput() != null && !config.getWorkflowOutput().isEmpty()) {
	    logWorkflowTraces(attacker.getTlsContexts(), config.getWorkflowOutput());
	}
=======
        GeneralConfig generalConfig = new GeneralConfig();
        JCommander jc = new JCommander(generalConfig);

        MultiFuzzerConfig cmconfig = new MultiFuzzerConfig();
        jc.addCommand(MultiFuzzerConfig.COMMAND, cmconfig);

        BleichenbacherCommandConfig bleichenbacherTest = new BleichenbacherCommandConfig();
        jc.addCommand(BleichenbacherCommandConfig.ATTACK_COMMAND, bleichenbacherTest);
        DtlsPaddingOracleAttackCommandConfig dtlsPaddingOracleAttackTest = new DtlsPaddingOracleAttackCommandConfig();
        jc.addCommand(DtlsPaddingOracleAttackCommandConfig.ATTACK_COMMAND, dtlsPaddingOracleAttackTest);
        InvalidCurveAttackCommandConfig ellipticTest = new InvalidCurveAttackCommandConfig();
        jc.addCommand(InvalidCurveAttackCommandConfig.ATTACK_COMMAND, ellipticTest);
        InvalidCurveAttackFullCommandConfig elliptic = new InvalidCurveAttackFullCommandConfig();
        jc.addCommand(InvalidCurveAttackFullCommandConfig.ATTACK_COMMAND, elliptic);
        HeartbleedCommandConfig heartbleed = new HeartbleedCommandConfig();
        jc.addCommand(HeartbleedCommandConfig.ATTACK_COMMAND, heartbleed);
        PaddingOracleCommandConfig paddingOracle = new PaddingOracleCommandConfig();
        jc.addCommand(PaddingOracleCommandConfig.ATTACK_COMMAND, paddingOracle);
        PoodleCommandConfig poodle = new PoodleCommandConfig();
        jc.addCommand(PoodleCommandConfig.ATTACK_COMMAND, poodle);
        Cve20162107CommandConfig cve20162107 = new Cve20162107CommandConfig();
        jc.addCommand(Cve20162107CommandConfig.ATTACK_COMMAND, cve20162107);
        WinshockCommandConfig winshock = new WinshockCommandConfig();
        jc.addCommand(WinshockCommandConfig.ATTACK_COMMAND, winshock);
        ServerCommandConfig server = new ServerCommandConfig();
        jc.addCommand(ServerCommandConfig.COMMAND, server);
        ClientCommandConfig client = new ClientCommandConfig();
        jc.addCommand(ClientCommandConfig.COMMAND, client);
        ManInTheMiddleAttackCommandConfig MitM_Attack = new ManInTheMiddleAttackCommandConfig();
        jc.addCommand(ManInTheMiddleAttackCommandConfig.ATTACK_COMMAND, MitM_Attack);
        ServerTestConfig stconfig = new ServerTestConfig();
        jc.addCommand(ServerTestConfig.COMMAND, stconfig);

        jc.parse(args);

        if (generalConfig.isHelp() || jc.getParsedCommand() == null) {
            jc.usage();
            return;
        }

        Attacker attacker;
        switch (jc.getParsedCommand()) {
            case MultiFuzzerConfig.COMMAND:
                startMultiFuzzer(cmconfig, generalConfig, jc);
                return;
            case ServerCommandConfig.COMMAND:
                startSimpleTls(generalConfig, server, jc);
                return;
            case ClientCommandConfig.COMMAND:
                startSimpleTls(generalConfig, client, jc);
                return;
            case ServerTestConfig.COMMAND:
                ServerTestSuite st = new ServerTestSuite(stconfig, generalConfig);
                boolean success = st.startTests();
                if (success) {
                    System.exit(0);
                } else {
                    System.exit(1);
                }
            case BleichenbacherCommandConfig.ATTACK_COMMAND:
                attacker = new BleichenbacherAttack(bleichenbacherTest);
                break;
            case InvalidCurveAttackCommandConfig.ATTACK_COMMAND:
                attacker = new InvalidCurveAttack(ellipticTest);
                break;
            case InvalidCurveAttackFullCommandConfig.ATTACK_COMMAND:
                attacker = new InvalidCurveAttackFull(elliptic);
                break;
            case HeartbleedCommandConfig.ATTACK_COMMAND:
                attacker = new HeartbleedAttack(heartbleed);
                break;
            case PoodleCommandConfig.ATTACK_COMMAND:
                attacker = new PoodleAttack(poodle);
                break;
            case PaddingOracleCommandConfig.ATTACK_COMMAND:
                attacker = new PaddingOracleAttack(paddingOracle);
                break;
            case Cve20162107CommandConfig.ATTACK_COMMAND:
                attacker = new Cve20162107(cve20162107);
                break;
            case WinshockCommandConfig.ATTACK_COMMAND:
                attacker = new WinshockAttack(winshock);
                break;
            case DtlsPaddingOracleAttackCommandConfig.ATTACK_COMMAND:
                attacker = new DtlsPaddingOracleAttack(dtlsPaddingOracleAttackTest);
                break;
            case ManInTheMiddleAttackCommandConfig.ATTACK_COMMAND:
                attacker = new ManInTheMiddleAttack(MitM_Attack);
                break;
            default:
                throw new ConfigurationException("No command found");
        }
        ConfigHandler configHandler = ConfigHandlerFactory.createConfigHandler("client");
        configHandler.initialize(generalConfig);

        if (configHandler.printHelpForCommand(jc, attacker.getConfig())) {
            return;
        }

        attacker.executeAttack(configHandler);

        CommandConfig config = attacker.getConfig();
        if (config.getWorkflowOutput() != null && !config.getWorkflowOutput().isEmpty()) {
            logWorkflowTraces(attacker.getTlsContexts(), config.getWorkflowOutput());
        }
>>>>>>> be782615
    }

    private static void startMultiFuzzer(MultiFuzzerConfig fuzzerConfig, GeneralConfig generalConfig, JCommander jc) {
	MultiFuzzer fuzzer = new MultiFuzzer(fuzzerConfig, generalConfig);
	if (fuzzerConfig.isHelp()) {
	    jc.usage(MultiFuzzerConfig.COMMAND);
	    return;
	}
	fuzzer.startFuzzer();
    }

    private static void startSimpleTls(GeneralConfig generalConfig, CommandConfig config, JCommander jc)
	    throws JAXBException, IOException {
	ConfigHandler configHandler = ConfigHandlerFactory.createConfigHandler(jc.getParsedCommand());
	configHandler.initialize(generalConfig);

	if (configHandler.printHelpForCommand(jc, config)) {
	    return;
	}

	TransportHandler transportHandler = configHandler.initializeTransportHandler(config);
	TlsContext tlsContext = configHandler.initializeTlsContext(config);
	WorkflowExecutor workflowExecutor = configHandler.initializeWorkflowExecutor(transportHandler, tlsContext);

	try {
	    workflowExecutor.executeWorkflow();
	} catch (WorkflowExecutionException ex) {
	    LOGGER.info(ex.getLocalizedMessage(), ex);
	    LOGGER.log(LogLevel.CONSOLE_OUTPUT,
		    "The TLS protocol flow was not executed completely, follow the debug messages for more information.");
	}

	transportHandler.closeConnection();

	if (config.getWorkflowOutput() != null && !config.getWorkflowOutput().isEmpty()) {
	    FileOutputStream fos = new FileOutputStream(config.getWorkflowOutput());
	    WorkflowTraceSerializer.write(fos, tlsContext.getWorkflowTrace());
	}
    }

    private static void logWorkflowTraces(List<TlsContext> tlsContexts, String fileName) throws JAXBException,
	    FileNotFoundException, IOException {
	int i = 0;
	for (TlsContext context : tlsContexts) {
	    i++;
	    FileOutputStream fos = new FileOutputStream(fileName + i);
	    WorkflowTraceSerializer.write(fos, context.getWorkflowTrace());
	}
    }
}<|MERGE_RESOLUTION|>--- conflicted
+++ resolved
@@ -64,7 +64,6 @@
 
     public static void main(String[] args) throws Exception {
 
-<<<<<<< HEAD
 	GeneralConfig generalConfig = new GeneralConfig();
 	JCommander jc = new JCommander(generalConfig);
 
@@ -105,108 +104,6 @@
 	    return;
 	}
 
-	Attacker attacker;
-	switch (jc.getParsedCommand()) {
-	    case MultiFuzzerConfig.COMMAND:
-		startMultiFuzzer(cmconfig, generalConfig, jc);
-		return;
-	    case ServerCommandConfig.COMMAND:
-		startSimpleTls(generalConfig, server, jc);
-		return;
-	    case ClientCommandConfig.COMMAND:
-		startSimpleTls(generalConfig, client, jc);
-		return;
-	    case ServerTestConfig.COMMAND:
-		ServerTestSuite st = new ServerTestSuite(stconfig, generalConfig);
-		st.startTests();
-		return;
-	    case BleichenbacherCommandConfig.ATTACK_COMMAND:
-		attacker = new BleichenbacherAttack(bleichenbacherTest);
-		break;
-	    case InvalidCurveAttackCommandConfig.ATTACK_COMMAND:
-		attacker = new InvalidCurveAttack(ellipticTest);
-		break;
-	    case InvalidCurveAttackFullCommandConfig.ATTACK_COMMAND:
-		attacker = new InvalidCurveAttackFull(elliptic);
-		break;
-	    case HeartbleedCommandConfig.ATTACK_COMMAND:
-		attacker = new HeartbleedAttack(heartbleed);
-		break;
-	    case PoodleCommandConfig.ATTACK_COMMAND:
-		attacker = new PoodleAttack(poodle);
-		break;
-	    case PaddingOracleCommandConfig.ATTACK_COMMAND:
-		attacker = new PaddingOracleAttack(paddingOracle);
-		break;
-	    case Cve20162107CommandConfig.ATTACK_COMMAND:
-		attacker = new Cve20162107(cve20162107);
-		break;
-	    case WinshockCommandConfig.ATTACK_COMMAND:
-		attacker = new WinshockAttack(winshock);
-		break;
-	    case DtlsPaddingOracleAttackCommandConfig.ATTACK_COMMAND:
-		attacker = new DtlsPaddingOracleAttack(dtlsPaddingOracleAttackTest);
-		break;
-	    case ManInTheMiddleAttackCommandConfig.ATTACK_COMMAND:
-		attacker = new ManInTheMiddleAttack(MitM_Attack);
-		break;
-	    default:
-		throw new ConfigurationException("No command found");
-	}
-	ConfigHandler configHandler = ConfigHandlerFactory.createConfigHandler("client");
-	configHandler.initialize(generalConfig);
-
-	if (configHandler.printHelpForCommand(jc, attacker.getConfig())) {
-	    return;
-	}
-
-	attacker.executeAttack(configHandler);
-
-	CommandConfig config = attacker.getConfig();
-	if (config.getWorkflowOutput() != null && !config.getWorkflowOutput().isEmpty()) {
-	    logWorkflowTraces(attacker.getTlsContexts(), config.getWorkflowOutput());
-	}
-=======
-        GeneralConfig generalConfig = new GeneralConfig();
-        JCommander jc = new JCommander(generalConfig);
-
-        MultiFuzzerConfig cmconfig = new MultiFuzzerConfig();
-        jc.addCommand(MultiFuzzerConfig.COMMAND, cmconfig);
-
-        BleichenbacherCommandConfig bleichenbacherTest = new BleichenbacherCommandConfig();
-        jc.addCommand(BleichenbacherCommandConfig.ATTACK_COMMAND, bleichenbacherTest);
-        DtlsPaddingOracleAttackCommandConfig dtlsPaddingOracleAttackTest = new DtlsPaddingOracleAttackCommandConfig();
-        jc.addCommand(DtlsPaddingOracleAttackCommandConfig.ATTACK_COMMAND, dtlsPaddingOracleAttackTest);
-        InvalidCurveAttackCommandConfig ellipticTest = new InvalidCurveAttackCommandConfig();
-        jc.addCommand(InvalidCurveAttackCommandConfig.ATTACK_COMMAND, ellipticTest);
-        InvalidCurveAttackFullCommandConfig elliptic = new InvalidCurveAttackFullCommandConfig();
-        jc.addCommand(InvalidCurveAttackFullCommandConfig.ATTACK_COMMAND, elliptic);
-        HeartbleedCommandConfig heartbleed = new HeartbleedCommandConfig();
-        jc.addCommand(HeartbleedCommandConfig.ATTACK_COMMAND, heartbleed);
-        PaddingOracleCommandConfig paddingOracle = new PaddingOracleCommandConfig();
-        jc.addCommand(PaddingOracleCommandConfig.ATTACK_COMMAND, paddingOracle);
-        PoodleCommandConfig poodle = new PoodleCommandConfig();
-        jc.addCommand(PoodleCommandConfig.ATTACK_COMMAND, poodle);
-        Cve20162107CommandConfig cve20162107 = new Cve20162107CommandConfig();
-        jc.addCommand(Cve20162107CommandConfig.ATTACK_COMMAND, cve20162107);
-        WinshockCommandConfig winshock = new WinshockCommandConfig();
-        jc.addCommand(WinshockCommandConfig.ATTACK_COMMAND, winshock);
-        ServerCommandConfig server = new ServerCommandConfig();
-        jc.addCommand(ServerCommandConfig.COMMAND, server);
-        ClientCommandConfig client = new ClientCommandConfig();
-        jc.addCommand(ClientCommandConfig.COMMAND, client);
-        ManInTheMiddleAttackCommandConfig MitM_Attack = new ManInTheMiddleAttackCommandConfig();
-        jc.addCommand(ManInTheMiddleAttackCommandConfig.ATTACK_COMMAND, MitM_Attack);
-        ServerTestConfig stconfig = new ServerTestConfig();
-        jc.addCommand(ServerTestConfig.COMMAND, stconfig);
-
-        jc.parse(args);
-
-        if (generalConfig.isHelp() || jc.getParsedCommand() == null) {
-            jc.usage();
-            return;
-        }
-
         Attacker attacker;
         switch (jc.getParsedCommand()) {
             case MultiFuzzerConfig.COMMAND:
@@ -262,17 +159,16 @@
         ConfigHandler configHandler = ConfigHandlerFactory.createConfigHandler("client");
         configHandler.initialize(generalConfig);
 
-        if (configHandler.printHelpForCommand(jc, attacker.getConfig())) {
-            return;
-        }
-
-        attacker.executeAttack(configHandler);
-
-        CommandConfig config = attacker.getConfig();
-        if (config.getWorkflowOutput() != null && !config.getWorkflowOutput().isEmpty()) {
-            logWorkflowTraces(attacker.getTlsContexts(), config.getWorkflowOutput());
-        }
->>>>>>> be782615
+	if (configHandler.printHelpForCommand(jc, attacker.getConfig())) {
+	    return;
+	}
+
+	attacker.executeAttack(configHandler);
+
+	CommandConfig config = attacker.getConfig();
+	if (config.getWorkflowOutput() != null && !config.getWorkflowOutput().isEmpty()) {
+	    logWorkflowTraces(attacker.getTlsContexts(), config.getWorkflowOutput());
+	}
     }
 
     private static void startMultiFuzzer(MultiFuzzerConfig fuzzerConfig, GeneralConfig generalConfig, JCommander jc) {
