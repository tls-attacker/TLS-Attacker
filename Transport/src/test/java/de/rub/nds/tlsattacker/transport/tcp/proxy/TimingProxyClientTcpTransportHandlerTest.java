--- conflicted
+++ resolved
@@ -54,13 +54,9 @@
             serverSocketChannel = ServerSocketChannel.open();
             serverSocketChannel.socket().bind(new InetSocketAddress(0));
             serverSocketChannel.configureBlocking(false);
-<<<<<<< HEAD
-            handler = new TimingProxyClientTcpTransportHandler(100, 100, "127.0.0.1", serverSocketChannel.socket()
+            handler =
+                new TimingProxyClientTcpTransportHandler(100, 100, "127.0.0.1", serverSocketChannel.socket()
                     .getLocalPort());
-=======
-            handler =
-                new TimingProxyClientTcpTransportHandler(100, "127.0.0.1", serverSocketChannel.socket().getLocalPort());
->>>>>>> 91c86920
             handler.setProxy("127.0.0.1", 4444, "127.0.0.1", 5555);
             handler.initialize();
             SocketChannel acceptChannel = serverSocketChannel.accept();
@@ -85,13 +81,9 @@
             serverSocketChannel = ServerSocketChannel.open();
             serverSocketChannel.socket().bind(new InetSocketAddress(0));
             serverSocketChannel.configureBlocking(false);
-<<<<<<< HEAD
-            handler = new TimingProxyClientTcpTransportHandler(100, 100, "127.0.0.1", serverSocketChannel.socket()
+            handler =
+                new TimingProxyClientTcpTransportHandler(100, 100, "127.0.0.1", serverSocketChannel.socket()
                     .getLocalPort());
-=======
-            handler =
-                new TimingProxyClientTcpTransportHandler(100, "127.0.0.1", serverSocketChannel.socket().getLocalPort());
->>>>>>> 91c86920
             handler.setProxy("127.0.0.1", 4444, "127.0.0.1", 5555);
             handler.initialize();
             SocketChannel acceptChannel = serverSocketChannel.accept();
