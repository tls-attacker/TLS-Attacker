/**
 * TLS-Attacker - A Modular Penetration Testing Framework for TLS
 *
 * Copyright 2014-2021 Ruhr University Bochum, Paderborn University, Hackmanit GmbH
 *
 * Licensed under Apache License, Version 2.0
 * http://www.apache.org/licenses/LICENSE-2.0.txt
 */

package de.rub.nds.tlsattacker.transport.tcp;

import de.rub.nds.tlsattacker.transport.nonblocking.SocketOpenerCallable;
import de.rub.nds.tlsattacker.util.FreePortFinder;
import java.io.IOException;
import java.net.Socket;
import java.util.concurrent.ExecutionException;
import java.util.concurrent.FutureTask;
import java.util.concurrent.ScheduledThreadPoolExecutor;
import java.util.concurrent.TimeUnit;
import org.junit.After;
import static org.junit.Assert.*;

import org.junit.AfterClass;
import org.junit.Before;
import org.junit.Test;

public class ServerTcpTransportHandlerTest {

    private static final ScheduledThreadPoolExecutor executor = new ScheduledThreadPoolExecutor(1);
    private ServerTcpTransportHandler handler;

    @Before
    public void setUp() {
        handler = new ServerTcpTransportHandler(100, 100, FreePortFinder.getPossiblyFreePort());
    }

    @After
    public void close() throws IOException {
        if (handler.isInitialized()) {
            handler.closeConnection();
        }
    }

<<<<<<< HEAD
=======
    @AfterClass
    public static void closeExecutor() {
        executor.shutdown();
    }

    /**
     * Test of closeConnection method, of class ServerTcpTransportHandler.
     *
     * @throws java.io.IOException
     */
    @Test(expected = IOException.class)
    public void testCloseConnection() throws IOException {
        handler.closeConnection();
    }

>>>>>>> 772ca3af
    @Test
    public void testCloseClientConnection() throws IOException, InterruptedException, ExecutionException {
        handler.closeClientConnection(); // should do nothing
        SocketOpenerCallable callable = new SocketOpenerCallable("localhost", handler.getSrcPort());
        FutureTask task = new FutureTask(callable);
        // gives the server time to start
        executor.schedule(task, 1, TimeUnit.SECONDS);
        handler.initialize();
        assertTrue(handler.isInitialized());
        Socket socket = (Socket) task.get();
        assertNotNull(socket);
        assertTrue(socket.isConnected());
        try {
            socket.getOutputStream().write(123);
            socket.getOutputStream().flush();
        } catch (IOException E) {
            fail();
        }

        handler.closeServerSocket();
        try {
            socket.getOutputStream().write(123);
            socket.getOutputStream().flush();
        } catch (IOException E) {
            fail();
        }
        handler.closeClientConnection();
        Thread.sleep(50);
        try {
            socket.getOutputStream().write(123);
            socket.getOutputStream().flush();
            fail();
        } catch (IOException E) {
            // Should happen
        }
    }

    /**
     * Test of closeConnection method, of class ServerTcpTransportHandler.
     *
     * @throws java.io.IOException
     */
    @Test(expected = IOException.class)
    public void testCloseConnection() throws IOException {
        handler.closeConnection();
    }

    /**
     * Test of initialize method, of class ServerTcpTransportHandler.
     *
     * @throws java.lang.Exception
     */
    @Test
    public void testInitialize() throws Exception {
        SocketOpenerCallable callable = new SocketOpenerCallable("localhost", handler.getSrcPort());
        FutureTask task = new FutureTask(callable);
        // gives the server time to start
        executor.schedule(task, 1, TimeUnit.SECONDS);
        handler.initialize();
        assertTrue(handler.isInitialized());
    }

    @Test
    public void fullTest() throws IOException, InterruptedException, ExecutionException {
        SocketOpenerCallable callable = new SocketOpenerCallable("localhost", handler.getSrcPort());
        FutureTask<Socket> task = new FutureTask(callable);
        // gives the server time to start
        executor.schedule(task, 1, TimeUnit.SECONDS);
        handler.initialize();
        long time = System.currentTimeMillis();
        long timeout = 1000;
        while (!task.isDone()) {
            if (System.currentTimeMillis() > time + timeout) {
                fail("Starting task timed out.");
            }
        }
        assertTrue(handler.isInitialized());
        Socket socket = task.get();
        socket.getOutputStream().write(new byte[] { 0, 1, 2, 3 });
        assertArrayEquals(new byte[] { 0, 1, 2, 3 }, handler.fetchData());
        handler.sendData(new byte[] { 4, 3, 2, 1 });
        byte[] received = new byte[4];
        socket.getInputStream().read(received);
        assertArrayEquals(new byte[] { 4, 3, 2, 1 }, received);
    }

}<|MERGE_RESOLUTION|>--- conflicted
+++ resolved
@@ -41,8 +41,6 @@
         }
     }
 
-<<<<<<< HEAD
-=======
     @AfterClass
     public static void closeExecutor() {
         executor.shutdown();
@@ -58,7 +56,6 @@
         handler.closeConnection();
     }
 
->>>>>>> 772ca3af
     @Test
     public void testCloseClientConnection() throws IOException, InterruptedException, ExecutionException {
         handler.closeClientConnection(); // should do nothing
@@ -94,16 +91,6 @@
         } catch (IOException E) {
             // Should happen
         }
-    }
-
-    /**
-     * Test of closeConnection method, of class ServerTcpTransportHandler.
-     *
-     * @throws java.io.IOException
-     */
-    @Test(expected = IOException.class)
-    public void testCloseConnection() throws IOException {
-        handler.closeConnection();
     }
 
     /**
