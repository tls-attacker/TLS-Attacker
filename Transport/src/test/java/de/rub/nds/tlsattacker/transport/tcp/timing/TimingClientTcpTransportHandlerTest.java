/**
 * TLS-Attacker - A Modular Penetration Testing Framework for TLS
 *
 * Copyright 2014-2020 Ruhr University Bochum, Paderborn University,
 * and Hackmanit GmbH
 *
 * Licensed under Apache License 2.0
 * http://www.apache.org/licenses/LICENSE-2.0
 */

package de.rub.nds.tlsattacker.transport.tcp.timing;

import java.io.IOException;
import java.net.InetSocketAddress;
import java.net.Socket;
import java.nio.channels.ServerSocketChannel;
import java.nio.channels.SocketChannel;
import static org.junit.Assert.*;
import org.junit.Before;
import org.junit.Test;

public class TimingClientTcpTransportHandlerTest {

    private TimingClientTcpTransportHandler handler;

    @Before
    public void setUp() {
    }

    /**
     * Test of closeConnection method, of class TimingClientTcpTransportHandler.
     *
     * @throws java.io.IOException
     */
    @Test(expected = IOException.class)
    public void testCloseConnection() throws IOException {
        handler = new TimingClientTcpTransportHandler(100, 100, "localhost", 0);
        handler.closeConnection();
    }

    /**
     * Test of initialize method, of class TimingClientTcpTransportHandler.
     *
     * @throws java.io.IOException
     */
    @Test
    public void testInitialize() throws IOException {
        ServerSocketChannel serverSocketChannel = null;
        try {
            serverSocketChannel = ServerSocketChannel.open();
            serverSocketChannel.socket().bind(new InetSocketAddress(0));
            serverSocketChannel.configureBlocking(false);
<<<<<<< HEAD
            handler = new TimingClientTcpTransportHandler(100, 100, "localhost", serverSocketChannel.socket()
                    .getLocalPort());
=======
            handler =
                new TimingClientTcpTransportHandler(100, "localhost", serverSocketChannel.socket().getLocalPort());
>>>>>>> 91c86920
            handler.initialize();
            SocketChannel acceptChannel = serverSocketChannel.accept();
            assertNotNull(acceptChannel);
            assertTrue(handler.isInitialized());
        } finally {
            if (serverSocketChannel != null) {
                try {
                    serverSocketChannel.close();
                } catch (IOException ex) {
                }
            }
        }
    }

    @Test
    public void fullTest() throws IOException {
        ServerSocketChannel serverSocketChannel = null;
        Socket s = null;
        try {
            serverSocketChannel = ServerSocketChannel.open();
            serverSocketChannel.socket().bind(new InetSocketAddress(0));
            serverSocketChannel.configureBlocking(false);
<<<<<<< HEAD
            handler = new TimingClientTcpTransportHandler(100, 100, "localhost", serverSocketChannel.socket()
                    .getLocalPort());
=======
            handler =
                new TimingClientTcpTransportHandler(100, "localhost", serverSocketChannel.socket().getLocalPort());
>>>>>>> 91c86920
            handler.initialize();
            SocketChannel acceptChannel = serverSocketChannel.accept();
            assertNotNull(acceptChannel);
            s = acceptChannel.socket();
            s.getOutputStream().write(new byte[] { 6, 6, 6 });
            handler.sendData(new byte[] { 1, 2, 3 });
            byte[] receive = new byte[3];
            s.getInputStream().read(receive);
            assertArrayEquals(new byte[] { 1, 2, 3 }, receive);
            byte[] fetchData = handler.fetchData();
            assertArrayEquals(new byte[] { 6, 6, 6 }, fetchData);
            long timing = handler.getLastMeasurement();
            assertTrue(timing > 0);
        } finally {
            if (serverSocketChannel != null) {
                try {
                    serverSocketChannel.close();
                } catch (IOException ex) {
                }
            }
        }

    }
}<|MERGE_RESOLUTION|>--- conflicted
+++ resolved
@@ -50,13 +50,8 @@
             serverSocketChannel = ServerSocketChannel.open();
             serverSocketChannel.socket().bind(new InetSocketAddress(0));
             serverSocketChannel.configureBlocking(false);
-<<<<<<< HEAD
-            handler = new TimingClientTcpTransportHandler(100, 100, "localhost", serverSocketChannel.socket()
-                    .getLocalPort());
-=======
             handler =
-                new TimingClientTcpTransportHandler(100, "localhost", serverSocketChannel.socket().getLocalPort());
->>>>>>> 91c86920
+                new TimingClientTcpTransportHandler(100, 100, "localhost", serverSocketChannel.socket().getLocalPort());
             handler.initialize();
             SocketChannel acceptChannel = serverSocketChannel.accept();
             assertNotNull(acceptChannel);
@@ -79,13 +74,8 @@
             serverSocketChannel = ServerSocketChannel.open();
             serverSocketChannel.socket().bind(new InetSocketAddress(0));
             serverSocketChannel.configureBlocking(false);
-<<<<<<< HEAD
-            handler = new TimingClientTcpTransportHandler(100, 100, "localhost", serverSocketChannel.socket()
-                    .getLocalPort());
-=======
             handler =
-                new TimingClientTcpTransportHandler(100, "localhost", serverSocketChannel.socket().getLocalPort());
->>>>>>> 91c86920
+                new TimingClientTcpTransportHandler(100, 100, "localhost", serverSocketChannel.socket().getLocalPort());
             handler.initialize();
             SocketChannel acceptChannel = serverSocketChannel.accept();
             assertNotNull(acceptChannel);
