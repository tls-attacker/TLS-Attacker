--- conflicted
+++ resolved
@@ -15,6 +15,12 @@
 import java.net.DatagramPacket;
 import java.net.DatagramSocket;
 
+/**
+ * It establishes a control channel and data channel to the defined UDP proxy. The control channel
+ * can be used to transmit where the real server is and the data channel can be used to transmit the
+ * data to be sent. The UDP proxy should send the data to the real server and return the response
+ * over the data channel.
+ */
 public class ProxyClientUdpTransportHandler extends ClientUdpTransportHandler
         implements ProxyableTransportHandler {
 
@@ -51,10 +57,6 @@
 
         socket = new DatagramSocket();
         socket.setSoTimeout((int) timeout);
-<<<<<<< HEAD
-=======
-
->>>>>>> a00484f6
         /* tell the proxy where the real server is */
         byte[] message = (hostname + ":" + Integer.toString(port)).getBytes();
         DatagramPacket packet = new DatagramPacket(message, message.length);
@@ -67,10 +69,6 @@
             throw new IOException("Transporthandler is not initalized!");
         }
         socket.close();
-<<<<<<< HEAD
-
-=======
->>>>>>> a00484f6
         if (controlSocket == null) {
             throw new IOException("Transport handler is not initialized!");
         }
