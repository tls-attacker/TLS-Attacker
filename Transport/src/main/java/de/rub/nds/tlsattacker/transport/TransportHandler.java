--- conflicted
+++ resolved
@@ -84,17 +84,12 @@
     @SuppressWarnings({ "checkstyle:EmptyCatchBlock", "CheckStyle" })
     public byte[] fetchData() throws IOException {
         ByteArrayOutputStream stream = new ByteArrayOutputStream();
-<<<<<<< HEAD
         long minTimeMillies = System.currentTimeMillis();
         if (firstReceived)
             minTimeMillies += timeout;
         else
             minTimeMillies += firstTimeout;
         while ((System.currentTimeMillis() < minTimeMillies) && (stream.toByteArray().length == 0)) {
-=======
-        long minTimeMillis = System.currentTimeMillis() + timeout;
-        while ((System.currentTimeMillis() < minTimeMillis) && (stream.toByteArray().length == 0)) {
->>>>>>> 91c86920
             if (inStream.available() != 0) {
                 while (inStream.available() != 0) {
                     int read = inStream.read();
