--- conflicted
+++ resolved
@@ -72,10 +72,6 @@
             }
             socket = serverSocket.accept();
             socket.setSoTimeout(1);
-<<<<<<< HEAD
-            socket.setPerformancePreferences(0, 1, 5);
-=======
->>>>>>> 509c740e
         }
         setStreams(new PushbackInputStream(socket.getInputStream()), socket.getOutputStream());
     }
