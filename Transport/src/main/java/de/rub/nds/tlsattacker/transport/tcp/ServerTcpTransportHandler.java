/**
 * TLS-Attacker - A Modular Penetration Testing Framework for TLS
 *
 * Copyright 2014-2020 Ruhr University Bochum, Paderborn University,
 * and Hackmanit GmbH
 *
 * Licensed under Apache License 2.0
 * http://www.apache.org/licenses/LICENSE-2.0
 */

package de.rub.nds.tlsattacker.transport.tcp;

import de.rub.nds.tlsattacker.transport.Connection;
import de.rub.nds.tlsattacker.transport.ConnectionEndType;
<<<<<<< HEAD
=======

>>>>>>> 83e5d5ec
import java.io.IOException;
import java.io.PushbackInputStream;
import java.net.ServerSocket;
import java.net.Socket;

public class ServerTcpTransportHandler extends TcpTransportHandler {

    private ServerSocket serverSocket;
<<<<<<< HEAD
    private Socket socket;
    private int port;
=======
    private final int port;
>>>>>>> 83e5d5ec
    /**
     * If true, don't create a new ServerSocket and just use the given socket. Useful for spawning server
     * TransportHandler from an externally managed ServerSocket.
     */
    private boolean externalServerSocket = false;

    public ServerTcpTransportHandler(Connection con) {
        super(con);
        this.port = con.getPort();
    }

    public ServerTcpTransportHandler(long firstTimeout, long timeout, int port) {
        super(firstTimeout, timeout, ConnectionEndType.SERVER);
        this.port = port;
    }

    public ServerTcpTransportHandler(long firstTimeout, long timeout, ServerSocket serverSocket) throws IOException {
        super(firstTimeout, timeout, ConnectionEndType.SERVER);
        this.port = serverSocket.getLocalPort();
        this.serverSocket = serverSocket;
    }

    public ServerTcpTransportHandler(Connection con, Socket socket) throws IOException {
        super(con);
        this.port = socket.getLocalPort();
        this.socket = socket;
        socket.setSoTimeout(1);
        externalServerSocket = true;
    }

    public void closeServerSocket() throws IOException {
        if (serverSocket != null) {
            serverSocket.close();
        }
    }

    @Override
    public void closeConnection() throws IOException {
        if (socket != null) {
            socket.close();
        }
        if (serverSocket != null) {
            serverSocket.close();
        } else if (!externalServerSocket) {
            throw new IOException("TransportHandler not initialised");
        }
    }

    @Override
    public void initialize() throws IOException {
        if (!externalServerSocket) {
            if (serverSocket == null || serverSocket.isClosed()) {
                serverSocket = new ServerSocket(port);
            }
            socket = serverSocket.accept();
            socket.setSoTimeout(1);
        }
        srcPort = socket.getLocalPort();
        dstPort = socket.getPort();
        setStreams(new PushbackInputStream(socket.getInputStream()), socket.getOutputStream());
    }

    @Override
    public boolean isClosed() throws IOException {
        if (isInitialized()) {
            if (socket != null && (socket.isClosed() || socket.isInputShutdown())) {
                if (externalServerSocket) {
                    return true;
                } else if (serverSocket.isClosed()) {
                    return true;
                }
            } else if (socket == null) {
                if (externalServerSocket) {
                    return true;
                } else if (serverSocket.isClosed()) {
                    return true;
                }
            }
            return false;
        } else {
            throw new IOException("TransportHandler is not initialized!");
        }
    }

    public ServerSocket getServerSocket() {
        return serverSocket;
    }

    @Override
    public void closeClientConnection() throws IOException {
        if (socket != null && !socket.isClosed()) {
            socket.close();
        }
    }

    @Override
    public Integer getServerPort() {
        if (isInitialized()) {
            return serverSocket.getLocalPort();
        } else {
            return port;
        }
    }

    @Override
    public Integer getClientPort() {
        if (!isInitialized()) {
            throw new RuntimeException("Cannot access client port of uninitialized TransportHandler");
        } else {
            return socket.getPort();
        }
    }

    @Override
    public void setServerPort(int port) {
        if (isInitialized()) {
            throw new RuntimeException("Cannot change server port of uninitialized TransportHandler");
        } else {
            this.port = port;
        }
    }

    @Override
    public void setClientPort(int port) {
        throw new RuntimeException("A ServerTransportHandler cannot set the client port");
    }
}<|MERGE_RESOLUTION|>--- conflicted
+++ resolved
@@ -12,10 +12,6 @@
 
 import de.rub.nds.tlsattacker.transport.Connection;
 import de.rub.nds.tlsattacker.transport.ConnectionEndType;
-<<<<<<< HEAD
-=======
-
->>>>>>> 83e5d5ec
 import java.io.IOException;
 import java.io.PushbackInputStream;
 import java.net.ServerSocket;
@@ -24,12 +20,8 @@
 public class ServerTcpTransportHandler extends TcpTransportHandler {
 
     private ServerSocket serverSocket;
-<<<<<<< HEAD
     private Socket socket;
     private int port;
-=======
-    private final int port;
->>>>>>> 83e5d5ec
     /**
      * If true, don't create a new ServerSocket and just use the given socket. Useful for spawning server
      * TransportHandler from an externally managed ServerSocket.
@@ -126,7 +118,7 @@
     }
 
     @Override
-    public Integer getServerPort() {
+    public Integer getSrcPort() {
         if (isInitialized()) {
             return serverSocket.getLocalPort();
         } else {
@@ -135,7 +127,7 @@
     }
 
     @Override
-    public Integer getClientPort() {
+    public Integer getDstPort() {
         if (!isInitialized()) {
             throw new RuntimeException("Cannot access client port of uninitialized TransportHandler");
         } else {
@@ -144,7 +136,7 @@
     }
 
     @Override
-    public void setServerPort(int port) {
+    public void setSrcPort(int port) {
         if (isInitialized()) {
             throw new RuntimeException("Cannot change server port of uninitialized TransportHandler");
         } else {
@@ -153,7 +145,7 @@
     }
 
     @Override
-    public void setClientPort(int port) {
+    public void setDstPort(int port) {
         throw new RuntimeException("A ServerTransportHandler cannot set the client port");
     }
 }