/**
 * TLS-Attacker - A Modular Penetration Testing Framework for TLS
 *
 * Copyright 2014-2022 Ruhr University Bochum, Paderborn University, Hackmanit GmbH
 *
 * Licensed under Apache License, Version 2.0
 * http://www.apache.org/licenses/LICENSE-2.0.txt
 */

package de.rub.nds.tlsattacker.transport.tcp;

import de.rub.nds.tlsattacker.transport.Connection;
import de.rub.nds.tlsattacker.transport.ConnectionEndType;
import org.apache.logging.log4j.LogManager;
import org.apache.logging.log4j.Logger;

import java.io.IOException;
import java.io.PushbackInputStream;
import java.net.ServerSocket;
import java.net.Socket;

public class ServerTcpTransportHandler extends TcpTransportHandler {

    private static final Logger LOGGER = LogManager.getLogger();

    private ServerSocket serverSocket;
    private SocketManagement socketManagement = SocketManagement.DEFAULT;

    public ServerTcpTransportHandler(Connection con) {
        super(con);
        this.srcPort = con.getPort();
    }

    public ServerTcpTransportHandler(long firstTimeout, long timeout, int port) {
        super(firstTimeout, timeout, ConnectionEndType.SERVER);
        this.srcPort = port;
    }

    public ServerTcpTransportHandler(long firstTimeout, long timeout, ServerSocket serverSocket) throws IOException {
        super(firstTimeout, timeout, ConnectionEndType.SERVER);
        this.srcPort = serverSocket.getLocalPort();
        this.serverSocket = serverSocket;
        socketManagement = SocketManagement.EXTERNAL_SERVER_SOCKET;
    }

    public ServerTcpTransportHandler(Connection con, Socket socket) throws IOException {
        super(con);
        this.srcPort = socket.getLocalPort();
        this.socket = socket;
<<<<<<< HEAD
        socket.setSoTimeout((int) timeout);
        externalServerSocket = true;
=======
        socket.setSoTimeout(1);
        socketManagement = SocketManagement.EXTERNAL_SOCKET;
>>>>>>> 3039e727
    }

    public void closeServerSocket() throws IOException {
        if (serverSocket != null) {
            serverSocket.close();
        } else {
            throw new IOException("TransportHandler not initialized");
        }
    }

    @Override
    public void closeConnection() throws IOException {
        if (socket != null) {
            socket.close();
        }
        if (socketManagement == SocketManagement.DEFAULT) {
            closeServerSocket();
        }
    }

    @Override
    public void initialize() throws IOException {
        if (socketManagement != SocketManagement.EXTERNAL_SOCKET) {
            if (serverSocket == null || serverSocket.isClosed()) {
                throw new IOException("TransportHandler not preinitialized");
            }
            socket = serverSocket.accept();
            socket.setSoTimeout((int) timeout);
        }
        dstPort = socket.getPort();
        cachedSocketState = null;
        LOGGER.info("Connection established from ports {} -> {}", srcPort, dstPort);
        setStreams(new PushbackInputStream(socket.getInputStream()), socket.getOutputStream());
    }

    @Override
    public void preInitialize() throws IOException {
        if (socketManagement != SocketManagement.EXTERNAL_SOCKET) {
            if (serverSocket == null || serverSocket.isClosed()) {
                serverSocket = new ServerSocket(srcPort);
            }
            srcPort = serverSocket.getLocalPort();
        }
    }

    @Override
    public boolean isClosed() throws IOException {
        if (isInitialized()) {
            if (socket != null && (socket.isClosed() || socket.isInputShutdown())) {
                if (socketManagement != SocketManagement.DEFAULT) {
                    return true;
                } else if (serverSocket.isClosed()) {
                    return true;
                }
            } else if (socket == null) {
                if (socketManagement != SocketManagement.DEFAULT) {
                    return true;
                } else if (serverSocket.isClosed()) {
                    return true;
                }
            }
            return false;
        } else {
            throw new IOException("TransportHandler is not initialized!");
        }
    }

    public ServerSocket getServerSocket() {
        return serverSocket;
    }

    @Override
    public void closeClientConnection() throws IOException {
        if (socket != null && !socket.isClosed()) {
            socket.close();
        }
    }

    @Override
    public Integer getSrcPort() {
        if (isInitialized()) {
            return socket.getLocalPort();
        } else {
            return srcPort;
        }
    }

    @Override
    public void setSrcPort(int port) {
        if (isInitialized()) {
            throw new RuntimeException("Cannot change server port of uninitialized TransportHandler");
        } else {
            this.srcPort = port;
        }
    }

    @Override
    public Integer getDstPort() {
        if (!isInitialized()) {
            throw new RuntimeException("Cannot access client port of uninitialized TransportHandler");
        } else {
            return socket.getPort();
        }
    }

    @Override
    public void setDstPort(int port) {
        throw new RuntimeException("A ServerTransportHandler cannot set the client port");
    }

    /**
     * Defines to which extent the TransportHandler manages the socket(s) DEFAULT - manage connection sockets and the
     * ServerSocket EXTERNAL_SERVER_SOCKET - create connection sockets individually but do not manage ServerSocket
     * EXTERNAL_SOCKET - only manage a specific given connection socket
     */
    private enum SocketManagement {
        DEFAULT,
        EXTERNAL_SERVER_SOCKET,
        EXTERNAL_SOCKET;
    }
}<|MERGE_RESOLUTION|>--- conflicted
+++ resolved
@@ -47,13 +47,8 @@
         super(con);
         this.srcPort = socket.getLocalPort();
         this.socket = socket;
-<<<<<<< HEAD
         socket.setSoTimeout((int) timeout);
-        externalServerSocket = true;
-=======
-        socket.setSoTimeout(1);
         socketManagement = SocketManagement.EXTERNAL_SOCKET;
->>>>>>> 3039e727
     }
 
     public void closeServerSocket() throws IOException {
