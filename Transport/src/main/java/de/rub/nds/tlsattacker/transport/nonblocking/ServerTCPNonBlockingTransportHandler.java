/**
 * TLS-Attacker - A Modular Penetration Testing Framework for TLS
 *
 * Copyright 2014-2017 Ruhr University Bochum / Hackmanit GmbH
 *
 * Licensed under Apache License 2.0
 * http://www.apache.org/licenses/LICENSE-2.0
 */
package de.rub.nds.tlsattacker.transport.nonblocking;

import de.rub.nds.tlsattacker.transport.ConnectionEndType;
import de.rub.nds.tlsattacker.transport.TransportHandler;
import java.io.IOException;
import java.net.ServerSocket;
import java.net.Socket;
import java.util.concurrent.ExecutionException;
import java.util.concurrent.FutureTask;
import java.util.concurrent.TimeUnit;
import java.util.concurrent.TimeoutException;

public class ServerTCPNonBlockingTransportHandler extends TransportHandler {

    private final int port;

    private ServerSocket serverSocket;

    private Socket clientSocket;

    private AcceptorCallable callable;

    private FutureTask<Socket> task;

    private Thread thread;

    public ServerTCPNonBlockingTransportHandler(long timeout, int port) {
        super(timeout, ConnectionEndType.SERVER);
        this.port = port;
    }

    @Override
    public void closeConnection() throws IOException {
        if (serverSocket != null) {
            serverSocket.close();
        }
        if (clientSocket != null) {
            clientSocket.close();
        }
    }

    @Override
    public void initialize() throws IOException {
        serverSocket = new ServerSocket(port);
        callable = new AcceptorCallable(serverSocket);
        task = new FutureTask(callable);
        thread = new Thread(task);
        thread.start();
        recheck();
    }

    public void recheck() throws IOException {
        if (task != null) {
            if (task.isDone()) {
                try {
                    clientSocket = task.get();
                    setStreams(clientSocket.getInputStream(), clientSocket.getOutputStream());
                } catch (InterruptedException | ExecutionException ex) {
                    LOGGER.warn("Could not retrieve clientSocket");
                    LOGGER.debug(ex);
                }
            } else {
                LOGGER.debug("TransportHandler not yet connected");
            }
        } else {
            throw new IOException("Transporthandler is not initalized!");
        }
    }

    public void recheck(long timeout) throws IOException {
        try {
            if (task != null) {
                clientSocket = task.get(timeout, TimeUnit.MILLISECONDS);
                if (clientSocket != null) {
                    setStreams(clientSocket.getInputStream(), clientSocket.getOutputStream());
                }
            }
        } catch (InterruptedException | ExecutionException | TimeoutException ex) {
            LOGGER.warn("Could not retrieve clientSocket");
            LOGGER.debug(ex);
        }
    }

    @Override
    public boolean isClosed() throws IOException {
        if (isInitialized()) {
            if (clientSocket != null && clientSocket.isClosed()) {
                if (serverSocket.isClosed()) {
                    return true;
                } else if (clientSocket == null && serverSocket.isClosed()) {
                    return true;
                }
            }
            return false;
        } else {
            throw new IOException("Transporthandler is not initalized!");
        }
    }

    @Override
    public void closeClientConnection() throws IOException {
        if (clientSocket != null && !clientSocket.isClosed()) {
            clientSocket.close();
        }
    }

<<<<<<< HEAD
    public ServerSocket getServerSocket() {
        return serverSocket;
=======
    public int getPort() {
        if (serverSocket != null) {
            return serverSocket.getLocalPort();
        } else {
            return port;
        }
>>>>>>> 74885a57
    }
}<|MERGE_RESOLUTION|>--- conflicted
+++ resolved
@@ -112,16 +112,11 @@
         }
     }
 
-<<<<<<< HEAD
-    public ServerSocket getServerSocket() {
-        return serverSocket;
-=======
     public int getPort() {
         if (serverSocket != null) {
             return serverSocket.getLocalPort();
         } else {
             return port;
         }
->>>>>>> 74885a57
     }
 }