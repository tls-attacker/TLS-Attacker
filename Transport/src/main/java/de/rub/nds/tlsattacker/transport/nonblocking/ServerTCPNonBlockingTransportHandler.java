--- conflicted
+++ resolved
@@ -13,25 +13,15 @@
 import de.rub.nds.tlsattacker.transport.Connection;
 import de.rub.nds.tlsattacker.transport.ConnectionEndType;
 import de.rub.nds.tlsattacker.transport.tcp.TcpTransportHandler;
-<<<<<<< HEAD
-=======
-import org.apache.logging.log4j.LogManager;
-import org.apache.logging.log4j.Logger;
 
->>>>>>> 83e5d5ec
 import java.io.IOException;
 import java.io.PushbackInputStream;
 import java.net.ServerSocket;
 import java.net.Socket;
 import java.util.concurrent.ExecutionException;
 import java.util.concurrent.FutureTask;
-<<<<<<< HEAD
 import org.apache.logging.log4j.LogManager;
 import org.apache.logging.log4j.Logger;
-=======
-import java.util.concurrent.TimeUnit;
-import java.util.concurrent.TimeoutException;
->>>>>>> 83e5d5ec
 
 public class ServerTCPNonBlockingTransportHandler extends TcpTransportHandler {
 
@@ -41,28 +31,24 @@
 
     private ServerSocket serverSocket;
 
+    private Socket clientSocket;
+
     private AcceptorCallable callable;
 
     private FutureTask<Socket> task;
 
     private Thread thread;
 
-<<<<<<< HEAD
     private boolean initialized = false;
 
-    public ServerTCPNonBlockingTransportHandler(long timeout, int serverPort) {
-        super(timeout, ConnectionEndType.SERVER);
+    public ServerTCPNonBlockingTransportHandler(long firstTimeout, long timeout, int serverPort) {
+        super(firstTimeout, timeout, ConnectionEndType.SERVER);
         this.serverPort = serverPort;
-=======
+    }
+
     public ServerTCPNonBlockingTransportHandler(Connection con) {
         super(con);
-        this.port = con.getPort();
-    }
-
-    public ServerTCPNonBlockingTransportHandler(long firstTimeout, long timeout, int port) {
-        super(firstTimeout, timeout, ConnectionEndType.SERVER);
-        this.port = port;
->>>>>>> 83e5d5ec
+        this.serverPort = con.getPort();
     }
 
     @Override
@@ -93,19 +79,12 @@
         if (task != null) {
             if (callable.isDoneAlready()) {
                 try {
-<<<<<<< HEAD
                     clientSocket = task.get();
                     clientSocket.setSoTimeout(1);
                     setStreams(new PushbackInputStream(clientSocket.getInputStream()), clientSocket.getOutputStream());
                     initialized = true;
                     return true;
                 } catch (IOException | InterruptedException | ExecutionException ex) {
-=======
-                    socket = task.get();
-                    socket.setSoTimeout(1);
-                    setStreams(new PushbackInputStream(socket.getInputStream()), socket.getOutputStream());
-                } catch (InterruptedException | ExecutionException ex) {
->>>>>>> 83e5d5ec
                     LOGGER.warn("Could not retrieve clientSocket");
                     LOGGER.debug(ex);
                     return false;
@@ -115,25 +94,7 @@
                 return false;
             }
         } else {
-<<<<<<< HEAD
             return false;
-=======
-            throw new IOException("TransportHandler is not initialized!");
-        }
-    }
-
-    public void recheck(long timeout) throws IOException {
-        try {
-            if (task != null) {
-                socket = task.get(timeout, TimeUnit.MILLISECONDS);
-                if (socket != null) {
-                    setStreams(new PushbackInputStream(socket.getInputStream()), socket.getOutputStream());
-                }
-            }
-        } catch (InterruptedException | ExecutionException | TimeoutException ex) {
-            LOGGER.warn("Could not retrieve clientSocket");
-            LOGGER.debug(ex);
->>>>>>> 83e5d5ec
         }
     }
 
@@ -169,7 +130,7 @@
     }
 
     @Override
-    public Integer getServerPort() {
+    public Integer getSrcPort() {
         if (!isInitialized()) {
             return serverSocket.getLocalPort();
         } else {
@@ -178,7 +139,7 @@
     }
 
     @Override
-    public Integer getClientPort() {
+    public Integer getDstPort() {
         if (!isInitialized()) {
             throw new RuntimeException("Cannot access client port of uninitialized TransportHandler");
         } else {
@@ -187,7 +148,7 @@
     }
 
     @Override
-    public void setServerPort(int port) {
+    public void setSrcPort(int port) {
         if (isInitialized()) {
             throw new RuntimeException("Cannot change server port of uninitialized TransportHandler");
         } else {
@@ -196,7 +157,7 @@
     }
 
     @Override
-    public void setClientPort(int port) {
+    public void setDstPort(int port) {
         throw new RuntimeException("A ServerTransportHandler cannot set the client port");
     }
 }