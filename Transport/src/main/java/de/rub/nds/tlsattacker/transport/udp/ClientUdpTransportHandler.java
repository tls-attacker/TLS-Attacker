/**
 * TLS-Attacker - A Modular Penetration Testing Framework for TLS
 *
 * Copyright 2014-2021 Ruhr University Bochum, Paderborn University, Hackmanit GmbH
 *
 * Licensed under Apache License, Version 2.0
 * http://www.apache.org/licenses/LICENSE-2.0.txt
 */

package de.rub.nds.tlsattacker.transport.udp;

import de.rub.nds.tlsattacker.transport.Connection;
import de.rub.nds.tlsattacker.transport.ConnectionEndType;
import de.rub.nds.tlsattacker.transport.udp.stream.UdpInputStream;
import de.rub.nds.tlsattacker.transport.udp.stream.UdpOutputStream;

import java.io.IOException;
import java.io.PushbackInputStream;
import java.net.DatagramSocket;
import java.net.InetSocketAddress;

public class ClientUdpTransportHandler extends UdpTransportHandler {

    private final String hostname;

    public ClientUdpTransportHandler(Connection connection) {
        super(connection.getFirstTimeout(), connection.getTimeout(), ConnectionEndType.CLIENT, false);
        this.hostname = connection.getHostname();
        this.port = connection.getPort();
    }

    public ClientUdpTransportHandler(long firstTimeout, long timeout, String hostname, int port) {
        super(firstTimeout, timeout, ConnectionEndType.CLIENT, false);
        this.hostname = hostname;
        this.port = port;
    }

    @Override
    public void initialize() throws IOException {
        socket = new DatagramSocket();
        socket.connect(new InetSocketAddress(hostname, port));
<<<<<<< HEAD
        socket.setSoTimeout(1);
=======
        socket.setSoTimeout((int) getTimeout());
        srcPort = socket.getLocalPort();
        dstPort = socket.getPort();
>>>>>>> 31017caf
        setStreams(new PushbackInputStream(new UdpInputStream(socket, false)), new UdpOutputStream(socket));
    }

    public int getLocalPort() throws IOException {
        if (socket.isConnected()) {
            return socket.getLocalPort();
        }
        throw new IOException("Cannot retrieve local Port. Socket not connected");
    }
}<|MERGE_RESOLUTION|>--- conflicted
+++ resolved
@@ -39,13 +39,9 @@
     public void initialize() throws IOException {
         socket = new DatagramSocket();
         socket.connect(new InetSocketAddress(hostname, port));
-<<<<<<< HEAD
         socket.setSoTimeout(1);
-=======
-        socket.setSoTimeout((int) getTimeout());
         srcPort = socket.getLocalPort();
         dstPort = socket.getPort();
->>>>>>> 31017caf
         setStreams(new PushbackInputStream(new UdpInputStream(socket, false)), new UdpOutputStream(socket));
     }
 
