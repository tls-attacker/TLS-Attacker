/**
 * TLS-Attacker - A Modular Penetration Testing Framework for TLS
 *
 * Copyright 2014-2021 Ruhr University Bochum, Paderborn University, Hackmanit GmbH
 *
 * Licensed under Apache License, Version 2.0
 * http://www.apache.org/licenses/LICENSE-2.0.txt
 */

package de.rub.nds.tlsattacker.transport.udp;

import de.rub.nds.tlsattacker.transport.Connection;
import de.rub.nds.tlsattacker.transport.ConnectionEndType;
import de.rub.nds.tlsattacker.transport.udp.stream.UdpInputStream;
import de.rub.nds.tlsattacker.transport.udp.stream.UdpOutputStream;

import java.io.IOException;
import java.io.PushbackInputStream;
import java.net.DatagramSocket;
import java.net.InetAddress;
import org.apache.logging.log4j.LogManager;
import org.apache.logging.log4j.Logger;

public class ClientUdpTransportHandler extends UdpTransportHandler {

    private static final Logger LOGGER = LogManager.getLogger();

    private final String hostname;

    public ClientUdpTransportHandler(Connection connection) {
        super(connection.getFirstTimeout(), connection.getTimeout(), ConnectionEndType.CLIENT);
        this.hostname = connection.getHostname();
        this.port = connection.getPort();
    }

    public ClientUdpTransportHandler(long firstTimeout, long timeout, String hostname, int port) {
        super(firstTimeout, timeout, ConnectionEndType.CLIENT);
        this.hostname = hostname;
        this.port = port;
    }

    @Override
    public void initialize() throws IOException {
        LOGGER.debug("Initializing ClientUdpTransportHandler host: {}, port: {}", hostname, port);
        socket = new DatagramSocket();
<<<<<<< HEAD
        socket.connect(new InetSocketAddress(hostname, port));
        socket.setSoTimeout(1);
=======
        socket.connect(InetAddress.getByName(hostname), port);
        socket.setSoTimeout((int) timeout);
>>>>>>> 0612f51b
        srcPort = socket.getLocalPort();
        dstPort = socket.getPort();
        cachedSocketState = null;
        setStreams(new PushbackInputStream(new UdpInputStream(socket, false)), new UdpOutputStream(socket));
    }

    public int getLocalPort() throws IOException {
        if (socket.isConnected()) {
            return socket.getLocalPort();
        }
        throw new IOException("Cannot retrieve local Port. Socket not connected");
    }
}<|MERGE_RESOLUTION|>--- conflicted
+++ resolved
@@ -43,13 +43,8 @@
     public void initialize() throws IOException {
         LOGGER.debug("Initializing ClientUdpTransportHandler host: {}, port: {}", hostname, port);
         socket = new DatagramSocket();
-<<<<<<< HEAD
-        socket.connect(new InetSocketAddress(hostname, port));
-        socket.setSoTimeout(1);
-=======
         socket.connect(InetAddress.getByName(hostname), port);
         socket.setSoTimeout((int) timeout);
->>>>>>> 0612f51b
         srcPort = socket.getLocalPort();
         dstPort = socket.getPort();
         cachedSocketState = null;
