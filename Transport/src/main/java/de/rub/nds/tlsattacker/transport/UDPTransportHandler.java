/**
 * TLS-Attacker - A Modular Penetration Testing Framework for TLS
 *
 * Copyright 2014-2016 Ruhr University Bochum / Hackmanit GmbH
 *
 * Licensed under Apache License 2.0
 * http://www.apache.org/licenses/LICENSE-2.0
 */
package de.rub.nds.tlsattacker.transport;

import java.io.IOException;
import java.net.DatagramSocket;
import java.net.InetAddress;
import java.net.DatagramPacket;
import java.net.SocketException;
import java.util.Arrays;
import org.apache.logging.log4j.LogManager;
import org.apache.logging.log4j.Logger;

/**
 * @author Florian Pfützenreuter <Florian.Pfuetzenreuter@rub.de>
 */
public class UDPTransportHandler extends TransportHandler {

    private static final Logger LOGGER = LogManager.getLogger(UDPTransportHandler.class);

    private static final int DEFAULT_TLS_TIMEOUT = 3000;

    private DatagramSocket datagramSocket;

    private final DatagramPacket receivedPacket = new DatagramPacket(new byte[65527], 65527);

    private DatagramPacket sentPacket;

    private long responseNanos = -1;

    public UDPTransportHandler() {
	timeout = DEFAULT_TLS_TIMEOUT;
    }

    @Override
    public void initialize(String remoteAddress, int remotePort) throws IOException {
<<<<<<< HEAD
	datagramSocket = new DatagramSocket();

	datagramSocket.setSoTimeout(DEFAULT_TLS_TIMEOUT);
	datagramSocket.connect(InetAddress.getByName(remoteAddress), remotePort);

	sentPacket = new DatagramPacket(new byte[0], 0, datagramSocket.getInetAddress(), datagramSocket.getPort());

	if (LOGGER.isDebugEnabled()) {
	    StringBuilder logOut = new StringBuilder();
	    logOut.append("Socket bound to \"");
	    logOut.append(datagramSocket.getLocalAddress().getCanonicalHostName());
	    logOut.append(":");
	    logOut.append(datagramSocket.getLocalPort());
	    logOut.append("\". Specified remote host and port: \"");
	    logOut.append(datagramSocket.getInetAddress().getCanonicalHostName());
	    logOut.append(":");
	    logOut.append(datagramSocket.getPort());
	    logOut.append("\".");
	    LOGGER.debug(logOut.toString());
	}
=======
        datagramSocket = new DatagramSocket();
        datagramSocket.setSoTimeout(DEFAULT_TLS_TIMEOUT);
        datagramSocket.connect(InetAddress.getByName(remoteAddress), remotePort);

        sentPacket = new DatagramPacket(new byte[0], 0, datagramSocket.getInetAddress(), datagramSocket.getPort());

        if (LOGGER.isDebugEnabled()) {
            StringBuilder logOut = new StringBuilder();
            logOut.append("Socket bound to \"");
            logOut.append(datagramSocket.getLocalAddress().getCanonicalHostName());
            logOut.append(":");
            logOut.append(datagramSocket.getLocalPort());
            logOut.append("\". Specified remote host and port: \"");
            logOut.append(datagramSocket.getInetAddress().getCanonicalHostName());
            logOut.append(":");
            logOut.append(datagramSocket.getPort());
            logOut.append("\".");
            LOGGER.debug(logOut.toString());
        }
>>>>>>> a4896f00
    }

    @Override
    public void sendData(byte[] data) throws IOException {
        sentPacket.setData(data, 0, data.length);
        datagramSocket.send(sentPacket);
    }

    @Override
    public byte[] fetchData() throws IOException {
        responseNanos = System.nanoTime();
        datagramSocket.receive(receivedPacket);
        responseNanos = System.nanoTime() - responseNanos;
        return Arrays.copyOfRange(receivedPacket.getData(), 0, receivedPacket.getLength());
    }

    @Override
    public void closeConnection() {
        datagramSocket.close();
        LOGGER.debug("Socket closed.");
    }

<<<<<<< HEAD
    @Override
    public void setTimeout(long tlsTimeout) {
	this.timeout = tlsTimeout;
	if (datagramSocket != null) {
	    try {
		datagramSocket.setSoTimeout((int) (this.timeout));
	    } catch (SocketException e) {
		LOGGER.debug("Failed to set socket timeout. Exception:\n{}", e.getMessage());
	    }
	}
=======
    public int getTlsTimeout() {
        return tlsTimeout;
    }

    public void setTlsTimeout(int tlsTimeout) {
        this.tlsTimeout = tlsTimeout;
        if (datagramSocket != null) {
            try {
                datagramSocket.setSoTimeout(this.tlsTimeout);
            } catch (SocketException e) {
                LOGGER.debug("Failed to set socket timeout. Exception:\n{}", e.getMessage());
            }
        }
>>>>>>> a4896f00
    }

    public int getLocalPort() {
        return datagramSocket.getLocalPort();
    }

    public InetAddress getLocalAddress() {
        return datagramSocket.getLocalAddress();
    }

    public int getRemotePort() {
        return datagramSocket.getPort();
    }

    public InetAddress getRemoteAddress() {
        return datagramSocket.getInetAddress();
    }

    public long getResponseTimeNanos() {
        return responseNanos;
    }
}<|MERGE_RESOLUTION|>--- conflicted
+++ resolved
@@ -35,33 +35,11 @@
     private long responseNanos = -1;
 
     public UDPTransportHandler() {
-	timeout = DEFAULT_TLS_TIMEOUT;
+	tlsTimeout = DEFAULT_TLS_TIMEOUT;
     }
 
     @Override
     public void initialize(String remoteAddress, int remotePort) throws IOException {
-<<<<<<< HEAD
-	datagramSocket = new DatagramSocket();
-
-	datagramSocket.setSoTimeout(DEFAULT_TLS_TIMEOUT);
-	datagramSocket.connect(InetAddress.getByName(remoteAddress), remotePort);
-
-	sentPacket = new DatagramPacket(new byte[0], 0, datagramSocket.getInetAddress(), datagramSocket.getPort());
-
-	if (LOGGER.isDebugEnabled()) {
-	    StringBuilder logOut = new StringBuilder();
-	    logOut.append("Socket bound to \"");
-	    logOut.append(datagramSocket.getLocalAddress().getCanonicalHostName());
-	    logOut.append(":");
-	    logOut.append(datagramSocket.getLocalPort());
-	    logOut.append("\". Specified remote host and port: \"");
-	    logOut.append(datagramSocket.getInetAddress().getCanonicalHostName());
-	    logOut.append(":");
-	    logOut.append(datagramSocket.getPort());
-	    logOut.append("\".");
-	    LOGGER.debug(logOut.toString());
-	}
-=======
         datagramSocket = new DatagramSocket();
         datagramSocket.setSoTimeout(DEFAULT_TLS_TIMEOUT);
         datagramSocket.connect(InetAddress.getByName(remoteAddress), remotePort);
@@ -81,7 +59,6 @@
             logOut.append("\".");
             LOGGER.debug(logOut.toString());
         }
->>>>>>> a4896f00
     }
 
     @Override
@@ -104,18 +81,6 @@
         LOGGER.debug("Socket closed.");
     }
 
-<<<<<<< HEAD
-    @Override
-    public void setTimeout(long tlsTimeout) {
-	this.timeout = tlsTimeout;
-	if (datagramSocket != null) {
-	    try {
-		datagramSocket.setSoTimeout((int) (this.timeout));
-	    } catch (SocketException e) {
-		LOGGER.debug("Failed to set socket timeout. Exception:\n{}", e.getMessage());
-	    }
-	}
-=======
     public int getTlsTimeout() {
         return tlsTimeout;
     }
@@ -129,7 +94,6 @@
                 LOGGER.debug("Failed to set socket timeout. Exception:\n{}", e.getMessage());
             }
         }
->>>>>>> a4896f00
     }
 
     public int getLocalPort() {
