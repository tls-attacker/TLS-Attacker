--- conflicted
+++ resolved
@@ -68,13 +68,9 @@
             } catch (InterruptedException _) {
             }
         }
-<<<<<<< HEAD
         if (packetSize == 0) {
             return -1;
         }
-=======
-
->>>>>>> be5ea4ad
         index++;
         return dataBuffer[index - 1] & 0xff;
     }
