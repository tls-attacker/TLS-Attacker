--- conflicted
+++ resolved
@@ -9,18 +9,7 @@
  */
 package de.rub.nds.tlsattacker.transport.udp;
 
-<<<<<<< HEAD
-import java.io.IOException;
-import java.io.PushbackInputStream;
-import java.net.DatagramSocket;
-
 import de.rub.nds.tlsattacker.transport.Connection;
-import org.apache.logging.log4j.LogManager;
-import org.apache.logging.log4j.Logger;
-
-=======
-import de.rub.nds.tlsattacker.transport.Connection;
->>>>>>> a8fa95c5
 import de.rub.nds.tlsattacker.transport.ConnectionEndType;
 import de.rub.nds.tlsattacker.transport.udp.stream.UdpInputStream;
 import de.rub.nds.tlsattacker.transport.udp.stream.UdpOutputStream;
@@ -34,14 +23,6 @@
     public ServerUdpTransportHandler(Connection con) {
         super(con);
         this.port = con.getPort();
-<<<<<<< HEAD
-    }
-
-    public ServerUdpTransportHandler(long firstTimeout, long timeout, int port) {
-        super(firstTimeout, timeout, ConnectionEndType.SERVER, false);
-        this.port = port;
-=======
->>>>>>> a8fa95c5
     }
 
     public ServerUdpTransportHandler(long firstTimeout, long timeout, int port) {
@@ -58,8 +39,6 @@
         dstPort = socket.getPort();
 
         // this could be made an option
-        srcPort = socket.getLocalPort();
-        dstPort = socket.getPort();
         waitOnReceive();
     }
 
