--- conflicted
+++ resolved
@@ -32,12 +32,6 @@
 
     @Override
     public void initialize() throws IOException {
-<<<<<<< HEAD
-=======
-        socket = new DatagramSocket(port);
-        setStreams(new PushbackInputStream(new UdpInputStream(socket, true)), new UdpOutputStream(socket));
-        cachedSocketState = null;
->>>>>>> 79faecec
         // this could be made an option
         if (socket == null) {
             throw new IOException("TransportHandler not preInitalized");
@@ -58,19 +52,10 @@
         }
     }
 
-<<<<<<< HEAD
-    public int getPort() {
-        return port;
-    }
-
     @Override
     public void preInitialize() throws IOException {
         socket = new DatagramSocket(port);
         setStreams(new PushbackInputStream(new UdpInputStream(socket, true)), new UdpOutputStream(socket));
-        srcPort = socket.getLocalPort();
-        dstPort = socket.getPort();
         cachedSocketState = null;
     }
-=======
->>>>>>> 79faecec
 }