/*
 * TLS-Attacker - A Modular Penetration Testing Framework for TLS
 *
 * Copyright 2014-2023 Ruhr University Bochum, Paderborn University, Technology Innovation Institute, and Hackmanit GmbH
 *
 * Licensed under Apache License, Version 2.0
 * http://www.apache.org/licenses/LICENSE-2.0.txt
 */
package de.rub.nds.tlsattacker.transport.udp;

import de.rub.nds.tlsattacker.transport.Connection;
import de.rub.nds.tlsattacker.transport.ConnectionEndType;
import java.io.IOException;
import java.net.DatagramSocket;
import java.net.SocketException;

public class ServerUdpTransportHandler extends UdpTransportHandler {

    public ServerUdpTransportHandler(Connection con) {
        super(con);
        this.port = con.getPort();
    }

    public ServerUdpTransportHandler(long firstTimeout, long timeout, int port) {
        super(firstTimeout, timeout, ConnectionEndType.SERVER);
        this.port = port;
    }

    public ServerUdpTransportHandler(long firstTimeout, long timeout, DatagramSocket socket) {
        super(firstTimeout, timeout, ConnectionEndType.SERVER);
        this.socket = socket;
        try {
            socket.setSoTimeout((int) timeout);
        } catch (SocketException e) {
            throw new RuntimeException("Could not set socket timeout", e);
        }
        setStreams(
                new PushbackInputStream(new UdpInputStream(socket, true)),
                new UdpOutputStream(socket));
        cachedSocketState = null;
    }

    @Override
    public void initialize() throws IOException {
        // this could be made an option
        if (socket == null) {
            throw new IOException("TransportHandler not preInitalized");
        }
<<<<<<< HEAD
        waitOnReceive();
    }

    /*
     * Provides a routine equivalent to TCP's accept method. Blocks until a client
     * "connects", meaning that data is
     * available to be read.
     */
    private void waitOnReceive() throws IOException {
        while (inStream.available() == 0) {
            try {
                Thread.sleep(1);
            } catch (InterruptedException e) {
            }
        }
=======
        this.initialized = true;
>>>>>>> 69d6d8e3
    }

    @Override
    public void preInitialize() throws IOException {
        socket = new DatagramSocket(port);
<<<<<<< HEAD
        setStreams(
                new PushbackInputStream(new UdpInputStream(socket, true)),
                new UdpOutputStream(socket));
        try {
            socket.setSoTimeout((int) timeout);
        } catch (SocketException e) {
            throw new RuntimeException("Could not set socket timeout", e);
        }
=======
>>>>>>> 69d6d8e3
        cachedSocketState = null;
    }

    @Override
    public void closeClientConnection() throws IOException {
        closeConnection();
    }
}<|MERGE_RESOLUTION|>--- conflicted
+++ resolved
@@ -46,41 +46,12 @@
         if (socket == null) {
             throw new IOException("TransportHandler not preInitalized");
         }
-<<<<<<< HEAD
-        waitOnReceive();
-    }
-
-    /*
-     * Provides a routine equivalent to TCP's accept method. Blocks until a client
-     * "connects", meaning that data is
-     * available to be read.
-     */
-    private void waitOnReceive() throws IOException {
-        while (inStream.available() == 0) {
-            try {
-                Thread.sleep(1);
-            } catch (InterruptedException e) {
-            }
-        }
-=======
         this.initialized = true;
->>>>>>> 69d6d8e3
     }
 
     @Override
     public void preInitialize() throws IOException {
         socket = new DatagramSocket(port);
-<<<<<<< HEAD
-        setStreams(
-                new PushbackInputStream(new UdpInputStream(socket, true)),
-                new UdpOutputStream(socket));
-        try {
-            socket.setSoTimeout((int) timeout);
-        } catch (SocketException e) {
-            throw new RuntimeException("Could not set socket timeout", e);
-        }
-=======
->>>>>>> 69d6d8e3
         cachedSocketState = null;
     }
 
