--- conflicted
+++ resolved
@@ -16,11 +16,7 @@
 
 public class UdpOutputStream extends OutputStream {
 
-<<<<<<< HEAD
     private final static int BUFFER_SIZE = 16384;
-=======
-    private static final int BUFFER_SIZE = 8192;
->>>>>>> 31017caf
 
     private final DatagramSocket socket;
     private final byte[] dataBuffer = new byte[BUFFER_SIZE];
