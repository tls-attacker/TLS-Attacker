--- conflicted
+++ resolved
@@ -65,13 +65,7 @@
             }
 
             int read = inStream.read();
-<<<<<<< HEAD
-            socket.setSoTimeout((int) getTimeout());
-
-=======
-            socket.setSoTimeout(1);
             inStream.unread(read);
->>>>>>> acf5b98a
             if (read == -1) {
                 return SocketState.CLOSED;
             } else {
