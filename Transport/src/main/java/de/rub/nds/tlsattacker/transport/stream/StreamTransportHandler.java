/**
 * TLS-Attacker - A Modular Penetration Testing Framework for TLS
 *
 * Copyright 2014-2020 Ruhr University Bochum, Paderborn University,
 * and Hackmanit GmbH
 *
 * Licensed under Apache License 2.0
 * http://www.apache.org/licenses/LICENSE-2.0
 */

package de.rub.nds.tlsattacker.transport.stream;

import de.rub.nds.tlsattacker.transport.ConnectionEndType;
import de.rub.nds.tlsattacker.transport.TransportHandler;
import java.io.IOException;
import java.io.InputStream;
import java.io.OutputStream;
import java.io.PushbackInputStream;

public class StreamTransportHandler extends TransportHandler {

    private final InputStream inputStream;

    private final OutputStream outputStream;

    private boolean closed = false;

<<<<<<< HEAD
    public StreamTransportHandler(long firstTimeout, long timeout, ConnectionEndType type, InputStream inputStream,
            OutputStream outputStream) {
        super(firstTimeout, timeout, type);
=======
    public StreamTransportHandler(long timeout, ConnectionEndType type, InputStream inputStream,
        OutputStream outputStream) {
        super(timeout, type);
>>>>>>> 91c86920
        this.inputStream = inputStream;
        this.outputStream = outputStream;
    }

    @Override
    public void closeConnection() throws IOException {
        if (isInitialized()) {
            try {
                inputStream.close();
            } catch (IOException e) {
                throw new IOException("Could not close StreamTransportHandler");
            }

            try {
                inputStream.close();
            } catch (IOException e) {
                throw new IOException("Could not close StreamTransportHandler");
            }
        } else {
            throw new IOException("Could not close StreamTransportHandler. Not Initialised");
        }
        closed = true;
    }

    @Override
    public void initialize() throws IOException {
        setStreams(new PushbackInputStream(inputStream), outputStream);
    }

    public InputStream getInputStream() {
        return inputStream;
    }

    public OutputStream getOutputStream() {
        return outputStream;
    }

    @Override
    public boolean isClosed() throws IOException {
        return closed;
    }

    @Override
    public void closeClientConnection() throws IOException {
        throw new UnsupportedOperationException("Not supported yet.");
    }
}<|MERGE_RESOLUTION|>--- conflicted
+++ resolved
@@ -25,15 +25,9 @@
 
     private boolean closed = false;
 
-<<<<<<< HEAD
     public StreamTransportHandler(long firstTimeout, long timeout, ConnectionEndType type, InputStream inputStream,
-            OutputStream outputStream) {
+        OutputStream outputStream) {
         super(firstTimeout, timeout, type);
-=======
-    public StreamTransportHandler(long timeout, ConnectionEndType type, InputStream inputStream,
-        OutputStream outputStream) {
-        super(timeout, type);
->>>>>>> 91c86920
         this.inputStream = inputStream;
         this.outputStream = outputStream;
     }
