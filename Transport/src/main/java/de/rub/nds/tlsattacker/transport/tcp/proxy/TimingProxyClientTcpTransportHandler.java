/**
 * TLS-Attacker - A Modular Penetration Testing Framework for TLS
 *
 * Copyright 2014-2020 Ruhr University Bochum, Paderborn University,
 * and Hackmanit GmbH
 *
 * Licensed under Apache License 2.0
 * http://www.apache.org/licenses/LICENSE-2.0
 */

package de.rub.nds.tlsattacker.transport.tcp.proxy;

import de.rub.nds.tlsattacker.transport.Connection;
<<<<<<< HEAD
import de.rub.nds.tlsattacker.transport.ProxyableTransportHandler;
import de.rub.nds.tlsattacker.transport.TimeableTransportHandler;
import de.rub.nds.tlsattacker.transport.tcp.ClientTcpTransportHandler;

=======
import de.rub.nds.tlsattacker.transport.ConnectionEndType;
import de.rub.nds.tlsattacker.transport.ProxyableTransportHandler;
import de.rub.nds.tlsattacker.transport.TimeableTransportHandler;
import de.rub.nds.tlsattacker.transport.TransportHandler;
import de.rub.nds.tlsattacker.transport.exception.InvalidTransportHandlerStateException;
import de.rub.nds.tlsattacker.transport.socket.SocketState;
>>>>>>> 91c86920
import java.io.IOException;
import java.net.InetSocketAddress;
import java.net.Socket;
import java.nio.ByteBuffer;

<<<<<<< HEAD
public class TimingProxyClientTcpTransportHandler extends ClientTcpTransportHandler implements
        ProxyableTransportHandler, TimeableTransportHandler {
=======
public class TimingProxyClientTcpTransportHandler extends TransportHandler implements ProxyableTransportHandler,
    TimeableTransportHandler {
>>>>>>> 91c86920

    protected Socket controlSocket;
    protected String proxyDataHostName = "127.0.0.1";
    protected int proxyDataPort = 4444;
    protected String proxyControlHostName = "127.0.0.1";
    protected int proxyControlPort = 5555;
    protected Long measurement = null;

    @Override
    public byte[] fetchData() throws IOException {
        byte[] data = super.fetchData();
        byte[] controlData = new byte[8];
        if (data.length > 0) {
            int bytesRead = controlSocket.getInputStream().read(controlData);
            if (bytesRead != 8) {
                throw new IOException("Should return 64 bit unsigned int");
            }
            measurement = ByteBuffer.wrap(controlData).getLong();

        }
        return data;
    }

    public TimingProxyClientTcpTransportHandler(Connection connection) {
        super(connection);
        this.proxyDataHostName = connection.getProxyDataHostname();
        this.proxyDataPort = connection.getProxyDataPort();
        this.proxyControlHostName = connection.getProxyControlHostname();
        this.proxyControlPort = connection.getProxyControlPort();
        setIsInStreamTerminating(false);
    }

    public TimingProxyClientTcpTransportHandler(long firstTimeout, long timeout, String hostname, int port) {
        super(firstTimeout, timeout, hostname, port);
        setIsInStreamTerminating(false);
    }

    @Override
    public void setProxy(String dataChannelHost, int dataChanelPort, String controlChannelHost, int controlChanelPort) {
        proxyDataHostName = dataChannelHost;
        proxyDataPort = dataChanelPort;
        proxyControlHostName = controlChannelHost;
        proxyControlPort = controlChanelPort;

    }

    @Override
    public void closeConnection() throws IOException {
<<<<<<< HEAD
        if (socket == null) {
            throw new IOException("Transporthandler is not initalized!");
=======
        if (dataSocket == null) {
            throw new IOException("Transport handler is not initialized!");
>>>>>>> 91c86920
        }
        socket.close();

        if (controlSocket == null) {
            throw new IOException("Transport handler is not initialized!");
        }
        controlSocket.close();
    }

    @Override
    public void initialize() throws IOException {
        controlSocket = new Socket();
        controlSocket.connect(new InetSocketAddress(proxyControlHostName, proxyControlPort), (int) connectionTimeout);

        super.initialize();

        /* tell the proxy where the real server is */
        controlSocket.getOutputStream().write((hostname + "\n").getBytes());
        controlSocket.getOutputStream().write((Integer.toString(port) + "\n").getBytes());
        controlSocket.getOutputStream().flush();
    }

    @Override
    public boolean isClosed() throws IOException {
<<<<<<< HEAD
        return socket.isClosed() || socket.isInputShutdown() || controlSocket.isClosed()
                || controlSocket.isInputShutdown();
=======
        return dataSocket.isClosed() || dataSocket.isInputShutdown() || controlSocket.isClosed()
            || controlSocket.isInputShutdown();
>>>>>>> 91c86920
    }

    @Override
    public void closeClientConnection() throws IOException {
        closeConnection();
    }

<<<<<<< HEAD
=======
    /**
     * Checks the current SocketState. NOTE: If you check the SocketState and Data is received during the Check the
     * current State of the TransportHandler will get messed up and an Exception will be thrown.
     *
     * @return The current SocketState
     * @throws de.rub.nds.tlsattacker.transport.exception.InvalidTransportHandlerStateException
     */
    public SocketState getSocketState() throws InvalidTransportHandlerStateException {
        try {
            if (dataSocket.getInputStream().available() > 0) {
                return SocketState.DATA_AVAILABLE;
            }
            dataSocket.setSoTimeout(1);
            int read = dataSocket.getInputStream().read();
            if (read == -1) {
                return SocketState.CLOSED;
            } else {
                throw new InvalidTransportHandlerStateException("Received Data during SocketState check");
            }
        } catch (SocketTimeoutException ex) {
            return SocketState.TIMEOUT;
        } catch (SocketException ex) {
            return SocketState.SOCKET_EXCEPTION;
        } catch (IOException ex) {
            return SocketState.IO_EXCEPTION;
        }
    }

>>>>>>> 91c86920
    @Override
    public Long getLastMeasurement() {
        return measurement;
    }
}<|MERGE_RESOLUTION|>--- conflicted
+++ resolved
@@ -11,31 +11,17 @@
 package de.rub.nds.tlsattacker.transport.tcp.proxy;
 
 import de.rub.nds.tlsattacker.transport.Connection;
-<<<<<<< HEAD
 import de.rub.nds.tlsattacker.transport.ProxyableTransportHandler;
 import de.rub.nds.tlsattacker.transport.TimeableTransportHandler;
 import de.rub.nds.tlsattacker.transport.tcp.ClientTcpTransportHandler;
 
-=======
-import de.rub.nds.tlsattacker.transport.ConnectionEndType;
-import de.rub.nds.tlsattacker.transport.ProxyableTransportHandler;
-import de.rub.nds.tlsattacker.transport.TimeableTransportHandler;
-import de.rub.nds.tlsattacker.transport.TransportHandler;
-import de.rub.nds.tlsattacker.transport.exception.InvalidTransportHandlerStateException;
-import de.rub.nds.tlsattacker.transport.socket.SocketState;
->>>>>>> 91c86920
 import java.io.IOException;
 import java.net.InetSocketAddress;
 import java.net.Socket;
 import java.nio.ByteBuffer;
 
-<<<<<<< HEAD
 public class TimingProxyClientTcpTransportHandler extends ClientTcpTransportHandler implements
-        ProxyableTransportHandler, TimeableTransportHandler {
-=======
-public class TimingProxyClientTcpTransportHandler extends TransportHandler implements ProxyableTransportHandler,
-    TimeableTransportHandler {
->>>>>>> 91c86920
+    ProxyableTransportHandler, TimeableTransportHandler {
 
     protected Socket controlSocket;
     protected String proxyDataHostName = "127.0.0.1";
@@ -84,13 +70,8 @@
 
     @Override
     public void closeConnection() throws IOException {
-<<<<<<< HEAD
         if (socket == null) {
             throw new IOException("Transporthandler is not initalized!");
-=======
-        if (dataSocket == null) {
-            throw new IOException("Transport handler is not initialized!");
->>>>>>> 91c86920
         }
         socket.close();
 
@@ -115,13 +96,8 @@
 
     @Override
     public boolean isClosed() throws IOException {
-<<<<<<< HEAD
         return socket.isClosed() || socket.isInputShutdown() || controlSocket.isClosed()
-                || controlSocket.isInputShutdown();
-=======
-        return dataSocket.isClosed() || dataSocket.isInputShutdown() || controlSocket.isClosed()
             || controlSocket.isInputShutdown();
->>>>>>> 91c86920
     }
 
     @Override
@@ -129,37 +105,6 @@
         closeConnection();
     }
 
-<<<<<<< HEAD
-=======
-    /**
-     * Checks the current SocketState. NOTE: If you check the SocketState and Data is received during the Check the
-     * current State of the TransportHandler will get messed up and an Exception will be thrown.
-     *
-     * @return The current SocketState
-     * @throws de.rub.nds.tlsattacker.transport.exception.InvalidTransportHandlerStateException
-     */
-    public SocketState getSocketState() throws InvalidTransportHandlerStateException {
-        try {
-            if (dataSocket.getInputStream().available() > 0) {
-                return SocketState.DATA_AVAILABLE;
-            }
-            dataSocket.setSoTimeout(1);
-            int read = dataSocket.getInputStream().read();
-            if (read == -1) {
-                return SocketState.CLOSED;
-            } else {
-                throw new InvalidTransportHandlerStateException("Received Data during SocketState check");
-            }
-        } catch (SocketTimeoutException ex) {
-            return SocketState.TIMEOUT;
-        } catch (SocketException ex) {
-            return SocketState.SOCKET_EXCEPTION;
-        } catch (IOException ex) {
-            return SocketState.IO_EXCEPTION;
-        }
-    }
-
->>>>>>> 91c86920
     @Override
     public Long getLastMeasurement() {
         return measurement;
