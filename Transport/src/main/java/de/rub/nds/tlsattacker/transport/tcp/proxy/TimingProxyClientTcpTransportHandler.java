--- conflicted
+++ resolved
@@ -90,11 +90,7 @@
 
         /* tell the proxy where the real server is */
         controlSocket.getOutputStream().write((hostname + "\n").getBytes());
-<<<<<<< HEAD
-        controlSocket.getOutputStream().write((Integer.toString(dstPort) + "\n").getBytes());
-=======
         controlSocket.getOutputStream().write((serverPort + "\n").getBytes());
->>>>>>> 02842988
         controlSocket.getOutputStream().flush();
     }
 
