--- conflicted
+++ resolved
@@ -22,22 +22,6 @@
     }
 
     public static TransportHandler createTransportHandler(TransportHandlerType type, int tlsTimeout) {
-<<<<<<< HEAD
-	switch (type) {
-	    case TCP:
-		SimpleTransportHandler th = new SimpleTransportHandler();
-		th.setTimeout(tlsTimeout);
-		return th;
-	    case EAP_TLS:
-		return new EAPTLSTransportHandler();
-	    case UDP:
-		UDPTransportHandler udpth = new UDPTransportHandler();
-		udpth.setTimeout(tlsTimeout);
-		return udpth;
-	    default:
-		throw new UnsupportedOperationException("This transport handler " + "type is not supported");
-	}
-=======
         switch (type) {
             case TCP:
                 SimpleTransportHandler th = new SimpleTransportHandler();
@@ -52,6 +36,5 @@
             default:
                 throw new UnsupportedOperationException("This transport handler " + "type is not supported");
         }
->>>>>>> a4896f00
     }
 }