/*
 * TLS-Attacker - A Modular Penetration Testing Framework for TLS
 *
 * Copyright 2014-2023 Ruhr University Bochum, Paderborn University, Technology Innovation Institute, and Hackmanit GmbH
 *
 * Licensed under Apache License, Version 2.0
 * http://www.apache.org/licenses/LICENSE-2.0.txt
 */
package de.rub.nds.tlsattacker.transport.udp;

import de.rub.nds.tlsattacker.PacketbasedTransportHandler;
import de.rub.nds.tlsattacker.transport.Connection;
import de.rub.nds.tlsattacker.transport.ConnectionEndType;
import java.io.ByteArrayInputStream;
import java.io.ByteArrayOutputStream;
import java.io.IOException;
import java.net.DatagramPacket;
import java.net.DatagramSocket;
import java.net.SocketException;
import java.util.Arrays;
import org.apache.logging.log4j.LogManager;
import org.apache.logging.log4j.Logger;

public abstract class UdpTransportHandler extends PacketbasedTransportHandler {

    private Logger LOGGER = LogManager.getLogger();

    protected DatagramSocket socket;

    protected int port;

<<<<<<< HEAD
    private final int RECEIVE_BUFFER_SIZE = 65536;
=======
    private static final int RECEIVE_BUFFER_SIZE = 65536;
>>>>>>> a00484f6

    private final byte[] dataBuffer = new byte[RECEIVE_BUFFER_SIZE];

    /**
     * It can happen that we only read half a packet. If we do that, we need to cache the remainder
     * of the packet and return it the next time somebody reads
     */
    private ByteArrayInputStream dataBufferInputStream;

    public UdpTransportHandler(Connection con) {
        super(con);
    }

    public UdpTransportHandler(long timeout, ConnectionEndType type) {
        super(timeout, type);
    }

    @Override
    public void sendData(byte[] data) throws IOException {
        DatagramPacket packet = new DatagramPacket(data, data.length);
        socket.send(packet);
    }

    @Override
    public byte[] fetchData() throws IOException {
        if (dataBufferInputStream != null && dataBufferInputStream.available() > 0) {
            return dataBufferInputStream.readAllBytes();
        } else {
            setTimeout(timeout);
            DatagramPacket packet = new DatagramPacket(dataBuffer, RECEIVE_BUFFER_SIZE);
            socket.receive(packet);
            if (!socket.isConnected()) {
                socket.connect(packet.getSocketAddress());
            }
            return Arrays.copyOfRange(packet.getData(), 0, packet.getLength());
        }
    }

    @Override
    public byte[] fetchData(int amountOfData) throws IOException {
        ByteArrayOutputStream outputStream = new ByteArrayOutputStream();
        outputStream.write(dataBufferInputStream.readAllBytes());
        setTimeout(timeout);
        // Read packets till we got atleast amountOfData bytes
        while (outputStream.size() < amountOfData) {
            DatagramPacket packet = new DatagramPacket(dataBuffer, RECEIVE_BUFFER_SIZE);
            socket.receive(packet);
            if (!socket.isConnected()) {
                socket.connect(packet.getSocketAddress());
            }
            outputStream.write(Arrays.copyOfRange(packet.getData(), 0, packet.getLength()));
        }
        // Now we got atleast amount of data bytes. If we got more, cache them
        dataBufferInputStream = new ByteArrayInputStream(outputStream.toByteArray());
        return dataBufferInputStream.readNBytes(amountOfData);
    }

    @Override
    public void setTimeout(long timeout) {
        try {
            this.timeout = timeout;
            if (socket != null) {
                socket.setSoTimeout((int) timeout);
            }
        } catch (SocketException ex) {
            LOGGER.error("Could not adjust socket timeout", ex);
        }
    }

    @Override
    public void closeConnection() throws IOException {
        if (socket != null) {
            socket.close();
        }
    }

    @Override
    public boolean isClosed() throws IOException {
        if (socket != null) {
            return socket.isClosed();
        } else {
            return true;
        }
    }

    public int getSrcPort() {
        if (socket == null) {
            // mimic socket.getLocalPort() behavior as if socket was closed
            return -1;
        }
        return socket.getLocalPort();
    }

    public int getDstPort() {
        if (socket == null) {
            // mimic socket.getPort() behavior as if socket was not connected
            return -1;
        }
        return socket.getPort();
    }

    public String getSourceIp() {
        if (socket == null) {
            // mimic socket.getLocalAddress() behavior as if socket was closed
            return null;
        }
        return socket.getLocalAddress().getHostAddress();
    }

    public String getDestinationIp() {
        if (socket == null) {
            // mimic socket.getHostAddress() behavior as if socket was closed
            return null;
        }
        return socket.getInetAddress().getHostAddress();
    }
}<|MERGE_RESOLUTION|>--- conflicted
+++ resolved
@@ -29,11 +29,7 @@
 
     protected int port;
 
-<<<<<<< HEAD
-    private final int RECEIVE_BUFFER_SIZE = 65536;
-=======
     private static final int RECEIVE_BUFFER_SIZE = 65536;
->>>>>>> a00484f6
 
     private final byte[] dataBuffer = new byte[RECEIVE_BUFFER_SIZE];
 
