/*
 * TLS-Attacker - A Modular Penetration Testing Framework for TLS
 *
 * Copyright 2014-2023 Ruhr University Bochum, Paderborn University, Technology Innovation Institute, and Hackmanit GmbH
 *
 * Licensed under Apache License, Version 2.0
 * http://www.apache.org/licenses/LICENSE-2.0.txt
 */
package de.rub.nds.tlsattacker.transport.udp;

import de.rub.nds.tlsattacker.PacketbasedTransportHandler;
import de.rub.nds.tlsattacker.transport.Connection;
import de.rub.nds.tlsattacker.transport.ConnectionEndType;
import java.io.ByteArrayInputStream;
import java.io.ByteArrayOutputStream;
import java.io.IOException;
import java.net.DatagramPacket;
import java.net.DatagramSocket;
import java.net.SocketException;
import java.util.Arrays;
import org.apache.logging.log4j.LogManager;
import org.apache.logging.log4j.Logger;

public abstract class UdpTransportHandler extends PacketbasedTransportHandler {

    private static final Logger LOGGER = LogManager.getLogger();

    protected DatagramSocket socket;

    protected int port;

    private static final int RECEIVE_BUFFER_SIZE = 65536;

    private final byte[] dataBuffer = new byte[RECEIVE_BUFFER_SIZE];

    /**
     * It can happen that we only read half a packet. If we do that, we need to cache the remainder
     * of the packet and return it the next time somebody reads
     */
    private ByteArrayInputStream dataBufferInputStream;

    public UdpTransportHandler(Connection con) {
        super(con);
    }

    public UdpTransportHandler(long timeout, ConnectionEndType type) {
        super(timeout, type);
    }

    @Override
    public void sendData(byte[] data) throws IOException {
        DatagramPacket packet = new DatagramPacket(data, data.length);
        socket.send(packet);
    }

    @Override
    public byte[] fetchData() throws IOException {
        if (dataBufferInputStream != null && dataBufferInputStream.available() > 0) {
            return dataBufferInputStream.readAllBytes();
        } else {
            setTimeout(timeout);
            DatagramPacket packet = new DatagramPacket(dataBuffer, RECEIVE_BUFFER_SIZE);
            socket.receive(packet);
            if (!socket.isConnected()) {
                socket.connect(packet.getSocketAddress());
            }
            return Arrays.copyOfRange(packet.getData(), 0, packet.getLength());
        }
    }

    @Override
    public byte[] fetchData(int amountOfData) throws IOException {
        ByteArrayOutputStream outputStream = new ByteArrayOutputStream();
        outputStream.write(dataBufferInputStream.readAllBytes());
        setTimeout(timeout);
        // Read packets till we got atleast amountOfData bytes
        while (outputStream.size() < amountOfData) {
            DatagramPacket packet = new DatagramPacket(dataBuffer, RECEIVE_BUFFER_SIZE);
            socket.receive(packet);
            if (!socket.isConnected()) {
                socket.connect(packet.getSocketAddress());
            }
            outputStream.write(Arrays.copyOfRange(packet.getData(), 0, packet.getLength()));
        }
        // Now we got atleast amount of data bytes. If we got more, cache them
        dataBufferInputStream = new ByteArrayInputStream(outputStream.toByteArray());
        return dataBufferInputStream.readNBytes(amountOfData);
    }

    @Override
    public void setTimeout(long timeout) {
        try {
            this.timeout = timeout;
            if (socket != null) {
                socket.setSoTimeout((int) timeout);
            }
        } catch (SocketException ex) {
            LOGGER.error("Could not adjust socket timeout", ex);
        }
    }

    @Override
    public void closeConnection() throws IOException {
        if (socket != null) {
            socket.close();
        }
    }

    @Override
    public boolean isClosed() throws IOException {
        if (socket != null) {
            return socket.isClosed();
        } else {
            return true;
        }
    }

    public int getSrcPort() {
        if (socket == null) {
            // mimic socket.getLocalPort() behavior as if socket was closed
            return -1;
        }
        return socket.getLocalPort();
    }

    public int getDstPort() {
        if (socket == null) {
            // mimic socket.getPort() behavior as if socket was not connected
            return -1;
        }
        return socket.getPort();
    }

<<<<<<< HEAD
    public String getSourceIp() {
        if (socket == null) {
            // mimic socket.getLocalAddress() behavior as if socket was closed
            return null;
        }
        return socket.getLocalAddress().getHostAddress();
    }

    public String getDestinationIp() {
        if (socket == null) {
            // mimic socket.getHostAddress() behavior as if socket was closed
            return null;
        }
        return socket.getInetAddress().getHostAddress();
=======
    public String getSrcIp() {
        if (socket == null || socket.getLocalAddress() == null) {
            return null;
        } else {
            return socket.getLocalAddress().getHostAddress();
        }
    }

    public String getDstIp() {
        if (socket == null || socket.getInetAddress() == null) {
            return null;
        } else {
            return socket.getInetAddress().getHostAddress();
        }
>>>>>>> d6bdd6e9
    }
}<|MERGE_RESOLUTION|>--- conflicted
+++ resolved
@@ -131,22 +131,6 @@
         return socket.getPort();
     }
 
-<<<<<<< HEAD
-    public String getSourceIp() {
-        if (socket == null) {
-            // mimic socket.getLocalAddress() behavior as if socket was closed
-            return null;
-        }
-        return socket.getLocalAddress().getHostAddress();
-    }
-
-    public String getDestinationIp() {
-        if (socket == null) {
-            // mimic socket.getHostAddress() behavior as if socket was closed
-            return null;
-        }
-        return socket.getInetAddress().getHostAddress();
-=======
     public String getSrcIp() {
         if (socket == null || socket.getLocalAddress() == null) {
             return null;
@@ -161,6 +145,5 @@
         } else {
             return socket.getInetAddress().getHostAddress();
         }
->>>>>>> d6bdd6e9
     }
 }