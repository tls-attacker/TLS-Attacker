--- conflicted
+++ resolved
@@ -1,10 +1,11 @@
 /**
  * TLS-Attacker - A Modular Penetration Testing Framework for TLS
  *
- * Copyright 2014-2021 Ruhr University Bochum, Paderborn University, Hackmanit GmbH
+ * Copyright 2014-2020 Ruhr University Bochum, Paderborn University,
+ * and Hackmanit GmbH
  *
- * Licensed under Apache License, Version 2.0
- * http://www.apache.org/licenses/LICENSE-2.0.txt
+ * Licensed under Apache License 2.0
+ * http://www.apache.org/licenses/LICENSE-2.0
  */
 
 package de.rub.nds.tlsattacker.transport.tcp;
@@ -29,8 +30,8 @@
     private boolean retryFailedSocketInitialization = false;
 
     public ClientTcpTransportHandler(Connection connection) {
-        this(connection.getConnectionTimeout(), connection.getFirstTimeout(), connection.getTimeout(),
-            connection.getIp(), connection.getPort());
+        this(connection.getConnectionTimeout(), connection.getFirstTimeout(), connection.getTimeout(), connection
+            .getIp(), connection.getPort());
     }
 
     public ClientTcpTransportHandler(long firstTimeout, long timeout, String hostname, int port) {
@@ -70,15 +71,9 @@
             try {
                 socket = new Socket();
                 socket.setReuseAddress(true);
-<<<<<<< HEAD
-                /*
-                 * if (srcPort != null) { socket.bind(new InetSocketAddress(srcPort)); }
-                 */
-=======
                 if (srcPort != null && retryFailedSocketInitialization) {
                     socket.bind(new InetSocketAddress(srcPort));
                 }
->>>>>>> eb8672c7
                 socket.connect(new InetSocketAddress(hostname, dstPort), (int) connectionTimeout);
                 if (!socket.isConnected()) {
                     throw new ConnectException("Could not connect to " + hostname + ":" + dstPort);
