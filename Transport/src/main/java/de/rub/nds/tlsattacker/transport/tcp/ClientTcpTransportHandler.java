/**
 * TLS-Attacker - A Modular Penetration Testing Framework for TLS
 *
 * Copyright 2014-2020 Ruhr University Bochum, Paderborn University,
 * and Hackmanit GmbH
 *
 * Licensed under Apache License 2.0
 * http://www.apache.org/licenses/LICENSE-2.0
 */

package de.rub.nds.tlsattacker.transport.tcp;

import de.rub.nds.tlsattacker.transport.Connection;
import de.rub.nds.tlsattacker.transport.ConnectionEndType;
import org.apache.logging.log4j.LogManager;
import org.apache.logging.log4j.Logger;

import java.io.IOException;
import java.io.PushbackInputStream;
import java.net.ConnectException;
import java.net.InetSocketAddress;
import java.net.Socket;

public class ClientTcpTransportHandler extends TcpTransportHandler {
    private static final Logger LOGGER = LogManager.getLogger();

    protected String hostname;
    protected int port;
    protected long connectionTimeout;
    private boolean retryFailedSocketInitialization = false;

    public ClientTcpTransportHandler(Connection connection) {
        this(connection.getConnectionTimeout(), connection.getFirstTimeout(), connection.getTimeout(), connection
                .getIp(), connection.getPort());
    }

    public ClientTcpTransportHandler(long firstTimeout, long timeout, String hostname, int port) {
        this(timeout, firstTimeout, timeout, hostname, port);
    }

    public ClientTcpTransportHandler(long connectionTimeout, long firstTimeout, long timeout, String hostname, int port) {
        super(firstTimeout, timeout, ConnectionEndType.CLIENT);
        this.hostname = hostname;
        this.port = port;
        this.connectionTimeout = connectionTimeout;
    }

    @Override
    public void closeConnection() throws IOException {
        if (socket == null) {
            throw new IOException("TransportHandler is not initialized!");
        }
        socket.close();
    }

    @Override
    public void initialize() throws IOException {
        long timeoutTime = System.currentTimeMillis() + this.connectionTimeout;
        while (System.currentTimeMillis() < timeoutTime || this.connectionTimeout == 0) {
            try {
                socket = new Socket();
                socket.connect(new InetSocketAddress(hostname, port), (int) connectionTimeout);
                if (!socket.isConnected()) {
                    throw new ConnectException("Could not connect to " + hostname + ":" + port);
                }
                break;
            } catch (Exception e) {
                if (!retryFailedSocketInitialization) {
                    LOGGER.warn("Socket initialization to {}:{} failed", hostname, port, e);
                    break;
                }
                LOGGER.warn("Server @{}:{} is not available yet", hostname, port);
                try {
                    Thread.sleep(1000);
                } catch (Exception ignore) {
                }
            }
        }

        if (!socket.isConnected()) {
            throw new IOException("Could not connect to " + hostname + ":" + "port");
        }
        setStreams(new PushbackInputStream(socket.getInputStream()), socket.getOutputStream());
        srcPort = socket.getLocalPort();
        dstPort = socket.getPort();
        socket.setSoTimeout(1);
    }

    @Override
    public boolean isClosed() throws IOException {
        return socket.isClosed() || socket.isInputShutdown();
    }

    @Override
    public void closeClientConnection() throws IOException {
        closeConnection();
    }

<<<<<<< HEAD
    public boolean isRetryFailedSocketInitialization() {
        return retryFailedSocketInitialization;
=======
    /**
     * Checks the current SocketState. NOTE: If you check the SocketState and Data is received during the Check the
     * current State of the TransportHandler will get messed up and an Exception will be thrown.
     *
     * @return The current SocketState
     * @throws de.rub.nds.tlsattacker.transport.exception.InvalidTransportHandlerStateException
     */
    public SocketState getSocketState() throws InvalidTransportHandlerStateException {
        try {
            if (socket.getInputStream().available() > 0) {
                return SocketState.DATA_AVAILABLE;
            }
            int read = socket.getInputStream().read();
            if (read == -1) {
                return SocketState.CLOSED;
            } else {
                throw new InvalidTransportHandlerStateException("Received Data during SocketState check");
            }
        } catch (SocketTimeoutException ex) {
            return SocketState.TIMEOUT;
        } catch (SocketException ex) {
            return SocketState.SOCKET_EXCEPTION;
        } catch (IOException ex) {
            return SocketState.IO_EXCEPTION;
        }
>>>>>>> 91c86920
    }

    public void setRetryFailedSocketInitialization(boolean retryFailedSocketInitialization) {
        this.retryFailedSocketInitialization = retryFailedSocketInitialization;
    }
}<|MERGE_RESOLUTION|>--- conflicted
+++ resolved
@@ -31,7 +31,7 @@
 
     public ClientTcpTransportHandler(Connection connection) {
         this(connection.getConnectionTimeout(), connection.getFirstTimeout(), connection.getTimeout(), connection
-                .getIp(), connection.getPort());
+            .getIp(), connection.getPort());
     }
 
     public ClientTcpTransportHandler(long firstTimeout, long timeout, String hostname, int port) {
@@ -96,36 +96,8 @@
         closeConnection();
     }
 
-<<<<<<< HEAD
     public boolean isRetryFailedSocketInitialization() {
         return retryFailedSocketInitialization;
-=======
-    /**
-     * Checks the current SocketState. NOTE: If you check the SocketState and Data is received during the Check the
-     * current State of the TransportHandler will get messed up and an Exception will be thrown.
-     *
-     * @return The current SocketState
-     * @throws de.rub.nds.tlsattacker.transport.exception.InvalidTransportHandlerStateException
-     */
-    public SocketState getSocketState() throws InvalidTransportHandlerStateException {
-        try {
-            if (socket.getInputStream().available() > 0) {
-                return SocketState.DATA_AVAILABLE;
-            }
-            int read = socket.getInputStream().read();
-            if (read == -1) {
-                return SocketState.CLOSED;
-            } else {
-                throw new InvalidTransportHandlerStateException("Received Data during SocketState check");
-            }
-        } catch (SocketTimeoutException ex) {
-            return SocketState.TIMEOUT;
-        } catch (SocketException ex) {
-            return SocketState.SOCKET_EXCEPTION;
-        } catch (IOException ex) {
-            return SocketState.IO_EXCEPTION;
-        }
->>>>>>> 91c86920
     }
 
     public void setRetryFailedSocketInitialization(boolean retryFailedSocketInitialization) {
