--- conflicted
+++ resolved
@@ -116,16 +116,6 @@
         return retryFailedSocketInitialization;
     }
 
-<<<<<<< HEAD
-    @Override
-    public Integer getDstPort() {
-        return dstPort;
-    }
-
-    @Override
-    public Integer getSrcPort() {
-        return srcPort;
-=======
     public void setRetryFailedSocketInitialization(boolean retryFailedSocketInitialization) {
         this.retryFailedSocketInitialization = retryFailedSocketInitialization;
     }
@@ -133,7 +123,8 @@
     @Override
     public Integer getDstPort() {
         return serverPort;
->>>>>>> 02842988
+    public Integer getSrcPort() {
+        return srcPort;
     }
 
     @Override
