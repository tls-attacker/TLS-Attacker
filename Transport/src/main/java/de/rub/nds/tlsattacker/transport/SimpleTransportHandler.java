--- conflicted
+++ resolved
@@ -54,13 +54,7 @@
 
     private BufferedInputStream bis;
 
-<<<<<<< HEAD
-    private int timeout;
-
     private int tlsTimeout;
-=======
-    private int maxResponseWait;
->>>>>>> 521da151
 
     public SimpleTransportHandler() {
 	tlsTimeout = DEFAULT_TLS_TIMEOUT;
