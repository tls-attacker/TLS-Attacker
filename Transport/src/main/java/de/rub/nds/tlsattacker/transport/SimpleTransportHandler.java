/**
 * TLS-Attacker - A Modular Penetration Testing Framework for TLS.
 *
 * Copyright (C) 2015 Chair for Network and Data Security,
 *                    Ruhr University Bochum
 *                    (juraj.somorovsky@rub.de)
 *
 * Licensed under the Apache License, Version 2.0 (the "License");
 * you may not use this file except in compliance with the License.
 * You may obtain a copy of the License at
 *
 * http://www.apache.org/licenses/LICENSE-2.0
 *
 * Unless required by applicable law or agreed to in writing, software
 * distributed under the License is distributed on an "AS IS" BASIS,
 * WITHOUT WARRANTIES OR CONDITIONS OF ANY KIND, either express or implied.
 * See the License for the specific language governing permissions and
 * limitations under the License.
 */
package de.rub.nds.tlsattacker.transport;

import de.rub.nds.tlsattacker.util.ArrayConverter;
import java.io.BufferedInputStream;
import java.io.BufferedOutputStream;
import java.io.IOException;
import java.io.InputStream;
import java.io.OutputStream;
import java.net.ServerSocket;
import java.net.Socket;
import java.net.SocketException;
import org.apache.logging.log4j.LogManager;
import org.apache.logging.log4j.Logger;

/**
 * @author Juraj Somorovsky <juraj.somorovsky@rub.de>
 * @author Philip Riese <philip.riese@rub.de>
 */
public class SimpleTransportHandler implements TransportHandler {

    private static final Logger LOGGER = LogManager.getLogger(SimpleTransportHandler.class);

    /**
     * min number of milliseconds to wait for a response to come
     */
    private static final int DEFAULT_TLS_TIMEOUT = 400;

    private Socket socket;

    private ServerSocket serverSocket;

    private boolean isServer = false;

    private BufferedOutputStream bos;

    private BufferedInputStream bis;

<<<<<<< HEAD
    private int timeout;

    private int tlsTimeout;
=======
    private int maxResponseWait;
>>>>>>> 96db846b

    public SimpleTransportHandler() {
	tlsTimeout = DEFAULT_TLS_TIMEOUT;
    }

    @Override
    public void initialize(String address, int port) throws IOException {
	if (address.equals("server")) {
	    serverSocket = new ServerSocket(port);
	    socket = serverSocket.accept();
	    LOGGER.debug("Server");
	    isServer = true;
	} else {
	    socket = new Socket(address, port);
	}

	OutputStream os = socket.getOutputStream();
	bos = new BufferedOutputStream(os);

	InputStream is = socket.getInputStream();
	bis = new BufferedInputStream(is);
    }

    @Override
    public void sendData(byte[] data) throws IOException {
	bos.write(data);
	try {
	    bos.flush();
	} catch (SocketException ex) {
	    // While connecting to a Java server, a "Connection reset" failure
	    // was received.Connection reset means that a TCP packet with the
	    // RST bit was received. The most common cause of this is an attempt
	    // to send to a partner that has closed its socket
	    LOGGER.debug("Connection reset was received by flushing the data. It is very probable that the peer"
		    + " closed the socket after the last data was written. Thus, simply ignore this failure");
	}
    }

    @Override
    public byte[] fetchData() throws IOException {
	byte[] response = new byte[0];
	long minTimeMillies = System.currentTimeMillis() + tlsTimeout;
	// long maxTimeMillies = System.currentTimeMillis() + timeout;
	while ((System.currentTimeMillis() < minTimeMillies) && (response.length == 0)) {
	    // while ((System.currentTimeMillis() < maxTimeMillies) &&
	    // (bis.available() != 0)) {
	    while (bis.available() != 0) {
		// TODO: It is never correct to use the return value of this
		// method to allocate a buffer intended to hold all data in this
		// stream.
		// http://docs.oracle.com/javase/7/docs/api/java/io/InputStream.html#available%28%29
		byte[] current = new byte[bis.available()];
		int readResult = bis.read(current);
		if (readResult != -1) {
		    response = ArrayConverter.concatenate(response, current);
		    try {
			Thread.sleep(10);
		    } catch (InterruptedException ex) {

		    }
		}
	    }
	}
	// LOGGER.debug("Accepted new bytes from server: {}",
	// ArrayConverter.bytesToHexString(response));
	if (isServer) {
	    LOGGER.debug("Accepted {} new bytes from client", response.length);
	} else {
	    LOGGER.debug("Accepted {} new bytes from server", response.length);
	}
	if (response.length < 33) {
	    LOGGER.debug(ArrayConverter.bytesToHexString(response));
	}
	return response;
    }

    @Override
    public void closeConnection() {
	try {
	    if (bos != null) {
		bos.close();
	    }
	} catch (IOException e) {
	    LOGGER.debug(e);
	}
	try {
	    if (bis != null) {
		bis.close();
	    }
	} catch (IOException e) {
	    LOGGER.debug(e);
	}
	try {
	    if (socket != null) {
		socket.close();
	    }
	} catch (IOException e) {
	    LOGGER.debug(e);
	}
	try {
	    if (serverSocket != null) {
		serverSocket.close();
	    }
	} catch (IOException e) {
	    LOGGER.debug(e);
	}
    }

    public int getTlsTimeout() {
	return tlsTimeout;
    }

    public void setTlsTimeout(int tlsTimeout) {
	this.tlsTimeout = tlsTimeout;
    }
}<|MERGE_RESOLUTION|>--- conflicted
+++ resolved
@@ -54,13 +54,7 @@
 
     private BufferedInputStream bis;
 
-<<<<<<< HEAD
-    private int timeout;
-
     private int tlsTimeout;
-=======
-    private int maxResponseWait;
->>>>>>> 96db846b
 
     public SimpleTransportHandler() {
 	tlsTimeout = DEFAULT_TLS_TIMEOUT;
