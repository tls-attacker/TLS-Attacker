--- conflicted
+++ resolved
@@ -29,11 +29,7 @@
 
     @Override
     public void initialize() throws IOException {
-<<<<<<< HEAD
-        socket = new Socket(hostname, serverPort);
-=======
         super.initialize();
->>>>>>> 83e5d5ec
         socket.setTcpNoDelay(true);
     }
 }